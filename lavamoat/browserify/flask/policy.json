{
  "resources": {
    "@babel/runtime": {
      "globals": {
        "regeneratorRuntime": "write"
      }
    },
    "eth-lattice-keyring>@ethereumjs/tx>@chainsafe/ssz>@chainsafe/persistent-merkle-tree": {
      "globals": {
        "WeakRef": true
      },
      "packages": {
        "browserify": true
      }
    },
    "eth-lattice-keyring>@ethereumjs/tx>@chainsafe/ssz": {
      "packages": {
        "eth-lattice-keyring>@ethereumjs/tx>@chainsafe/ssz>@chainsafe/persistent-merkle-tree": true,
        "browserify": true,
        "browserify>buffer": true,
        "eth-lattice-keyring>@ethereumjs/tx>@chainsafe/ssz>case": true
      }
    },
    "@metamask/notification-services-controller>@contentful/rich-text-html-renderer": {
      "globals": {
        "SuppressedError": true
      }
    },
    "@ensdomains/content-hash": {
      "globals": {
        "console.warn": true
      },
      "packages": {
        "browserify>buffer": true,
        "@ensdomains/content-hash>cids": true,
        "@ensdomains/content-hash>js-base64": true,
        "@ensdomains/content-hash>multicodec": true,
        "@ensdomains/content-hash>multihashes": true
      }
    },
    "@ethereumjs/tx>@ethereumjs/common": {
      "packages": {
        "@ethereumjs/tx>@ethereumjs/util": true,
        "browserify>buffer": true,
        "@ethereumjs/tx>@ethereumjs/common>crc-32": true,
        "webpack>events": true
      }
    },
    "@metamask/smart-transactions-controller>@ethereumjs/tx>@ethereumjs/common": {
      "packages": {
        "@metamask/smart-transactions-controller>@ethereumjs/util": true,
        "webpack>events": true
      }
    },
    "eth-lattice-keyring>gridplus-sdk>@ethereumjs/tx>@ethereumjs/common": {
      "packages": {
        "@ethereumjs/tx>@ethereumjs/util": true,
        "browserify>buffer": true,
        "@ethereumjs/tx>@ethereumjs/common>crc-32": true,
        "webpack>events": true
      }
    },
    "eth-lattice-keyring>gridplus-sdk>@ethereumjs/common": {
      "packages": {
        "@ethereumjs/tx>@ethereumjs/util": true,
        "browserify>buffer": true,
        "@ethereumjs/tx>@ethereumjs/common>crc-32": true,
        "webpack>events": true
      }
    },
    "@ethereumjs/tx>@ethereumjs/rlp": {
      "globals": {
        "TextEncoder": true
      }
    },
    "@metamask/smart-transactions-controller>@ethereumjs/tx>@ethereumjs/rlp": {
      "globals": {
        "TextEncoder": true
      }
    },
    "@metamask/eth-ledger-bridge-keyring>@ethereumjs/rlp": {
      "globals": {
        "TextEncoder": true
      }
    },
    "@ethereumjs/tx": {
      "packages": {
        "@ethereumjs/tx>@ethereumjs/common": true,
        "@ethereumjs/tx>@ethereumjs/rlp": true,
        "@ethereumjs/tx>@ethereumjs/util": true,
        "browserify>buffer": true,
        "@ethereumjs/tx>ethereum-cryptography": true,
        "browserify>insert-module-globals>is-buffer": true
      }
    },
    "@metamask/smart-transactions-controller>@ethereumjs/tx": {
      "packages": {
        "@metamask/smart-transactions-controller>@ethereumjs/tx>@ethereumjs/common": true,
        "@metamask/smart-transactions-controller>@ethereumjs/tx>@ethereumjs/rlp": true,
        "@metamask/smart-transactions-controller>@ethereumjs/util": true,
        "@ethereumjs/tx>ethereum-cryptography": true
      }
    },
    "eth-lattice-keyring>@ethereumjs/tx": {
      "packages": {
        "eth-lattice-keyring>@ethereumjs/tx>@chainsafe/ssz": true,
        "@ethereumjs/tx>@ethereumjs/common": true,
        "@ethereumjs/tx>@ethereumjs/rlp": true,
        "@ethereumjs/tx>@ethereumjs/util": true,
        "@ethersproject/providers": true,
        "browserify>buffer": true,
        "eth-lattice-keyring>@ethereumjs/tx>ethereum-cryptography": true,
        "browserify>insert-module-globals>is-buffer": true
      }
    },
    "eth-lattice-keyring>gridplus-sdk>@ethereumjs/tx": {
      "packages": {
        "eth-lattice-keyring>@ethereumjs/tx>@chainsafe/ssz": true,
        "eth-lattice-keyring>gridplus-sdk>@ethereumjs/tx>@ethereumjs/common": true,
        "@ethereumjs/tx>@ethereumjs/rlp": true,
        "@ethereumjs/tx>@ethereumjs/util": true,
        "@ethersproject/providers": true,
        "browserify>buffer": true,
        "eth-lattice-keyring>gridplus-sdk>@ethereumjs/tx>ethereum-cryptography": true,
        "browserify>insert-module-globals>is-buffer": true
      }
    },
    "@ethereumjs/tx>@ethereumjs/util": {
      "globals": {
        "console.warn": true
      },
      "packages": {
        "@ethereumjs/tx>@ethereumjs/rlp": true,
        "browserify>buffer": true,
        "@ethereumjs/tx>ethereum-cryptography": true,
        "webpack>events": true,
        "browserify>insert-module-globals>is-buffer": true,
        "@ethereumjs/tx>@ethereumjs/util>micro-ftch": true
      }
    },
    "@metamask/smart-transactions-controller>@ethereumjs/util": {
      "globals": {
        "console.warn": true,
        "fetch": true
      },
      "packages": {
        "@metamask/smart-transactions-controller>@ethereumjs/tx>@ethereumjs/rlp": true,
        "@ethereumjs/tx>ethereum-cryptography": true,
        "webpack>events": true
      }
    },
    "@ethersproject/abi": {
      "globals": {
        "console.log": true
      },
      "packages": {
        "ethers>@ethersproject/address": true,
        "@ethersproject/bignumber": true,
        "@ethersproject/bytes": true,
        "ethers>@ethersproject/constants": true,
        "@ethersproject/hash": true,
        "ethers>@ethersproject/keccak256": true,
        "ethers>@ethersproject/logger": true,
        "ethers>@ethersproject/properties": true,
        "ethers>@ethersproject/strings": true
      }
    },
    "ethers>@ethersproject/abstract-provider": {
      "packages": {
        "@ethersproject/bignumber": true,
        "@ethersproject/bytes": true,
        "ethers>@ethersproject/logger": true,
        "ethers>@ethersproject/properties": true
      }
    },
    "ethers>@ethersproject/abstract-signer": {
      "packages": {
        "ethers>@ethersproject/logger": true,
        "ethers>@ethersproject/properties": true
      }
    },
    "ethers>@ethersproject/address": {
      "packages": {
        "@ethersproject/bignumber": true,
        "@ethersproject/bytes": true,
        "ethers>@ethersproject/keccak256": true,
        "ethers>@ethersproject/logger": true,
        "ethers>@ethersproject/rlp": true
      }
    },
    "ethers>@ethersproject/base64": {
      "globals": {
        "atob": true,
        "btoa": true
      },
      "packages": {
        "@ethersproject/bytes": true
      }
    },
    "ethers>@ethersproject/basex": {
      "packages": {
        "@ethersproject/bytes": true,
        "ethers>@ethersproject/properties": true
      }
    },
    "@ethersproject/bignumber": {
      "packages": {
        "@ethersproject/bytes": true,
        "ethers>@ethersproject/logger": true,
        "bn.js": true
      }
    },
    "@ethersproject/bytes": {
      "packages": {
        "ethers>@ethersproject/logger": true
      }
    },
    "ethers>@ethersproject/constants": {
      "packages": {
        "@ethersproject/bignumber": true
      }
    },
    "@ethersproject/contracts": {
      "globals": {
        "setTimeout": true
      },
      "packages": {
        "@ethersproject/abi": true,
        "ethers>@ethersproject/abstract-provider": true,
        "ethers>@ethersproject/abstract-signer": true,
        "ethers>@ethersproject/address": true,
        "@ethersproject/bignumber": true,
        "@ethersproject/bytes": true,
        "ethers>@ethersproject/logger": true,
        "ethers>@ethersproject/properties": true,
        "ethers>@ethersproject/transactions": true
      }
    },
    "@ethersproject/hash": {
      "packages": {
        "ethers>@ethersproject/address": true,
        "ethers>@ethersproject/base64": true,
        "@ethersproject/bignumber": true,
        "@ethersproject/bytes": true,
        "ethers>@ethersproject/keccak256": true,
        "ethers>@ethersproject/logger": true,
        "ethers>@ethersproject/properties": true,
        "ethers>@ethersproject/strings": true
      }
    },
    "@ethersproject/hdnode": {
      "packages": {
        "ethers>@ethersproject/basex": true,
        "@ethersproject/bignumber": true,
        "@ethersproject/bytes": true,
        "ethers>@ethersproject/logger": true,
        "ethers>@ethersproject/pbkdf2": true,
        "ethers>@ethersproject/properties": true,
        "ethers>@ethersproject/sha2": true,
        "ethers>@ethersproject/signing-key": true,
        "ethers>@ethersproject/strings": true,
        "ethers>@ethersproject/transactions": true,
        "ethers>@ethersproject/wordlists": true
      }
    },
    "ethers>@ethersproject/json-wallets": {
      "packages": {
        "ethers>@ethersproject/address": true,
        "@ethersproject/bytes": true,
        "@ethersproject/hdnode": true,
        "ethers>@ethersproject/keccak256": true,
        "ethers>@ethersproject/logger": true,
        "ethers>@ethersproject/pbkdf2": true,
        "ethers>@ethersproject/properties": true,
        "ethers>@ethersproject/random": true,
        "ethers>@ethersproject/strings": true,
        "ethers>@ethersproject/transactions": true,
        "ethers>@ethersproject/json-wallets>aes-js": true,
        "ethers>@ethersproject/json-wallets>scrypt-js": true
      }
    },
    "ethers>@ethersproject/keccak256": {
      "packages": {
        "@ethersproject/bytes": true,
        "eth-ens-namehash>js-sha3": true
      }
    },
    "ethers>@ethersproject/logger": {
      "globals": {
        "console": true
      }
    },
    "ethers>@ethersproject/providers>@ethersproject/networks": {
      "packages": {
        "ethers>@ethersproject/logger": true
      }
    },
    "@metamask/test-bundler>@ethersproject/networks": {
      "packages": {
        "ethers>@ethersproject/logger": true
      }
    },
    "ethers>@ethersproject/pbkdf2": {
      "packages": {
        "@ethersproject/bytes": true,
        "ethers>@ethersproject/sha2": true
      }
    },
    "ethers>@ethersproject/properties": {
      "packages": {
        "ethers>@ethersproject/logger": true
      }
    },
    "@ethersproject/providers": {
      "globals": {
        "WebSocket": true,
        "clearInterval": true,
        "clearTimeout": true,
        "console.log": true,
        "console.warn": true,
        "setInterval": true,
        "setTimeout": true
      },
      "packages": {
        "ethers>@ethersproject/abstract-provider": true,
        "ethers>@ethersproject/abstract-signer": true,
        "ethers>@ethersproject/address": true,
        "ethers>@ethersproject/base64": true,
        "ethers>@ethersproject/basex": true,
        "@ethersproject/bignumber": true,
        "@ethersproject/bytes": true,
        "ethers>@ethersproject/constants": true,
        "@ethersproject/hash": true,
        "ethers>@ethersproject/logger": true,
        "@metamask/test-bundler>@ethersproject/networks": true,
        "ethers>@ethersproject/properties": true,
        "ethers>@ethersproject/random": true,
        "ethers>@ethersproject/sha2": true,
        "ethers>@ethersproject/strings": true,
        "ethers>@ethersproject/transactions": true,
        "@ethersproject/providers>@ethersproject/web": true,
        "@ethersproject/providers>bech32": true
      }
    },
    "ethers>@ethersproject/providers": {
      "globals": {
        "WebSocket": true,
        "clearInterval": true,
        "clearTimeout": true,
        "console.log": true,
        "console.warn": true,
        "setInterval": true,
        "setTimeout": true
      },
      "packages": {
        "ethers>@ethersproject/abstract-provider": true,
        "ethers>@ethersproject/abstract-signer": true,
        "ethers>@ethersproject/address": true,
        "ethers>@ethersproject/base64": true,
        "ethers>@ethersproject/basex": true,
        "@ethersproject/bignumber": true,
        "@ethersproject/bytes": true,
        "ethers>@ethersproject/constants": true,
        "@ethersproject/hash": true,
        "ethers>@ethersproject/logger": true,
        "ethers>@ethersproject/providers>@ethersproject/networks": true,
        "ethers>@ethersproject/properties": true,
        "ethers>@ethersproject/random": true,
        "ethers>@ethersproject/sha2": true,
        "ethers>@ethersproject/strings": true,
        "ethers>@ethersproject/transactions": true,
        "ethers>@ethersproject/providers>@ethersproject/web": true,
        "ethers>@ethersproject/providers>bech32": true
      }
    },
    "@ethersproject/providers>@ethersproject/random": {
      "globals": {
        "crypto.getRandomValues": true
      }
    },
    "ethers>@ethersproject/random": {
      "packages": {
        "@ethersproject/bytes": true,
        "ethers>@ethersproject/logger": true
      }
    },
    "ethers>@ethersproject/rlp": {
      "packages": {
        "@ethersproject/bytes": true,
        "ethers>@ethersproject/logger": true
      }
    },
    "ethers>@ethersproject/sha2": {
      "packages": {
        "@ethersproject/bytes": true,
        "ethers>@ethersproject/logger": true,
        "ethers>@ethersproject/sha2>hash.js": true
      }
    },
    "ethers>@ethersproject/signing-key": {
      "packages": {
        "@ethersproject/bytes": true,
        "ethers>@ethersproject/logger": true,
        "ethers>@ethersproject/properties": true,
        "ethers>@ethersproject/signing-key>elliptic": true
      }
    },
    "ethers>@ethersproject/solidity": {
      "packages": {
        "@ethersproject/bignumber": true,
        "@ethersproject/bytes": true,
        "ethers>@ethersproject/keccak256": true,
        "ethers>@ethersproject/logger": true,
        "ethers>@ethersproject/sha2": true,
        "ethers>@ethersproject/strings": true
      }
    },
    "ethers>@ethersproject/strings": {
      "packages": {
        "@ethersproject/bytes": true,
        "ethers>@ethersproject/constants": true,
        "ethers>@ethersproject/logger": true
      }
    },
    "ethers>@ethersproject/transactions": {
      "packages": {
        "ethers>@ethersproject/address": true,
        "@ethersproject/bignumber": true,
        "@ethersproject/bytes": true,
        "ethers>@ethersproject/constants": true,
        "ethers>@ethersproject/keccak256": true,
        "ethers>@ethersproject/logger": true,
        "ethers>@ethersproject/properties": true,
        "ethers>@ethersproject/rlp": true,
        "ethers>@ethersproject/signing-key": true
      }
    },
    "ethers>@ethersproject/units": {
      "packages": {
        "@ethersproject/bignumber": true,
        "ethers>@ethersproject/logger": true
      }
    },
    "@ethersproject/wallet": {
      "packages": {
        "ethers>@ethersproject/abstract-provider": true,
        "ethers>@ethersproject/abstract-signer": true,
        "ethers>@ethersproject/address": true,
        "@ethersproject/bytes": true,
        "@ethersproject/hash": true,
        "@ethersproject/hdnode": true,
        "ethers>@ethersproject/json-wallets": true,
        "ethers>@ethersproject/keccak256": true,
        "ethers>@ethersproject/logger": true,
        "ethers>@ethersproject/properties": true,
        "ethers>@ethersproject/random": true,
        "ethers>@ethersproject/signing-key": true,
        "ethers>@ethersproject/transactions": true
      }
    },
    "@ethersproject/providers>@ethersproject/web": {
      "globals": {
        "clearTimeout": true,
        "fetch": true,
        "setTimeout": true
      },
      "packages": {
        "ethers>@ethersproject/base64": true,
        "@ethersproject/bytes": true,
        "ethers>@ethersproject/logger": true,
        "ethers>@ethersproject/properties": true,
        "ethers>@ethersproject/strings": true
      }
    },
    "ethers>@ethersproject/providers>@ethersproject/web": {
      "globals": {
        "clearTimeout": true,
        "fetch": true,
        "setTimeout": true
      },
      "packages": {
        "ethers>@ethersproject/base64": true,
        "@ethersproject/bytes": true,
        "ethers>@ethersproject/logger": true,
        "ethers>@ethersproject/properties": true,
        "ethers>@ethersproject/strings": true
      }
    },
    "ethers>@ethersproject/web": {
      "globals": {
        "clearTimeout": true,
        "fetch": true,
        "setTimeout": true
      },
      "packages": {
        "ethers>@ethersproject/base64": true,
        "@ethersproject/bytes": true,
        "ethers>@ethersproject/logger": true,
        "ethers>@ethersproject/properties": true,
        "ethers>@ethersproject/strings": true
      }
    },
    "ethers>@ethersproject/wordlists": {
      "packages": {
        "@ethersproject/bytes": true,
        "@ethersproject/hash": true,
        "ethers>@ethersproject/logger": true,
        "ethers>@ethersproject/properties": true,
        "ethers>@ethersproject/strings": true
      }
    },
    "@metamask/notification-services-controller>firebase>@firebase/app": {
      "globals": {
        "FinalizationRegistry": true,
        "console.warn": true
      },
      "packages": {
        "@metamask/notification-services-controller>firebase>@firebase/app>@firebase/component": true,
        "@metamask/notification-services-controller>firebase>@firebase/app>@firebase/logger": true,
        "@metamask/notification-services-controller>firebase>@firebase/util": true,
        "@metamask/notification-services-controller>firebase>@firebase/app>idb": true
      }
    },
    "@metamask/notification-services-controller>firebase>@firebase/app>@firebase/component": {
      "packages": {
        "@metamask/notification-services-controller>firebase>@firebase/util": true
      }
    },
    "@metamask/notification-services-controller>firebase>@firebase/installations": {
      "globals": {
        "BroadcastChannel": true,
        "Headers": true,
        "btoa": true,
        "console.error": true,
        "crypto": true,
        "fetch": true,
        "msCrypto": true,
        "navigator.onLine": true,
        "setTimeout": true
      },
      "packages": {
        "@metamask/notification-services-controller>firebase>@firebase/app": true,
        "@metamask/notification-services-controller>firebase>@firebase/app>@firebase/component": true,
        "@metamask/notification-services-controller>firebase>@firebase/util": true,
        "@metamask/notification-services-controller>firebase>@firebase/app>idb": true
      }
    },
    "@metamask/notification-services-controller>firebase>@firebase/app>@firebase/logger": {
      "globals": {
        "console": true
      },
      "packages": {
        "tslib": true
      }
    },
    "@metamask/notification-services-controller>firebase>@firebase/messaging": {
      "globals": {
        "Headers": true,
        "Notification.maxActions": true,
        "Notification.permission": true,
        "Notification.requestPermission": true,
        "PushSubscription.prototype.hasOwnProperty": true,
        "ServiceWorkerRegistration": true,
        "URL": true,
        "addEventListener": true,
        "atob": true,
        "btoa": true,
        "clients.matchAll": true,
        "clients.openWindow": true,
        "console.warn": true,
        "document": true,
        "fetch": true,
        "indexedDB": true,
        "location.href": true,
        "location.origin": true,
        "navigator": true,
        "origin.replace": true,
        "registration.showNotification": true,
        "setTimeout": true
      },
      "packages": {
        "@metamask/notification-services-controller>firebase>@firebase/app": true,
        "@metamask/notification-services-controller>firebase>@firebase/app>@firebase/component": true,
        "@metamask/notification-services-controller>firebase>@firebase/installations": true,
        "@metamask/notification-services-controller>firebase>@firebase/util": true,
        "@metamask/notification-services-controller>firebase>@firebase/app>idb": true,
        "tslib": true
      }
    },
    "@metamask/notification-services-controller>firebase>@firebase/util": {
      "globals": {
        "atob": true,
        "browser": true,
        "btoa": true,
        "chrome": true,
        "console": true,
        "document": true,
        "indexedDB": true,
        "navigator": true,
        "process": true,
        "self": true,
        "setTimeout": true
      },
      "packages": {
        "process": true
      }
    },
    "@metamask/multichain>@open-rpc/schema-utils-js>@json-schema-tools/dereferencer": {
      "packages": {
        "@open-rpc/schema-utils-js>@json-schema-tools/reference-resolver": true,
        "@open-rpc/schema-utils-js>@json-schema-tools/dereferencer>@json-schema-tools/traverse": true,
        "@metamask/rpc-errors>fast-safe-stringify": true
      }
    },
    "@open-rpc/schema-utils-js>@json-schema-tools/reference-resolver": {
      "packages": {
        "@open-rpc/schema-utils-js>@json-schema-tools/reference-resolver>@json-schema-spec/json-pointer": true,
        "@open-rpc/test-coverage>isomorphic-fetch": true
      }
    },
    "@keystonehq/metamask-airgapped-keyring>@keystonehq/base-eth-keyring": {
      "packages": {
        "@ethereumjs/tx": true,
        "@ethereumjs/tx>@ethereumjs/util": true,
        "@keystonehq/bc-ur-registry-eth": true,
        "browserify>buffer": true,
        "@metamask/eth-trezor-keyring>hdkey": true,
        "eth-lattice-keyring>rlp": true,
        "uuid": true
      }
    },
    "@keystonehq/bc-ur-registry-eth": {
      "packages": {
        "@ethereumjs/tx>@ethereumjs/util": true,
        "@keystonehq/bc-ur-registry-eth>@keystonehq/bc-ur-registry": true,
        "browserify>buffer": true,
        "@metamask/eth-trezor-keyring>hdkey": true,
        "uuid": true
      }
    },
    "@keystonehq/bc-ur-registry-eth>@keystonehq/bc-ur-registry": {
      "globals": {
        "define": true
      },
      "packages": {
        "@ngraveio/bc-ur": true,
        "ethereumjs-util>ethereum-cryptography>bs58check": true,
        "buffer": true,
        "browserify>buffer": true,
        "tslib": true
      }
    },
    "@keystonehq/metamask-airgapped-keyring": {
      "packages": {
        "@ethereumjs/tx": true,
        "@keystonehq/metamask-airgapped-keyring>@keystonehq/base-eth-keyring": true,
        "@keystonehq/bc-ur-registry-eth": true,
        "@metamask/obs-store": true,
        "browserify>buffer": true,
        "webpack>events": true,
        "@keystonehq/metamask-airgapped-keyring>rlp": true,
        "uuid": true
      }
    },
    "chart.js>@kurkle/color": {
      "globals": {
        "define": true
      }
    },
    "@lavamoat/lavadome-react": {
      "globals": {
        "Document.prototype": true,
        "DocumentFragment.prototype": true,
        "Element.prototype": true,
        "Node.prototype": true,
        "console.warn": true,
        "document": true
      },
      "packages": {
        "react": true
      }
    },
    "@metamask/eth-ledger-bridge-keyring>@ledgerhq/hw-app-eth>@ledgerhq/domain-service": {
      "packages": {
        "@metamask/eth-ledger-bridge-keyring>@ledgerhq/hw-app-eth>@ledgerhq/logs": true,
        "@metamask/eth-ledger-bridge-keyring>@ledgerhq/hw-app-eth>@ledgerhq/domain-service>axios": true
      }
    },
    "@metamask/eth-ledger-bridge-keyring>@ledgerhq/hw-app-eth>@ledgerhq/errors": {
      "globals": {
        "console.warn": true
      }
    },
    "@metamask/eth-ledger-bridge-keyring>@ledgerhq/hw-app-eth>@ledgerhq/evm-tools": {
      "packages": {
        "@metamask/eth-ledger-bridge-keyring>@ledgerhq/hw-app-eth>@ledgerhq/cryptoassets-evm-signatures": true,
        "@metamask/eth-ledger-bridge-keyring>@ledgerhq/hw-app-eth>@ledgerhq/evm-tools>@ledgerhq/live-env": true,
        "@metamask/eth-ledger-bridge-keyring>@ledgerhq/hw-app-eth>@ledgerhq/evm-tools>axios": true,
        "@metamask/ppom-validator>crypto-js": true,
        "@metamask/eth-ledger-bridge-keyring>@ledgerhq/hw-app-eth>@ledgerhq/evm-tools>ethers": true
      }
    },
    "@metamask/eth-ledger-bridge-keyring>@ledgerhq/hw-app-eth": {
      "globals": {
        "console.warn": true
      },
      "packages": {
        "@ethersproject/abi": true,
        "ethers>@ethersproject/rlp": true,
        "@metamask/eth-ledger-bridge-keyring>@ledgerhq/hw-app-eth>@ledgerhq/cryptoassets-evm-signatures": true,
        "@metamask/eth-ledger-bridge-keyring>@ledgerhq/hw-app-eth>@ledgerhq/domain-service": true,
        "@metamask/eth-ledger-bridge-keyring>@ledgerhq/hw-app-eth>@ledgerhq/errors": true,
        "@metamask/eth-ledger-bridge-keyring>@ledgerhq/hw-app-eth>@ledgerhq/evm-tools": true,
        "@metamask/eth-ledger-bridge-keyring>@ledgerhq/hw-app-eth>@ledgerhq/logs": true,
        "@metamask/eth-ledger-bridge-keyring>@ledgerhq/hw-app-eth>axios": true,
        "@metamask/eth-ledger-bridge-keyring>@ledgerhq/hw-app-eth>bignumber.js": true,
        "browserify>buffer": true,
        "semver": true
      }
    },
    "@metamask/eth-ledger-bridge-keyring>@ledgerhq/hw-app-eth>@ledgerhq/evm-tools>@ledgerhq/live-env": {
      "globals": {
        "console.warn": true
      },
      "packages": {
        "wait-on>rxjs": true
      }
    },
    "@metamask/eth-ledger-bridge-keyring>@ledgerhq/hw-app-eth>@ledgerhq/logs": {
      "globals": {
        "__ledgerLogsListen": "write",
        "console.error": true
      }
    },
    "@material-ui/core": {
      "globals": {
        "Image": true,
        "_formatMuiErrorMessage": true,
        "addEventListener": true,
        "clearInterval": true,
        "clearTimeout": true,
        "console.error": true,
        "console.warn": true,
        "document": true,
        "getComputedStyle": true,
        "getSelection": true,
        "innerHeight": true,
        "innerWidth": true,
        "matchMedia": true,
        "navigator": true,
        "performance.now": true,
        "removeEventListener": true,
        "requestAnimationFrame": true,
        "setInterval": true,
        "setTimeout": true
      },
      "packages": {
        "@babel/runtime": true,
        "@material-ui/core>@material-ui/styles": true,
        "@material-ui/core>@material-ui/system": true,
        "@material-ui/core>@material-ui/utils": true,
        "@material-ui/core>clsx": true,
        "react-redux>hoist-non-react-statics": true,
        "@material-ui/core>popper.js": true,
        "prop-types": true,
        "react": true,
        "react-dom": true,
        "prop-types>react-is": true,
        "@material-ui/core>react-transition-group": true
      }
    },
    "@material-ui/core>@material-ui/styles": {
      "globals": {
        "console.error": true,
        "console.warn": true,
        "document.createComment": true,
        "document.head": true
      },
      "packages": {
        "@babel/runtime": true,
        "@material-ui/core>@material-ui/utils": true,
        "@material-ui/core>clsx": true,
        "react-redux>hoist-non-react-statics": true,
        "@material-ui/core>@material-ui/styles>jss-plugin-camel-case": true,
        "@material-ui/core>@material-ui/styles>jss-plugin-default-unit": true,
        "@material-ui/core>@material-ui/styles>jss-plugin-global": true,
        "@material-ui/core>@material-ui/styles>jss-plugin-nested": true,
        "@material-ui/core>@material-ui/styles>jss-plugin-props-sort": true,
        "@material-ui/core>@material-ui/styles>jss-plugin-rule-value-function": true,
        "@material-ui/core>@material-ui/styles>jss-plugin-vendor-prefixer": true,
        "@material-ui/core>@material-ui/styles>jss": true,
        "prop-types": true,
        "react": true
      }
    },
    "@material-ui/core>@material-ui/system": {
      "globals": {
        "console.error": true
      },
      "packages": {
        "@babel/runtime": true,
        "@material-ui/core>@material-ui/utils": true,
        "prop-types": true
      }
    },
    "@material-ui/core>@material-ui/utils": {
      "packages": {
        "@babel/runtime": true,
        "prop-types": true,
        "prop-types>react-is": true
      }
    },
    "@metamask/abi-utils": {
      "packages": {
        "@metamask/utils>@metamask/superstruct": true,
        "@metamask/abi-utils>@metamask/utils": true
      }
    },
    "@metamask/eth-json-rpc-middleware>@metamask/eth-sig-util>@metamask/abi-utils": {
      "packages": {
        "@metamask/utils>@metamask/superstruct": true,
        "@metamask/eth-json-rpc-middleware>@metamask/utils": true
      }
    },
    "@metamask/eth-ledger-bridge-keyring>@metamask/eth-sig-util>@metamask/abi-utils": {
      "packages": {
        "@metamask/utils>@metamask/superstruct": true,
        "@metamask/eth-ledger-bridge-keyring>@metamask/eth-sig-util>@metamask/utils": true
      }
    },
    "@metamask/eth-snap-keyring>@metamask/eth-sig-util>@metamask/abi-utils": {
      "packages": {
        "@metamask/utils>@metamask/superstruct": true,
        "@metamask/eth-snap-keyring>@metamask/utils": true
      }
    },
    "@metamask/eth-trezor-keyring>@metamask/eth-sig-util>@metamask/abi-utils": {
      "packages": {
        "@metamask/utils>@metamask/superstruct": true,
        "@metamask/eth-trezor-keyring>@metamask/eth-sig-util>@metamask/utils": true
      }
    },
    "@metamask/keyring-controller>@metamask/eth-sig-util>@metamask/abi-utils": {
      "packages": {
        "@metamask/utils>@metamask/superstruct": true,
        "@metamask/keyring-controller>@metamask/utils": true
      }
    },
    "@metamask/signature-controller>@metamask/eth-sig-util>@metamask/abi-utils": {
      "packages": {
        "@metamask/utils>@metamask/superstruct": true,
        "@metamask/signature-controller>@metamask/eth-sig-util>@metamask/abi-utils>@metamask/utils": true
      }
    },
    "@metamask/accounts-controller": {
      "packages": {
        "@ethereumjs/tx>@ethereumjs/util": true,
        "@metamask/base-controller": true,
        "@metamask/eth-snap-keyring": true,
        "@metamask/keyring-api": true,
        "@metamask/keyring-controller": true,
        "@metamask/accounts-controller>@metamask/utils": true,
        "@ethereumjs/tx>ethereum-cryptography": true,
        "uuid": true
      }
    },
    "@metamask/address-book-controller": {
      "packages": {
        "@metamask/base-controller": true,
        "@metamask/controller-utils": true
      }
    },
    "@metamask/announcement-controller": {
      "packages": {
        "@metamask/announcement-controller>@metamask/base-controller": true
      }
    },
    "@metamask/approval-controller": {
      "globals": {
        "console.info": true
      },
      "packages": {
        "@metamask/base-controller": true,
        "@metamask/rpc-errors": true,
        "nanoid": true
      }
    },
    "@metamask/assets-controllers": {
      "globals": {
        "AbortController": true,
        "Headers": true,
        "URL": true,
        "URLSearchParams": true,
        "clearInterval": true,
        "clearTimeout": true,
        "console.error": true,
        "console.log": true,
        "setInterval": true,
        "setTimeout": true
      },
      "packages": {
        "@ethereumjs/tx>@ethereumjs/util": true,
        "ethers>@ethersproject/address": true,
        "@ethersproject/bignumber": true,
        "@ethersproject/contracts": true,
        "@ethersproject/providers": true,
        "@metamask/abi-utils": true,
        "@metamask/base-controller": true,
        "@metamask/contract-metadata": true,
        "@metamask/controller-utils": true,
        "@metamask/controller-utils>@metamask/eth-query": true,
        "@metamask/keyring-api": true,
        "@metamask/keyring-snap-client": true,
        "@metamask/metamask-eth-abis": true,
        "@metamask/polling-controller": true,
        "@metamask/rpc-errors": true,
        "@metamask/snaps-utils": true,
        "@metamask/assets-controllers>@metamask/utils": true,
        "@metamask/name-controller>async-mutex": true,
        "bitcoin-address-validation": true,
        "bn.js": true,
        "cockatiel": true,
        "lodash": true,
        "@ensdomains/content-hash>multicodec>uint8arrays>multiformats": true,
        "single-call-balance-checker-abi": true,
        "uuid": true
      }
    },
    "@metamask/base-controller": {
      "globals": {
        "setTimeout": true
      },
      "packages": {
        "immer": true
      }
    },
    "@metamask/announcement-controller>@metamask/base-controller": {
      "globals": {
        "setTimeout": true
      },
      "packages": {
        "immer": true
      }
    },
    "@metamask/name-controller>@metamask/base-controller": {
      "globals": {
        "setTimeout": true
      },
      "packages": {
        "immer": true
      }
    },
    "@metamask/rate-limit-controller>@metamask/base-controller": {
      "globals": {
        "setTimeout": true
      },
      "packages": {
        "immer": true
      }
    },
    "@metamask/browser-passworder": {
      "globals": {
        "CryptoKey": true,
        "btoa": true,
        "crypto.getRandomValues": true,
        "crypto.subtle.decrypt": true,
        "crypto.subtle.deriveKey": true,
        "crypto.subtle.encrypt": true,
        "crypto.subtle.exportKey": true,
        "crypto.subtle.importKey": true
      },
      "packages": {
        "@metamask/browser-passworder>@metamask/utils": true,
        "browserify>buffer": true
      }
    },
    "eth-keyring-controller>@metamask/browser-passworder": {
      "globals": {
        "crypto": true
      }
    },
    "@metamask/controller-utils": {
      "globals": {
        "URL": true,
        "console.error": true,
        "fetch": true,
        "setTimeout": true
      },
      "packages": {
        "@ethereumjs/tx>@ethereumjs/util": true,
        "@metamask/controller-utils>@metamask/ethjs-unit": true,
        "@metamask/controller-utils>@metamask/utils": true,
        "@metamask/controller-utils>@spruceid/siwe-parser": true,
        "bn.js": true,
        "browserify>buffer": true,
        "eth-ens-namehash": true,
        "eslint>fast-deep-equal": true
      }
    },
    "@metamask/ens-controller": {
      "packages": {
        "@ethersproject/providers": true,
        "@metamask/base-controller": true,
        "@metamask/controller-utils": true,
        "@metamask/utils": true,
        "punycode": true
      }
    },
    "@metamask/eth-token-tracker>@metamask/eth-block-tracker": {
      "globals": {
        "clearTimeout": true,
        "console.error": true,
        "setTimeout": true
      },
      "packages": {
        "@metamask/safe-event-emitter": true,
        "@metamask/eth-token-tracker>@metamask/eth-block-tracker>@metamask/utils": true,
        "@metamask/ppom-validator>json-rpc-random-id": true,
        "pify": true
      }
    },
    "@metamask/network-controller>@metamask/eth-block-tracker": {
      "globals": {
        "clearTimeout": true,
        "console.error": true,
        "setTimeout": true
      },
      "packages": {
        "@metamask/safe-event-emitter": true,
        "@metamask/network-controller>@metamask/eth-block-tracker>@metamask/utils": true,
        "@metamask/ppom-validator>json-rpc-random-id": true
      }
    },
    "@metamask/keyring-controller>@metamask/eth-hd-keyring": {
      "globals": {
        "TextEncoder": true
      },
      "packages": {
        "@ethereumjs/tx>@ethereumjs/util": true,
        "@metamask/eth-sig-util": true,
        "@metamask/scure-bip39": true,
        "@metamask/keyring-controller>@metamask/eth-hd-keyring>@metamask/utils": true,
        "browserify>buffer": true,
        "@ethereumjs/tx>ethereum-cryptography": true
      }
    },
    "@metamask/eth-json-rpc-filters": {
      "globals": {
        "console.error": true
      },
      "packages": {
        "@metamask/controller-utils>@metamask/eth-query": true,
        "@metamask/json-rpc-engine": true,
        "@metamask/safe-event-emitter": true,
        "@metamask/name-controller>async-mutex": true,
        "pify": true
      }
    },
    "@metamask/network-controller>@metamask/eth-json-rpc-infura": {
      "globals": {
        "fetch": true,
        "setTimeout": true
      },
      "packages": {
        "@metamask/eth-json-rpc-provider": true,
        "@metamask/json-rpc-engine": true,
        "@metamask/rpc-errors": true,
        "@metamask/network-controller>@metamask/eth-json-rpc-infura>@metamask/utils": true
      }
    },
    "@metamask/eth-json-rpc-middleware": {
      "globals": {
        "URL": true,
        "console.error": true,
        "setTimeout": true
      },
      "packages": {
        "@metamask/eth-json-rpc-middleware>@metamask/eth-sig-util": true,
        "@metamask/json-rpc-engine": true,
        "@metamask/rpc-errors": true,
        "@metamask/eth-json-rpc-middleware>@metamask/utils": true,
        "@metamask/eth-json-rpc-middleware>klona": true,
        "@metamask/eth-json-rpc-middleware>safe-stable-stringify": true
      }
    },
    "@metamask/eth-json-rpc-provider": {
      "packages": {
        "@metamask/json-rpc-engine": true,
        "@metamask/rpc-errors": true,
        "@metamask/safe-event-emitter": true,
        "uuid": true
      }
    },
    "@metamask/eth-ledger-bridge-keyring": {
      "globals": {
        "addEventListener": true,
        "console.error": true,
        "document.createElement": true,
        "document.head.appendChild": true,
        "fetch": true,
        "removeEventListener": true
      },
      "packages": {
        "@metamask/eth-ledger-bridge-keyring>@ethereumjs/rlp": true,
        "@ethereumjs/tx": true,
        "@ethereumjs/tx>@ethereumjs/util": true,
        "@metamask/eth-ledger-bridge-keyring>@ledgerhq/hw-app-eth": true,
        "@metamask/eth-ledger-bridge-keyring>@metamask/eth-sig-util": true,
        "browserify>buffer": true,
        "webpack>events": true,
        "@metamask/eth-trezor-keyring>hdkey": true
      }
    },
    "@metamask/controller-utils>@metamask/eth-query": {
      "packages": {
        "@metamask/ppom-validator>json-rpc-random-id": true,
        "watchify>xtend": true
      }
    },
    "@metamask/eth-sig-util": {
      "packages": {
        "@ethereumjs/tx>@ethereumjs/util": true,
        "@metamask/abi-utils": true,
        "@metamask/eth-sig-util>@metamask/utils": true,
        "@metamask/utils>@scure/base": true,
        "browserify>buffer": true,
        "@ethereumjs/tx>ethereum-cryptography": true,
        "@metamask/eth-sig-util>tweetnacl": true
      }
    },
    "@metamask/eth-json-rpc-middleware>@metamask/eth-sig-util": {
      "packages": {
        "@ethereumjs/tx>@ethereumjs/util": true,
        "@metamask/eth-json-rpc-middleware>@metamask/eth-sig-util>@metamask/abi-utils": true,
        "@metamask/eth-json-rpc-middleware>@metamask/utils": true,
        "@metamask/utils>@scure/base": true,
        "browserify>buffer": true,
        "@ethereumjs/tx>ethereum-cryptography": true,
        "@metamask/eth-sig-util>tweetnacl": true
      }
    },
    "@metamask/eth-ledger-bridge-keyring>@metamask/eth-sig-util": {
      "packages": {
        "@ethereumjs/tx>@ethereumjs/util": true,
        "@metamask/eth-ledger-bridge-keyring>@metamask/eth-sig-util>@metamask/abi-utils": true,
        "@metamask/eth-ledger-bridge-keyring>@metamask/eth-sig-util>@metamask/utils": true,
        "@metamask/utils>@scure/base": true,
        "browserify>buffer": true,
        "@ethereumjs/tx>ethereum-cryptography": true,
        "@metamask/eth-sig-util>tweetnacl": true
      }
    },
    "@metamask/eth-snap-keyring>@metamask/eth-sig-util": {
      "packages": {
        "@ethereumjs/tx>@ethereumjs/util": true,
        "@metamask/eth-snap-keyring>@metamask/eth-sig-util>@metamask/abi-utils": true,
        "@metamask/eth-snap-keyring>@metamask/utils": true,
        "@metamask/utils>@scure/base": true,
        "browserify>buffer": true,
        "@ethereumjs/tx>ethereum-cryptography": true,
        "@metamask/eth-sig-util>tweetnacl": true
      }
    },
    "@metamask/eth-trezor-keyring>@metamask/eth-sig-util": {
      "packages": {
        "@ethereumjs/tx>@ethereumjs/util": true,
        "@metamask/eth-trezor-keyring>@metamask/eth-sig-util>@metamask/abi-utils": true,
        "@metamask/eth-trezor-keyring>@metamask/eth-sig-util>@metamask/utils": true,
        "@metamask/utils>@scure/base": true,
        "browserify>buffer": true,
        "@ethereumjs/tx>ethereum-cryptography": true,
        "@metamask/eth-sig-util>tweetnacl": true
      }
    },
    "@metamask/keyring-controller>@metamask/eth-sig-util": {
      "packages": {
        "@ethereumjs/tx>@ethereumjs/util": true,
        "@metamask/keyring-controller>@metamask/eth-sig-util>@metamask/abi-utils": true,
        "@metamask/keyring-controller>@metamask/utils": true,
        "@metamask/utils>@scure/base": true,
        "browserify>buffer": true,
        "@ethereumjs/tx>ethereum-cryptography": true,
        "@metamask/eth-sig-util>tweetnacl": true
      }
    },
    "@metamask/signature-controller>@metamask/eth-sig-util": {
      "packages": {
        "@ethereumjs/tx>@ethereumjs/util": true,
        "@metamask/signature-controller>@metamask/eth-sig-util>@metamask/abi-utils": true,
        "@metamask/signature-controller>@metamask/eth-sig-util>@metamask/utils": true,
        "@metamask/utils>@scure/base": true,
        "browserify>buffer": true,
        "@ethereumjs/tx>ethereum-cryptography": true,
        "@metamask/eth-sig-util>tweetnacl": true
      }
    },
    "@metamask/keyring-controller>@metamask/eth-simple-keyring": {
      "packages": {
        "@ethereumjs/tx>@ethereumjs/util": true,
        "@metamask/eth-sig-util": true,
        "@metamask/keyring-controller>@metamask/eth-simple-keyring>@metamask/utils": true,
        "browserify>buffer": true,
        "@ethereumjs/tx>ethereum-cryptography": true,
        "crypto-browserify>randombytes": true
      }
    },
    "@metamask/eth-snap-keyring": {
      "globals": {
        "URL": true,
        "console.error": true,
        "console.info": true
      },
      "packages": {
        "@ethereumjs/tx": true,
        "@metamask/eth-snap-keyring>@metamask/eth-sig-util": true,
        "@metamask/keyring-api": true,
        "@metamask/eth-snap-keyring>@metamask/keyring-internal-snap-client": true,
        "@metamask/keyring-api>@metamask/keyring-utils": true,
        "@metamask/utils>@metamask/superstruct": true,
        "@metamask/eth-snap-keyring>@metamask/utils": true,
        "webpack>events": true,
        "@metamask/eth-snap-keyring>uuid": true
      }
    },
    "@metamask/eth-token-tracker": {
      "globals": {
        "console.warn": true
      },
      "packages": {
        "@babel/runtime": true,
        "@metamask/eth-token-tracker>@metamask/eth-block-tracker": true,
        "eth-method-registry>@metamask/ethjs-contract": true,
        "eth-method-registry>@metamask/ethjs-query": true,
        "@metamask/safe-event-emitter": true,
        "bn.js": true,
        "@metamask/eth-token-tracker>deep-equal": true,
        "human-standard-token-abi": true
      }
    },
    "@metamask/eth-trezor-keyring": {
      "globals": {
        "setTimeout": true
      },
      "packages": {
        "@ethereumjs/tx": true,
        "@ethereumjs/tx>@ethereumjs/util": true,
        "@metamask/eth-trezor-keyring>@metamask/eth-sig-util": true,
        "@metamask/eth-trezor-keyring>@trezor/connect-plugin-ethereum": true,
        "@trezor/connect-web": true,
        "browserify>buffer": true,
        "webpack>events": true,
        "@metamask/eth-trezor-keyring>hdkey": true
      }
    },
    "@metamask/etherscan-link": {
      "globals": {
        "URL": true
      }
    },
    "eth-method-registry>@metamask/ethjs-contract": {
      "packages": {
        "@babel/runtime": true,
        "eth-method-registry>@metamask/ethjs-contract>@metamask/ethjs-filter": true,
        "eth-method-registry>@metamask/ethjs-contract>@metamask/ethjs-util": true,
        "eth-method-registry>@metamask/ethjs-contract>ethjs-abi": true,
        "eth-ens-namehash>js-sha3": true,
        "promise-to-callback": true
      }
    },
    "eth-method-registry>@metamask/ethjs-contract>@metamask/ethjs-filter": {
      "globals": {
        "clearInterval": true,
        "setInterval": true
      }
    },
    "eth-method-registry>@metamask/ethjs-query>@metamask/ethjs-format": {
      "packages": {
        "eth-method-registry>@metamask/ethjs-contract>@metamask/ethjs-util": true,
        "@metamask/controller-utils>@metamask/ethjs-unit>@metamask/number-to-bn": true,
        "eth-method-registry>@metamask/ethjs-query>@metamask/ethjs-format>ethjs-schema": true,
        "eth-method-registry>@metamask/ethjs-query>@metamask/ethjs-format>strip-hex-prefix": true
      }
    },
    "eth-method-registry>@metamask/ethjs-query": {
      "globals": {
        "console": true
      },
      "packages": {
        "eth-method-registry>@metamask/ethjs-query>@metamask/ethjs-format": true,
        "eth-method-registry>@metamask/ethjs-query>@metamask/ethjs-rpc": true,
        "promise-to-callback": true
      }
    },
    "eth-method-registry>@metamask/ethjs-query>@metamask/ethjs-rpc": {
      "packages": {
        "promise-to-callback": true
      }
    },
    "@metamask/controller-utils>@metamask/ethjs-unit": {
      "packages": {
        "@metamask/controller-utils>@metamask/ethjs-unit>@metamask/number-to-bn": true,
        "bn.js": true
      }
    },
    "eth-method-registry>@metamask/ethjs-contract>@metamask/ethjs-util": {
      "packages": {
        "browserify>buffer": true,
        "eth-method-registry>@metamask/ethjs-query>@metamask/ethjs-format>is-hex-prefixed": true,
        "eth-method-registry>@metamask/ethjs-query>@metamask/ethjs-format>strip-hex-prefix": true
      }
    },
    "@metamask/gas-fee-controller": {
      "globals": {
        "clearInterval": true,
        "console.error": true,
        "setInterval": true
      },
      "packages": {
        "@metamask/controller-utils": true,
        "@metamask/controller-utils>@metamask/eth-query": true,
        "@metamask/polling-controller": true,
        "bn.js": true,
        "uuid": true
      }
    },
    "@metamask/jazzicon": {
      "globals": {
        "document.createElement": true,
        "document.createElementNS": true
      },
      "packages": {
        "@metamask/jazzicon>color": true,
        "@metamask/jazzicon>mersenne-twister": true
      }
    },
    "@metamask/json-rpc-engine": {
      "packages": {
        "@metamask/rpc-errors": true,
        "@metamask/safe-event-emitter": true,
        "@metamask/json-rpc-engine>@metamask/utils": true
      }
    },
    "@metamask/json-rpc-middleware-stream": {
      "globals": {
        "console.warn": true,
        "setTimeout": true
      },
      "packages": {
        "@metamask/safe-event-emitter": true,
        "@metamask/json-rpc-middleware-stream>@metamask/utils": true,
        "readable-stream": true
      }
    },
    "@metamask/snaps-sdk>@metamask/key-tree": {
      "globals": {
        "crypto.subtle": true
      },
      "packages": {
        "@metamask/scure-bip39": true,
        "@metamask/snaps-sdk>@metamask/key-tree>@metamask/utils": true,
        "@ethereumjs/tx>ethereum-cryptography>@noble/curves": true,
        "@noble/hashes": true,
        "@metamask/utils>@scure/base": true
      }
    },
    "@metamask/keyring-api": {
      "packages": {
        "@metamask/keyring-api>@metamask/keyring-utils": true,
        "@metamask/utils>@metamask/superstruct": true,
        "@metamask/keyring-api>@metamask/utils": true,
        "@metamask/keyring-api>bech32": true
      }
    },
    "@metamask/keyring-controller": {
      "packages": {
        "@ethereumjs/tx>@ethereumjs/util": true,
        "@metamask/base-controller": true,
        "@metamask/browser-passworder": true,
        "@metamask/keyring-controller>@metamask/eth-hd-keyring": true,
        "@metamask/keyring-controller>@metamask/eth-sig-util": true,
        "@metamask/keyring-controller>@metamask/eth-simple-keyring": true,
        "@metamask/keyring-controller>@metamask/utils": true,
        "@metamask/name-controller>async-mutex": true,
        "@metamask/keyring-controller>ethereumjs-wallet": true
      }
    },
    "@metamask/eth-snap-keyring>@metamask/keyring-internal-snap-client": {
      "packages": {
        "@metamask/keyring-snap-client": true
      }
    },
    "@metamask/keyring-snap-client": {
      "packages": {
        "@metamask/keyring-api": true,
        "@metamask/keyring-api>@metamask/keyring-utils": true,
        "@metamask/utils>@metamask/superstruct": true,
        "@metamask/keyring-snap-client>uuid": true
      }
    },
    "@metamask/keyring-api>@metamask/keyring-utils": {
      "globals": {
        "URL": true
      },
      "packages": {
        "@metamask/utils>@metamask/superstruct": true,
        "@metamask/keyring-api>@metamask/keyring-utils>@metamask/utils": true,
        "bitcoin-address-validation": true
      }
    },
    "@metamask/logging-controller": {
      "packages": {
        "@metamask/base-controller": true,
        "uuid": true
      }
    },
    "@metamask/logo": {
      "globals": {
        "addEventListener": true,
        "document.body.appendChild": true,
        "document.createElementNS": true,
        "innerHeight": true,
        "innerWidth": true,
        "requestAnimationFrame": true
      },
      "packages": {
        "@metamask/logo>gl-mat4": true,
        "@metamask/logo>gl-vec3": true
      }
    },
    "@metamask/message-manager": {
      "packages": {
        "@metamask/base-controller": true,
        "@metamask/controller-utils": true,
        "@metamask/message-manager>@metamask/utils": true,
        "browserify>buffer": true,
        "webpack>events": true,
        "uuid": true
      }
    },
    "@metamask/multichain": {
      "globals": {
        "console.error": true
      },
      "packages": {
        "@metamask/multichain>@metamask/api-specs": true,
        "@metamask/controller-utils": true,
        "@metamask/eth-json-rpc-filters": true,
        "@metamask/json-rpc-engine": true,
        "@metamask/permission-controller": true,
        "@metamask/rpc-errors": true,
        "@metamask/safe-event-emitter": true,
        "@metamask/multichain>@metamask/utils": true,
        "@metamask/multichain>@open-rpc/schema-utils-js": true,
        "@metamask/multichain>jsonschema": true,
        "lodash": true
      }
    },
    "@metamask/multichain-transactions-controller": {
      "globals": {
        "clearInterval": true,
        "console.error": true,
        "setInterval": true
      },
      "packages": {
        "@metamask/base-controller": true,
        "@metamask/keyring-api": true,
        "@metamask/keyring-snap-client": true,
        "@metamask/snaps-utils": true
      }
    },
    "@metamask/name-controller": {
      "globals": {
        "fetch": true
      },
      "packages": {
        "@metamask/name-controller>@metamask/base-controller": true,
        "@metamask/controller-utils": true,
        "@metamask/name-controller>@metamask/utils": true,
        "@metamask/name-controller>async-mutex": true
      }
    },
    "@metamask/network-controller": {
      "globals": {
        "btoa": true,
        "fetch": true,
        "setTimeout": true
      },
      "packages": {
        "@metamask/base-controller": true,
        "@metamask/controller-utils": true,
        "@metamask/network-controller>@metamask/eth-block-tracker": true,
        "@metamask/network-controller>@metamask/eth-json-rpc-infura": true,
        "@metamask/eth-json-rpc-middleware": true,
        "@metamask/eth-json-rpc-provider": true,
        "@metamask/controller-utils>@metamask/eth-query": true,
        "@metamask/json-rpc-engine": true,
        "@metamask/rpc-errors": true,
        "@metamask/network-controller>@metamask/swappable-obj-proxy": true,
        "@metamask/utils": true,
        "eslint>fast-deep-equal": true,
        "reselect": true,
        "uri-js": true,
        "uuid": true
      }
    },
    "@metamask/transaction-controller>@metamask/nonce-tracker": {
      "packages": {
        "@ethersproject/providers": true,
        "browserify>assert": true,
        "@metamask/transaction-controller>@metamask/nonce-tracker>async-mutex": true
      }
    },
    "@metamask/notification-services-controller": {
      "globals": {
        "Intl.NumberFormat": true,
        "addEventListener": true,
        "fetch": true,
        "registration": true,
        "removeEventListener": true
      },
      "packages": {
        "@metamask/notification-services-controller>@contentful/rich-text-html-renderer": true,
        "@metamask/base-controller": true,
        "@metamask/controller-utils": true,
        "@metamask/profile-sync-controller": true,
        "@metamask/notification-services-controller>@metamask/utils": true,
        "@metamask/notification-services-controller>bignumber.js": true,
        "@metamask/notification-services-controller>firebase": true,
        "loglevel": true,
        "uuid": true
      }
    },
    "@metamask/controller-utils>@metamask/ethjs-unit>@metamask/number-to-bn": {
      "packages": {
        "bn.js": true,
        "eth-method-registry>@metamask/ethjs-query>@metamask/ethjs-format>strip-hex-prefix": true
      }
    },
    "@metamask/object-multiplex": {
      "globals": {
        "console.warn": true
      },
      "packages": {
        "@metamask/object-multiplex>once": true,
        "readable-stream": true
      }
    },
    "@metamask/obs-store": {
      "packages": {
        "@metamask/safe-event-emitter": true,
        "readable-stream": true
      }
    },
    "@metamask/permission-controller": {
      "globals": {
        "console.error": true
      },
      "packages": {
        "@metamask/base-controller": true,
        "@metamask/controller-utils": true,
        "@metamask/json-rpc-engine": true,
        "@metamask/rpc-errors": true,
        "@metamask/permission-controller>@metamask/utils": true,
        "deep-freeze-strict": true,
        "immer": true,
        "nanoid": true
      }
    },
    "@metamask/permission-log-controller": {
      "packages": {
        "@metamask/base-controller": true,
        "@metamask/permission-log-controller>@metamask/utils": true
      }
    },
    "@metamask/phishing-controller": {
      "globals": {
        "TextEncoder": true,
        "URL": true,
        "console.error": true,
        "fetch": true
      },
      "packages": {
        "@metamask/base-controller": true,
        "@metamask/controller-utils": true,
        "@noble/hashes": true,
        "@ethereumjs/tx>ethereum-cryptography": true,
        "webpack-cli>fastest-levenshtein": true,
        "punycode": true
      }
    },
    "@metamask/polling-controller": {
      "globals": {
        "clearTimeout": true,
        "console.error": true,
        "setTimeout": true
      },
      "packages": {
        "@metamask/base-controller": true,
        "@metamask/snaps-utils>fast-json-stable-stringify": true,
        "uuid": true
      }
    },
    "@metamask/post-message-stream": {
      "globals": {
        "MessageEvent.prototype": true,
        "WorkerGlobalScope": true,
        "addEventListener": true,
        "browser": true,
        "chrome": true,
        "location.origin": true,
        "postMessage": true,
        "removeEventListener": true
      },
      "packages": {
        "@metamask/post-message-stream>@metamask/utils": true,
        "readable-stream": true
      }
    },
    "@metamask/ppom-validator": {
      "globals": {
        "URL": true,
        "console.error": true,
        "crypto": true
      },
      "packages": {
        "@metamask/base-controller": true,
        "@metamask/controller-utils": true,
        "await-semaphore": true,
        "browserify>buffer": true,
        "@metamask/ppom-validator>crypto-js": true,
        "@metamask/ppom-validator>elliptic": true,
        "@metamask/ppom-validator>json-rpc-random-id": true
      }
    },
    "@metamask/preferences-controller": {
      "packages": {
        "@metamask/base-controller": true,
        "@metamask/controller-utils": true
      }
    },
    "@metamask/profile-sync-controller": {
      "globals": {
        "Event": true,
        "Headers": true,
        "TextDecoder": true,
        "TextEncoder": true,
        "URL": true,
        "URLSearchParams": true,
        "addEventListener": true,
        "console.error": true,
        "dispatchEvent": true,
        "fetch": true,
        "removeEventListener": true,
        "setTimeout": true
      },
      "packages": {
        "@metamask/base-controller": true,
        "@metamask/keyring-api": true,
        "@metamask/keyring-controller": true,
        "@metamask/network-controller": true,
        "@metamask/profile-sync-controller>@noble/ciphers": true,
        "@noble/hashes": true,
        "browserify>buffer": true,
        "loglevel": true,
        "@metamask/profile-sync-controller>siwe": true
      }
    },
    "@metamask/queued-request-controller": {
      "packages": {
        "@metamask/base-controller": true,
        "@metamask/json-rpc-engine": true,
        "@metamask/rpc-errors": true,
        "@metamask/selected-network-controller": true,
        "@metamask/utils": true
      }
    },
    "@metamask/rate-limit-controller": {
      "globals": {
        "setTimeout": true
      },
      "packages": {
        "@metamask/rate-limit-controller>@metamask/base-controller": true,
        "@metamask/rate-limit-controller>@metamask/rpc-errors": true,
        "@metamask/rate-limit-controller>@metamask/utils": true
      }
    },
    "@metamask/remote-feature-flag-controller": {
      "packages": {
        "@metamask/base-controller": true,
        "cockatiel": true,
        "uuid": true
      }
    },
    "@metamask/rpc-errors": {
      "packages": {
        "@metamask/rpc-errors>@metamask/utils": true,
        "@metamask/rpc-errors>fast-safe-stringify": true
      }
    },
    "@metamask/rate-limit-controller>@metamask/rpc-errors": {
      "packages": {
        "@metamask/rate-limit-controller>@metamask/rpc-errors>@metamask/utils": true,
        "@metamask/rpc-errors>fast-safe-stringify": true
      }
    },
    "@metamask/safe-event-emitter": {
      "globals": {
        "setTimeout": true
      },
      "packages": {
        "webpack>events": true
      }
    },
    "@metamask/scure-bip39": {
      "globals": {
        "TextEncoder": true
      },
      "packages": {
        "@metamask/scure-bip39>@noble/hashes": true,
        "@metamask/utils>@scure/base": true
      }
    },
    "@metamask/selected-network-controller": {
      "packages": {
        "@metamask/base-controller": true,
        "@metamask/network-controller>@metamask/swappable-obj-proxy": true
      }
    },
    "@metamask/signature-controller": {
      "globals": {
        "fetch": true
      },
      "packages": {
        "@metamask/base-controller": true,
        "@metamask/controller-utils": true,
        "@metamask/signature-controller>@metamask/eth-sig-util": true,
        "@metamask/keyring-controller": true,
        "@metamask/logging-controller": true,
        "@metamask/utils": true,
        "browserify>buffer": true,
        "webpack>events": true,
        "@metamask/multichain>jsonschema": true,
        "uuid": true
      }
    },
    "@metamask/smart-transactions-controller": {
      "globals": {
        "URLSearchParams": true,
        "clearInterval": true,
        "console.error": true,
        "console.log": true,
        "fetch": true,
        "setInterval": true
      },
      "packages": {
        "@metamask/smart-transactions-controller>@ethereumjs/tx": true,
        "@metamask/smart-transactions-controller>@ethereumjs/util": true,
        "@ethersproject/bytes": true,
        "@metamask/controller-utils": true,
        "@metamask/controller-utils>@metamask/eth-query": true,
        "@metamask/polling-controller": true,
        "@metamask/transaction-controller": true,
        "@metamask/smart-transactions-controller>bignumber.js": true,
        "browserify>buffer": true,
        "fast-json-patch": true,
        "lodash": true
      }
    },
    "@metamask/snaps-controllers": {
      "globals": {
        "DecompressionStream": true,
        "URL": true,
        "clearTimeout": true,
        "document.getElementById": true,
        "fetch.bind": true,
        "setTimeout": true
      },
      "packages": {
        "@metamask/base-controller": true,
        "@metamask/json-rpc-engine": true,
        "@metamask/json-rpc-middleware-stream": true,
        "@metamask/object-multiplex": true,
        "@metamask/permission-controller": true,
        "@metamask/post-message-stream": true,
        "@metamask/rpc-errors": true,
        "@metamask/snaps-utils>@metamask/snaps-registry": true,
        "@metamask/snaps-rpc-methods": true,
        "@metamask/snaps-sdk": true,
        "@metamask/snaps-utils": true,
        "@metamask/snaps-controllers>@metamask/utils": true,
        "@metamask/snaps-controllers>@xstate/fsm": true,
        "@metamask/name-controller>async-mutex": true,
        "browserify>browserify-zlib": true,
        "@metamask/snaps-controllers>concat-stream": true,
        "eslint>fast-deep-equal": true,
        "@metamask/snaps-controllers>get-npm-tarball-url": true,
        "immer": true,
        "luxon": true,
        "nanoid": true,
        "readable-stream": true,
        "@metamask/snaps-controllers>readable-web-to-node-stream": true,
        "semver": true,
        "@metamask/snaps-controllers>tar-stream": true
      }
    },
    "@metamask/snaps-execution-environments": {
      "globals": {
        "document.getElementById": true
      },
      "packages": {
        "@metamask/post-message-stream": true,
        "@metamask/snaps-utils": true,
        "@metamask/utils": true,
        "@metamask/snaps-execution-environments>@metamask/utils": true
      }
    },
    "@metamask/snaps-utils>@metamask/snaps-registry": {
      "packages": {
        "@metamask/utils>@metamask/superstruct": true,
        "@metamask/snaps-utils>@metamask/snaps-registry>@metamask/utils": true,
        "@ethereumjs/tx>ethereum-cryptography>@noble/curves": true,
        "@noble/hashes": true
      }
    },
    "@metamask/snaps-rpc-methods": {
      "packages": {
        "@metamask/snaps-sdk>@metamask/key-tree": true,
        "@metamask/permission-controller": true,
        "@metamask/rpc-errors": true,
        "@metamask/snaps-sdk": true,
        "@metamask/snaps-utils": true,
        "@metamask/utils>@metamask/superstruct": true,
        "@metamask/snaps-rpc-methods>@metamask/utils": true,
        "@noble/hashes": true,
        "luxon": true
      }
    },
    "@metamask/snaps-sdk": {
      "globals": {
        "fetch": true
      },
      "packages": {
        "@metamask/rpc-errors": true,
        "@metamask/utils>@metamask/superstruct": true,
        "@metamask/snaps-sdk>@metamask/utils": true
      }
    },
    "@metamask/snaps-utils": {
      "globals": {
        "File": true,
        "FileReader": true,
        "TextDecoder": true,
        "TextEncoder": true,
        "URL": true,
        "console.error": true,
        "console.log": true,
        "console.warn": true,
        "crypto": true,
        "document.body.appendChild": true,
        "document.createElement": true,
        "fetch": true
      },
      "packages": {
        "@metamask/snaps-sdk>@metamask/key-tree": true,
        "@metamask/permission-controller": true,
        "@metamask/rpc-errors": true,
        "@metamask/snaps-utils>@metamask/slip44": true,
        "@metamask/snaps-sdk": true,
        "@metamask/utils>@metamask/superstruct": true,
        "@metamask/snaps-utils>@metamask/utils": true,
        "@noble/hashes": true,
        "@metamask/utils>@scure/base": true,
        "chalk": true,
        "@metamask/snaps-utils>cron-parser": true,
        "@metamask/snaps-utils>fast-json-stable-stringify": true,
        "@metamask/snaps-utils>fast-xml-parser": true,
        "@metamask/snaps-utils>marked": true,
        "@metamask/snaps-utils>rfdc": true,
        "semver": true,
        "@metamask/snaps-utils>validate-npm-package-name": true
      }
    },
    "@metamask/transaction-controller": {
      "globals": {
        "clearTimeout": true,
        "console.error": true,
        "fetch": true,
        "setTimeout": true
      },
      "packages": {
        "@ethereumjs/tx>@ethereumjs/common": true,
        "@ethereumjs/tx": true,
        "@ethereumjs/tx>@ethereumjs/util": true,
        "@ethersproject/abi": true,
        "@ethersproject/contracts": true,
        "@ethersproject/providers": true,
        "@metamask/base-controller": true,
        "@metamask/controller-utils": true,
        "@metamask/controller-utils>@metamask/eth-query": true,
        "@metamask/gas-fee-controller": true,
        "@metamask/metamask-eth-abis": true,
        "@metamask/network-controller": true,
        "@metamask/transaction-controller>@metamask/nonce-tracker": true,
        "@metamask/rpc-errors": true,
        "@metamask/transaction-controller>@metamask/utils": true,
        "@metamask/name-controller>async-mutex": true,
        "bn.js": true,
        "browserify>buffer": true,
        "eth-method-registry": true,
        "webpack>events": true,
        "fast-json-patch": true,
        "lodash": true,
        "uuid": true
      }
    },
    "@metamask/user-operation-controller": {
      "globals": {
        "fetch": true
      },
      "packages": {
        "@metamask/base-controller": true,
        "@metamask/controller-utils": true,
        "@metamask/controller-utils>@metamask/eth-query": true,
        "@metamask/gas-fee-controller": true,
        "@metamask/polling-controller": true,
        "@metamask/rpc-errors": true,
        "@metamask/utils>@metamask/superstruct": true,
        "@metamask/transaction-controller": true,
        "@metamask/user-operation-controller>@metamask/utils": true,
        "bn.js": true,
        "webpack>events": true,
        "lodash": true,
        "uuid": true
      }
    },
    "@metamask/utils": {
      "globals": {
        "TextDecoder": true,
        "TextEncoder": true
      },
      "packages": {
        "@metamask/utils>@metamask/superstruct": true,
        "@noble/hashes": true,
        "@metamask/utils>@scure/base": true,
        "browserify>buffer": true,
        "nock>debug": true,
        "@metamask/utils>pony-cause": true,
        "semver": true
      }
    },
    "@metamask/abi-utils>@metamask/utils": {
      "globals": {
        "TextDecoder": true,
        "TextEncoder": true
      },
      "packages": {
        "@metamask/utils>@metamask/superstruct": true,
        "@noble/hashes": true,
        "@metamask/utils>@scure/base": true,
        "browserify>buffer": true,
        "nock>debug": true,
        "@metamask/utils>pony-cause": true,
        "semver": true
      }
    },
    "@metamask/signature-controller>@metamask/eth-sig-util>@metamask/abi-utils>@metamask/utils": {
      "globals": {
        "TextDecoder": true,
        "TextEncoder": true
      },
      "packages": {
        "@metamask/utils>@metamask/superstruct": true,
        "@noble/hashes": true,
        "@metamask/utils>@scure/base": true,
        "browserify>buffer": true,
        "nock>debug": true,
        "@metamask/utils>pony-cause": true,
        "semver": true
      }
    },
    "@metamask/accounts-controller>@metamask/utils": {
      "globals": {
        "TextDecoder": true,
        "TextEncoder": true
      },
      "packages": {
        "@metamask/utils>@metamask/superstruct": true,
        "@noble/hashes": true,
        "@metamask/utils>@scure/base": true,
        "browserify>buffer": true,
        "nock>debug": true,
        "@metamask/utils>pony-cause": true,
        "semver": true
      }
    },
    "@metamask/assets-controllers>@metamask/utils": {
      "globals": {
        "TextDecoder": true,
        "TextEncoder": true
      },
      "packages": {
        "@metamask/utils>@metamask/superstruct": true,
        "@noble/hashes": true,
        "@metamask/utils>@scure/base": true,
        "browserify>buffer": true,
        "nock>debug": true,
        "@metamask/utils>pony-cause": true,
        "semver": true
      }
    },
    "@metamask/browser-passworder>@metamask/utils": {
      "globals": {
        "TextDecoder": true,
        "TextEncoder": true
      },
      "packages": {
        "@metamask/utils>@metamask/superstruct": true,
        "@noble/hashes": true,
        "@metamask/utils>@scure/base": true,
        "browserify>buffer": true,
        "nock>debug": true,
        "@metamask/utils>pony-cause": true,
        "semver": true
      }
    },
    "@metamask/controller-utils>@metamask/utils": {
      "globals": {
        "TextDecoder": true,
        "TextEncoder": true
      },
      "packages": {
        "@metamask/utils>@metamask/superstruct": true,
        "@noble/hashes": true,
        "@metamask/utils>@scure/base": true,
        "browserify>buffer": true,
        "nock>debug": true,
        "@metamask/utils>pony-cause": true,
        "semver": true
      }
    },
    "@metamask/eth-token-tracker>@metamask/eth-block-tracker>@metamask/utils": {
      "globals": {
        "TextDecoder": true,
        "TextEncoder": true
      },
      "packages": {
        "@metamask/utils>@metamask/superstruct": true,
        "@noble/hashes": true,
        "@metamask/utils>@scure/base": true,
        "browserify>buffer": true,
        "nock>debug": true,
        "@metamask/utils>pony-cause": true,
        "semver": true
      }
    },
    "@metamask/network-controller>@metamask/eth-block-tracker>@metamask/utils": {
      "globals": {
        "TextDecoder": true,
        "TextEncoder": true
      },
      "packages": {
        "@metamask/utils>@metamask/superstruct": true,
        "@noble/hashes": true,
        "@metamask/utils>@scure/base": true,
        "browserify>buffer": true,
        "nock>debug": true,
        "@metamask/utils>pony-cause": true,
        "semver": true
      }
    },
    "@metamask/keyring-controller>@metamask/eth-hd-keyring>@metamask/utils": {
      "globals": {
        "TextDecoder": true,
        "TextEncoder": true
      },
      "packages": {
        "@metamask/utils>@metamask/superstruct": true,
        "@noble/hashes": true,
        "@metamask/utils>@scure/base": true,
        "browserify>buffer": true,
        "nock>debug": true,
        "@metamask/utils>pony-cause": true,
        "semver": true
      }
    },
    "@metamask/network-controller>@metamask/eth-json-rpc-infura>@metamask/utils": {
      "globals": {
        "TextDecoder": true,
        "TextEncoder": true
      },
      "packages": {
        "@metamask/utils>@metamask/superstruct": true,
        "@noble/hashes": true,
        "@metamask/utils>@scure/base": true,
        "browserify>buffer": true,
        "nock>debug": true,
        "@metamask/utils>pony-cause": true,
        "semver": true
      }
    },
    "@metamask/eth-json-rpc-middleware>@metamask/utils": {
      "globals": {
        "TextDecoder": true,
        "TextEncoder": true
      },
      "packages": {
        "@metamask/utils>@metamask/superstruct": true,
        "@noble/hashes": true,
        "@metamask/utils>@scure/base": true,
        "browserify>buffer": true,
        "nock>debug": true,
        "@metamask/utils>pony-cause": true,
        "semver": true
      }
    },
    "@metamask/eth-sig-util>@metamask/utils": {
      "globals": {
        "TextDecoder": true,
        "TextEncoder": true
      },
      "packages": {
        "@metamask/utils>@metamask/superstruct": true,
        "@noble/hashes": true,
        "@metamask/utils>@scure/base": true,
        "browserify>buffer": true,
        "nock>debug": true,
        "@metamask/utils>pony-cause": true,
        "semver": true
      }
    },
    "@metamask/eth-ledger-bridge-keyring>@metamask/eth-sig-util>@metamask/utils": {
      "globals": {
        "TextDecoder": true,
        "TextEncoder": true
      },
      "packages": {
        "@metamask/utils>@metamask/superstruct": true,
        "@noble/hashes": true,
        "@metamask/utils>@scure/base": true,
        "browserify>buffer": true,
        "nock>debug": true,
        "@metamask/utils>pony-cause": true,
        "semver": true
      }
    },
    "@metamask/eth-trezor-keyring>@metamask/eth-sig-util>@metamask/utils": {
      "globals": {
        "TextDecoder": true,
        "TextEncoder": true
      },
      "packages": {
        "@metamask/utils>@metamask/superstruct": true,
        "@noble/hashes": true,
        "@metamask/utils>@scure/base": true,
        "browserify>buffer": true,
        "nock>debug": true,
        "@metamask/utils>pony-cause": true,
        "semver": true
      }
    },
    "@metamask/signature-controller>@metamask/eth-sig-util>@metamask/utils": {
      "globals": {
        "TextDecoder": true,
        "TextEncoder": true
      },
      "packages": {
        "@metamask/utils>@metamask/superstruct": true,
        "@noble/hashes": true,
        "@metamask/utils>@scure/base": true,
        "browserify>buffer": true,
        "nock>debug": true,
        "@metamask/utils>pony-cause": true,
        "semver": true
      }
    },
    "@metamask/keyring-controller>@metamask/eth-simple-keyring>@metamask/utils": {
      "globals": {
        "TextDecoder": true,
        "TextEncoder": true
      },
      "packages": {
        "@metamask/utils>@metamask/superstruct": true,
        "@noble/hashes": true,
        "@metamask/utils>@scure/base": true,
        "browserify>buffer": true,
        "nock>debug": true,
        "@metamask/utils>pony-cause": true,
        "semver": true
      }
    },
    "@metamask/eth-snap-keyring>@metamask/utils": {
      "globals": {
        "TextDecoder": true,
        "TextEncoder": true
      },
      "packages": {
        "@metamask/utils>@metamask/superstruct": true,
        "@noble/hashes": true,
        "@metamask/utils>@scure/base": true,
        "browserify>buffer": true,
        "nock>debug": true,
        "@metamask/utils>pony-cause": true,
        "semver": true
      }
    },
    "@metamask/json-rpc-engine>@metamask/utils": {
      "globals": {
        "TextDecoder": true,
        "TextEncoder": true
      },
      "packages": {
        "@metamask/utils>@metamask/superstruct": true,
        "@noble/hashes": true,
        "@metamask/utils>@scure/base": true,
        "browserify>buffer": true,
        "nock>debug": true,
        "@metamask/utils>pony-cause": true,
        "semver": true
      }
    },
    "@metamask/json-rpc-middleware-stream>@metamask/utils": {
      "globals": {
        "TextDecoder": true,
        "TextEncoder": true
      },
      "packages": {
        "@metamask/utils>@metamask/superstruct": true,
        "@noble/hashes": true,
        "@metamask/utils>@scure/base": true,
        "browserify>buffer": true,
        "nock>debug": true,
        "@metamask/utils>pony-cause": true,
        "semver": true
      }
    },
    "@metamask/snaps-sdk>@metamask/key-tree>@metamask/utils": {
      "globals": {
        "TextDecoder": true,
        "TextEncoder": true
      },
      "packages": {
        "@metamask/utils>@metamask/superstruct": true,
        "@noble/hashes": true,
        "@metamask/utils>@scure/base": true,
        "browserify>buffer": true,
        "nock>debug": true,
        "@metamask/utils>pony-cause": true,
        "semver": true
      }
    },
    "@metamask/keyring-api>@metamask/utils": {
      "globals": {
        "TextDecoder": true,
        "TextEncoder": true
      },
      "packages": {
        "@metamask/utils>@metamask/superstruct": true,
        "@noble/hashes": true,
        "@metamask/utils>@scure/base": true,
        "browserify>buffer": true,
        "nock>debug": true,
        "@metamask/utils>pony-cause": true,
        "semver": true
      }
    },
    "@metamask/keyring-controller>@metamask/utils": {
      "globals": {
        "TextDecoder": true,
        "TextEncoder": true
      },
      "packages": {
        "@metamask/utils>@metamask/superstruct": true,
        "@noble/hashes": true,
        "@metamask/utils>@scure/base": true,
        "browserify>buffer": true,
        "nock>debug": true,
        "@metamask/utils>pony-cause": true,
        "semver": true
      }
    },
    "@metamask/keyring-api>@metamask/keyring-utils>@metamask/utils": {
      "globals": {
        "TextDecoder": true,
        "TextEncoder": true
      },
      "packages": {
        "@metamask/utils>@metamask/superstruct": true,
        "@noble/hashes": true,
        "@metamask/utils>@scure/base": true,
        "browserify>buffer": true,
        "nock>debug": true,
        "@metamask/utils>pony-cause": true,
        "semver": true
      }
    },
    "@metamask/multichain>@metamask/utils": {
      "globals": {
        "TextDecoder": true,
        "TextEncoder": true
      },
      "packages": {
        "@metamask/utils>@metamask/superstruct": true,
        "@noble/hashes": true,
        "@metamask/utils>@scure/base": true,
        "browserify>buffer": true,
        "nock>debug": true,
        "@metamask/utils>pony-cause": true,
        "semver": true
      }
    },
    "@metamask/name-controller>@metamask/utils": {
      "globals": {
        "TextDecoder": true,
        "TextEncoder": true
      },
      "packages": {
        "@metamask/utils>@metamask/superstruct": true,
        "@noble/hashes": true,
        "@metamask/utils>@scure/base": true,
        "browserify>buffer": true,
        "nock>debug": true,
        "@metamask/utils>pony-cause": true,
        "semver": true
      }
    },
<<<<<<< HEAD
    "@metamask/message-manager>@metamask/utils": {
      "globals": {
        "TextDecoder": true,
        "TextEncoder": true
      },
      "packages": {
        "@metamask/utils>@metamask/superstruct": true,
        "@noble/hashes": true,
        "@metamask/utils>@scure/base": true,
        "browserify>buffer": true,
        "nock>debug": true,
        "@metamask/utils>pony-cause": true,
        "semver": true
      }
    },
    "@metamask/name-controller>@metamask/utils": {
=======
    "@metamask/notification-services-controller>@metamask/utils": {
>>>>>>> d3d81ad5
      "globals": {
        "TextDecoder": true,
        "TextEncoder": true
      },
      "packages": {
        "@metamask/utils>@metamask/superstruct": true,
        "@noble/hashes": true,
        "@metamask/utils>@scure/base": true,
        "browserify>buffer": true,
        "nock>debug": true,
        "@metamask/utils>pony-cause": true,
        "semver": true
      }
    },
    "@metamask/permission-controller>@metamask/utils": {
      "globals": {
        "TextDecoder": true,
        "TextEncoder": true
      },
      "packages": {
        "@metamask/utils>@metamask/superstruct": true,
        "@noble/hashes": true,
        "@metamask/utils>@scure/base": true,
        "browserify>buffer": true,
        "nock>debug": true,
        "@metamask/utils>pony-cause": true,
        "semver": true
      }
    },
    "@metamask/permission-log-controller>@metamask/utils": {
      "globals": {
        "TextDecoder": true,
        "TextEncoder": true
      },
      "packages": {
        "@metamask/utils>@metamask/superstruct": true,
        "@noble/hashes": true,
        "@metamask/utils>@scure/base": true,
        "browserify>buffer": true,
        "nock>debug": true,
        "@metamask/utils>pony-cause": true,
        "semver": true
      }
    },
    "@metamask/post-message-stream>@metamask/utils": {
      "globals": {
        "TextDecoder": true,
        "TextEncoder": true
      },
      "packages": {
        "@metamask/utils>@metamask/superstruct": true,
        "@noble/hashes": true,
        "@metamask/utils>@scure/base": true,
        "browserify>buffer": true,
        "nock>debug": true,
        "@metamask/utils>pony-cause": true,
        "semver": true
      }
    },
    "@metamask/rate-limit-controller>@metamask/utils": {
      "globals": {
        "TextDecoder": true,
        "TextEncoder": true
      },
      "packages": {
        "@metamask/utils>@metamask/superstruct": true,
        "@noble/hashes": true,
        "@metamask/utils>@scure/base": true,
        "browserify>buffer": true,
        "nock>debug": true,
        "@metamask/utils>pony-cause": true,
        "semver": true
      }
    },
    "@metamask/rpc-errors>@metamask/utils": {
      "globals": {
        "TextDecoder": true,
        "TextEncoder": true
      },
      "packages": {
        "@metamask/utils>@metamask/superstruct": true,
        "@noble/hashes": true,
        "@metamask/utils>@scure/base": true,
        "browserify>buffer": true,
        "nock>debug": true,
        "@metamask/utils>pony-cause": true,
        "semver": true
      }
    },
    "@metamask/rate-limit-controller>@metamask/rpc-errors>@metamask/utils": {
      "globals": {
        "TextDecoder": true,
        "TextEncoder": true
      },
      "packages": {
        "@metamask/utils>@metamask/superstruct": true,
        "@noble/hashes": true,
        "@metamask/utils>@scure/base": true,
        "browserify>buffer": true,
        "nock>debug": true,
        "@metamask/utils>pony-cause": true,
        "semver": true
      }
    },
    "@metamask/snaps-controllers>@metamask/utils": {
      "globals": {
        "TextDecoder": true,
        "TextEncoder": true
      },
      "packages": {
        "@metamask/utils>@metamask/superstruct": true,
        "@noble/hashes": true,
        "@metamask/utils>@scure/base": true,
        "browserify>buffer": true,
        "nock>debug": true,
        "@metamask/utils>pony-cause": true,
        "semver": true
      }
    },
    "@metamask/snaps-execution-environments>@metamask/utils": {
      "globals": {
        "TextDecoder": true,
        "TextEncoder": true
      },
      "packages": {
        "@metamask/utils>@metamask/superstruct": true,
        "@noble/hashes": true,
        "@metamask/utils>@scure/base": true,
        "browserify>buffer": true,
        "nock>debug": true,
        "@metamask/utils>pony-cause": true,
        "semver": true
      }
    },
    "@metamask/snaps-utils>@metamask/snaps-registry>@metamask/utils": {
      "globals": {
        "TextDecoder": true,
        "TextEncoder": true
      },
      "packages": {
        "@metamask/utils>@metamask/superstruct": true,
        "@noble/hashes": true,
        "@metamask/utils>@scure/base": true,
        "browserify>buffer": true,
        "nock>debug": true,
        "@metamask/utils>pony-cause": true,
        "semver": true
      }
    },
    "@metamask/snaps-rpc-methods>@metamask/utils": {
      "globals": {
        "TextDecoder": true,
        "TextEncoder": true
      },
      "packages": {
        "@metamask/utils>@metamask/superstruct": true,
        "@noble/hashes": true,
        "@metamask/utils>@scure/base": true,
        "browserify>buffer": true,
        "nock>debug": true,
        "@metamask/utils>pony-cause": true,
        "semver": true
      }
    },
    "@metamask/snaps-sdk>@metamask/utils": {
      "globals": {
        "TextDecoder": true,
        "TextEncoder": true
      },
      "packages": {
        "@metamask/utils>@metamask/superstruct": true,
        "@noble/hashes": true,
        "@metamask/utils>@scure/base": true,
        "browserify>buffer": true,
        "nock>debug": true,
        "@metamask/utils>pony-cause": true,
        "semver": true
      }
    },
    "@metamask/snaps-utils>@metamask/utils": {
      "globals": {
        "TextDecoder": true,
        "TextEncoder": true
      },
      "packages": {
        "@metamask/utils>@metamask/superstruct": true,
        "@noble/hashes": true,
        "@metamask/utils>@scure/base": true,
        "browserify>buffer": true,
        "nock>debug": true,
        "@metamask/utils>pony-cause": true,
        "semver": true
      }
    },
    "@metamask/transaction-controller>@metamask/utils": {
      "globals": {
        "TextDecoder": true,
        "TextEncoder": true
      },
      "packages": {
        "@metamask/utils>@metamask/superstruct": true,
        "@noble/hashes": true,
        "@metamask/utils>@scure/base": true,
        "browserify>buffer": true,
        "nock>debug": true,
        "@metamask/utils>pony-cause": true,
        "semver": true
      }
    },
    "@metamask/user-operation-controller>@metamask/utils": {
      "globals": {
        "TextDecoder": true,
        "TextEncoder": true
      },
      "packages": {
        "@metamask/utils>@metamask/superstruct": true,
        "@noble/hashes": true,
        "@metamask/utils>@scure/base": true,
        "browserify>buffer": true,
        "nock>debug": true,
        "@metamask/utils>pony-cause": true,
        "semver": true
      }
    },
    "@ngraveio/bc-ur": {
      "packages": {
        "@ngraveio/bc-ur>@keystonehq/alias-sampling": true,
        "browserify>assert": true,
        "@ngraveio/bc-ur>bignumber.js": true,
        "browserify>buffer": true,
        "@ngraveio/bc-ur>cbor-sync": true,
        "@ngraveio/bc-ur>crc": true,
        "@ngraveio/bc-ur>jsbi": true,
        "addons-linter>sha.js": true
      }
    },
    "@metamask/profile-sync-controller>@noble/ciphers": {
      "globals": {
        "TextDecoder": true,
        "TextEncoder": true,
        "crypto": true
      }
    },
    "@ethereumjs/tx>ethereum-cryptography>@noble/curves": {
      "globals": {
        "TextEncoder": true
      },
      "packages": {
        "@ethereumjs/tx>ethereum-cryptography>@noble/curves>@noble/hashes": true
      }
    },
    "@noble/hashes": {
      "globals": {
        "TextEncoder": true,
        "crypto": true
      }
    },
    "@metamask/scure-bip39>@noble/hashes": {
      "globals": {
        "TextEncoder": true,
        "crypto": true
      }
    },
    "@ethereumjs/tx>ethereum-cryptography>@noble/curves>@noble/hashes": {
      "globals": {
        "TextEncoder": true,
        "crypto": true
      }
    },
    "@ethereumjs/tx>ethereum-cryptography>@scure/bip32>@noble/hashes": {
      "globals": {
        "TextEncoder": true,
        "crypto": true
      }
    },
    "@ethereumjs/tx>ethereum-cryptography>@noble/hashes": {
      "globals": {
        "TextEncoder": true,
        "crypto": true
      }
    },
    "eth-lattice-keyring>@ethereumjs/tx>ethereum-cryptography>@noble/hashes": {
      "globals": {
        "TextEncoder": true,
        "crypto": true
      }
    },
    "eth-lattice-keyring>gridplus-sdk>@ethereumjs/tx>ethereum-cryptography>@noble/hashes": {
      "globals": {
        "TextEncoder": true,
        "crypto": true
      }
    },
    "@metamask/multichain>@open-rpc/schema-utils-js": {
      "packages": {
        "@metamask/multichain>@open-rpc/schema-utils-js>@json-schema-tools/dereferencer": true,
        "@metamask/multichain>@open-rpc/schema-utils-js>@json-schema-tools/meta-schema": true,
        "@open-rpc/schema-utils-js>@json-schema-tools/reference-resolver": true,
        "@open-rpc/meta-schema": true,
        "eslint>ajv": true,
        "@metamask/rpc-errors>fast-safe-stringify": true,
        "@open-rpc/schema-utils-js>is-url": true
      }
    },
    "@popperjs/core": {
      "globals": {
        "Element": true,
        "HTMLElement": true,
        "ShadowRoot": true,
        "console.error": true,
        "console.warn": true,
        "document": true,
        "navigator.userAgent": true
      }
    },
    "@trezor/connect-web>@trezor/connect>@trezor/protobuf>protobufjs>@protobufjs/codegen": {
      "globals": {
        "console.log": true
      }
    },
    "@trezor/connect-web>@trezor/connect>@trezor/protobuf>protobufjs>@protobufjs/fetch": {
      "globals": {
        "XMLHttpRequest": true
      },
      "packages": {
        "@trezor/connect-web>@trezor/connect>@trezor/protobuf>protobufjs>@protobufjs/aspromise": true,
        "@trezor/connect-web>@trezor/connect>@trezor/protobuf>protobufjs>@protobufjs/inquire": true
      }
    },
    "@reduxjs/toolkit": {
      "globals": {
        "AbortController": true,
        "__REDUX_DEVTOOLS_EXTENSION_COMPOSE__": true,
        "__REDUX_DEVTOOLS_EXTENSION__": true,
        "console": true,
        "queueMicrotask": true,
        "requestAnimationFrame": true,
        "setTimeout": true
      },
      "packages": {
        "immer": true,
        "process": true,
        "redux": true,
        "redux-thunk": true,
        "@reduxjs/toolkit>reselect": true
      }
    },
    "react-router-dom-v5-compat>@remix-run/router": {
      "globals": {
        "AbortController": true,
        "DOMException": true,
        "FormData": true,
        "Headers": true,
        "Request": true,
        "Response": true,
        "URL": true,
        "URLSearchParams": true,
        "console": true,
        "document.defaultView": true
      }
    },
    "@metamask/utils>@scure/base": {
      "globals": {
        "TextDecoder": true,
        "TextEncoder": true
      }
    },
    "@ethereumjs/tx>ethereum-cryptography>@scure/bip32": {
      "packages": {
        "@ethereumjs/tx>ethereum-cryptography>@noble/curves": true,
        "@ethereumjs/tx>ethereum-cryptography>@scure/bip32>@noble/hashes": true,
        "@metamask/utils>@scure/base": true
      }
    },
    "@segment/loosely-validate-event": {
      "packages": {
        "browserify>assert": true,
        "browserify>buffer": true,
        "@segment/loosely-validate-event>component-type": true,
        "@segment/loosely-validate-event>join-component": true
      }
    },
    "@sentry/browser>@sentry-internal/browser-utils": {
      "globals": {
        "PerformanceEventTiming.prototype": true,
        "PerformanceObserver": true,
        "XMLHttpRequest.prototype": true,
        "__SENTRY_DEBUG__": true,
        "addEventListener": true,
        "clearTimeout": true,
        "performance": true,
        "removeEventListener": true,
        "setTimeout": true
      },
      "packages": {
        "@sentry/browser>@sentry/core": true,
        "@sentry/utils": true
      }
    },
    "@sentry/browser>@sentry-internal/feedback": {
      "globals": {
        "FormData": true,
        "HTMLFormElement": true,
        "__SENTRY_DEBUG__": true,
        "cancelAnimationFrame": true,
        "clearTimeout": true,
        "document.createElement": true,
        "document.createElementNS": true,
        "document.createTextNode": true,
        "isSecureContext": true,
        "requestAnimationFrame": true,
        "setTimeout": true
      },
      "packages": {
        "@sentry/browser>@sentry/core": true,
        "@sentry/utils": true
      }
    },
    "@sentry/browser>@sentry-internal/replay-canvas": {
      "globals": {
        "Blob": true,
        "HTMLCanvasElement": true,
        "HTMLImageElement": true,
        "ImageData": true,
        "URL.createObjectURL": true,
        "WeakRef": true,
        "Worker": true,
        "cancelAnimationFrame": true,
        "console.error": true,
        "createImageBitmap": true,
        "document": true
      },
      "packages": {
        "@sentry/browser>@sentry/core": true,
        "@sentry/utils": true
      }
    },
    "@sentry/browser>@sentry-internal/replay": {
      "globals": {
        "Blob": true,
        "CSSConditionRule": true,
        "CSSGroupingRule": true,
        "CSSMediaRule": true,
        "CSSRule": true,
        "CSSSupportsRule": true,
        "Document": true,
        "DragEvent": true,
        "Element": true,
        "FormData": true,
        "HTMLElement": true,
        "HTMLFormElement": true,
        "Headers": true,
        "MouseEvent": true,
        "MutationObserver": true,
        "Node.DOCUMENT_FRAGMENT_NODE": true,
        "Node.prototype.contains": true,
        "PointerEvent": true,
        "TextEncoder": true,
        "URL": true,
        "URLSearchParams": true,
        "Worker": true,
        "__RRWEB_EXCLUDE_IFRAME__": true,
        "__RRWEB_EXCLUDE_SHADOW_DOM__": true,
        "__SENTRY_DEBUG__": true,
        "__SENTRY_EXCLUDE_REPLAY_WORKER__": true,
        "__rrMutationObserver": true,
        "addEventListener": true,
        "clearTimeout": true,
        "console.debug": true,
        "console.error": true,
        "console.warn": true,
        "customElements.get": true,
        "document": true,
        "innerHeight": true,
        "innerWidth": true,
        "location.href": true,
        "location.origin": true,
        "parent": true,
        "setTimeout": true
      },
      "packages": {
        "@sentry/browser>@sentry-internal/browser-utils": true,
        "@sentry/browser>@sentry/core": true,
        "@sentry/utils": true
      }
    },
    "@sentry/browser": {
      "globals": {
        "PerformanceObserver.supportedEntryTypes": true,
        "Request": true,
        "URL": true,
        "XMLHttpRequest.prototype": true,
        "__SENTRY_DEBUG__": true,
        "__SENTRY_RELEASE__": true,
        "addEventListener": true,
        "console.error": true,
        "indexedDB.open": true,
        "performance.timeOrigin": true,
        "setTimeout": true
      },
      "packages": {
        "@sentry/browser>@sentry-internal/browser-utils": true,
        "@sentry/browser>@sentry-internal/feedback": true,
        "@sentry/browser>@sentry-internal/replay-canvas": true,
        "@sentry/browser>@sentry-internal/replay": true,
        "@sentry/browser>@sentry/core": true,
        "@sentry/utils": true
      }
    },
    "@sentry/browser>@sentry/core": {
      "globals": {
        "Headers": true,
        "Request": true,
        "URL": true,
        "__SENTRY_DEBUG__": true,
        "__SENTRY_TRACING__": true,
        "clearInterval": true,
        "clearTimeout": true,
        "console.log": true,
        "console.warn": true,
        "setInterval": true,
        "setTimeout": true
      },
      "packages": {
        "@sentry/utils": true
      }
    },
    "@sentry/utils": {
      "globals": {
        "CustomEvent": true,
        "DOMError": true,
        "DOMException": true,
        "EdgeRuntime": true,
        "Element": true,
        "ErrorEvent": true,
        "Event": true,
        "HTMLElement": true,
        "Headers": true,
        "Request": true,
        "Response": true,
        "TextDecoder": true,
        "TextEncoder": true,
        "URL": true,
        "__SENTRY_BROWSER_BUNDLE__": true,
        "__SENTRY_DEBUG__": true,
        "clearTimeout": true,
        "console.error": true,
        "document": true,
        "setInterval": true,
        "setTimeout": true
      },
      "packages": {
        "process": true
      }
    },
    "@solana/addresses": {
      "globals": {
        "Intl.Collator": true,
        "TextEncoder": true,
        "crypto.subtle.digest": true,
        "crypto.subtle.exportKey": true
      },
      "packages": {
        "@solana/addresses>@solana/assertions": true,
        "@solana/addresses>@solana/codecs-core": true,
        "@solana/addresses>@solana/codecs-strings": true,
        "@solana/addresses>@solana/errors": true
      }
    },
    "@solana/addresses>@solana/assertions": {
      "globals": {
        "crypto": true,
        "isSecureContext": true
      },
      "packages": {
        "@solana/addresses>@solana/errors": true
      }
    },
    "@solana/addresses>@solana/codecs-core": {
      "packages": {
        "@solana/addresses>@solana/errors": true
      }
    },
    "@solana/addresses>@solana/codecs-strings": {
      "globals": {
        "TextDecoder": true,
        "TextEncoder": true,
        "atob": true,
        "btoa": true
      },
      "packages": {
        "@solana/addresses>@solana/codecs-core": true,
        "@solana/addresses>@solana/errors": true
      }
    },
    "@solana/addresses>@solana/errors": {
      "globals": {
        "btoa": true
      }
    },
    "@metamask/controller-utils>@spruceid/siwe-parser": {
      "globals": {
        "console.error": true,
        "console.log": true
      },
      "packages": {
        "@noble/hashes": true,
        "@metamask/controller-utils>@spruceid/siwe-parser>apg-js": true
      }
    },
    "@metamask/profile-sync-controller>siwe>@spruceid/siwe-parser": {
      "globals": {
        "console.error": true,
        "console.log": true
      },
      "packages": {
        "@noble/hashes": true,
        "@metamask/controller-utils>@spruceid/siwe-parser>apg-js": true
      }
    },
    "@metamask/profile-sync-controller>siwe>@stablelib/random>@stablelib/binary": {
      "packages": {
        "@metamask/profile-sync-controller>siwe>@stablelib/random>@stablelib/binary>@stablelib/int": true
      }
    },
    "@metamask/profile-sync-controller>siwe>@stablelib/random": {
      "globals": {
        "crypto": true,
        "msCrypto": true
      },
      "packages": {
        "@metamask/profile-sync-controller>siwe>@stablelib/random>@stablelib/binary": true,
        "@metamask/profile-sync-controller>siwe>@stablelib/random>@stablelib/wipe": true,
        "browserify>browser-resolve": true
      }
    },
    "@trezor/connect-web>@trezor/connect-common": {
      "globals": {
        "console.warn": true,
        "localStorage.getItem": true,
        "localStorage.setItem": true,
        "navigator": true,
        "setTimeout": true,
        "window": true
      },
      "packages": {
        "@trezor/connect-web>@trezor/connect-common>@trezor/env-utils": true,
        "@trezor/connect-web>@trezor/utils": true,
        "tslib": true
      }
    },
    "@metamask/eth-trezor-keyring>@trezor/connect-plugin-ethereum": {
      "packages": {
        "@metamask/eth-trezor-keyring>@metamask/eth-sig-util": true,
        "tslib": true
      }
    },
    "@trezor/connect-web": {
      "globals": {
        "URLSearchParams": true,
        "__TREZOR_CONNECT_SRC": true,
        "addEventListener": true,
        "btoa": true,
        "chrome": true,
        "clearInterval": true,
        "clearTimeout": true,
        "console.warn": true,
        "document.body": true,
        "document.createElement": true,
        "document.createTextNode": true,
        "document.getElementById": true,
        "document.querySelectorAll": true,
        "location": true,
        "navigator": true,
        "open": true,
        "origin": true,
        "removeEventListener": true,
        "setInterval": true,
        "setTimeout": true
      },
      "packages": {
        "@trezor/connect-web>@trezor/connect-common": true,
        "@trezor/connect-web>@trezor/connect": true,
        "@trezor/connect-web>@trezor/utils": true,
        "webpack>events": true,
        "tslib": true
      }
    },
    "@trezor/connect-web>@trezor/connect": {
      "packages": {
        "@trezor/connect-web>@trezor/connect>@trezor/protobuf": true,
        "@trezor/connect-web>@trezor/connect>@trezor/schema-utils": true,
        "@trezor/connect-web>@trezor/connect>@trezor/transport": true,
        "@trezor/connect-web>@trezor/utils": true,
        "tslib": true
      }
    },
    "@trezor/connect-web>@trezor/connect-common>@trezor/env-utils": {
      "globals": {
        "innerHeight": true,
        "innerWidth": true,
        "location.hostname": true,
        "location.origin": true,
        "navigator.languages": true,
        "navigator.platform": true,
        "navigator.userAgent": true,
        "screen.height": true,
        "screen.width": true
      },
      "packages": {
        "process": true,
        "tslib": true,
        "@trezor/connect-web>@trezor/connect-common>@trezor/env-utils>ua-parser-js": true
      }
    },
    "@trezor/connect-web>@trezor/connect>@trezor/protobuf": {
      "packages": {
        "@trezor/connect-web>@trezor/connect>@trezor/schema-utils": true,
        "browserify>buffer": true,
        "@trezor/connect-web>@trezor/connect>@trezor/protobuf>protobufjs": true,
        "tslib": true
      }
    },
    "@trezor/connect-web>@trezor/connect>@trezor/schema-utils": {
      "globals": {
        "console.warn": true
      },
      "packages": {
        "@trezor/connect-web>@trezor/connect>@trezor/schema-utils>@sinclair/typebox": true,
        "browserify>buffer": true,
        "ts-mixer": true
      }
    },
    "@trezor/connect-web>@trezor/utils": {
      "globals": {
        "AbortController": true,
        "Intl.NumberFormat": true,
        "clearInterval": true,
        "clearTimeout": true,
        "console.error": true,
        "console.info": true,
        "console.log": true,
        "console.warn": true,
        "setInterval": true,
        "setTimeout": true
      },
      "packages": {
        "@trezor/connect-web>@trezor/utils>bignumber.js": true,
        "browserify>buffer": true,
        "webpack>events": true,
        "tslib": true
      }
    },
    "@welldone-software/why-did-you-render": {
      "globals": {
        "Element": true,
        "console.group": true,
        "console.groupCollapsed": true,
        "console.groupEnd": true,
        "console.log": true,
        "console.warn": true,
        "define": true,
        "setTimeout": true
      },
      "packages": {
        "lodash": true,
        "react": true
      }
    },
    "@zxing/browser": {
      "globals": {
        "HTMLElement": true,
        "HTMLImageElement": true,
        "HTMLVideoElement": true,
        "clearTimeout": true,
        "console.error": true,
        "console.warn": true,
        "document": true,
        "navigator": true,
        "setTimeout": true
      },
      "packages": {
        "@zxing/library": true
      }
    },
    "@zxing/library": {
      "globals": {
        "HTMLImageElement": true,
        "HTMLVideoElement": true,
        "TextDecoder": true,
        "TextEncoder": true,
        "URL.createObjectURL": true,
        "btoa": true,
        "console.log": true,
        "console.warn": true,
        "document": true,
        "navigator": true,
        "setTimeout": true
      },
      "packages": {
        "@zxing/library>ts-custom-error": true
      }
    },
    "@lavamoat/lavapack>readable-stream>abort-controller": {
      "globals": {
        "AbortController": true
      }
    },
    "currency-formatter>accounting": {
      "globals": {
        "define": true
      }
    },
    "ethers>@ethersproject/json-wallets>aes-js": {
      "globals": {
        "define": true
      }
    },
    "eth-lattice-keyring>gridplus-sdk>aes-js": {
      "globals": {
        "define": true
      }
    },
    "eslint>ajv": {
      "globals": {
        "console": true
      },
      "packages": {
        "eslint>fast-deep-equal": true,
        "@metamask/snaps-utils>fast-json-stable-stringify": true,
        "eslint>ajv>json-schema-traverse": true,
        "uri-js": true
      }
    },
    "chalk>ansi-styles": {
      "packages": {
        "chalk>ansi-styles>color-convert": true
      }
    },
    "@metamask/controller-utils>@spruceid/siwe-parser>apg-js": {
      "packages": {
        "browserify>buffer": true
      }
    },
    "string.prototype.matchall>es-abstract>array-buffer-byte-length": {
      "packages": {
        "string.prototype.matchall>call-bind": true,
        "string.prototype.matchall>es-abstract>is-array-buffer": true
      }
    },
    "crypto-browserify>public-encrypt>parse-asn1>asn1.js": {
      "packages": {
        "bn.js": true,
        "browserify>buffer": true,
        "pumpify>inherits": true,
        "@metamask/ppom-validator>elliptic>minimalistic-assert": true,
        "browserify>vm-browserify": true
      }
    },
    "browserify>assert": {
      "globals": {
        "Buffer": true
      },
      "packages": {
        "react>object-assign": true,
        "browserify>assert>util": true
      }
    },
    "@metamask/name-controller>async-mutex": {
      "globals": {
        "clearTimeout": true,
        "setTimeout": true
      },
      "packages": {
        "tslib": true
      }
    },
    "@metamask/transaction-controller>@metamask/nonce-tracker>async-mutex": {
      "globals": {
        "clearTimeout": true,
        "setTimeout": true
      },
      "packages": {
        "tslib": true
      }
    },
    "string.prototype.matchall>es-abstract>available-typed-arrays": {
      "packages": {
        "string.prototype.matchall>es-abstract>typed-array-length>possible-typed-array-names": true
      }
    },
    "await-semaphore": {
      "packages": {
        "process": true,
        "browserify>timers-browserify": true
      }
    },
    "@metamask/eth-ledger-bridge-keyring>@ledgerhq/hw-app-eth>@ledgerhq/domain-service>axios": {
      "globals": {
        "Blob": true,
        "FormData": true,
        "URLSearchParams": true,
        "XMLHttpRequest": true,
        "btoa": true,
        "console.warn": true,
        "document": true,
        "location.href": true,
        "navigator": true,
        "setTimeout": true
      },
      "packages": {
        "browserify>buffer": true,
        "axios>form-data": true,
        "process": true
      }
    },
    "@metamask/eth-ledger-bridge-keyring>@ledgerhq/hw-app-eth>@ledgerhq/evm-tools>axios": {
      "globals": {
        "Blob": true,
        "FormData": true,
        "URLSearchParams": true,
        "XMLHttpRequest": true,
        "btoa": true,
        "console.warn": true,
        "document": true,
        "location.href": true,
        "navigator": true,
        "setTimeout": true
      },
      "packages": {
        "browserify>buffer": true,
        "axios>form-data": true,
        "process": true
      }
    },
    "@metamask/eth-ledger-bridge-keyring>@ledgerhq/hw-app-eth>axios": {
      "globals": {
        "Blob": true,
        "FormData": true,
        "URLSearchParams": true,
        "XMLHttpRequest": true,
        "btoa": true,
        "console.warn": true,
        "document": true,
        "location.href": true,
        "navigator": true,
        "setTimeout": true
      },
      "packages": {
        "browserify>buffer": true,
        "axios>form-data": true,
        "process": true
      }
    },
    "@metamask/snaps-controllers>tar-stream>b4a": {
      "globals": {
        "TextDecoder": true,
        "TextEncoder": true
      }
    },
    "@ensdomains/content-hash>multihashes>multibase>base-x": {
      "packages": {
        "koa>content-disposition>safe-buffer": true
      }
    },
    "base32-encode": {
      "packages": {
        "base32-encode>to-data-view": true
      }
    },
    "bignumber.js": {
      "globals": {
        "crypto": true,
        "define": true
      }
    },
    "@metamask/eth-ledger-bridge-keyring>@ledgerhq/hw-app-eth>bignumber.js": {
      "globals": {
        "crypto": true,
        "define": true
      }
    },
    "@metamask/notification-services-controller>bignumber.js": {
      "globals": {
        "crypto": true,
        "define": true
      }
    },
    "@metamask/smart-transactions-controller>bignumber.js": {
      "globals": {
        "crypto": true,
        "define": true
      }
    },
    "@ngraveio/bc-ur>bignumber.js": {
      "globals": {
        "crypto": true,
        "define": true
      }
    },
    "@trezor/connect-web>@trezor/utils>bignumber.js": {
      "globals": {
        "crypto": true,
        "define": true
      }
    },
    "eth-lattice-keyring>gridplus-sdk>borc>bignumber.js": {
      "globals": {
        "crypto": true,
        "define": true
      }
    },
    "eth-lattice-keyring>gridplus-sdk>bignumber.js": {
      "globals": {
        "crypto": true,
        "define": true
      }
    },
    "eth-lattice-keyring>gridplus-sdk>bitwise": {
      "packages": {
        "browserify>buffer": true
      }
    },
    "blo": {
      "globals": {
        "btoa": true
      }
    },
    "bn.js": {
      "globals": {
        "Buffer": true
      },
      "packages": {
        "browserify>browser-resolve": true
      }
    },
    "eth-lattice-keyring>gridplus-sdk>borc": {
      "globals": {
        "console": true
      },
      "packages": {
        "eth-lattice-keyring>gridplus-sdk>borc>bignumber.js": true,
        "browserify>buffer": true,
        "buffer>ieee754": true,
        "eth-lattice-keyring>gridplus-sdk>borc>iso-url": true
      }
    },
    "bowser": {
      "globals": {
        "define": true
      }
    },
    "@metamask/ppom-validator>elliptic>brorand": {
      "globals": {
        "crypto": true,
        "msCrypto": true
      },
      "packages": {
        "browserify>browser-resolve": true
      }
    },
    "ethereumjs-util>ethereum-cryptography>browserify-aes": {
      "packages": {
        "ethereumjs-util>ethereum-cryptography>browserify-aes>buffer-xor": true,
        "browserify>buffer": true,
        "ethereumjs-util>create-hash>cipher-base": true,
        "crypto-browserify>browserify-cipher>evp_bytestokey": true,
        "pumpify>inherits": true,
        "koa>content-disposition>safe-buffer": true
      }
    },
    "crypto-browserify>browserify-cipher": {
      "packages": {
        "ethereumjs-util>ethereum-cryptography>browserify-aes": true,
        "crypto-browserify>browserify-cipher>browserify-des": true,
        "crypto-browserify>browserify-cipher>evp_bytestokey": true
      }
    },
    "crypto-browserify>browserify-cipher>browserify-des": {
      "packages": {
        "browserify>buffer": true,
        "ethereumjs-util>create-hash>cipher-base": true,
        "crypto-browserify>browserify-cipher>browserify-des>des.js": true,
        "pumpify>inherits": true
      }
    },
    "crypto-browserify>public-encrypt>browserify-rsa": {
      "packages": {
        "bn.js": true,
        "browserify>buffer": true,
        "crypto-browserify>randombytes": true
      }
    },
    "crypto-browserify>browserify-sign": {
      "packages": {
        "bn.js": true,
        "crypto-browserify>public-encrypt>browserify-rsa": true,
        "browserify>buffer": true,
        "ethereumjs-util>create-hash": true,
        "crypto-browserify>create-hmac": true,
        "@metamask/ppom-validator>elliptic": true,
        "pumpify>inherits": true,
        "crypto-browserify>public-encrypt>parse-asn1": true,
        "stream-browserify": true
      }
    },
    "browserify>browserify-zlib": {
      "packages": {
        "browserify>assert": true,
        "browserify>buffer": true,
        "browserify>browserify-zlib>pako": true,
        "process": true,
        "stream-browserify": true,
        "browserify>util": true
      }
    },
    "ethereumjs-util>ethereum-cryptography>bs58check>bs58": {
      "packages": {
        "@ensdomains/content-hash>multihashes>multibase>base-x": true
      }
    },
    "ethereumjs-util>ethereum-cryptography>bs58check": {
      "packages": {
        "ethereumjs-util>ethereum-cryptography>bs58check>bs58": true,
        "ethereumjs-util>create-hash": true,
        "koa>content-disposition>safe-buffer": true
      }
    },
    "buffer": {
      "globals": {
        "console": true
      },
      "packages": {
        "base64-js": true,
        "buffer>ieee754": true
      }
    },
    "terser>source-map-support>buffer-from": {
      "packages": {
        "browserify>buffer": true
      }
    },
    "ethereumjs-util>ethereum-cryptography>browserify-aes>buffer-xor": {
      "packages": {
        "browserify>buffer": true
      }
    },
    "browserify>buffer": {
      "globals": {
        "console": true
      },
      "packages": {
        "base64-js": true,
        "buffer>ieee754": true
      }
    },
    "@metamask/snaps-utils>validate-npm-package-name>builtins": {
      "packages": {
        "process": true,
        "semver": true
      }
    },
    "string.prototype.matchall>call-bind": {
      "packages": {
        "string.prototype.matchall>call-bind>es-define-property": true,
        "string.prototype.matchall>call-bind>es-errors": true,
        "browserify>has>function-bind": true,
        "string.prototype.matchall>get-intrinsic": true,
        "string.prototype.matchall>call-bind>set-function-length": true
      }
    },
    "@ngraveio/bc-ur>cbor-sync": {
      "globals": {
        "define": true
      },
      "packages": {
        "browserify>buffer": true
      }
    },
    "chalk": {
      "packages": {
        "chalk>ansi-styles": true,
        "chalk>supports-color": true
      }
    },
    "chart.js": {
      "globals": {
        "Intl.NumberFormat": true,
        "MutationObserver": true,
        "OffscreenCanvas": true,
        "Path2D": true,
        "ResizeObserver": true,
        "addEventListener": true,
        "clearTimeout": true,
        "console.error": true,
        "console.warn": true,
        "devicePixelRatio": true,
        "document": true,
        "removeEventListener": true,
        "requestAnimationFrame": true,
        "setTimeout": true
      },
      "packages": {
        "chart.js>@kurkle/color": true
      }
    },
    "@ensdomains/content-hash>cids": {
      "packages": {
        "@ensdomains/content-hash>cids>multibase": true,
        "@ensdomains/content-hash>multicodec": true,
        "@ensdomains/content-hash>cids>multihashes": true,
        "@ensdomains/content-hash>cids>uint8arrays": true
      }
    },
    "ethereumjs-util>create-hash>cipher-base": {
      "packages": {
        "pumpify>inherits": true,
        "koa>content-disposition>safe-buffer": true,
        "stream-browserify": true,
        "browserify>string_decoder": true
      }
    },
    "classnames": {
      "globals": {
        "classNames": "write",
        "define": true
      }
    },
    "@metamask/jazzicon>color>clone": {
      "packages": {
        "browserify>buffer": true
      }
    },
    "cockatiel": {
      "globals": {
        "AbortController": true,
        "AbortSignal": true,
        "WeakRef": true,
        "clearTimeout": true,
        "performance": true,
        "setTimeout": true
      },
      "packages": {
        "process": true
      }
    },
    "chalk>ansi-styles>color-convert": {
      "packages": {
        "jest-canvas-mock>moo-color>color-name": true
      }
    },
    "@metamask/jazzicon>color>color-convert": {
      "packages": {
        "@metamask/jazzicon>color>color-convert>color-name": true
      }
    },
    "@metamask/jazzicon>color>color-string": {
      "packages": {
        "jest-canvas-mock>moo-color>color-name": true
      }
    },
    "@metamask/jazzicon>color": {
      "packages": {
        "@metamask/jazzicon>color>clone": true,
        "@metamask/jazzicon>color>color-convert": true,
        "@metamask/jazzicon>color>color-string": true
      }
    },
    "@metamask/snaps-controllers>concat-stream": {
      "packages": {
        "terser>source-map-support>buffer-from": true,
        "browserify>buffer": true,
        "pumpify>inherits": true,
        "readable-stream": true,
        "browserify>concat-stream>typedarray": true
      }
    },
    "copy-to-clipboard": {
      "globals": {
        "clipboardData": true,
        "console.error": true,
        "console.warn": true,
        "document.body.appendChild": true,
        "document.body.removeChild": true,
        "document.createElement": true,
        "document.createRange": true,
        "document.execCommand": true,
        "document.getSelection": true,
        "navigator.userAgent": true,
        "prompt": true
      },
      "packages": {
        "copy-to-clipboard>toggle-selection": true
      }
    },
    "@ethereumjs/tx>@ethereumjs/common>crc-32": {
      "globals": {
        "DO_NOT_EXPORT_CRC": true,
        "define": true
      }
    },
    "@ngraveio/bc-ur>crc": {
      "packages": {
        "browserify>buffer": true
      }
    },
    "crypto-browserify>create-ecdh": {
      "packages": {
        "bn.js": true,
        "browserify>buffer": true,
        "@metamask/ppom-validator>elliptic": true
      }
    },
    "ethereumjs-util>create-hash": {
      "packages": {
        "ethereumjs-util>create-hash>cipher-base": true,
        "pumpify>inherits": true,
        "ethereumjs-util>create-hash>md5.js": true,
        "ethereumjs-util>create-hash>ripemd160": true,
        "addons-linter>sha.js": true
      }
    },
    "crypto-browserify>create-hmac": {
      "packages": {
        "ethereumjs-util>create-hash>cipher-base": true,
        "ethereumjs-util>create-hash": true,
        "pumpify>inherits": true,
        "ethereumjs-util>create-hash>ripemd160": true,
        "koa>content-disposition>safe-buffer": true,
        "addons-linter>sha.js": true
      }
    },
    "@metamask/snaps-utils>cron-parser": {
      "packages": {
        "browserify>browser-resolve": true,
        "luxon": true
      }
    },
    "crypto-browserify": {
      "packages": {
        "crypto-browserify>browserify-cipher": true,
        "crypto-browserify>browserify-sign": true,
        "crypto-browserify>create-ecdh": true,
        "ethereumjs-util>create-hash": true,
        "crypto-browserify>create-hmac": true,
        "crypto-browserify>diffie-hellman": true,
        "crypto-browserify>pbkdf2": true,
        "crypto-browserify>public-encrypt": true,
        "crypto-browserify>randombytes": true,
        "crypto-browserify>randomfill": true
      }
    },
    "@metamask/ppom-validator>crypto-js": {
      "globals": {
        "crypto": true,
        "define": true,
        "msCrypto": true
      },
      "packages": {
        "browserify>browser-resolve": true
      }
    },
    "react-beautiful-dnd>css-box-model": {
      "globals": {
        "getComputedStyle": true,
        "pageXOffset": true,
        "pageYOffset": true
      },
      "packages": {
        "react-router-dom>tiny-invariant": true
      }
    },
    "@material-ui/core>@material-ui/styles>jss-plugin-vendor-prefixer>css-vendor": {
      "globals": {
        "document.createElement": true,
        "document.documentElement": true,
        "getComputedStyle": true
      },
      "packages": {
        "@babel/runtime": true,
        "@material-ui/core>@material-ui/styles>jss>is-in-browser": true
      }
    },
    "currency-formatter": {
      "packages": {
        "currency-formatter>accounting": true,
        "currency-formatter>locale-currency": true,
        "react>object-assign": true
      }
    },
    "debounce-stream": {
      "packages": {
        "debounce-stream>debounce": true,
        "debounce-stream>duplexer": true,
        "debounce-stream>through": true
      }
    },
    "debounce-stream>debounce": {
      "globals": {
        "clearTimeout": true,
        "setTimeout": true
      }
    },
    "nock>debug": {
      "globals": {
        "console": true,
        "document": true,
        "localStorage": true,
        "navigator": true,
        "process": true
      },
      "packages": {
        "nock>debug>ms": true,
        "process": true
      }
    },
    "@metamask/eth-token-tracker>deep-equal": {
      "packages": {
        "string.prototype.matchall>es-abstract>array-buffer-byte-length": true,
        "string.prototype.matchall>call-bind": true,
        "@metamask/eth-token-tracker>deep-equal>es-get-iterator": true,
        "string.prototype.matchall>get-intrinsic": true,
        "browserify>util>is-arguments": true,
        "string.prototype.matchall>es-abstract>is-array-buffer": true,
        "@metamask/eth-token-tracker>deep-equal>is-date-object": true,
        "string.prototype.matchall>es-abstract>is-regex": true,
        "string.prototype.matchall>es-abstract>is-shared-array-buffer": true,
        "@lavamoat/lavapack>json-stable-stringify>isarray": true,
        "@ngraveio/bc-ur>assert>object-is": true,
        "@lavamoat/lavapack>json-stable-stringify>object-keys": true,
        "gulp>vinyl-fs>object.assign": true,
        "string.prototype.matchall>regexp.prototype.flags": true,
        "string.prototype.matchall>side-channel": true,
        "@metamask/eth-token-tracker>deep-equal>which-boxed-primitive": true,
        "@metamask/eth-token-tracker>deep-equal>which-collection": true,
        "browserify>util>which-typed-array": true
      }
    },
    "string.prototype.matchall>define-properties>define-data-property": {
      "packages": {
        "string.prototype.matchall>call-bind>es-define-property": true,
        "string.prototype.matchall>call-bind>es-errors": true,
        "string.prototype.matchall>es-abstract>gopd": true
      }
    },
    "string.prototype.matchall>define-properties": {
      "packages": {
        "string.prototype.matchall>define-properties>define-data-property": true,
        "string.prototype.matchall>es-abstract>has-property-descriptors": true,
        "@lavamoat/lavapack>json-stable-stringify>object-keys": true
      }
    },
    "crypto-browserify>browserify-cipher>browserify-des>des.js": {
      "packages": {
        "pumpify>inherits": true,
        "@metamask/ppom-validator>elliptic>minimalistic-assert": true
      }
    },
    "crypto-browserify>diffie-hellman": {
      "packages": {
        "bn.js": true,
        "browserify>buffer": true,
        "crypto-browserify>diffie-hellman>miller-rabin": true,
        "crypto-browserify>randombytes": true
      }
    },
    "@material-ui/core>react-transition-group>dom-helpers": {
      "packages": {
        "@babel/runtime": true
      }
    },
    "debounce-stream>duplexer": {
      "packages": {
        "stream-browserify": true
      }
    },
    "ethers>@ethersproject/signing-key>elliptic": {
      "packages": {
        "bn.js": true,
        "@metamask/ppom-validator>elliptic>brorand": true,
        "ethers>@ethersproject/sha2>hash.js": true,
        "@metamask/ppom-validator>elliptic>hmac-drbg": true,
        "pumpify>inherits": true,
        "@metamask/ppom-validator>elliptic>minimalistic-assert": true,
        "@metamask/ppom-validator>elliptic>minimalistic-crypto-utils": true
      }
    },
    "@metamask/ppom-validator>elliptic": {
      "packages": {
        "bn.js": true,
        "@metamask/ppom-validator>elliptic>brorand": true,
        "ethers>@ethersproject/sha2>hash.js": true,
        "@metamask/ppom-validator>elliptic>hmac-drbg": true,
        "pumpify>inherits": true,
        "@metamask/ppom-validator>elliptic>minimalistic-assert": true,
        "@metamask/ppom-validator>elliptic>minimalistic-crypto-utils": true
      }
    },
    "eth-lattice-keyring>gridplus-sdk>elliptic": {
      "packages": {
        "bn.js": true,
        "@metamask/ppom-validator>elliptic>brorand": true,
        "ethers>@ethersproject/sha2>hash.js": true,
        "@metamask/ppom-validator>elliptic>hmac-drbg": true,
        "pumpify>inherits": true,
        "@metamask/ppom-validator>elliptic>minimalistic-assert": true,
        "@metamask/ppom-validator>elliptic>minimalistic-crypto-utils": true
      }
    },
    "string.prototype.matchall>call-bind>es-define-property": {
      "packages": {
        "string.prototype.matchall>get-intrinsic": true
      }
    },
    "@metamask/eth-token-tracker>deep-equal>es-get-iterator": {
      "packages": {
        "string.prototype.matchall>call-bind": true,
        "string.prototype.matchall>get-intrinsic": true,
        "string.prototype.matchall>has-symbols": true,
        "browserify>util>is-arguments": true,
        "@metamask/eth-token-tracker>deep-equal>es-get-iterator>is-map": true,
        "@metamask/eth-token-tracker>deep-equal>es-get-iterator>is-set": true,
        "eslint-plugin-react>array-includes>is-string": true,
        "@lavamoat/lavapack>json-stable-stringify>isarray": true,
        "process": true,
        "@metamask/eth-token-tracker>deep-equal>es-get-iterator>stop-iteration-iterator": true
      }
    },
    "eth-lattice-keyring>gridplus-sdk>eth-eip712-util-browser": {
      "globals": {
        "intToBuffer": true
      },
      "packages": {
        "bn.js": true,
        "buffer": true,
        "eth-ens-namehash>js-sha3": true
      }
    },
    "eth-ens-namehash": {
      "globals": {
        "name": "write"
      },
      "packages": {
        "browserify>buffer": true,
        "eth-ens-namehash>idna-uts46-hx": true,
        "eth-ens-namehash>js-sha3": true
      }
    },
    "eth-lattice-keyring": {
      "globals": {
        "addEventListener": true,
        "browser": true,
        "clearInterval": true,
        "fetch": true,
        "open": true,
        "setInterval": true
      },
      "packages": {
        "eth-lattice-keyring>@ethereumjs/tx": true,
        "@ethereumjs/tx>@ethereumjs/util": true,
        "bn.js": true,
        "browserify>buffer": true,
        "crypto-browserify": true,
        "webpack>events": true,
        "eth-lattice-keyring>gridplus-sdk": true,
        "eth-lattice-keyring>rlp": true
      }
    },
    "eth-method-registry": {
      "packages": {
        "eth-method-registry>@metamask/ethjs-contract": true,
        "eth-method-registry>@metamask/ethjs-query": true
      }
    },
    "@ethereumjs/tx>ethereum-cryptography": {
      "globals": {
        "TextDecoder": true,
        "crypto": true
      },
      "packages": {
        "@ethereumjs/tx>ethereum-cryptography>@noble/curves": true,
        "@ethereumjs/tx>ethereum-cryptography>@noble/hashes": true,
        "@ethereumjs/tx>ethereum-cryptography>@scure/bip32": true
      }
    },
    "eth-lattice-keyring>@ethereumjs/tx>ethereum-cryptography": {
      "globals": {
        "TextDecoder": true,
        "crypto": true
      },
      "packages": {
        "eth-lattice-keyring>@ethereumjs/tx>ethereum-cryptography>@noble/hashes": true
      }
    },
    "eth-lattice-keyring>gridplus-sdk>@ethereumjs/tx>ethereum-cryptography": {
      "globals": {
        "TextDecoder": true,
        "crypto": true
      },
      "packages": {
        "eth-lattice-keyring>gridplus-sdk>@ethereumjs/tx>ethereum-cryptography>@noble/hashes": true
      }
    },
    "ethereumjs-util>ethereum-cryptography": {
      "packages": {
        "browserify>buffer": true,
        "ethereumjs-util>ethereum-cryptography>keccak": true,
        "crypto-browserify>randombytes": true,
        "ganache>secp256k1": true
      }
    },
    "@metamask/keyring-controller>ethereumjs-wallet>ethereum-cryptography": {
      "packages": {
        "browserify>assert": true,
        "ethereumjs-util>ethereum-cryptography>bs58check": true,
        "browserify>buffer": true,
        "crypto-browserify>create-hmac": true,
        "ethers>@ethersproject/sha2>hash.js": true,
        "ethereumjs-util>ethereum-cryptography>keccak": true,
        "crypto-browserify>randombytes": true,
        "koa>content-disposition>safe-buffer": true,
        "ganache>secp256k1": true
      }
    },
    "ethereumjs-util": {
      "packages": {
        "browserify>assert": true,
        "bn.js": true,
        "browserify>buffer": true,
        "ethereumjs-util>create-hash": true,
        "ethereumjs-util>ethereum-cryptography": true,
        "browserify>insert-module-globals>is-buffer": true,
        "ethereumjs-util>rlp": true
      }
    },
    "@metamask/keyring-controller>ethereumjs-wallet>ethereumjs-util": {
      "packages": {
        "browserify>assert": true,
        "bn.js": true,
        "browserify>buffer": true,
        "ethereumjs-util>create-hash": true,
        "@metamask/keyring-controller>ethereumjs-wallet>ethereum-cryptography": true,
        "browserify>insert-module-globals>is-buffer": true,
        "@metamask/keyring-controller>ethereumjs-wallet>ethereumjs-util>rlp": true
      }
    },
    "@metamask/keyring-controller>ethereumjs-wallet": {
      "packages": {
        "eth-lattice-keyring>gridplus-sdk>aes-js": true,
        "ethereumjs-util>ethereum-cryptography>bs58check": true,
        "browserify>buffer": true,
        "crypto-browserify": true,
        "@metamask/keyring-controller>ethereumjs-wallet>ethereum-cryptography": true,
        "@metamask/keyring-controller>ethereumjs-wallet>ethereumjs-util": true,
        "crypto-browserify>randombytes": true,
        "ethers>@ethersproject/json-wallets>scrypt-js": true,
        "@metamask/keyring-controller>ethereumjs-wallet>utf8": true,
        "uuid": true
      }
    },
    "ethers": {
      "packages": {
        "@ethersproject/abi": true,
        "ethers>@ethersproject/abstract-signer": true,
        "ethers>@ethersproject/address": true,
        "ethers>@ethersproject/base64": true,
        "ethers>@ethersproject/basex": true,
        "@ethersproject/bignumber": true,
        "@ethersproject/bytes": true,
        "ethers>@ethersproject/constants": true,
        "@ethersproject/contracts": true,
        "@ethersproject/hash": true,
        "@ethersproject/hdnode": true,
        "ethers>@ethersproject/json-wallets": true,
        "ethers>@ethersproject/keccak256": true,
        "ethers>@ethersproject/logger": true,
        "ethers>@ethersproject/properties": true,
        "ethers>@ethersproject/providers": true,
        "ethers>@ethersproject/random": true,
        "ethers>@ethersproject/rlp": true,
        "ethers>@ethersproject/sha2": true,
        "ethers>@ethersproject/signing-key": true,
        "ethers>@ethersproject/solidity": true,
        "ethers>@ethersproject/strings": true,
        "ethers>@ethersproject/transactions": true,
        "ethers>@ethersproject/units": true,
        "@ethersproject/wallet": true,
        "ethers>@ethersproject/web": true,
        "ethers>@ethersproject/wordlists": true
      }
    },
    "@metamask/eth-ledger-bridge-keyring>@ledgerhq/hw-app-eth>@ledgerhq/evm-tools>ethers": {
      "packages": {
        "@ethersproject/abi": true,
        "ethers>@ethersproject/abstract-signer": true,
        "ethers>@ethersproject/address": true,
        "ethers>@ethersproject/base64": true,
        "ethers>@ethersproject/basex": true,
        "@ethersproject/bignumber": true,
        "@ethersproject/bytes": true,
        "ethers>@ethersproject/constants": true,
        "@ethersproject/contracts": true,
        "@ethersproject/hash": true,
        "@ethersproject/hdnode": true,
        "ethers>@ethersproject/json-wallets": true,
        "ethers>@ethersproject/keccak256": true,
        "ethers>@ethersproject/logger": true,
        "ethers>@ethersproject/properties": true,
        "@ethersproject/providers": true,
        "ethers>@ethersproject/random": true,
        "ethers>@ethersproject/rlp": true,
        "ethers>@ethersproject/sha2": true,
        "ethers>@ethersproject/signing-key": true,
        "ethers>@ethersproject/solidity": true,
        "ethers>@ethersproject/strings": true,
        "ethers>@ethersproject/transactions": true,
        "ethers>@ethersproject/units": true,
        "@ethersproject/wallet": true,
        "@ethersproject/providers>@ethersproject/web": true,
        "ethers>@ethersproject/wordlists": true
      }
    },
    "eth-method-registry>@metamask/ethjs-contract>ethjs-abi": {
      "packages": {
        "bn.js": true,
        "browserify>buffer": true,
        "eth-ens-namehash>js-sha3": true,
        "eth-method-registry>@metamask/ethjs-contract>ethjs-abi>number-to-bn": true
      }
    },
    "webpack>events": {
      "globals": {
        "console": true
      }
    },
    "crypto-browserify>browserify-cipher>evp_bytestokey": {
      "packages": {
        "ethereumjs-util>create-hash>md5.js": true,
        "koa>content-disposition>safe-buffer": true
      }
    },
    "extension-port-stream": {
      "packages": {
        "browserify>buffer": true,
        "extension-port-stream>readable-stream": true
      }
    },
    "fast-json-patch": {
      "globals": {
        "addEventListener": true,
        "clearTimeout": true,
        "removeEventListener": true,
        "setTimeout": true
      }
    },
    "@metamask/snaps-utils>fast-xml-parser": {
      "globals": {
        "entityName": true,
        "val": true
      },
      "packages": {
        "@metamask/snaps-utils>fast-xml-parser>strnum": true
      }
    },
    "@metamask/notification-services-controller>firebase": {
      "packages": {
        "@metamask/notification-services-controller>firebase>@firebase/app": true,
        "@metamask/notification-services-controller>firebase>@firebase/messaging": true
      }
    },
    "react-focus-lock>focus-lock": {
      "globals": {
        "HTMLIFrameElement": true,
        "Node.DOCUMENT_FRAGMENT_NODE": true,
        "Node.DOCUMENT_NODE": true,
        "Node.DOCUMENT_POSITION_CONTAINED_BY": true,
        "Node.DOCUMENT_POSITION_CONTAINS": true,
        "Node.ELEMENT_NODE": true,
        "console.error": true,
        "console.warn": true,
        "document": true,
        "getComputedStyle": true,
        "setTimeout": true
      },
      "packages": {
        "tslib": true
      }
    },
    "browserify>util>which-typed-array>for-each": {
      "packages": {
        "string.prototype.matchall>es-abstract>is-callable": true
      }
    },
    "axios>form-data": {
      "globals": {
        "FormData": true
      }
    },
    "fuse.js": {
      "globals": {
        "console": true,
        "define": true
      }
    },
    "string.prototype.matchall>get-intrinsic": {
      "globals": {
        "AggregateError": true,
        "FinalizationRegistry": true,
        "WeakRef": true
      },
      "packages": {
        "string.prototype.matchall>call-bind>es-errors": true,
        "browserify>has>function-bind": true,
        "string.prototype.matchall>es-abstract>has-proto": true,
        "string.prototype.matchall>has-symbols": true,
        "depcheck>is-core-module>hasown": true
      }
    },
    "string.prototype.matchall>es-abstract>gopd": {
      "packages": {
        "string.prototype.matchall>get-intrinsic": true
      }
    },
    "eth-lattice-keyring>gridplus-sdk": {
      "globals": {
        "AbortController": true,
        "Request": true,
        "URL": true,
        "__values": true,
        "caches": true,
        "clearTimeout": true,
        "console.error": true,
        "console.log": true,
        "console.warn": true,
        "fetch": true,
        "setTimeout": true
      },
      "packages": {
        "eth-lattice-keyring>gridplus-sdk>@ethereumjs/common": true,
        "eth-lattice-keyring>gridplus-sdk>@ethereumjs/tx": true,
        "@ethersproject/abi": true,
        "eth-lattice-keyring>gridplus-sdk>aes-js": true,
        "@metamask/keyring-api>bech32": true,
        "eth-lattice-keyring>gridplus-sdk>bignumber.js": true,
        "eth-lattice-keyring>gridplus-sdk>bitwise": true,
        "bn.js": true,
        "eth-lattice-keyring>gridplus-sdk>borc": true,
        "ethereumjs-util>ethereum-cryptography>bs58check": true,
        "browserify>buffer": true,
        "@ethereumjs/tx>@ethereumjs/common>crc-32": true,
        "eth-lattice-keyring>gridplus-sdk>elliptic": true,
        "eth-lattice-keyring>gridplus-sdk>eth-eip712-util-browser": true,
        "ethers>@ethersproject/sha2>hash.js": true,
        "eth-ens-namehash>js-sha3": true,
        "lodash": true,
        "eth-lattice-keyring>rlp": true,
        "ganache>secp256k1": true,
        "eth-lattice-keyring>gridplus-sdk>uuid": true
      }
    },
    "string.prototype.matchall>es-abstract>has-property-descriptors": {
      "packages": {
        "string.prototype.matchall>call-bind>es-define-property": true
      }
    },
    "koa>is-generator-function>has-tostringtag": {
      "packages": {
        "string.prototype.matchall>has-symbols": true
      }
    },
    "ethereumjs-util>create-hash>md5.js>hash-base": {
      "packages": {
        "pumpify>inherits": true,
        "readable-stream": true,
        "koa>content-disposition>safe-buffer": true
      }
    },
    "ethers>@ethersproject/sha2>hash.js": {
      "packages": {
        "pumpify>inherits": true,
        "@metamask/ppom-validator>elliptic>minimalistic-assert": true
      }
    },
    "depcheck>is-core-module>hasown": {
      "packages": {
        "browserify>has>function-bind": true
      }
    },
    "@metamask/eth-trezor-keyring>hdkey": {
      "packages": {
        "browserify>assert": true,
        "ethereumjs-util>ethereum-cryptography>bs58check": true,
        "crypto-browserify": true,
        "ethereumjs-util>create-hash>ripemd160": true,
        "koa>content-disposition>safe-buffer": true,
        "ganache>secp256k1": true
      }
    },
    "he": {
      "globals": {
        "define": true
      }
    },
    "history": {
      "globals": {
        "console": true,
        "define": true,
        "document.defaultView": true,
        "document.querySelector": true
      }
    },
    "react-router-dom>history": {
      "globals": {
        "addEventListener": true,
        "confirm": true,
        "document": true,
        "history": true,
        "location": true,
        "navigator.userAgent": true,
        "removeEventListener": true
      },
      "packages": {
        "react-router-dom>history>resolve-pathname": true,
        "react-router-dom>tiny-invariant": true,
        "react-router-dom>tiny-warning": true,
        "react-router-dom>history>value-equal": true
      }
    },
    "@metamask/ppom-validator>elliptic>hmac-drbg": {
      "packages": {
        "ethers>@ethersproject/sha2>hash.js": true,
        "@metamask/ppom-validator>elliptic>minimalistic-assert": true,
        "@metamask/ppom-validator>elliptic>minimalistic-crypto-utils": true
      }
    },
    "react-redux>hoist-non-react-statics": {
      "packages": {
        "prop-types>react-is": true
      }
    },
    "https-browserify": {
      "packages": {
        "stream-http": true,
        "browserify>url": true
      }
    },
    "@metamask/notification-services-controller>firebase>@firebase/app>idb": {
      "globals": {
        "DOMException": true,
        "IDBCursor": true,
        "IDBDatabase": true,
        "IDBIndex": true,
        "IDBObjectStore": true,
        "IDBRequest": true,
        "IDBTransaction": true,
        "indexedDB.deleteDatabase": true,
        "indexedDB.open": true
      }
    },
    "eth-ens-namehash>idna-uts46-hx": {
      "globals": {
        "define": true
      },
      "packages": {
        "browserify>punycode": true
      }
    },
    "string.prototype.matchall>internal-slot": {
      "packages": {
        "string.prototype.matchall>call-bind>es-errors": true,
        "depcheck>is-core-module>hasown": true,
        "string.prototype.matchall>side-channel": true
      }
    },
    "browserify>util>is-arguments": {
      "packages": {
        "string.prototype.matchall>call-bind": true,
        "koa>is-generator-function>has-tostringtag": true
      }
    },
    "string.prototype.matchall>es-abstract>is-array-buffer": {
      "packages": {
        "string.prototype.matchall>call-bind": true,
        "string.prototype.matchall>get-intrinsic": true
      }
    },
    "@metamask/eth-token-tracker>deep-equal>which-boxed-primitive>is-bigint": {
      "packages": {
        "string.prototype.matchall>es-abstract>unbox-primitive>has-bigints": true
      }
    },
    "@metamask/eth-token-tracker>deep-equal>which-boxed-primitive>is-boolean-object": {
      "packages": {
        "string.prototype.matchall>call-bind": true,
        "koa>is-generator-function>has-tostringtag": true
      }
    },
    "string.prototype.matchall>es-abstract>is-callable": {
      "globals": {
        "document": true
      }
    },
    "@metamask/eth-token-tracker>deep-equal>is-date-object": {
      "packages": {
        "koa>is-generator-function>has-tostringtag": true
      }
    },
    "koa>is-generator-function": {
      "packages": {
        "koa>is-generator-function>has-tostringtag": true
      }
    },
    "@material-ui/core>@material-ui/styles>jss>is-in-browser": {
      "globals": {
        "document": true
      }
    },
    "@metamask/eth-token-tracker>deep-equal>which-boxed-primitive>is-number-object": {
      "packages": {
        "koa>is-generator-function>has-tostringtag": true
      }
    },
    "string.prototype.matchall>es-abstract>is-regex": {
      "packages": {
        "string.prototype.matchall>call-bind": true,
        "koa>is-generator-function>has-tostringtag": true
      }
    },
    "string.prototype.matchall>es-abstract>is-shared-array-buffer": {
      "packages": {
        "string.prototype.matchall>call-bind": true
      }
    },
    "eslint-plugin-react>array-includes>is-string": {
      "packages": {
        "koa>is-generator-function>has-tostringtag": true
      }
    },
    "string.prototype.matchall>es-abstract>es-to-primitive>is-symbol": {
      "packages": {
        "string.prototype.matchall>has-symbols": true
      }
    },
    "browserify>util>is-typed-array": {
      "packages": {
        "browserify>util>which-typed-array": true
      }
    },
    "@metamask/eth-token-tracker>deep-equal>which-collection>is-weakset": {
      "packages": {
        "string.prototype.matchall>call-bind": true,
        "string.prototype.matchall>get-intrinsic": true
      }
    },
    "eth-lattice-keyring>gridplus-sdk>borc>iso-url": {
      "globals": {
        "URL": true,
        "URLSearchParams": true,
        "location": true
      }
    },
    "@open-rpc/test-coverage>isomorphic-fetch": {
      "globals": {
        "fetch.bind": true
      },
      "packages": {
        "@open-rpc/test-coverage>isomorphic-fetch>whatwg-fetch": true
      }
    },
    "@ensdomains/content-hash>js-base64": {
      "globals": {
        "Base64": "write",
        "TextDecoder": true,
        "TextEncoder": true,
        "atob": true,
        "btoa": true,
        "define": true
      },
      "packages": {
        "browserify>buffer": true
      }
    },
    "eth-ens-namehash>js-sha3": {
      "globals": {
        "define": true
      },
      "packages": {
        "process": true
      }
    },
    "@ngraveio/bc-ur>jsbi": {
      "globals": {
        "define": true
      }
    },
    "@metamask/multichain>jsonschema": {
      "packages": {
        "browserify>url": true
      }
    },
    "@material-ui/core>@material-ui/styles>jss-plugin-camel-case": {
      "packages": {
        "@material-ui/core>@material-ui/styles>jss-plugin-camel-case>hyphenate-style-name": true
      }
    },
    "@material-ui/core>@material-ui/styles>jss-plugin-default-unit": {
      "globals": {
        "CSS": true
      },
      "packages": {
        "@material-ui/core>@material-ui/styles>jss": true
      }
    },
    "@material-ui/core>@material-ui/styles>jss-plugin-global": {
      "packages": {
        "@babel/runtime": true,
        "@material-ui/core>@material-ui/styles>jss": true
      }
    },
    "@material-ui/core>@material-ui/styles>jss-plugin-nested": {
      "packages": {
        "@babel/runtime": true,
        "react-router-dom>tiny-warning": true
      }
    },
    "@material-ui/core>@material-ui/styles>jss-plugin-rule-value-function": {
      "packages": {
        "@material-ui/core>@material-ui/styles>jss": true,
        "react-router-dom>tiny-warning": true
      }
    },
    "@material-ui/core>@material-ui/styles>jss-plugin-vendor-prefixer": {
      "packages": {
        "@material-ui/core>@material-ui/styles>jss-plugin-vendor-prefixer>css-vendor": true,
        "@material-ui/core>@material-ui/styles>jss": true
      }
    },
    "@material-ui/core>@material-ui/styles>jss": {
      "globals": {
        "CSS": true,
        "document.createElement": true,
        "document.querySelector": true
      },
      "packages": {
        "@babel/runtime": true,
        "@material-ui/core>@material-ui/styles>jss>is-in-browser": true,
        "react-router-dom>tiny-warning": true
      }
    },
    "ethereumjs-util>ethereum-cryptography>keccak": {
      "packages": {
        "browserify>buffer": true,
        "readable-stream": true
      }
    },
    "currency-formatter>locale-currency": {
      "globals": {
        "countryCode": true
      }
    },
    "localforage": {
      "globals": {
        "Blob": true,
        "BlobBuilder": true,
        "FileReader": true,
        "IDBKeyRange": true,
        "MSBlobBuilder": true,
        "MozBlobBuilder": true,
        "OIndexedDB": true,
        "WebKitBlobBuilder": true,
        "atob": true,
        "btoa": true,
        "console.error": true,
        "console.info": true,
        "console.warn": true,
        "define": true,
        "fetch": true,
        "indexedDB": true,
        "localStorage": true,
        "mozIndexedDB": true,
        "msIndexedDB": true,
        "navigator.platform": true,
        "navigator.userAgent": true,
        "openDatabase": true,
        "setTimeout": true,
        "webkitIndexedDB": true
      }
    },
    "lodash": {
      "globals": {
        "clearTimeout": true,
        "define": true,
        "setTimeout": true
      }
    },
    "loglevel": {
      "globals": {
        "console": true,
        "define": true,
        "document.cookie": true,
        "localStorage": true,
        "log": "write",
        "navigator": true
      }
    },
    "lottie-web": {
      "globals": {
        "Blob": true,
        "Howl": true,
        "OffscreenCanvas": true,
        "URL.createObjectURL": true,
        "Worker": true,
        "XMLHttpRequest": true,
        "bodymovin": "write",
        "clearInterval": true,
        "console": true,
        "define": true,
        "document.body": true,
        "document.createElement": true,
        "document.createElementNS": true,
        "document.getElementsByClassName": true,
        "document.getElementsByTagName": true,
        "document.querySelectorAll": true,
        "document.readyState": true,
        "location.origin": true,
        "location.pathname": true,
        "navigator": true,
        "requestAnimationFrame": true,
        "setInterval": true,
        "setTimeout": true
      }
    },
    "luxon": {
      "globals": {
        "Intl": true
      }
    },
    "@metamask/snaps-utils>marked": {
      "globals": {
        "console.error": true,
        "console.warn": true,
        "define": true
      }
    },
    "ethereumjs-util>create-hash>md5.js": {
      "packages": {
        "ethereumjs-util>create-hash>md5.js>hash-base": true,
        "pumpify>inherits": true,
        "koa>content-disposition>safe-buffer": true
      }
    },
    "@storybook/addon-docs>remark-external-links>mdast-util-definitions": {
      "packages": {
        "react-markdown>unist-util-visit": true
      }
    },
    "react-markdown>remark-parse>mdast-util-from-markdown": {
      "packages": {
        "react-markdown>remark-parse>mdast-util-from-markdown>mdast-util-to-string": true,
        "react-markdown>remark-parse>mdast-util-from-markdown>micromark": true,
        "react-syntax-highlighter>refractor>parse-entities": true,
        "react-markdown>remark-parse>mdast-util-from-markdown>unist-util-stringify-position": true
      }
    },
    "react-markdown>remark-rehype>mdast-util-to-hast": {
      "globals": {
        "console.warn": true
      },
      "packages": {
        "@storybook/addon-docs>remark-external-links>mdast-util-definitions": true,
        "react-markdown>remark-rehype>mdast-util-to-hast>mdurl": true,
        "react-markdown>remark-rehype>mdast-util-to-hast>unist-builder": true,
        "react-markdown>remark-rehype>mdast-util-to-hast>unist-util-generated": true,
        "react-markdown>remark-rehype>mdast-util-to-hast>unist-util-position": true,
        "react-markdown>unist-util-visit": true
      }
    },
    "@ethereumjs/tx>@ethereumjs/util>micro-ftch": {
      "globals": {
        "Headers": true,
        "TextDecoder": true,
        "URL": true,
        "btoa": true,
        "fetch": true
      },
      "packages": {
        "browserify>browserify-zlib": true,
        "browserify>buffer": true,
        "https-browserify": true,
        "process": true,
        "stream-http": true,
        "browserify>url": true,
        "browserify>util": true
      }
    },
    "react-markdown>remark-parse>mdast-util-from-markdown>micromark": {
      "packages": {
        "react-syntax-highlighter>refractor>parse-entities": true
      }
    },
    "crypto-browserify>diffie-hellman>miller-rabin": {
      "packages": {
        "bn.js": true,
        "@metamask/ppom-validator>elliptic>brorand": true
      }
    },
    "@ensdomains/content-hash>cids>multibase": {
      "globals": {
        "TextDecoder": true,
        "TextEncoder": true
      },
      "packages": {
        "@ensdomains/content-hash>cids>multibase>@multiformats/base-x": true
      }
    },
    "@ensdomains/content-hash>multihashes>multibase": {
      "packages": {
        "@ensdomains/content-hash>multihashes>multibase>base-x": true,
        "browserify>buffer": true,
        "@ensdomains/content-hash>multihashes>web-encoding": true
      }
    },
    "@ensdomains/content-hash>multicodec": {
      "packages": {
        "@ensdomains/content-hash>multicodec>uint8arrays": true,
        "sass-embedded>varint": true
      }
    },
    "@ensdomains/content-hash>multicodec>uint8arrays>multiformats": {
      "globals": {
        "TextDecoder": true,
        "TextEncoder": true,
        "console.warn": true,
        "crypto.subtle.digest": true
      }
    },
    "@ensdomains/content-hash>multihashes": {
      "packages": {
        "browserify>buffer": true,
        "@ensdomains/content-hash>multihashes>multibase": true,
        "@ensdomains/content-hash>multihashes>varint": true,
        "@ensdomains/content-hash>multihashes>web-encoding": true
      }
    },
    "@ensdomains/content-hash>cids>multihashes": {
      "packages": {
        "@ensdomains/content-hash>cids>multibase": true,
        "@ensdomains/content-hash>cids>uint8arrays": true,
        "@ensdomains/content-hash>cids>multihashes>varint": true
      }
    },
    "nanoid": {
      "globals": {
        "crypto.getRandomValues": true
      }
    },
    "@metamask/approval-controller>nanoid": {
      "globals": {
        "crypto.getRandomValues": true
      }
    },
    "@metamask/smart-transactions-controller>@metamask/controllers>nanoid": {
      "globals": {
        "crypto.getRandomValues": true
      }
    },
    "@metamask/notification-controller>nanoid": {
      "globals": {
        "crypto.getRandomValues": true
      }
    },
    "@metamask/permission-controller>nanoid": {
      "globals": {
        "crypto.getRandomValues": true
      }
    },
    "@metamask/rpc-methods>nanoid": {
      "globals": {
        "crypto.getRandomValues": true
      }
    },
    "@metamask/rpc-methods-flask>nanoid": {
      "globals": {
        "crypto.getRandomValues": true
      }
    },
    "@metamask/snaps-controllers>nanoid": {
      "globals": {
        "crypto.getRandomValues": true
      }
    },
    "@metamask/snaps-controllers-flask>nanoid": {
      "globals": {
        "crypto.getRandomValues": true
      }
    },
    "depcheck>@vue/compiler-sfc>postcss>nanoid": {
      "globals": {
        "crypto.getRandomValues": true
      }
    },
    "dependency-tree>precinct>detective-postcss>postcss>nanoid": {
      "globals": {
        "crypto.getRandomValues": true
      }
    },
    "node-fetch": {
      "globals": {
        "Headers": true,
        "Request": true,
        "Response": true,
        "fetch": true
      }
    },
    "@metamask/controllers>web3-provider-engine>cross-fetch>node-fetch": {
      "globals": {
        "fetch": true
      }
    },
    "@metamask/controllers>web3-provider-engine>eth-json-rpc-middleware>node-fetch": {
      "globals": {
        "fetch": true
      }
    },
    "eth-method-registry>@metamask/ethjs-contract>ethjs-abi>number-to-bn": {
      "packages": {
        "bn.js": true,
        "eth-method-registry>@metamask/ethjs-query>@metamask/ethjs-format>strip-hex-prefix": true
      }
    },
    "string.prototype.matchall>es-abstract>object-inspect": {
      "globals": {
        "HTMLElement": true,
        "WeakRef": true
      },
      "packages": {
        "browserify>browser-resolve": true
      }
    },
    "@ngraveio/bc-ur>assert>object-is": {
      "packages": {
        "string.prototype.matchall>call-bind": true,
        "string.prototype.matchall>define-properties": true
      }
    },
    "gulp>vinyl-fs>object.assign": {
      "packages": {
        "string.prototype.matchall>call-bind": true,
        "string.prototype.matchall>define-properties": true,
        "string.prototype.matchall>has-symbols": true,
        "@lavamoat/lavapack>json-stable-stringify>object-keys": true
      }
    },
    "@metamask/object-multiplex>once": {
      "packages": {
        "@metamask/object-multiplex>once>wrappy": true
      }
    },
    "crypto-browserify>public-encrypt>parse-asn1": {
      "packages": {
        "crypto-browserify>public-encrypt>parse-asn1>asn1.js": true,
        "ethereumjs-util>ethereum-cryptography>browserify-aes": true,
        "browserify>buffer": true,
        "crypto-browserify>browserify-cipher>evp_bytestokey": true,
        "crypto-browserify>pbkdf2": true
      }
    },
    "react-syntax-highlighter>refractor>parse-entities": {
      "globals": {
        "document.createElement": true
      }
    },
    "path-browserify": {
      "packages": {
        "process": true
      }
    },
    "serve-handler>path-to-regexp": {
      "packages": {
        "serve-handler>path-to-regexp>isarray": true
      }
    },
    "crypto-browserify>pbkdf2": {
      "globals": {
        "crypto": true,
        "process": true,
        "queueMicrotask": true,
        "setImmediate": true,
        "setTimeout": true
      },
      "packages": {
        "ethereumjs-util>create-hash": true,
        "process": true,
        "ethereumjs-util>create-hash>ripemd160": true,
        "koa>content-disposition>safe-buffer": true,
        "addons-linter>sha.js": true
      }
    },
    "@material-ui/core>popper.js": {
      "globals": {
        "MSInputMethodContext": true,
        "Node.DOCUMENT_POSITION_FOLLOWING": true,
        "cancelAnimationFrame": true,
        "console.warn": true,
        "define": true,
        "devicePixelRatio": true,
        "document": true,
        "getComputedStyle": true,
        "innerHeight": true,
        "innerWidth": true,
        "navigator": true,
        "requestAnimationFrame": true,
        "setTimeout": true
      }
    },
    "react-tippy>popper.js": {
      "globals": {
        "MSInputMethodContext": true,
        "Node.DOCUMENT_POSITION_FOLLOWING": true,
        "cancelAnimationFrame": true,
        "console.warn": true,
        "define": true,
        "devicePixelRatio": true,
        "document": true,
        "getComputedStyle": true,
        "innerHeight": true,
        "innerWidth": true,
        "navigator.userAgent": true,
        "requestAnimationFrame": true,
        "setTimeout": true
      }
    },
    "process": {
      "globals": {
        "clearTimeout": true,
        "setTimeout": true
      }
    },
    "promise-to-callback": {
      "packages": {
        "promise-to-callback>is-fn": true,
        "promise-to-callback>set-immediate-shim": true
      }
    },
    "prop-types": {
      "globals": {
        "console": true
      },
      "packages": {
        "react>object-assign": true,
        "prop-types>react-is": true
      }
    },
    "react-markdown>property-information": {
      "packages": {
        "watchify>xtend": true
      }
    },
    "@trezor/connect-web>@trezor/connect>@trezor/protobuf>protobufjs": {
      "globals": {
        "process": true,
        "setTimeout": true
      },
      "packages": {
        "@trezor/connect-web>@trezor/connect>@trezor/protobuf>protobufjs>@protobufjs/aspromise": true,
        "@trezor/connect-web>@trezor/connect>@trezor/protobuf>protobufjs>@protobufjs/base64": true,
        "@trezor/connect-web>@trezor/connect>@trezor/protobuf>protobufjs>@protobufjs/codegen": true,
        "@trezor/connect-web>@trezor/connect>@trezor/protobuf>protobufjs>@protobufjs/eventemitter": true,
        "@trezor/connect-web>@trezor/connect>@trezor/protobuf>protobufjs>@protobufjs/fetch": true,
        "@trezor/connect-web>@trezor/connect>@trezor/protobuf>protobufjs>@protobufjs/float": true,
        "@trezor/connect-web>@trezor/connect>@trezor/protobuf>protobufjs>@protobufjs/inquire": true,
        "@trezor/connect-web>@trezor/connect>@trezor/protobuf>protobufjs>@protobufjs/path": true,
        "@trezor/connect-web>@trezor/connect>@trezor/protobuf>protobufjs>@protobufjs/pool": true,
        "@trezor/connect-web>@trezor/connect>@trezor/protobuf>protobufjs>@protobufjs/utf8": true
      }
    },
    "crypto-browserify>public-encrypt": {
      "packages": {
        "bn.js": true,
        "crypto-browserify>public-encrypt>browserify-rsa": true,
        "browserify>buffer": true,
        "ethereumjs-util>create-hash": true,
        "crypto-browserify>public-encrypt>parse-asn1": true,
        "crypto-browserify>randombytes": true
      }
    },
    "browserify>punycode": {
      "globals": {
        "define": true
      }
    },
    "qrcode-generator": {
      "globals": {
        "define": true
      }
    },
    "qrcode.react": {
      "globals": {
        "Path2D": true,
        "devicePixelRatio": true
      },
      "packages": {
        "react": true
      }
    },
    "@storybook/addon-knobs>qs": {
      "packages": {
        "string.prototype.matchall>side-channel": true
      }
    },
    "@metamask/snaps-controllers>tar-stream>streamx>queue-tick": {
      "globals": {
        "queueMicrotask": true
      }
    },
    "react-beautiful-dnd>raf-schd": {
      "globals": {
        "cancelAnimationFrame": true,
        "requestAnimationFrame": true
      }
    },
    "crypto-browserify>randombytes": {
      "globals": {
        "crypto": true,
        "msCrypto": true
      },
      "packages": {
        "process": true,
        "koa>content-disposition>safe-buffer": true
      }
    },
    "ethereumjs-wallet>randombytes": {
      "globals": {
        "crypto.getRandomValues": true
      }
    },
    "crypto-browserify>randomfill": {
      "globals": {
        "crypto": true,
        "msCrypto": true
      },
      "packages": {
        "process": true,
        "crypto-browserify>randombytes": true,
        "koa>content-disposition>safe-buffer": true
      }
    },
    "react": {
      "globals": {
        "console": true
      },
      "packages": {
        "react>object-assign": true,
        "prop-types": true
      }
    },
    "react-beautiful-dnd": {
      "globals": {
        "Element.prototype": true,
        "__REDUX_DEVTOOLS_EXTENSION_COMPOSE__": true,
        "addEventListener": true,
        "cancelAnimationFrame": true,
        "clearTimeout": true,
        "console": true,
        "document": true,
        "getComputedStyle": true,
        "pageXOffset": true,
        "pageYOffset": true,
        "removeEventListener": true,
        "requestAnimationFrame": true,
        "scrollBy": true,
        "setTimeout": true
      },
      "packages": {
        "@babel/runtime": true,
        "react-beautiful-dnd>css-box-model": true,
        "react-beautiful-dnd>memoize-one": true,
        "react-beautiful-dnd>raf-schd": true,
        "react": true,
        "react-dom": true,
        "react-redux": true,
        "redux": true,
        "react-beautiful-dnd>use-memo-one": true
      }
    },
    "react-chartjs-2": {
      "globals": {
        "setTimeout": true
      },
      "packages": {
        "chart.js": true,
        "react": true
      }
    },
    "react-focus-lock>react-clientside-effect": {
      "packages": {
        "@babel/runtime": true,
        "react": true
      }
    },
    "react-devtools": {
      "packages": {
        "react-devtools>react-devtools-core": true
      }
    },
    "react-devtools>react-devtools-core": {
      "globals": {
        "WebSocket": true,
        "setTimeout": true
      }
    },
    "react-dnd-html5-backend": {
      "globals": {
        "addEventListener": true,
        "clearTimeout": true,
        "removeEventListener": true
      }
    },
    "react-dom": {
      "globals": {
        "HTMLIFrameElement": true,
        "MSApp": true,
        "__REACT_DEVTOOLS_GLOBAL_HOOK__": true,
        "addEventListener": true,
        "clearTimeout": true,
        "clipboardData": true,
        "console": true,
        "dispatchEvent": true,
        "document": true,
        "event": "write",
        "jest": true,
        "location.protocol": true,
        "navigator.userAgent.indexOf": true,
        "performance": true,
        "removeEventListener": true,
        "self": true,
        "setTimeout": true,
        "top": true,
        "trustedTypes": true
      },
      "packages": {
        "react>object-assign": true,
        "prop-types": true,
        "react": true,
        "react-dom>scheduler": true
      }
    },
    "react-responsive-carousel>react-easy-swipe": {
      "globals": {
        "addEventListener": true,
        "define": true,
        "document.addEventListener": true,
        "document.removeEventListener": true
      },
      "packages": {
        "prop-types": true,
        "react": true
      }
    },
    "react-popper>react-fast-compare": {
      "globals": {
        "Element": true,
        "console.warn": true
      }
    },
    "react-focus-lock": {
      "globals": {
        "addEventListener": true,
        "console.error": true,
        "console.warn": true,
        "document": true,
        "removeEventListener": true,
        "setTimeout": true
      },
      "packages": {
        "@babel/runtime": true,
        "react-focus-lock>focus-lock": true,
        "prop-types": true,
        "react": true,
        "react-focus-lock>react-clientside-effect": true,
        "react-focus-lock>use-callback-ref": true,
        "react-focus-lock>use-sidecar": true
      }
    },
    "react-idle-timer": {
      "globals": {
        "clearTimeout": true,
        "document": true,
        "setTimeout": true
      },
      "packages": {
        "prop-types": true,
        "react": true
      }
    },
    "react-inspector": {
      "globals": {
        "Node": true,
        "chromeDark": true,
        "chromeLight": true
      },
      "packages": {
        "react": true
      }
    },
    "prop-types>react-is": {
      "globals": {
        "console": true
      }
    },
    "react-markdown>react-is": {
      "globals": {
        "console": true
      }
    },
    "react-redux>react-is": {
      "globals": {
        "console": true
      }
    },
    "react-markdown": {
      "globals": {
        "console.warn": true
      },
      "packages": {
        "react-markdown>comma-separated-tokens": true,
        "prop-types": true,
        "react-markdown>property-information": true,
        "react": true,
        "react-markdown>react-is": true,
        "react-markdown>remark-parse": true,
        "react-markdown>remark-rehype": true,
        "react-markdown>space-separated-tokens": true,
        "react-markdown>style-to-object": true,
        "react-markdown>unified": true,
        "react-markdown>unist-util-visit": true,
        "react-markdown>vfile": true
      }
    },
    "react-popper": {
      "globals": {
        "document": true
      },
      "packages": {
        "@popperjs/core": true,
        "react": true,
        "react-popper>react-fast-compare": true,
        "react-popper>warning": true
      }
    },
    "react-redux": {
      "globals": {
        "console": true,
        "document": true
      },
      "packages": {
        "@babel/runtime": true,
        "react-redux>hoist-non-react-statics": true,
        "prop-types": true,
        "react": true,
        "react-dom": true,
        "react-redux>react-is": true
      }
    },
    "react-responsive-carousel": {
      "globals": {
        "HTMLElement": true,
        "addEventListener": true,
        "clearTimeout": true,
        "console.warn": true,
        "document": true,
        "getComputedStyle": true,
        "removeEventListener": true,
        "setTimeout": true
      },
      "packages": {
        "classnames": true,
        "react": true,
        "react-dom": true,
        "react-responsive-carousel>react-easy-swipe": true
      }
    },
    "react-router-dom": {
      "packages": {
        "react-router-dom>history": true,
        "prop-types": true,
        "react": true,
        "react-router-dom>react-router": true,
        "react-router-dom>tiny-invariant": true,
        "react-router-dom>tiny-warning": true
      }
    },
    "react-router-dom-v5-compat": {
      "globals": {
        "FormData": true,
        "URL": true,
        "URLSearchParams": true,
        "__reactRouterVersion": "write",
        "addEventListener": true,
        "confirm": true,
        "define": true,
        "document": true,
        "history.scrollRestoration": true,
        "location.href": true,
        "removeEventListener": true,
        "scrollTo": true,
        "scrollY": true,
        "sessionStorage.getItem": true,
        "sessionStorage.setItem": true,
        "setTimeout": true
      },
      "packages": {
        "react-router-dom-v5-compat>@remix-run/router": true,
        "history": true,
        "react": true,
        "react-dom": true,
        "react-router-dom": true,
        "react-router-dom-v5-compat>react-router": true
      }
    },
    "react-router-dom>react-router": {
      "packages": {
        "react-router-dom>history": true,
        "react-redux>hoist-non-react-statics": true,
        "serve-handler>path-to-regexp": true,
        "prop-types": true,
        "react": true,
        "prop-types>react-is": true,
        "react-router-dom>tiny-invariant": true,
        "react-router-dom>tiny-warning": true
      }
    },
    "react-router-dom-v5-compat>react-router": {
      "globals": {
        "console.error": true,
        "define": true
      },
      "packages": {
        "react-router-dom-v5-compat>@remix-run/router": true,
        "react": true
      }
    },
    "react-simple-file-input": {
      "globals": {
        "File": true,
        "FileReader": true,
        "console.warn": true
      },
      "packages": {
        "prop-types": true,
        "react": true
      }
    },
    "react-tippy": {
      "globals": {
        "Element": true,
        "MSStream": true,
        "MutationObserver": true,
        "addEventListener": true,
        "clearTimeout": true,
        "console.error": true,
        "console.warn": true,
        "define": true,
        "document": true,
        "getComputedStyle": true,
        "innerHeight": true,
        "innerWidth": true,
        "navigator.maxTouchPoints": true,
        "navigator.msMaxTouchPoints": true,
        "navigator.userAgent": true,
        "performance": true,
        "requestAnimationFrame": true,
        "setTimeout": true
      },
      "packages": {
        "react-tippy>popper.js": true,
        "react": true,
        "react-dom": true
      }
    },
    "react-toggle-button": {
      "globals": {
        "clearTimeout": true,
        "console.warn": true,
        "define": true,
        "performance": true,
        "setTimeout": true
      },
      "packages": {
        "react": true
      }
    },
    "@material-ui/core>react-transition-group": {
      "globals": {
        "Element": true,
        "setTimeout": true
      },
      "packages": {
        "@material-ui/core>react-transition-group>dom-helpers": true,
        "prop-types": true,
        "react": true,
        "react-dom": true
      }
    },
    "readable-stream": {
      "packages": {
        "browserify>browser-resolve": true,
        "browserify>buffer": true,
        "webpack>events": true,
        "pumpify>inherits": true,
        "process": true,
        "browserify>string_decoder": true,
        "readable-stream>util-deprecate": true
      }
    },
    "extension-port-stream>readable-stream": {
      "globals": {
        "AbortController": true,
        "AbortSignal": true,
        "AggregateError": true,
        "Blob": true,
        "ERR_INVALID_ARG_TYPE": true,
        "queueMicrotask": true
      },
      "packages": {
        "@lavamoat/lavapack>readable-stream>abort-controller": true,
        "browserify>buffer": true,
        "webpack>events": true,
        "process": true,
        "browserify>string_decoder": true
      }
    },
    "@metamask/snaps-controllers>readable-web-to-node-stream": {
      "packages": {
        "readable-stream": true
      }
    },
    "redux": {
      "globals": {
        "console": true
      },
      "packages": {
        "@babel/runtime": true
      }
    },
    "string.prototype.matchall>regexp.prototype.flags": {
      "packages": {
        "string.prototype.matchall>call-bind": true,
        "string.prototype.matchall>define-properties": true,
        "string.prototype.matchall>call-bind>es-errors": true,
        "string.prototype.matchall>regexp.prototype.flags>set-function-name": true
      }
    },
    "react-markdown>remark-parse": {
      "packages": {
        "react-markdown>remark-parse>mdast-util-from-markdown": true
      }
    },
    "react-markdown>remark-rehype": {
      "packages": {
        "react-markdown>remark-rehype>mdast-util-to-hast": true
      }
    },
    "react-markdown>vfile>replace-ext": {
      "packages": {
        "path-browserify": true
      }
    },
    "reselect": {
      "globals": {
        "WeakRef": true,
        "console.warn": true,
        "unstable_autotrackMemoize": true
      }
    },
    "@metamask/snaps-utils>rfdc": {
      "packages": {
        "browserify>buffer": true
      }
    },
    "ethereumjs-util>create-hash>ripemd160": {
      "packages": {
        "browserify>buffer": true,
        "ethereumjs-util>create-hash>md5.js>hash-base": true,
        "pumpify>inherits": true
      }
    },
    "@keystonehq/metamask-airgapped-keyring>rlp": {
      "packages": {
        "bn.js": true,
        "browserify>buffer": true
      }
    },
    "eth-lattice-keyring>rlp": {
      "globals": {
        "TextEncoder": true
      }
    },
    "ethereumjs-util>rlp": {
      "packages": {
        "bn.js": true,
        "browserify>buffer": true
      }
    },
    "@metamask/keyring-controller>ethereumjs-wallet>ethereumjs-util>rlp": {
      "packages": {
        "bn.js": true,
        "browserify>buffer": true
      }
    },
    "wait-on>rxjs": {
      "globals": {
        "cancelAnimationFrame": true,
        "clearInterval": true,
        "clearTimeout": true,
        "performance": true,
        "requestAnimationFrame": true,
        "setInterval.apply": true,
        "setTimeout.apply": true
      }
    },
    "koa>content-disposition>safe-buffer": {
      "packages": {
        "browserify>buffer": true
      }
    },
    "react-dom>scheduler": {
      "globals": {
        "MessageChannel": true,
        "cancelAnimationFrame": true,
        "clearTimeout": true,
        "console": true,
        "navigator": true,
        "performance": true,
        "requestAnimationFrame": true,
        "setTimeout": true
      }
    },
    "ethers>@ethersproject/json-wallets>scrypt-js": {
      "globals": {
        "define": true,
        "setTimeout": true
      },
      "packages": {
        "browserify>timers-browserify": true
      }
    },
    "ganache>secp256k1": {
      "packages": {
        "@metamask/ppom-validator>elliptic": true
      }
    },
    "semver": {
      "globals": {
        "console.error": true
      },
      "packages": {
        "process": true
      }
    },
    "string.prototype.matchall>call-bind>set-function-length": {
      "packages": {
        "string.prototype.matchall>define-properties>define-data-property": true,
        "string.prototype.matchall>call-bind>es-errors": true,
        "string.prototype.matchall>get-intrinsic": true,
        "string.prototype.matchall>es-abstract>gopd": true,
        "string.prototype.matchall>es-abstract>has-property-descriptors": true
      }
    },
    "string.prototype.matchall>regexp.prototype.flags>set-function-name": {
      "packages": {
        "string.prototype.matchall>define-properties>define-data-property": true,
        "string.prototype.matchall>call-bind>es-errors": true,
        "string.prototype.matchall>es-abstract>function.prototype.name>functions-have-names": true,
        "string.prototype.matchall>es-abstract>has-property-descriptors": true
      }
    },
    "promise-to-callback>set-immediate-shim": {
      "globals": {
        "setTimeout.apply": true
      },
      "packages": {
        "browserify>timers-browserify": true
      }
    },
    "addons-linter>sha.js": {
      "packages": {
        "pumpify>inherits": true,
        "koa>content-disposition>safe-buffer": true
      }
    },
    "string.prototype.matchall>side-channel": {
      "packages": {
        "string.prototype.matchall>call-bind": true,
        "string.prototype.matchall>get-intrinsic": true,
        "string.prototype.matchall>es-abstract>object-inspect": true
      }
    },
    "@metamask/profile-sync-controller>siwe": {
      "globals": {
        "console.error": true,
        "console.warn": true
      },
      "packages": {
        "@metamask/profile-sync-controller>siwe>@spruceid/siwe-parser": true,
        "@metamask/profile-sync-controller>siwe>@stablelib/random": true,
        "ethers": true,
        "@metamask/controller-utils>@spruceid/siwe-parser>valid-url": true
      }
    },
    "@metamask/eth-token-tracker>deep-equal>es-get-iterator>stop-iteration-iterator": {
      "globals": {
        "StopIteration": true
      },
      "packages": {
        "string.prototype.matchall>internal-slot": true
      }
    },
    "stream-browserify": {
      "packages": {
        "webpack>events": true,
        "pumpify>inherits": true,
        "readable-stream": true
      }
    },
    "stream-http": {
      "globals": {
        "AbortController": true,
        "Blob": true,
        "MSStreamReader": true,
        "ReadableStream": true,
        "WritableStream": true,
        "XDomainRequest": true,
        "XMLHttpRequest": true,
        "clearTimeout": true,
        "fetch": true,
        "location.protocol.search": true,
        "setTimeout": true
      },
      "packages": {
        "browserify>buffer": true,
        "stream-http>builtin-status-codes": true,
        "pumpify>inherits": true,
        "process": true,
        "readable-stream": true,
        "browserify>url": true,
        "watchify>xtend": true
      }
    },
    "@metamask/snaps-controllers>tar-stream>streamx": {
      "packages": {
        "webpack>events": true,
        "@metamask/snaps-controllers>tar-stream>fast-fifo": true,
        "@metamask/snaps-controllers>tar-stream>streamx>queue-tick": true
      }
    },
    "browserify>string_decoder": {
      "packages": {
        "koa>content-disposition>safe-buffer": true
      }
    },
    "eth-method-registry>@metamask/ethjs-query>@metamask/ethjs-format>strip-hex-prefix": {
      "packages": {
        "eth-method-registry>@metamask/ethjs-query>@metamask/ethjs-format>is-hex-prefixed": true
      }
    },
    "react-markdown>style-to-object": {
      "packages": {
        "react-markdown>style-to-object>inline-style-parser": true
      }
    },
    "@metamask/snaps-controllers>tar-stream": {
      "packages": {
        "@metamask/snaps-controllers>tar-stream>b4a": true,
        "browserify>browser-resolve": true,
        "@metamask/snaps-controllers>tar-stream>fast-fifo": true,
        "@metamask/snaps-controllers>tar-stream>streamx": true
      }
    },
    "debounce-stream>through": {
      "packages": {
        "process": true,
        "stream-browserify": true
      }
    },
    "browserify>timers-browserify": {
      "globals": {
        "clearInterval": true,
        "clearTimeout": true,
        "setInterval": true,
        "setTimeout": true
      },
      "packages": {
        "process": true
      }
    },
    "react-router-dom>tiny-warning": {
      "globals": {
        "console": true
      }
    },
    "copy-to-clipboard>toggle-selection": {
      "globals": {
        "document.activeElement": true,
        "document.getSelection": true
      }
    },
    "tslib": {
      "globals": {
        "SuppressedError": true,
        "define": true
      }
    },
    "@metamask/eth-sig-util>tweetnacl": {
      "globals": {
        "crypto": true,
        "msCrypto": true,
        "nacl": "write"
      },
      "packages": {
        "browserify>browser-resolve": true
      }
    },
    "@trezor/connect-web>@trezor/connect-common>@trezor/env-utils>ua-parser-js": {
      "globals": {
        "define": true
      }
    },
    "@ensdomains/content-hash>cids>uint8arrays": {
      "globals": {
        "TextDecoder": true,
        "TextEncoder": true
      },
      "packages": {
        "@ensdomains/content-hash>cids>multibase": true
      }
    },
    "@ensdomains/content-hash>multicodec>uint8arrays": {
      "globals": {
        "Buffer": true,
        "TextDecoder": true,
        "TextEncoder": true
      },
      "packages": {
        "@ensdomains/content-hash>multicodec>uint8arrays>multiformats": true
      }
    },
    "react-markdown>unified": {
      "packages": {
        "react-markdown>unified>bail": true,
        "react-markdown>unified>extend": true,
        "react-markdown>unified>is-buffer": true,
        "mocha>yargs-unparser>is-plain-obj": true,
        "react-markdown>unified>trough": true,
        "react-markdown>vfile": true
      }
    },
    "react-markdown>unist-util-visit>unist-util-visit-parents": {
      "packages": {
        "react-markdown>unist-util-visit>unist-util-is": true
      }
    },
    "react-markdown>unist-util-visit": {
      "packages": {
        "react-markdown>unist-util-visit>unist-util-visit-parents": true
      }
    },
    "uri-js": {
      "globals": {
        "define": true
      }
    },
    "browserify>url": {
      "packages": {
        "browserify>punycode": true,
        "@storybook/addon-knobs>qs": true
      }
    },
    "react-focus-lock>use-callback-ref": {
      "packages": {
        "react": true
      }
    },
    "react-beautiful-dnd>use-memo-one": {
      "packages": {
        "react": true
      }
    },
    "react-focus-lock>use-sidecar": {
      "globals": {
        "console.error": true
      },
      "packages": {
        "react-focus-lock>use-sidecar>detect-node-es": true,
        "react": true,
        "tslib": true
      }
    },
    "readable-stream>util-deprecate": {
      "globals": {
        "console.trace": true,
        "console.warn": true,
        "localStorage": true
      }
    },
    "browserify>assert>util": {
      "globals": {
        "console.error": true,
        "console.log": true,
        "console.trace": true,
        "process": true
      },
      "packages": {
        "browserify>assert>util>inherits": true,
        "process": true
      }
    },
    "browserify>util": {
      "globals": {
        "console.error": true,
        "console.log": true,
        "console.trace": true
      },
      "packages": {
        "pumpify>inherits": true,
        "browserify>util>is-arguments": true,
        "koa>is-generator-function": true,
        "browserify>util>is-typed-array": true,
        "process": true,
        "browserify>util>which-typed-array": true
      }
    },
    "uuid": {
      "globals": {
        "crypto": true,
        "msCrypto": true
      }
    },
    "@metamask/eth-snap-keyring>uuid": {
      "globals": {
        "crypto": true
      }
    },
    "@metamask/keyring-snap-client>uuid": {
      "globals": {
        "crypto": true
      }
    },
    "eth-lattice-keyring>gridplus-sdk>uuid": {
      "globals": {
        "crypto": true
      }
    },
    "web3-stream-provider>uuid": {
      "globals": {
        "crypto": true
      }
    },
    "@metamask/snaps-utils>validate-npm-package-name": {
      "packages": {
        "@metamask/snaps-utils>validate-npm-package-name>builtins": true
      }
    },
    "react-markdown>vfile>vfile-message": {
      "packages": {
        "react-markdown>vfile>unist-util-stringify-position": true
      }
    },
    "react-markdown>vfile": {
      "packages": {
        "react-markdown>vfile>is-buffer": true,
        "path-browserify": true,
        "process": true,
        "react-markdown>vfile>replace-ext": true,
        "react-markdown>vfile>vfile-message": true
      }
    },
    "browserify>vm-browserify": {
      "globals": {
        "document.body.appendChild": true,
        "document.body.removeChild": true,
        "document.createElement": true
      }
    },
    "react-popper>warning": {
      "globals": {
        "console": true
      }
    },
    "@ensdomains/content-hash>multihashes>web-encoding": {
      "globals": {
        "TextDecoder": true,
        "TextEncoder": true
      },
      "packages": {
        "browserify>util": true
      }
    },
    "web3": {
      "globals": {
        "XMLHttpRequest": true
      }
    },
    "web3-stream-provider": {
      "globals": {
        "setTimeout": true
      },
      "packages": {
        "readable-stream": true,
        "browserify>util": true,
        "web3-stream-provider>uuid": true
      }
    },
    "@metamask/controllers>web3": {
      "globals": {
        "XMLHttpRequest": true
      }
    },
    "webextension-polyfill": {
      "globals": {
        "browser": true,
        "chrome": true,
        "console.error": true,
        "console.warn": true,
        "define": true
      }
    },
    "@open-rpc/test-coverage>isomorphic-fetch>whatwg-fetch": {
      "globals": {
        "AbortController": true,
        "Blob": true,
        "FileReader": true,
        "FormData": true,
        "URLSearchParams.prototype.isPrototypeOf": true,
        "XMLHttpRequest": true,
        "console.warn": true,
        "define": true,
        "setTimeout": true
      }
    },
    "@metamask/eth-token-tracker>deep-equal>which-boxed-primitive": {
      "packages": {
        "@metamask/eth-token-tracker>deep-equal>which-boxed-primitive>is-bigint": true,
        "@metamask/eth-token-tracker>deep-equal>which-boxed-primitive>is-boolean-object": true,
        "@metamask/eth-token-tracker>deep-equal>which-boxed-primitive>is-number-object": true,
        "eslint-plugin-react>array-includes>is-string": true,
        "string.prototype.matchall>es-abstract>es-to-primitive>is-symbol": true
      }
    },
    "@metamask/eth-token-tracker>deep-equal>which-collection": {
      "packages": {
        "@metamask/eth-token-tracker>deep-equal>es-get-iterator>is-map": true,
        "@metamask/eth-token-tracker>deep-equal>es-get-iterator>is-set": true,
        "@metamask/eth-token-tracker>deep-equal>which-collection>is-weakmap": true,
        "@metamask/eth-token-tracker>deep-equal>which-collection>is-weakset": true
      }
    },
    "browserify>util>which-typed-array": {
      "packages": {
        "string.prototype.matchall>es-abstract>available-typed-arrays": true,
        "string.prototype.matchall>call-bind": true,
        "browserify>util>which-typed-array>for-each": true,
        "string.prototype.matchall>es-abstract>gopd": true,
        "koa>is-generator-function>has-tostringtag": true
      }
    }
  }
}<|MERGE_RESOLUTION|>--- conflicted
+++ resolved
@@ -2323,7 +2323,6 @@
         "semver": true
       }
     },
-<<<<<<< HEAD
     "@metamask/message-manager>@metamask/utils": {
       "globals": {
         "TextDecoder": true,
@@ -2339,10 +2338,7 @@
         "semver": true
       }
     },
-    "@metamask/name-controller>@metamask/utils": {
-=======
     "@metamask/notification-services-controller>@metamask/utils": {
->>>>>>> d3d81ad5
       "globals": {
         "TextDecoder": true,
         "TextEncoder": true
