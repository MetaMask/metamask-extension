{
  "resources": {
    "@babel/runtime": {
      "globals": {
        "regeneratorRuntime": "write"
      }
    },
    "@metamask/notification-services-controller>@contentful/rich-text-html-renderer": {
      "globals": {
        "SuppressedError": true
      }
    },
    "@ensdomains/content-hash": {
      "globals": {
        "console.warn": true
      },
      "packages": {
        "browserify>buffer": true,
        "@ensdomains/content-hash>cids": true,
        "@ensdomains/content-hash>js-base64": true,
        "@ensdomains/content-hash>multicodec": true,
        "@ensdomains/content-hash>multihashes": true
      }
    },
    "@ethereumjs/tx>@ethereumjs/common": {
      "packages": {
        "@ethereumjs/tx>@ethereumjs/util": true,
        "webpack>events": true
      }
    },
    "eth-lattice-keyring>gridplus-sdk>@ethereumjs/common": {
      "packages": {
        "eth-lattice-keyring>gridplus-sdk>@ethereumjs/common>@ethereumjs/util": true,
        "browserify>buffer": true,
        "eth-lattice-keyring>gridplus-sdk>crc-32": true,
        "webpack>events": true
      }
    },
    "@ethereumjs/tx>@ethereumjs/rlp": {
      "globals": {
        "TextEncoder": true
      }
    },
    "@ethereumjs/tx>@ethereumjs/util>@ethereumjs/rlp": {
      "globals": {
        "TextEncoder": true
      }
    },
    "@keystonehq/metamask-airgapped-keyring>@ethereumjs/rlp": {
      "globals": {
        "TextEncoder": true
      }
    },
    "@metamask/eth-ledger-bridge-keyring>@ethereumjs/rlp": {
      "globals": {
        "TextEncoder": true
      }
    },
    "@metamask/eth-ledger-bridge-keyring>@metamask/eth-sig-util>@ethereumjs/rlp": {
      "globals": {
        "TextEncoder": true
      }
    },
    "@ethereumjs/tx": {
      "packages": {
        "@ethereumjs/tx>@ethereumjs/common": true,
        "@ethereumjs/tx>@ethereumjs/rlp": true,
        "@ethereumjs/tx>@ethereumjs/util": true,
        "@ethereumjs/tx>ethereum-cryptography": true
      }
    },
    "eth-lattice-keyring>gridplus-sdk>@ethereumjs/common>@ethereumjs/util": {
      "globals": {
        "console.warn": true
      },
      "packages": {
        "@keystonehq/metamask-airgapped-keyring>@ethereumjs/rlp": true,
        "browserify>buffer": true,
        "@ethereumjs/tx>ethereum-cryptography": true,
        "webpack>events": true,
        "browserify>insert-module-globals>is-buffer": true,
        "eth-lattice-keyring>@ethereumjs/util>micro-ftch": true
      }
    },
    "@ethereumjs/tx>@ethereumjs/util": {
      "globals": {
        "console.warn": true,
        "fetch": true
      },
      "packages": {
        "@ethereumjs/tx>@ethereumjs/util>@ethereumjs/rlp": true,
        "@ethereumjs/tx>ethereum-cryptography": true,
        "webpack>events": true
      }
    },
    "@keystonehq/metamask-airgapped-keyring>@keystonehq/base-eth-keyring>@ethereumjs/util": {
      "globals": {
        "console.warn": true
      },
      "packages": {
        "@keystonehq/metamask-airgapped-keyring>@ethereumjs/rlp": true,
        "browserify>buffer": true,
        "@ethereumjs/tx>ethereum-cryptography": true,
        "webpack>events": true,
        "browserify>insert-module-globals>is-buffer": true,
        "eth-lattice-keyring>@ethereumjs/util>micro-ftch": true
      }
    },
    "@keystonehq/metamask-airgapped-keyring>@keystonehq/bc-ur-registry-eth>@ethereumjs/util": {
      "globals": {
        "console.warn": true
      },
      "packages": {
        "@keystonehq/metamask-airgapped-keyring>@ethereumjs/rlp": true,
        "browserify>buffer": true,
        "@ethereumjs/tx>ethereum-cryptography": true,
        "webpack>events": true,
        "browserify>insert-module-globals>is-buffer": true,
        "eth-lattice-keyring>@ethereumjs/util>micro-ftch": true
      }
    },
    "@metamask/eth-sig-util>@ethereumjs/util": {
      "globals": {
        "console.warn": true
      },
      "packages": {
        "@keystonehq/metamask-airgapped-keyring>@ethereumjs/rlp": true,
        "browserify>buffer": true,
        "@ethereumjs/tx>ethereum-cryptography": true,
        "webpack>events": true,
        "browserify>insert-module-globals>is-buffer": true,
        "eth-lattice-keyring>@ethereumjs/util>micro-ftch": true
      }
    },
    "@metamask/keyring-controller>@metamask/eth-hd-keyring>@metamask/eth-sig-util>@ethereumjs/util": {
      "globals": {
        "console.warn": true
      },
      "packages": {
        "@keystonehq/metamask-airgapped-keyring>@ethereumjs/rlp": true,
        "browserify>buffer": true,
        "@ethereumjs/tx>ethereum-cryptography": true,
        "webpack>events": true,
        "browserify>insert-module-globals>is-buffer": true,
        "eth-lattice-keyring>@ethereumjs/util>micro-ftch": true
      }
    },
    "@metamask/eth-json-rpc-middleware>@metamask/eth-sig-util>@ethereumjs/util": {
      "globals": {
        "console.warn": true
      },
      "packages": {
        "@keystonehq/metamask-airgapped-keyring>@ethereumjs/rlp": true,
        "browserify>buffer": true,
        "@ethereumjs/tx>ethereum-cryptography": true,
        "webpack>events": true,
        "browserify>insert-module-globals>is-buffer": true,
        "eth-lattice-keyring>@ethereumjs/util>micro-ftch": true
      }
    },
    "@metamask/eth-ledger-bridge-keyring>@metamask/eth-sig-util>@ethereumjs/util": {
      "globals": {
        "console.warn": true
      },
      "packages": {
        "@metamask/eth-ledger-bridge-keyring>@metamask/eth-sig-util>@ethereumjs/rlp": true,
        "browserify>buffer": true,
        "@ethereumjs/tx>ethereum-cryptography": true,
        "webpack>events": true,
        "browserify>insert-module-globals>is-buffer": true,
        "eth-lattice-keyring>@ethereumjs/util>micro-ftch": true
      }
    },
    "@metamask/keyring-controller>@metamask/eth-simple-keyring>@metamask/eth-sig-util>@ethereumjs/util": {
      "globals": {
        "console.warn": true
      },
      "packages": {
        "@keystonehq/metamask-airgapped-keyring>@ethereumjs/rlp": true,
        "browserify>buffer": true,
        "@ethereumjs/tx>ethereum-cryptography": true,
        "webpack>events": true,
        "browserify>insert-module-globals>is-buffer": true,
        "eth-lattice-keyring>@ethereumjs/util>micro-ftch": true
      }
    },
    "@metamask/eth-snap-keyring>@metamask/eth-sig-util>@ethereumjs/util": {
      "globals": {
        "console.warn": true
      },
      "packages": {
        "@keystonehq/metamask-airgapped-keyring>@ethereumjs/rlp": true,
        "browserify>buffer": true,
        "@ethereumjs/tx>ethereum-cryptography": true,
        "webpack>events": true,
        "browserify>insert-module-globals>is-buffer": true,
        "eth-lattice-keyring>@ethereumjs/util>micro-ftch": true
      }
    },
    "@metamask/accounts-controller>@metamask/eth-snap-keyring>@metamask/eth-sig-util>@ethereumjs/util": {
      "globals": {
        "console.warn": true
      },
      "packages": {
        "@keystonehq/metamask-airgapped-keyring>@ethereumjs/rlp": true,
        "browserify>buffer": true,
        "@ethereumjs/tx>ethereum-cryptography": true,
        "webpack>events": true,
        "browserify>insert-module-globals>is-buffer": true,
        "eth-lattice-keyring>@ethereumjs/util>micro-ftch": true
      }
    },
    "@metamask/eth-trezor-keyring>@metamask/eth-sig-util>@ethereumjs/util": {
      "globals": {
        "console.warn": true
      },
      "packages": {
        "@keystonehq/metamask-airgapped-keyring>@ethereumjs/rlp": true,
        "browserify>buffer": true,
        "@ethereumjs/tx>ethereum-cryptography": true,
        "webpack>events": true,
        "browserify>insert-module-globals>is-buffer": true,
        "eth-lattice-keyring>@ethereumjs/util>micro-ftch": true
      }
    },
    "@metamask/keyring-controller>@metamask/eth-sig-util>@ethereumjs/util": {
      "globals": {
        "console.warn": true
      },
      "packages": {
        "@keystonehq/metamask-airgapped-keyring>@ethereumjs/rlp": true,
        "browserify>buffer": true,
        "@ethereumjs/tx>ethereum-cryptography": true,
        "webpack>events": true,
        "browserify>insert-module-globals>is-buffer": true,
        "eth-lattice-keyring>@ethereumjs/util>micro-ftch": true
      }
    },
    "@metamask/signature-controller>@metamask/eth-sig-util>@ethereumjs/util": {
      "globals": {
        "console.warn": true
      },
      "packages": {
        "@keystonehq/metamask-airgapped-keyring>@ethereumjs/rlp": true,
        "browserify>buffer": true,
        "@ethereumjs/tx>ethereum-cryptography": true,
        "webpack>events": true,
        "browserify>insert-module-globals>is-buffer": true,
        "eth-lattice-keyring>@ethereumjs/util>micro-ftch": true
      }
    },
    "eth-lattice-keyring>@ethereumjs/util": {
      "globals": {
        "console.warn": true
      },
      "packages": {
        "@keystonehq/metamask-airgapped-keyring>@ethereumjs/rlp": true,
        "browserify>buffer": true,
        "@ethereumjs/tx>ethereum-cryptography": true,
        "webpack>events": true,
        "browserify>insert-module-globals>is-buffer": true,
        "eth-lattice-keyring>@ethereumjs/util>micro-ftch": true
      }
    },
    "@ethersproject/abi": {
      "globals": {
        "console.log": true
      },
      "packages": {
        "ethers>@ethersproject/address": true,
        "@ethersproject/bignumber": true,
        "@ethersproject/bytes": true,
        "ethers>@ethersproject/constants": true,
        "@ethersproject/hash": true,
        "@ethersproject/abi>@ethersproject/keccak256": true,
        "@ethersproject/abi>@ethersproject/logger": true,
        "ethers>@ethersproject/properties": true,
        "ethers>@ethersproject/strings": true
      }
    },
    "ethers>@ethersproject/abstract-provider": {
      "packages": {
        "@ethersproject/bignumber": true,
        "@ethersproject/bytes": true,
        "@ethersproject/abi>@ethersproject/logger": true,
        "ethers>@ethersproject/properties": true
      }
    },
    "ethers>@ethersproject/abstract-signer": {
      "packages": {
        "@ethersproject/abi>@ethersproject/logger": true,
        "ethers>@ethersproject/properties": true
      }
    },
    "ethers>@ethersproject/address": {
      "packages": {
        "@ethersproject/bignumber": true,
        "@ethersproject/bytes": true,
        "@ethersproject/abi>@ethersproject/keccak256": true,
        "@ethersproject/abi>@ethersproject/logger": true,
        "ethers>@ethersproject/rlp": true
      }
    },
    "ethers>@ethersproject/base64": {
      "globals": {
        "atob": true,
        "btoa": true
      },
      "packages": {
        "@ethersproject/bytes": true
      }
    },
    "ethers>@ethersproject/basex": {
      "packages": {
        "@ethersproject/bytes": true,
        "ethers>@ethersproject/properties": true
      }
    },
    "@ethersproject/bignumber": {
      "packages": {
        "@ethersproject/bytes": true,
        "@ethersproject/abi>@ethersproject/logger": true,
        "bn.js": true
      }
    },
    "@ethersproject/bytes": {
      "packages": {
        "@ethersproject/abi>@ethersproject/logger": true
      }
    },
    "ethers>@ethersproject/keccak256>@ethersproject/bytes": {
      "packages": {
        "ethers>@ethersproject/keccak256>@ethersproject/bytes>@ethersproject/logger": true
      }
    },
    "ethers>@ethersproject/providers>@ethersproject/bytes": {
      "packages": {
        "ethers>@ethersproject/providers>@ethersproject/logger": true
      }
    },
    "ethers>@ethersproject/web>@ethersproject/bytes": {
      "packages": {
        "ethers>@ethersproject/web>@ethersproject/logger": true
      }
    },
    "ethers>@ethersproject/bytes": {
      "packages": {
        "ethers>@ethersproject/bytes>@ethersproject/logger": true
      }
    },
    "ethers>@ethersproject/constants": {
      "packages": {
        "@ethersproject/bignumber": true
      }
    },
    "@ethersproject/contracts": {
      "globals": {
        "setTimeout": true
      },
      "packages": {
        "@ethersproject/abi": true,
        "ethers>@ethersproject/abstract-provider": true,
        "ethers>@ethersproject/abstract-signer": true,
        "ethers>@ethersproject/address": true,
        "@ethersproject/bignumber": true,
        "@ethersproject/bytes": true,
        "@ethersproject/abi>@ethersproject/logger": true,
        "ethers>@ethersproject/properties": true,
        "ethers>@ethersproject/transactions": true
      }
    },
    "@ethersproject/hash": {
      "packages": {
        "ethers>@ethersproject/address": true,
        "ethers>@ethersproject/base64": true,
        "@ethersproject/bignumber": true,
        "@ethersproject/bytes": true,
        "@ethersproject/abi>@ethersproject/keccak256": true,
        "@ethersproject/abi>@ethersproject/logger": true,
        "ethers>@ethersproject/properties": true,
        "ethers>@ethersproject/strings": true
      }
    },
    "@ethersproject/hdnode": {
      "packages": {
        "ethers>@ethersproject/basex": true,
        "@ethersproject/bignumber": true,
        "@ethersproject/bytes": true,
        "@ethersproject/abi>@ethersproject/logger": true,
        "ethers>@ethersproject/pbkdf2": true,
        "ethers>@ethersproject/properties": true,
        "ethers>@ethersproject/sha2": true,
        "ethers>@ethersproject/signing-key": true,
        "ethers>@ethersproject/strings": true,
        "ethers>@ethersproject/transactions": true,
        "ethers>@ethersproject/wordlists": true
      }
    },
    "ethers>@ethersproject/json-wallets": {
      "packages": {
        "ethers>@ethersproject/address": true,
        "@ethersproject/bytes": true,
        "@ethersproject/hdnode": true,
        "@ethersproject/abi>@ethersproject/keccak256": true,
        "@ethersproject/abi>@ethersproject/logger": true,
        "ethers>@ethersproject/pbkdf2": true,
        "ethers>@ethersproject/properties": true,
        "ethers>@ethersproject/random": true,
        "ethers>@ethersproject/strings": true,
        "ethers>@ethersproject/transactions": true,
        "ethers>@ethersproject/json-wallets>aes-js": true,
        "ethers>@ethersproject/json-wallets>scrypt-js": true
      }
    },
    "@ethersproject/abi>@ethersproject/keccak256": {
      "packages": {
        "@ethersproject/bytes": true,
        "eth-ens-namehash>js-sha3": true
      }
    },
    "ethers>@ethersproject/keccak256": {
      "packages": {
        "ethers>@ethersproject/keccak256>@ethersproject/bytes": true,
        "eth-ens-namehash>js-sha3": true
      }
    },
    "@ethersproject/abi>@ethersproject/logger": {
      "globals": {
        "console": true
      }
    },
    "ethers>@ethersproject/keccak256>@ethersproject/bytes>@ethersproject/logger": {
      "globals": {
        "console": true
      }
    },
    "ethers>@ethersproject/bytes>@ethersproject/logger": {
      "globals": {
        "console": true
      }
    },
    "ethers>@ethersproject/providers>@ethersproject/logger": {
      "globals": {
        "console": true
      }
    },
    "ethers>@ethersproject/web>@ethersproject/logger": {
      "globals": {
        "console": true
      }
    },
    "ethers>@ethersproject/logger": {
      "globals": {
        "console": true
      }
    },
    "ethers>@ethersproject/providers>@ethersproject/networks": {
      "packages": {
        "ethers>@ethersproject/providers>@ethersproject/logger": true
      }
    },
    "@metamask/test-bundler>@ethersproject/networks": {
      "packages": {
        "@ethersproject/abi>@ethersproject/logger": true
      }
    },
    "ethers>@ethersproject/pbkdf2": {
      "packages": {
        "@ethersproject/bytes": true,
        "ethers>@ethersproject/sha2": true
      }
    },
    "ethers>@ethersproject/properties": {
      "packages": {
        "@ethersproject/abi>@ethersproject/logger": true
      }
    },
    "@ethersproject/providers": {
      "globals": {
        "WebSocket": true,
        "clearInterval": true,
        "clearTimeout": true,
        "console.log": true,
        "console.warn": true,
        "setInterval": true,
        "setTimeout": true
      },
      "packages": {
        "ethers>@ethersproject/abstract-provider": true,
        "ethers>@ethersproject/abstract-signer": true,
        "ethers>@ethersproject/address": true,
        "ethers>@ethersproject/base64": true,
        "ethers>@ethersproject/basex": true,
        "@ethersproject/bignumber": true,
        "@ethersproject/bytes": true,
        "ethers>@ethersproject/constants": true,
        "@ethersproject/hash": true,
        "@ethersproject/abi>@ethersproject/logger": true,
        "@metamask/test-bundler>@ethersproject/networks": true,
        "ethers>@ethersproject/properties": true,
        "ethers>@ethersproject/random": true,
        "ethers>@ethersproject/sha2": true,
        "ethers>@ethersproject/strings": true,
        "ethers>@ethersproject/transactions": true,
        "@ethersproject/providers>@ethersproject/web": true,
        "@ethersproject/providers>bech32": true
      }
    },
    "ethers>@ethersproject/providers": {
      "globals": {
        "WebSocket": true,
        "clearInterval": true,
        "clearTimeout": true,
        "console.log": true,
        "console.warn": true,
        "setInterval": true,
        "setTimeout": true
      },
      "packages": {
        "ethers>@ethersproject/abstract-provider": true,
        "ethers>@ethersproject/abstract-signer": true,
        "ethers>@ethersproject/address": true,
        "ethers>@ethersproject/base64": true,
        "ethers>@ethersproject/basex": true,
        "@ethersproject/bignumber": true,
        "ethers>@ethersproject/providers>@ethersproject/bytes": true,
        "ethers>@ethersproject/constants": true,
        "@ethersproject/hash": true,
        "ethers>@ethersproject/providers>@ethersproject/logger": true,
        "ethers>@ethersproject/providers>@ethersproject/networks": true,
        "ethers>@ethersproject/properties": true,
        "ethers>@ethersproject/random": true,
        "ethers>@ethersproject/sha2": true,
        "ethers>@ethersproject/strings": true,
        "ethers>@ethersproject/transactions": true,
        "ethers>@ethersproject/providers>@ethersproject/web": true,
        "ethers>@ethersproject/providers>bech32": true
      }
    },
    "@ethersproject/providers>@ethersproject/random": {
      "globals": {
        "crypto.getRandomValues": true
      }
    },
    "ethers>@ethersproject/random": {
      "packages": {
        "@ethersproject/bytes": true,
        "@ethersproject/abi>@ethersproject/logger": true
      }
    },
    "ethers>@ethersproject/rlp": {
      "packages": {
        "@ethersproject/bytes": true,
        "@ethersproject/abi>@ethersproject/logger": true
      }
    },
    "ethers>@ethersproject/sha2": {
      "packages": {
        "@ethersproject/bytes": true,
        "@ethersproject/abi>@ethersproject/logger": true,
        "ethers>@ethersproject/sha2>hash.js": true
      }
    },
    "ethers>@ethersproject/signing-key": {
      "packages": {
        "@ethersproject/bytes": true,
        "@ethersproject/abi>@ethersproject/logger": true,
        "ethers>@ethersproject/properties": true,
        "@toruslabs/eccrypto>elliptic": true
      }
    },
    "ethers>@ethersproject/solidity": {
      "packages": {
        "@ethersproject/bignumber": true,
        "@ethersproject/bytes": true,
        "@ethersproject/abi>@ethersproject/keccak256": true,
        "@ethersproject/abi>@ethersproject/logger": true,
        "ethers>@ethersproject/sha2": true,
        "ethers>@ethersproject/strings": true
      }
    },
    "ethers>@ethersproject/strings": {
      "packages": {
        "@ethersproject/bytes": true,
        "ethers>@ethersproject/constants": true,
        "@ethersproject/abi>@ethersproject/logger": true
      }
    },
    "ethers>@ethersproject/transactions": {
      "packages": {
        "ethers>@ethersproject/address": true,
        "@ethersproject/bignumber": true,
        "@ethersproject/bytes": true,
        "ethers>@ethersproject/constants": true,
        "@ethersproject/abi>@ethersproject/keccak256": true,
        "@ethersproject/abi>@ethersproject/logger": true,
        "ethers>@ethersproject/properties": true,
        "ethers>@ethersproject/rlp": true,
        "ethers>@ethersproject/signing-key": true
      }
    },
    "ethers>@ethersproject/units": {
      "packages": {
        "@ethersproject/bignumber": true,
        "@ethersproject/abi>@ethersproject/logger": true
      }
    },
    "@ethersproject/wallet": {
      "packages": {
        "ethers>@ethersproject/abstract-provider": true,
        "ethers>@ethersproject/abstract-signer": true,
        "ethers>@ethersproject/address": true,
        "@ethersproject/bytes": true,
        "@ethersproject/hash": true,
        "@ethersproject/hdnode": true,
        "ethers>@ethersproject/json-wallets": true,
        "@ethersproject/abi>@ethersproject/keccak256": true,
        "@ethersproject/abi>@ethersproject/logger": true,
        "ethers>@ethersproject/properties": true,
        "ethers>@ethersproject/random": true,
        "ethers>@ethersproject/signing-key": true,
        "ethers>@ethersproject/transactions": true
      }
    },
    "@ethersproject/providers>@ethersproject/web": {
      "globals": {
        "clearTimeout": true,
        "fetch": true,
        "setTimeout": true
      },
      "packages": {
        "ethers>@ethersproject/base64": true,
        "@ethersproject/bytes": true,
        "@ethersproject/abi>@ethersproject/logger": true,
        "ethers>@ethersproject/properties": true,
        "ethers>@ethersproject/strings": true
      }
    },
    "ethers>@ethersproject/providers>@ethersproject/web": {
      "globals": {
        "clearTimeout": true,
        "fetch": true,
        "setTimeout": true
      },
      "packages": {
        "ethers>@ethersproject/base64": true,
        "ethers>@ethersproject/providers>@ethersproject/bytes": true,
        "ethers>@ethersproject/providers>@ethersproject/logger": true,
        "ethers>@ethersproject/properties": true,
        "ethers>@ethersproject/strings": true
      }
    },
    "ethers>@ethersproject/web": {
      "globals": {
        "clearTimeout": true,
        "fetch": true,
        "setTimeout": true
      },
      "packages": {
        "ethers>@ethersproject/base64": true,
        "ethers>@ethersproject/web>@ethersproject/bytes": true,
        "ethers>@ethersproject/web>@ethersproject/logger": true,
        "ethers>@ethersproject/properties": true,
        "ethers>@ethersproject/strings": true
      }
    },
    "ethers>@ethersproject/wordlists": {
      "packages": {
        "@ethersproject/bytes": true,
        "@ethersproject/hash": true,
        "@ethersproject/abi>@ethersproject/logger": true,
        "ethers>@ethersproject/properties": true,
        "ethers>@ethersproject/strings": true
      }
    },
    "@metamask/notification-services-controller>firebase>@firebase/app": {
      "globals": {
        "FinalizationRegistry": true,
        "console.warn": true
      },
      "packages": {
        "@metamask/notification-services-controller>firebase>@firebase/app>@firebase/component": true,
        "@metamask/notification-services-controller>firebase>@firebase/app>@firebase/logger": true,
        "@metamask/notification-services-controller>firebase>@firebase/util": true,
        "@metamask/notification-services-controller>firebase>@firebase/app>idb": true
      }
    },
    "@metamask/notification-services-controller>firebase>@firebase/app>@firebase/component": {
      "packages": {
        "@metamask/notification-services-controller>firebase>@firebase/util": true
      }
    },
    "@metamask/notification-services-controller>firebase>@firebase/installations": {
      "globals": {
        "BroadcastChannel": true,
        "Headers": true,
        "btoa": true,
        "console.error": true,
        "crypto": true,
        "fetch": true,
        "msCrypto": true,
        "navigator.onLine": true,
        "setTimeout": true
      },
      "packages": {
        "@metamask/notification-services-controller>firebase>@firebase/app": true,
        "@metamask/notification-services-controller>firebase>@firebase/app>@firebase/component": true,
        "@metamask/notification-services-controller>firebase>@firebase/util": true,
        "@metamask/notification-services-controller>firebase>@firebase/app>idb": true
      }
    },
    "@metamask/notification-services-controller>firebase>@firebase/app>@firebase/logger": {
      "globals": {
        "console": true
      }
    },
    "@metamask/notification-services-controller>firebase>@firebase/messaging": {
      "globals": {
        "Headers": true,
        "Notification.maxActions": true,
        "Notification.permission": true,
        "Notification.requestPermission": true,
        "PushManager.getSubscription": true,
        "PushManager.subscribe": true,
        "PushSubscription.prototype.hasOwnProperty": true,
        "ServiceWorkerRegistration": true,
        "URL": true,
        "addEventListener": true,
        "atob": true,
        "btoa": true,
        "clearTimeout": true,
        "clients.matchAll": true,
        "clients.openWindow": true,
        "console.warn": true,
        "document": true,
        "fetch": true,
        "indexedDB": true,
        "location.href": true,
        "location.origin": true,
        "navigator": true,
        "origin.replace": true,
        "registration.showNotification": true,
        "setTimeout": true
      },
      "packages": {
        "@metamask/notification-services-controller>firebase>@firebase/app": true,
        "@metamask/notification-services-controller>firebase>@firebase/app>@firebase/component": true,
        "@metamask/notification-services-controller>firebase>@firebase/installations": true,
        "@metamask/notification-services-controller>firebase>@firebase/util": true,
        "@metamask/notification-services-controller>firebase>@firebase/app>idb": true
      }
    },
    "@metamask/notification-services-controller>firebase>@firebase/util": {
      "globals": {
        "WorkerGlobalScope": true,
        "atob": true,
        "browser": true,
        "btoa": true,
        "chrome": true,
        "console": true,
        "document": true,
        "indexedDB": true,
        "navigator": true,
        "process": true,
        "setTimeout": true
      },
      "packages": {
        "process": true
      }
    },
    "@open-rpc/schema-utils-js>@json-schema-tools/dereferencer": {
      "packages": {
        "@open-rpc/schema-utils-js>@json-schema-tools/reference-resolver": true,
        "@open-rpc/schema-utils-js>@json-schema-tools/dereferencer>@json-schema-tools/traverse": true,
        "@metamask/rpc-errors>fast-safe-stringify": true
      }
    },
    "@open-rpc/schema-utils-js>@json-schema-tools/reference-resolver": {
      "packages": {
        "@open-rpc/schema-utils-js>@json-schema-tools/reference-resolver>@json-schema-spec/json-pointer": true,
        "@open-rpc/test-coverage>isomorphic-fetch": true
      }
    },
    "@keystonehq/metamask-airgapped-keyring>@keystonehq/base-eth-keyring": {
      "packages": {
        "@keystonehq/metamask-airgapped-keyring>@ethereumjs/rlp": true,
        "@ethereumjs/tx": true,
        "@keystonehq/metamask-airgapped-keyring>@keystonehq/base-eth-keyring>@ethereumjs/util": true,
        "@keystonehq/metamask-airgapped-keyring>@keystonehq/base-eth-keyring>@keystonehq/bc-ur-registry-eth": true,
        "browserify>buffer": true,
        "@metamask/eth-trezor-keyring>hdkey": true,
        "uuid": true
      }
    },
    "@keystonehq/bc-ur-registry-eth": {
      "packages": {
        "@ethereumjs/tx>@ethereumjs/util": true,
        "@keystonehq/bc-ur-registry-eth>@keystonehq/bc-ur-registry": true,
        "browserify>buffer": true,
        "@metamask/eth-trezor-keyring>hdkey": true,
        "uuid": true
      }
    },
    "@keystonehq/metamask-airgapped-keyring>@keystonehq/base-eth-keyring>@keystonehq/bc-ur-registry-eth": {
      "packages": {
        "@keystonehq/metamask-airgapped-keyring>@keystonehq/base-eth-keyring>@ethereumjs/util": true,
        "@keystonehq/metamask-airgapped-keyring>@keystonehq/base-eth-keyring>@keystonehq/bc-ur-registry-eth>@keystonehq/bc-ur-registry": true,
        "browserify>buffer": true,
        "@metamask/eth-trezor-keyring>hdkey": true,
        "uuid": true
      }
    },
    "@keystonehq/metamask-airgapped-keyring>@keystonehq/bc-ur-registry-eth": {
      "packages": {
        "@keystonehq/metamask-airgapped-keyring>@keystonehq/bc-ur-registry-eth>@ethereumjs/util": true,
        "@keystonehq/metamask-airgapped-keyring>@keystonehq/bc-ur-registry-eth>@keystonehq/bc-ur-registry": true,
        "browserify>buffer": true,
        "@metamask/eth-trezor-keyring>hdkey": true,
        "uuid": true
      }
    },
    "@keystonehq/bc-ur-registry-eth>@keystonehq/bc-ur-registry": {
      "globals": {
        "define": true
      },
      "packages": {
        "@ngraveio/bc-ur": true,
        "ethereumjs-util>ethereum-cryptography>bs58check": true,
        "buffer": true,
        "browserify>buffer": true,
        "tslib": true
      }
    },
    "@keystonehq/metamask-airgapped-keyring>@keystonehq/base-eth-keyring>@keystonehq/bc-ur-registry-eth>@keystonehq/bc-ur-registry": {
      "globals": {
        "define": true
      },
      "packages": {
        "@ngraveio/bc-ur": true,
        "ethereumjs-util>ethereum-cryptography>bs58check": true,
        "buffer": true,
        "browserify>buffer": true,
        "tslib": true
      }
    },
    "@keystonehq/metamask-airgapped-keyring>@keystonehq/bc-ur-registry-eth>@keystonehq/bc-ur-registry": {
      "globals": {
        "define": true
      },
      "packages": {
        "@ngraveio/bc-ur": true,
        "ethereumjs-util>ethereum-cryptography>bs58check": true,
        "buffer": true,
        "browserify>buffer": true,
        "tslib": true
      }
    },
    "@keystonehq/metamask-airgapped-keyring": {
      "packages": {
        "@keystonehq/metamask-airgapped-keyring>@ethereumjs/rlp": true,
        "@ethereumjs/tx": true,
        "@keystonehq/metamask-airgapped-keyring>@keystonehq/base-eth-keyring": true,
        "@keystonehq/metamask-airgapped-keyring>@keystonehq/bc-ur-registry-eth": true,
        "@metamask/obs-store": true,
        "browserify>buffer": true,
        "webpack>events": true,
        "uuid": true
      }
    },
    "chart.js>@kurkle/color": {
      "globals": {
        "define": true
      }
    },
    "@lavamoat/lavadome-react": {
      "globals": {
        "Document.prototype": true,
        "DocumentFragment.prototype": true,
        "Element.prototype": true,
        "Event.prototype": true,
        "EventTarget.prototype": true,
        "NavigateEvent.prototype": true,
        "NavigationDestination.prototype": true,
        "Node.prototype": true,
        "console.warn": true,
        "document": true,
        "navigation": true
      },
      "packages": {
        "react": true
      }
    },
    "@metamask/eth-ledger-bridge-keyring>@ledgerhq/hw-app-eth>@ledgerhq/domain-service": {
      "packages": {
        "@metamask/eth-ledger-bridge-keyring>@ledgerhq/hw-app-eth>@ledgerhq/logs": true,
        "axios": true
      }
    },
    "@ledgerhq/errors": {
      "globals": {
        "console.warn": true
      }
    },
    "@metamask/eth-ledger-bridge-keyring>@ledgerhq/hw-app-eth>@ledgerhq/evm-tools": {
      "packages": {
        "ethers>@ethersproject/constants": true,
        "@ethersproject/hash": true,
        "@metamask/eth-ledger-bridge-keyring>@ledgerhq/hw-app-eth>@ledgerhq/cryptoassets-evm-signatures": true,
        "@metamask/eth-ledger-bridge-keyring>@ledgerhq/hw-app-eth>@ledgerhq/evm-tools>@ledgerhq/live-env": true,
        "axios": true,
        "@metamask/ppom-validator>crypto-js": true
      }
    },
    "@metamask/eth-ledger-bridge-keyring>@ledgerhq/hw-app-eth": {
      "globals": {
        "console.warn": true
      },
      "packages": {
        "@ethersproject/abi": true,
        "ethers>@ethersproject/rlp": true,
        "ethers>@ethersproject/transactions": true,
        "@metamask/eth-ledger-bridge-keyring>@ledgerhq/hw-app-eth>@ledgerhq/cryptoassets-evm-signatures": true,
        "@metamask/eth-ledger-bridge-keyring>@ledgerhq/hw-app-eth>@ledgerhq/domain-service": true,
        "@ledgerhq/errors": true,
        "@metamask/eth-ledger-bridge-keyring>@ledgerhq/hw-app-eth>@ledgerhq/evm-tools": true,
        "@metamask/eth-ledger-bridge-keyring>@ledgerhq/hw-app-eth>@ledgerhq/logs": true,
        "axios": true,
        "@metamask/eth-ledger-bridge-keyring>@ledgerhq/hw-app-eth>bignumber.js": true,
        "browserify>buffer": true,
        "semver": true
      }
    },
    "@metamask/eth-ledger-bridge-keyring>@ledgerhq/hw-app-eth>@ledgerhq/hw-transport": {
      "globals": {
        "clearTimeout": true,
        "console.warn": true,
        "setTimeout": true
      },
      "packages": {
        "@ledgerhq/errors": true,
        "@metamask/eth-ledger-bridge-keyring>@ledgerhq/hw-app-eth>@ledgerhq/logs": true,
        "browserify>buffer": true,
        "webpack>events": true
      }
    },
    "@metamask/eth-ledger-bridge-keyring>@ledgerhq/hw-app-eth>@ledgerhq/evm-tools>@ledgerhq/live-env": {
      "globals": {
        "console.warn": true
      },
      "packages": {
        "wait-on>rxjs": true
      }
    },
    "@metamask/eth-ledger-bridge-keyring>@ledgerhq/hw-app-eth>@ledgerhq/logs": {
      "globals": {
        "__ledgerLogsListen": "write",
        "console.error": true
      }
    },
    "@material-ui/core": {
      "globals": {
        "Image": true,
        "_formatMuiErrorMessage": true,
        "addEventListener": true,
        "clearInterval": true,
        "clearTimeout": true,
        "console.error": true,
        "console.warn": true,
        "document": true,
        "getComputedStyle": true,
        "getSelection": true,
        "innerHeight": true,
        "innerWidth": true,
        "matchMedia": true,
        "navigator": true,
        "performance.now": true,
        "removeEventListener": true,
        "requestAnimationFrame": true,
        "setInterval": true,
        "setTimeout": true
      },
      "packages": {
        "@babel/runtime": true,
        "@material-ui/core>@material-ui/styles": true,
        "@material-ui/core>@material-ui/system": true,
        "@material-ui/core>@material-ui/utils": true,
        "@material-ui/core>clsx": true,
        "react-redux>hoist-non-react-statics": true,
        "@material-ui/core>popper.js": true,
        "prop-types": true,
        "react": true,
        "react-dom": true,
        "react-redux>react-is": true,
        "react-transition-group": true
      }
    },
    "@material-ui/core>@material-ui/styles": {
      "globals": {
        "console.error": true,
        "console.warn": true,
        "document.createComment": true,
        "document.head": true
      },
      "packages": {
        "@babel/runtime": true,
        "@material-ui/core>@material-ui/utils": true,
        "@material-ui/core>clsx": true,
        "react-redux>hoist-non-react-statics": true,
        "@material-ui/core>@material-ui/styles>jss-plugin-camel-case": true,
        "@material-ui/core>@material-ui/styles>jss-plugin-default-unit": true,
        "@material-ui/core>@material-ui/styles>jss-plugin-global": true,
        "@material-ui/core>@material-ui/styles>jss-plugin-nested": true,
        "@material-ui/core>@material-ui/styles>jss-plugin-props-sort": true,
        "@material-ui/core>@material-ui/styles>jss-plugin-rule-value-function": true,
        "@material-ui/core>@material-ui/styles>jss-plugin-vendor-prefixer": true,
        "@material-ui/core>@material-ui/styles>jss": true,
        "prop-types": true,
        "react": true
      }
    },
    "@material-ui/core>@material-ui/system": {
      "globals": {
        "console.error": true,
        "console.warn": true
      },
      "packages": {
        "@babel/runtime": true,
        "@material-ui/core>@material-ui/utils": true,
        "prop-types": true
      }
    },
    "@material-ui/core>@material-ui/utils": {
      "packages": {
        "@babel/runtime": true,
        "prop-types": true,
        "react-redux>react-is": true
      }
    },
    "@metamask/abi-utils": {
      "packages": {
        "@metamask/superstruct": true,
        "@metamask/abi-utils>@metamask/utils": true
      }
    },
    "@metamask/keyring-controller>@metamask/eth-hd-keyring>@metamask/eth-sig-util>@metamask/abi-utils": {
      "packages": {
        "@metamask/superstruct": true,
        "@metamask/utils": true
      }
    },
    "@metamask/eth-json-rpc-middleware>@metamask/eth-sig-util>@metamask/abi-utils": {
      "packages": {
        "@metamask/superstruct": true,
        "@metamask/utils": true
      }
    },
    "@metamask/eth-ledger-bridge-keyring>@metamask/eth-sig-util>@metamask/abi-utils": {
      "packages": {
        "@metamask/superstruct": true,
        "@metamask/utils": true
      }
    },
    "@metamask/keyring-controller>@metamask/eth-simple-keyring>@metamask/eth-sig-util>@metamask/abi-utils": {
      "packages": {
        "@metamask/superstruct": true,
        "@metamask/utils": true
      }
    },
    "@metamask/eth-snap-keyring>@metamask/eth-sig-util>@metamask/abi-utils": {
      "packages": {
        "@metamask/superstruct": true,
        "@metamask/utils": true
      }
    },
    "@metamask/accounts-controller>@metamask/eth-snap-keyring>@metamask/eth-sig-util>@metamask/abi-utils": {
      "packages": {
        "@metamask/superstruct": true,
        "@metamask/utils": true
      }
    },
    "@metamask/eth-trezor-keyring>@metamask/eth-sig-util>@metamask/abi-utils": {
      "packages": {
        "@metamask/superstruct": true,
        "@metamask/utils": true
      }
    },
    "@metamask/keyring-controller>@metamask/eth-sig-util>@metamask/abi-utils": {
      "packages": {
        "@metamask/superstruct": true,
        "@metamask/utils": true
      }
    },
    "@metamask/signature-controller>@metamask/eth-sig-util>@metamask/abi-utils": {
      "packages": {
        "@metamask/superstruct": true,
        "@metamask/utils": true
      }
    },
    "@metamask/account-api": {
      "packages": {
        "@metamask/keyring-api": true,
        "@metamask/account-api>@metamask/keyring-utils": true,
        "@metamask/superstruct": true
      }
    },
    "@metamask/account-tree-controller": {
      "globals": {
        "console.warn": true
      },
      "packages": {
        "@metamask/account-api": true,
        "@metamask/base-controller": true,
        "@metamask/keyring-controller": true,
        "@metamask/snaps-utils": true
      }
    },
    "@metamask/accounts-controller": {
      "globals": {
        "console.warn": true
      },
      "packages": {
        "@metamask/base-controller": true,
        "@metamask/accounts-controller>@metamask/eth-snap-keyring": true,
        "@metamask/keyring-api": true,
        "@metamask/keyring-controller": true,
<<<<<<< HEAD
        "@metamask/account-api>@metamask/keyring-utils": true,
=======
        "@metamask/keyring-api>@metamask/keyring-utils": true,
>>>>>>> 9ebc5a43
        "@metamask/superstruct": true,
        "@metamask/utils": true,
        "@ethereumjs/tx>ethereum-cryptography": true,
        "lodash": true,
        "uuid": true
      }
    },
    "@metamask/address-book-controller": {
      "packages": {
        "@metamask/base-controller": true,
        "@metamask/controller-utils": true
      }
    },
    "@metamask/announcement-controller": {
      "packages": {
        "@metamask/base-controller": true
      }
    },
    "@metamask/approval-controller": {
      "globals": {
        "console.info": true
      },
      "packages": {
        "@metamask/base-controller": true,
        "@metamask/rpc-errors": true,
        "nanoid": true
      }
    },
    "@metamask/assets-controllers": {
      "globals": {
        "AbortController": true,
        "Headers": true,
        "URL": true,
        "URLSearchParams": true,
        "clearInterval": true,
        "clearTimeout": true,
        "console.error": true,
        "console.log": true,
        "fetch": true,
        "setInterval": true,
        "setTimeout": true
      },
      "packages": {
        "@ethereumjs/tx>@ethereumjs/util": true,
        "ethers>@ethersproject/address": true,
        "@ethersproject/bignumber": true,
        "@ethersproject/contracts": true,
        "@ethersproject/providers": true,
        "@metamask/abi-utils": true,
        "@metamask/base-controller": true,
        "@metamask/contract-metadata": true,
        "@metamask/controller-utils": true,
        "@metamask/controller-utils>@metamask/eth-query": true,
        "@metamask/assets-controllers>@metamask/keyring-api": true,
        "@metamask/keyring-snap-client": true,
        "@metamask/metamask-eth-abis": true,
        "@metamask/phishing-controller": true,
        "@metamask/bridge-controller>@metamask/polling-controller": true,
        "@metamask/rpc-errors": true,
        "@metamask/snaps-utils": true,
        "@metamask/utils": true,
        "@metamask/name-controller>async-mutex": true,
        "bn.js": true,
        "lodash": true,
        "@ensdomains/content-hash>multicodec>uint8arrays>multiformats": true,
        "single-call-balance-checker-abi": true,
        "uuid": true
      }
    },
    "@metamask/seedless-onboarding-controller>@metamask/auth-network-utils": {
      "globals": {
        "clearTimeout": true,
        "setTimeout": true
      },
      "packages": {
        "@noble/curves": true,
        "@noble/hashes": true,
        "bn.js": true,
        "browserify>buffer": true,
        "@toruslabs/eccrypto>elliptic": true,
        "eslint>json-stable-stringify-without-jsonify": true
      }
    },
    "@metamask/base-controller": {
      "globals": {
        "setTimeout": true
      },
      "packages": {
        "immer": true
      }
    },
    "@metamask/announcement-controller>@metamask/base-controller": {
      "globals": {
        "setTimeout": true
      },
      "packages": {
        "immer": true
      }
    },
    "@metamask/smart-transactions-controller>@metamask/polling-controller>@metamask/base-controller": {
      "globals": {
        "setTimeout": true
      },
      "packages": {
        "immer": true
      }
    },
    "@metamask/ppom-validator>@metamask/base-controller": {
      "globals": {
        "setTimeout": true
      },
      "packages": {
        "immer": true
      }
    },
    "@metamask/bridge-controller": {
      "globals": {
        "AbortController": true,
        "URLSearchParams": true,
        "console.error": true,
        "console.log": true,
        "console.warn": true
      },
      "packages": {
        "ethers>@ethersproject/address": true,
        "ethers>@ethersproject/constants": true,
        "@ethersproject/contracts": true,
        "@ethersproject/providers": true,
        "@metamask/controller-utils": true,
        "@metamask/bridge-controller>@metamask/keyring-api": true,
        "@metamask/metamask-eth-abis": true,
        "@metamask/multichain-network-controller": true,
        "@metamask/bridge-controller>@metamask/polling-controller": true,
        "@metamask/superstruct": true,
        "@metamask/utils": true,
        "@metamask/bridge-controller>bignumber.js": true,
        "lodash": true,
        "reselect": true,
        "uuid": true
      }
    },
    "@metamask/bridge-status-controller": {
      "globals": {
        "URLSearchParams": true,
        "console.error": true,
        "console.log": true,
        "setTimeout": true
      },
      "packages": {
        "@metamask/bridge-controller": true,
        "@metamask/controller-utils": true,
        "@metamask/bridge-status-controller>@metamask/keyring-api": true,
        "@metamask/bridge-controller>@metamask/polling-controller": true,
        "@metamask/superstruct": true,
        "@metamask/transaction-controller": true,
        "@metamask/utils": true,
        "@metamask/bridge-status-controller>bignumber.js": true,
        "uuid": true
      }
    },
    "@metamask/browser-passworder": {
      "globals": {
        "CryptoKey": true,
        "btoa": true,
        "crypto.getRandomValues": true,
        "crypto.subtle.decrypt": true,
        "crypto.subtle.deriveKey": true,
        "crypto.subtle.encrypt": true,
        "crypto.subtle.exportKey": true,
        "crypto.subtle.importKey": true
      },
      "packages": {
        "@metamask/browser-passworder>@metamask/utils": true,
        "browserify>buffer": true
      }
    },
    "eth-keyring-controller>@metamask/browser-passworder": {
      "globals": {
        "crypto": true
      }
    },
    "@metamask/chain-agnostic-permission": {
      "packages": {
        "@metamask/chain-agnostic-permission>@metamask/api-specs": true,
        "@metamask/controller-utils": true,
        "@metamask/permission-controller": true,
        "@metamask/rpc-errors": true,
        "@metamask/utils": true,
        "lodash": true
      }
    },
    "@metamask/multichain-api-middleware>@metamask/chain-agnostic-permission": {
      "packages": {
        "@metamask/multichain-api-middleware>@metamask/api-specs": true,
        "@metamask/controller-utils": true,
        "@metamask/permission-controller": true,
        "@metamask/rpc-errors": true,
        "@metamask/utils": true,
        "lodash": true
      }
    },
    "@metamask/controller-utils": {
      "globals": {
        "URL": true,
        "console.error": true,
        "fetch": true,
        "setTimeout": true
      },
      "packages": {
        "@metamask/controller-utils>@metamask/ethjs-unit": true,
        "@metamask/utils": true,
        "@metamask/controller-utils>@spruceid/siwe-parser": true,
        "bn.js": true,
        "browserify>buffer": true,
        "cockatiel": true,
        "eth-ens-namehash": true,
        "eslint>fast-deep-equal": true,
        "lodash": true
      }
    },
    "@metamask/delegation-controller": {
      "packages": {
        "@metamask/base-controller": true,
        "@metamask/keyring-controller": true,
        "@metamask/utils": true
      }
    },
    "@metamask/ens-controller": {
      "packages": {
        "@ethersproject/providers": true,
        "@metamask/base-controller": true,
        "@metamask/controller-utils": true,
        "@metamask/utils": true,
        "punycode": true
      }
    },
    "@metamask/eth-token-tracker>@metamask/eth-block-tracker": {
      "globals": {
        "clearTimeout": true,
        "console.error": true,
        "setTimeout": true
      },
      "packages": {
        "@metamask/safe-event-emitter": true,
        "@metamask/utils": true,
        "@metamask/ppom-validator>json-rpc-random-id": true
      }
    },
    "@metamask/network-controller>@metamask/eth-block-tracker": {
      "globals": {
        "clearTimeout": true,
        "console.error": true,
        "setTimeout": true
      },
      "packages": {
        "@metamask/safe-event-emitter": true,
        "@metamask/utils": true,
        "@metamask/ppom-validator>json-rpc-random-id": true
      }
    },
    "@metamask/keyring-controller>@metamask/eth-hd-keyring": {
      "globals": {
        "TextEncoder": true
      },
      "packages": {
        "@ethereumjs/tx>@ethereumjs/util": true,
        "@metamask/keyring-controller>@metamask/eth-hd-keyring>@metamask/eth-sig-util": true,
        "@metamask/snaps-sdk>@metamask/key-tree": true,
        "@metamask/scure-bip39": true,
        "@metamask/utils": true,
        "browserify>buffer": true,
        "@ethereumjs/tx>ethereum-cryptography": true
      }
    },
    "@metamask/eth-json-rpc-filters": {
      "globals": {
        "console.error": true
      },
      "packages": {
        "@metamask/controller-utils>@metamask/eth-query": true,
        "@metamask/json-rpc-engine": true,
        "@metamask/safe-event-emitter": true,
        "@metamask/name-controller>async-mutex": true,
        "pify": true
      }
    },
    "@metamask/network-controller>@metamask/eth-json-rpc-infura": {
      "globals": {
        "fetch": true,
        "setTimeout": true
      },
      "packages": {
        "@metamask/eth-json-rpc-provider": true,
        "@metamask/json-rpc-engine": true,
        "@metamask/rpc-errors": true,
        "@metamask/utils": true
      }
    },
    "@metamask/eth-json-rpc-middleware": {
      "globals": {
        "URL": true,
        "console.error": true,
        "setTimeout": true
      },
      "packages": {
        "@metamask/eth-json-rpc-middleware>@metamask/eth-sig-util": true,
        "@metamask/json-rpc-engine": true,
        "@metamask/rpc-errors": true,
        "@metamask/superstruct": true,
        "@metamask/utils": true,
        "@metamask/eth-json-rpc-middleware>klona": true,
        "@metamask/eth-json-rpc-middleware>safe-stable-stringify": true
      }
    },
    "@metamask/eth-json-rpc-provider": {
      "packages": {
        "@metamask/json-rpc-engine": true,
        "@metamask/rpc-errors": true,
        "@metamask/safe-event-emitter": true,
        "uuid": true
      }
    },
    "@metamask/eth-ledger-bridge-keyring": {
      "globals": {
        "addEventListener": true,
        "console.error": true,
        "document.createElement": true,
        "document.head.appendChild": true,
        "fetch": true,
        "removeEventListener": true,
        "setTimeout": true
      },
      "packages": {
        "@metamask/eth-ledger-bridge-keyring>@ethereumjs/rlp": true,
        "@ethereumjs/tx": true,
        "@ethereumjs/tx>@ethereumjs/util": true,
        "@metamask/eth-ledger-bridge-keyring>@ledgerhq/hw-app-eth": true,
        "@metamask/eth-ledger-bridge-keyring>@ledgerhq/hw-app-eth>@ledgerhq/hw-transport": true,
        "@metamask/eth-ledger-bridge-keyring>@metamask/eth-sig-util": true,
        "@metamask/utils": true,
        "browserify>buffer": true,
        "@metamask/eth-trezor-keyring>hdkey": true
      }
    },
    "@metamask/controller-utils>@metamask/eth-query": {
      "packages": {
        "@metamask/ppom-validator>json-rpc-random-id": true,
        "watchify>xtend": true
      }
    },
    "@metamask/eth-sig-util": {
      "packages": {
        "@metamask/eth-sig-util>@ethereumjs/util": true,
        "@metamask/abi-utils": true,
        "@metamask/eth-sig-util>@metamask/utils": true,
        "@metamask/eth-sig-util>@scure/base": true,
        "browserify>buffer": true,
        "@ethereumjs/tx>ethereum-cryptography": true,
        "tweetnacl": true
      }
    },
    "@metamask/keyring-controller>@metamask/eth-hd-keyring>@metamask/eth-sig-util": {
      "packages": {
        "@keystonehq/metamask-airgapped-keyring>@ethereumjs/rlp": true,
        "@metamask/keyring-controller>@metamask/eth-hd-keyring>@metamask/eth-sig-util>@ethereumjs/util": true,
        "@metamask/keyring-controller>@metamask/eth-hd-keyring>@metamask/eth-sig-util>@metamask/abi-utils": true,
        "@metamask/utils": true,
        "@metamask/keyring-controller>@metamask/eth-hd-keyring>@metamask/eth-sig-util>@scure/base": true,
        "browserify>buffer": true,
        "@ethereumjs/tx>ethereum-cryptography": true,
        "tweetnacl": true
      }
    },
    "@metamask/eth-json-rpc-middleware>@metamask/eth-sig-util": {
      "packages": {
        "@keystonehq/metamask-airgapped-keyring>@ethereumjs/rlp": true,
        "@metamask/eth-json-rpc-middleware>@metamask/eth-sig-util>@ethereumjs/util": true,
        "@metamask/eth-json-rpc-middleware>@metamask/eth-sig-util>@metamask/abi-utils": true,
        "@metamask/utils": true,
        "@metamask/eth-json-rpc-middleware>@metamask/eth-sig-util>@scure/base": true,
        "browserify>buffer": true,
        "@ethereumjs/tx>ethereum-cryptography": true,
        "tweetnacl": true
      }
    },
    "@metamask/eth-ledger-bridge-keyring>@metamask/eth-sig-util": {
      "packages": {
        "@metamask/eth-ledger-bridge-keyring>@metamask/eth-sig-util>@ethereumjs/rlp": true,
        "@metamask/eth-ledger-bridge-keyring>@metamask/eth-sig-util>@ethereumjs/util": true,
        "@metamask/eth-ledger-bridge-keyring>@metamask/eth-sig-util>@metamask/abi-utils": true,
        "@metamask/utils": true,
        "@metamask/eth-ledger-bridge-keyring>@metamask/eth-sig-util>@scure/base": true,
        "browserify>buffer": true,
        "@ethereumjs/tx>ethereum-cryptography": true,
        "tweetnacl": true
      }
    },
    "@metamask/keyring-controller>@metamask/eth-simple-keyring>@metamask/eth-sig-util": {
      "packages": {
        "@keystonehq/metamask-airgapped-keyring>@ethereumjs/rlp": true,
        "@metamask/keyring-controller>@metamask/eth-simple-keyring>@metamask/eth-sig-util>@ethereumjs/util": true,
        "@metamask/keyring-controller>@metamask/eth-simple-keyring>@metamask/eth-sig-util>@metamask/abi-utils": true,
        "@metamask/utils": true,
        "@metamask/keyring-controller>@metamask/eth-simple-keyring>@metamask/eth-sig-util>@scure/base": true,
        "browserify>buffer": true,
        "@ethereumjs/tx>ethereum-cryptography": true,
        "tweetnacl": true
      }
    },
    "@metamask/eth-snap-keyring>@metamask/eth-sig-util": {
      "packages": {
        "@keystonehq/metamask-airgapped-keyring>@ethereumjs/rlp": true,
        "@metamask/eth-snap-keyring>@metamask/eth-sig-util>@ethereumjs/util": true,
        "@metamask/eth-snap-keyring>@metamask/eth-sig-util>@metamask/abi-utils": true,
        "@metamask/utils": true,
        "@metamask/eth-snap-keyring>@metamask/eth-sig-util>@scure/base": true,
        "browserify>buffer": true,
        "@ethereumjs/tx>ethereum-cryptography": true,
        "tweetnacl": true
      }
    },
    "@metamask/accounts-controller>@metamask/eth-snap-keyring>@metamask/eth-sig-util": {
      "packages": {
        "@keystonehq/metamask-airgapped-keyring>@ethereumjs/rlp": true,
        "@metamask/accounts-controller>@metamask/eth-snap-keyring>@metamask/eth-sig-util>@ethereumjs/util": true,
        "@metamask/accounts-controller>@metamask/eth-snap-keyring>@metamask/eth-sig-util>@metamask/abi-utils": true,
        "@metamask/utils": true,
        "@metamask/accounts-controller>@metamask/eth-snap-keyring>@metamask/eth-sig-util>@scure/base": true,
        "browserify>buffer": true,
        "@ethereumjs/tx>ethereum-cryptography": true,
        "tweetnacl": true
      }
    },
    "@metamask/eth-trezor-keyring>@metamask/eth-sig-util": {
      "packages": {
        "@keystonehq/metamask-airgapped-keyring>@ethereumjs/rlp": true,
        "@metamask/eth-trezor-keyring>@metamask/eth-sig-util>@ethereumjs/util": true,
        "@metamask/eth-trezor-keyring>@metamask/eth-sig-util>@metamask/abi-utils": true,
        "@metamask/utils": true,
        "@metamask/eth-trezor-keyring>@metamask/eth-sig-util>@scure/base": true,
        "browserify>buffer": true,
        "@ethereumjs/tx>ethereum-cryptography": true,
        "tweetnacl": true
      }
    },
    "@metamask/keyring-controller>@metamask/eth-sig-util": {
      "packages": {
        "@keystonehq/metamask-airgapped-keyring>@ethereumjs/rlp": true,
        "@metamask/keyring-controller>@metamask/eth-sig-util>@ethereumjs/util": true,
        "@metamask/keyring-controller>@metamask/eth-sig-util>@metamask/abi-utils": true,
        "@metamask/utils": true,
        "@metamask/keyring-controller>@metamask/eth-sig-util>@scure/base": true,
        "browserify>buffer": true,
        "@ethereumjs/tx>ethereum-cryptography": true,
        "tweetnacl": true
      }
    },
    "@metamask/signature-controller>@metamask/eth-sig-util": {
      "packages": {
        "@keystonehq/metamask-airgapped-keyring>@ethereumjs/rlp": true,
        "@metamask/signature-controller>@metamask/eth-sig-util>@ethereumjs/util": true,
        "@metamask/signature-controller>@metamask/eth-sig-util>@metamask/abi-utils": true,
        "@metamask/utils": true,
        "@metamask/signature-controller>@metamask/eth-sig-util>@scure/base": true,
        "browserify>buffer": true,
        "@ethereumjs/tx>ethereum-cryptography": true,
        "tweetnacl": true
      }
    },
    "@metamask/keyring-controller>@metamask/eth-simple-keyring": {
      "packages": {
        "@ethereumjs/tx>@ethereumjs/util": true,
        "@metamask/keyring-controller>@metamask/eth-simple-keyring>@metamask/eth-sig-util": true,
        "@metamask/utils": true,
        "browserify>buffer": true,
        "@ethereumjs/tx>ethereum-cryptography": true,
        "crypto-browserify>randombytes": true
      }
    },
    "@metamask/eth-snap-keyring": {
      "globals": {
        "URL": true,
        "console.error": true,
        "console.info": true,
        "console.warn": true
      },
      "packages": {
        "@ethereumjs/tx": true,
        "@metamask/eth-snap-keyring>@metamask/eth-sig-util": true,
        "@metamask/keyring-api": true,
        "@metamask/keyring-internal-api": true,
        "@metamask/keyring-internal-snap-client": true,
        "@metamask/account-api>@metamask/keyring-utils": true,
        "@metamask/superstruct": true,
        "@metamask/utils": true,
        "webpack>events": true,
        "@metamask/eth-snap-keyring>uuid": true
      }
    },
    "@metamask/accounts-controller>@metamask/eth-snap-keyring": {
      "globals": {
        "URL": true,
        "console.error": true,
        "console.info": true,
        "console.warn": true
      },
      "packages": {
        "@ethereumjs/tx": true,
        "@metamask/accounts-controller>@metamask/eth-snap-keyring>@metamask/eth-sig-util": true,
        "@metamask/keyring-api": true,
        "@metamask/keyring-internal-api": true,
        "@metamask/keyring-internal-snap-client": true,
        "@metamask/keyring-api>@metamask/keyring-utils": true,
        "@metamask/superstruct": true,
        "@metamask/utils": true,
        "webpack>events": true,
        "@metamask/accounts-controller>@metamask/eth-snap-keyring>uuid": true
      }
    },
    "@metamask/eth-token-tracker": {
      "globals": {
        "console.warn": true
      },
      "packages": {
        "@babel/runtime": true,
        "@ethersproject/bignumber": true,
        "@ethersproject/contracts": true,
        "@ethersproject/providers": true,
        "@metamask/eth-token-tracker>@metamask/eth-block-tracker": true,
        "@metamask/safe-event-emitter": true,
        "bn.js": true,
        "@metamask/eth-token-tracker>deep-equal": true,
        "human-standard-token-abi": true
      }
    },
    "@metamask/eth-trezor-keyring": {
      "globals": {
        "setTimeout": true
      },
      "packages": {
        "@ethereumjs/tx": true,
        "@ethereumjs/tx>@ethereumjs/util": true,
        "@metamask/eth-trezor-keyring>@metamask/eth-sig-util": true,
        "@metamask/utils": true,
        "@metamask/eth-trezor-keyring>@trezor/connect-plugin-ethereum": true,
        "@trezor/connect-web": true,
        "browserify>buffer": true,
        "@metamask/eth-trezor-keyring>hdkey": true
      }
    },
    "@metamask/etherscan-link": {
      "globals": {
        "URL": true
      }
    },
    "eth-method-registry>@metamask/ethjs-contract": {
      "packages": {
        "@babel/runtime": true,
        "eth-method-registry>@metamask/ethjs-contract>@metamask/ethjs-filter": true,
        "eth-method-registry>@metamask/ethjs-contract>@metamask/ethjs-util": true,
        "eth-method-registry>@metamask/ethjs-contract>ethjs-abi": true,
        "eth-ens-namehash>js-sha3": true,
        "eth-method-registry>@metamask/ethjs-query>promise-to-callback": true
      }
    },
    "eth-method-registry>@metamask/ethjs-contract>@metamask/ethjs-filter": {
      "globals": {
        "clearInterval": true,
        "setInterval": true
      }
    },
    "eth-method-registry>@metamask/ethjs-query>@metamask/ethjs-format": {
      "packages": {
        "eth-method-registry>@metamask/ethjs-contract>@metamask/ethjs-util": true,
        "@metamask/controller-utils>@metamask/ethjs-unit>@metamask/number-to-bn": true,
        "eth-method-registry>@metamask/ethjs-query>@metamask/ethjs-format>ethjs-schema": true,
        "eth-method-registry>@metamask/ethjs-query>@metamask/ethjs-format>strip-hex-prefix": true
      }
    },
    "eth-method-registry>@metamask/ethjs-query": {
      "globals": {
        "console": true
      },
      "packages": {
        "eth-method-registry>@metamask/ethjs-query>@metamask/ethjs-format": true,
        "eth-method-registry>@metamask/ethjs-query>@metamask/ethjs-rpc": true,
        "eth-method-registry>@metamask/ethjs-query>promise-to-callback": true
      }
    },
    "eth-method-registry>@metamask/ethjs-query>@metamask/ethjs-rpc": {
      "packages": {
        "eth-method-registry>@metamask/ethjs-query>promise-to-callback": true
      }
    },
    "@metamask/controller-utils>@metamask/ethjs-unit": {
      "packages": {
        "@metamask/controller-utils>@metamask/ethjs-unit>@metamask/number-to-bn": true,
        "bn.js": true
      }
    },
    "eth-method-registry>@metamask/ethjs-contract>@metamask/ethjs-util": {
      "packages": {
        "browserify>buffer": true,
        "eth-method-registry>@metamask/ethjs-query>@metamask/ethjs-format>is-hex-prefixed": true,
        "eth-method-registry>@metamask/ethjs-query>@metamask/ethjs-format>strip-hex-prefix": true
      }
    },
    "@metamask/gas-fee-controller": {
      "globals": {
        "clearInterval": true,
        "console.error": true,
        "setInterval": true
      },
      "packages": {
        "@metamask/controller-utils": true,
        "@metamask/controller-utils>@metamask/eth-query": true,
        "@metamask/gas-fee-controller>@metamask/polling-controller": true,
        "bn.js": true,
        "uuid": true
      }
    },
    "@metamask/jazzicon": {
      "globals": {
        "document.createElement": true,
        "document.createElementNS": true
      },
      "packages": {
        "@metamask/jazzicon>color": true,
        "@metamask/jazzicon>mersenne-twister": true
      }
    },
    "@metamask/json-rpc-engine": {
      "packages": {
        "@metamask/rpc-errors": true,
        "@metamask/safe-event-emitter": true,
        "@metamask/utils": true
      }
    },
    "@metamask/json-rpc-middleware-stream": {
      "globals": {
        "console.warn": true,
        "setTimeout": true
      },
      "packages": {
        "@metamask/safe-event-emitter": true,
        "@metamask/utils": true,
        "readable-stream": true
      }
    },
    "@metamask/snaps-sdk>@metamask/key-tree": {
      "globals": {
        "crypto.subtle": true
      },
      "packages": {
        "@metamask/scure-bip39": true,
        "@metamask/utils": true,
        "@noble/curves": true,
        "@noble/hashes": true,
        "@metamask/utils>@scure/base": true
      }
    },
    "@metamask/keyring-api": {
      "packages": {
        "@metamask/account-api>@metamask/keyring-utils": true,
        "@metamask/superstruct": true,
        "@metamask/utils": true,
        "bitcoin-address-validation": true
      }
    },
    "@metamask/assets-controllers>@metamask/keyring-api": {
      "packages": {
        "@metamask/keyring-api>@metamask/keyring-utils": true,
        "@metamask/superstruct": true,
        "@metamask/utils": true,
        "bitcoin-address-validation": true
      }
    },
    "@metamask/bridge-controller>@metamask/keyring-api": {
      "packages": {
        "@metamask/keyring-api>@metamask/keyring-utils": true,
        "@metamask/superstruct": true,
        "@metamask/utils": true,
        "bitcoin-address-validation": true
      }
    },
    "@metamask/bridge-status-controller>@metamask/keyring-api": {
      "packages": {
        "@metamask/keyring-api>@metamask/keyring-utils": true,
        "@metamask/superstruct": true,
        "@metamask/utils": true,
        "bitcoin-address-validation": true
      }
    },
    "@metamask/multichain-network-controller>@metamask/keyring-api": {
      "packages": {
        "@metamask/keyring-api>@metamask/keyring-utils": true,
        "@metamask/superstruct": true,
        "@metamask/utils": true,
        "bitcoin-address-validation": true
      }
    },
    "@metamask/multichain-transactions-controller>@metamask/keyring-api": {
      "packages": {
        "@metamask/account-api>@metamask/keyring-utils": true,
        "@metamask/superstruct": true,
        "@metamask/utils": true,
        "bitcoin-address-validation": true
      }
    },
    "@metamask/keyring-controller": {
      "globals": {
        "console.error": true
      },
      "packages": {
        "@ethereumjs/tx>@ethereumjs/util": true,
        "@metamask/base-controller": true,
        "@metamask/browser-passworder": true,
        "@metamask/keyring-controller>@metamask/eth-hd-keyring": true,
        "@metamask/keyring-controller>@metamask/eth-sig-util": true,
        "@metamask/keyring-controller>@metamask/eth-simple-keyring": true,
        "@metamask/utils": true,
        "@metamask/name-controller>async-mutex": true,
        "@metamask/keyring-controller>ethereumjs-wallet": true,
        "lodash": true,
        "@metamask/keyring-controller>ulid": true
      }
    },
    "@metamask/keyring-internal-api": {
      "packages": {
        "@metamask/keyring-api": true,
        "@metamask/account-api>@metamask/keyring-utils": true,
        "@metamask/superstruct": true
      }
    },
    "@metamask/keyring-internal-snap-client": {
      "packages": {
        "@metamask/keyring-api": true,
        "@metamask/keyring-internal-api": true,
        "@metamask/keyring-snap-client": true,
        "@metamask/account-api>@metamask/keyring-utils": true
      }
    },
    "@metamask/keyring-snap-client": {
      "packages": {
        "@metamask/keyring-api": true,
        "@metamask/account-api>@metamask/keyring-utils": true,
        "@metamask/superstruct": true,
        "@metamask/keyring-snap-client>uuid": true
      }
    },
    "@metamask/multichain-transactions-controller>@metamask/keyring-snap-client": {
      "packages": {
        "@metamask/multichain-transactions-controller>@metamask/keyring-api": true,
        "@metamask/account-api>@metamask/keyring-utils": true,
        "@metamask/superstruct": true,
        "@metamask/multichain-transactions-controller>@metamask/keyring-snap-client>uuid": true
      }
    },
    "@metamask/account-api>@metamask/keyring-utils": {
      "globals": {
        "URL": true
      },
      "packages": {
        "@metamask/superstruct": true,
        "@metamask/utils": true,
        "bitcoin-address-validation": true
      }
    },
    "@metamask/logging-controller": {
      "packages": {
        "@metamask/base-controller": true,
        "uuid": true
      }
    },
    "@metamask/logo": {
      "globals": {
        "addEventListener": true,
        "document.body.appendChild": true,
        "document.createElementNS": true,
        "innerHeight": true,
        "innerWidth": true,
        "requestAnimationFrame": true
      },
      "packages": {
        "@metamask/logo>gl-mat4": true,
        "@metamask/logo>gl-vec3": true
      }
    },
    "@metamask/message-manager": {
      "packages": {
        "@metamask/base-controller": true,
        "@metamask/controller-utils": true,
        "@metamask/utils": true,
        "browserify>buffer": true,
        "webpack>events": true,
        "uuid": true
      }
    },
    "@metamask/multichain-api-middleware": {
      "globals": {
        "console.error": true
      },
      "packages": {
        "@metamask/multichain-api-middleware>@metamask/api-specs": true,
        "@metamask/multichain-api-middleware>@metamask/chain-agnostic-permission": true,
        "@metamask/controller-utils": true,
        "@metamask/eth-json-rpc-filters": true,
        "@metamask/json-rpc-engine": true,
        "@metamask/permission-controller": true,
        "@metamask/rpc-errors": true,
        "@metamask/safe-event-emitter": true,
        "@metamask/utils": true,
        "@open-rpc/schema-utils-js": true,
        "@metamask/message-manager>jsonschema": true
      }
    },
    "@metamask/multichain-network-controller": {
      "globals": {
        "URL": true
      },
      "packages": {
        "@metamask/base-controller": true,
        "@metamask/multichain-network-controller>@metamask/keyring-api": true,
        "@metamask/network-controller": true,
        "@metamask/superstruct": true,
        "@metamask/utils": true,
        "lodash": true
      }
    },
    "@metamask/multichain-transactions-controller": {
      "globals": {
        "console.error": true
      },
      "packages": {
        "@metamask/base-controller": true,
        "@metamask/multichain-transactions-controller>@metamask/keyring-api": true,
        "@metamask/multichain-transactions-controller>@metamask/keyring-snap-client": true,
        "@metamask/multichain-transactions-controller>@metamask/snaps-utils": true,
        "@metamask/utils": true
      }
    },
    "@metamask/name-controller": {
      "globals": {
        "fetch": true
      },
      "packages": {
        "@metamask/base-controller": true,
        "@metamask/controller-utils": true,
        "@metamask/utils": true,
        "@metamask/name-controller>async-mutex": true
      }
    },
    "@metamask/network-controller": {
      "globals": {
        "URL": true,
        "setTimeout": true
      },
      "packages": {
        "@metamask/base-controller": true,
        "@metamask/controller-utils": true,
        "@metamask/network-controller>@metamask/eth-block-tracker": true,
        "@metamask/network-controller>@metamask/eth-json-rpc-infura": true,
        "@metamask/eth-json-rpc-middleware": true,
        "@metamask/eth-json-rpc-provider": true,
        "@metamask/controller-utils>@metamask/eth-query": true,
        "@metamask/json-rpc-engine": true,
        "@metamask/rpc-errors": true,
        "@metamask/network-controller>@metamask/swappable-obj-proxy": true,
        "@metamask/utils": true,
        "addons-linter>deepmerge": true,
        "eslint>fast-deep-equal": true,
        "immer": true,
        "lodash": true,
        "reselect": true,
        "uri-js": true,
        "uuid": true
      }
    },
    "@metamask/transaction-controller>@metamask/nonce-tracker": {
      "packages": {
        "@ethersproject/providers": true,
        "browserify>assert": true,
        "@metamask/transaction-controller>@metamask/nonce-tracker>async-mutex": true
      }
    },
    "@metamask/notification-services-controller": {
      "globals": {
        "Intl.NumberFormat": true,
        "addEventListener": true,
        "fetch": true,
        "registration": true,
        "removeEventListener": true
      },
      "packages": {
        "@metamask/notification-services-controller>@contentful/rich-text-html-renderer": true,
        "@metamask/base-controller": true,
        "@metamask/controller-utils": true,
        "@metamask/keyring-controller": true,
        "@metamask/utils": true,
        "@metamask/notification-services-controller>bignumber.js": true,
        "@metamask/notification-services-controller>firebase": true,
        "loglevel": true,
        "uuid": true
      }
    },
    "@metamask/controller-utils>@metamask/ethjs-unit>@metamask/number-to-bn": {
      "packages": {
        "bn.js": true,
        "eth-method-registry>@metamask/ethjs-query>@metamask/ethjs-format>strip-hex-prefix": true
      }
    },
    "@metamask/object-multiplex": {
      "globals": {
        "console.warn": true
      },
      "packages": {
        "@metamask/object-multiplex>once": true,
        "readable-stream": true
      }
    },
    "@metamask/obs-store": {
      "packages": {
        "@metamask/safe-event-emitter": true,
        "readable-stream": true
      }
    },
    "@metamask/permission-controller": {
      "globals": {
        "console.error": true
      },
      "packages": {
        "@metamask/base-controller": true,
        "@metamask/controller-utils": true,
        "@metamask/json-rpc-engine": true,
        "@metamask/rpc-errors": true,
        "@metamask/utils": true,
        "deep-freeze-strict": true,
        "immer": true,
        "nanoid": true
      }
    },
    "@metamask/permission-log-controller": {
      "packages": {
        "@metamask/base-controller": true,
        "@metamask/utils": true
      }
    },
    "@metamask/phishing-controller": {
      "globals": {
        "TextEncoder": true,
        "URL": true,
        "console.error": true,
        "fetch": true
      },
      "packages": {
        "@metamask/base-controller": true,
        "@metamask/controller-utils": true,
        "@noble/hashes": true,
        "@ethereumjs/tx>ethereum-cryptography": true,
        "webpack-cli>fastest-levenshtein": true,
        "punycode": true
      }
    },
    "@metamask/bridge-controller>@metamask/polling-controller": {
      "globals": {
        "clearTimeout": true,
        "console.error": true,
        "setTimeout": true
      },
      "packages": {
        "@metamask/base-controller": true,
        "@metamask/snaps-utils>fast-json-stable-stringify": true,
        "uuid": true
      }
    },
    "@metamask/gas-fee-controller>@metamask/polling-controller": {
      "globals": {
        "clearTimeout": true,
        "console.error": true,
        "setTimeout": true
      },
      "packages": {
        "@metamask/base-controller": true,
        "@metamask/snaps-utils>fast-json-stable-stringify": true,
        "uuid": true
      }
    },
    "@metamask/smart-transactions-controller>@metamask/polling-controller": {
      "globals": {
        "clearTimeout": true,
        "console.error": true,
        "setTimeout": true
      },
      "packages": {
        "@metamask/smart-transactions-controller>@metamask/polling-controller>@metamask/base-controller": true,
        "@metamask/snaps-utils>fast-json-stable-stringify": true,
        "uuid": true
      }
    },
    "@metamask/post-message-stream": {
      "globals": {
        "MessageEvent.prototype": true,
        "WorkerGlobalScope": true,
        "addEventListener": true,
        "browser": true,
        "chrome": true,
        "location.origin": true,
        "postMessage": true,
        "removeEventListener": true
      },
      "packages": {
        "@metamask/utils": true,
        "readable-stream": true
      }
    },
    "@metamask/ppom-validator": {
      "globals": {
        "URL": true,
        "console.error": true,
        "crypto": true
      },
      "packages": {
        "@metamask/ppom-validator>@metamask/base-controller": true,
        "@metamask/controller-utils": true,
        "await-semaphore": true,
        "browserify>buffer": true,
        "@metamask/ppom-validator>crypto-js": true,
        "@toruslabs/eccrypto>elliptic": true,
        "@metamask/ppom-validator>json-rpc-random-id": true
      }
    },
    "@metamask/preferences-controller": {
      "packages": {
        "@metamask/base-controller": true,
        "@metamask/controller-utils": true
      }
    },
    "@metamask/profile-sync-controller": {
      "globals": {
        "Event": true,
        "Headers": true,
        "TextDecoder": true,
        "TextEncoder": true,
        "URL": true,
        "URLSearchParams": true,
        "addEventListener": true,
        "console.error": true,
        "console.warn": true,
        "dispatchEvent": true,
        "fetch": true,
        "removeEventListener": true,
        "setTimeout": true
      },
      "packages": {
        "@metamask/base-controller": true,
        "@metamask/keyring-controller": true,
        "@metamask/profile-sync-controller>@noble/ciphers": true,
        "@noble/hashes": true,
        "browserify>buffer": true,
        "@metamask/profile-sync-controller>siwe": true
      }
    },
    "@metamask/providers": {
      "globals": {
        "CustomEvent": true,
        "Event": true,
        "addEventListener": true,
        "chrome.runtime.connect": true,
        "console": true,
        "dispatchEvent": true,
        "document.createElement": true,
        "document.readyState": true,
        "ethereum": "write",
        "location.hostname": true,
        "removeEventListener": true,
        "web3": true
      },
      "packages": {
        "@metamask/json-rpc-engine": true,
        "@metamask/json-rpc-middleware-stream": true,
        "@metamask/object-multiplex": true,
        "@metamask/rpc-errors": true,
        "@metamask/safe-event-emitter": true,
        "@metamask/utils": true,
        "@metamask/providers>detect-browser": true,
        "@metamask/providers>extension-port-stream": true,
        "eslint>fast-deep-equal": true,
        "@metamask/providers>is-stream": true,
        "readable-stream": true
      }
    },
    "@metamask/rate-limit-controller": {
      "globals": {
        "setTimeout": true
      },
      "packages": {
        "@metamask/base-controller": true,
        "@metamask/rpc-errors": true,
        "@metamask/utils": true
      }
    },
    "@metamask/remote-feature-flag-controller": {
      "packages": {
        "@metamask/base-controller": true,
        "@metamask/controller-utils": true,
        "uuid": true
      }
    },
    "@metamask/rpc-errors": {
      "packages": {
        "@metamask/utils": true,
        "@metamask/rpc-errors>fast-safe-stringify": true
      }
    },
    "@metamask/safe-event-emitter": {
      "globals": {
        "setTimeout": true
      },
      "packages": {
        "webpack>events": true
      }
    },
    "@metamask/scure-bip39": {
      "globals": {
        "TextEncoder": true
      },
      "packages": {
        "@metamask/scure-bip39>@noble/hashes": true,
        "@metamask/scure-bip39>@scure/base": true
      }
    },
    "@metamask/seedless-onboarding-controller": {
      "packages": {
        "@metamask/seedless-onboarding-controller>@metamask/auth-network-utils": true,
        "@metamask/base-controller": true,
        "@metamask/seedless-onboarding-controller>@metamask/toprf-secure-backup": true,
        "@metamask/utils": true,
        "@noble/ciphers": true,
        "@noble/curves": true,
        "@metamask/name-controller>async-mutex": true
      }
    },
    "@metamask/selected-network-controller": {
      "packages": {
        "@metamask/base-controller": true,
        "@metamask/network-controller>@metamask/swappable-obj-proxy": true
      }
    },
    "@metamask/signature-controller": {
      "globals": {
        "fetch": true
      },
      "packages": {
        "@metamask/approval-controller": true,
        "@metamask/base-controller": true,
        "@metamask/controller-utils": true,
        "@metamask/signature-controller>@metamask/eth-sig-util": true,
        "@metamask/keyring-controller": true,
        "@metamask/logging-controller": true,
        "@metamask/utils": true,
        "browserify>buffer": true,
        "webpack>events": true,
        "@metamask/message-manager>jsonschema": true,
        "uuid": true
      }
    },
    "@metamask/smart-transactions-controller": {
      "globals": {
        "URLSearchParams": true,
        "clearInterval": true,
        "console.error": true,
        "console.log": true,
        "fetch": true,
        "setInterval": true
      },
      "packages": {
        "@ethersproject/bytes": true,
        "@ethersproject/abi>@ethersproject/keccak256": true,
        "ethers>@ethersproject/transactions": true,
        "@metamask/controller-utils": true,
        "@metamask/controller-utils>@metamask/eth-query": true,
        "@metamask/smart-transactions-controller>@metamask/polling-controller": true,
        "@metamask/transaction-controller": true,
        "@metamask/smart-transactions-controller>bignumber.js": true,
        "fast-json-patch": true,
        "lodash": true
      }
    },
    "@metamask/snaps-controllers": {
      "globals": {
        "DecompressionStream": true,
        "URL": true,
        "WebSocket": true,
        "clearTimeout": true,
        "document.getElementById": true,
        "fetch.bind": true,
        "setTimeout": true
      },
      "packages": {
        "@metamask/base-controller": true,
        "@metamask/json-rpc-engine": true,
        "@metamask/json-rpc-middleware-stream": true,
        "@metamask/object-multiplex": true,
        "@metamask/permission-controller": true,
        "@metamask/post-message-stream": true,
        "@metamask/rpc-errors": true,
        "@metamask/snaps-utils>@metamask/snaps-registry": true,
        "@metamask/snaps-rpc-methods": true,
        "@metamask/snaps-sdk": true,
        "@metamask/snaps-utils": true,
        "@metamask/utils": true,
        "@metamask/snaps-controllers>@xstate/fsm": true,
        "@metamask/name-controller>async-mutex": true,
        "@metamask/snaps-controllers>concat-stream": true,
        "cron-parser": true,
        "eslint>fast-deep-equal": true,
        "@metamask/snaps-controllers>get-npm-tarball-url": true,
        "immer": true,
        "luxon": true,
        "nanoid": true,
        "readable-stream": true,
        "@metamask/snaps-controllers>readable-web-to-node-stream": true,
        "semver": true,
        "@metamask/snaps-controllers>tar-stream": true
      }
    },
    "@metamask/snaps-execution-environments": {
      "globals": {
        "document.getElementById": true
      },
      "packages": {
        "@metamask/post-message-stream": true,
        "@metamask/snaps-utils": true,
        "@metamask/utils": true
      }
    },
    "@metamask/snaps-utils>@metamask/snaps-registry": {
      "packages": {
        "@metamask/superstruct": true,
        "@metamask/utils": true,
        "@noble/curves": true,
        "@noble/hashes": true
      }
    },
    "@metamask/snaps-rpc-methods": {
      "packages": {
        "@metamask/snaps-sdk>@metamask/key-tree": true,
        "@metamask/permission-controller": true,
        "@metamask/rpc-errors": true,
        "@metamask/snaps-sdk": true,
        "@metamask/snaps-utils": true,
        "@metamask/superstruct": true,
        "@metamask/utils": true,
        "@noble/hashes": true
      }
    },
    "@metamask/snaps-sdk": {
      "globals": {
        "URL": true,
        "fetch": true
      },
      "packages": {
        "@metamask/rpc-errors": true,
        "@metamask/superstruct": true,
        "@metamask/utils": true
      }
    },
    "@metamask/snaps-utils": {
      "globals": {
        "File": true,
        "FileReader": true,
        "TextDecoder": true,
        "URL": true,
        "console.error": true,
        "console.log": true,
        "console.warn": true,
        "crypto": true,
        "document.body.appendChild": true,
        "document.createElement": true,
        "fetch": true
      },
      "packages": {
        "@metamask/snaps-sdk>@metamask/key-tree": true,
        "@metamask/permission-controller": true,
        "@metamask/rpc-errors": true,
        "@metamask/snaps-utils>@metamask/slip44": true,
        "@metamask/snaps-sdk": true,
        "@metamask/superstruct": true,
        "@metamask/utils": true,
        "@noble/hashes": true,
        "@metamask/utils>@scure/base": true,
        "chalk": true,
        "cron-parser": true,
        "@metamask/snaps-utils>fast-json-stable-stringify": true,
        "@metamask/snaps-utils>fast-xml-parser": true,
        "luxon": true,
        "@metamask/snaps-utils>marked": true,
        "@metamask/snaps-utils>rfdc": true,
        "semver": true,
        "@metamask/snaps-utils>validate-npm-package-name": true
      }
    },
    "@metamask/multichain-transactions-controller>@metamask/snaps-utils": {
      "globals": {
        "File": true,
        "FileReader": true,
        "TextDecoder": true,
        "TextEncoder": true,
        "URL": true,
        "console.error": true,
        "console.log": true,
        "console.warn": true,
        "crypto": true,
        "document.body.appendChild": true,
        "document.createElement": true,
        "fetch": true
      },
      "packages": {
        "@metamask/snaps-sdk>@metamask/key-tree": true,
        "@metamask/permission-controller": true,
        "@metamask/rpc-errors": true,
        "@metamask/snaps-utils>@metamask/slip44": true,
        "@metamask/snaps-sdk": true,
        "@metamask/superstruct": true,
        "@metamask/utils": true,
        "@noble/hashes": true,
        "@metamask/utils>@scure/base": true,
        "chalk": true,
        "cron-parser": true,
        "@metamask/snaps-utils>fast-json-stable-stringify": true,
        "@metamask/snaps-utils>fast-xml-parser": true,
        "@metamask/snaps-utils>marked": true,
        "@metamask/snaps-utils>rfdc": true,
        "semver": true,
        "@metamask/snaps-utils>validate-npm-package-name": true
      }
    },
    "@metamask/seedless-onboarding-controller>@metamask/toprf-secure-backup": {
      "globals": {
        "URL": true,
        "console.error": true,
        "fetch": true
      },
      "packages": {
        "@metamask/seedless-onboarding-controller>@metamask/auth-network-utils": true,
        "@noble/ciphers": true,
        "@noble/curves": true,
        "@noble/hashes": true,
        "@toruslabs/eccrypto": true,
        "@metamask/seedless-onboarding-controller>@metamask/toprf-secure-backup>@toruslabs/fetch-node-details": true,
        "@metamask/seedless-onboarding-controller>@metamask/toprf-secure-backup>@toruslabs/http-helpers": true,
        "bn.js": true,
        "browserify>buffer": true
      }
    },
    "@metamask/transaction-controller": {
      "globals": {
        "clearTimeout": true,
        "console.error": true,
        "fetch": true,
        "setTimeout": true
      },
      "packages": {
        "@ethereumjs/tx>@ethereumjs/common": true,
        "@ethereumjs/tx": true,
        "@ethersproject/abi": true,
        "@ethersproject/contracts": true,
        "@ethersproject/providers": true,
        "@ethersproject/wallet": true,
        "@metamask/base-controller": true,
        "@metamask/controller-utils": true,
        "@metamask/controller-utils>@metamask/eth-query": true,
        "@metamask/gas-fee-controller": true,
        "@metamask/metamask-eth-abis": true,
        "@metamask/network-controller": true,
        "@metamask/transaction-controller>@metamask/nonce-tracker": true,
        "@metamask/rpc-errors": true,
        "@metamask/utils": true,
        "@metamask/name-controller>async-mutex": true,
        "bn.js": true,
        "browserify>buffer": true,
        "eth-method-registry": true,
        "webpack>events": true,
        "fast-json-patch": true,
        "lodash": true,
        "uuid": true
      }
    },
    "@metamask/user-operation-controller": {
      "globals": {
        "fetch": true
      },
      "packages": {
        "@metamask/base-controller": true,
        "@metamask/controller-utils": true,
        "@metamask/controller-utils>@metamask/eth-query": true,
        "@metamask/gas-fee-controller": true,
        "@metamask/bridge-controller>@metamask/polling-controller": true,
        "@metamask/rpc-errors": true,
        "@metamask/superstruct": true,
        "@metamask/transaction-controller": true,
        "@metamask/utils": true,
        "bn.js": true,
        "webpack>events": true,
        "lodash": true,
        "uuid": true
      }
    },
    "@metamask/utils": {
      "globals": {
        "TextDecoder": true,
        "TextEncoder": true
      },
      "packages": {
        "@metamask/superstruct": true,
        "@noble/hashes": true,
        "@metamask/utils>@scure/base": true,
        "browserify>buffer": true,
        "nock>debug": true,
        "@metamask/utils>lodash.memoize": true,
        "@metamask/utils>pony-cause": true,
        "semver": true
      }
    },
    "@metamask/abi-utils>@metamask/utils": {
      "globals": {
        "TextDecoder": true,
        "TextEncoder": true
      },
      "packages": {
        "@metamask/superstruct": true,
        "@noble/hashes": true,
        "@metamask/utils>@scure/base": true,
        "browserify>buffer": true,
        "nock>debug": true,
        "@metamask/utils>pony-cause": true,
        "semver": true
      }
    },
    "@metamask/browser-passworder>@metamask/utils": {
      "globals": {
        "TextDecoder": true,
        "TextEncoder": true
      },
      "packages": {
        "@metamask/superstruct": true,
        "@noble/hashes": true,
        "@metamask/utils>@scure/base": true,
        "browserify>buffer": true,
        "nock>debug": true,
        "@metamask/utils>pony-cause": true,
        "semver": true
      }
    },
    "@metamask/eth-sig-util>@metamask/utils": {
      "globals": {
        "TextDecoder": true,
        "TextEncoder": true
      },
      "packages": {
        "@metamask/superstruct": true,
        "@noble/hashes": true,
        "@metamask/eth-sig-util>@metamask/utils>@scure/base": true,
        "browserify>buffer": true,
        "nock>debug": true,
        "@metamask/utils>pony-cause": true,
        "semver": true
      }
    },
    "@ngraveio/bc-ur": {
      "packages": {
        "@ngraveio/bc-ur>@keystonehq/alias-sampling": true,
        "browserify>assert": true,
        "@ngraveio/bc-ur>bignumber.js": true,
        "browserify>buffer": true,
        "@ngraveio/bc-ur>cbor-sync": true,
        "@ngraveio/bc-ur>crc": true,
        "@ngraveio/bc-ur>jsbi": true,
        "addons-linter>sha.js": true
      }
    },
    "@noble/ciphers": {
      "globals": {
        "TextDecoder": true,
        "TextEncoder": true,
        "crypto": true
      }
    },
    "@metamask/profile-sync-controller>@noble/ciphers": {
      "globals": {
        "TextDecoder": true,
        "TextEncoder": true,
        "crypto": true
      }
    },
    "@noble/curves": {
      "packages": {
        "@noble/hashes": true
      }
    },
    "@ethereumjs/tx>ethereum-cryptography>@noble/curves": {
      "globals": {
        "TextEncoder": true
      },
      "packages": {
        "@ethereumjs/tx>ethereum-cryptography>@noble/hashes": true
      }
    },
    "@noble/hashes": {
      "globals": {
        "TextDecoder": true,
        "TextEncoder": true,
        "crypto": true
      }
    },
    "@metamask/scure-bip39>@noble/hashes": {
      "globals": {
        "TextEncoder": true,
        "crypto": true
      }
    },
    "@ethereumjs/tx>ethereum-cryptography>@noble/hashes": {
      "globals": {
        "TextEncoder": true,
        "crypto": true
      }
    },
    "@open-rpc/schema-utils-js": {
      "packages": {
        "@open-rpc/schema-utils-js>@json-schema-tools/dereferencer": true,
        "@open-rpc/schema-utils-js>@json-schema-tools/meta-schema": true,
        "@open-rpc/schema-utils-js>@json-schema-tools/reference-resolver": true,
        "@open-rpc/meta-schema": true,
        "eslint>ajv": true,
        "@metamask/rpc-errors>fast-safe-stringify": true,
        "@open-rpc/schema-utils-js>is-url": true
      }
    },
    "@popperjs/core": {
      "globals": {
        "Element": true,
        "HTMLElement": true,
        "ShadowRoot": true,
        "console.error": true,
        "console.warn": true,
        "document": true,
        "navigator.userAgent": true
      }
    },
    "@trezor/connect-web>@trezor/connect>@trezor/protobuf>protobufjs>@protobufjs/codegen": {
      "globals": {
        "console.log": true
      }
    },
    "@trezor/connect-web>@trezor/connect>@trezor/protobuf>protobufjs>@protobufjs/fetch": {
      "globals": {
        "XMLHttpRequest": true
      },
      "packages": {
        "@trezor/connect-web>@trezor/connect>@trezor/protobuf>protobufjs>@protobufjs/aspromise": true,
        "@trezor/connect-web>@trezor/connect>@trezor/protobuf>protobufjs>@protobufjs/inquire": true
      }
    },
    "@reduxjs/toolkit": {
      "globals": {
        "AbortController": true,
        "__REDUX_DEVTOOLS_EXTENSION_COMPOSE__": true,
        "__REDUX_DEVTOOLS_EXTENSION__": true,
        "console": true,
        "queueMicrotask": true,
        "requestAnimationFrame": true,
        "setTimeout": true
      },
      "packages": {
        "immer": true,
        "process": true,
        "redux": true,
        "redux-thunk": true,
        "@reduxjs/toolkit>reselect": true
      }
    },
    "react-router-dom-v5-compat>@remix-run/router": {
      "globals": {
        "AbortController": true,
        "DOMException": true,
        "FormData": true,
        "Headers": true,
        "Request": true,
        "Response": true,
        "URL": true,
        "URLSearchParams": true,
        "console": true,
        "document.defaultView": true
      }
    },
    "@metamask/eth-sig-util>@scure/base": {
      "globals": {
        "TextDecoder": true,
        "TextEncoder": true
      }
    },
    "@metamask/keyring-controller>@metamask/eth-hd-keyring>@metamask/eth-sig-util>@scure/base": {
      "globals": {
        "TextDecoder": true,
        "TextEncoder": true
      }
    },
    "@metamask/eth-json-rpc-middleware>@metamask/eth-sig-util>@scure/base": {
      "globals": {
        "TextDecoder": true,
        "TextEncoder": true
      }
    },
    "@metamask/eth-ledger-bridge-keyring>@metamask/eth-sig-util>@scure/base": {
      "globals": {
        "TextDecoder": true,
        "TextEncoder": true
      }
    },
    "@metamask/keyring-controller>@metamask/eth-simple-keyring>@metamask/eth-sig-util>@scure/base": {
      "globals": {
        "TextDecoder": true,
        "TextEncoder": true
      }
    },
    "@metamask/eth-snap-keyring>@metamask/eth-sig-util>@scure/base": {
      "globals": {
        "TextDecoder": true,
        "TextEncoder": true
      }
    },
    "@metamask/accounts-controller>@metamask/eth-snap-keyring>@metamask/eth-sig-util>@scure/base": {
      "globals": {
        "TextDecoder": true,
        "TextEncoder": true
      }
    },
    "@metamask/eth-trezor-keyring>@metamask/eth-sig-util>@scure/base": {
      "globals": {
        "TextDecoder": true,
        "TextEncoder": true
      }
    },
    "@metamask/keyring-controller>@metamask/eth-sig-util>@scure/base": {
      "globals": {
        "TextDecoder": true,
        "TextEncoder": true
      }
    },
    "@metamask/signature-controller>@metamask/eth-sig-util>@scure/base": {
      "globals": {
        "TextDecoder": true,
        "TextEncoder": true
      }
    },
    "@metamask/scure-bip39>@scure/base": {
      "globals": {
        "TextDecoder": true,
        "TextEncoder": true
      }
    },
    "@metamask/utils>@scure/base": {
      "globals": {
        "TextDecoder": true,
        "TextEncoder": true
      }
    },
    "@metamask/eth-sig-util>@metamask/utils>@scure/base": {
      "globals": {
        "TextDecoder": true,
        "TextEncoder": true
      }
    },
    "@ethereumjs/tx>ethereum-cryptography>@scure/bip32>@scure/base": {
      "globals": {
        "TextDecoder": true,
        "TextEncoder": true
      }
    },
    "@ethereumjs/tx>ethereum-cryptography>@scure/bip32": {
      "packages": {
        "@ethereumjs/tx>ethereum-cryptography>@noble/curves": true,
        "@ethereumjs/tx>ethereum-cryptography>@noble/hashes": true,
        "@ethereumjs/tx>ethereum-cryptography>@scure/bip32>@scure/base": true
      }
    },
    "@segment/loosely-validate-event": {
      "packages": {
        "browserify>assert": true,
        "browserify>buffer": true,
        "@segment/loosely-validate-event>component-type": true,
        "@segment/loosely-validate-event>join-component": true
      }
    },
    "@sentry/browser>@sentry-internal/browser-utils": {
      "globals": {
        "PerformanceEventTiming.prototype": true,
        "PerformanceObserver": true,
        "XMLHttpRequest.prototype": true,
        "__SENTRY_DEBUG__": true,
        "addEventListener": true,
        "clearTimeout": true,
        "performance": true,
        "removeEventListener": true,
        "setTimeout": true
      },
      "packages": {
        "@sentry/browser>@sentry/core": true,
        "@sentry/utils": true
      }
    },
    "@sentry/browser>@sentry-internal/feedback": {
      "globals": {
        "FormData": true,
        "HTMLFormElement": true,
        "__SENTRY_DEBUG__": true,
        "cancelAnimationFrame": true,
        "clearTimeout": true,
        "document.createElement": true,
        "document.createElementNS": true,
        "document.createTextNode": true,
        "isSecureContext": true,
        "requestAnimationFrame": true,
        "setTimeout": true
      },
      "packages": {
        "@sentry/browser>@sentry/core": true,
        "@sentry/utils": true
      }
    },
    "@sentry/browser>@sentry-internal/replay-canvas": {
      "globals": {
        "Blob": true,
        "HTMLCanvasElement": true,
        "HTMLImageElement": true,
        "ImageData": true,
        "URL.createObjectURL": true,
        "WeakRef": true,
        "Worker": true,
        "cancelAnimationFrame": true,
        "console.error": true,
        "createImageBitmap": true,
        "document": true
      },
      "packages": {
        "@sentry/browser>@sentry/core": true,
        "@sentry/utils": true
      }
    },
    "@sentry/browser>@sentry-internal/replay": {
      "globals": {
        "Blob": true,
        "CSSConditionRule": true,
        "CSSGroupingRule": true,
        "CSSMediaRule": true,
        "CSSRule": true,
        "CSSSupportsRule": true,
        "Document": true,
        "DragEvent": true,
        "Element": true,
        "FormData": true,
        "HTMLElement": true,
        "HTMLFormElement": true,
        "Headers": true,
        "MouseEvent": true,
        "MutationObserver": true,
        "Node.DOCUMENT_FRAGMENT_NODE": true,
        "Node.prototype.contains": true,
        "PointerEvent": true,
        "TextEncoder": true,
        "URL": true,
        "URLSearchParams": true,
        "Worker": true,
        "__RRWEB_EXCLUDE_IFRAME__": true,
        "__RRWEB_EXCLUDE_SHADOW_DOM__": true,
        "__SENTRY_DEBUG__": true,
        "__SENTRY_EXCLUDE_REPLAY_WORKER__": true,
        "__rrMutationObserver": true,
        "addEventListener": true,
        "clearTimeout": true,
        "console.debug": true,
        "console.error": true,
        "console.warn": true,
        "customElements.get": true,
        "document": true,
        "innerHeight": true,
        "innerWidth": true,
        "location.href": true,
        "location.origin": true,
        "parent": true,
        "setTimeout": true
      },
      "packages": {
        "@sentry/browser>@sentry-internal/browser-utils": true,
        "@sentry/browser>@sentry/core": true,
        "@sentry/utils": true
      }
    },
    "@sentry/browser": {
      "globals": {
        "PerformanceObserver.supportedEntryTypes": true,
        "Request": true,
        "URL": true,
        "XMLHttpRequest.prototype": true,
        "__SENTRY_DEBUG__": true,
        "__SENTRY_RELEASE__": true,
        "addEventListener": true,
        "console.error": true,
        "indexedDB.open": true,
        "performance.timeOrigin": true,
        "setTimeout": true
      },
      "packages": {
        "@sentry/browser>@sentry-internal/browser-utils": true,
        "@sentry/browser>@sentry-internal/feedback": true,
        "@sentry/browser>@sentry-internal/replay-canvas": true,
        "@sentry/browser>@sentry-internal/replay": true,
        "@sentry/browser>@sentry/core": true,
        "@sentry/utils": true
      }
    },
    "@sentry/browser>@sentry/core": {
      "globals": {
        "Headers": true,
        "Request": true,
        "URL": true,
        "__SENTRY_DEBUG__": true,
        "__SENTRY_TRACING__": true,
        "clearInterval": true,
        "clearTimeout": true,
        "console.log": true,
        "console.warn": true,
        "setInterval": true,
        "setTimeout": true
      },
      "packages": {
        "@sentry/utils": true
      }
    },
    "@sentry/utils": {
      "globals": {
        "CustomEvent": true,
        "DOMError": true,
        "DOMException": true,
        "EdgeRuntime": true,
        "Element": true,
        "ErrorEvent": true,
        "Event": true,
        "HTMLElement": true,
        "Headers": true,
        "Request": true,
        "Response": true,
        "TextDecoder": true,
        "TextEncoder": true,
        "URL": true,
        "__SENTRY_BROWSER_BUNDLE__": true,
        "__SENTRY_DEBUG__": true,
        "clearTimeout": true,
        "console.error": true,
        "document": true,
        "setInterval": true,
        "setTimeout": true
      },
      "packages": {
        "process": true
      }
    },
    "@solana/addresses": {
      "globals": {
        "Intl.Collator": true,
        "TextEncoder": true,
        "crypto.subtle.digest": true,
        "crypto.subtle.exportKey": true
      },
      "packages": {
        "@solana/addresses>@solana/assertions": true,
        "@solana/addresses>@solana/codecs-core": true,
        "@solana/addresses>@solana/codecs-strings": true,
        "@solana/addresses>@solana/errors": true
      }
    },
    "@solana/addresses>@solana/assertions": {
      "globals": {
        "crypto": true,
        "isSecureContext": true
      },
      "packages": {
        "@solana/addresses>@solana/errors": true
      }
    },
    "@solana/addresses>@solana/codecs-core": {
      "packages": {
        "@solana/addresses>@solana/errors": true
      }
    },
    "@solana/addresses>@solana/codecs-strings": {
      "globals": {
        "TextDecoder": true,
        "TextEncoder": true,
        "atob": true,
        "btoa": true
      },
      "packages": {
        "@solana/addresses>@solana/codecs-core": true,
        "@solana/addresses>@solana/errors": true
      }
    },
    "@solana/addresses>@solana/errors": {
      "globals": {
        "btoa": true
      }
    },
    "@metamask/controller-utils>@spruceid/siwe-parser": {
      "globals": {
        "console.error": true,
        "console.log": true
      },
      "packages": {
        "@noble/hashes": true,
        "@metamask/controller-utils>@spruceid/siwe-parser>apg-js": true
      }
    },
    "@metamask/profile-sync-controller>siwe>@spruceid/siwe-parser": {
      "globals": {
        "console.error": true,
        "console.log": true
      },
      "packages": {
        "@noble/hashes": true,
        "@metamask/controller-utils>@spruceid/siwe-parser>apg-js": true
      }
    },
    "@metamask/profile-sync-controller>siwe>@stablelib/random>@stablelib/binary": {
      "packages": {
        "@metamask/profile-sync-controller>siwe>@stablelib/random>@stablelib/binary>@stablelib/int": true
      }
    },
    "@metamask/profile-sync-controller>siwe>@stablelib/random": {
      "globals": {
        "crypto": true,
        "msCrypto": true
      },
      "packages": {
        "@metamask/profile-sync-controller>siwe>@stablelib/random>@stablelib/binary": true,
        "@metamask/profile-sync-controller>siwe>@stablelib/random>@stablelib/wipe": true,
        "browserify>browser-resolve": true
      }
    },
    "@toruslabs/eccrypto": {
      "globals": {
        "crypto": true,
        "msCrypto": true
      },
      "packages": {
        "browserify>buffer": true,
        "@toruslabs/eccrypto>elliptic": true
      }
    },
    "@metamask/seedless-onboarding-controller>@metamask/toprf-secure-backup>@toruslabs/fetch-node-details": {
      "packages": {
        "@babel/runtime": true,
        "@metamask/seedless-onboarding-controller>@metamask/auth-network-utils>@toruslabs/constants": true,
        "@metamask/seedless-onboarding-controller>@metamask/toprf-secure-backup>@toruslabs/fetch-node-details>@toruslabs/fnd-base": true,
        "@metamask/seedless-onboarding-controller>@metamask/toprf-secure-backup>@toruslabs/fetch-node-details>@toruslabs/http-helpers": true,
        "loglevel": true
      }
    },
    "@metamask/seedless-onboarding-controller>@metamask/toprf-secure-backup>@toruslabs/fetch-node-details>@toruslabs/fnd-base": {
      "packages": {
        "@metamask/seedless-onboarding-controller>@metamask/auth-network-utils>@toruslabs/constants": true
      }
    },
    "@metamask/seedless-onboarding-controller>@metamask/toprf-secure-backup>@toruslabs/http-helpers": {
      "globals": {
        "URL": true,
        "clearTimeout": true,
        "fetch": true,
        "setTimeout": true
      },
      "packages": {
        "@babel/runtime": true,
        "addons-linter>deepmerge": true,
        "loglevel": true
      }
    },
    "@metamask/seedless-onboarding-controller>@metamask/toprf-secure-backup>@toruslabs/fetch-node-details>@toruslabs/http-helpers": {
      "globals": {
        "URL": true,
        "clearTimeout": true,
        "fetch": true,
        "setTimeout": true
      },
      "packages": {
        "@babel/runtime": true,
        "addons-linter>deepmerge": true,
        "loglevel": true
      }
    },
    "@trezor/connect-web>@trezor/connect-common": {
      "globals": {
        "console.warn": true,
        "localStorage.getItem": true,
        "localStorage.setItem": true,
        "navigator": true,
        "setTimeout": true,
        "window": true
      },
      "packages": {
        "@trezor/connect-web>@trezor/connect-common>@trezor/env-utils": true,
        "@trezor/connect-web>@trezor/utils": true,
        "tslib": true
      }
    },
    "@metamask/eth-trezor-keyring>@trezor/connect-plugin-ethereum": {
      "packages": {
        "@metamask/eth-trezor-keyring>@metamask/eth-sig-util": true,
        "tslib": true
      }
    },
    "@trezor/connect-web": {
      "globals": {
        "URLSearchParams": true,
        "WebSocket": true,
        "__TREZOR_CONNECT_SRC": true,
        "addEventListener": true,
        "btoa": true,
        "chrome": true,
        "clearInterval": true,
        "clearTimeout": true,
        "console.error": true,
        "console.warn": true,
        "document.body": true,
        "document.createElement": true,
        "document.createTextNode": true,
        "document.getElementById": true,
        "document.querySelectorAll": true,
        "location": true,
        "navigator": true,
        "open": true,
        "origin": true,
        "removeEventListener": true,
        "setInterval": true,
        "setTimeout": true
      },
      "packages": {
        "@trezor/connect-web>@trezor/connect-common": true,
        "@trezor/connect-web>@trezor/connect": true,
        "@trezor/connect-web>@trezor/utils": true,
        "webpack>events": true,
        "tslib": true
      }
    },
    "@trezor/connect-web>@trezor/connect": {
      "packages": {
        "@trezor/connect-web>@trezor/connect>@trezor/protobuf": true,
        "@trezor/connect-web>@trezor/connect>@trezor/schema-utils": true,
        "@trezor/connect-web>@trezor/connect>@trezor/transport": true,
        "@trezor/connect-web>@trezor/utils": true,
        "tslib": true
      }
    },
    "@trezor/connect-web>@trezor/connect-common>@trezor/env-utils": {
      "globals": {
        "innerHeight": true,
        "innerWidth": true,
        "location.hostname": true,
        "location.origin": true,
        "navigator.languages": true,
        "navigator.platform": true,
        "navigator.userAgent": true,
        "screen.height": true,
        "screen.width": true
      },
      "packages": {
        "process": true,
        "tslib": true,
        "@trezor/connect-web>@trezor/connect-common>@trezor/env-utils>ua-parser-js": true
      }
    },
    "@trezor/connect-web>@trezor/connect>@trezor/protobuf": {
      "packages": {
        "@trezor/connect-web>@trezor/connect>@trezor/schema-utils": true,
        "browserify>buffer": true,
        "@trezor/connect-web>@trezor/connect>@trezor/protobuf>protobufjs": true,
        "tslib": true
      }
    },
    "@trezor/connect-web>@trezor/connect>@trezor/schema-utils": {
      "globals": {
        "console.warn": true
      },
      "packages": {
        "@trezor/connect-web>@trezor/connect>@trezor/schema-utils>@sinclair/typebox": true,
        "browserify>buffer": true,
        "ts-mixer": true
      }
    },
    "@trezor/connect-web>@trezor/utils": {
      "globals": {
        "AbortController": true,
        "Intl.NumberFormat": true,
        "clearInterval": true,
        "clearTimeout": true,
        "console.error": true,
        "console.info": true,
        "console.log": true,
        "console.warn": true,
        "crypto.getRandomValues": true,
        "setInterval": true,
        "setTimeout": true
      },
      "packages": {
        "@trezor/connect-web>@trezor/utils>bignumber.js": true,
        "browserify>browser-resolve": true,
        "browserify>buffer": true,
        "webpack>events": true,
        "tslib": true
      }
    },
    "@welldone-software/why-did-you-render": {
      "globals": {
        "Element": true,
        "console.group": true,
        "console.groupCollapsed": true,
        "console.groupEnd": true,
        "console.log": true,
        "console.warn": true,
        "define": true,
        "setTimeout": true
      },
      "packages": {
        "lodash": true,
        "react": true
      }
    },
    "@zxing/browser": {
      "globals": {
        "HTMLElement": true,
        "HTMLImageElement": true,
        "HTMLVideoElement": true,
        "clearTimeout": true,
        "console.error": true,
        "console.warn": true,
        "document": true,
        "navigator": true,
        "setTimeout": true
      },
      "packages": {
        "@zxing/library": true
      }
    },
    "@zxing/library": {
      "globals": {
        "HTMLImageElement": true,
        "HTMLVideoElement": true,
        "TextDecoder": true,
        "TextEncoder": true,
        "URL.createObjectURL": true,
        "btoa": true,
        "console.log": true,
        "console.warn": true,
        "document": true,
        "navigator": true,
        "setTimeout": true
      },
      "packages": {
        "@zxing/library>ts-custom-error": true
      }
    },
    "@lavamoat/lavapack>readable-stream>abort-controller": {
      "globals": {
        "AbortController": true
      }
    },
    "currency-formatter>accounting": {
      "globals": {
        "define": true
      }
    },
    "ethers>@ethersproject/json-wallets>aes-js": {
      "globals": {
        "define": true
      }
    },
    "eth-lattice-keyring>gridplus-sdk>aes-js": {
      "globals": {
        "define": true
      }
    },
    "eslint>ajv": {
      "globals": {
        "console": true
      },
      "packages": {
        "eslint>fast-deep-equal": true,
        "@metamask/snaps-utils>fast-json-stable-stringify": true,
        "eslint>ajv>json-schema-traverse": true,
        "uri-js": true
      }
    },
    "chalk>ansi-styles": {
      "packages": {
        "chalk>ansi-styles>color-convert": true
      }
    },
    "@metamask/controller-utils>@spruceid/siwe-parser>apg-js": {
      "packages": {
        "browserify>buffer": true
      }
    },
    "string.prototype.matchall>es-abstract>array-buffer-byte-length": {
      "packages": {
        "string.prototype.matchall>call-bind": true,
        "string.prototype.matchall>es-abstract>is-array-buffer": true
      }
    },
    "crypto-browserify>public-encrypt>parse-asn1>asn1.js": {
      "packages": {
        "bn.js": true,
        "browserify>buffer": true,
        "pumpify>inherits": true,
        "@toruslabs/eccrypto>elliptic>minimalistic-assert": true,
        "browserify>vm-browserify": true
      }
    },
    "browserify>assert": {
      "globals": {
        "Buffer": true
      },
      "packages": {
        "react>object-assign": true,
        "browserify>assert>util": true
      }
    },
    "@metamask/name-controller>async-mutex": {
      "globals": {
        "clearTimeout": true,
        "setTimeout": true
      },
      "packages": {
        "tslib": true
      }
    },
    "@metamask/transaction-controller>@metamask/nonce-tracker>async-mutex": {
      "globals": {
        "clearTimeout": true,
        "setTimeout": true
      },
      "packages": {
        "tslib": true
      }
    },
    "string.prototype.matchall>es-abstract>available-typed-arrays": {
      "packages": {
        "string.prototype.matchall>es-abstract>typed-array-length>possible-typed-array-names": true
      }
    },
    "await-semaphore": {
      "packages": {
        "process": true,
        "browserify>timers-browserify": true
      }
    },
    "axios": {
      "globals": {
        "AbortController": true,
        "Blob": true,
        "FormData": true,
        "ReadableStream": true,
        "Request": true,
        "Response": true,
        "TextEncoder": true,
        "URL": true,
        "URLSearchParams": true,
        "WorkerGlobalScope": true,
        "XMLHttpRequest": true,
        "btoa": true,
        "clearTimeout": true,
        "console.warn": true,
        "document": true,
        "fetch": true,
        "importScripts": true,
        "location.href": true,
        "navigator": true,
        "queueMicrotask": true,
        "setTimeout": true
      },
      "packages": {
        "browserify>buffer": true,
        "process": true,
        "browserify>timers-browserify": true
      }
    },
    "@metamask/snaps-controllers>tar-stream>b4a": {
      "globals": {
        "TextDecoder": true,
        "TextEncoder": true
      }
    },
    "@ensdomains/content-hash>multihashes>multibase>base-x": {
      "packages": {
        "koa>content-disposition>safe-buffer": true
      }
    },
    "base32-encode": {
      "packages": {
        "base32-encode>to-data-view": true
      }
    },
    "bignumber.js": {
      "globals": {
        "crypto": true,
        "define": true
      }
    },
    "@metamask/eth-ledger-bridge-keyring>@ledgerhq/hw-app-eth>bignumber.js": {
      "globals": {
        "crypto": true,
        "define": true
      }
    },
    "@metamask/bridge-controller>bignumber.js": {
      "globals": {
        "crypto": true,
        "define": true
      }
    },
    "@metamask/bridge-status-controller>bignumber.js": {
      "globals": {
        "crypto": true,
        "define": true
      }
    },
    "@metamask/notification-services-controller>bignumber.js": {
      "globals": {
        "crypto": true,
        "define": true
      }
    },
    "@metamask/smart-transactions-controller>bignumber.js": {
      "globals": {
        "crypto": true,
        "define": true
      }
    },
    "@ngraveio/bc-ur>bignumber.js": {
      "globals": {
        "crypto": true,
        "define": true
      }
    },
    "@trezor/connect-web>@trezor/utils>bignumber.js": {
      "globals": {
        "crypto": true,
        "define": true
      }
    },
    "eth-lattice-keyring>gridplus-sdk>borc>bignumber.js": {
      "globals": {
        "crypto": true,
        "define": true
      }
    },
    "eth-lattice-keyring>gridplus-sdk>bignumber.js": {
      "globals": {
        "crypto": true,
        "define": true
      }
    },
    "eth-lattice-keyring>gridplus-sdk>bitwise": {
      "packages": {
        "browserify>buffer": true
      }
    },
    "blo": {
      "globals": {
        "btoa": true
      }
    },
    "bn.js": {
      "globals": {
        "Buffer": true
      },
      "packages": {
        "browserify>browser-resolve": true
      }
    },
    "eth-lattice-keyring>gridplus-sdk>borc": {
      "globals": {
        "console": true
      },
      "packages": {
        "eth-lattice-keyring>gridplus-sdk>borc>bignumber.js": true,
        "browserify>buffer": true,
        "buffer>ieee754": true,
        "eth-lattice-keyring>gridplus-sdk>borc>iso-url": true
      }
    },
    "bowser": {
      "globals": {
        "define": true
      }
    },
    "@toruslabs/eccrypto>elliptic>brorand": {
      "globals": {
        "crypto": true,
        "msCrypto": true
      },
      "packages": {
        "browserify>browser-resolve": true
      }
    },
    "ethereumjs-util>ethereum-cryptography>browserify-aes": {
      "packages": {
        "ethereumjs-util>ethereum-cryptography>browserify-aes>buffer-xor": true,
        "browserify>buffer": true,
        "ethereumjs-util>create-hash>cipher-base": true,
        "crypto-browserify>browserify-cipher>evp_bytestokey": true,
        "pumpify>inherits": true,
        "koa>content-disposition>safe-buffer": true
      }
    },
    "crypto-browserify>browserify-cipher": {
      "packages": {
        "ethereumjs-util>ethereum-cryptography>browserify-aes": true,
        "crypto-browserify>browserify-cipher>browserify-des": true,
        "crypto-browserify>browserify-cipher>evp_bytestokey": true
      }
    },
    "crypto-browserify>browserify-cipher>browserify-des": {
      "packages": {
        "browserify>buffer": true,
        "ethereumjs-util>create-hash>cipher-base": true,
        "crypto-browserify>browserify-cipher>browserify-des>des.js": true,
        "pumpify>inherits": true
      }
    },
    "crypto-browserify>public-encrypt>browserify-rsa": {
      "packages": {
        "bn.js": true,
        "crypto-browserify>randombytes": true,
        "koa>content-disposition>safe-buffer": true
      }
    },
    "crypto-browserify>browserify-sign": {
      "packages": {
        "bn.js": true,
        "crypto-browserify>public-encrypt>browserify-rsa": true,
        "ethereumjs-util>create-hash": true,
        "crypto-browserify>create-hmac": true,
        "@toruslabs/eccrypto>elliptic": true,
        "pumpify>inherits": true,
        "crypto-browserify>public-encrypt>parse-asn1": true,
        "crypto-browserify>browserify-sign>readable-stream": true,
        "koa>content-disposition>safe-buffer": true
      }
    },
    "browserify>browserify-zlib": {
      "packages": {
        "browserify>assert": true,
        "browserify>buffer": true,
        "browserify>browserify-zlib>pako": true,
        "process": true,
        "stream-browserify": true,
        "browserify>util": true
      }
    },
    "ethereumjs-util>ethereum-cryptography>bs58check>bs58": {
      "packages": {
        "@ensdomains/content-hash>multihashes>multibase>base-x": true
      }
    },
    "ethereumjs-util>ethereum-cryptography>bs58check": {
      "packages": {
        "ethereumjs-util>ethereum-cryptography>bs58check>bs58": true,
        "ethereumjs-util>create-hash": true,
        "koa>content-disposition>safe-buffer": true
      }
    },
    "buffer": {
      "globals": {
        "console": true
      },
      "packages": {
        "base64-js": true,
        "buffer>ieee754": true
      }
    },
    "terser>source-map-support>buffer-from": {
      "packages": {
        "browserify>buffer": true
      }
    },
    "ethereumjs-util>ethereum-cryptography>browserify-aes>buffer-xor": {
      "packages": {
        "browserify>buffer": true
      }
    },
    "browserify>buffer": {
      "globals": {
        "console": true
      },
      "packages": {
        "base64-js": true,
        "buffer>ieee754": true
      }
    },
    "@metamask/snaps-utils>validate-npm-package-name>builtins": {
      "packages": {
        "process": true,
        "semver": true
      }
    },
    "string.prototype.matchall>call-bind>call-bind-apply-helpers": {
      "packages": {
        "string.prototype.matchall>es-abstract>es-errors": true,
        "browserify>has>function-bind": true
      }
    },
    "string.prototype.matchall>call-bind": {
      "packages": {
        "string.prototype.matchall>call-bind>call-bind-apply-helpers": true,
        "string.prototype.matchall>call-bind>es-define-property": true,
        "string.prototype.matchall>get-intrinsic": true,
        "string.prototype.matchall>call-bind>set-function-length": true
      }
    },
    "browserify>util>which-typed-array>call-bound": {
      "packages": {
        "string.prototype.matchall>call-bind>call-bind-apply-helpers": true,
        "string.prototype.matchall>get-intrinsic": true
      }
    },
    "@ngraveio/bc-ur>cbor-sync": {
      "globals": {
        "define": true
      },
      "packages": {
        "browserify>buffer": true
      }
    },
    "chalk": {
      "packages": {
        "chalk>ansi-styles": true,
        "chalk>supports-color": true
      }
    },
    "chart.js": {
      "globals": {
        "Intl.NumberFormat": true,
        "MutationObserver": true,
        "OffscreenCanvas": true,
        "Path2D": true,
        "ResizeObserver": true,
        "addEventListener": true,
        "clearTimeout": true,
        "console.error": true,
        "console.warn": true,
        "devicePixelRatio": true,
        "document": true,
        "removeEventListener": true,
        "requestAnimationFrame": true,
        "setTimeout": true
      },
      "packages": {
        "chart.js>@kurkle/color": true
      }
    },
    "@ensdomains/content-hash>cids": {
      "packages": {
        "@ensdomains/content-hash>cids>multibase": true,
        "@ensdomains/content-hash>multicodec": true,
        "@ensdomains/content-hash>cids>multihashes": true,
        "@ensdomains/content-hash>cids>uint8arrays": true
      }
    },
    "ethereumjs-util>create-hash>cipher-base": {
      "packages": {
        "pumpify>inherits": true,
        "koa>content-disposition>safe-buffer": true,
        "stream-browserify": true,
        "browserify>string_decoder": true
      }
    },
    "classnames": {
      "globals": {
        "classNames": "write",
        "define": true
      }
    },
    "@metamask/jazzicon>color>clone": {
      "packages": {
        "browserify>buffer": true
      }
    },
    "cockatiel": {
      "globals": {
        "AbortController": true,
        "AbortSignal": true,
        "WeakRef": true,
        "clearTimeout": true,
        "performance": true,
        "setTimeout": true
      },
      "packages": {
        "process": true
      }
    },
    "chalk>ansi-styles>color-convert": {
      "packages": {
        "jest-canvas-mock>moo-color>color-name": true
      }
    },
    "@metamask/jazzicon>color>color-convert": {
      "packages": {
        "@metamask/jazzicon>color>color-convert>color-name": true
      }
    },
    "@metamask/jazzicon>color>color-string": {
      "packages": {
        "jest-canvas-mock>moo-color>color-name": true
      }
    },
    "@metamask/jazzicon>color": {
      "packages": {
        "@metamask/jazzicon>color>clone": true,
        "@metamask/jazzicon>color>color-convert": true,
        "@metamask/jazzicon>color>color-string": true
      }
    },
    "@metamask/snaps-controllers>concat-stream": {
      "packages": {
        "terser>source-map-support>buffer-from": true,
        "browserify>buffer": true,
        "pumpify>inherits": true,
        "readable-stream": true,
        "browserify>concat-stream>typedarray": true
      }
    },
    "copy-to-clipboard": {
      "globals": {
        "clipboardData": true,
        "console.error": true,
        "console.warn": true,
        "document.body.appendChild": true,
        "document.body.removeChild": true,
        "document.createElement": true,
        "document.createRange": true,
        "document.execCommand": true,
        "document.getSelection": true,
        "navigator.userAgent": true,
        "prompt": true
      },
      "packages": {
        "copy-to-clipboard>toggle-selection": true
      }
    },
    "readable-stream-2>core-util-is": {
      "packages": {
        "browserify>insert-module-globals>is-buffer": true
      }
    },
    "eth-lattice-keyring>gridplus-sdk>crc-32": {
      "globals": {
        "DO_NOT_EXPORT_CRC": true,
        "define": true
      }
    },
    "@ngraveio/bc-ur>crc": {
      "packages": {
        "browserify>buffer": true
      }
    },
    "crypto-browserify>create-ecdh": {
      "packages": {
        "bn.js": true,
        "browserify>buffer": true,
        "@toruslabs/eccrypto>elliptic": true
      }
    },
    "ethereumjs-util>create-hash": {
      "packages": {
        "ethereumjs-util>create-hash>cipher-base": true,
        "pumpify>inherits": true,
        "ethereumjs-util>create-hash>md5.js": true,
        "ethereumjs-util>create-hash>ripemd160": true,
        "addons-linter>sha.js": true
      }
    },
    "crypto-browserify>pbkdf2>create-hash": {
      "packages": {
        "browserify>buffer": true
      }
    },
    "crypto-browserify>create-hmac": {
      "packages": {
        "ethereumjs-util>create-hash>cipher-base": true,
        "ethereumjs-util>create-hash": true,
        "pumpify>inherits": true,
        "ethereumjs-util>create-hash>ripemd160": true,
        "koa>content-disposition>safe-buffer": true,
        "addons-linter>sha.js": true
      }
    },
    "cron-parser": {
      "packages": {
        "browserify>browser-resolve": true,
        "luxon": true
      }
    },
    "crypto-browserify": {
      "packages": {
        "crypto-browserify>browserify-cipher": true,
        "crypto-browserify>browserify-sign": true,
        "crypto-browserify>create-ecdh": true,
        "ethereumjs-util>create-hash": true,
        "crypto-browserify>create-hmac": true,
        "crypto-browserify>diffie-hellman": true,
        "crypto-browserify>pbkdf2": true,
        "crypto-browserify>public-encrypt": true,
        "crypto-browserify>randombytes": true,
        "crypto-browserify>randomfill": true
      }
    },
    "@metamask/ppom-validator>crypto-js": {
      "globals": {
        "crypto": true,
        "define": true,
        "msCrypto": true
      },
      "packages": {
        "browserify>browser-resolve": true
      }
    },
    "react-beautiful-dnd>css-box-model": {
      "globals": {
        "getComputedStyle": true,
        "pageXOffset": true,
        "pageYOffset": true
      },
      "packages": {
        "react-router-dom>tiny-invariant": true
      }
    },
    "@material-ui/core>@material-ui/styles>jss-plugin-vendor-prefixer>css-vendor": {
      "globals": {
        "document.createElement": true,
        "document.documentElement": true,
        "getComputedStyle": true
      },
      "packages": {
        "@babel/runtime": true,
        "@material-ui/core>@material-ui/styles>jss>is-in-browser": true
      }
    },
    "currency-formatter": {
      "packages": {
        "currency-formatter>accounting": true,
        "currency-formatter>locale-currency": true,
        "react>object-assign": true
      }
    },
    "nock>debug": {
      "globals": {
        "console": true,
        "document": true,
        "localStorage": true,
        "navigator": true,
        "process": true
      },
      "packages": {
        "mocha>ms": true,
        "process": true
      }
    },
    "@metamask/eth-token-tracker>deep-equal": {
      "packages": {
        "string.prototype.matchall>es-abstract>array-buffer-byte-length": true,
        "string.prototype.matchall>call-bind": true,
        "@metamask/eth-token-tracker>deep-equal>es-get-iterator": true,
        "string.prototype.matchall>get-intrinsic": true,
        "browserify>util>is-arguments": true,
        "string.prototype.matchall>es-abstract>is-array-buffer": true,
        "@metamask/eth-token-tracker>deep-equal>is-date-object": true,
        "string.prototype.matchall>es-abstract>is-regex": true,
        "string.prototype.matchall>es-abstract>is-shared-array-buffer": true,
        "@lavamoat/lavapack>json-stable-stringify>isarray": true,
        "@ngraveio/bc-ur>assert>object-is": true,
        "@lavamoat/lavapack>json-stable-stringify>object-keys": true,
        "gulp>vinyl-fs>object.assign": true,
        "string.prototype.matchall>regexp.prototype.flags": true,
        "string.prototype.matchall>side-channel": true,
        "@metamask/eth-token-tracker>deep-equal>which-boxed-primitive": true,
        "@metamask/eth-token-tracker>deep-equal>which-collection": true,
        "browserify>util>which-typed-array": true
      }
    },
    "string.prototype.matchall>define-properties>define-data-property": {
      "packages": {
        "string.prototype.matchall>call-bind>es-define-property": true,
        "string.prototype.matchall>es-abstract>es-errors": true,
        "string.prototype.matchall>es-abstract>gopd": true
      }
    },
    "string.prototype.matchall>define-properties": {
      "packages": {
        "string.prototype.matchall>define-properties>define-data-property": true,
        "string.prototype.matchall>es-abstract>has-property-descriptors": true,
        "@lavamoat/lavapack>json-stable-stringify>object-keys": true
      }
    },
    "crypto-browserify>browserify-cipher>browserify-des>des.js": {
      "packages": {
        "pumpify>inherits": true,
        "@toruslabs/eccrypto>elliptic>minimalistic-assert": true
      }
    },
    "@metamask/providers>detect-browser": {
      "globals": {
        "document": true,
        "navigator": true
      },
      "packages": {
        "process": true
      }
    },
    "crypto-browserify>diffie-hellman": {
      "packages": {
        "bn.js": true,
        "browserify>buffer": true,
        "crypto-browserify>diffie-hellman>miller-rabin": true,
        "crypto-browserify>randombytes": true
      }
    },
    "react-transition-group>dom-helpers": {
      "packages": {
        "@babel/runtime": true
      }
    },
    "dompurify": {
      "globals": {
        "console.warn": true,
        "define": true
      }
    },
    "string.prototype.matchall>get-intrinsic>get-proto>dunder-proto": {
      "packages": {
        "string.prototype.matchall>call-bind>call-bind-apply-helpers": true,
        "string.prototype.matchall>es-abstract>gopd": true
      }
    },
    "@toruslabs/eccrypto>elliptic": {
      "packages": {
        "bn.js": true,
        "@toruslabs/eccrypto>elliptic>brorand": true,
        "ethers>@ethersproject/sha2>hash.js": true,
        "@toruslabs/eccrypto>elliptic>hmac-drbg": true,
        "pumpify>inherits": true,
        "@toruslabs/eccrypto>elliptic>minimalistic-assert": true,
        "@toruslabs/eccrypto>elliptic>minimalistic-crypto-utils": true
      }
    },
    "@metamask/eth-token-tracker>deep-equal>es-get-iterator": {
      "packages": {
        "string.prototype.matchall>call-bind": true,
        "string.prototype.matchall>get-intrinsic": true,
        "string.prototype.matchall>has-symbols": true,
        "browserify>util>is-arguments": true,
        "@metamask/eth-token-tracker>deep-equal>es-get-iterator>is-map": true,
        "@metamask/eth-token-tracker>deep-equal>es-get-iterator>is-set": true,
        "eslint-plugin-react>array-includes>is-string": true,
        "@lavamoat/lavapack>json-stable-stringify>isarray": true,
        "process": true,
        "@metamask/eth-token-tracker>deep-equal>es-get-iterator>stop-iteration-iterator": true
      }
    },
    "eth-lattice-keyring>gridplus-sdk>eth-eip712-util-browser": {
      "globals": {
        "intToBuffer": true
      },
      "packages": {
        "bn.js": true,
        "buffer": true,
        "eth-ens-namehash>js-sha3": true
      }
    },
    "eth-ens-namehash": {
      "globals": {
        "name": "write"
      },
      "packages": {
        "browserify>buffer": true,
        "eth-ens-namehash>idna-uts46-hx": true,
        "eth-ens-namehash>js-sha3": true
      }
    },
    "eth-lattice-keyring": {
      "globals": {
        "addEventListener": true,
        "browser": true,
        "clearInterval": true,
        "fetch": true,
        "open": true,
        "setInterval": true
      },
      "packages": {
        "@ethereumjs/tx": true,
        "eth-lattice-keyring>@ethereumjs/util": true,
        "bn.js": true,
        "browserify>buffer": true,
        "crypto-browserify": true,
        "webpack>events": true,
        "eth-lattice-keyring>gridplus-sdk": true,
        "eth-lattice-keyring>rlp": true
      }
    },
    "eth-method-registry": {
      "packages": {
        "eth-method-registry>@metamask/ethjs-contract": true,
        "eth-method-registry>@metamask/ethjs-query": true
      }
    },
    "@ethereumjs/tx>ethereum-cryptography": {
      "globals": {
        "TextDecoder": true,
        "crypto": true
      },
      "packages": {
        "@ethereumjs/tx>ethereum-cryptography>@noble/curves": true,
        "@ethereumjs/tx>ethereum-cryptography>@noble/hashes": true,
        "@ethereumjs/tx>ethereum-cryptography>@scure/bip32": true
      }
    },
    "ethereumjs-util>ethereum-cryptography": {
      "packages": {
        "browserify>buffer": true,
        "ethereumjs-util>ethereum-cryptography>keccak": true,
        "crypto-browserify>randombytes": true,
        "ganache>secp256k1": true
      }
    },
    "@metamask/keyring-controller>ethereumjs-wallet>ethereum-cryptography": {
      "packages": {
        "browserify>assert": true,
        "ethereumjs-util>ethereum-cryptography>bs58check": true,
        "browserify>buffer": true,
        "crypto-browserify>create-hmac": true,
        "ethers>@ethersproject/sha2>hash.js": true,
        "ethereumjs-util>ethereum-cryptography>keccak": true,
        "crypto-browserify>randombytes": true,
        "koa>content-disposition>safe-buffer": true,
        "ganache>secp256k1": true
      }
    },
    "ethereumjs-util": {
      "packages": {
        "browserify>assert": true,
        "bn.js": true,
        "browserify>buffer": true,
        "ethereumjs-util>create-hash": true,
        "ethereumjs-util>ethereum-cryptography": true,
        "browserify>insert-module-globals>is-buffer": true,
        "ethereumjs-util>rlp": true
      }
    },
    "@metamask/keyring-controller>ethereumjs-wallet>ethereumjs-util": {
      "packages": {
        "browserify>assert": true,
        "bn.js": true,
        "browserify>buffer": true,
        "ethereumjs-util>create-hash": true,
        "@metamask/keyring-controller>ethereumjs-wallet>ethereum-cryptography": true,
        "browserify>insert-module-globals>is-buffer": true,
        "@metamask/keyring-controller>ethereumjs-wallet>ethereumjs-util>rlp": true
      }
    },
    "@metamask/keyring-controller>ethereumjs-wallet": {
      "packages": {
        "eth-lattice-keyring>gridplus-sdk>aes-js": true,
        "ethereumjs-util>ethereum-cryptography>bs58check": true,
        "browserify>buffer": true,
        "crypto-browserify": true,
        "@metamask/keyring-controller>ethereumjs-wallet>ethereum-cryptography": true,
        "@metamask/keyring-controller>ethereumjs-wallet>ethereumjs-util": true,
        "crypto-browserify>randombytes": true,
        "ethers>@ethersproject/json-wallets>scrypt-js": true,
        "@metamask/keyring-controller>ethereumjs-wallet>utf8": true,
        "uuid": true
      }
    },
    "ethers": {
      "packages": {
        "@ethersproject/abi": true,
        "ethers>@ethersproject/abstract-signer": true,
        "ethers>@ethersproject/address": true,
        "ethers>@ethersproject/base64": true,
        "ethers>@ethersproject/basex": true,
        "@ethersproject/bignumber": true,
        "ethers>@ethersproject/bytes": true,
        "ethers>@ethersproject/constants": true,
        "@ethersproject/contracts": true,
        "@ethersproject/hash": true,
        "@ethersproject/hdnode": true,
        "ethers>@ethersproject/json-wallets": true,
        "ethers>@ethersproject/keccak256": true,
        "ethers>@ethersproject/logger": true,
        "ethers>@ethersproject/properties": true,
        "ethers>@ethersproject/providers": true,
        "ethers>@ethersproject/random": true,
        "ethers>@ethersproject/rlp": true,
        "ethers>@ethersproject/sha2": true,
        "ethers>@ethersproject/signing-key": true,
        "ethers>@ethersproject/solidity": true,
        "ethers>@ethersproject/strings": true,
        "ethers>@ethersproject/transactions": true,
        "ethers>@ethersproject/units": true,
        "@ethersproject/wallet": true,
        "ethers>@ethersproject/web": true,
        "ethers>@ethersproject/wordlists": true
      }
    },
    "eth-method-registry>@metamask/ethjs-contract>ethjs-abi": {
      "packages": {
        "bn.js": true,
        "browserify>buffer": true,
        "eth-ens-namehash>js-sha3": true,
        "eth-method-registry>@metamask/ethjs-contract>ethjs-abi>number-to-bn": true
      }
    },
    "webpack>events": {
      "globals": {
        "console": true
      }
    },
    "crypto-browserify>browserify-cipher>evp_bytestokey": {
      "packages": {
        "ethereumjs-util>create-hash>md5.js": true,
        "koa>content-disposition>safe-buffer": true
      }
    },
    "extension-port-stream": {
      "packages": {
        "browserify>buffer": true,
        "extension-port-stream>readable-stream": true
      }
    },
    "@metamask/providers>extension-port-stream": {
      "packages": {
        "browserify>buffer": true,
        "@metamask/providers>extension-port-stream>readable-stream": true
      }
    },
    "fast-json-patch": {
      "globals": {
        "addEventListener": true,
        "clearTimeout": true,
        "removeEventListener": true,
        "setTimeout": true
      }
    },
    "@metamask/snaps-utils>fast-xml-parser": {
      "globals": {
        "entityName": true,
        "val": true
      },
      "packages": {
        "@metamask/snaps-utils>fast-xml-parser>strnum": true
      }
    },
    "@metamask/notification-services-controller>firebase": {
      "packages": {
        "@metamask/notification-services-controller>firebase>@firebase/app": true,
        "@metamask/notification-services-controller>firebase>@firebase/messaging": true
      }
    },
    "react-focus-lock>focus-lock": {
      "globals": {
        "HTMLIFrameElement": true,
        "Node.DOCUMENT_FRAGMENT_NODE": true,
        "Node.DOCUMENT_NODE": true,
        "Node.DOCUMENT_POSITION_CONTAINED_BY": true,
        "Node.DOCUMENT_POSITION_CONTAINS": true,
        "Node.ELEMENT_NODE": true,
        "console.error": true,
        "console.warn": true,
        "document": true,
        "getComputedStyle": true,
        "setTimeout": true
      },
      "packages": {
        "tslib": true
      }
    },
    "browserify>util>which-typed-array>for-each": {
      "packages": {
        "string.prototype.matchall>es-abstract>is-callable": true
      }
    },
    "fuse.js": {
      "globals": {
        "console": true,
        "define": true
      }
    },
    "string.prototype.matchall>get-intrinsic": {
      "globals": {
        "AggregateError": true,
        "FinalizationRegistry": true,
        "Float16Array": true,
        "WeakRef": true
      },
      "packages": {
        "string.prototype.matchall>call-bind>call-bind-apply-helpers": true,
        "string.prototype.matchall>call-bind>es-define-property": true,
        "string.prototype.matchall>es-abstract>es-errors": true,
        "string.prototype.matchall>es-abstract>es-object-atoms": true,
        "browserify>has>function-bind": true,
        "string.prototype.matchall>get-intrinsic>get-proto": true,
        "string.prototype.matchall>es-abstract>gopd": true,
        "string.prototype.matchall>has-symbols": true,
        "axios>form-data>hasown": true,
        "string.prototype.matchall>get-intrinsic>math-intrinsics": true
      }
    },
    "string.prototype.matchall>get-intrinsic>get-proto": {
      "packages": {
        "string.prototype.matchall>get-intrinsic>get-proto>dunder-proto": true,
        "string.prototype.matchall>es-abstract>es-object-atoms": true
      }
    },
    "eth-lattice-keyring>gridplus-sdk": {
      "globals": {
        "AbortController": true,
        "Request": true,
        "URL": true,
        "__values": true,
        "caches": true,
        "clearTimeout": true,
        "console.error": true,
        "console.log": true,
        "console.warn": true,
        "fetch": true,
        "setTimeout": true
      },
      "packages": {
        "eth-lattice-keyring>gridplus-sdk>@ethereumjs/common": true,
        "@ethereumjs/tx": true,
        "@ethersproject/abi": true,
        "eth-lattice-keyring>gridplus-sdk>aes-js": true,
        "bitcoin-address-validation>bech32": true,
        "eth-lattice-keyring>gridplus-sdk>bignumber.js": true,
        "eth-lattice-keyring>gridplus-sdk>bitwise": true,
        "bn.js": true,
        "eth-lattice-keyring>gridplus-sdk>borc": true,
        "ethereumjs-util>ethereum-cryptography>bs58check": true,
        "browserify>buffer": true,
        "eth-lattice-keyring>gridplus-sdk>crc-32": true,
        "@toruslabs/eccrypto>elliptic": true,
        "eth-lattice-keyring>gridplus-sdk>eth-eip712-util-browser": true,
        "ethers>@ethersproject/sha2>hash.js": true,
        "eth-ens-namehash>js-sha3": true,
        "lodash": true,
        "eth-lattice-keyring>rlp": true,
        "ganache>secp256k1": true,
        "eth-lattice-keyring>gridplus-sdk>uuid": true
      }
    },
    "string.prototype.matchall>es-abstract>has-property-descriptors": {
      "packages": {
        "string.prototype.matchall>call-bind>es-define-property": true
      }
    },
    "koa>is-generator-function>has-tostringtag": {
      "packages": {
        "string.prototype.matchall>has-symbols": true
      }
    },
    "ethereumjs-util>create-hash>md5.js>hash-base": {
      "packages": {
        "pumpify>inherits": true,
        "readable-stream": true,
        "koa>content-disposition>safe-buffer": true
      }
    },
    "ethereumjs-util>create-hash>ripemd160>hash-base": {
      "packages": {
        "pumpify>inherits": true,
        "readable-stream": true,
        "koa>content-disposition>safe-buffer": true
      }
    },
    "crypto-browserify>pbkdf2>ripemd160>hash-base": {
      "packages": {
        "browserify>buffer": true,
        "pumpify>inherits": true,
        "stream-browserify": true
      }
    },
    "ethers>@ethersproject/sha2>hash.js": {
      "packages": {
        "pumpify>inherits": true,
        "@toruslabs/eccrypto>elliptic>minimalistic-assert": true
      }
    },
    "axios>form-data>hasown": {
      "packages": {
        "browserify>has>function-bind": true
      }
    },
    "@metamask/eth-trezor-keyring>hdkey": {
      "packages": {
        "browserify>assert": true,
        "ethereumjs-util>ethereum-cryptography>bs58check": true,
        "crypto-browserify": true,
        "ethereumjs-util>create-hash>ripemd160": true,
        "koa>content-disposition>safe-buffer": true,
        "ganache>secp256k1": true
      }
    },
    "he": {
      "globals": {
        "define": true
      }
    },
    "history": {
      "globals": {
        "console": true,
        "define": true,
        "document.defaultView": true,
        "document.querySelector": true
      }
    },
    "react-router-dom>history": {
      "globals": {
        "addEventListener": true,
        "confirm": true,
        "document": true,
        "history": true,
        "location": true,
        "navigator.userAgent": true,
        "removeEventListener": true
      },
      "packages": {
        "react-router-dom>history>resolve-pathname": true,
        "react-router-dom>tiny-invariant": true,
        "react-router-dom>tiny-warning": true,
        "react-router-dom>history>value-equal": true
      }
    },
    "@toruslabs/eccrypto>elliptic>hmac-drbg": {
      "packages": {
        "ethers>@ethersproject/sha2>hash.js": true,
        "@toruslabs/eccrypto>elliptic>minimalistic-assert": true,
        "@toruslabs/eccrypto>elliptic>minimalistic-crypto-utils": true
      }
    },
    "react-redux>hoist-non-react-statics": {
      "packages": {
        "react-redux>hoist-non-react-statics>react-is": true
      }
    },
    "https-browserify": {
      "packages": {
        "stream-http": true,
        "browserify>url": true
      }
    },
    "@metamask/notification-services-controller>firebase>@firebase/app>idb": {
      "globals": {
        "DOMException": true,
        "IDBCursor": true,
        "IDBDatabase": true,
        "IDBIndex": true,
        "IDBObjectStore": true,
        "IDBRequest": true,
        "IDBTransaction": true,
        "indexedDB.deleteDatabase": true,
        "indexedDB.open": true
      }
    },
    "eth-ens-namehash>idna-uts46-hx": {
      "globals": {
        "define": true
      },
      "packages": {
        "browserify>punycode": true
      }
    },
    "string.prototype.matchall>internal-slot": {
      "packages": {
        "string.prototype.matchall>es-abstract>es-errors": true,
        "axios>form-data>hasown": true,
        "string.prototype.matchall>side-channel": true
      }
    },
    "browserify>util>is-arguments": {
      "packages": {
        "string.prototype.matchall>call-bind": true,
        "koa>is-generator-function>has-tostringtag": true
      }
    },
    "string.prototype.matchall>es-abstract>is-array-buffer": {
      "packages": {
        "string.prototype.matchall>call-bind": true,
        "string.prototype.matchall>get-intrinsic": true
      }
    },
    "@metamask/eth-token-tracker>deep-equal>which-boxed-primitive>is-bigint": {
      "packages": {
        "string.prototype.matchall>es-abstract>unbox-primitive>has-bigints": true
      }
    },
    "@metamask/eth-token-tracker>deep-equal>which-boxed-primitive>is-boolean-object": {
      "packages": {
        "string.prototype.matchall>call-bind": true,
        "koa>is-generator-function>has-tostringtag": true
      }
    },
    "string.prototype.matchall>es-abstract>is-callable": {
      "globals": {
        "document": true
      }
    },
    "@metamask/eth-token-tracker>deep-equal>is-date-object": {
      "packages": {
        "koa>is-generator-function>has-tostringtag": true
      }
    },
    "koa>is-generator-function": {
      "packages": {
        "koa>is-generator-function>has-tostringtag": true
      }
    },
    "@material-ui/core>@material-ui/styles>jss>is-in-browser": {
      "globals": {
        "document": true
      }
    },
    "@metamask/eth-token-tracker>deep-equal>which-boxed-primitive>is-number-object": {
      "packages": {
        "koa>is-generator-function>has-tostringtag": true
      }
    },
    "string.prototype.matchall>es-abstract>is-regex": {
      "packages": {
        "string.prototype.matchall>call-bind": true,
        "koa>is-generator-function>has-tostringtag": true
      }
    },
    "string.prototype.matchall>es-abstract>is-shared-array-buffer": {
      "packages": {
        "string.prototype.matchall>call-bind": true
      }
    },
    "eslint-plugin-react>array-includes>is-string": {
      "packages": {
        "koa>is-generator-function>has-tostringtag": true
      }
    },
    "string.prototype.matchall>es-abstract>es-to-primitive>is-symbol": {
      "packages": {
        "string.prototype.matchall>has-symbols": true
      }
    },
    "browserify>util>is-typed-array": {
      "packages": {
        "browserify>util>which-typed-array": true
      }
    },
    "@metamask/eth-token-tracker>deep-equal>which-collection>is-weakset": {
      "packages": {
        "string.prototype.matchall>call-bind": true,
        "string.prototype.matchall>get-intrinsic": true
      }
    },
    "eth-lattice-keyring>gridplus-sdk>borc>iso-url": {
      "globals": {
        "URL": true,
        "URLSearchParams": true,
        "location": true
      }
    },
    "@open-rpc/test-coverage>isomorphic-fetch": {
      "globals": {
        "fetch.bind": true
      },
      "packages": {
        "@open-rpc/test-coverage>isomorphic-fetch>whatwg-fetch": true
      }
    },
    "@ensdomains/content-hash>js-base64": {
      "globals": {
        "Base64": "write",
        "TextDecoder": true,
        "TextEncoder": true,
        "atob": true,
        "btoa": true,
        "define": true
      },
      "packages": {
        "browserify>buffer": true
      }
    },
    "eth-ens-namehash>js-sha3": {
      "globals": {
        "define": true
      },
      "packages": {
        "process": true
      }
    },
    "@ngraveio/bc-ur>jsbi": {
      "globals": {
        "define": true
      }
    },
    "@metamask/message-manager>jsonschema": {
      "packages": {
        "browserify>url": true
      }
    },
    "@material-ui/core>@material-ui/styles>jss-plugin-camel-case": {
      "packages": {
        "@material-ui/core>@material-ui/styles>jss-plugin-camel-case>hyphenate-style-name": true
      }
    },
    "@material-ui/core>@material-ui/styles>jss-plugin-default-unit": {
      "globals": {
        "CSS": true
      },
      "packages": {
        "@material-ui/core>@material-ui/styles>jss": true
      }
    },
    "@material-ui/core>@material-ui/styles>jss-plugin-global": {
      "packages": {
        "@babel/runtime": true,
        "@material-ui/core>@material-ui/styles>jss": true
      }
    },
    "@material-ui/core>@material-ui/styles>jss-plugin-nested": {
      "packages": {
        "@babel/runtime": true,
        "react-router-dom>tiny-warning": true
      }
    },
    "@material-ui/core>@material-ui/styles>jss-plugin-rule-value-function": {
      "packages": {
        "@material-ui/core>@material-ui/styles>jss": true,
        "react-router-dom>tiny-warning": true
      }
    },
    "@material-ui/core>@material-ui/styles>jss-plugin-vendor-prefixer": {
      "packages": {
        "@material-ui/core>@material-ui/styles>jss-plugin-vendor-prefixer>css-vendor": true,
        "@material-ui/core>@material-ui/styles>jss": true
      }
    },
    "@material-ui/core>@material-ui/styles>jss": {
      "globals": {
        "CSS": true,
        "document.createElement": true,
        "document.querySelector": true
      },
      "packages": {
        "@babel/runtime": true,
        "@material-ui/core>@material-ui/styles>jss>is-in-browser": true,
        "react-router-dom>tiny-warning": true
      }
    },
    "ethereumjs-util>ethereum-cryptography>keccak": {
      "packages": {
        "browserify>buffer": true,
        "readable-stream": true
      }
    },
    "currency-formatter>locale-currency": {
      "globals": {
        "countryCode": true
      }
    },
    "localforage": {
      "globals": {
        "Blob": true,
        "BlobBuilder": true,
        "FileReader": true,
        "IDBKeyRange": true,
        "MSBlobBuilder": true,
        "MozBlobBuilder": true,
        "OIndexedDB": true,
        "WebKitBlobBuilder": true,
        "atob": true,
        "btoa": true,
        "console.error": true,
        "console.info": true,
        "console.warn": true,
        "define": true,
        "fetch": true,
        "indexedDB": true,
        "localStorage": true,
        "mozIndexedDB": true,
        "msIndexedDB": true,
        "navigator.platform": true,
        "navigator.userAgent": true,
        "openDatabase": true,
        "setTimeout": true,
        "webkitIndexedDB": true
      }
    },
    "lodash": {
      "globals": {
        "clearTimeout": true,
        "define": true,
        "setTimeout": true
      }
    },
    "loglevel": {
      "globals": {
        "console": true,
        "define": true,
        "document.cookie": true,
        "localStorage": true,
        "log": "write",
        "navigator": true
      }
    },
    "lottie-web": {
      "globals": {
        "Blob": true,
        "Howl": true,
        "OffscreenCanvas": true,
        "URL.createObjectURL": true,
        "Worker": true,
        "XMLHttpRequest": true,
        "bodymovin": "write",
        "clearInterval": true,
        "console": true,
        "define": true,
        "document.body": true,
        "document.createElement": true,
        "document.createElementNS": true,
        "document.getElementsByClassName": true,
        "document.getElementsByTagName": true,
        "document.querySelectorAll": true,
        "document.readyState": true,
        "location.origin": true,
        "location.pathname": true,
        "navigator": true,
        "requestAnimationFrame": true,
        "setInterval": true,
        "setTimeout": true
      }
    },
    "luxon": {
      "globals": {
        "Intl": true
      }
    },
    "@metamask/snaps-utils>marked": {
      "globals": {
        "console.error": true,
        "console.warn": true,
        "define": true
      }
    },
    "ethereumjs-util>create-hash>md5.js": {
      "packages": {
        "ethereumjs-util>create-hash>md5.js>hash-base": true,
        "pumpify>inherits": true,
        "koa>content-disposition>safe-buffer": true
      }
    },
    "@storybook/addon-docs>remark-external-links>mdast-util-definitions": {
      "packages": {
        "react-markdown>unist-util-visit": true
      }
    },
    "react-markdown>remark-parse>mdast-util-from-markdown": {
      "packages": {
        "react-markdown>remark-parse>mdast-util-from-markdown>mdast-util-to-string": true,
        "react-markdown>remark-parse>mdast-util-from-markdown>micromark": true,
        "react-syntax-highlighter>refractor>parse-entities": true,
        "react-markdown>remark-parse>mdast-util-from-markdown>unist-util-stringify-position": true
      }
    },
    "react-markdown>remark-rehype>mdast-util-to-hast": {
      "globals": {
        "console.warn": true
      },
      "packages": {
        "@storybook/addon-docs>remark-external-links>mdast-util-definitions": true,
        "react-markdown>remark-rehype>mdast-util-to-hast>mdurl": true,
        "react-markdown>remark-rehype>mdast-util-to-hast>unist-builder": true,
        "react-markdown>remark-rehype>mdast-util-to-hast>unist-util-generated": true,
        "react-markdown>remark-rehype>mdast-util-to-hast>unist-util-position": true,
        "react-markdown>unist-util-visit": true
      }
    },
    "eth-lattice-keyring>@ethereumjs/util>micro-ftch": {
      "globals": {
        "Headers": true,
        "TextDecoder": true,
        "URL": true,
        "btoa": true,
        "fetch": true
      },
      "packages": {
        "browserify>browserify-zlib": true,
        "browserify>buffer": true,
        "https-browserify": true,
        "process": true,
        "stream-http": true,
        "browserify>url": true,
        "browserify>util": true
      }
    },
    "react-markdown>remark-parse>mdast-util-from-markdown>micromark": {
      "packages": {
        "react-syntax-highlighter>refractor>parse-entities": true
      }
    },
    "crypto-browserify>diffie-hellman>miller-rabin": {
      "packages": {
        "bn.js": true,
        "@toruslabs/eccrypto>elliptic>brorand": true
      }
    },
    "@ensdomains/content-hash>cids>multibase": {
      "globals": {
        "TextDecoder": true,
        "TextEncoder": true
      },
      "packages": {
        "@ensdomains/content-hash>cids>multibase>@multiformats/base-x": true
      }
    },
    "@ensdomains/content-hash>multihashes>multibase": {
      "packages": {
        "@ensdomains/content-hash>multihashes>multibase>base-x": true,
        "browserify>buffer": true,
        "@ensdomains/content-hash>multihashes>web-encoding": true
      }
    },
    "@ensdomains/content-hash>multicodec": {
      "packages": {
        "@ensdomains/content-hash>multicodec>uint8arrays": true,
        "sass-embedded>varint": true
      }
    },
    "@ensdomains/content-hash>multicodec>uint8arrays>multiformats": {
      "globals": {
        "TextDecoder": true,
        "TextEncoder": true,
        "console.warn": true,
        "crypto.subtle.digest": true
      }
    },
    "@ensdomains/content-hash>multihashes": {
      "packages": {
        "browserify>buffer": true,
        "@ensdomains/content-hash>multihashes>multibase": true,
        "@ensdomains/content-hash>multihashes>varint": true,
        "@ensdomains/content-hash>multihashes>web-encoding": true
      }
    },
    "@ensdomains/content-hash>cids>multihashes": {
      "packages": {
        "@ensdomains/content-hash>cids>multibase": true,
        "@ensdomains/content-hash>cids>multihashes>uint8arrays": true,
        "@ensdomains/content-hash>cids>multihashes>varint": true
      }
    },
    "nanoid": {
      "globals": {
        "crypto.getRandomValues": true
      }
    },
    "@metamask/approval-controller>nanoid": {
      "globals": {
        "crypto.getRandomValues": true
      }
    },
    "@metamask/smart-transactions-controller>@metamask/controllers>nanoid": {
      "globals": {
        "crypto.getRandomValues": true
      }
    },
    "@metamask/notification-controller>nanoid": {
      "globals": {
        "crypto.getRandomValues": true
      }
    },
    "@metamask/permission-controller>nanoid": {
      "globals": {
        "crypto.getRandomValues": true
      }
    },
    "@metamask/rpc-methods>nanoid": {
      "globals": {
        "crypto.getRandomValues": true
      }
    },
    "@metamask/rpc-methods-flask>nanoid": {
      "globals": {
        "crypto.getRandomValues": true
      }
    },
    "@metamask/snaps-controllers>nanoid": {
      "globals": {
        "crypto.getRandomValues": true
      }
    },
    "@metamask/snaps-controllers-flask>nanoid": {
      "globals": {
        "crypto.getRandomValues": true
      }
    },
    "depcheck>@vue/compiler-sfc>postcss>nanoid": {
      "globals": {
        "crypto.getRandomValues": true
      }
    },
    "dependency-tree>precinct>detective-postcss>postcss>nanoid": {
      "globals": {
        "crypto.getRandomValues": true
      }
    },
    "node-fetch": {
      "globals": {
        "Headers": true,
        "Request": true,
        "Response": true,
        "fetch": true
      }
    },
    "@metamask/controllers>web3-provider-engine>cross-fetch>node-fetch": {
      "globals": {
        "fetch": true
      }
    },
    "@metamask/controllers>web3-provider-engine>eth-json-rpc-middleware>node-fetch": {
      "globals": {
        "fetch": true
      }
    },
    "eth-method-registry>@metamask/ethjs-contract>ethjs-abi>number-to-bn": {
      "packages": {
        "bn.js": true,
        "eth-method-registry>@metamask/ethjs-query>@metamask/ethjs-format>strip-hex-prefix": true
      }
    },
    "string.prototype.matchall>es-abstract>object-inspect": {
      "globals": {
        "HTMLElement": true,
        "WeakRef": true
      },
      "packages": {
        "browserify>browser-resolve": true
      }
    },
    "@ngraveio/bc-ur>assert>object-is": {
      "packages": {
        "string.prototype.matchall>call-bind": true,
        "string.prototype.matchall>define-properties": true
      }
    },
    "gulp>vinyl-fs>object.assign": {
      "packages": {
        "string.prototype.matchall>call-bind": true,
        "string.prototype.matchall>define-properties": true,
        "string.prototype.matchall>has-symbols": true,
        "@lavamoat/lavapack>json-stable-stringify>object-keys": true
      }
    },
    "@metamask/object-multiplex>once": {
      "packages": {
        "@metamask/object-multiplex>once>wrappy": true
      }
    },
    "crypto-browserify>public-encrypt>parse-asn1": {
      "packages": {
        "crypto-browserify>public-encrypt>parse-asn1>asn1.js": true,
        "ethereumjs-util>ethereum-cryptography>browserify-aes": true,
        "crypto-browserify>browserify-cipher>evp_bytestokey": true,
        "crypto-browserify>pbkdf2": true,
        "koa>content-disposition>safe-buffer": true
      }
    },
    "react-syntax-highlighter>refractor>parse-entities": {
      "globals": {
        "document.createElement": true
      }
    },
    "path-browserify": {
      "packages": {
        "process": true
      }
    },
    "serve-handler>path-to-regexp": {
      "packages": {
        "serve-handler>path-to-regexp>isarray": true
      }
    },
    "crypto-browserify>pbkdf2": {
      "globals": {
        "crypto": true,
        "process": true,
        "queueMicrotask": true,
        "setImmediate": true,
        "setTimeout": true
      },
      "packages": {
        "crypto-browserify>pbkdf2>create-hash": true,
        "process": true,
        "crypto-browserify>pbkdf2>ripemd160": true,
        "koa>content-disposition>safe-buffer": true,
        "addons-linter>sha.js": true,
        "crypto-browserify>pbkdf2>to-buffer": true
      }
    },
    "@material-ui/core>popper.js": {
      "globals": {
        "MSInputMethodContext": true,
        "Node.DOCUMENT_POSITION_FOLLOWING": true,
        "cancelAnimationFrame": true,
        "console.warn": true,
        "define": true,
        "devicePixelRatio": true,
        "document": true,
        "getComputedStyle": true,
        "innerHeight": true,
        "innerWidth": true,
        "navigator": true,
        "requestAnimationFrame": true,
        "setTimeout": true
      }
    },
    "react-tippy>popper.js": {
      "globals": {
        "MSInputMethodContext": true,
        "Node.DOCUMENT_POSITION_FOLLOWING": true,
        "cancelAnimationFrame": true,
        "console.warn": true,
        "define": true,
        "devicePixelRatio": true,
        "document": true,
        "getComputedStyle": true,
        "innerHeight": true,
        "innerWidth": true,
        "navigator.userAgent": true,
        "requestAnimationFrame": true,
        "setTimeout": true
      }
    },
    "process": {
      "globals": {
        "clearTimeout": true,
        "setTimeout": true
      }
    },
    "readable-stream-2>process-nextick-args": {
      "packages": {
        "process": true
      }
    },
    "eth-method-registry>@metamask/ethjs-query>promise-to-callback": {
      "packages": {
        "eth-method-registry>@metamask/ethjs-query>promise-to-callback>is-fn": true,
        "eth-method-registry>@metamask/ethjs-query>promise-to-callback>set-immediate-shim": true
      }
    },
    "prop-types": {
      "globals": {
        "console": true
      },
      "packages": {
        "react>object-assign": true,
        "prop-types>react-is": true
      }
    },
    "react-markdown>property-information": {
      "packages": {
        "watchify>xtend": true
      }
    },
    "@trezor/connect-web>@trezor/connect>@trezor/protobuf>protobufjs": {
      "globals": {
        "process": true,
        "setTimeout": true
      },
      "packages": {
        "@trezor/connect-web>@trezor/connect>@trezor/protobuf>protobufjs>@protobufjs/aspromise": true,
        "@trezor/connect-web>@trezor/connect>@trezor/protobuf>protobufjs>@protobufjs/base64": true,
        "@trezor/connect-web>@trezor/connect>@trezor/protobuf>protobufjs>@protobufjs/codegen": true,
        "@trezor/connect-web>@trezor/connect>@trezor/protobuf>protobufjs>@protobufjs/eventemitter": true,
        "@trezor/connect-web>@trezor/connect>@trezor/protobuf>protobufjs>@protobufjs/fetch": true,
        "@trezor/connect-web>@trezor/connect>@trezor/protobuf>protobufjs>@protobufjs/float": true,
        "@trezor/connect-web>@trezor/connect>@trezor/protobuf>protobufjs>@protobufjs/inquire": true,
        "@trezor/connect-web>@trezor/connect>@trezor/protobuf>protobufjs>@protobufjs/path": true,
        "@trezor/connect-web>@trezor/connect>@trezor/protobuf>protobufjs>@protobufjs/pool": true,
        "@trezor/connect-web>@trezor/connect>@trezor/protobuf>protobufjs>@protobufjs/utf8": true
      }
    },
    "crypto-browserify>public-encrypt": {
      "packages": {
        "bn.js": true,
        "crypto-browserify>public-encrypt>browserify-rsa": true,
        "ethereumjs-util>create-hash": true,
        "crypto-browserify>public-encrypt>parse-asn1": true,
        "crypto-browserify>randombytes": true,
        "koa>content-disposition>safe-buffer": true
      }
    },
    "browserify>punycode": {
      "globals": {
        "define": true
      }
    },
    "browserify>url>punycode": {
      "globals": {
        "define": true
      }
    },
    "qrcode-generator": {
      "globals": {
        "define": true
      }
    },
    "qrcode.react": {
      "globals": {
        "Path2D": true,
        "devicePixelRatio": true
      },
      "packages": {
        "react": true
      }
    },
    "browserify>url>qs": {
      "packages": {
        "string.prototype.matchall>side-channel": true
      }
    },
    "@metamask/snaps-controllers>tar-stream>streamx>queue-tick": {
      "globals": {
        "queueMicrotask": true
      }
    },
    "react-beautiful-dnd>raf-schd": {
      "globals": {
        "cancelAnimationFrame": true,
        "requestAnimationFrame": true
      }
    },
    "crypto-browserify>randombytes": {
      "globals": {
        "crypto": true,
        "msCrypto": true
      },
      "packages": {
        "process": true,
        "koa>content-disposition>safe-buffer": true
      }
    },
    "ethereumjs-wallet>randombytes": {
      "globals": {
        "crypto.getRandomValues": true
      }
    },
    "crypto-browserify>randomfill": {
      "globals": {
        "crypto": true,
        "msCrypto": true
      },
      "packages": {
        "process": true,
        "crypto-browserify>randombytes": true,
        "koa>content-disposition>safe-buffer": true
      }
    },
    "react": {
      "globals": {
        "console": true
      },
      "packages": {
        "react>object-assign": true
      }
    },
    "react-beautiful-dnd": {
      "globals": {
        "Element.prototype": true,
        "__REDUX_DEVTOOLS_EXTENSION_COMPOSE__": true,
        "addEventListener": true,
        "cancelAnimationFrame": true,
        "clearTimeout": true,
        "console": true,
        "document": true,
        "getComputedStyle": true,
        "pageXOffset": true,
        "pageYOffset": true,
        "removeEventListener": true,
        "requestAnimationFrame": true,
        "scrollBy": true,
        "setTimeout": true
      },
      "packages": {
        "@babel/runtime": true,
        "react-beautiful-dnd>css-box-model": true,
        "react-beautiful-dnd>memoize-one": true,
        "react-beautiful-dnd>raf-schd": true,
        "react": true,
        "react-dom": true,
        "react-redux": true,
        "redux": true,
        "react-beautiful-dnd>use-memo-one": true
      }
    },
    "react-chartjs-2": {
      "globals": {
        "setTimeout": true
      },
      "packages": {
        "chart.js": true,
        "react": true
      }
    },
    "react-focus-lock>react-clientside-effect": {
      "packages": {
        "@babel/runtime": true,
        "react": true
      }
    },
    "react-devtools": {
      "packages": {
        "react-devtools>react-devtools-core": true
      }
    },
    "react-devtools>react-devtools-core": {
      "globals": {
        "WebSocket": true,
        "setTimeout": true
      }
    },
    "react-dnd-html5-backend": {
      "globals": {
        "addEventListener": true,
        "clearTimeout": true,
        "removeEventListener": true
      }
    },
    "react-dom": {
      "globals": {
        "HTMLIFrameElement": true,
        "MSApp": true,
        "__REACT_DEVTOOLS_GLOBAL_HOOK__": true,
        "addEventListener": true,
        "clearTimeout": true,
        "clipboardData": true,
        "console": true,
        "dispatchEvent": true,
        "document": true,
        "event": "write",
        "jest": true,
        "location.protocol": true,
        "navigator.userAgent.indexOf": true,
        "removeEventListener": true,
        "self": true,
        "setTimeout": true,
        "top": true
      },
      "packages": {
        "react>object-assign": true,
        "react": true,
        "react-dom>scheduler": true
      }
    },
    "react-responsive-carousel>react-easy-swipe": {
      "globals": {
        "addEventListener": true,
        "define": true,
        "document.addEventListener": true,
        "document.removeEventListener": true
      },
      "packages": {
        "prop-types": true,
        "react": true
      }
    },
    "react-popper>react-fast-compare": {
      "globals": {
        "Element": true,
        "console.warn": true
      }
    },
    "react-focus-lock": {
      "globals": {
        "addEventListener": true,
        "console.error": true,
        "console.warn": true,
        "document": true,
        "removeEventListener": true,
        "setTimeout": true
      },
      "packages": {
        "@babel/runtime": true,
        "react-focus-lock>focus-lock": true,
        "prop-types": true,
        "react": true,
        "react-focus-lock>react-clientside-effect": true,
        "react-focus-lock>use-callback-ref": true,
        "react-focus-lock>use-sidecar": true
      }
    },
    "react-idle-timer": {
      "globals": {
        "clearTimeout": true,
        "document": true,
        "setTimeout": true
      },
      "packages": {
        "prop-types": true,
        "react": true
      }
    },
    "react-redux>hoist-non-react-statics>react-is": {
      "globals": {
        "console": true
      }
    },
    "prop-types>react-is": {
      "globals": {
        "console": true
      }
    },
    "react-redux>react-is": {
      "globals": {
        "console": true
      }
    },
    "react-router-dom>react-router>react-is": {
      "globals": {
        "console": true
      }
    },
    "react-markdown": {
      "globals": {
        "console.warn": true
      },
      "packages": {
        "react-markdown>comma-separated-tokens": true,
        "prop-types": true,
        "react-markdown>property-information": true,
        "react": true,
        "react-redux>react-is": true,
        "react-markdown>remark-parse": true,
        "react-markdown>remark-rehype": true,
        "react-markdown>space-separated-tokens": true,
        "react-markdown>style-to-object": true,
        "react-markdown>unified": true,
        "react-markdown>unist-util-visit": true,
        "react-markdown>vfile": true
      }
    },
    "react-popper": {
      "globals": {
        "document": true
      },
      "packages": {
        "@popperjs/core": true,
        "react": true,
        "react-popper>react-fast-compare": true,
        "react-popper>warning": true
      }
    },
    "react-redux": {
      "globals": {
        "console": true,
        "document": true
      },
      "packages": {
        "@babel/runtime": true,
        "react-redux>hoist-non-react-statics": true,
        "prop-types": true,
        "react": true,
        "react-dom": true,
        "react-redux>react-is": true
      }
    },
    "react-responsive-carousel": {
      "globals": {
        "HTMLElement": true,
        "addEventListener": true,
        "clearTimeout": true,
        "console.warn": true,
        "document": true,
        "getComputedStyle": true,
        "removeEventListener": true,
        "setTimeout": true
      },
      "packages": {
        "classnames": true,
        "react": true,
        "react-dom": true,
        "react-responsive-carousel>react-easy-swipe": true
      }
    },
    "react-router-dom": {
      "packages": {
        "react-router-dom>history": true,
        "prop-types": true,
        "react": true,
        "react-router-dom>react-router": true,
        "react-router-dom>tiny-invariant": true,
        "react-router-dom>tiny-warning": true
      }
    },
    "react-router-dom-v5-compat": {
      "globals": {
        "FormData": true,
        "URL": true,
        "URLSearchParams": true,
        "__reactRouterVersion": "write",
        "addEventListener": true,
        "confirm": true,
        "define": true,
        "document": true,
        "history.scrollRestoration": true,
        "location.href": true,
        "removeEventListener": true,
        "scrollTo": true,
        "scrollY": true,
        "sessionStorage.getItem": true,
        "sessionStorage.setItem": true,
        "setTimeout": true
      },
      "packages": {
        "react-router-dom-v5-compat>@remix-run/router": true,
        "history": true,
        "react": true,
        "react-dom": true,
        "react-router-dom": true,
        "react-router-dom-v5-compat>react-router": true
      }
    },
    "react-router-dom>react-router": {
      "packages": {
        "react-router-dom>history": true,
        "react-redux>hoist-non-react-statics": true,
        "serve-handler>path-to-regexp": true,
        "prop-types": true,
        "react": true,
        "react-router-dom>react-router>react-is": true,
        "react-router-dom>tiny-invariant": true,
        "react-router-dom>tiny-warning": true
      }
    },
    "react-router-dom-v5-compat>react-router": {
      "globals": {
        "console.error": true,
        "define": true
      },
      "packages": {
        "react-router-dom-v5-compat>@remix-run/router": true,
        "react": true
      }
    },
    "react-simple-file-input": {
      "globals": {
        "File": true,
        "FileReader": true,
        "console.warn": true
      },
      "packages": {
        "prop-types": true,
        "react": true
      }
    },
    "react-tippy": {
      "globals": {
        "Element": true,
        "MSStream": true,
        "MutationObserver": true,
        "addEventListener": true,
        "clearTimeout": true,
        "console.error": true,
        "console.warn": true,
        "define": true,
        "document": true,
        "getComputedStyle": true,
        "innerHeight": true,
        "innerWidth": true,
        "navigator.maxTouchPoints": true,
        "navigator.msMaxTouchPoints": true,
        "navigator.userAgent": true,
        "performance": true,
        "requestAnimationFrame": true,
        "setTimeout": true
      },
      "packages": {
        "react-tippy>popper.js": true,
        "react": true,
        "react-dom": true
      }
    },
    "react-toggle-button": {
      "globals": {
        "clearTimeout": true,
        "console.warn": true,
        "define": true,
        "performance": true,
        "setTimeout": true
      },
      "packages": {
        "react": true
      }
    },
    "react-transition-group": {
      "globals": {
        "Element": true,
        "setTimeout": true
      },
      "packages": {
        "react-transition-group>dom-helpers": true,
        "prop-types": true,
        "react": true,
        "react-dom": true
      }
    },
    "readable-stream": {
      "packages": {
        "browserify>browser-resolve": true,
        "browserify>buffer": true,
        "webpack>events": true,
        "pumpify>inherits": true,
        "process": true,
        "browserify>string_decoder": true,
        "readable-stream>util-deprecate": true
      }
    },
    "crypto-browserify>browserify-sign>readable-stream": {
      "packages": {
        "browserify>browser-resolve": true,
        "readable-stream-2>core-util-is": true,
        "webpack>events": true,
        "pumpify>inherits": true,
        "crypto-browserify>browserify-sign>readable-stream>isarray": true,
        "process": true,
        "readable-stream-2>process-nextick-args": true,
        "crypto-browserify>browserify-sign>readable-stream>safe-buffer": true,
        "crypto-browserify>browserify-sign>readable-stream>string_decoder": true,
        "browserify>timers-browserify": true,
        "readable-stream>util-deprecate": true
      }
    },
    "extension-port-stream>readable-stream": {
      "globals": {
        "AbortController": true,
        "AbortSignal": true,
        "AggregateError": true,
        "Blob": true,
        "queueMicrotask": true
      },
      "packages": {
        "@lavamoat/lavapack>readable-stream>abort-controller": true,
        "browserify>buffer": true,
        "webpack>events": true,
        "process": true,
        "browserify>string_decoder": true
      }
    },
    "@metamask/providers>extension-port-stream>readable-stream": {
      "globals": {
        "AbortController": true,
        "AbortSignal": true,
        "AggregateError": true,
        "Blob": true,
        "queueMicrotask": true
      },
      "packages": {
        "@lavamoat/lavapack>readable-stream>abort-controller": true,
        "browserify>buffer": true,
        "webpack>events": true,
        "process": true,
        "browserify>string_decoder": true
      }
    },
    "@metamask/snaps-controllers>readable-web-to-node-stream": {
      "packages": {
        "readable-stream": true
      }
    },
    "redux": {
      "globals": {
        "console": true
      },
      "packages": {
        "@babel/runtime": true
      }
    },
    "string.prototype.matchall>regexp.prototype.flags": {
      "packages": {
        "string.prototype.matchall>call-bind": true,
        "string.prototype.matchall>define-properties": true,
        "string.prototype.matchall>es-abstract>es-errors": true,
        "string.prototype.matchall>get-intrinsic>get-proto": true,
        "string.prototype.matchall>es-abstract>gopd": true,
        "string.prototype.matchall>regexp.prototype.flags>set-function-name": true
      }
    },
    "react-markdown>remark-parse": {
      "packages": {
        "react-markdown>remark-parse>mdast-util-from-markdown": true
      }
    },
    "react-markdown>remark-rehype": {
      "packages": {
        "react-markdown>remark-rehype>mdast-util-to-hast": true
      }
    },
    "react-markdown>vfile>replace-ext": {
      "packages": {
        "path-browserify": true
      }
    },
    "reselect": {
      "globals": {
        "WeakRef": true,
        "console.warn": true,
        "unstable_autotrackMemoize": true
      }
    },
    "@metamask/snaps-utils>rfdc": {
      "packages": {
        "browserify>buffer": true
      }
    },
    "ethereumjs-util>create-hash>ripemd160": {
      "packages": {
        "browserify>buffer": true,
        "ethereumjs-util>create-hash>ripemd160>hash-base": true,
        "pumpify>inherits": true
      }
    },
    "crypto-browserify>pbkdf2>ripemd160": {
      "packages": {
        "browserify>buffer": true,
        "crypto-browserify>pbkdf2>ripemd160>hash-base": true,
        "pumpify>inherits": true
      }
    },
    "eth-lattice-keyring>rlp": {
      "globals": {
        "TextEncoder": true
      }
    },
    "ethereumjs-util>rlp": {
      "packages": {
        "bn.js": true,
        "browserify>buffer": true
      }
    },
    "@metamask/keyring-controller>ethereumjs-wallet>ethereumjs-util>rlp": {
      "packages": {
        "bn.js": true,
        "browserify>buffer": true
      }
    },
    "wait-on>rxjs": {
      "globals": {
        "cancelAnimationFrame": true,
        "clearInterval": true,
        "clearTimeout": true,
        "performance": true,
        "requestAnimationFrame": true,
        "setInterval.apply": true,
        "setTimeout.apply": true
      }
    },
    "koa>content-disposition>safe-buffer": {
      "packages": {
        "browserify>buffer": true
      }
    },
    "crypto-browserify>browserify-sign>readable-stream>safe-buffer": {
      "packages": {
        "browserify>buffer": true
      }
    },
    "crypto-browserify>browserify-sign>readable-stream>string_decoder>safe-buffer": {
      "packages": {
        "browserify>buffer": true
      }
    },
    "react-dom>scheduler": {
      "globals": {
        "MessageChannel": true,
        "cancelAnimationFrame": true,
        "clearTimeout": true,
        "console": true,
        "performance": true,
        "requestAnimationFrame": true,
        "setTimeout": true
      }
    },
    "ethers>@ethersproject/json-wallets>scrypt-js": {
      "globals": {
        "define": true,
        "setTimeout": true
      },
      "packages": {
        "browserify>timers-browserify": true
      }
    },
    "ganache>secp256k1": {
      "packages": {
        "@toruslabs/eccrypto>elliptic": true
      }
    },
    "semver": {
      "globals": {
        "console.error": true
      },
      "packages": {
        "process": true
      }
    },
    "string.prototype.matchall>call-bind>set-function-length": {
      "packages": {
        "string.prototype.matchall>define-properties>define-data-property": true,
        "string.prototype.matchall>es-abstract>es-errors": true,
        "string.prototype.matchall>get-intrinsic": true,
        "string.prototype.matchall>es-abstract>gopd": true,
        "string.prototype.matchall>es-abstract>has-property-descriptors": true
      }
    },
    "string.prototype.matchall>regexp.prototype.flags>set-function-name": {
      "packages": {
        "string.prototype.matchall>define-properties>define-data-property": true,
        "string.prototype.matchall>es-abstract>es-errors": true,
        "string.prototype.matchall>es-abstract>function.prototype.name>functions-have-names": true,
        "string.prototype.matchall>es-abstract>has-property-descriptors": true
      }
    },
    "eth-method-registry>@metamask/ethjs-query>promise-to-callback>set-immediate-shim": {
      "globals": {
        "setTimeout.apply": true
      },
      "packages": {
        "browserify>timers-browserify": true
      }
    },
    "addons-linter>sha.js": {
      "packages": {
        "pumpify>inherits": true,
        "koa>content-disposition>safe-buffer": true
      }
    },
    "string.prototype.matchall>side-channel>side-channel-list": {
      "packages": {
        "string.prototype.matchall>es-abstract>es-errors": true,
        "string.prototype.matchall>es-abstract>object-inspect": true
      }
    },
    "string.prototype.matchall>side-channel>side-channel-map": {
      "packages": {
        "browserify>util>which-typed-array>call-bound": true,
        "string.prototype.matchall>es-abstract>es-errors": true,
        "string.prototype.matchall>get-intrinsic": true,
        "string.prototype.matchall>es-abstract>object-inspect": true
      }
    },
    "string.prototype.matchall>side-channel>side-channel-weakmap": {
      "packages": {
        "browserify>util>which-typed-array>call-bound": true,
        "string.prototype.matchall>es-abstract>es-errors": true,
        "string.prototype.matchall>get-intrinsic": true,
        "string.prototype.matchall>es-abstract>object-inspect": true,
        "string.prototype.matchall>side-channel>side-channel-map": true
      }
    },
    "string.prototype.matchall>side-channel": {
      "packages": {
        "string.prototype.matchall>es-abstract>es-errors": true,
        "string.prototype.matchall>es-abstract>object-inspect": true,
        "string.prototype.matchall>side-channel>side-channel-list": true,
        "string.prototype.matchall>side-channel>side-channel-map": true,
        "string.prototype.matchall>side-channel>side-channel-weakmap": true
      }
    },
    "@metamask/profile-sync-controller>siwe": {
      "globals": {
        "console.error": true,
        "console.warn": true
      },
      "packages": {
        "@metamask/profile-sync-controller>siwe>@spruceid/siwe-parser": true,
        "@metamask/profile-sync-controller>siwe>@stablelib/random": true,
        "ethers": true,
        "@metamask/controller-utils>@spruceid/siwe-parser>valid-url": true
      }
    },
    "@metamask/eth-token-tracker>deep-equal>es-get-iterator>stop-iteration-iterator": {
      "globals": {
        "StopIteration": true
      },
      "packages": {
        "string.prototype.matchall>internal-slot": true
      }
    },
    "stream-browserify": {
      "packages": {
        "webpack>events": true,
        "pumpify>inherits": true,
        "readable-stream": true
      }
    },
    "stream-http": {
      "globals": {
        "AbortController": true,
        "Blob": true,
        "MSStreamReader": true,
        "ReadableStream": true,
        "WritableStream": true,
        "XDomainRequest": true,
        "XMLHttpRequest": true,
        "clearTimeout": true,
        "fetch": true,
        "location.protocol.search": true,
        "setTimeout": true
      },
      "packages": {
        "browserify>buffer": true,
        "stream-http>builtin-status-codes": true,
        "pumpify>inherits": true,
        "process": true,
        "readable-stream": true,
        "browserify>url": true,
        "watchify>xtend": true
      }
    },
    "@metamask/snaps-controllers>tar-stream>streamx": {
      "packages": {
        "webpack>events": true,
        "@metamask/snaps-controllers>tar-stream>fast-fifo": true,
        "@metamask/snaps-controllers>tar-stream>streamx>queue-tick": true
      }
    },
    "browserify>string_decoder": {
      "packages": {
        "koa>content-disposition>safe-buffer": true
      }
    },
    "crypto-browserify>browserify-sign>readable-stream>string_decoder": {
      "packages": {
        "crypto-browserify>browserify-sign>readable-stream>string_decoder>safe-buffer": true
      }
    },
    "eth-method-registry>@metamask/ethjs-query>@metamask/ethjs-format>strip-hex-prefix": {
      "packages": {
        "eth-method-registry>@metamask/ethjs-query>@metamask/ethjs-format>is-hex-prefixed": true
      }
    },
    "react-markdown>style-to-object": {
      "packages": {
        "react-markdown>style-to-object>inline-style-parser": true
      }
    },
    "@metamask/snaps-controllers>tar-stream": {
      "packages": {
        "@metamask/snaps-controllers>tar-stream>b4a": true,
        "browserify>browser-resolve": true,
        "@metamask/snaps-controllers>tar-stream>fast-fifo": true,
        "@metamask/snaps-controllers>tar-stream>streamx": true
      }
    },
    "browserify>timers-browserify": {
      "globals": {
        "clearInterval": true,
        "clearTimeout": true,
        "setInterval": true,
        "setTimeout": true
      },
      "packages": {
        "process": true
      }
    },
    "react-router-dom>tiny-warning": {
      "globals": {
        "console": true
      }
    },
    "crypto-browserify>pbkdf2>to-buffer": {
      "packages": {
        "@lavamoat/lavapack>json-stable-stringify>isarray": true,
        "koa>content-disposition>safe-buffer": true,
        "string.prototype.matchall>es-abstract>typed-array-buffer": true
      }
    },
    "copy-to-clipboard>toggle-selection": {
      "globals": {
        "document.activeElement": true,
        "document.getSelection": true
      }
    },
    "tslib": {
      "globals": {
        "SuppressedError": true,
        "define": true
      }
    },
    "tweetnacl": {
      "globals": {
        "crypto": true,
        "msCrypto": true,
        "nacl": "write"
      },
      "packages": {
        "browserify>browser-resolve": true
      }
    },
    "string.prototype.matchall>es-abstract>typed-array-buffer": {
      "packages": {
        "browserify>util>which-typed-array>call-bound": true,
        "string.prototype.matchall>es-abstract>es-errors": true,
        "browserify>util>is-typed-array": true
      }
    },
    "@trezor/connect-web>@trezor/connect-common>@trezor/env-utils>ua-parser-js": {
      "globals": {
        "define": true
      }
    },
    "@ensdomains/content-hash>cids>uint8arrays": {
      "globals": {
        "TextDecoder": true
      },
      "packages": {
        "@ensdomains/content-hash>cids>multibase": true
      }
    },
    "@ensdomains/content-hash>multicodec>uint8arrays": {
      "globals": {
        "Buffer": true,
        "TextDecoder": true,
        "TextEncoder": true
      },
      "packages": {
        "@ensdomains/content-hash>multicodec>uint8arrays>multiformats": true
      }
    },
    "@ensdomains/content-hash>cids>multihashes>uint8arrays": {
      "globals": {
        "TextDecoder": true,
        "TextEncoder": true
      },
      "packages": {
        "@ensdomains/content-hash>cids>multibase": true
      }
    },
    "@metamask/keyring-controller>ulid": {
      "globals": {
        "console.error": true,
        "crypto": true,
        "define": true
      }
    },
    "react-markdown>unified": {
      "packages": {
        "react-markdown>unified>bail": true,
        "react-markdown>unified>extend": true,
        "react-markdown>unified>is-buffer": true,
        "react-markdown>unified>is-plain-obj": true,
        "react-markdown>unified>trough": true,
        "react-markdown>vfile": true
      }
    },
    "react-markdown>unist-util-visit>unist-util-visit-parents": {
      "packages": {
        "react-markdown>unist-util-visit>unist-util-is": true
      }
    },
    "react-markdown>unist-util-visit": {
      "packages": {
        "react-markdown>unist-util-visit>unist-util-visit-parents": true
      }
    },
    "uri-js": {
      "globals": {
        "define": true
      }
    },
    "browserify>url": {
      "packages": {
        "browserify>url>punycode": true,
        "browserify>url>qs": true
      }
    },
    "react-focus-lock>use-callback-ref": {
      "packages": {
        "react": true
      }
    },
    "react-beautiful-dnd>use-memo-one": {
      "packages": {
        "react": true
      }
    },
    "react-focus-lock>use-sidecar": {
      "globals": {
        "console.error": true
      },
      "packages": {
        "react-focus-lock>use-sidecar>detect-node-es": true,
        "react": true,
        "tslib": true
      }
    },
    "readable-stream>util-deprecate": {
      "globals": {
        "console.trace": true,
        "console.warn": true,
        "localStorage": true
      }
    },
    "browserify>assert>util": {
      "globals": {
        "console.error": true,
        "console.log": true,
        "console.trace": true,
        "process": true
      },
      "packages": {
        "browserify>assert>util>inherits": true,
        "process": true
      }
    },
    "browserify>util": {
      "globals": {
        "console.error": true,
        "console.log": true,
        "console.trace": true
      },
      "packages": {
        "pumpify>inherits": true,
        "browserify>util>is-arguments": true,
        "koa>is-generator-function": true,
        "browserify>util>is-typed-array": true,
        "process": true,
        "browserify>util>which-typed-array": true
      }
    },
    "uuid": {
      "globals": {
        "crypto": true,
        "msCrypto": true
      }
    },
    "@metamask/eth-snap-keyring>uuid": {
      "globals": {
        "crypto": true
      }
    },
    "@metamask/accounts-controller>@metamask/eth-snap-keyring>uuid": {
      "globals": {
        "crypto": true
      }
    },
    "@metamask/keyring-snap-client>uuid": {
      "globals": {
        "crypto": true
      }
    },
    "@metamask/multichain-transactions-controller>@metamask/keyring-snap-client>uuid": {
      "globals": {
        "crypto": true
      }
    },
    "eth-lattice-keyring>gridplus-sdk>uuid": {
      "globals": {
        "crypto": true
      }
    },
    "@metamask/snaps-utils>validate-npm-package-name": {
      "packages": {
        "@metamask/snaps-utils>validate-npm-package-name>builtins": true
      }
    },
    "react-markdown>vfile>vfile-message": {
      "packages": {
        "react-markdown>vfile>unist-util-stringify-position": true
      }
    },
    "react-markdown>vfile": {
      "packages": {
        "react-markdown>vfile>is-buffer": true,
        "path-browserify": true,
        "process": true,
        "react-markdown>vfile>replace-ext": true,
        "react-markdown>vfile>vfile-message": true
      }
    },
    "browserify>vm-browserify": {
      "globals": {
        "document.body.appendChild": true,
        "document.body.removeChild": true,
        "document.createElement": true
      }
    },
    "react-popper>warning": {
      "globals": {
        "console": true
      }
    },
    "@ensdomains/content-hash>multihashes>web-encoding": {
      "globals": {
        "TextDecoder": true,
        "TextEncoder": true
      },
      "packages": {
        "browserify>util": true
      }
    },
    "web3": {
      "globals": {
        "XMLHttpRequest": true
      }
    },
    "@metamask/controllers>web3": {
      "globals": {
        "XMLHttpRequest": true
      }
    },
    "webextension-polyfill": {
      "globals": {
        "browser": true,
        "chrome": true,
        "console.error": true,
        "console.warn": true,
        "define": true
      }
    },
    "@open-rpc/test-coverage>isomorphic-fetch>whatwg-fetch": {
      "globals": {
        "AbortController": true,
        "Blob": true,
        "FileReader": true,
        "FormData": true,
        "URLSearchParams.prototype.isPrototypeOf": true,
        "XMLHttpRequest": true,
        "console.warn": true,
        "define": true,
        "setTimeout": true
      }
    },
    "@metamask/eth-token-tracker>deep-equal>which-boxed-primitive": {
      "packages": {
        "@metamask/eth-token-tracker>deep-equal>which-boxed-primitive>is-bigint": true,
        "@metamask/eth-token-tracker>deep-equal>which-boxed-primitive>is-boolean-object": true,
        "@metamask/eth-token-tracker>deep-equal>which-boxed-primitive>is-number-object": true,
        "eslint-plugin-react>array-includes>is-string": true,
        "string.prototype.matchall>es-abstract>es-to-primitive>is-symbol": true
      }
    },
    "@metamask/eth-token-tracker>deep-equal>which-collection": {
      "packages": {
        "@metamask/eth-token-tracker>deep-equal>es-get-iterator>is-map": true,
        "@metamask/eth-token-tracker>deep-equal>es-get-iterator>is-set": true,
        "@metamask/eth-token-tracker>deep-equal>which-collection>is-weakmap": true,
        "@metamask/eth-token-tracker>deep-equal>which-collection>is-weakset": true
      }
    },
    "browserify>util>which-typed-array": {
      "packages": {
        "string.prototype.matchall>es-abstract>available-typed-arrays": true,
        "string.prototype.matchall>call-bind": true,
        "browserify>util>which-typed-array>call-bound": true,
        "browserify>util>which-typed-array>for-each": true,
        "string.prototype.matchall>get-intrinsic>get-proto": true,
        "string.prototype.matchall>es-abstract>gopd": true,
        "koa>is-generator-function>has-tostringtag": true
      }
    }
  }
}<|MERGE_RESOLUTION|>--- conflicted
+++ resolved
@@ -1123,11 +1123,7 @@
         "@metamask/accounts-controller>@metamask/eth-snap-keyring": true,
         "@metamask/keyring-api": true,
         "@metamask/keyring-controller": true,
-<<<<<<< HEAD
         "@metamask/account-api>@metamask/keyring-utils": true,
-=======
-        "@metamask/keyring-api>@metamask/keyring-utils": true,
->>>>>>> 9ebc5a43
         "@metamask/superstruct": true,
         "@metamask/utils": true,
         "@ethereumjs/tx>ethereum-cryptography": true,
@@ -1181,7 +1177,7 @@
         "@metamask/contract-metadata": true,
         "@metamask/controller-utils": true,
         "@metamask/controller-utils>@metamask/eth-query": true,
-        "@metamask/assets-controllers>@metamask/keyring-api": true,
+        "@metamask/keyring-api": true,
         "@metamask/keyring-snap-client": true,
         "@metamask/metamask-eth-abis": true,
         "@metamask/phishing-controller": true,
@@ -1257,7 +1253,7 @@
         "@ethersproject/contracts": true,
         "@ethersproject/providers": true,
         "@metamask/controller-utils": true,
-        "@metamask/bridge-controller>@metamask/keyring-api": true,
+        "@metamask/keyring-api": true,
         "@metamask/metamask-eth-abis": true,
         "@metamask/multichain-network-controller": true,
         "@metamask/bridge-controller>@metamask/polling-controller": true,
@@ -1279,7 +1275,7 @@
       "packages": {
         "@metamask/bridge-controller": true,
         "@metamask/controller-utils": true,
-        "@metamask/bridge-status-controller>@metamask/keyring-api": true,
+        "@metamask/keyring-api": true,
         "@metamask/bridge-controller>@metamask/polling-controller": true,
         "@metamask/superstruct": true,
         "@metamask/transaction-controller": true,
@@ -1640,7 +1636,7 @@
         "@metamask/keyring-api": true,
         "@metamask/keyring-internal-api": true,
         "@metamask/keyring-internal-snap-client": true,
-        "@metamask/keyring-api>@metamask/keyring-utils": true,
+        "@metamask/account-api>@metamask/keyring-utils": true,
         "@metamask/superstruct": true,
         "@metamask/utils": true,
         "webpack>events": true,
@@ -1792,38 +1788,6 @@
     "@metamask/keyring-api": {
       "packages": {
         "@metamask/account-api>@metamask/keyring-utils": true,
-        "@metamask/superstruct": true,
-        "@metamask/utils": true,
-        "bitcoin-address-validation": true
-      }
-    },
-    "@metamask/assets-controllers>@metamask/keyring-api": {
-      "packages": {
-        "@metamask/keyring-api>@metamask/keyring-utils": true,
-        "@metamask/superstruct": true,
-        "@metamask/utils": true,
-        "bitcoin-address-validation": true
-      }
-    },
-    "@metamask/bridge-controller>@metamask/keyring-api": {
-      "packages": {
-        "@metamask/keyring-api>@metamask/keyring-utils": true,
-        "@metamask/superstruct": true,
-        "@metamask/utils": true,
-        "bitcoin-address-validation": true
-      }
-    },
-    "@metamask/bridge-status-controller>@metamask/keyring-api": {
-      "packages": {
-        "@metamask/keyring-api>@metamask/keyring-utils": true,
-        "@metamask/superstruct": true,
-        "@metamask/utils": true,
-        "bitcoin-address-validation": true
-      }
-    },
-    "@metamask/multichain-network-controller>@metamask/keyring-api": {
-      "packages": {
-        "@metamask/keyring-api>@metamask/keyring-utils": true,
         "@metamask/superstruct": true,
         "@metamask/utils": true,
         "bitcoin-address-validation": true
@@ -1950,7 +1914,7 @@
       },
       "packages": {
         "@metamask/base-controller": true,
-        "@metamask/multichain-network-controller>@metamask/keyring-api": true,
+        "@metamask/keyring-api": true,
         "@metamask/network-controller": true,
         "@metamask/superstruct": true,
         "@metamask/utils": true,
