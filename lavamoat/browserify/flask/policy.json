{
  "resources": {
    "@babel/runtime": {
      "globals": {
        "regeneratorRuntime": "write"
      }
    },
    "@contentful/rich-text-html-renderer": {
      "globals": {
        "SuppressedError": true
      }
    },
    "@ensdomains/content-hash": {
      "globals": {
        "console.warn": true
      },
      "packages": {
        "@ensdomains/content-hash>cids": true,
        "@ensdomains/content-hash>js-base64": true,
        "@ensdomains/content-hash>multicodec": true,
        "@ensdomains/content-hash>multihashes": true,
        "browserify>buffer": true
      }
    },
    "@ensdomains/content-hash>cids": {
      "packages": {
        "@ensdomains/content-hash>cids>multibase": true,
        "@ensdomains/content-hash>cids>multihashes": true,
        "@ensdomains/content-hash>cids>uint8arrays": true,
        "@ensdomains/content-hash>multicodec": true
      }
    },
    "@ensdomains/content-hash>cids>multibase": {
      "globals": {
        "TextDecoder": true,
        "TextEncoder": true
      },
      "packages": {
        "@ensdomains/content-hash>cids>multibase>@multiformats/base-x": true
      }
    },
    "@ensdomains/content-hash>cids>multihashes": {
      "packages": {
        "@ensdomains/content-hash>cids>multibase": true,
        "@ensdomains/content-hash>cids>multihashes>varint": true,
        "@ensdomains/content-hash>cids>uint8arrays": true
      }
    },
    "@ensdomains/content-hash>cids>uint8arrays": {
      "globals": {
        "TextDecoder": true,
        "TextEncoder": true
      },
      "packages": {
        "@ensdomains/content-hash>cids>multibase": true
      }
    },
    "@ensdomains/content-hash>js-base64": {
      "globals": {
        "Base64": "write",
        "TextDecoder": true,
        "TextEncoder": true,
        "atob": true,
        "btoa": true,
        "define": true
      },
      "packages": {
        "browserify>buffer": true
      }
    },
    "@ensdomains/content-hash>multicodec": {
      "packages": {
        "@ensdomains/content-hash>multicodec>uint8arrays": true,
        "sass-embedded>varint": true
      }
    },
    "@ensdomains/content-hash>multicodec>uint8arrays": {
      "globals": {
        "Buffer": true,
        "TextDecoder": true,
        "TextEncoder": true
      },
      "packages": {
        "@metamask/assets-controllers>multiformats": true
      }
    },
    "@ensdomains/content-hash>multihashes": {
      "packages": {
        "@ensdomains/content-hash>multihashes>multibase": true,
        "@ensdomains/content-hash>multihashes>varint": true,
        "@ensdomains/content-hash>multihashes>web-encoding": true,
        "browserify>buffer": true
      }
    },
    "@ensdomains/content-hash>multihashes>multibase": {
      "packages": {
        "@ensdomains/content-hash>multihashes>multibase>base-x": true,
        "@ensdomains/content-hash>multihashes>web-encoding": true,
        "browserify>buffer": true
      }
    },
    "@ensdomains/content-hash>multihashes>multibase>base-x": {
      "packages": {
        "koa>content-disposition>safe-buffer": true
      }
    },
    "@ensdomains/content-hash>multihashes>web-encoding": {
      "globals": {
        "TextDecoder": true,
        "TextEncoder": true
      },
      "packages": {
        "browserify>util": true
      }
    },
    "@ethereumjs/tx": {
      "packages": {
        "@ethereumjs/tx>@ethereumjs/common": true,
        "@ethereumjs/tx>@ethereumjs/rlp": true,
        "@ethereumjs/tx>@ethereumjs/util": true,
        "@ethereumjs/tx>ethereum-cryptography": true,
        "browserify>buffer": true,
        "browserify>insert-module-globals>is-buffer": true
      }
    },
    "@ethereumjs/tx>@ethereumjs/common": {
      "packages": {
        "@ethereumjs/tx>@ethereumjs/common>crc-32": true,
        "@ethereumjs/tx>@ethereumjs/util": true,
        "browserify>buffer": true,
        "webpack>events": true
      }
    },
    "@ethereumjs/tx>@ethereumjs/common>crc-32": {
      "globals": {
        "DO_NOT_EXPORT_CRC": true,
        "define": true
      }
    },
    "@ethereumjs/tx>@ethereumjs/rlp": {
      "globals": {
        "TextEncoder": true
      }
    },
    "@ethereumjs/tx>@ethereumjs/util": {
      "globals": {
        "console.warn": true
      },
      "packages": {
        "@ethereumjs/tx>@ethereumjs/rlp": true,
        "@ethereumjs/tx>@ethereumjs/util>micro-ftch": true,
        "@ethereumjs/tx>ethereum-cryptography": true,
        "browserify>buffer": true,
        "browserify>insert-module-globals>is-buffer": true,
        "webpack>events": true
      }
    },
    "@ethereumjs/tx>@ethereumjs/util>micro-ftch": {
      "globals": {
        "Headers": true,
        "TextDecoder": true,
        "URL": true,
        "btoa": true,
        "fetch": true
      },
      "packages": {
        "browserify>browserify-zlib": true,
        "browserify>buffer": true,
        "browserify>url": true,
        "browserify>util": true,
        "https-browserify": true,
        "process": true,
        "stream-http": true
      }
    },
    "@ethereumjs/tx>ethereum-cryptography": {
      "globals": {
        "TextDecoder": true,
        "crypto": true
      },
      "packages": {
        "@ethereumjs/tx>ethereum-cryptography>@noble/curves": true,
        "@ethereumjs/tx>ethereum-cryptography>@noble/hashes": true,
        "@ethereumjs/tx>ethereum-cryptography>@scure/bip32": true
      }
    },
    "@ethereumjs/tx>ethereum-cryptography>@noble/curves": {
      "globals": {
        "TextEncoder": true
      },
      "packages": {
        "@ethereumjs/tx>ethereum-cryptography>@noble/hashes": true
      }
    },
    "@ethereumjs/tx>ethereum-cryptography>@noble/hashes": {
      "globals": {
        "TextEncoder": true,
        "crypto": true
      }
    },
    "@ethereumjs/tx>ethereum-cryptography>@scure/bip32": {
      "packages": {
        "@ethereumjs/tx>ethereum-cryptography>@scure/bip32>@noble/curves": true,
        "@ethereumjs/tx>ethereum-cryptography>@scure/bip32>@noble/hashes": true,
        "@metamask/utils>@scure/base": true
      }
    },
    "@ethereumjs/tx>ethereum-cryptography>@scure/bip32>@noble/curves": {
      "globals": {
        "TextEncoder": true
      },
      "packages": {
        "@ethereumjs/tx>ethereum-cryptography>@scure/bip32>@noble/hashes": true
      }
    },
    "@ethereumjs/tx>ethereum-cryptography>@scure/bip32>@noble/hashes": {
      "globals": {
        "TextEncoder": true,
        "crypto": true
      }
    },
    "@ethersproject/abi": {
      "globals": {
        "console.log": true
      },
      "packages": {
        "@ethersproject/abi>@ethersproject/address": true,
        "@ethersproject/abi>@ethersproject/bytes": true,
        "@ethersproject/abi>@ethersproject/constants": true,
        "@ethersproject/abi>@ethersproject/hash": true,
        "@ethersproject/abi>@ethersproject/keccak256": true,
        "@ethersproject/abi>@ethersproject/logger": true,
        "@ethersproject/abi>@ethersproject/properties": true,
        "@ethersproject/abi>@ethersproject/strings": true,
        "@ethersproject/bignumber": true
      }
    },
    "@ethersproject/abi>@ethersproject/address": {
      "packages": {
        "@ethersproject/abi>@ethersproject/bytes": true,
        "@ethersproject/abi>@ethersproject/keccak256": true,
        "@ethersproject/abi>@ethersproject/logger": true,
        "@ethersproject/bignumber": true,
        "@ethersproject/providers>@ethersproject/rlp": true
      }
    },
    "@ethersproject/abi>@ethersproject/bytes": {
      "packages": {
        "@ethersproject/abi>@ethersproject/logger": true
      }
    },
    "@ethersproject/abi>@ethersproject/constants": {
      "packages": {
        "@ethersproject/bignumber": true
      }
    },
    "@ethersproject/abi>@ethersproject/hash": {
      "packages": {
        "@ethersproject/abi>@ethersproject/address": true,
        "@ethersproject/abi>@ethersproject/bytes": true,
        "@ethersproject/abi>@ethersproject/keccak256": true,
        "@ethersproject/abi>@ethersproject/logger": true,
        "@ethersproject/abi>@ethersproject/properties": true,
        "@ethersproject/abi>@ethersproject/strings": true,
        "@ethersproject/bignumber": true,
        "@ethersproject/providers>@ethersproject/base64": true
      }
    },
    "@ethersproject/abi>@ethersproject/keccak256": {
      "packages": {
        "@ethersproject/abi>@ethersproject/bytes": true,
        "@metamask/ethjs>js-sha3": true
      }
    },
    "@ethersproject/abi>@ethersproject/logger": {
      "globals": {
        "console": true
      }
    },
    "@ethersproject/abi>@ethersproject/properties": {
      "packages": {
        "@ethersproject/abi>@ethersproject/logger": true
      }
    },
    "@ethersproject/abi>@ethersproject/strings": {
      "packages": {
        "@ethersproject/abi>@ethersproject/bytes": true,
        "@ethersproject/abi>@ethersproject/constants": true,
        "@ethersproject/abi>@ethersproject/logger": true
      }
    },
    "@ethersproject/bignumber": {
      "packages": {
        "@ethersproject/abi>@ethersproject/bytes": true,
        "@ethersproject/abi>@ethersproject/logger": true,
        "bn.js": true
      }
    },
    "@ethersproject/contracts": {
      "globals": {
        "setTimeout": true
      },
      "packages": {
        "@ethersproject/abi": true,
        "@ethersproject/abi>@ethersproject/address": true,
        "@ethersproject/abi>@ethersproject/bytes": true,
        "@ethersproject/abi>@ethersproject/logger": true,
        "@ethersproject/abi>@ethersproject/properties": true,
        "@ethersproject/bignumber": true,
        "@ethersproject/hdnode>@ethersproject/abstract-signer": true,
        "@ethersproject/hdnode>@ethersproject/transactions": true,
        "@metamask/test-bundler>@ethersproject/abstract-provider": true
      }
    },
    "@ethersproject/hdnode": {
      "packages": {
        "@ethersproject/abi>@ethersproject/bytes": true,
        "@ethersproject/abi>@ethersproject/logger": true,
        "@ethersproject/abi>@ethersproject/properties": true,
        "@ethersproject/abi>@ethersproject/strings": true,
        "@ethersproject/bignumber": true,
        "@ethersproject/hdnode>@ethersproject/basex": true,
        "@ethersproject/hdnode>@ethersproject/pbkdf2": true,
        "@ethersproject/hdnode>@ethersproject/sha2": true,
        "@ethersproject/hdnode>@ethersproject/signing-key": true,
        "@ethersproject/hdnode>@ethersproject/transactions": true,
        "@ethersproject/hdnode>@ethersproject/wordlists": true
      }
    },
    "@ethersproject/hdnode>@ethersproject/abstract-signer": {
      "packages": {
        "@ethersproject/abi>@ethersproject/logger": true,
        "@ethersproject/abi>@ethersproject/properties": true
      }
    },
    "@ethersproject/hdnode>@ethersproject/basex": {
      "packages": {
        "@ethersproject/abi>@ethersproject/bytes": true,
        "@ethersproject/abi>@ethersproject/properties": true
      }
    },
    "@ethersproject/hdnode>@ethersproject/pbkdf2": {
      "packages": {
        "@ethersproject/abi>@ethersproject/bytes": true,
        "@ethersproject/hdnode>@ethersproject/sha2": true
      }
    },
    "@ethersproject/hdnode>@ethersproject/sha2": {
      "packages": {
        "@ethersproject/abi>@ethersproject/bytes": true,
        "@ethersproject/abi>@ethersproject/logger": true,
        "ethereumjs-util>ethereum-cryptography>hash.js": true
      }
    },
    "@ethersproject/hdnode>@ethersproject/signing-key": {
      "packages": {
        "@ethersproject/abi>@ethersproject/bytes": true,
        "@ethersproject/abi>@ethersproject/logger": true,
        "@ethersproject/abi>@ethersproject/properties": true,
        "@metamask/ppom-validator>elliptic": true
      }
    },
    "@ethersproject/hdnode>@ethersproject/transactions": {
      "packages": {
        "@ethersproject/abi>@ethersproject/address": true,
        "@ethersproject/abi>@ethersproject/bytes": true,
        "@ethersproject/abi>@ethersproject/constants": true,
        "@ethersproject/abi>@ethersproject/keccak256": true,
        "@ethersproject/abi>@ethersproject/logger": true,
        "@ethersproject/abi>@ethersproject/properties": true,
        "@ethersproject/bignumber": true,
        "@ethersproject/hdnode>@ethersproject/signing-key": true,
        "@ethersproject/providers>@ethersproject/rlp": true
      }
    },
    "@ethersproject/hdnode>@ethersproject/wordlists": {
      "packages": {
        "@ethersproject/abi>@ethersproject/bytes": true,
        "@ethersproject/abi>@ethersproject/hash": true,
        "@ethersproject/abi>@ethersproject/logger": true,
        "@ethersproject/abi>@ethersproject/properties": true,
        "@ethersproject/abi>@ethersproject/strings": true
      }
    },
    "@ethersproject/providers": {
      "globals": {
        "WebSocket": true,
        "clearInterval": true,
        "clearTimeout": true,
        "console.log": true,
        "console.warn": true,
        "setInterval": true,
        "setTimeout": true
      },
      "packages": {
        "@ethersproject/abi>@ethersproject/address": true,
        "@ethersproject/abi>@ethersproject/bytes": true,
        "@ethersproject/abi>@ethersproject/constants": true,
        "@ethersproject/abi>@ethersproject/hash": true,
        "@ethersproject/abi>@ethersproject/logger": true,
        "@ethersproject/abi>@ethersproject/properties": true,
        "@ethersproject/abi>@ethersproject/strings": true,
        "@ethersproject/bignumber": true,
        "@ethersproject/hdnode>@ethersproject/abstract-signer": true,
        "@ethersproject/hdnode>@ethersproject/basex": true,
        "@ethersproject/hdnode>@ethersproject/sha2": true,
        "@ethersproject/hdnode>@ethersproject/transactions": true,
        "@ethersproject/providers>@ethersproject/base64": true,
        "@ethersproject/providers>@ethersproject/random": true,
        "@ethersproject/providers>@ethersproject/web": true,
        "@ethersproject/providers>bech32": true,
        "@metamask/test-bundler>@ethersproject/abstract-provider": true,
        "@metamask/test-bundler>@ethersproject/networks": true
      }
    },
    "@ethersproject/providers>@ethersproject/base64": {
      "globals": {
        "atob": true,
        "btoa": true
      },
      "packages": {
        "@ethersproject/abi>@ethersproject/bytes": true
      }
    },
    "@ethersproject/providers>@ethersproject/random": {
      "globals": {
        "crypto.getRandomValues": true
      },
      "packages": {
        "@ethersproject/abi>@ethersproject/bytes": true,
        "@ethersproject/abi>@ethersproject/logger": true
      }
    },
    "@ethersproject/providers>@ethersproject/rlp": {
      "packages": {
        "@ethersproject/abi>@ethersproject/bytes": true,
        "@ethersproject/abi>@ethersproject/logger": true
      }
    },
    "@ethersproject/providers>@ethersproject/web": {
      "globals": {
        "clearTimeout": true,
        "fetch": true,
        "setTimeout": true
      },
      "packages": {
        "@ethersproject/abi>@ethersproject/bytes": true,
        "@ethersproject/abi>@ethersproject/logger": true,
        "@ethersproject/abi>@ethersproject/properties": true,
        "@ethersproject/abi>@ethersproject/strings": true,
        "@ethersproject/providers>@ethersproject/base64": true
      }
    },
    "@keystonehq/bc-ur-registry-eth": {
      "packages": {
        "@ethereumjs/tx>@ethereumjs/util": true,
        "@keystonehq/bc-ur-registry-eth>@keystonehq/bc-ur-registry": true,
        "@metamask/eth-trezor-keyring>hdkey": true,
        "browserify>buffer": true,
        "uuid": true
      }
    },
    "@keystonehq/bc-ur-registry-eth>@keystonehq/bc-ur-registry": {
      "globals": {
        "define": true
      },
      "packages": {
        "@ngraveio/bc-ur": true,
        "@swc/helpers>tslib": true,
        "browserify>buffer": true,
        "buffer": true,
        "ethereumjs-util>ethereum-cryptography>bs58check": true
      }
    },
    "@keystonehq/metamask-airgapped-keyring": {
      "packages": {
        "@ethereumjs/tx": true,
        "@keystonehq/bc-ur-registry-eth": true,
        "@keystonehq/metamask-airgapped-keyring>@keystonehq/base-eth-keyring": true,
        "@keystonehq/metamask-airgapped-keyring>@metamask/obs-store": true,
        "@keystonehq/metamask-airgapped-keyring>rlp": true,
        "browserify>buffer": true,
        "uuid": true,
        "webpack>events": true
      }
    },
    "@keystonehq/metamask-airgapped-keyring>@keystonehq/base-eth-keyring": {
      "packages": {
        "@ethereumjs/tx": true,
        "@ethereumjs/tx>@ethereumjs/util": true,
        "@keystonehq/bc-ur-registry-eth": true,
        "@metamask/eth-trezor-keyring>hdkey": true,
        "browserify>buffer": true,
        "eth-lattice-keyring>rlp": true,
        "uuid": true
      }
    },
    "@keystonehq/metamask-airgapped-keyring>@metamask/obs-store": {
      "packages": {
        "@keystonehq/metamask-airgapped-keyring>@metamask/obs-store>@metamask/safe-event-emitter": true,
        "@keystonehq/metamask-airgapped-keyring>@metamask/obs-store>through2": true,
        "stream-browserify": true
      }
    },
    "@keystonehq/metamask-airgapped-keyring>@metamask/obs-store>@metamask/safe-event-emitter": {
      "globals": {
        "setTimeout": true
      },
      "packages": {
        "webpack>events": true
      }
    },
    "@keystonehq/metamask-airgapped-keyring>@metamask/obs-store>through2": {
      "packages": {
        "@keystonehq/metamask-airgapped-keyring>@metamask/obs-store>through2>readable-stream": true,
        "browserify>util": true,
        "process": true,
        "watchify>xtend": true
      }
    },
    "@keystonehq/metamask-airgapped-keyring>@metamask/obs-store>through2>readable-stream": {
      "packages": {
        "@keystonehq/metamask-airgapped-keyring>@metamask/obs-store>through2>readable-stream>isarray": true,
        "@keystonehq/metamask-airgapped-keyring>@metamask/obs-store>through2>readable-stream>safe-buffer": true,
        "@keystonehq/metamask-airgapped-keyring>@metamask/obs-store>through2>readable-stream>string_decoder": true,
        "browserify>browser-resolve": true,
        "browserify>timers-browserify": true,
        "process": true,
        "pumpify>inherits": true,
        "readable-stream-2>core-util-is": true,
        "readable-stream-2>process-nextick-args": true,
        "readable-stream>util-deprecate": true,
        "webpack>events": true
      }
    },
    "@keystonehq/metamask-airgapped-keyring>@metamask/obs-store>through2>readable-stream>safe-buffer": {
      "packages": {
        "browserify>buffer": true
      }
    },
    "@keystonehq/metamask-airgapped-keyring>@metamask/obs-store>through2>readable-stream>string_decoder": {
      "packages": {
        "@keystonehq/metamask-airgapped-keyring>@metamask/obs-store>through2>readable-stream>safe-buffer": true
      }
    },
    "@keystonehq/metamask-airgapped-keyring>rlp": {
      "packages": {
        "bn.js": true,
        "browserify>buffer": true
      }
    },
    "@lavamoat/lavadome-react": {
      "globals": {
        "Document.prototype": true,
        "DocumentFragment.prototype": true,
        "Element.prototype": true,
        "Node.prototype": true,
        "console.warn": true,
        "document": true
      },
      "packages": {
        "react": true
      }
    },
    "@material-ui/core": {
      "globals": {
        "Image": true,
        "_formatMuiErrorMessage": true,
        "addEventListener": true,
        "clearInterval": true,
        "clearTimeout": true,
        "console.error": true,
        "console.warn": true,
        "document": true,
        "getComputedStyle": true,
        "getSelection": true,
        "innerHeight": true,
        "innerWidth": true,
        "matchMedia": true,
        "navigator": true,
        "performance.now": true,
        "removeEventListener": true,
        "requestAnimationFrame": true,
        "setInterval": true,
        "setTimeout": true
      },
      "packages": {
        "@babel/runtime": true,
        "@material-ui/core>@material-ui/styles": true,
        "@material-ui/core>@material-ui/system": true,
        "@material-ui/core>@material-ui/utils": true,
        "@material-ui/core>clsx": true,
        "@material-ui/core>popper.js": true,
        "@material-ui/core>react-transition-group": true,
        "prop-types": true,
        "prop-types>react-is": true,
        "react": true,
        "react-dom": true,
        "react-redux>hoist-non-react-statics": true
      }
    },
    "@material-ui/core>@material-ui/styles": {
      "globals": {
        "console.error": true,
        "console.warn": true,
        "document.createComment": true,
        "document.head": true
      },
      "packages": {
        "@babel/runtime": true,
        "@material-ui/core>@material-ui/styles>jss": true,
        "@material-ui/core>@material-ui/styles>jss-plugin-camel-case": true,
        "@material-ui/core>@material-ui/styles>jss-plugin-default-unit": true,
        "@material-ui/core>@material-ui/styles>jss-plugin-global": true,
        "@material-ui/core>@material-ui/styles>jss-plugin-nested": true,
        "@material-ui/core>@material-ui/styles>jss-plugin-props-sort": true,
        "@material-ui/core>@material-ui/styles>jss-plugin-rule-value-function": true,
        "@material-ui/core>@material-ui/styles>jss-plugin-vendor-prefixer": true,
        "@material-ui/core>@material-ui/utils": true,
        "@material-ui/core>clsx": true,
        "prop-types": true,
        "react": true,
        "react-redux>hoist-non-react-statics": true
      }
    },
    "@material-ui/core>@material-ui/styles>jss": {
      "globals": {
        "CSS": true,
        "document.createElement": true,
        "document.querySelector": true
      },
      "packages": {
        "@babel/runtime": true,
        "@material-ui/core>@material-ui/styles>jss>is-in-browser": true,
        "react-router-dom>tiny-warning": true
      }
    },
    "@material-ui/core>@material-ui/styles>jss-plugin-camel-case": {
      "packages": {
        "@material-ui/core>@material-ui/styles>jss-plugin-camel-case>hyphenate-style-name": true
      }
    },
    "@material-ui/core>@material-ui/styles>jss-plugin-default-unit": {
      "globals": {
        "CSS": true
      },
      "packages": {
        "@material-ui/core>@material-ui/styles>jss": true
      }
    },
    "@material-ui/core>@material-ui/styles>jss-plugin-global": {
      "packages": {
        "@babel/runtime": true,
        "@material-ui/core>@material-ui/styles>jss": true
      }
    },
    "@material-ui/core>@material-ui/styles>jss-plugin-nested": {
      "packages": {
        "@babel/runtime": true,
        "react-router-dom>tiny-warning": true
      }
    },
    "@material-ui/core>@material-ui/styles>jss-plugin-rule-value-function": {
      "packages": {
        "@material-ui/core>@material-ui/styles>jss": true,
        "react-router-dom>tiny-warning": true
      }
    },
    "@material-ui/core>@material-ui/styles>jss-plugin-vendor-prefixer": {
      "packages": {
        "@material-ui/core>@material-ui/styles>jss": true,
        "@material-ui/core>@material-ui/styles>jss-plugin-vendor-prefixer>css-vendor": true
      }
    },
    "@material-ui/core>@material-ui/styles>jss-plugin-vendor-prefixer>css-vendor": {
      "globals": {
        "document.createElement": true,
        "document.documentElement": true,
        "getComputedStyle": true
      },
      "packages": {
        "@babel/runtime": true,
        "@material-ui/core>@material-ui/styles>jss>is-in-browser": true
      }
    },
    "@material-ui/core>@material-ui/styles>jss>is-in-browser": {
      "globals": {
        "document": true
      }
    },
    "@material-ui/core>@material-ui/system": {
      "globals": {
        "console.error": true
      },
      "packages": {
        "@babel/runtime": true,
        "@material-ui/core>@material-ui/utils": true,
        "prop-types": true
      }
    },
    "@material-ui/core>@material-ui/utils": {
      "packages": {
        "@babel/runtime": true,
        "prop-types": true,
        "prop-types>react-is": true
      }
    },
    "@material-ui/core>popper.js": {
      "globals": {
        "MSInputMethodContext": true,
        "Node.DOCUMENT_POSITION_FOLLOWING": true,
        "cancelAnimationFrame": true,
        "console.warn": true,
        "define": true,
        "devicePixelRatio": true,
        "document": true,
        "getComputedStyle": true,
        "innerHeight": true,
        "innerWidth": true,
        "navigator": true,
        "requestAnimationFrame": true,
        "setTimeout": true
      }
    },
    "@material-ui/core>react-transition-group": {
      "globals": {
        "Element": true,
        "setTimeout": true
      },
      "packages": {
        "@material-ui/core>react-transition-group>dom-helpers": true,
        "prop-types": true,
        "react": true,
        "react-dom": true
      }
    },
    "@material-ui/core>react-transition-group>dom-helpers": {
      "packages": {
        "@babel/runtime": true
      }
    },
    "@metamask/abi-utils": {
      "packages": {
        "@metamask/utils": true,
        "superstruct": true
      }
    },
    "@metamask/accounts-controller": {
      "packages": {
        "@ethereumjs/tx>@ethereumjs/util": true,
        "@ethereumjs/tx>ethereum-cryptography": true,
        "@metamask/accounts-controller>@metamask/base-controller": true,
        "@metamask/eth-snap-keyring": true,
        "@metamask/keyring-api": true,
        "@metamask/keyring-controller": true,
        "@metamask/snaps-utils": true,
        "@metamask/utils": true,
        "uuid": true
      }
    },
    "@metamask/accounts-controller>@metamask/base-controller": {
      "globals": {
        "setTimeout": true
      },
      "packages": {
        "immer": true
      }
    },
    "@metamask/address-book-controller": {
      "packages": {
        "@metamask/address-book-controller>@metamask/controller-utils": true,
        "@metamask/base-controller": true
      }
    },
    "@metamask/address-book-controller>@metamask/controller-utils": {
      "globals": {
        "URL": true,
        "console.error": true,
        "fetch": true,
        "setTimeout": true
      },
      "packages": {
        "@ethereumjs/tx>@ethereumjs/util": true,
        "@metamask/controller-utils>@spruceid/siwe-parser": true,
        "@metamask/ethjs>@metamask/ethjs-unit": true,
        "@metamask/utils": true,
        "bn.js": true,
        "browserify>buffer": true,
        "eslint>fast-deep-equal": true,
        "eth-ens-namehash": true
      }
    },
    "@metamask/announcement-controller": {
      "packages": {
        "@metamask/base-controller": true
      }
    },
    "@metamask/announcement-controller>@metamask/base-controller": {
      "globals": {
        "setTimeout": true
      },
      "packages": {
        "immer": true
      }
    },
    "@metamask/approval-controller": {
      "globals": {
        "console.info": true
      },
      "packages": {
        "@metamask/approval-controller>nanoid": true,
        "@metamask/base-controller": true,
        "@metamask/providers>@metamask/rpc-errors": true
      }
    },
    "@metamask/approval-controller>nanoid": {
      "globals": {
        "crypto.getRandomValues": true
      }
    },
    "@metamask/assets-controllers": {
      "globals": {
        "AbortController": true,
        "Headers": true,
        "URL": true,
        "URLSearchParams": true,
        "clearInterval": true,
        "clearTimeout": true,
        "console.error": true,
        "console.log": true,
        "setInterval": true,
        "setTimeout": true
      },
      "packages": {
        "@ethereumjs/tx>@ethereumjs/util": true,
        "@ethersproject/abi>@ethersproject/address": true,
        "@ethersproject/contracts": true,
        "@ethersproject/providers": true,
        "@metamask/abi-utils": true,
        "@metamask/assets-controllers>@metamask/polling-controller": true,
        "@metamask/assets-controllers>async-mutex": true,
        "@metamask/assets-controllers>cockatiel": true,
        "@metamask/assets-controllers>multiformats": true,
        "@metamask/base-controller": true,
        "@metamask/contract-metadata": true,
        "@metamask/controller-utils": true,
        "@metamask/eth-query": true,
        "@metamask/metamask-eth-abis": true,
        "@metamask/providers>@metamask/rpc-errors": true,
        "@metamask/utils": true,
        "bn.js": true,
        "lodash": true,
        "single-call-balance-checker-abi": true,
        "uuid": true,
        "webpack>events": true
      }
    },
    "@metamask/assets-controllers>@metamask/polling-controller": {
      "globals": {
        "clearTimeout": true,
        "console.error": true,
        "setTimeout": true
      },
      "packages": {
        "@metamask/base-controller": true,
        "@metamask/snaps-utils>fast-json-stable-stringify": true,
        "uuid": true
      }
    },
    "@metamask/assets-controllers>async-mutex": {
      "globals": {
        "setTimeout": true
      },
      "packages": {
        "@swc/helpers>tslib": true
      }
    },
    "@metamask/assets-controllers>cockatiel": {
      "globals": {
        "AbortController": true,
        "AbortSignal": true,
        "WeakRef": true,
        "clearTimeout": true,
        "performance": true,
        "setTimeout": true
      },
      "packages": {
        "process": true
      }
    },
    "@metamask/assets-controllers>multiformats": {
      "globals": {
        "TextDecoder": true,
        "TextEncoder": true,
        "console.warn": true,
        "crypto.subtle.digest": true
      }
    },
    "@metamask/base-controller": {
      "globals": {
        "setTimeout": true
      },
      "packages": {
        "immer": true
      }
    },
    "@metamask/browser-passworder": {
      "globals": {
        "CryptoKey": true,
        "btoa": true,
        "crypto.getRandomValues": true,
        "crypto.subtle.decrypt": true,
        "crypto.subtle.deriveKey": true,
        "crypto.subtle.encrypt": true,
        "crypto.subtle.exportKey": true,
        "crypto.subtle.importKey": true
      },
      "packages": {
        "@metamask/utils": true,
        "browserify>buffer": true
      }
    },
    "@metamask/controller-utils": {
      "globals": {
        "URL": true,
        "console.error": true,
        "fetch": true,
        "setTimeout": true
      },
      "packages": {
        "@ethereumjs/tx>@ethereumjs/util": true,
        "@metamask/controller-utils>@spruceid/siwe-parser": true,
        "@metamask/ethjs>@metamask/ethjs-unit": true,
        "@metamask/utils": true,
        "bn.js": true,
        "browserify>buffer": true,
        "eslint>fast-deep-equal": true,
        "eth-ens-namehash": true
      }
    },
    "@metamask/controller-utils>@spruceid/siwe-parser": {
      "globals": {
        "console.error": true,
        "console.log": true
      },
      "packages": {
        "@metamask/controller-utils>@spruceid/siwe-parser>apg-js": true,
        "@noble/hashes": true
      }
    },
    "@metamask/controller-utils>@spruceid/siwe-parser>apg-js": {
      "globals": {
        "mode": true
      },
      "packages": {
        "browserify>buffer": true,
        "browserify>insert-module-globals>is-buffer": true
      }
    },
    "@metamask/controllers>web3": {
      "globals": {
        "XMLHttpRequest": true
      }
    },
    "@metamask/controllers>web3-provider-engine>cross-fetch>node-fetch": {
      "globals": {
        "fetch": true
      }
    },
    "@metamask/controllers>web3-provider-engine>eth-json-rpc-middleware>node-fetch": {
      "globals": {
        "fetch": true
      }
    },
    "@metamask/ens-controller": {
      "packages": {
        "@ethersproject/providers": true,
        "@metamask/base-controller": true,
        "@metamask/ens-controller>@metamask/controller-utils": true,
        "@metamask/utils": true,
        "punycode": true
      }
    },
    "@metamask/ens-controller>@metamask/controller-utils": {
      "globals": {
        "URL": true,
        "console.error": true,
        "fetch": true,
        "setTimeout": true
      },
      "packages": {
        "@ethereumjs/tx>@ethereumjs/util": true,
        "@metamask/controller-utils>@spruceid/siwe-parser": true,
        "@metamask/ethjs>@metamask/ethjs-unit": true,
        "@metamask/utils": true,
        "bn.js": true,
        "browserify>buffer": true,
        "eslint>fast-deep-equal": true,
        "eth-ens-namehash": true
      }
    },
    "@metamask/eth-json-rpc-filters": {
      "globals": {
        "console.error": true
      },
      "packages": {
        "@metamask/assets-controllers>async-mutex": true,
        "@metamask/eth-json-rpc-filters>@metamask/eth-query": true,
        "@metamask/eth-json-rpc-filters>@metamask/json-rpc-engine": true,
        "@metamask/safe-event-emitter": true,
        "pify": true
      }
    },
    "@metamask/eth-json-rpc-filters>@metamask/eth-query": {
      "packages": {
        "@metamask/eth-query>json-rpc-random-id": true,
        "watchify>xtend": true
      }
    },
    "@metamask/eth-json-rpc-filters>@metamask/json-rpc-engine": {
      "packages": {
        "@metamask/providers>@metamask/rpc-errors": true,
        "@metamask/safe-event-emitter": true,
        "@metamask/utils": true
      }
    },
    "@metamask/eth-json-rpc-middleware": {
      "globals": {
        "URL": true,
        "console.error": true,
        "setTimeout": true
      },
      "packages": {
        "@metamask/eth-json-rpc-middleware>@metamask/json-rpc-engine": true,
        "@metamask/eth-json-rpc-middleware>klona": true,
        "@metamask/eth-json-rpc-middleware>safe-stable-stringify": true,
        "@metamask/eth-sig-util": true,
        "@metamask/providers>@metamask/rpc-errors": true,
        "@metamask/utils": true,
        "pify": true
      }
    },
    "@metamask/eth-json-rpc-middleware>@metamask/json-rpc-engine": {
      "packages": {
        "@metamask/providers>@metamask/rpc-errors": true,
        "@metamask/safe-event-emitter": true,
        "@metamask/utils": true
      }
    },
    "@metamask/eth-ledger-bridge-keyring": {
      "globals": {
        "addEventListener": true,
        "console.log": true,
        "document.createElement": true,
        "document.head.appendChild": true,
        "fetch": true,
        "removeEventListener": true
      },
      "packages": {
        "@ethereumjs/tx": true,
        "@ethereumjs/tx>@ethereumjs/rlp": true,
        "@ethereumjs/tx>@ethereumjs/util": true,
        "@metamask/eth-sig-util": true,
        "@metamask/eth-trezor-keyring>hdkey": true,
        "browserify>buffer": true,
        "webpack>events": true
      }
    },
    "@metamask/eth-query": {
      "packages": {
        "@metamask/eth-query>json-rpc-random-id": true,
        "watchify>xtend": true
      }
    },
    "@metamask/eth-sig-util": {
      "packages": {
        "@ethereumjs/tx>@ethereumjs/util": true,
        "@ethereumjs/tx>ethereum-cryptography": true,
        "@metamask/abi-utils": true,
        "@metamask/eth-sig-util>tweetnacl": true,
        "@metamask/eth-sig-util>tweetnacl-util": true,
        "@metamask/utils": true,
        "browserify>buffer": true
      }
    },
    "@metamask/eth-sig-util>tweetnacl": {
      "globals": {
        "crypto": true,
        "msCrypto": true,
        "nacl": "write"
      },
      "packages": {
        "browserify>browser-resolve": true
      }
    },
    "@metamask/eth-sig-util>tweetnacl-util": {
      "globals": {
        "atob": true,
        "btoa": true
      },
      "packages": {
        "browserify>browser-resolve": true
      }
    },
    "@metamask/eth-snap-keyring": {
      "globals": {
        "URL": true,
        "console.error": true
      },
      "packages": {
        "@ethereumjs/tx": true,
        "@metamask/eth-sig-util": true,
        "@metamask/eth-snap-keyring>uuid": true,
        "@metamask/keyring-api": true,
        "@metamask/utils": true,
        "superstruct": true,
        "webpack>events": true
      }
    },
    "@metamask/eth-snap-keyring>uuid": {
      "globals": {
        "crypto": true
      }
    },
    "@metamask/eth-token-tracker": {
      "globals": {
        "console.warn": true
      },
      "packages": {
        "@babel/runtime": true,
        "@metamask/eth-token-tracker>@metamask/eth-block-tracker": true,
        "@metamask/eth-token-tracker>deep-equal": true,
        "@metamask/ethjs-contract": true,
        "@metamask/ethjs-query": true,
        "@metamask/safe-event-emitter": true,
        "bn.js": true,
        "human-standard-token-abi": true
      }
    },
    "@metamask/eth-token-tracker>@metamask/eth-block-tracker": {
      "globals": {
        "clearTimeout": true,
        "console.error": true,
        "setTimeout": true
      },
      "packages": {
        "@metamask/eth-query>json-rpc-random-id": true,
        "@metamask/safe-event-emitter": true,
        "@metamask/utils": true,
        "pify": true
      }
    },
    "@metamask/eth-token-tracker>deep-equal": {
      "packages": {
        "@lavamoat/lavapack>json-stable-stringify>isarray": true,
        "@lavamoat/lavapack>json-stable-stringify>object-keys": true,
        "@metamask/eth-token-tracker>deep-equal>es-get-iterator": true,
        "@metamask/eth-token-tracker>deep-equal>is-date-object": true,
        "@metamask/eth-token-tracker>deep-equal>which-boxed-primitive": true,
        "@metamask/eth-token-tracker>deep-equal>which-collection": true,
        "@ngraveio/bc-ur>assert>object-is": true,
        "browserify>util>is-arguments": true,
        "browserify>util>which-typed-array": true,
        "gulp>vinyl-fs>object.assign": true,
        "string.prototype.matchall>call-bind": true,
        "string.prototype.matchall>es-abstract>array-buffer-byte-length": true,
        "string.prototype.matchall>es-abstract>is-array-buffer": true,
        "string.prototype.matchall>es-abstract>is-regex": true,
        "string.prototype.matchall>es-abstract>is-shared-array-buffer": true,
        "string.prototype.matchall>get-intrinsic": true,
        "string.prototype.matchall>regexp.prototype.flags": true,
        "string.prototype.matchall>side-channel": true
      }
    },
    "@metamask/eth-token-tracker>deep-equal>es-get-iterator": {
      "packages": {
        "@lavamoat/lavapack>json-stable-stringify>isarray": true,
        "@metamask/eth-token-tracker>deep-equal>es-get-iterator>is-map": true,
        "@metamask/eth-token-tracker>deep-equal>es-get-iterator>is-set": true,
        "@metamask/eth-token-tracker>deep-equal>es-get-iterator>stop-iteration-iterator": true,
        "browserify>util>is-arguments": true,
        "eslint-plugin-react>array-includes>is-string": true,
        "process": true,
        "string.prototype.matchall>call-bind": true,
        "string.prototype.matchall>get-intrinsic": true,
        "string.prototype.matchall>has-symbols": true
      }
    },
    "@metamask/eth-token-tracker>deep-equal>es-get-iterator>stop-iteration-iterator": {
      "globals": {
        "StopIteration": true
      },
      "packages": {
        "string.prototype.matchall>internal-slot": true
      }
    },
    "@metamask/eth-token-tracker>deep-equal>is-date-object": {
      "packages": {
        "koa>is-generator-function>has-tostringtag": true
      }
    },
    "@metamask/eth-token-tracker>deep-equal>which-boxed-primitive": {
      "packages": {
        "@metamask/eth-token-tracker>deep-equal>which-boxed-primitive>is-bigint": true,
        "@metamask/eth-token-tracker>deep-equal>which-boxed-primitive>is-boolean-object": true,
        "@metamask/eth-token-tracker>deep-equal>which-boxed-primitive>is-number-object": true,
        "eslint-plugin-react>array-includes>is-string": true,
        "string.prototype.matchall>es-abstract>es-to-primitive>is-symbol": true
      }
    },
    "@metamask/eth-token-tracker>deep-equal>which-boxed-primitive>is-bigint": {
      "packages": {
        "string.prototype.matchall>es-abstract>unbox-primitive>has-bigints": true
      }
    },
    "@metamask/eth-token-tracker>deep-equal>which-boxed-primitive>is-boolean-object": {
      "packages": {
        "koa>is-generator-function>has-tostringtag": true,
        "string.prototype.matchall>call-bind": true
      }
    },
    "@metamask/eth-token-tracker>deep-equal>which-boxed-primitive>is-number-object": {
      "packages": {
        "koa>is-generator-function>has-tostringtag": true
      }
    },
    "@metamask/eth-token-tracker>deep-equal>which-collection": {
      "packages": {
        "@metamask/eth-token-tracker>deep-equal>es-get-iterator>is-map": true,
        "@metamask/eth-token-tracker>deep-equal>es-get-iterator>is-set": true,
        "@metamask/eth-token-tracker>deep-equal>which-collection>is-weakmap": true,
        "@metamask/eth-token-tracker>deep-equal>which-collection>is-weakset": true
      }
    },
    "@metamask/eth-token-tracker>deep-equal>which-collection>is-weakset": {
      "packages": {
        "string.prototype.matchall>call-bind": true,
        "string.prototype.matchall>get-intrinsic": true
      }
    },
    "@metamask/eth-trezor-keyring": {
      "globals": {
        "setTimeout": true
      },
      "packages": {
        "@ethereumjs/tx": true,
        "@ethereumjs/tx>@ethereumjs/util": true,
        "@metamask/eth-trezor-keyring>@trezor/connect-plugin-ethereum": true,
        "@metamask/eth-trezor-keyring>@trezor/connect-web": true,
        "@metamask/eth-trezor-keyring>hdkey": true,
        "browserify>buffer": true,
        "webpack>events": true
      }
    },
    "@metamask/eth-trezor-keyring>@trezor/connect-plugin-ethereum": {
      "packages": {
        "@metamask/eth-sig-util": true,
        "@swc/helpers>tslib": true
      }
    },
    "@metamask/eth-trezor-keyring>@trezor/connect-web": {
      "globals": {
        "URLSearchParams": true,
        "__TREZOR_CONNECT_SRC": true,
        "addEventListener": true,
        "btoa": true,
        "chrome": true,
        "clearInterval": true,
        "clearTimeout": true,
        "console.warn": true,
        "document.body": true,
        "document.createElement": true,
        "document.createTextNode": true,
        "document.getElementById": true,
        "document.querySelectorAll": true,
        "location": true,
        "navigator": true,
        "open": true,
        "origin": true,
        "removeEventListener": true,
        "setInterval": true,
        "setTimeout": true
      },
      "packages": {
        "@swc/helpers>tslib": true,
        "@trezor/connect-web>@trezor/connect": true,
        "@trezor/connect-web>@trezor/connect-common": true,
        "@trezor/connect-web>@trezor/utils": true,
        "webpack>events": true
      }
    },
    "@metamask/eth-trezor-keyring>hdkey": {
      "packages": {
        "browserify>assert": true,
        "crypto-browserify": true,
        "ethereumjs-util>create-hash>ripemd160": true,
        "ethereumjs-util>ethereum-cryptography>bs58check": true,
        "ganache>secp256k1": true,
        "koa>content-disposition>safe-buffer": true
      }
    },
    "@metamask/etherscan-link": {
      "globals": {
        "URL": true
      }
    },
    "@metamask/ethjs": {
      "globals": {
        "clearInterval": true,
        "setInterval": true
      },
      "packages": {
        "@metamask/ethjs-contract": true,
        "@metamask/ethjs-query": true,
        "@metamask/ethjs>@metamask/ethjs-filter": true,
        "@metamask/ethjs>@metamask/ethjs-provider-http": true,
        "@metamask/ethjs>@metamask/ethjs-unit": true,
        "@metamask/ethjs>@metamask/ethjs-util": true,
        "@metamask/ethjs>@metamask/number-to-bn": true,
        "@metamask/ethjs>ethjs-abi": true,
        "@metamask/ethjs>js-sha3": true,
        "bn.js": true,
        "browserify>buffer": true
      }
    },
    "@metamask/ethjs-contract": {
      "packages": {
        "@babel/runtime": true,
        "@metamask/ethjs>@metamask/ethjs-filter": true,
        "@metamask/ethjs>@metamask/ethjs-util": true,
        "@metamask/ethjs>ethjs-abi": true,
        "@metamask/ethjs>js-sha3": true,
        "promise-to-callback": true
      }
    },
    "@metamask/ethjs-query": {
      "globals": {
        "console": true
      },
      "packages": {
        "@metamask/ethjs-query>@metamask/ethjs-format": true,
        "@metamask/ethjs-query>@metamask/ethjs-rpc": true,
        "promise-to-callback": true
      }
    },
    "@metamask/ethjs-query>@metamask/ethjs-format": {
      "packages": {
        "@metamask/ethjs-query>@metamask/ethjs-format>ethjs-schema": true,
        "@metamask/ethjs>@metamask/ethjs-util": true,
        "@metamask/ethjs>@metamask/ethjs-util>strip-hex-prefix": true,
        "@metamask/ethjs>@metamask/number-to-bn": true
      }
    },
    "@metamask/ethjs-query>@metamask/ethjs-rpc": {
      "packages": {
        "promise-to-callback": true
      }
    },
    "@metamask/ethjs>@metamask/ethjs-filter": {
      "globals": {
        "clearInterval": true,
        "setInterval": true
      }
    },
    "@metamask/ethjs>@metamask/ethjs-provider-http": {
      "packages": {
        "@metamask/ethjs>@metamask/ethjs-provider-http>xhr2": true
      }
    },
    "@metamask/ethjs>@metamask/ethjs-provider-http>xhr2": {
      "globals": {
        "XMLHttpRequest": true
      }
    },
    "@metamask/ethjs>@metamask/ethjs-unit": {
      "packages": {
        "@metamask/ethjs>@metamask/number-to-bn": true,
        "bn.js": true
      }
    },
    "@metamask/ethjs>@metamask/ethjs-util": {
      "packages": {
        "@metamask/ethjs>@metamask/ethjs-util>is-hex-prefixed": true,
        "@metamask/ethjs>@metamask/ethjs-util>strip-hex-prefix": true,
        "browserify>buffer": true
      }
    },
    "@metamask/ethjs>@metamask/ethjs-util>strip-hex-prefix": {
      "packages": {
        "@metamask/ethjs>@metamask/ethjs-util>is-hex-prefixed": true
      }
    },
    "@metamask/ethjs>@metamask/number-to-bn": {
      "packages": {
        "@metamask/ethjs>@metamask/ethjs-util>strip-hex-prefix": true,
        "bn.js": true
      }
    },
    "@metamask/ethjs>ethjs-abi": {
      "packages": {
        "@metamask/ethjs>ethjs-abi>number-to-bn": true,
        "@metamask/ethjs>js-sha3": true,
        "bn.js": true,
        "browserify>buffer": true
      }
    },
    "@metamask/ethjs>ethjs-abi>number-to-bn": {
      "packages": {
        "@metamask/ethjs>@metamask/ethjs-util>strip-hex-prefix": true,
        "bn.js": true
      }
    },
    "@metamask/ethjs>js-sha3": {
      "globals": {
        "define": true
      },
      "packages": {
        "process": true
      }
    },
    "@metamask/gas-fee-controller": {
      "globals": {
        "clearInterval": true,
        "console.error": true,
        "setInterval": true
      },
      "packages": {
        "@metamask/assets-controllers>@metamask/polling-controller": true,
        "@metamask/eth-query": true,
        "@metamask/gas-fee-controller>@metamask/controller-utils": true,
        "bn.js": true,
        "browserify>buffer": true,
        "uuid": true
      }
    },
    "@metamask/gas-fee-controller>@metamask/controller-utils": {
      "globals": {
        "URL": true,
        "console.error": true,
        "fetch": true,
        "setTimeout": true
      },
      "packages": {
        "@ethereumjs/tx>@ethereumjs/util": true,
        "@metamask/controller-utils>@spruceid/siwe-parser": true,
        "@metamask/ethjs>@metamask/ethjs-unit": true,
        "@metamask/utils": true,
        "bn.js": true,
        "browserify>buffer": true,
        "eslint>fast-deep-equal": true,
        "eth-ens-namehash": true
      }
    },
    "@metamask/jazzicon": {
      "globals": {
        "document.createElement": true,
        "document.createElementNS": true
      },
      "packages": {
        "@metamask/jazzicon>color": true,
        "@metamask/jazzicon>mersenne-twister": true
      }
    },
    "@metamask/jazzicon>color": {
      "packages": {
        "@metamask/jazzicon>color>clone": true,
        "@metamask/jazzicon>color>color-convert": true,
        "@metamask/jazzicon>color>color-string": true
      }
    },
    "@metamask/jazzicon>color>clone": {
      "packages": {
        "browserify>buffer": true
      }
    },
    "@metamask/jazzicon>color>color-convert": {
      "packages": {
        "@metamask/jazzicon>color>color-convert>color-name": true
      }
    },
    "@metamask/jazzicon>color>color-string": {
      "packages": {
        "jest-canvas-mock>moo-color>color-name": true
      }
    },
    "@metamask/keyring-api": {
      "globals": {
        "URL": true
      },
      "packages": {
        "@metamask/keyring-api>bech32": true,
        "@metamask/keyring-api>uuid": true,
        "@metamask/utils": true,
        "superstruct": true
      }
    },
    "@metamask/keyring-api>uuid": {
      "globals": {
        "crypto": true
      }
    },
    "@metamask/keyring-controller": {
      "packages": {
        "@ethereumjs/tx>@ethereumjs/util": true,
        "@metamask/assets-controllers>async-mutex": true,
        "@metamask/base-controller": true,
        "@metamask/browser-passworder": true,
        "@metamask/eth-sig-util": true,
        "@metamask/keyring-controller>@metamask/eth-hd-keyring": true,
        "@metamask/keyring-controller>@metamask/eth-simple-keyring": true,
        "@metamask/keyring-controller>ethereumjs-wallet": true,
        "@metamask/utils": true
      }
    },
    "@metamask/keyring-controller>@metamask/eth-hd-keyring": {
      "globals": {
        "TextEncoder": true
      },
      "packages": {
        "@ethereumjs/tx>@ethereumjs/util": true,
        "@ethereumjs/tx>ethereum-cryptography": true,
        "@metamask/eth-sig-util": true,
        "@metamask/scure-bip39": true,
        "@metamask/utils": true,
        "browserify>buffer": true
      }
    },
    "@metamask/keyring-controller>@metamask/eth-simple-keyring": {
      "packages": {
        "@ethereumjs/tx>@ethereumjs/util": true,
        "@ethereumjs/tx>ethereum-cryptography": true,
        "@metamask/eth-sig-util": true,
        "@metamask/utils": true,
        "browserify>buffer": true,
        "crypto-browserify>randombytes": true
      }
    },
    "@metamask/keyring-controller>ethereumjs-wallet": {
      "packages": {
        "@metamask/keyring-controller>ethereumjs-wallet>ethereum-cryptography": true,
        "@metamask/keyring-controller>ethereumjs-wallet>ethereumjs-util": true,
        "@metamask/keyring-controller>ethereumjs-wallet>utf8": true,
        "browserify>buffer": true,
        "crypto-browserify": true,
        "crypto-browserify>randombytes": true,
        "eth-lattice-keyring>gridplus-sdk>aes-js": true,
        "ethereumjs-util>ethereum-cryptography>bs58check": true,
        "ethereumjs-util>ethereum-cryptography>scrypt-js": true,
        "uuid": true
      }
    },
    "@metamask/keyring-controller>ethereumjs-wallet>ethereum-cryptography": {
      "packages": {
        "browserify>assert": true,
        "browserify>buffer": true,
        "crypto-browserify>create-hmac": true,
        "crypto-browserify>randombytes": true,
        "ethereumjs-util>ethereum-cryptography>bs58check": true,
        "ethereumjs-util>ethereum-cryptography>hash.js": true,
        "ganache>keccak": true,
        "ganache>secp256k1": true,
        "koa>content-disposition>safe-buffer": true
      }
    },
    "@metamask/keyring-controller>ethereumjs-wallet>ethereumjs-util": {
      "packages": {
        "@metamask/keyring-controller>ethereumjs-wallet>ethereum-cryptography": true,
        "@metamask/keyring-controller>ethereumjs-wallet>ethereumjs-util>rlp": true,
        "bn.js": true,
        "browserify>assert": true,
        "browserify>buffer": true,
        "browserify>insert-module-globals>is-buffer": true,
        "ethereumjs-util>create-hash": true
      }
    },
    "@metamask/keyring-controller>ethereumjs-wallet>ethereumjs-util>rlp": {
      "packages": {
        "bn.js": true,
        "browserify>buffer": true
      }
    },
    "@metamask/logging-controller": {
      "packages": {
        "@metamask/base-controller": true,
        "uuid": true
      }
    },
    "@metamask/logo": {
      "globals": {
        "addEventListener": true,
        "document.body.appendChild": true,
        "document.createElementNS": true,
        "innerHeight": true,
        "innerWidth": true,
        "requestAnimationFrame": true
      },
      "packages": {
        "@metamask/logo>gl-mat4": true,
        "@metamask/logo>gl-vec3": true
      }
    },
    "@metamask/message-manager": {
      "packages": {
        "@metamask/eth-sig-util": true,
        "@metamask/message-manager>@metamask/base-controller": true,
        "@metamask/message-manager>@metamask/controller-utils": true,
        "@metamask/message-manager>jsonschema": true,
        "@metamask/utils": true,
        "browserify>buffer": true,
        "uuid": true,
        "webpack>events": true
      }
    },
    "@metamask/message-manager>@metamask/base-controller": {
      "globals": {
        "setTimeout": true
      },
      "packages": {
        "immer": true
      }
    },
    "@metamask/message-manager>@metamask/controller-utils": {
      "globals": {
        "URL": true,
        "console.error": true,
        "fetch": true,
        "setTimeout": true
      },
      "packages": {
        "@ethereumjs/tx>@ethereumjs/util": true,
        "@metamask/controller-utils>@spruceid/siwe-parser": true,
        "@metamask/ethjs>@metamask/ethjs-unit": true,
        "@metamask/utils": true,
        "bn.js": true,
        "browserify>buffer": true,
        "eslint>fast-deep-equal": true,
        "eth-ens-namehash": true
      }
    },
    "@metamask/message-manager>jsonschema": {
      "packages": {
        "browserify>url": true
      }
    },
    "@metamask/message-signing-snap>@noble/curves": {
      "globals": {
        "TextEncoder": true
      },
      "packages": {
        "@noble/hashes": true
      }
    },
    "@metamask/name-controller": {
      "globals": {
        "fetch": true
      },
      "packages": {
        "@metamask/name-controller>@metamask/base-controller": true,
        "@metamask/name-controller>@metamask/controller-utils": true,
        "@metamask/name-controller>async-mutex": true,
        "@metamask/utils": true
      }
    },
    "@metamask/name-controller>@metamask/base-controller": {
      "globals": {
        "setTimeout": true
      },
      "packages": {
        "immer": true
      }
    },
    "@metamask/name-controller>@metamask/controller-utils": {
      "globals": {
        "URL": true,
        "console.error": true,
        "fetch": true,
        "setTimeout": true
      },
      "packages": {
        "@ethereumjs/tx>@ethereumjs/util": true,
        "@metamask/controller-utils>@spruceid/siwe-parser": true,
        "@metamask/ethjs>@metamask/ethjs-unit": true,
        "@metamask/utils": true,
        "bn.js": true,
        "browserify>buffer": true,
        "eslint>fast-deep-equal": true,
        "eth-ens-namehash": true
      }
    },
    "@metamask/name-controller>async-mutex": {
      "globals": {
        "clearTimeout": true,
        "setTimeout": true
      },
      "packages": {
        "@swc/helpers>tslib": true
      }
    },
    "@metamask/network-controller": {
      "globals": {
        "URL": true,
        "btoa": true,
        "fetch": true,
        "setTimeout": true
      },
      "packages": {
        "@metamask/base-controller": true,
        "@metamask/eth-json-rpc-middleware": true,
        "@metamask/eth-query": true,
        "@metamask/eth-token-tracker>@metamask/eth-block-tracker": true,
        "@metamask/network-controller>@metamask/controller-utils": true,
        "@metamask/network-controller>@metamask/eth-json-rpc-infura": true,
        "@metamask/network-controller>@metamask/eth-json-rpc-provider": true,
        "@metamask/network-controller>@metamask/swappable-obj-proxy": true,
        "@metamask/providers>@metamask/rpc-errors": true,
        "@metamask/snaps-controllers>@metamask/json-rpc-engine": true,
        "@metamask/utils": true,
        "browserify>assert": true,
        "uuid": true
      }
    },
    "@metamask/network-controller>@metamask/controller-utils": {
      "globals": {
        "URL": true,
        "console.error": true,
        "fetch": true,
        "setTimeout": true
      },
      "packages": {
        "@ethereumjs/tx>@ethereumjs/util": true,
        "@metamask/controller-utils>@spruceid/siwe-parser": true,
        "@metamask/ethjs>@metamask/ethjs-unit": true,
        "@metamask/utils": true,
        "bn.js": true,
        "browserify>buffer": true,
        "eslint>fast-deep-equal": true,
        "eth-ens-namehash": true
      }
    },
    "@metamask/network-controller>@metamask/eth-json-rpc-infura": {
      "globals": {
        "setTimeout": true
      },
      "packages": {
        "@metamask/network-controller>@metamask/eth-json-rpc-infura>@metamask/eth-json-rpc-provider": true,
        "@metamask/network-controller>@metamask/eth-json-rpc-infura>@metamask/json-rpc-engine": true,
        "@metamask/providers>@metamask/rpc-errors": true,
        "@metamask/utils": true,
        "node-fetch": true
      }
    },
    "@metamask/network-controller>@metamask/eth-json-rpc-infura>@metamask/eth-json-rpc-provider": {
      "packages": {
        "@metamask/network-controller>@metamask/eth-json-rpc-infura>@metamask/json-rpc-engine": true,
        "@metamask/safe-event-emitter": true
      }
    },
    "@metamask/network-controller>@metamask/eth-json-rpc-infura>@metamask/json-rpc-engine": {
      "packages": {
        "@metamask/providers>@metamask/rpc-errors": true,
        "@metamask/safe-event-emitter": true,
        "@metamask/utils": true
      }
    },
    "@metamask/network-controller>@metamask/eth-json-rpc-provider": {
      "packages": {
        "@metamask/safe-event-emitter": true,
        "@metamask/snaps-controllers>@metamask/json-rpc-engine": true
      }
    },
    "@metamask/notification-controller": {
      "packages": {
        "@metamask/notification-controller>@metamask/base-controller": true,
        "@metamask/notification-controller>@metamask/utils": true,
        "@metamask/notification-controller>nanoid": true
      }
    },
    "@metamask/notification-controller>@metamask/base-controller": {
      "globals": {
        "setTimeout": true
      },
      "packages": {
        "immer": true
      }
    },
    "@metamask/notification-controller>@metamask/utils": {
      "globals": {
        "TextDecoder": true,
        "TextEncoder": true
      },
      "packages": {
        "browserify>buffer": true,
        "nock>debug": true,
        "semver": true,
        "superstruct": true
      }
    },
    "@metamask/notification-controller>nanoid": {
      "globals": {
        "crypto.getRandomValues": true
      }
    },
    "@metamask/object-multiplex": {
      "globals": {
        "console.warn": true
      },
      "packages": {
        "@metamask/object-multiplex>once": true,
        "readable-stream": true
      }
    },
    "@metamask/object-multiplex>once": {
      "packages": {
        "@metamask/object-multiplex>once>wrappy": true
      }
    },
    "@metamask/obs-store": {
      "packages": {
        "@metamask/safe-event-emitter": true,
        "readable-stream": true
      }
    },
    "@metamask/permission-controller": {
      "globals": {
        "console.error": true
      },
      "packages": {
<<<<<<< HEAD
        "@metamask/controller-utils": true,
        "@metamask/permission-controller>@metamask/base-controller": true,
=======
        "@metamask/base-controller": true,
        "@metamask/permission-controller>@metamask/controller-utils": true,
>>>>>>> d8e0cd1f
        "@metamask/permission-controller>nanoid": true,
        "@metamask/providers>@metamask/rpc-errors": true,
        "@metamask/snaps-controllers>@metamask/json-rpc-engine": true,
        "@metamask/utils": true,
        "deep-freeze-strict": true,
        "immer": true
      }
    },
<<<<<<< HEAD
    "@metamask/permission-controller>@metamask/base-controller": {
      "globals": {
        "setTimeout": true
      },
      "packages": {
        "immer": true
=======
    "@metamask/permission-controller>@metamask/controller-utils": {
      "globals": {
        "URL": true,
        "console.error": true,
        "fetch": true,
        "setTimeout": true
      },
      "packages": {
        "@ethereumjs/tx>@ethereumjs/util": true,
        "@metamask/controller-utils>@spruceid/siwe-parser": true,
        "@metamask/ethjs>@metamask/ethjs-unit": true,
        "@metamask/utils": true,
        "bn.js": true,
        "browserify>buffer": true,
        "eslint>fast-deep-equal": true,
        "eth-ens-namehash": true
>>>>>>> d8e0cd1f
      }
    },
    "@metamask/permission-controller>nanoid": {
      "globals": {
        "crypto.getRandomValues": true
      }
    },
    "@metamask/permission-log-controller": {
      "packages": {
        "@metamask/base-controller": true,
        "@metamask/utils": true
      }
    },
    "@metamask/phishing-controller": {
      "globals": {
        "fetch": true
      },
      "packages": {
<<<<<<< HEAD
        "@metamask/controller-utils": true,
        "@metamask/phishing-controller>@metamask/base-controller": true,
=======
        "@metamask/base-controller": true,
        "@metamask/phishing-controller>@metamask/controller-utils": true,
>>>>>>> d8e0cd1f
        "@metamask/phishing-warning>eth-phishing-detect": true,
        "punycode": true
      }
    },
<<<<<<< HEAD
    "@metamask/phishing-controller>@metamask/base-controller": {
      "globals": {
        "setTimeout": true
      },
      "packages": {
        "immer": true
=======
    "@metamask/phishing-controller>@metamask/controller-utils": {
      "globals": {
        "URL": true,
        "console.error": true,
        "fetch": true,
        "setTimeout": true
      },
      "packages": {
        "@ethereumjs/tx>@ethereumjs/util": true,
        "@metamask/controller-utils>@spruceid/siwe-parser": true,
        "@metamask/ethjs>@metamask/ethjs-unit": true,
        "@metamask/utils": true,
        "bn.js": true,
        "browserify>buffer": true,
        "eslint>fast-deep-equal": true,
        "eth-ens-namehash": true
>>>>>>> d8e0cd1f
      }
    },
    "@metamask/phishing-warning>eth-phishing-detect": {
      "packages": {
        "eslint>optionator>fast-levenshtein": true
      }
    },
    "@metamask/post-message-stream": {
      "globals": {
        "MessageEvent.prototype": true,
        "WorkerGlobalScope": true,
        "addEventListener": true,
        "browser": true,
        "chrome": true,
        "location.origin": true,
        "postMessage": true,
        "removeEventListener": true
      },
      "packages": {
        "@metamask/utils": true,
        "readable-stream": true
      }
    },
    "@metamask/ppom-validator": {
      "globals": {
        "URL": true,
        "console.error": true,
        "crypto": true
      },
      "packages": {
        "@metamask/eth-query>json-rpc-random-id": true,
        "@metamask/ppom-validator>@metamask/base-controller": true,
        "@metamask/ppom-validator>@metamask/controller-utils": true,
        "@metamask/ppom-validator>crypto-js": true,
        "@metamask/ppom-validator>elliptic": true,
        "await-semaphore": true,
        "browserify>buffer": true
      }
    },
    "@metamask/ppom-validator>@metamask/base-controller": {
      "globals": {
        "setTimeout": true
      },
      "packages": {
        "immer": true
      }
    },
    "@metamask/ppom-validator>@metamask/controller-utils": {
      "globals": {
        "URL": true,
        "console.error": true,
        "fetch": true,
        "setTimeout": true
      },
      "packages": {
        "@ethereumjs/tx>@ethereumjs/util": true,
        "@metamask/controller-utils>@spruceid/siwe-parser": true,
        "@metamask/ethjs>@metamask/ethjs-unit": true,
        "@metamask/utils": true,
        "bn.js": true,
        "browserify>buffer": true,
        "eslint>fast-deep-equal": true,
        "eth-ens-namehash": true
      }
    },
    "@metamask/ppom-validator>crypto-js": {
      "globals": {
        "crypto": true,
        "define": true,
        "msCrypto": true
      },
      "packages": {
        "browserify>browser-resolve": true
      }
    },
    "@metamask/ppom-validator>elliptic": {
      "packages": {
        "@metamask/ppom-validator>elliptic>brorand": true,
        "@metamask/ppom-validator>elliptic>hmac-drbg": true,
        "@metamask/ppom-validator>elliptic>minimalistic-assert": true,
        "@metamask/ppom-validator>elliptic>minimalistic-crypto-utils": true,
        "bn.js": true,
        "ethereumjs-util>ethereum-cryptography>hash.js": true,
        "pumpify>inherits": true
      }
    },
    "@metamask/ppom-validator>elliptic>brorand": {
      "globals": {
        "crypto": true,
        "msCrypto": true
      },
      "packages": {
        "browserify>browser-resolve": true
      }
    },
    "@metamask/ppom-validator>elliptic>hmac-drbg": {
      "packages": {
        "@metamask/ppom-validator>elliptic>minimalistic-assert": true,
        "@metamask/ppom-validator>elliptic>minimalistic-crypto-utils": true,
        "ethereumjs-util>ethereum-cryptography>hash.js": true
      }
    },
    "@metamask/providers>@metamask/rpc-errors": {
      "packages": {
        "@metamask/utils": true,
        "eth-rpc-errors>fast-safe-stringify": true
      }
    },
    "@metamask/queued-request-controller": {
      "packages": {
        "@metamask/base-controller": true,
        "@metamask/providers>@metamask/rpc-errors": true,
        "@metamask/selected-network-controller": true,
        "@metamask/snaps-controllers>@metamask/json-rpc-engine": true,
        "@metamask/utils": true
      }
    },
    "@metamask/rate-limit-controller": {
      "globals": {
        "setTimeout": true
      },
      "packages": {
        "@metamask/base-controller": true,
        "@metamask/providers>@metamask/rpc-errors": true,
        "@metamask/utils": true
      }
    },
    "@metamask/rpc-methods-flask>nanoid": {
      "globals": {
        "crypto.getRandomValues": true
      }
    },
    "@metamask/rpc-methods>nanoid": {
      "globals": {
        "crypto.getRandomValues": true
      }
    },
    "@metamask/safe-event-emitter": {
      "globals": {
        "setTimeout": true
      },
      "packages": {
        "webpack>events": true
      }
    },
    "@metamask/scure-bip39": {
      "globals": {
        "TextEncoder": true
      },
      "packages": {
        "@metamask/scure-bip39>@noble/hashes": true,
        "@metamask/utils>@scure/base": true
      }
    },
    "@metamask/scure-bip39>@noble/hashes": {
      "globals": {
        "TextEncoder": true,
        "crypto": true
      }
    },
    "@metamask/selected-network-controller": {
      "packages": {
        "@metamask/base-controller": true,
        "@metamask/network-controller>@metamask/swappable-obj-proxy": true
      }
    },
    "@metamask/signature-controller": {
      "globals": {
        "console.info": true
      },
      "packages": {
        "@metamask/base-controller": true,
        "@metamask/logging-controller": true,
        "@metamask/providers>@metamask/rpc-errors": true,
        "@metamask/signature-controller>@metamask/controller-utils": true,
        "@metamask/signature-controller>@metamask/message-manager": true,
        "@metamask/utils": true,
        "browserify>buffer": true,
        "lodash": true,
        "webpack>events": true
      }
    },
    "@metamask/signature-controller>@metamask/controller-utils": {
      "globals": {
        "URL": true,
        "console.error": true,
        "fetch": true,
        "setTimeout": true
      },
      "packages": {
        "@ethereumjs/tx>@ethereumjs/util": true,
        "@metamask/controller-utils>@spruceid/siwe-parser": true,
        "@metamask/ethjs>@metamask/ethjs-unit": true,
        "@metamask/utils": true,
        "bn.js": true,
        "browserify>buffer": true,
        "eslint>fast-deep-equal": true,
        "eth-ens-namehash": true
      }
    },
    "@metamask/signature-controller>@metamask/message-manager": {
      "packages": {
        "@metamask/base-controller": true,
        "@metamask/eth-sig-util": true,
        "@metamask/message-manager>jsonschema": true,
        "@metamask/signature-controller>@metamask/controller-utils": true,
        "@metamask/utils": true,
        "browserify>buffer": true,
        "uuid": true,
        "webpack>events": true
      }
    },
    "@metamask/smart-transactions-controller": {
      "globals": {
        "URLSearchParams": true,
        "clearInterval": true,
        "console.error": true,
        "console.log": true,
        "fetch": true,
        "setInterval": true
      },
      "packages": {
        "@ethersproject/abi>@ethersproject/bytes": true,
        "@metamask/assets-controllers>@metamask/polling-controller": true,
        "@metamask/eth-query": true,
        "@metamask/smart-transactions-controller>@ethereumjs/tx": true,
        "@metamask/smart-transactions-controller>@ethereumjs/util": true,
        "@metamask/smart-transactions-controller>@metamask/controller-utils": true,
        "@metamask/smart-transactions-controller>@metamask/transaction-controller": true,
        "@metamask/smart-transactions-controller>bignumber.js": true,
        "browserify>buffer": true,
        "fast-json-patch": true,
        "lodash": true,
        "webpack>events": true
      }
    },
    "@metamask/smart-transactions-controller>@babel/runtime": {
      "globals": {
        "regeneratorRuntime": "write"
      }
    },
    "@metamask/smart-transactions-controller>@ethereumjs/tx": {
      "packages": {
        "@ethereumjs/tx>ethereum-cryptography": true,
        "@metamask/smart-transactions-controller>@ethereumjs/tx>@ethereumjs/common": true,
        "@metamask/smart-transactions-controller>@ethereumjs/tx>@ethereumjs/rlp": true,
        "@metamask/smart-transactions-controller>@ethereumjs/util": true
      }
    },
    "@metamask/smart-transactions-controller>@ethereumjs/tx>@ethereumjs/common": {
      "packages": {
        "@metamask/smart-transactions-controller>@ethereumjs/util": true,
        "webpack>events": true
      }
    },
    "@metamask/smart-transactions-controller>@ethereumjs/tx>@ethereumjs/rlp": {
      "globals": {
        "TextEncoder": true
      }
    },
    "@metamask/smart-transactions-controller>@ethereumjs/util": {
      "globals": {
        "console.warn": true,
        "fetch": true
      },
      "packages": {
        "@ethereumjs/tx>ethereum-cryptography": true,
        "@metamask/smart-transactions-controller>@ethereumjs/util>@ethereumjs/rlp": true,
        "webpack>events": true
      }
    },
    "@metamask/smart-transactions-controller>@ethereumjs/util>@ethereumjs/rlp": {
      "globals": {
        "TextEncoder": true
      }
    },
    "@metamask/smart-transactions-controller>@metamask/controller-utils": {
      "globals": {
        "URL": true,
        "console.error": true,
        "fetch": true,
        "setTimeout": true
      },
      "packages": {
        "@metamask/controller-utils>@spruceid/siwe-parser": true,
        "@metamask/ethjs>@metamask/ethjs-unit": true,
        "@metamask/smart-transactions-controller>@metamask/controller-utils>@ethereumjs/util": true,
        "@metamask/utils": true,
        "bn.js": true,
        "browserify>buffer": true,
        "eslint>fast-deep-equal": true,
        "eth-ens-namehash": true
      }
    },
    "@metamask/smart-transactions-controller>@metamask/controller-utils>@ethereumjs/util": {
      "globals": {
        "console.warn": true
      },
      "packages": {
        "@ethereumjs/tx>@ethereumjs/rlp": true,
        "@ethereumjs/tx>@ethereumjs/util>micro-ftch": true,
        "@ethereumjs/tx>ethereum-cryptography": true,
        "browserify>buffer": true,
        "browserify>insert-module-globals>is-buffer": true,
        "webpack>events": true
      }
    },
    "@metamask/smart-transactions-controller>@metamask/controllers>nanoid": {
      "globals": {
        "crypto.getRandomValues": true
      }
    },
    "@metamask/smart-transactions-controller>@metamask/transaction-controller": {
      "globals": {
        "clearTimeout": true,
        "console.error": true,
        "fetch": true,
        "setTimeout": true
      },
      "packages": {
        "@ethereumjs/tx>@ethereumjs/common": true,
        "@ethersproject/abi": true,
        "@ethersproject/contracts": true,
        "@ethersproject/providers": true,
        "@metamask/eth-query": true,
        "@metamask/metamask-eth-abis": true,
        "@metamask/network-controller": true,
        "@metamask/providers>@metamask/rpc-errors": true,
        "@metamask/smart-transactions-controller>@metamask/transaction-controller>@ethereumjs/tx": true,
        "@metamask/smart-transactions-controller>@metamask/transaction-controller>@ethereumjs/util": true,
        "@metamask/smart-transactions-controller>@metamask/transaction-controller>@metamask/base-controller": true,
        "@metamask/smart-transactions-controller>@metamask/transaction-controller>@metamask/controller-utils": true,
        "@metamask/smart-transactions-controller>@metamask/transaction-controller>@metamask/gas-fee-controller": true,
        "@metamask/smart-transactions-controller>@metamask/transaction-controller>async-mutex": true,
        "@metamask/smart-transactions-controller>@metamask/transaction-controller>eth-method-registry": true,
        "@metamask/transaction-controller>@metamask/nonce-tracker": true,
        "@metamask/utils": true,
        "bn.js": true,
        "browserify>buffer": true,
        "fast-json-patch": true,
        "lodash": true,
        "uuid": true,
        "webpack>events": true
      }
    },
    "@metamask/smart-transactions-controller>@metamask/transaction-controller>@ethereumjs/tx": {
      "packages": {
        "@ethereumjs/tx>@ethereumjs/common": true,
        "@ethereumjs/tx>@ethereumjs/rlp": true,
        "@ethereumjs/tx>ethereum-cryptography": true,
        "@metamask/smart-transactions-controller>@metamask/transaction-controller>@ethereumjs/util": true,
        "browserify>buffer": true,
        "browserify>insert-module-globals>is-buffer": true
      }
    },
    "@metamask/smart-transactions-controller>@metamask/transaction-controller>@ethereumjs/util": {
      "globals": {
        "console.warn": true
      },
      "packages": {
        "@ethereumjs/tx>@ethereumjs/rlp": true,
        "@ethereumjs/tx>@ethereumjs/util>micro-ftch": true,
        "@ethereumjs/tx>ethereum-cryptography": true,
        "browserify>buffer": true,
        "browserify>insert-module-globals>is-buffer": true,
        "webpack>events": true
      }
    },
    "@metamask/smart-transactions-controller>@metamask/transaction-controller>@metamask/base-controller": {
      "globals": {
        "setTimeout": true
      },
      "packages": {
        "immer": true
      }
    },
    "@metamask/smart-transactions-controller>@metamask/transaction-controller>@metamask/controller-utils": {
      "globals": {
        "URL": true,
        "console.error": true,
        "fetch": true,
        "setTimeout": true
      },
      "packages": {
        "@metamask/controller-utils>@spruceid/siwe-parser": true,
        "@metamask/ethjs>@metamask/ethjs-unit": true,
        "@metamask/smart-transactions-controller>@metamask/transaction-controller>@ethereumjs/util": true,
        "@metamask/utils": true,
        "bn.js": true,
        "browserify>buffer": true,
        "eslint>fast-deep-equal": true,
        "eth-ens-namehash": true
      }
    },
    "@metamask/smart-transactions-controller>@metamask/transaction-controller>@metamask/gas-fee-controller": {
      "globals": {
        "clearInterval": true,
        "console.error": true,
        "setInterval": true
      },
      "packages": {
        "@metamask/eth-query": true,
        "@metamask/smart-transactions-controller>@metamask/transaction-controller>@metamask/gas-fee-controller>@metamask/controller-utils": true,
        "@metamask/smart-transactions-controller>@metamask/transaction-controller>@metamask/gas-fee-controller>@metamask/polling-controller": true,
        "bn.js": true,
        "browserify>buffer": true,
        "uuid": true
      }
    },
    "@metamask/smart-transactions-controller>@metamask/transaction-controller>@metamask/gas-fee-controller>@metamask/base-controller": {
      "globals": {
        "setTimeout": true
      },
      "packages": {
        "immer": true
      }
    },
    "@metamask/smart-transactions-controller>@metamask/transaction-controller>@metamask/gas-fee-controller>@metamask/controller-utils": {
      "globals": {
        "URL": true,
        "console.error": true,
        "fetch": true,
        "setTimeout": true
      },
      "packages": {
        "@metamask/controller-utils>@spruceid/siwe-parser": true,
        "@metamask/ethjs>@metamask/ethjs-unit": true,
        "@metamask/smart-transactions-controller>@metamask/transaction-controller>@metamask/gas-fee-controller>@metamask/controller-utils>@ethereumjs/util": true,
        "@metamask/utils": true,
        "bn.js": true,
        "browserify>buffer": true,
        "eslint>fast-deep-equal": true,
        "eth-ens-namehash": true
      }
    },
    "@metamask/smart-transactions-controller>@metamask/transaction-controller>@metamask/gas-fee-controller>@metamask/controller-utils>@ethereumjs/util": {
      "globals": {
        "console.warn": true
      },
      "packages": {
        "@ethereumjs/tx>@ethereumjs/rlp": true,
        "@ethereumjs/tx>@ethereumjs/util>micro-ftch": true,
        "@ethereumjs/tx>ethereum-cryptography": true,
        "browserify>buffer": true,
        "browserify>insert-module-globals>is-buffer": true,
        "webpack>events": true
      }
    },
    "@metamask/smart-transactions-controller>@metamask/transaction-controller>@metamask/gas-fee-controller>@metamask/polling-controller": {
      "globals": {
        "clearTimeout": true,
        "console.error": true,
        "setTimeout": true
      },
      "packages": {
        "@metamask/smart-transactions-controller>@metamask/transaction-controller>@metamask/gas-fee-controller>@metamask/base-controller": true,
        "@metamask/snaps-utils>fast-json-stable-stringify": true,
        "uuid": true
      }
    },
    "@metamask/smart-transactions-controller>@metamask/transaction-controller>async-mutex": {
      "globals": {
        "clearTimeout": true,
        "setTimeout": true
      },
      "packages": {
        "@swc/helpers>tslib": true
      }
    },
    "@metamask/smart-transactions-controller>@metamask/transaction-controller>eth-method-registry": {
      "packages": {
        "@metamask/smart-transactions-controller>@metamask/transaction-controller>eth-method-registry>@metamask/ethjs-contract": true,
        "@metamask/smart-transactions-controller>@metamask/transaction-controller>eth-method-registry>@metamask/ethjs-query": true
      }
    },
    "@metamask/smart-transactions-controller>@metamask/transaction-controller>eth-method-registry>@metamask/ethjs-contract": {
      "packages": {
        "@metamask/ethjs>ethjs-abi": true,
        "@metamask/ethjs>js-sha3": true,
        "@metamask/smart-transactions-controller>@babel/runtime": true,
        "@metamask/smart-transactions-controller>@metamask/transaction-controller>eth-method-registry>@metamask/ethjs-contract>@metamask/ethjs-filter": true,
        "@metamask/smart-transactions-controller>@metamask/transaction-controller>eth-method-registry>@metamask/ethjs-contract>@metamask/ethjs-util": true,
        "promise-to-callback": true
      }
    },
    "@metamask/smart-transactions-controller>@metamask/transaction-controller>eth-method-registry>@metamask/ethjs-contract>@metamask/ethjs-filter": {
      "globals": {
        "clearInterval": true,
        "setInterval": true
      }
    },
    "@metamask/smart-transactions-controller>@metamask/transaction-controller>eth-method-registry>@metamask/ethjs-contract>@metamask/ethjs-util": {
      "packages": {
        "@metamask/ethjs>@metamask/ethjs-util>is-hex-prefixed": true,
        "@metamask/ethjs>@metamask/ethjs-util>strip-hex-prefix": true,
        "browserify>buffer": true
      }
    },
    "@metamask/smart-transactions-controller>@metamask/transaction-controller>eth-method-registry>@metamask/ethjs-query": {
      "globals": {
        "console": true
      },
      "packages": {
        "@metamask/smart-transactions-controller>@metamask/transaction-controller>eth-method-registry>@metamask/ethjs-query>@metamask/ethjs-format": true,
        "@metamask/smart-transactions-controller>@metamask/transaction-controller>eth-method-registry>@metamask/ethjs-query>@metamask/ethjs-rpc": true,
        "promise-to-callback": true
      }
    },
    "@metamask/smart-transactions-controller>@metamask/transaction-controller>eth-method-registry>@metamask/ethjs-query>@metamask/ethjs-format": {
      "packages": {
        "@metamask/ethjs-query>@metamask/ethjs-format>ethjs-schema": true,
        "@metamask/ethjs>@metamask/ethjs-util>strip-hex-prefix": true,
        "@metamask/ethjs>@metamask/number-to-bn": true,
        "@metamask/smart-transactions-controller>@metamask/transaction-controller>eth-method-registry>@metamask/ethjs-contract>@metamask/ethjs-util": true
      }
    },
    "@metamask/smart-transactions-controller>@metamask/transaction-controller>eth-method-registry>@metamask/ethjs-query>@metamask/ethjs-rpc": {
      "packages": {
        "promise-to-callback": true
      }
    },
    "@metamask/smart-transactions-controller>bignumber.js": {
      "globals": {
        "crypto": true,
        "define": true
      }
    },
    "@metamask/snaps-controllers": {
      "globals": {
        "DecompressionStream": true,
        "URL": true,
        "chrome.offscreen.createDocument": true,
        "chrome.offscreen.hasDocument": true,
        "clearTimeout": true,
        "document.getElementById": true,
        "fetch.bind": true,
        "setTimeout": true
      },
      "packages": {
        "@metamask/base-controller": true,
        "@metamask/object-multiplex": true,
        "@metamask/permission-controller": true,
        "@metamask/post-message-stream": true,
        "@metamask/providers>@metamask/rpc-errors": true,
        "@metamask/snaps-controllers>@metamask/json-rpc-engine": true,
        "@metamask/snaps-controllers>@metamask/json-rpc-middleware-stream": true,
        "@metamask/snaps-controllers>@xstate/fsm": true,
        "@metamask/snaps-controllers>concat-stream": true,
        "@metamask/snaps-controllers>get-npm-tarball-url": true,
        "@metamask/snaps-controllers>nanoid": true,
        "@metamask/snaps-controllers>readable-web-to-node-stream": true,
        "@metamask/snaps-controllers>tar-stream": true,
        "@metamask/snaps-rpc-methods": true,
        "@metamask/snaps-sdk": true,
        "@metamask/snaps-utils": true,
        "@metamask/snaps-utils>@metamask/snaps-registry": true,
        "@metamask/utils": true,
        "browserify>browserify-zlib": true,
        "eslint>fast-deep-equal": true,
        "readable-stream": true
      }
    },
    "@metamask/snaps-controllers-flask>nanoid": {
      "globals": {
        "crypto.getRandomValues": true
      }
    },
    "@metamask/snaps-controllers>@metamask/json-rpc-engine": {
      "packages": {
        "@metamask/providers>@metamask/rpc-errors": true,
        "@metamask/safe-event-emitter": true,
        "@metamask/utils": true
      }
    },
    "@metamask/snaps-controllers>@metamask/json-rpc-middleware-stream": {
      "globals": {
        "console.warn": true,
        "setTimeout": true
      },
      "packages": {
        "@metamask/safe-event-emitter": true,
        "readable-stream": true
      }
    },
    "@metamask/snaps-controllers>concat-stream": {
      "packages": {
        "browserify>buffer": true,
        "browserify>concat-stream>typedarray": true,
        "pumpify>inherits": true,
        "readable-stream": true,
        "terser>source-map-support>buffer-from": true
      }
    },
    "@metamask/snaps-controllers>nanoid": {
      "globals": {
        "crypto.getRandomValues": true
      }
    },
    "@metamask/snaps-controllers>readable-web-to-node-stream": {
      "packages": {
        "readable-stream": true
      }
    },
    "@metamask/snaps-controllers>tar-stream": {
      "packages": {
        "@metamask/snaps-controllers>tar-stream>b4a": true,
        "@metamask/snaps-controllers>tar-stream>fast-fifo": true,
        "@metamask/snaps-controllers>tar-stream>streamx": true,
        "browserify>browser-resolve": true
      }
    },
    "@metamask/snaps-controllers>tar-stream>b4a": {
      "globals": {
        "TextDecoder": true,
        "TextEncoder": true
      }
    },
    "@metamask/snaps-controllers>tar-stream>streamx": {
      "packages": {
        "@metamask/snaps-controllers>tar-stream>fast-fifo": true,
        "@metamask/snaps-controllers>tar-stream>streamx>queue-tick": true,
        "webpack>events": true
      }
    },
    "@metamask/snaps-controllers>tar-stream>streamx>queue-tick": {
      "globals": {
        "queueMicrotask": true
      }
    },
    "@metamask/snaps-execution-environments": {
      "globals": {
        "document.getElementById": true
      },
      "packages": {
        "@metamask/post-message-stream": true,
        "@metamask/snaps-utils": true,
        "@metamask/utils": true
      }
    },
    "@metamask/snaps-rpc-methods": {
      "packages": {
        "@metamask/permission-controller": true,
        "@metamask/providers>@metamask/rpc-errors": true,
        "@metamask/snaps-sdk": true,
        "@metamask/snaps-sdk>@metamask/key-tree": true,
        "@metamask/snaps-utils": true,
        "@metamask/utils": true,
        "@noble/hashes": true,
        "superstruct": true
      }
    },
    "@metamask/snaps-sdk": {
      "globals": {
        "fetch": true
      },
      "packages": {
        "@metamask/providers>@metamask/rpc-errors": true,
        "@metamask/snaps-sdk>fast-xml-parser": true,
        "@metamask/utils": true,
        "superstruct": true
      }
    },
    "@metamask/snaps-sdk>@metamask/key-tree": {
      "packages": {
        "@metamask/message-signing-snap>@noble/curves": true,
        "@metamask/scure-bip39": true,
        "@metamask/utils": true,
        "@metamask/utils>@scure/base": true,
        "@noble/hashes": true
      }
    },
    "@metamask/snaps-sdk>fast-xml-parser": {
      "globals": {
        "entityName": true,
        "val": true
      },
      "packages": {
        "@metamask/snaps-sdk>fast-xml-parser>strnum": true
      }
    },
    "@metamask/snaps-utils": {
      "globals": {
        "File": true,
        "FileReader": true,
        "TextDecoder": true,
        "TextEncoder": true,
        "URL": true,
        "console.error": true,
        "console.log": true,
        "console.warn": true,
        "crypto": true,
        "document.body.appendChild": true,
        "document.createElement": true,
        "fetch": true
      },
      "packages": {
        "@metamask/permission-controller": true,
        "@metamask/providers>@metamask/rpc-errors": true,
        "@metamask/snaps-sdk": true,
        "@metamask/snaps-sdk>@metamask/key-tree": true,
        "@metamask/snaps-utils>@metamask/slip44": true,
        "@metamask/snaps-utils>cron-parser": true,
        "@metamask/snaps-utils>fast-json-stable-stringify": true,
        "@metamask/snaps-utils>marked": true,
        "@metamask/snaps-utils>rfdc": true,
        "@metamask/snaps-utils>validate-npm-package-name": true,
        "@metamask/utils": true,
        "@metamask/utils>@scure/base": true,
        "@noble/hashes": true,
        "chalk": true,
        "semver": true,
        "superstruct": true
      }
    },
    "@metamask/snaps-utils>@metamask/snaps-registry": {
      "packages": {
        "@metamask/message-signing-snap>@noble/curves": true,
        "@metamask/utils": true,
        "@noble/hashes": true,
        "superstruct": true
      }
    },
    "@metamask/snaps-utils>cron-parser": {
      "packages": {
        "browserify>browser-resolve": true,
        "luxon": true
      }
    },
    "@metamask/snaps-utils>marked": {
      "globals": {
        "console.error": true,
        "console.warn": true,
        "define": true
      }
    },
    "@metamask/snaps-utils>rfdc": {
      "packages": {
        "browserify>buffer": true
      }
    },
    "@metamask/snaps-utils>validate-npm-package-name": {
      "packages": {
        "@metamask/snaps-utils>validate-npm-package-name>builtins": true
      }
    },
    "@metamask/snaps-utils>validate-npm-package-name>builtins": {
      "packages": {
        "process": true,
        "semver": true
      }
    },
    "@metamask/test-bundler>@ethersproject/abstract-provider": {
      "packages": {
        "@ethersproject/abi>@ethersproject/bytes": true,
        "@ethersproject/abi>@ethersproject/logger": true,
        "@ethersproject/abi>@ethersproject/properties": true,
        "@ethersproject/bignumber": true
      }
    },
    "@metamask/test-bundler>@ethersproject/networks": {
      "packages": {
        "@ethersproject/abi>@ethersproject/logger": true
      }
    },
    "@metamask/transaction-controller": {
      "globals": {
        "clearTimeout": true,
        "console.error": true,
        "fetch": true,
        "setTimeout": true
      },
      "packages": {
        "@ethereumjs/tx": true,
        "@ethereumjs/tx>@ethereumjs/common": true,
        "@ethereumjs/tx>@ethereumjs/util": true,
        "@ethersproject/abi": true,
        "@ethersproject/contracts": true,
        "@ethersproject/providers": true,
        "@metamask/eth-query": true,
        "@metamask/gas-fee-controller": true,
        "@metamask/metamask-eth-abis": true,
        "@metamask/network-controller": true,
        "@metamask/providers>@metamask/rpc-errors": true,
        "@metamask/transaction-controller>@metamask/base-controller": true,
        "@metamask/transaction-controller>@metamask/controller-utils": true,
        "@metamask/transaction-controller>@metamask/nonce-tracker": true,
        "@metamask/transaction-controller>async-mutex": true,
        "@metamask/utils": true,
        "bn.js": true,
        "browserify>buffer": true,
        "eth-method-registry": true,
        "fast-json-patch": true,
        "lodash": true,
        "uuid": true,
        "webpack>events": true
      }
    },
    "@metamask/transaction-controller>@metamask/base-controller": {
      "globals": {
        "setTimeout": true
      },
      "packages": {
        "immer": true
      }
    },
    "@metamask/transaction-controller>@metamask/controller-utils": {
      "globals": {
        "URL": true,
        "console.error": true,
        "fetch": true,
        "setTimeout": true
      },
      "packages": {
        "@ethereumjs/tx>@ethereumjs/util": true,
        "@metamask/controller-utils>@spruceid/siwe-parser": true,
        "@metamask/ethjs>@metamask/ethjs-unit": true,
        "@metamask/utils": true,
        "bn.js": true,
        "browserify>buffer": true,
        "eslint>fast-deep-equal": true,
        "eth-ens-namehash": true
      }
    },
    "@metamask/transaction-controller>@metamask/nonce-tracker": {
      "packages": {
        "@ethersproject/providers": true,
        "@metamask/transaction-controller>@metamask/nonce-tracker>async-mutex": true,
        "browserify>assert": true
      }
    },
    "@metamask/transaction-controller>@metamask/nonce-tracker>async-mutex": {
      "globals": {
        "clearTimeout": true,
        "setTimeout": true
      },
      "packages": {
        "@swc/helpers>tslib": true
      }
    },
    "@metamask/transaction-controller>async-mutex": {
      "globals": {
        "clearTimeout": true,
        "setTimeout": true
      },
      "packages": {
        "@swc/helpers>tslib": true
      }
    },
    "@metamask/user-operation-controller": {
      "globals": {
        "fetch": true
      },
      "packages": {
        "@metamask/assets-controllers>@metamask/polling-controller": true,
        "@metamask/base-controller": true,
        "@metamask/eth-query": true,
        "@metamask/gas-fee-controller": true,
        "@metamask/providers>@metamask/rpc-errors": true,
        "@metamask/transaction-controller": true,
        "@metamask/user-operation-controller>@metamask/controller-utils": true,
        "@metamask/utils": true,
        "bn.js": true,
        "lodash": true,
        "superstruct": true,
        "uuid": true,
        "webpack>events": true
      }
    },
    "@metamask/user-operation-controller>@metamask/controller-utils": {
      "globals": {
        "URL": true,
        "console.error": true,
        "fetch": true,
        "setTimeout": true
      },
      "packages": {
        "@ethereumjs/tx>@ethereumjs/util": true,
        "@metamask/controller-utils>@spruceid/siwe-parser": true,
        "@metamask/ethjs>@metamask/ethjs-unit": true,
        "@metamask/utils": true,
        "bn.js": true,
        "browserify>buffer": true,
        "eslint>fast-deep-equal": true,
        "eth-ens-namehash": true
      }
    },
    "@metamask/utils": {
      "globals": {
        "TextDecoder": true,
        "TextEncoder": true
      },
      "packages": {
        "@metamask/utils>@scure/base": true,
        "@metamask/utils>pony-cause": true,
        "@noble/hashes": true,
        "browserify>buffer": true,
        "nock>debug": true,
        "semver": true,
        "superstruct": true
      }
    },
    "@metamask/utils>@scure/base": {
      "globals": {
        "TextDecoder": true,
        "TextEncoder": true
      }
    },
    "@ngraveio/bc-ur": {
      "packages": {
        "@ngraveio/bc-ur>@keystonehq/alias-sampling": true,
        "@ngraveio/bc-ur>bignumber.js": true,
        "@ngraveio/bc-ur>cbor-sync": true,
        "@ngraveio/bc-ur>crc": true,
        "@ngraveio/bc-ur>jsbi": true,
        "addons-linter>sha.js": true,
        "browserify>assert": true,
        "browserify>buffer": true
      }
    },
    "@ngraveio/bc-ur>assert>object-is": {
      "packages": {
        "string.prototype.matchall>call-bind": true,
        "string.prototype.matchall>define-properties": true
      }
    },
    "@ngraveio/bc-ur>bignumber.js": {
      "globals": {
        "crypto": true,
        "define": true
      }
    },
    "@ngraveio/bc-ur>cbor-sync": {
      "globals": {
        "define": true
      },
      "packages": {
        "browserify>buffer": true
      }
    },
    "@ngraveio/bc-ur>crc": {
      "packages": {
        "browserify>buffer": true
      }
    },
    "@ngraveio/bc-ur>jsbi": {
      "globals": {
        "define": true
      }
    },
    "@noble/ciphers": {
      "globals": {
        "TextDecoder": true,
        "TextEncoder": true,
        "crypto": true
      }
    },
    "@noble/hashes": {
      "globals": {
        "TextEncoder": true,
        "crypto": true
      }
    },
    "@popperjs/core": {
      "globals": {
        "Element": true,
        "HTMLElement": true,
        "ShadowRoot": true,
        "console.error": true,
        "console.warn": true,
        "document": true,
        "navigator.userAgent": true
      }
    },
    "@reduxjs/toolkit": {
      "globals": {
        "AbortController": true,
        "__REDUX_DEVTOOLS_EXTENSION_COMPOSE__": true,
        "__REDUX_DEVTOOLS_EXTENSION__": true,
        "console": true,
        "queueMicrotask": true,
        "requestAnimationFrame": true,
        "setTimeout": true
      },
      "packages": {
        "@reduxjs/toolkit>reselect": true,
        "immer": true,
        "process": true,
        "redux": true,
        "redux-thunk": true
      }
    },
    "@segment/loosely-validate-event": {
      "packages": {
        "@segment/loosely-validate-event>component-type": true,
        "@segment/loosely-validate-event>join-component": true,
        "browserify>assert": true,
        "browserify>buffer": true
      }
    },
    "@sentry/browser": {
      "globals": {
        "TextDecoder": true,
        "TextEncoder": true,
        "XMLHttpRequest": true,
        "__SENTRY_DEBUG__": true,
        "__SENTRY_RELEASE__": true,
        "indexedDB.open": true,
        "setTimeout": true
      },
      "packages": {
        "@sentry/browser>@sentry-internal/tracing": true,
        "@sentry/browser>@sentry/core": true,
        "@sentry/browser>@sentry/replay": true,
        "@sentry/utils": true
      }
    },
    "@sentry/browser>@sentry-internal/tracing": {
      "globals": {
        "Headers": true,
        "PerformanceObserver": true,
        "Request": true,
        "__SENTRY_DEBUG__": true,
        "addEventListener": true,
        "performance.getEntriesByType": true,
        "removeEventListener": true
      },
      "packages": {
        "@sentry/browser>@sentry/core": true,
        "@sentry/utils": true
      }
    },
    "@sentry/browser>@sentry/core": {
      "globals": {
        "__SENTRY_DEBUG__": true,
        "__SENTRY_TRACING__": true,
        "clearInterval": true,
        "clearTimeout": true,
        "console.warn": true,
        "setInterval": true,
        "setTimeout": true
      },
      "packages": {
        "@sentry/utils": true
      }
    },
    "@sentry/browser>@sentry/replay": {
      "globals": {
        "Blob": true,
        "CSSConditionRule": true,
        "CSSGroupingRule": true,
        "CSSMediaRule": true,
        "CSSSupportsRule": true,
        "DragEvent": true,
        "Element": true,
        "FormData": true,
        "HTMLCanvasElement": true,
        "HTMLElement.prototype": true,
        "HTMLFormElement": true,
        "HTMLImageElement": true,
        "HTMLInputElement.prototype": true,
        "HTMLOptionElement.prototype": true,
        "HTMLSelectElement.prototype": true,
        "HTMLTextAreaElement.prototype": true,
        "Headers": true,
        "ImageData": true,
        "MouseEvent": true,
        "MutationObserver": true,
        "Node.prototype.contains": true,
        "PerformanceObserver": true,
        "TextEncoder": true,
        "URL": true,
        "URLSearchParams": true,
        "Worker": true,
        "Zone": true,
        "__SENTRY_DEBUG__": true,
        "__rrMutationObserver": true,
        "clearTimeout": true,
        "console.error": true,
        "console.warn": true,
        "document": true,
        "innerHeight": true,
        "innerWidth": true,
        "location.href": true,
        "pageXOffset": true,
        "pageYOffset": true,
        "requestAnimationFrame": true,
        "setTimeout": true
      },
      "packages": {
        "@sentry/browser>@sentry/core": true,
        "@sentry/utils": true,
        "process": true
      }
    },
    "@sentry/integrations": {
      "globals": {
        "Request": true,
        "__SENTRY_DEBUG__": true,
        "console.log": true
      },
      "packages": {
        "@sentry/utils": true,
        "localforage": true
      }
    },
    "@sentry/utils": {
      "globals": {
        "CustomEvent": true,
        "DOMError": true,
        "DOMException": true,
        "Element": true,
        "ErrorEvent": true,
        "Event": true,
        "Headers": true,
        "Request": true,
        "Response": true,
        "TextEncoder": true,
        "URL": true,
        "XMLHttpRequest.prototype": true,
        "__SENTRY_BROWSER_BUNDLE__": true,
        "__SENTRY_DEBUG__": true,
        "clearTimeout": true,
        "console.error": true,
        "document": true,
        "setTimeout": true
      },
      "packages": {
        "process": true
      }
    },
    "@storybook/addon-docs>remark-external-links>mdast-util-definitions": {
      "packages": {
        "react-markdown>unist-util-visit": true
      }
    },
    "@storybook/addon-knobs>qs": {
      "packages": {
        "string.prototype.matchall>side-channel": true
      }
    },
    "@swc/helpers>tslib": {
      "globals": {
        "SuppressedError": true,
        "define": true
      }
    },
    "@trezor/connect-web": {
      "globals": {
        "URLSearchParams": true,
        "__TREZOR_CONNECT_SRC": true,
        "addEventListener": true,
        "btoa": true,
        "chrome": true,
        "clearInterval": true,
        "clearTimeout": true,
        "console.warn": true,
        "document.body": true,
        "document.createElement": true,
        "document.createTextNode": true,
        "document.getElementById": true,
        "document.querySelectorAll": true,
        "location": true,
        "navigator": true,
        "open": true,
        "origin": true,
        "removeEventListener": true,
        "setInterval": true,
        "setTimeout": true
      },
      "packages": {
        "@swc/helpers>tslib": true,
        "@trezor/connect-web>@trezor/connect": true,
        "@trezor/connect-web>@trezor/connect-common": true,
        "@trezor/connect-web>@trezor/utils": true,
        "webpack>events": true
      }
    },
    "@trezor/connect-web>@trezor/connect": {
      "packages": {
        "@swc/helpers>tslib": true,
        "@trezor/connect-web>@trezor/connect>@trezor/protobuf": true,
        "@trezor/connect-web>@trezor/connect>@trezor/schema-utils": true,
        "@trezor/connect-web>@trezor/connect>@trezor/transport": true,
        "@trezor/connect-web>@trezor/utils": true
      }
    },
    "@trezor/connect-web>@trezor/connect-common": {
      "globals": {
        "console.warn": true,
        "localStorage.getItem": true,
        "localStorage.setItem": true,
        "navigator": true,
        "setTimeout": true,
        "window": true
      },
      "packages": {
        "@swc/helpers>tslib": true,
        "@trezor/connect-web>@trezor/connect-common>@trezor/env-utils": true,
        "@trezor/connect-web>@trezor/utils": true
      }
    },
    "@trezor/connect-web>@trezor/connect-common>@trezor/env-utils": {
      "globals": {
        "innerHeight": true,
        "innerWidth": true,
        "location.hostname": true,
        "location.origin": true,
        "navigator.languages": true,
        "navigator.platform": true,
        "navigator.userAgent": true,
        "screen.height": true,
        "screen.width": true
      },
      "packages": {
        "@swc/helpers>tslib": true,
        "@trezor/connect-web>@trezor/connect-common>@trezor/env-utils>ua-parser-js": true,
        "process": true
      }
    },
    "@trezor/connect-web>@trezor/connect-common>@trezor/env-utils>ua-parser-js": {
      "globals": {
        "define": true
      }
    },
    "@trezor/connect-web>@trezor/connect>@trezor/protobuf": {
      "packages": {
        "@swc/helpers>tslib": true,
        "@trezor/connect-web>@trezor/connect>@trezor/schema-utils": true,
        "browserify>buffer": true,
        "firebase>@firebase/firestore>@grpc/proto-loader>protobufjs": true
      }
    },
    "@trezor/connect-web>@trezor/connect>@trezor/schema-utils": {
      "globals": {
        "console.warn": true
      },
      "packages": {
        "@trezor/connect-web>@trezor/connect>@trezor/schema-utils>@sinclair/typebox": true,
        "browserify>buffer": true,
        "ts-mixer": true
      }
    },
    "@trezor/connect-web>@trezor/utils": {
      "globals": {
        "AbortController": true,
        "Intl.NumberFormat": true,
        "clearTimeout": true,
        "console.error": true,
        "console.info": true,
        "console.log": true,
        "console.warn": true,
        "setTimeout": true
      },
      "packages": {
        "@swc/helpers>tslib": true,
        "browserify>buffer": true,
        "webpack>events": true
      }
    },
    "@zxing/browser": {
      "globals": {
        "HTMLElement": true,
        "HTMLImageElement": true,
        "HTMLVideoElement": true,
        "clearTimeout": true,
        "console.error": true,
        "console.warn": true,
        "document": true,
        "navigator": true,
        "setTimeout": true
      },
      "packages": {
        "@zxing/library": true
      }
    },
    "@zxing/library": {
      "globals": {
        "HTMLImageElement": true,
        "HTMLVideoElement": true,
        "TextDecoder": true,
        "TextEncoder": true,
        "URL.createObjectURL": true,
        "btoa": true,
        "console.log": true,
        "console.warn": true,
        "document": true,
        "navigator": true,
        "setTimeout": true
      },
      "packages": {
        "@zxing/library>ts-custom-error": true
      }
    },
    "addons-linter>sha.js": {
      "packages": {
        "koa>content-disposition>safe-buffer": true,
        "pumpify>inherits": true
      }
    },
    "await-semaphore": {
      "packages": {
        "browserify>timers-browserify": true,
        "process": true
      }
    },
    "base32-encode": {
      "packages": {
        "base32-encode>to-data-view": true
      }
    },
    "bignumber.js": {
      "globals": {
        "crypto": true,
        "define": true
      }
    },
    "blo": {
      "globals": {
        "btoa": true
      }
    },
    "bn.js": {
      "globals": {
        "Buffer": true
      },
      "packages": {
        "browserify>browser-resolve": true
      }
    },
    "bowser": {
      "globals": {
        "define": true
      }
    },
    "browserify>assert": {
      "globals": {
        "Buffer": true
      },
      "packages": {
        "browserify>assert>util": true,
        "react>object-assign": true
      }
    },
    "browserify>assert>util": {
      "globals": {
        "console.error": true,
        "console.log": true,
        "console.trace": true,
        "process": true
      },
      "packages": {
        "browserify>assert>util>inherits": true,
        "process": true
      }
    },
    "browserify>browserify-zlib": {
      "packages": {
        "browserify>assert": true,
        "browserify>browserify-zlib>pako": true,
        "browserify>buffer": true,
        "browserify>util": true,
        "process": true,
        "stream-browserify": true
      }
    },
    "browserify>buffer": {
      "globals": {
        "console": true
      },
      "packages": {
        "base64-js": true,
        "buffer>ieee754": true
      }
    },
    "browserify>punycode": {
      "globals": {
        "define": true
      }
    },
    "browserify>string_decoder": {
      "packages": {
        "koa>content-disposition>safe-buffer": true
      }
    },
    "browserify>timers-browserify": {
      "globals": {
        "clearInterval": true,
        "clearTimeout": true,
        "setInterval": true,
        "setTimeout": true
      },
      "packages": {
        "process": true
      }
    },
    "browserify>url": {
      "packages": {
        "@storybook/addon-knobs>qs": true,
        "browserify>punycode": true
      }
    },
    "browserify>util": {
      "globals": {
        "console.error": true,
        "console.log": true,
        "console.trace": true
      },
      "packages": {
        "browserify>util>is-arguments": true,
        "browserify>util>is-typed-array": true,
        "browserify>util>which-typed-array": true,
        "koa>is-generator-function": true,
        "process": true,
        "pumpify>inherits": true
      }
    },
    "browserify>util>is-arguments": {
      "packages": {
        "koa>is-generator-function>has-tostringtag": true,
        "string.prototype.matchall>call-bind": true
      }
    },
    "browserify>util>is-typed-array": {
      "packages": {
        "browserify>util>is-typed-array>for-each": true,
        "koa>is-generator-function>has-tostringtag": true,
        "string.prototype.matchall>call-bind": true,
        "string.prototype.matchall>es-abstract>available-typed-arrays": true,
        "string.prototype.matchall>es-abstract>gopd": true
      }
    },
    "browserify>util>is-typed-array>for-each": {
      "packages": {
        "string.prototype.matchall>es-abstract>is-callable": true
      }
    },
    "browserify>util>which-typed-array": {
      "packages": {
        "browserify>util>is-typed-array": true,
        "browserify>util>is-typed-array>for-each": true,
        "koa>is-generator-function>has-tostringtag": true,
        "string.prototype.matchall>call-bind": true,
        "string.prototype.matchall>es-abstract>available-typed-arrays": true,
        "string.prototype.matchall>es-abstract>gopd": true
      }
    },
    "browserify>vm-browserify": {
      "globals": {
        "document.body.appendChild": true,
        "document.body.removeChild": true,
        "document.createElement": true
      }
    },
    "buffer": {
      "globals": {
        "console": true
      },
      "packages": {
        "base64-js": true,
        "buffer>ieee754": true
      }
    },
    "chalk": {
      "packages": {
        "chalk>ansi-styles": true,
        "chalk>supports-color": true
      }
    },
    "chalk>ansi-styles": {
      "packages": {
        "chalk>ansi-styles>color-convert": true
      }
    },
    "chalk>ansi-styles>color-convert": {
      "packages": {
        "jest-canvas-mock>moo-color>color-name": true
      }
    },
    "chart.js": {
      "globals": {
        "Intl.NumberFormat": true,
        "MutationObserver": true,
        "OffscreenCanvas": true,
        "Path2D": true,
        "ResizeObserver": true,
        "addEventListener": true,
        "clearTimeout": true,
        "console.error": true,
        "console.warn": true,
        "devicePixelRatio": true,
        "document": true,
        "removeEventListener": true,
        "requestAnimationFrame": true,
        "setTimeout": true
      },
      "packages": {
        "chart.js>@kurkle/color": true
      }
    },
    "chart.js>@kurkle/color": {
      "globals": {
        "define": true
      }
    },
    "classnames": {
      "globals": {
        "classNames": "write",
        "define": true
      }
    },
    "copy-to-clipboard": {
      "globals": {
        "clipboardData": true,
        "console.error": true,
        "console.warn": true,
        "document.body.appendChild": true,
        "document.body.removeChild": true,
        "document.createElement": true,
        "document.createRange": true,
        "document.execCommand": true,
        "document.getSelection": true,
        "navigator.userAgent": true,
        "prompt": true
      },
      "packages": {
        "copy-to-clipboard>toggle-selection": true
      }
    },
    "copy-to-clipboard>toggle-selection": {
      "globals": {
        "document.activeElement": true,
        "document.getSelection": true
      }
    },
    "crypto-browserify": {
      "packages": {
        "crypto-browserify>browserify-cipher": true,
        "crypto-browserify>browserify-sign": true,
        "crypto-browserify>create-ecdh": true,
        "crypto-browserify>create-hmac": true,
        "crypto-browserify>diffie-hellman": true,
        "crypto-browserify>pbkdf2": true,
        "crypto-browserify>public-encrypt": true,
        "crypto-browserify>randombytes": true,
        "crypto-browserify>randomfill": true,
        "ethereumjs-util>create-hash": true
      }
    },
    "crypto-browserify>browserify-cipher": {
      "packages": {
        "crypto-browserify>browserify-cipher>browserify-des": true,
        "crypto-browserify>browserify-cipher>evp_bytestokey": true,
        "ethereumjs-util>ethereum-cryptography>browserify-aes": true
      }
    },
    "crypto-browserify>browserify-cipher>browserify-des": {
      "packages": {
        "browserify>buffer": true,
        "crypto-browserify>browserify-cipher>browserify-des>des.js": true,
        "ethereumjs-util>create-hash>cipher-base": true,
        "pumpify>inherits": true
      }
    },
    "crypto-browserify>browserify-cipher>browserify-des>des.js": {
      "packages": {
        "@metamask/ppom-validator>elliptic>minimalistic-assert": true,
        "pumpify>inherits": true
      }
    },
    "crypto-browserify>browserify-cipher>evp_bytestokey": {
      "packages": {
        "ethereumjs-util>create-hash>md5.js": true,
        "koa>content-disposition>safe-buffer": true
      }
    },
    "crypto-browserify>browserify-sign": {
      "packages": {
        "@metamask/ppom-validator>elliptic": true,
        "bn.js": true,
        "browserify>buffer": true,
        "crypto-browserify>create-hmac": true,
        "crypto-browserify>public-encrypt>browserify-rsa": true,
        "crypto-browserify>public-encrypt>parse-asn1": true,
        "ethereumjs-util>create-hash": true,
        "pumpify>inherits": true,
        "stream-browserify": true
      }
    },
    "crypto-browserify>create-ecdh": {
      "packages": {
        "@metamask/ppom-validator>elliptic": true,
        "bn.js": true,
        "browserify>buffer": true
      }
    },
    "crypto-browserify>create-hmac": {
      "packages": {
        "addons-linter>sha.js": true,
        "ethereumjs-util>create-hash": true,
        "ethereumjs-util>create-hash>cipher-base": true,
        "ethereumjs-util>create-hash>ripemd160": true,
        "koa>content-disposition>safe-buffer": true,
        "pumpify>inherits": true
      }
    },
    "crypto-browserify>diffie-hellman": {
      "packages": {
        "bn.js": true,
        "browserify>buffer": true,
        "crypto-browserify>diffie-hellman>miller-rabin": true,
        "crypto-browserify>randombytes": true
      }
    },
    "crypto-browserify>diffie-hellman>miller-rabin": {
      "packages": {
        "@metamask/ppom-validator>elliptic>brorand": true,
        "bn.js": true
      }
    },
    "crypto-browserify>pbkdf2": {
      "globals": {
        "crypto": true,
        "process": true,
        "queueMicrotask": true,
        "setImmediate": true,
        "setTimeout": true
      },
      "packages": {
        "addons-linter>sha.js": true,
        "ethereumjs-util>create-hash": true,
        "ethereumjs-util>create-hash>ripemd160": true,
        "koa>content-disposition>safe-buffer": true,
        "process": true
      }
    },
    "crypto-browserify>public-encrypt": {
      "packages": {
        "bn.js": true,
        "browserify>buffer": true,
        "crypto-browserify>public-encrypt>browserify-rsa": true,
        "crypto-browserify>public-encrypt>parse-asn1": true,
        "crypto-browserify>randombytes": true,
        "ethereumjs-util>create-hash": true
      }
    },
    "crypto-browserify>public-encrypt>browserify-rsa": {
      "packages": {
        "bn.js": true,
        "browserify>buffer": true,
        "crypto-browserify>randombytes": true
      }
    },
    "crypto-browserify>public-encrypt>parse-asn1": {
      "packages": {
        "browserify>buffer": true,
        "crypto-browserify>browserify-cipher>evp_bytestokey": true,
        "crypto-browserify>pbkdf2": true,
        "crypto-browserify>public-encrypt>parse-asn1>asn1.js": true,
        "ethereumjs-util>ethereum-cryptography>browserify-aes": true
      }
    },
    "crypto-browserify>public-encrypt>parse-asn1>asn1.js": {
      "packages": {
        "@metamask/ppom-validator>elliptic>minimalistic-assert": true,
        "bn.js": true,
        "browserify>buffer": true,
        "browserify>vm-browserify": true,
        "pumpify>inherits": true
      }
    },
    "crypto-browserify>randombytes": {
      "globals": {
        "crypto": true,
        "msCrypto": true
      },
      "packages": {
        "koa>content-disposition>safe-buffer": true,
        "process": true
      }
    },
    "crypto-browserify>randomfill": {
      "globals": {
        "crypto": true,
        "msCrypto": true
      },
      "packages": {
        "crypto-browserify>randombytes": true,
        "koa>content-disposition>safe-buffer": true,
        "process": true
      }
    },
    "currency-formatter": {
      "packages": {
        "currency-formatter>accounting": true,
        "currency-formatter>locale-currency": true,
        "react>object-assign": true
      }
    },
    "currency-formatter>accounting": {
      "globals": {
        "define": true
      }
    },
    "currency-formatter>locale-currency": {
      "globals": {
        "countryCode": true
      }
    },
    "debounce-stream": {
      "packages": {
        "debounce-stream>debounce": true,
        "debounce-stream>duplexer": true,
        "debounce-stream>through": true
      }
    },
    "debounce-stream>debounce": {
      "globals": {
        "clearTimeout": true,
        "setTimeout": true
      }
    },
    "debounce-stream>duplexer": {
      "packages": {
        "stream-browserify": true
      }
    },
    "debounce-stream>through": {
      "packages": {
        "process": true,
        "stream-browserify": true
      }
    },
    "depcheck>@vue/compiler-sfc>postcss>nanoid": {
      "globals": {
        "crypto.getRandomValues": true
      }
    },
    "depcheck>is-core-module>hasown": {
      "packages": {
        "browserify>has>function-bind": true
      }
    },
    "dependency-tree>precinct>detective-postcss>postcss>nanoid": {
      "globals": {
        "crypto.getRandomValues": true
      }
    },
    "eslint-plugin-react>array-includes>is-string": {
      "packages": {
        "koa>is-generator-function>has-tostringtag": true
      }
    },
    "eslint>optionator>fast-levenshtein": {
      "globals": {
        "Intl": true,
        "Levenshtein": "write",
        "console.log": true,
        "define": true,
        "importScripts": true,
        "postMessage": true
      }
    },
    "eth-ens-namehash": {
      "globals": {
        "name": "write"
      },
      "packages": {
        "@metamask/ethjs>js-sha3": true,
        "browserify>buffer": true,
        "eth-ens-namehash>idna-uts46-hx": true
      }
    },
    "eth-ens-namehash>idna-uts46-hx": {
      "globals": {
        "define": true
      },
      "packages": {
        "browserify>punycode": true
      }
    },
    "eth-keyring-controller>@metamask/browser-passworder": {
      "globals": {
        "crypto": true
      }
    },
    "eth-lattice-keyring": {
      "globals": {
        "addEventListener": true,
        "browser": true,
        "clearInterval": true,
        "fetch": true,
        "open": true,
        "setInterval": true
      },
      "packages": {
        "@ethereumjs/tx>@ethereumjs/util": true,
        "bn.js": true,
        "browserify>buffer": true,
        "crypto-browserify": true,
        "eth-lattice-keyring>@ethereumjs/tx": true,
        "eth-lattice-keyring>gridplus-sdk": true,
        "eth-lattice-keyring>rlp": true,
        "webpack>events": true
      }
    },
    "eth-lattice-keyring>@ethereumjs/tx": {
      "packages": {
        "@ethereumjs/tx>@ethereumjs/common": true,
        "@ethereumjs/tx>@ethereumjs/rlp": true,
        "@ethereumjs/tx>@ethereumjs/util": true,
        "@ethersproject/providers": true,
        "browserify>buffer": true,
        "browserify>insert-module-globals>is-buffer": true,
        "eth-lattice-keyring>@ethereumjs/tx>@chainsafe/ssz": true,
        "eth-lattice-keyring>@ethereumjs/tx>ethereum-cryptography": true
      }
    },
    "eth-lattice-keyring>@ethereumjs/tx>@chainsafe/ssz": {
      "packages": {
        "browserify": true,
        "browserify>buffer": true,
        "eth-lattice-keyring>@ethereumjs/tx>@chainsafe/ssz>@chainsafe/persistent-merkle-tree": true,
        "eth-lattice-keyring>@ethereumjs/tx>@chainsafe/ssz>case": true
      }
    },
    "eth-lattice-keyring>@ethereumjs/tx>@chainsafe/ssz>@chainsafe/persistent-merkle-tree": {
      "globals": {
        "WeakRef": true
      },
      "packages": {
        "browserify": true
      }
    },
    "eth-lattice-keyring>@ethereumjs/tx>ethereum-cryptography": {
      "globals": {
        "TextDecoder": true,
        "crypto": true
      },
      "packages": {
        "eth-lattice-keyring>@ethereumjs/tx>ethereum-cryptography>@noble/hashes": true
      }
    },
    "eth-lattice-keyring>@ethereumjs/tx>ethereum-cryptography>@noble/hashes": {
      "globals": {
        "TextEncoder": true,
        "crypto": true
      }
    },
    "eth-lattice-keyring>gridplus-sdk": {
      "globals": {
        "AbortController": true,
        "Request": true,
        "URL": true,
        "__values": true,
        "caches": true,
        "clearTimeout": true,
        "console.error": true,
        "console.log": true,
        "console.warn": true,
        "fetch": true,
        "setTimeout": true
      },
      "packages": {
        "@ethereumjs/tx>@ethereumjs/common>crc-32": true,
        "@ethersproject/abi": true,
        "@metamask/ethjs>js-sha3": true,
        "@metamask/keyring-api>bech32": true,
        "@metamask/ppom-validator>elliptic": true,
        "bn.js": true,
        "browserify>buffer": true,
        "eth-lattice-keyring>gridplus-sdk>@ethereumjs/common": true,
        "eth-lattice-keyring>gridplus-sdk>@ethereumjs/tx": true,
        "eth-lattice-keyring>gridplus-sdk>aes-js": true,
        "eth-lattice-keyring>gridplus-sdk>bignumber.js": true,
        "eth-lattice-keyring>gridplus-sdk>bitwise": true,
        "eth-lattice-keyring>gridplus-sdk>borc": true,
        "eth-lattice-keyring>gridplus-sdk>eth-eip712-util-browser": true,
        "eth-lattice-keyring>gridplus-sdk>secp256k1": true,
        "eth-lattice-keyring>gridplus-sdk>uuid": true,
        "eth-lattice-keyring>rlp": true,
        "ethereumjs-util>ethereum-cryptography>bs58check": true,
        "ethereumjs-util>ethereum-cryptography>hash.js": true,
        "lodash": true
      }
    },
    "eth-lattice-keyring>gridplus-sdk>@ethereumjs/common": {
      "packages": {
        "@ethereumjs/tx>@ethereumjs/common>crc-32": true,
        "@ethereumjs/tx>@ethereumjs/util": true,
        "browserify>buffer": true,
        "webpack>events": true
      }
    },
    "eth-lattice-keyring>gridplus-sdk>@ethereumjs/tx": {
      "packages": {
        "@ethereumjs/tx>@ethereumjs/rlp": true,
        "@ethereumjs/tx>@ethereumjs/util": true,
        "@ethersproject/providers": true,
        "browserify>buffer": true,
        "browserify>insert-module-globals>is-buffer": true,
        "eth-lattice-keyring>@ethereumjs/tx>@chainsafe/ssz": true,
        "eth-lattice-keyring>gridplus-sdk>@ethereumjs/tx>@ethereumjs/common": true,
        "eth-lattice-keyring>gridplus-sdk>@ethereumjs/tx>ethereum-cryptography": true
      }
    },
    "eth-lattice-keyring>gridplus-sdk>@ethereumjs/tx>@ethereumjs/common": {
      "packages": {
        "@ethereumjs/tx>@ethereumjs/common>crc-32": true,
        "@ethereumjs/tx>@ethereumjs/util": true,
        "browserify>buffer": true,
        "webpack>events": true
      }
    },
    "eth-lattice-keyring>gridplus-sdk>@ethereumjs/tx>ethereum-cryptography": {
      "globals": {
        "TextDecoder": true,
        "crypto": true
      },
      "packages": {
        "eth-lattice-keyring>gridplus-sdk>@ethereumjs/tx>ethereum-cryptography>@noble/hashes": true
      }
    },
    "eth-lattice-keyring>gridplus-sdk>@ethereumjs/tx>ethereum-cryptography>@noble/hashes": {
      "globals": {
        "TextEncoder": true,
        "crypto": true
      }
    },
    "eth-lattice-keyring>gridplus-sdk>aes-js": {
      "globals": {
        "define": true
      }
    },
    "eth-lattice-keyring>gridplus-sdk>bignumber.js": {
      "globals": {
        "crypto": true,
        "define": true
      }
    },
    "eth-lattice-keyring>gridplus-sdk>bitwise": {
      "packages": {
        "browserify>buffer": true
      }
    },
    "eth-lattice-keyring>gridplus-sdk>borc": {
      "globals": {
        "console": true
      },
      "packages": {
        "browserify>buffer": true,
        "buffer>ieee754": true,
        "eth-lattice-keyring>gridplus-sdk>borc>bignumber.js": true,
        "eth-lattice-keyring>gridplus-sdk>borc>iso-url": true
      }
    },
    "eth-lattice-keyring>gridplus-sdk>borc>bignumber.js": {
      "globals": {
        "crypto": true,
        "define": true
      }
    },
    "eth-lattice-keyring>gridplus-sdk>borc>iso-url": {
      "globals": {
        "URL": true,
        "URLSearchParams": true,
        "location": true
      }
    },
    "eth-lattice-keyring>gridplus-sdk>eth-eip712-util-browser": {
      "globals": {
        "intToBuffer": true
      },
      "packages": {
        "@metamask/ethjs>js-sha3": true,
        "bn.js": true,
        "buffer": true
      }
    },
    "eth-lattice-keyring>gridplus-sdk>secp256k1": {
      "packages": {
        "@metamask/ppom-validator>elliptic": true
      }
    },
    "eth-lattice-keyring>gridplus-sdk>uuid": {
      "globals": {
        "crypto": true
      }
    },
    "eth-lattice-keyring>rlp": {
      "globals": {
        "TextEncoder": true
      }
    },
    "eth-method-registry": {
      "packages": {
        "@metamask/ethjs-contract": true,
        "@metamask/ethjs-query": true
      }
    },
    "eth-rpc-errors": {
      "packages": {
        "eth-rpc-errors>fast-safe-stringify": true
      }
    },
    "ethereumjs-util": {
      "packages": {
        "bn.js": true,
        "browserify>assert": true,
        "browserify>buffer": true,
        "browserify>insert-module-globals>is-buffer": true,
        "ethereumjs-util>create-hash": true,
        "ethereumjs-util>ethereum-cryptography": true,
        "ethereumjs-util>rlp": true
      }
    },
    "ethereumjs-util>create-hash": {
      "packages": {
        "addons-linter>sha.js": true,
        "ethereumjs-util>create-hash>cipher-base": true,
        "ethereumjs-util>create-hash>md5.js": true,
        "ethereumjs-util>create-hash>ripemd160": true,
        "pumpify>inherits": true
      }
    },
    "ethereumjs-util>create-hash>cipher-base": {
      "packages": {
        "browserify>string_decoder": true,
        "koa>content-disposition>safe-buffer": true,
        "pumpify>inherits": true,
        "stream-browserify": true
      }
    },
    "ethereumjs-util>create-hash>md5.js": {
      "packages": {
        "ethereumjs-util>create-hash>md5.js>hash-base": true,
        "koa>content-disposition>safe-buffer": true,
        "pumpify>inherits": true
      }
    },
    "ethereumjs-util>create-hash>md5.js>hash-base": {
      "packages": {
        "koa>content-disposition>safe-buffer": true,
        "pumpify>inherits": true,
        "readable-stream": true
      }
    },
    "ethereumjs-util>create-hash>ripemd160": {
      "packages": {
        "browserify>buffer": true,
        "ethereumjs-util>create-hash>md5.js>hash-base": true,
        "pumpify>inherits": true
      }
    },
    "ethereumjs-util>ethereum-cryptography": {
      "packages": {
        "browserify>buffer": true,
        "crypto-browserify>randombytes": true,
        "ganache>keccak": true,
        "ganache>secp256k1": true
      }
    },
    "ethereumjs-util>ethereum-cryptography>browserify-aes": {
      "packages": {
        "browserify>buffer": true,
        "crypto-browserify>browserify-cipher>evp_bytestokey": true,
        "ethereumjs-util>create-hash>cipher-base": true,
        "ethereumjs-util>ethereum-cryptography>browserify-aes>buffer-xor": true,
        "koa>content-disposition>safe-buffer": true,
        "pumpify>inherits": true
      }
    },
    "ethereumjs-util>ethereum-cryptography>browserify-aes>buffer-xor": {
      "packages": {
        "browserify>buffer": true
      }
    },
    "ethereumjs-util>ethereum-cryptography>bs58check": {
      "packages": {
        "ethereumjs-util>create-hash": true,
        "ethereumjs-util>ethereum-cryptography>bs58check>bs58": true,
        "koa>content-disposition>safe-buffer": true
      }
    },
    "ethereumjs-util>ethereum-cryptography>bs58check>bs58": {
      "packages": {
        "@ensdomains/content-hash>multihashes>multibase>base-x": true
      }
    },
    "ethereumjs-util>ethereum-cryptography>hash.js": {
      "packages": {
        "@metamask/ppom-validator>elliptic>minimalistic-assert": true,
        "pumpify>inherits": true
      }
    },
    "ethereumjs-util>ethereum-cryptography>scrypt-js": {
      "globals": {
        "define": true,
        "setTimeout": true
      },
      "packages": {
        "browserify>timers-browserify": true
      }
    },
    "ethereumjs-util>rlp": {
      "packages": {
        "bn.js": true,
        "browserify>buffer": true
      }
    },
    "ethereumjs-wallet>randombytes": {
      "globals": {
        "crypto.getRandomValues": true
      }
    },
    "extension-port-stream": {
      "packages": {
        "browserify>buffer": true,
        "extension-port-stream>readable-stream": true
      }
    },
    "extension-port-stream>readable-stream": {
      "globals": {
        "AbortController": true,
        "AggregateError": true,
        "Blob": true
      },
      "packages": {
        "browserify>buffer": true,
        "browserify>string_decoder": true,
        "extension-port-stream>readable-stream>abort-controller": true,
        "process": true,
        "webpack>events": true
      }
    },
    "extension-port-stream>readable-stream>abort-controller": {
      "globals": {
        "AbortController": true
      }
    },
    "fast-json-patch": {
      "globals": {
        "addEventListener": true,
        "clearTimeout": true,
        "removeEventListener": true,
        "setTimeout": true
      }
    },
    "firebase": {
      "packages": {
        "firebase>@firebase/app": true,
        "firebase>@firebase/messaging": true
      }
    },
    "firebase>@firebase/app": {
      "globals": {
        "FinalizationRegistry": true,
        "console.warn": true
      },
      "packages": {
        "firebase>@firebase/app>@firebase/component": true,
        "firebase>@firebase/app>@firebase/logger": true,
        "firebase>@firebase/app>idb": true,
        "firebase>@firebase/util": true
      }
    },
    "firebase>@firebase/app>@firebase/component": {
      "packages": {
        "firebase>@firebase/util": true
      }
    },
    "firebase>@firebase/app>@firebase/logger": {
      "globals": {
        "console": true
      },
      "packages": {
        "@swc/helpers>tslib": true
      }
    },
    "firebase>@firebase/app>idb": {
      "globals": {
        "DOMException": true,
        "IDBCursor": true,
        "IDBDatabase": true,
        "IDBIndex": true,
        "IDBObjectStore": true,
        "IDBRequest": true,
        "IDBTransaction": true,
        "indexedDB.deleteDatabase": true,
        "indexedDB.open": true
      }
    },
    "firebase>@firebase/firestore>@grpc/proto-loader>protobufjs": {
      "globals": {
        "process": true,
        "setTimeout": true
      },
      "packages": {
        "firebase>@firebase/firestore>@grpc/proto-loader>protobufjs>@protobufjs/aspromise": true,
        "firebase>@firebase/firestore>@grpc/proto-loader>protobufjs>@protobufjs/base64": true,
        "firebase>@firebase/firestore>@grpc/proto-loader>protobufjs>@protobufjs/codegen": true,
        "firebase>@firebase/firestore>@grpc/proto-loader>protobufjs>@protobufjs/eventemitter": true,
        "firebase>@firebase/firestore>@grpc/proto-loader>protobufjs>@protobufjs/fetch": true,
        "firebase>@firebase/firestore>@grpc/proto-loader>protobufjs>@protobufjs/float": true,
        "firebase>@firebase/firestore>@grpc/proto-loader>protobufjs>@protobufjs/inquire": true,
        "firebase>@firebase/firestore>@grpc/proto-loader>protobufjs>@protobufjs/path": true,
        "firebase>@firebase/firestore>@grpc/proto-loader>protobufjs>@protobufjs/pool": true,
        "firebase>@firebase/firestore>@grpc/proto-loader>protobufjs>@protobufjs/utf8": true
      }
    },
    "firebase>@firebase/firestore>@grpc/proto-loader>protobufjs>@protobufjs/codegen": {
      "globals": {
        "console.log": true
      }
    },
    "firebase>@firebase/firestore>@grpc/proto-loader>protobufjs>@protobufjs/fetch": {
      "globals": {
        "XMLHttpRequest": true
      },
      "packages": {
        "firebase>@firebase/firestore>@grpc/proto-loader>protobufjs>@protobufjs/aspromise": true,
        "firebase>@firebase/firestore>@grpc/proto-loader>protobufjs>@protobufjs/inquire": true
      }
    },
    "firebase>@firebase/installations": {
      "globals": {
        "BroadcastChannel": true,
        "Headers": true,
        "btoa": true,
        "console.error": true,
        "crypto": true,
        "fetch": true,
        "msCrypto": true,
        "navigator.onLine": true,
        "setTimeout": true
      },
      "packages": {
        "firebase>@firebase/app": true,
        "firebase>@firebase/app>@firebase/component": true,
        "firebase>@firebase/app>idb": true,
        "firebase>@firebase/util": true
      }
    },
    "firebase>@firebase/messaging": {
      "globals": {
        "Headers": true,
        "Notification.maxActions": true,
        "Notification.permission": true,
        "Notification.requestPermission": true,
        "PushSubscription.prototype.hasOwnProperty": true,
        "ServiceWorkerRegistration": true,
        "URL": true,
        "addEventListener": true,
        "atob": true,
        "btoa": true,
        "clients.matchAll": true,
        "clients.openWindow": true,
        "console.warn": true,
        "document": true,
        "fetch": true,
        "indexedDB": true,
        "location.href": true,
        "location.origin": true,
        "navigator": true,
        "origin.replace": true,
        "registration.showNotification": true,
        "setTimeout": true
      },
      "packages": {
        "@swc/helpers>tslib": true,
        "firebase>@firebase/app": true,
        "firebase>@firebase/app>@firebase/component": true,
        "firebase>@firebase/app>idb": true,
        "firebase>@firebase/installations": true,
        "firebase>@firebase/util": true
      }
    },
    "firebase>@firebase/util": {
      "globals": {
        "atob": true,
        "browser": true,
        "btoa": true,
        "chrome": true,
        "console": true,
        "document": true,
        "indexedDB": true,
        "navigator": true,
        "process": true,
        "self": true,
        "setTimeout": true
      },
      "packages": {
        "process": true
      }
    },
    "fuse.js": {
      "globals": {
        "console": true,
        "define": true
      }
    },
    "ganache>keccak": {
      "packages": {
        "browserify>buffer": true,
        "readable-stream": true
      }
    },
    "ganache>secp256k1": {
      "packages": {
        "@metamask/ppom-validator>elliptic": true
      }
    },
    "gulp>vinyl-fs>object.assign": {
      "packages": {
        "@lavamoat/lavapack>json-stable-stringify>object-keys": true,
        "string.prototype.matchall>call-bind": true,
        "string.prototype.matchall>define-properties": true,
        "string.prototype.matchall>has-symbols": true
      }
    },
    "he": {
      "globals": {
        "define": true
      }
    },
    "https-browserify": {
      "packages": {
        "browserify>url": true,
        "stream-http": true
      }
    },
    "json-rpc-engine": {
      "packages": {
        "eth-rpc-errors": true,
        "json-rpc-engine>@metamask/safe-event-emitter": true
      }
    },
    "json-rpc-engine>@metamask/safe-event-emitter": {
      "globals": {
        "setTimeout": true
      },
      "packages": {
        "webpack>events": true
      }
    },
    "json-rpc-middleware-stream": {
      "globals": {
        "console.warn": true,
        "setTimeout": true
      },
      "packages": {
        "@metamask/safe-event-emitter": true,
        "readable-stream": true
      }
    },
    "koa>content-disposition>safe-buffer": {
      "packages": {
        "browserify>buffer": true
      }
    },
    "koa>is-generator-function": {
      "packages": {
        "koa>is-generator-function>has-tostringtag": true
      }
    },
    "koa>is-generator-function>has-tostringtag": {
      "packages": {
        "string.prototype.matchall>has-symbols": true
      }
    },
    "localforage": {
      "globals": {
        "Blob": true,
        "BlobBuilder": true,
        "FileReader": true,
        "IDBKeyRange": true,
        "MSBlobBuilder": true,
        "MozBlobBuilder": true,
        "OIndexedDB": true,
        "WebKitBlobBuilder": true,
        "atob": true,
        "btoa": true,
        "console.error": true,
        "console.info": true,
        "console.warn": true,
        "define": true,
        "fetch": true,
        "indexedDB": true,
        "localStorage": true,
        "mozIndexedDB": true,
        "msIndexedDB": true,
        "navigator.platform": true,
        "navigator.userAgent": true,
        "openDatabase": true,
        "setTimeout": true,
        "webkitIndexedDB": true
      }
    },
    "lodash": {
      "globals": {
        "clearTimeout": true,
        "define": true,
        "setTimeout": true
      }
    },
    "loglevel": {
      "globals": {
        "console": true,
        "define": true,
        "document.cookie": true,
        "localStorage": true,
        "log": "write",
        "navigator": true
      }
    },
    "luxon": {
      "globals": {
        "Intl": true
      }
    },
    "nanoid": {
      "globals": {
        "crypto": true,
        "msCrypto": true,
        "navigator": true
      }
    },
    "nock>debug": {
      "globals": {
        "console": true,
        "document": true,
        "localStorage": true,
        "navigator": true,
        "process": true
      },
      "packages": {
        "nock>debug>ms": true,
        "process": true
      }
    },
    "node-fetch": {
      "globals": {
        "Headers": true,
        "Request": true,
        "Response": true,
        "fetch": true
      }
    },
    "path-browserify": {
      "packages": {
        "process": true
      }
    },
    "process": {
      "globals": {
        "clearTimeout": true,
        "setTimeout": true
      }
    },
    "promise-to-callback": {
      "packages": {
        "promise-to-callback>is-fn": true,
        "promise-to-callback>set-immediate-shim": true
      }
    },
    "promise-to-callback>set-immediate-shim": {
      "globals": {
        "setTimeout.apply": true
      },
      "packages": {
        "browserify>timers-browserify": true
      }
    },
    "prop-types": {
      "globals": {
        "console": true
      },
      "packages": {
        "prop-types>react-is": true,
        "react>object-assign": true
      }
    },
    "prop-types>react-is": {
      "globals": {
        "console": true
      }
    },
    "qrcode-generator": {
      "globals": {
        "define": true
      }
    },
    "qrcode.react": {
      "globals": {
        "Path2D": true,
        "devicePixelRatio": true
      },
      "packages": {
        "react": true
      }
    },
    "react": {
      "globals": {
        "console": true
      },
      "packages": {
        "prop-types": true,
        "react>object-assign": true
      }
    },
    "react-beautiful-dnd": {
      "globals": {
        "Element.prototype": true,
        "__REDUX_DEVTOOLS_EXTENSION_COMPOSE__": true,
        "addEventListener": true,
        "cancelAnimationFrame": true,
        "clearTimeout": true,
        "console": true,
        "document": true,
        "getComputedStyle": true,
        "pageXOffset": true,
        "pageYOffset": true,
        "removeEventListener": true,
        "requestAnimationFrame": true,
        "scrollBy": true,
        "setTimeout": true
      },
      "packages": {
        "@babel/runtime": true,
        "react": true,
        "react-beautiful-dnd>css-box-model": true,
        "react-beautiful-dnd>memoize-one": true,
        "react-beautiful-dnd>raf-schd": true,
        "react-beautiful-dnd>use-memo-one": true,
        "react-dom": true,
        "react-redux": true,
        "redux": true
      }
    },
    "react-beautiful-dnd>css-box-model": {
      "globals": {
        "getComputedStyle": true,
        "pageXOffset": true,
        "pageYOffset": true
      },
      "packages": {
        "react-router-dom>tiny-invariant": true
      }
    },
    "react-beautiful-dnd>raf-schd": {
      "globals": {
        "cancelAnimationFrame": true,
        "requestAnimationFrame": true
      }
    },
    "react-beautiful-dnd>use-memo-one": {
      "packages": {
        "react": true
      }
    },
    "react-chartjs-2": {
      "globals": {
        "setTimeout": true
      },
      "packages": {
        "chart.js": true,
        "react": true
      }
    },
    "react-devtools": {
      "packages": {
        "react-devtools>react-devtools-core": true
      }
    },
    "react-devtools>react-devtools-core": {
      "globals": {
        "WebSocket": true,
        "setTimeout": true
      }
    },
    "react-dnd-html5-backend": {
      "globals": {
        "addEventListener": true,
        "clearTimeout": true,
        "removeEventListener": true
      }
    },
    "react-dom": {
      "globals": {
        "HTMLIFrameElement": true,
        "MSApp": true,
        "__REACT_DEVTOOLS_GLOBAL_HOOK__": true,
        "addEventListener": true,
        "clearTimeout": true,
        "clipboardData": true,
        "console": true,
        "dispatchEvent": true,
        "document": true,
        "event": "write",
        "jest": true,
        "location.protocol": true,
        "navigator.userAgent.indexOf": true,
        "performance": true,
        "removeEventListener": true,
        "self": true,
        "setTimeout": true,
        "top": true,
        "trustedTypes": true
      },
      "packages": {
        "prop-types": true,
        "react": true,
        "react-dom>scheduler": true,
        "react>object-assign": true
      }
    },
    "react-dom>scheduler": {
      "globals": {
        "MessageChannel": true,
        "cancelAnimationFrame": true,
        "clearTimeout": true,
        "console": true,
        "navigator": true,
        "performance": true,
        "requestAnimationFrame": true,
        "setTimeout": true
      }
    },
    "react-focus-lock": {
      "globals": {
        "addEventListener": true,
        "console.error": true,
        "console.warn": true,
        "document": true,
        "removeEventListener": true,
        "setTimeout": true
      },
      "packages": {
        "@babel/runtime": true,
        "prop-types": true,
        "react": true,
        "react-focus-lock>focus-lock": true,
        "react-focus-lock>react-clientside-effect": true,
        "react-focus-lock>use-callback-ref": true,
        "react-focus-lock>use-sidecar": true
      }
    },
    "react-focus-lock>focus-lock": {
      "globals": {
        "HTMLIFrameElement": true,
        "Node.DOCUMENT_FRAGMENT_NODE": true,
        "Node.DOCUMENT_NODE": true,
        "Node.DOCUMENT_POSITION_CONTAINED_BY": true,
        "Node.DOCUMENT_POSITION_CONTAINS": true,
        "Node.ELEMENT_NODE": true,
        "console.error": true,
        "console.warn": true,
        "document": true,
        "getComputedStyle": true,
        "setTimeout": true
      },
      "packages": {
        "@swc/helpers>tslib": true
      }
    },
    "react-focus-lock>react-clientside-effect": {
      "packages": {
        "@babel/runtime": true,
        "react": true
      }
    },
    "react-focus-lock>use-callback-ref": {
      "packages": {
        "react": true
      }
    },
    "react-focus-lock>use-sidecar": {
      "globals": {
        "console.error": true
      },
      "packages": {
        "@swc/helpers>tslib": true,
        "react": true,
        "react-focus-lock>use-sidecar>detect-node-es": true
      }
    },
    "react-idle-timer": {
      "globals": {
        "clearTimeout": true,
        "document": true,
        "setTimeout": true
      },
      "packages": {
        "prop-types": true,
        "react": true
      }
    },
    "react-inspector": {
      "globals": {
        "Node": true,
        "chromeDark": true,
        "chromeLight": true
      },
      "packages": {
        "react": true
      }
    },
    "react-markdown": {
      "globals": {
        "console.warn": true
      },
      "packages": {
        "prop-types": true,
        "react": true,
        "react-markdown>comma-separated-tokens": true,
        "react-markdown>property-information": true,
        "react-markdown>react-is": true,
        "react-markdown>remark-parse": true,
        "react-markdown>remark-rehype": true,
        "react-markdown>space-separated-tokens": true,
        "react-markdown>style-to-object": true,
        "react-markdown>unified": true,
        "react-markdown>unist-util-visit": true,
        "react-markdown>vfile": true
      }
    },
    "react-markdown>property-information": {
      "packages": {
        "watchify>xtend": true
      }
    },
    "react-markdown>react-is": {
      "globals": {
        "console": true
      }
    },
    "react-markdown>remark-parse": {
      "packages": {
        "react-markdown>remark-parse>mdast-util-from-markdown": true
      }
    },
    "react-markdown>remark-parse>mdast-util-from-markdown": {
      "packages": {
        "react-markdown>remark-parse>mdast-util-from-markdown>mdast-util-to-string": true,
        "react-markdown>remark-parse>mdast-util-from-markdown>micromark": true,
        "react-markdown>remark-parse>mdast-util-from-markdown>unist-util-stringify-position": true,
        "react-syntax-highlighter>refractor>parse-entities": true
      }
    },
    "react-markdown>remark-parse>mdast-util-from-markdown>micromark": {
      "packages": {
        "react-syntax-highlighter>refractor>parse-entities": true
      }
    },
    "react-markdown>remark-rehype": {
      "packages": {
        "react-markdown>remark-rehype>mdast-util-to-hast": true
      }
    },
    "react-markdown>remark-rehype>mdast-util-to-hast": {
      "globals": {
        "console.warn": true
      },
      "packages": {
        "@storybook/addon-docs>remark-external-links>mdast-util-definitions": true,
        "react-markdown>remark-rehype>mdast-util-to-hast>mdurl": true,
        "react-markdown>remark-rehype>mdast-util-to-hast>unist-builder": true,
        "react-markdown>remark-rehype>mdast-util-to-hast>unist-util-generated": true,
        "react-markdown>remark-rehype>mdast-util-to-hast>unist-util-position": true,
        "react-markdown>unist-util-visit": true
      }
    },
    "react-markdown>style-to-object": {
      "packages": {
        "react-markdown>style-to-object>inline-style-parser": true
      }
    },
    "react-markdown>unified": {
      "packages": {
        "mocha>yargs-unparser>is-plain-obj": true,
        "react-markdown>unified>bail": true,
        "react-markdown>unified>extend": true,
        "react-markdown>unified>is-buffer": true,
        "react-markdown>unified>trough": true,
        "react-markdown>vfile": true
      }
    },
    "react-markdown>unist-util-visit": {
      "packages": {
        "react-markdown>unist-util-visit>unist-util-visit-parents": true
      }
    },
    "react-markdown>unist-util-visit>unist-util-visit-parents": {
      "packages": {
        "react-markdown>unist-util-visit>unist-util-is": true
      }
    },
    "react-markdown>vfile": {
      "packages": {
        "path-browserify": true,
        "process": true,
        "react-markdown>vfile>is-buffer": true,
        "react-markdown>vfile>vfile-message": true,
        "vinyl>replace-ext": true
      }
    },
    "react-markdown>vfile>vfile-message": {
      "packages": {
        "react-markdown>vfile>unist-util-stringify-position": true
      }
    },
    "react-popper": {
      "globals": {
        "document": true
      },
      "packages": {
        "@popperjs/core": true,
        "react": true,
        "react-popper>react-fast-compare": true,
        "react-popper>warning": true
      }
    },
    "react-popper>react-fast-compare": {
      "globals": {
        "Element": true,
        "console.warn": true
      }
    },
    "react-popper>warning": {
      "globals": {
        "console": true
      }
    },
    "react-redux": {
      "globals": {
        "console": true,
        "document": true
      },
      "packages": {
        "prop-types": true,
        "react": true,
        "react-dom": true,
        "react-redux>@babel/runtime": true,
        "react-redux>hoist-non-react-statics": true,
        "react-redux>react-is": true
      }
    },
    "react-redux>hoist-non-react-statics": {
      "packages": {
        "prop-types>react-is": true
      }
    },
    "react-redux>react-is": {
      "globals": {
        "console": true
      }
    },
    "react-responsive-carousel": {
      "globals": {
        "HTMLElement": true,
        "addEventListener": true,
        "clearTimeout": true,
        "console.warn": true,
        "document": true,
        "getComputedStyle": true,
        "removeEventListener": true,
        "setTimeout": true
      },
      "packages": {
        "classnames": true,
        "react": true,
        "react-dom": true,
        "react-responsive-carousel>react-easy-swipe": true
      }
    },
    "react-responsive-carousel>react-easy-swipe": {
      "globals": {
        "addEventListener": true,
        "define": true,
        "document.addEventListener": true,
        "document.removeEventListener": true
      },
      "packages": {
        "prop-types": true,
        "react": true
      }
    },
    "react-router-dom": {
      "packages": {
        "prop-types": true,
        "react": true,
        "react-router-dom>history": true,
        "react-router-dom>react-router": true,
        "react-router-dom>tiny-invariant": true,
        "react-router-dom>tiny-warning": true
      }
    },
    "react-router-dom>history": {
      "globals": {
        "addEventListener": true,
        "confirm": true,
        "document": true,
        "history": true,
        "location": true,
        "navigator.userAgent": true,
        "removeEventListener": true
      },
      "packages": {
        "react-router-dom>history>resolve-pathname": true,
        "react-router-dom>history>value-equal": true,
        "react-router-dom>tiny-invariant": true,
        "react-router-dom>tiny-warning": true
      }
    },
    "react-router-dom>react-router": {
      "packages": {
        "prop-types": true,
        "prop-types>react-is": true,
        "react": true,
        "react-redux>hoist-non-react-statics": true,
        "react-router-dom>react-router>history": true,
        "react-router-dom>react-router>mini-create-react-context": true,
        "react-router-dom>tiny-invariant": true,
        "react-router-dom>tiny-warning": true,
        "sinon>nise>path-to-regexp": true
      }
    },
    "react-router-dom>react-router>history": {
      "globals": {
        "addEventListener": true,
        "confirm": true,
        "document": true,
        "history": true,
        "location": true,
        "navigator.userAgent": true,
        "removeEventListener": true
      },
      "packages": {
        "react-router-dom>history>resolve-pathname": true,
        "react-router-dom>history>value-equal": true,
        "react-router-dom>tiny-invariant": true,
        "react-router-dom>tiny-warning": true
      }
    },
    "react-router-dom>react-router>mini-create-react-context": {
      "packages": {
        "@babel/runtime": true,
        "prop-types": true,
        "react": true,
        "react-router-dom>react-router>mini-create-react-context>gud": true,
        "react-router-dom>tiny-warning": true
      }
    },
    "react-router-dom>tiny-warning": {
      "globals": {
        "console": true
      }
    },
    "react-simple-file-input": {
      "globals": {
        "File": true,
        "FileReader": true,
        "console.warn": true
      },
      "packages": {
        "prop-types": true,
        "react": true
      }
    },
    "react-syntax-highlighter>refractor>parse-entities": {
      "globals": {
        "document.createElement": true
      }
    },
    "react-tippy": {
      "globals": {
        "Element": true,
        "MSStream": true,
        "MutationObserver": true,
        "addEventListener": true,
        "clearTimeout": true,
        "console.error": true,
        "console.warn": true,
        "define": true,
        "document": true,
        "getComputedStyle": true,
        "innerHeight": true,
        "innerWidth": true,
        "navigator.maxTouchPoints": true,
        "navigator.msMaxTouchPoints": true,
        "navigator.userAgent": true,
        "performance": true,
        "requestAnimationFrame": true,
        "setTimeout": true
      },
      "packages": {
        "react": true,
        "react-dom": true,
        "react-tippy>popper.js": true
      }
    },
    "react-tippy>popper.js": {
      "globals": {
        "MSInputMethodContext": true,
        "Node.DOCUMENT_POSITION_FOLLOWING": true,
        "cancelAnimationFrame": true,
        "console.warn": true,
        "define": true,
        "devicePixelRatio": true,
        "document": true,
        "getComputedStyle": true,
        "innerHeight": true,
        "innerWidth": true,
        "navigator.userAgent": true,
        "requestAnimationFrame": true,
        "setTimeout": true
      }
    },
    "react-toggle-button": {
      "globals": {
        "clearTimeout": true,
        "console.warn": true,
        "define": true,
        "performance": true,
        "setTimeout": true
      },
      "packages": {
        "react": true
      }
    },
    "readable-stream": {
      "packages": {
        "browserify>browser-resolve": true,
        "browserify>buffer": true,
        "browserify>string_decoder": true,
        "process": true,
        "pumpify>inherits": true,
        "readable-stream>util-deprecate": true,
        "webpack>events": true
      }
    },
    "readable-stream-2>core-util-is": {
      "packages": {
        "browserify>insert-module-globals>is-buffer": true
      }
    },
    "readable-stream-2>process-nextick-args": {
      "packages": {
        "process": true
      }
    },
    "readable-stream>util-deprecate": {
      "globals": {
        "console.trace": true,
        "console.warn": true,
        "localStorage": true
      }
    },
    "redux": {
      "globals": {
        "console": true
      },
      "packages": {
        "@babel/runtime": true
      }
    },
    "semver": {
      "globals": {
        "console.error": true
      },
      "packages": {
        "process": true
      }
    },
    "sinon>nise>path-to-regexp": {
      "packages": {
        "sinon>nise>path-to-regexp>isarray": true
      }
    },
    "stream-browserify": {
      "packages": {
        "pumpify>inherits": true,
        "readable-stream": true,
        "webpack>events": true
      }
    },
    "stream-http": {
      "globals": {
        "AbortController": true,
        "Blob": true,
        "MSStreamReader": true,
        "ReadableStream": true,
        "WritableStream": true,
        "XDomainRequest": true,
        "XMLHttpRequest": true,
        "clearTimeout": true,
        "fetch": true,
        "location.protocol.search": true,
        "setTimeout": true
      },
      "packages": {
        "browserify>buffer": true,
        "browserify>url": true,
        "process": true,
        "pumpify>inherits": true,
        "readable-stream": true,
        "stream-http>builtin-status-codes": true,
        "watchify>xtend": true
      }
    },
    "string.prototype.matchall>call-bind": {
      "packages": {
        "browserify>has>function-bind": true,
        "string.prototype.matchall>call-bind>es-errors": true,
        "string.prototype.matchall>call-bind>set-function-length": true,
        "string.prototype.matchall>get-intrinsic": true
      }
    },
    "string.prototype.matchall>call-bind>set-function-length": {
      "packages": {
        "string.prototype.matchall>call-bind>es-errors": true,
        "string.prototype.matchall>define-properties>define-data-property": true,
        "string.prototype.matchall>es-abstract>gopd": true,
        "string.prototype.matchall>es-abstract>has-property-descriptors": true,
        "string.prototype.matchall>get-intrinsic": true
      }
    },
    "string.prototype.matchall>define-properties": {
      "packages": {
        "@lavamoat/lavapack>json-stable-stringify>object-keys": true,
        "string.prototype.matchall>define-properties>define-data-property": true,
        "string.prototype.matchall>es-abstract>has-property-descriptors": true
      }
    },
    "string.prototype.matchall>define-properties>define-data-property": {
      "packages": {
        "string.prototype.matchall>call-bind>es-errors": true,
        "string.prototype.matchall>es-abstract>gopd": true,
        "string.prototype.matchall>es-abstract>has-property-descriptors": true,
        "string.prototype.matchall>get-intrinsic": true
      }
    },
    "string.prototype.matchall>es-abstract>array-buffer-byte-length": {
      "packages": {
        "string.prototype.matchall>call-bind": true,
        "string.prototype.matchall>es-abstract>is-array-buffer": true
      }
    },
    "string.prototype.matchall>es-abstract>es-to-primitive>is-symbol": {
      "packages": {
        "string.prototype.matchall>has-symbols": true
      }
    },
    "string.prototype.matchall>es-abstract>gopd": {
      "packages": {
        "string.prototype.matchall>get-intrinsic": true
      }
    },
    "string.prototype.matchall>es-abstract>has-property-descriptors": {
      "packages": {
        "string.prototype.matchall>get-intrinsic": true
      }
    },
    "string.prototype.matchall>es-abstract>is-array-buffer": {
      "packages": {
        "browserify>util>is-typed-array": true,
        "string.prototype.matchall>call-bind": true,
        "string.prototype.matchall>get-intrinsic": true
      }
    },
    "string.prototype.matchall>es-abstract>is-callable": {
      "globals": {
        "document": true
      }
    },
    "string.prototype.matchall>es-abstract>is-regex": {
      "packages": {
        "koa>is-generator-function>has-tostringtag": true,
        "string.prototype.matchall>call-bind": true
      }
    },
    "string.prototype.matchall>es-abstract>is-shared-array-buffer": {
      "packages": {
        "string.prototype.matchall>call-bind": true
      }
    },
    "string.prototype.matchall>es-abstract>object-inspect": {
      "globals": {
        "HTMLElement": true,
        "WeakRef": true
      },
      "packages": {
        "browserify>browser-resolve": true
      }
    },
    "string.prototype.matchall>get-intrinsic": {
      "globals": {
        "AggregateError": true,
        "FinalizationRegistry": true,
        "WeakRef": true
      },
      "packages": {
        "browserify>has>function-bind": true,
        "depcheck>is-core-module>hasown": true,
        "string.prototype.matchall>call-bind>es-errors": true,
        "string.prototype.matchall>es-abstract>has-proto": true,
        "string.prototype.matchall>has-symbols": true
      }
    },
    "string.prototype.matchall>internal-slot": {
      "packages": {
        "depcheck>is-core-module>hasown": true,
        "string.prototype.matchall>get-intrinsic": true,
        "string.prototype.matchall>side-channel": true
      }
    },
    "string.prototype.matchall>regexp.prototype.flags": {
      "packages": {
        "string.prototype.matchall>call-bind": true,
        "string.prototype.matchall>define-properties": true,
        "string.prototype.matchall>regexp.prototype.flags>set-function-name": true
      }
    },
    "string.prototype.matchall>regexp.prototype.flags>set-function-name": {
      "packages": {
        "string.prototype.matchall>define-properties>define-data-property": true,
        "string.prototype.matchall>es-abstract>function.prototype.name>functions-have-names": true,
        "string.prototype.matchall>es-abstract>has-property-descriptors": true
      }
    },
    "string.prototype.matchall>side-channel": {
      "packages": {
        "string.prototype.matchall>call-bind": true,
        "string.prototype.matchall>es-abstract>object-inspect": true,
        "string.prototype.matchall>get-intrinsic": true
      }
    },
    "superstruct": {
      "globals": {
        "console.warn": true,
        "define": true
      }
    },
    "terser>source-map-support>buffer-from": {
      "packages": {
        "browserify>buffer": true
      }
    },
    "uuid": {
      "globals": {
        "crypto": true,
        "msCrypto": true
      }
    },
    "vinyl>replace-ext": {
      "packages": {
        "path-browserify": true
      }
    },
    "web3": {
      "globals": {
        "XMLHttpRequest": true
      }
    },
    "web3-stream-provider": {
      "globals": {
        "setTimeout": true
      },
      "packages": {
        "browserify>util": true,
        "readable-stream": true,
        "web3-stream-provider>uuid": true
      }
    },
    "web3-stream-provider>uuid": {
      "globals": {
        "crypto": true
      }
    },
    "webextension-polyfill": {
      "globals": {
        "browser": true,
        "chrome": true,
        "console.error": true,
        "console.warn": true,
        "define": true
      }
    },
    "webpack>events": {
      "globals": {
        "console": true
      }
    }
  }
}<|MERGE_RESOLUTION|>--- conflicted
+++ resolved
@@ -1825,13 +1825,8 @@
         "console.error": true
       },
       "packages": {
-<<<<<<< HEAD
+        "@metamask/base-controller": true,
         "@metamask/controller-utils": true,
-        "@metamask/permission-controller>@metamask/base-controller": true,
-=======
-        "@metamask/base-controller": true,
-        "@metamask/permission-controller>@metamask/controller-utils": true,
->>>>>>> d8e0cd1f
         "@metamask/permission-controller>nanoid": true,
         "@metamask/providers>@metamask/rpc-errors": true,
         "@metamask/snaps-controllers>@metamask/json-rpc-engine": true,
@@ -1840,33 +1835,6 @@
         "immer": true
       }
     },
-<<<<<<< HEAD
-    "@metamask/permission-controller>@metamask/base-controller": {
-      "globals": {
-        "setTimeout": true
-      },
-      "packages": {
-        "immer": true
-=======
-    "@metamask/permission-controller>@metamask/controller-utils": {
-      "globals": {
-        "URL": true,
-        "console.error": true,
-        "fetch": true,
-        "setTimeout": true
-      },
-      "packages": {
-        "@ethereumjs/tx>@ethereumjs/util": true,
-        "@metamask/controller-utils>@spruceid/siwe-parser": true,
-        "@metamask/ethjs>@metamask/ethjs-unit": true,
-        "@metamask/utils": true,
-        "bn.js": true,
-        "browserify>buffer": true,
-        "eslint>fast-deep-equal": true,
-        "eth-ens-namehash": true
->>>>>>> d8e0cd1f
-      }
-    },
     "@metamask/permission-controller>nanoid": {
       "globals": {
         "crypto.getRandomValues": true
@@ -1883,42 +1851,10 @@
         "fetch": true
       },
       "packages": {
-<<<<<<< HEAD
+        "@metamask/base-controller": true,
         "@metamask/controller-utils": true,
-        "@metamask/phishing-controller>@metamask/base-controller": true,
-=======
-        "@metamask/base-controller": true,
-        "@metamask/phishing-controller>@metamask/controller-utils": true,
->>>>>>> d8e0cd1f
         "@metamask/phishing-warning>eth-phishing-detect": true,
         "punycode": true
-      }
-    },
-<<<<<<< HEAD
-    "@metamask/phishing-controller>@metamask/base-controller": {
-      "globals": {
-        "setTimeout": true
-      },
-      "packages": {
-        "immer": true
-=======
-    "@metamask/phishing-controller>@metamask/controller-utils": {
-      "globals": {
-        "URL": true,
-        "console.error": true,
-        "fetch": true,
-        "setTimeout": true
-      },
-      "packages": {
-        "@ethereumjs/tx>@ethereumjs/util": true,
-        "@metamask/controller-utils>@spruceid/siwe-parser": true,
-        "@metamask/ethjs>@metamask/ethjs-unit": true,
-        "@metamask/utils": true,
-        "bn.js": true,
-        "browserify>buffer": true,
-        "eslint>fast-deep-equal": true,
-        "eth-ens-namehash": true
->>>>>>> d8e0cd1f
       }
     },
     "@metamask/phishing-warning>eth-phishing-detect": {
