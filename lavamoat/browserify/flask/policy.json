--- conflicted
+++ resolved
@@ -828,11 +828,7 @@
     "@metamask/keyring-controller>@metamask/eth-hd-keyring>@metamask/eth-sig-util>@metamask/abi-utils": {
       "packages": {
         "@metamask/utils>@metamask/superstruct": true,
-<<<<<<< HEAD
-        "@metamask/keyring-controller>@metamask/eth-hd-keyring>@metamask/utils": true
-=======
         "@metamask/utils": true
->>>>>>> ebfd25e7
       }
     },
     "@metamask/eth-json-rpc-middleware>@metamask/eth-sig-util>@metamask/abi-utils": {
@@ -1191,11 +1187,7 @@
         "@ethereumjs/tx>@ethereumjs/rlp": true,
         "@ethereumjs/tx>@ethereumjs/util": true,
         "@metamask/keyring-controller>@metamask/eth-hd-keyring>@metamask/eth-sig-util>@metamask/abi-utils": true,
-<<<<<<< HEAD
-        "@metamask/keyring-controller>@metamask/eth-hd-keyring>@metamask/utils": true,
-=======
         "@metamask/utils": true,
->>>>>>> ebfd25e7
         "@metamask/utils>@scure/base": true,
         "browserify>buffer": true,
         "@ethereumjs/tx>ethereum-cryptography": true,
@@ -1302,11 +1294,7 @@
       "packages": {
         "@ethereumjs/tx>@ethereumjs/util": true,
         "@metamask/keyring-controller>@metamask/eth-simple-keyring>@metamask/eth-sig-util": true,
-<<<<<<< HEAD
-        "@metamask/keyring-controller>@metamask/eth-simple-keyring>@metamask/utils": true,
-=======
         "@metamask/utils": true,
->>>>>>> ebfd25e7
         "browserify>buffer": true,
         "@ethereumjs/tx>ethereum-cryptography": true,
         "crypto-browserify>randombytes": true
@@ -1502,10 +1490,6 @@
         "@metamask/utils": true,
         "@metamask/name-controller>async-mutex": true,
         "@metamask/keyring-controller>ethereumjs-wallet": true,
-<<<<<<< HEAD
-        "ulid": true,
-=======
->>>>>>> ebfd25e7
         "@metamask/keyring-controller>ulid": true
       }
     },
