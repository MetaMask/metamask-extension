{
  "resources": {
    "@babel/runtime": {
      "globals": {
        "regeneratorRuntime": "write"
      }
    },
    "eth-lattice-keyring>@ethereumjs/tx>@chainsafe/ssz>@chainsafe/persistent-merkle-tree": {
      "globals": {
        "WeakRef": true
      },
      "packages": {
        "browserify": true
      }
    },
    "eth-lattice-keyring>@ethereumjs/tx>@chainsafe/ssz": {
      "packages": {
        "eth-lattice-keyring>@ethereumjs/tx>@chainsafe/ssz>@chainsafe/persistent-merkle-tree": true,
        "browserify": true,
        "browserify>buffer": true,
        "eth-lattice-keyring>@ethereumjs/tx>@chainsafe/ssz>case": true
      }
    },
    "@metamask/notification-services-controller>@contentful/rich-text-html-renderer": {
      "globals": {
        "SuppressedError": true
      }
    },
    "@ensdomains/content-hash": {
      "globals": {
        "console.warn": true
      },
      "packages": {
        "browserify>buffer": true,
        "@ensdomains/content-hash>cids": true,
        "@ensdomains/content-hash>js-base64": true,
        "@ensdomains/content-hash>multicodec": true,
        "@ensdomains/content-hash>multihashes": true
      }
    },
    "@ethereumjs/tx>@ethereumjs/common": {
      "packages": {
        "@ethereumjs/tx>@ethereumjs/util": true,
        "browserify>buffer": true,
        "@ethereumjs/tx>@ethereumjs/common>crc-32": true,
        "webpack>events": true
      }
    },
    "@metamask/smart-transactions-controller>@ethereumjs/tx>@ethereumjs/common": {
      "packages": {
        "@metamask/smart-transactions-controller>@ethereumjs/util": true,
        "webpack>events": true
      }
    },
    "eth-lattice-keyring>gridplus-sdk>@ethereumjs/tx>@ethereumjs/common": {
      "packages": {
        "@ethereumjs/tx>@ethereumjs/util": true,
        "browserify>buffer": true,
        "@ethereumjs/tx>@ethereumjs/common>crc-32": true,
        "webpack>events": true
      }
    },
    "eth-lattice-keyring>gridplus-sdk>@ethereumjs/common": {
      "packages": {
        "@ethereumjs/tx>@ethereumjs/util": true,
        "browserify>buffer": true,
        "@ethereumjs/tx>@ethereumjs/common>crc-32": true,
        "webpack>events": true
      }
    },
    "@ethereumjs/tx>@ethereumjs/rlp": {
      "globals": {
        "TextEncoder": true
      }
    },
    "@metamask/smart-transactions-controller>@ethereumjs/tx>@ethereumjs/rlp": {
      "globals": {
        "TextEncoder": true
      }
    },
    "@metamask/eth-ledger-bridge-keyring>@ethereumjs/rlp": {
      "globals": {
        "TextEncoder": true
      }
    },
    "@metamask/eth-ledger-bridge-keyring>@metamask/eth-sig-util>@ethereumjs/rlp": {
      "globals": {
        "TextEncoder": true
      }
    },
    "@ethereumjs/tx": {
      "packages": {
        "@ethereumjs/tx>@ethereumjs/common": true,
        "@ethereumjs/tx>@ethereumjs/rlp": true,
        "@ethereumjs/tx>@ethereumjs/util": true,
        "browserify>buffer": true,
        "@ethereumjs/tx>ethereum-cryptography": true,
        "browserify>insert-module-globals>is-buffer": true
      }
    },
    "@metamask/smart-transactions-controller>@ethereumjs/tx": {
      "packages": {
        "@metamask/smart-transactions-controller>@ethereumjs/tx>@ethereumjs/common": true,
        "@metamask/smart-transactions-controller>@ethereumjs/tx>@ethereumjs/rlp": true,
        "@metamask/smart-transactions-controller>@ethereumjs/util": true,
        "@ethereumjs/tx>ethereum-cryptography": true
      }
    },
    "eth-lattice-keyring>@ethereumjs/tx": {
      "packages": {
        "eth-lattice-keyring>@ethereumjs/tx>@chainsafe/ssz": true,
        "@ethereumjs/tx>@ethereumjs/common": true,
        "@ethereumjs/tx>@ethereumjs/rlp": true,
        "@ethereumjs/tx>@ethereumjs/util": true,
        "@ethersproject/providers": true,
        "browserify>buffer": true,
        "eth-lattice-keyring>@ethereumjs/tx>ethereum-cryptography": true,
        "browserify>insert-module-globals>is-buffer": true
      }
    },
    "eth-lattice-keyring>gridplus-sdk>@ethereumjs/tx": {
      "packages": {
        "eth-lattice-keyring>@ethereumjs/tx>@chainsafe/ssz": true,
        "eth-lattice-keyring>gridplus-sdk>@ethereumjs/tx>@ethereumjs/common": true,
        "@ethereumjs/tx>@ethereumjs/rlp": true,
        "@ethereumjs/tx>@ethereumjs/util": true,
        "@ethersproject/providers": true,
        "browserify>buffer": true,
        "eth-lattice-keyring>gridplus-sdk>@ethereumjs/tx>ethereum-cryptography": true,
        "browserify>insert-module-globals>is-buffer": true
      }
    },
    "@ethereumjs/tx>@ethereumjs/util": {
      "globals": {
        "console.warn": true
      },
      "packages": {
        "@ethereumjs/tx>@ethereumjs/rlp": true,
        "browserify>buffer": true,
        "@ethereumjs/tx>ethereum-cryptography": true,
        "webpack>events": true,
        "browserify>insert-module-globals>is-buffer": true,
        "@ethereumjs/tx>@ethereumjs/util>micro-ftch": true
      }
    },
    "@metamask/smart-transactions-controller>@ethereumjs/util": {
      "globals": {
        "console.warn": true,
        "fetch": true
      },
      "packages": {
        "@metamask/smart-transactions-controller>@ethereumjs/tx>@ethereumjs/rlp": true,
        "@ethereumjs/tx>ethereum-cryptography": true,
        "webpack>events": true
      }
    },
    "@ethersproject/abi": {
      "globals": {
        "console.log": true
      },
      "packages": {
        "ethers>@ethersproject/address": true,
        "@ethersproject/bignumber": true,
        "@ethersproject/bytes": true,
        "ethers>@ethersproject/constants": true,
        "@ethersproject/hash": true,
        "ethers>@ethersproject/keccak256": true,
        "ethers>@ethersproject/logger": true,
        "ethers>@ethersproject/properties": true,
        "ethers>@ethersproject/strings": true
      }
    },
    "ethers>@ethersproject/abstract-provider": {
      "packages": {
        "@ethersproject/bignumber": true,
        "@ethersproject/bytes": true,
        "ethers>@ethersproject/logger": true,
        "ethers>@ethersproject/properties": true
      }
    },
    "ethers>@ethersproject/abstract-signer": {
      "packages": {
        "ethers>@ethersproject/logger": true,
        "ethers>@ethersproject/properties": true
      }
    },
    "ethers>@ethersproject/address": {
      "packages": {
        "@ethersproject/bignumber": true,
        "@ethersproject/bytes": true,
        "ethers>@ethersproject/keccak256": true,
        "ethers>@ethersproject/logger": true,
        "ethers>@ethersproject/rlp": true
      }
    },
    "ethers>@ethersproject/base64": {
      "globals": {
        "atob": true,
        "btoa": true
      },
      "packages": {
        "@ethersproject/bytes": true
      }
    },
    "ethers>@ethersproject/basex": {
      "packages": {
        "@ethersproject/bytes": true,
        "ethers>@ethersproject/properties": true
      }
    },
    "@ethersproject/bignumber": {
      "packages": {
        "@ethersproject/bytes": true,
        "ethers>@ethersproject/logger": true,
        "bn.js": true
      }
    },
    "@ethersproject/bytes": {
      "packages": {
        "ethers>@ethersproject/logger": true
      }
    },
    "ethers>@ethersproject/constants": {
      "packages": {
        "@ethersproject/bignumber": true
      }
    },
    "@ethersproject/contracts": {
      "globals": {
        "setTimeout": true
      },
      "packages": {
        "@ethersproject/abi": true,
        "ethers>@ethersproject/abstract-provider": true,
        "ethers>@ethersproject/abstract-signer": true,
        "ethers>@ethersproject/address": true,
        "@ethersproject/bignumber": true,
        "@ethersproject/bytes": true,
        "ethers>@ethersproject/logger": true,
        "ethers>@ethersproject/properties": true,
        "ethers>@ethersproject/transactions": true
      }
    },
    "@ethersproject/hash": {
      "packages": {
        "ethers>@ethersproject/address": true,
        "ethers>@ethersproject/base64": true,
        "@ethersproject/bignumber": true,
        "@ethersproject/bytes": true,
        "ethers>@ethersproject/keccak256": true,
        "ethers>@ethersproject/logger": true,
        "ethers>@ethersproject/properties": true,
        "ethers>@ethersproject/strings": true
      }
    },
    "@ethersproject/hdnode": {
      "packages": {
        "ethers>@ethersproject/basex": true,
        "@ethersproject/bignumber": true,
        "@ethersproject/bytes": true,
        "ethers>@ethersproject/logger": true,
        "ethers>@ethersproject/pbkdf2": true,
        "ethers>@ethersproject/properties": true,
        "ethers>@ethersproject/sha2": true,
        "ethers>@ethersproject/signing-key": true,
        "ethers>@ethersproject/strings": true,
        "ethers>@ethersproject/transactions": true,
        "ethers>@ethersproject/wordlists": true
      }
    },
    "ethers>@ethersproject/json-wallets": {
      "packages": {
        "ethers>@ethersproject/address": true,
        "@ethersproject/bytes": true,
        "@ethersproject/hdnode": true,
        "ethers>@ethersproject/keccak256": true,
        "ethers>@ethersproject/logger": true,
        "ethers>@ethersproject/pbkdf2": true,
        "ethers>@ethersproject/properties": true,
        "ethers>@ethersproject/random": true,
        "ethers>@ethersproject/strings": true,
        "ethers>@ethersproject/transactions": true,
        "ethers>@ethersproject/json-wallets>aes-js": true,
        "ethers>@ethersproject/json-wallets>scrypt-js": true
      }
    },
    "ethers>@ethersproject/keccak256": {
      "packages": {
        "@ethersproject/bytes": true,
        "eth-ens-namehash>js-sha3": true
      }
    },
    "ethers>@ethersproject/logger": {
      "globals": {
        "console": true
      }
    },
    "ethers>@ethersproject/providers>@ethersproject/networks": {
      "packages": {
        "ethers>@ethersproject/logger": true
      }
    },
    "@metamask/test-bundler>@ethersproject/networks": {
      "packages": {
        "ethers>@ethersproject/logger": true
      }
    },
    "ethers>@ethersproject/pbkdf2": {
      "packages": {
        "@ethersproject/bytes": true,
        "ethers>@ethersproject/sha2": true
      }
    },
    "ethers>@ethersproject/properties": {
      "packages": {
        "ethers>@ethersproject/logger": true
      }
    },
    "@ethersproject/providers": {
      "globals": {
        "WebSocket": true,
        "clearInterval": true,
        "clearTimeout": true,
        "console.log": true,
        "console.warn": true,
        "setInterval": true,
        "setTimeout": true
      },
      "packages": {
        "ethers>@ethersproject/abstract-provider": true,
        "ethers>@ethersproject/abstract-signer": true,
        "ethers>@ethersproject/address": true,
        "ethers>@ethersproject/base64": true,
        "ethers>@ethersproject/basex": true,
        "@ethersproject/bignumber": true,
        "@ethersproject/bytes": true,
        "ethers>@ethersproject/constants": true,
        "@ethersproject/hash": true,
        "ethers>@ethersproject/logger": true,
        "@metamask/test-bundler>@ethersproject/networks": true,
        "ethers>@ethersproject/properties": true,
        "ethers>@ethersproject/random": true,
        "ethers>@ethersproject/sha2": true,
        "ethers>@ethersproject/strings": true,
        "ethers>@ethersproject/transactions": true,
        "@ethersproject/providers>@ethersproject/web": true,
        "@ethersproject/providers>bech32": true
      }
    },
    "ethers>@ethersproject/providers": {
      "globals": {
        "WebSocket": true,
        "clearInterval": true,
        "clearTimeout": true,
        "console.log": true,
        "console.warn": true,
        "setInterval": true,
        "setTimeout": true
      },
      "packages": {
        "ethers>@ethersproject/abstract-provider": true,
        "ethers>@ethersproject/abstract-signer": true,
        "ethers>@ethersproject/address": true,
        "ethers>@ethersproject/base64": true,
        "ethers>@ethersproject/basex": true,
        "@ethersproject/bignumber": true,
        "@ethersproject/bytes": true,
        "ethers>@ethersproject/constants": true,
        "@ethersproject/hash": true,
        "ethers>@ethersproject/logger": true,
        "ethers>@ethersproject/providers>@ethersproject/networks": true,
        "ethers>@ethersproject/properties": true,
        "ethers>@ethersproject/random": true,
        "ethers>@ethersproject/sha2": true,
        "ethers>@ethersproject/strings": true,
        "ethers>@ethersproject/transactions": true,
        "ethers>@ethersproject/providers>@ethersproject/web": true,
        "ethers>@ethersproject/providers>bech32": true
      }
    },
    "@ethersproject/providers>@ethersproject/random": {
      "globals": {
        "crypto.getRandomValues": true
      }
    },
    "ethers>@ethersproject/random": {
      "packages": {
        "@ethersproject/bytes": true,
        "ethers>@ethersproject/logger": true
      }
    },
    "ethers>@ethersproject/rlp": {
      "packages": {
        "@ethersproject/bytes": true,
        "ethers>@ethersproject/logger": true
      }
    },
    "ethers>@ethersproject/sha2": {
      "packages": {
        "@ethersproject/bytes": true,
        "ethers>@ethersproject/logger": true,
        "ethers>@ethersproject/sha2>hash.js": true
      }
    },
    "ethers>@ethersproject/signing-key": {
      "packages": {
        "@ethersproject/bytes": true,
        "ethers>@ethersproject/logger": true,
        "ethers>@ethersproject/properties": true,
        "@metamask/ppom-validator>elliptic": true
      }
    },
    "ethers>@ethersproject/solidity": {
      "packages": {
        "@ethersproject/bignumber": true,
        "@ethersproject/bytes": true,
        "ethers>@ethersproject/keccak256": true,
        "ethers>@ethersproject/logger": true,
        "ethers>@ethersproject/sha2": true,
        "ethers>@ethersproject/strings": true
      }
    },
    "ethers>@ethersproject/strings": {
      "packages": {
        "@ethersproject/bytes": true,
        "ethers>@ethersproject/constants": true,
        "ethers>@ethersproject/logger": true
      }
    },
    "ethers>@ethersproject/transactions": {
      "packages": {
        "ethers>@ethersproject/address": true,
        "@ethersproject/bignumber": true,
        "@ethersproject/bytes": true,
        "ethers>@ethersproject/constants": true,
        "ethers>@ethersproject/keccak256": true,
        "ethers>@ethersproject/logger": true,
        "ethers>@ethersproject/properties": true,
        "ethers>@ethersproject/rlp": true,
        "ethers>@ethersproject/signing-key": true
      }
    },
    "ethers>@ethersproject/units": {
      "packages": {
        "@ethersproject/bignumber": true,
        "ethers>@ethersproject/logger": true
      }
    },
    "@ethersproject/wallet": {
      "packages": {
        "ethers>@ethersproject/abstract-provider": true,
        "ethers>@ethersproject/abstract-signer": true,
        "ethers>@ethersproject/address": true,
        "@ethersproject/bytes": true,
        "@ethersproject/hash": true,
        "@ethersproject/hdnode": true,
        "ethers>@ethersproject/json-wallets": true,
        "ethers>@ethersproject/keccak256": true,
        "ethers>@ethersproject/logger": true,
        "ethers>@ethersproject/properties": true,
        "ethers>@ethersproject/random": true,
        "ethers>@ethersproject/signing-key": true,
        "ethers>@ethersproject/transactions": true
      }
    },
    "@ethersproject/providers>@ethersproject/web": {
      "globals": {
        "clearTimeout": true,
        "fetch": true,
        "setTimeout": true
      },
      "packages": {
        "ethers>@ethersproject/base64": true,
        "@ethersproject/bytes": true,
        "ethers>@ethersproject/logger": true,
        "ethers>@ethersproject/properties": true,
        "ethers>@ethersproject/strings": true
      }
    },
    "ethers>@ethersproject/providers>@ethersproject/web": {
      "globals": {
        "clearTimeout": true,
        "fetch": true,
        "setTimeout": true
      },
      "packages": {
        "ethers>@ethersproject/base64": true,
        "@ethersproject/bytes": true,
        "ethers>@ethersproject/logger": true,
        "ethers>@ethersproject/properties": true,
        "ethers>@ethersproject/strings": true
      }
    },
    "ethers>@ethersproject/web": {
      "globals": {
        "clearTimeout": true,
        "fetch": true,
        "setTimeout": true
      },
      "packages": {
        "ethers>@ethersproject/base64": true,
        "@ethersproject/bytes": true,
        "ethers>@ethersproject/logger": true,
        "ethers>@ethersproject/properties": true,
        "ethers>@ethersproject/strings": true
      }
    },
    "ethers>@ethersproject/wordlists": {
      "packages": {
        "@ethersproject/bytes": true,
        "@ethersproject/hash": true,
        "ethers>@ethersproject/logger": true,
        "ethers>@ethersproject/properties": true,
        "ethers>@ethersproject/strings": true
      }
    },
    "@metamask/notification-services-controller>firebase>@firebase/app": {
      "globals": {
        "FinalizationRegistry": true,
        "console.warn": true
      },
      "packages": {
        "@metamask/notification-services-controller>firebase>@firebase/app>@firebase/component": true,
        "@metamask/notification-services-controller>firebase>@firebase/app>@firebase/logger": true,
        "@metamask/notification-services-controller>firebase>@firebase/util": true,
        "@metamask/notification-services-controller>firebase>@firebase/app>idb": true
      }
    },
    "@metamask/notification-services-controller>firebase>@firebase/app>@firebase/component": {
      "packages": {
        "@metamask/notification-services-controller>firebase>@firebase/util": true
      }
    },
    "@metamask/notification-services-controller>firebase>@firebase/installations": {
      "globals": {
        "BroadcastChannel": true,
        "Headers": true,
        "btoa": true,
        "console.error": true,
        "crypto": true,
        "fetch": true,
        "msCrypto": true,
        "navigator.onLine": true,
        "setTimeout": true
      },
      "packages": {
        "@metamask/notification-services-controller>firebase>@firebase/app": true,
        "@metamask/notification-services-controller>firebase>@firebase/app>@firebase/component": true,
        "@metamask/notification-services-controller>firebase>@firebase/util": true,
        "@metamask/notification-services-controller>firebase>@firebase/app>idb": true
      }
    },
    "@metamask/notification-services-controller>firebase>@firebase/app>@firebase/logger": {
      "globals": {
        "console": true
      }
    },
    "@metamask/notification-services-controller>firebase>@firebase/messaging": {
      "globals": {
        "Headers": true,
        "Notification.maxActions": true,
        "Notification.permission": true,
        "Notification.requestPermission": true,
        "PushSubscription.prototype.hasOwnProperty": true,
        "ServiceWorkerRegistration": true,
        "URL": true,
        "addEventListener": true,
        "atob": true,
        "btoa": true,
        "clearTimeout": true,
        "clients.matchAll": true,
        "clients.openWindow": true,
        "console.warn": true,
        "document": true,
        "fetch": true,
        "indexedDB": true,
        "location.href": true,
        "location.origin": true,
        "navigator": true,
        "origin.replace": true,
        "registration.showNotification": true,
        "setTimeout": true
      },
      "packages": {
        "@metamask/notification-services-controller>firebase>@firebase/app": true,
        "@metamask/notification-services-controller>firebase>@firebase/app>@firebase/component": true,
        "@metamask/notification-services-controller>firebase>@firebase/installations": true,
        "@metamask/notification-services-controller>firebase>@firebase/util": true,
        "@metamask/notification-services-controller>firebase>@firebase/app>idb": true
      }
    },
    "@metamask/notification-services-controller>firebase>@firebase/util": {
      "globals": {
        "WorkerGlobalScope": true,
        "atob": true,
        "browser": true,
        "btoa": true,
        "chrome": true,
        "console": true,
        "document": true,
        "indexedDB": true,
        "navigator": true,
        "process": true,
        "setTimeout": true
      },
      "packages": {
        "process": true
      }
    },
    "@open-rpc/schema-utils-js>@json-schema-tools/dereferencer": {
      "packages": {
        "@open-rpc/schema-utils-js>@json-schema-tools/reference-resolver": true,
        "@open-rpc/schema-utils-js>@json-schema-tools/dereferencer>@json-schema-tools/traverse": true,
        "@metamask/rpc-errors>fast-safe-stringify": true
      }
    },
    "@open-rpc/schema-utils-js>@json-schema-tools/reference-resolver": {
      "packages": {
        "@open-rpc/schema-utils-js>@json-schema-tools/reference-resolver>@json-schema-spec/json-pointer": true,
        "@open-rpc/test-coverage>isomorphic-fetch": true
      }
    },
    "@keystonehq/metamask-airgapped-keyring>@keystonehq/base-eth-keyring": {
      "packages": {
        "@ethereumjs/tx": true,
        "@ethereumjs/tx>@ethereumjs/util": true,
        "@keystonehq/bc-ur-registry-eth": true,
        "browserify>buffer": true,
        "@metamask/eth-trezor-keyring>hdkey": true,
        "eth-lattice-keyring>rlp": true,
        "uuid": true
      }
    },
    "@keystonehq/bc-ur-registry-eth": {
      "packages": {
        "@ethereumjs/tx>@ethereumjs/util": true,
        "@keystonehq/bc-ur-registry-eth>@keystonehq/bc-ur-registry": true,
        "browserify>buffer": true,
        "@metamask/eth-trezor-keyring>hdkey": true,
        "uuid": true
      }
    },
    "@keystonehq/bc-ur-registry-eth>@keystonehq/bc-ur-registry": {
      "globals": {
        "define": true
      },
      "packages": {
        "@ngraveio/bc-ur": true,
        "ethereumjs-util>ethereum-cryptography>bs58check": true,
        "buffer": true,
        "browserify>buffer": true,
        "tslib": true
      }
    },
    "@keystonehq/metamask-airgapped-keyring": {
      "packages": {
        "@ethereumjs/tx": true,
        "@keystonehq/metamask-airgapped-keyring>@keystonehq/base-eth-keyring": true,
        "@keystonehq/bc-ur-registry-eth": true,
        "@metamask/obs-store": true,
        "browserify>buffer": true,
        "webpack>events": true,
        "@keystonehq/metamask-airgapped-keyring>rlp": true,
        "uuid": true
      }
    },
    "chart.js>@kurkle/color": {
      "globals": {
        "define": true
      }
    },
    "@lavamoat/lavadome-react": {
      "globals": {
        "Document.prototype": true,
        "DocumentFragment.prototype": true,
        "Element.prototype": true,
        "Event.prototype": true,
        "EventTarget.prototype": true,
        "NavigateEvent.prototype": true,
        "NavigationDestination.prototype": true,
        "Node.prototype": true,
        "console.warn": true,
        "document": true,
        "navigation": true
      },
      "packages": {
        "react": true
      }
    },
    "@metamask/eth-ledger-bridge-keyring>@ledgerhq/hw-app-eth>@ledgerhq/domain-service": {
      "packages": {
        "@metamask/eth-ledger-bridge-keyring>@ledgerhq/hw-app-eth>@ledgerhq/logs": true,
        "@metamask/eth-ledger-bridge-keyring>@ledgerhq/hw-app-eth>@ledgerhq/domain-service>axios": true
      }
    },
    "@metamask/eth-ledger-bridge-keyring>@ledgerhq/hw-app-eth>@ledgerhq/errors": {
      "globals": {
        "console.warn": true
      }
    },
    "@metamask/eth-ledger-bridge-keyring>@ledgerhq/hw-app-eth>@ledgerhq/evm-tools": {
      "packages": {
        "ethers>@ethersproject/constants": true,
        "@ethersproject/hash": true,
        "@metamask/eth-ledger-bridge-keyring>@ledgerhq/hw-app-eth>@ledgerhq/cryptoassets-evm-signatures": true,
        "@metamask/eth-ledger-bridge-keyring>@ledgerhq/hw-app-eth>@ledgerhq/evm-tools>@ledgerhq/live-env": true,
        "@metamask/eth-ledger-bridge-keyring>@ledgerhq/hw-app-eth>@ledgerhq/evm-tools>axios": true,
        "@metamask/ppom-validator>crypto-js": true
      }
    },
    "@metamask/eth-ledger-bridge-keyring>@ledgerhq/hw-app-eth": {
      "globals": {
        "console.warn": true
      },
      "packages": {
        "@ethersproject/abi": true,
        "ethers>@ethersproject/rlp": true,
        "ethers>@ethersproject/transactions": true,
        "@metamask/eth-ledger-bridge-keyring>@ledgerhq/hw-app-eth>@ledgerhq/cryptoassets-evm-signatures": true,
        "@metamask/eth-ledger-bridge-keyring>@ledgerhq/hw-app-eth>@ledgerhq/domain-service": true,
        "@metamask/eth-ledger-bridge-keyring>@ledgerhq/hw-app-eth>@ledgerhq/errors": true,
        "@metamask/eth-ledger-bridge-keyring>@ledgerhq/hw-app-eth>@ledgerhq/evm-tools": true,
        "@metamask/eth-ledger-bridge-keyring>@ledgerhq/hw-app-eth>@ledgerhq/logs": true,
        "@metamask/eth-ledger-bridge-keyring>@ledgerhq/hw-app-eth>axios": true,
        "@metamask/eth-ledger-bridge-keyring>@ledgerhq/hw-app-eth>bignumber.js": true,
        "browserify>buffer": true,
        "semver": true
      }
    },
    "@metamask/eth-ledger-bridge-keyring>@ledgerhq/hw-app-eth>@ledgerhq/evm-tools>@ledgerhq/live-env": {
      "globals": {
        "console.warn": true
      },
      "packages": {
        "wait-on>rxjs": true
      }
    },
    "@metamask/eth-ledger-bridge-keyring>@ledgerhq/hw-app-eth>@ledgerhq/logs": {
      "globals": {
        "__ledgerLogsListen": "write",
        "console.error": true
      }
    },
    "@material-ui/core": {
      "globals": {
        "Image": true,
        "_formatMuiErrorMessage": true,
        "addEventListener": true,
        "clearInterval": true,
        "clearTimeout": true,
        "console.error": true,
        "console.warn": true,
        "document": true,
        "getComputedStyle": true,
        "getSelection": true,
        "innerHeight": true,
        "innerWidth": true,
        "matchMedia": true,
        "navigator": true,
        "performance.now": true,
        "removeEventListener": true,
        "requestAnimationFrame": true,
        "setInterval": true,
        "setTimeout": true
      },
      "packages": {
        "@babel/runtime": true,
        "@material-ui/core>@material-ui/styles": true,
        "@material-ui/core>@material-ui/system": true,
        "@material-ui/core>@material-ui/utils": true,
        "@material-ui/core>clsx": true,
        "react-redux>hoist-non-react-statics": true,
        "@material-ui/core>popper.js": true,
        "prop-types": true,
        "react": true,
        "react-dom": true,
        "prop-types>react-is": true,
        "@material-ui/core>react-transition-group": true
      }
    },
    "@material-ui/core>@material-ui/styles": {
      "globals": {
        "console.error": true,
        "console.warn": true,
        "document.createComment": true,
        "document.head": true
      },
      "packages": {
        "@babel/runtime": true,
        "@material-ui/core>@material-ui/utils": true,
        "@material-ui/core>clsx": true,
        "react-redux>hoist-non-react-statics": true,
        "@material-ui/core>@material-ui/styles>jss-plugin-camel-case": true,
        "@material-ui/core>@material-ui/styles>jss-plugin-default-unit": true,
        "@material-ui/core>@material-ui/styles>jss-plugin-global": true,
        "@material-ui/core>@material-ui/styles>jss-plugin-nested": true,
        "@material-ui/core>@material-ui/styles>jss-plugin-props-sort": true,
        "@material-ui/core>@material-ui/styles>jss-plugin-rule-value-function": true,
        "@material-ui/core>@material-ui/styles>jss-plugin-vendor-prefixer": true,
        "@material-ui/core>@material-ui/styles>jss": true,
        "prop-types": true,
        "react": true
      }
    },
    "@material-ui/core>@material-ui/system": {
      "globals": {
        "console.error": true
      },
      "packages": {
        "@babel/runtime": true,
        "@material-ui/core>@material-ui/utils": true,
        "prop-types": true
      }
    },
    "@material-ui/core>@material-ui/utils": {
      "packages": {
        "@babel/runtime": true,
        "prop-types": true,
        "prop-types>react-is": true
      }
    },
    "@metamask-institutional/custody-keyring>@metamask-institutional/configuration-client": {
      "globals": {
        "console.log": true,
        "fetch": true
      }
    },
    "@metamask-institutional/custody-controller": {
      "packages": {
        "@ethereumjs/tx>@ethereumjs/util": true,
        "@metamask-institutional/custody-keyring": true,
        "@metamask/obs-store": true
      }
    },
    "@metamask-institutional/custody-keyring": {
      "globals": {
        "console.error": true,
        "console.log": true,
        "console.warn": true
      },
      "packages": {
        "@ethereumjs/tx>@ethereumjs/util": true,
        "@metamask-institutional/custody-keyring>@metamask-institutional/configuration-client": true,
        "@metamask-institutional/sdk": true,
        "@metamask-institutional/types": true,
        "@metamask/obs-store": true,
        "crypto-browserify": true,
        "webpack>events": true,
        "gulp-sass>lodash.clonedeep": true
      }
    },
    "@metamask-institutional/extension": {
      "globals": {
        "console.log": true
      },
      "packages": {
        "@metamask-institutional/custody-controller": true,
        "@metamask-institutional/sdk": true,
        "@metamask-institutional/types": true,
        "gulp-sass>lodash.clonedeep": true
      }
    },
    "@metamask-institutional/institutional-features": {
      "packages": {
        "@metamask-institutional/custody-keyring": true,
        "@metamask/obs-store": true
      }
    },
    "@metamask-institutional/rpc-allowlist": {
      "globals": {
        "URL": true
      }
    },
    "@metamask-institutional/sdk": {
      "globals": {
        "URLSearchParams": true,
        "console.debug": true,
        "console.error": true,
        "console.log": true,
        "fetch": true
      },
      "packages": {
        "@metamask-institutional/sdk>@metamask-institutional/simplecache": true,
        "crypto-browserify": true,
        "webpack>events": true
      }
    },
    "@metamask-institutional/transaction-update": {
      "globals": {
        "clearInterval": true,
        "console.info": true,
        "console.log": true,
        "setInterval": true
      },
      "packages": {
        "@ethereumjs/tx>@ethereumjs/util": true,
        "@metamask-institutional/sdk": true,
        "@metamask-institutional/transaction-update>@metamask-institutional/websocket-client": true,
        "@metamask/obs-store": true,
        "webpack>events": true
      }
    },
    "@metamask-institutional/transaction-update>@metamask-institutional/websocket-client": {
      "globals": {
        "WebSocket": true,
        "clearTimeout": true,
        "console.log": true,
        "setTimeout": true
      },
      "packages": {
        "webpack>events": true
      }
    },
    "@metamask/abi-utils": {
      "packages": {
        "@metamask/utils>@metamask/superstruct": true,
        "@metamask/abi-utils>@metamask/utils": true
      }
    },
    "@metamask/keyring-controller>@metamask/eth-hd-keyring>@metamask/eth-sig-util>@metamask/abi-utils": {
      "packages": {
        "@metamask/utils>@metamask/superstruct": true,
        "@metamask/utils": true
      }
    },
    "@metamask/eth-json-rpc-middleware>@metamask/eth-sig-util>@metamask/abi-utils": {
      "packages": {
        "@metamask/utils>@metamask/superstruct": true,
        "@metamask/utils": true
      }
    },
    "@metamask/eth-ledger-bridge-keyring>@metamask/eth-sig-util>@metamask/abi-utils": {
      "packages": {
        "@metamask/utils>@metamask/superstruct": true,
        "@metamask/utils": true
      }
    },
    "@metamask/keyring-controller>@metamask/eth-simple-keyring>@metamask/eth-sig-util>@metamask/abi-utils": {
      "packages": {
        "@metamask/utils>@metamask/superstruct": true,
        "@metamask/utils": true
      }
    },
    "@metamask/eth-snap-keyring>@metamask/eth-sig-util>@metamask/abi-utils": {
      "packages": {
        "@metamask/utils>@metamask/superstruct": true,
        "@metamask/utils": true
      }
    },
    "@metamask/eth-trezor-keyring>@metamask/eth-sig-util>@metamask/abi-utils": {
      "packages": {
        "@metamask/utils>@metamask/superstruct": true,
        "@metamask/utils": true
      }
    },
    "@metamask/keyring-controller>@metamask/eth-sig-util>@metamask/abi-utils": {
      "packages": {
        "@metamask/utils>@metamask/superstruct": true,
        "@metamask/utils": true
      }
    },
    "@metamask/signature-controller>@metamask/eth-sig-util>@metamask/abi-utils": {
      "packages": {
        "@metamask/utils>@metamask/superstruct": true,
        "@metamask/signature-controller>@metamask/eth-sig-util>@metamask/abi-utils>@metamask/utils": true
      }
    },
    "@metamask/accounts-controller": {
      "packages": {
        "@ethereumjs/tx>@ethereumjs/util": true,
        "@metamask/base-controller": true,
        "@metamask/eth-snap-keyring": true,
        "@metamask/keyring-api": true,
        "@metamask/keyring-controller": true,
        "@metamask/keyring-api>@metamask/keyring-utils": true,
        "@metamask/utils": true,
        "@ethereumjs/tx>ethereum-cryptography": true,
        "uuid": true
      }
    },
    "@metamask/address-book-controller": {
      "packages": {
        "@metamask/base-controller": true,
        "@metamask/controller-utils": true
      }
    },
    "@metamask/announcement-controller": {
      "packages": {
        "@metamask/base-controller": true
      }
    },
    "@metamask/approval-controller": {
      "globals": {
        "console.info": true
      },
      "packages": {
        "@metamask/base-controller": true,
        "@metamask/rpc-errors": true,
        "nanoid": true
      }
    },
    "@metamask/assets-controllers": {
      "globals": {
        "AbortController": true,
        "Headers": true,
        "URL": true,
        "URLSearchParams": true,
        "clearInterval": true,
        "clearTimeout": true,
        "console.error": true,
        "console.log": true,
        "setInterval": true,
        "setTimeout": true
      },
      "packages": {
        "@ethereumjs/tx>@ethereumjs/util": true,
        "ethers>@ethersproject/address": true,
        "@ethersproject/bignumber": true,
        "@ethersproject/contracts": true,
        "@ethersproject/providers": true,
        "@metamask/abi-utils": true,
        "@metamask/base-controller": true,
        "@metamask/contract-metadata": true,
        "@metamask/controller-utils": true,
        "@metamask/controller-utils>@metamask/eth-query": true,
        "@metamask/keyring-api": true,
        "@metamask/keyring-snap-client": true,
        "@metamask/metamask-eth-abis": true,
        "@metamask/polling-controller": true,
        "@metamask/rpc-errors": true,
        "@metamask/assets-controllers>@metamask/snaps-utils": true,
        "@metamask/utils": true,
        "@metamask/name-controller>async-mutex": true,
        "bn.js": true,
        "lodash": true,
        "@ensdomains/content-hash>multicodec>uint8arrays>multiformats": true,
        "single-call-balance-checker-abi": true,
        "uuid": true
      }
    },
    "@metamask/base-controller": {
      "globals": {
        "setTimeout": true
      },
      "packages": {
        "immer": true
      }
    },
    "@metamask/announcement-controller>@metamask/base-controller": {
      "globals": {
        "setTimeout": true
      },
      "packages": {
        "immer": true
      }
    },
    "@metamask/network-controller>@metamask/base-controller": {
      "globals": {
        "setTimeout": true
      },
      "packages": {
        "immer": true
      }
    },
    "@metamask/ppom-validator>@metamask/base-controller": {
      "globals": {
        "setTimeout": true
      },
      "packages": {
        "immer": true
      }
    },
    "@metamask/queued-request-controller>@metamask/base-controller": {
      "globals": {
        "setTimeout": true
      },
      "packages": {
        "immer": true
      }
    },
    "@metamask/remote-feature-flag-controller>@metamask/base-controller": {
      "globals": {
        "setTimeout": true
      },
      "packages": {
        "immer": true
      }
    },
    "@metamask/selected-network-controller>@metamask/base-controller": {
      "globals": {
        "setTimeout": true
      },
      "packages": {
        "immer": true
      }
    },
    "@metamask/signature-controller>@metamask/base-controller": {
      "globals": {
        "setTimeout": true
      },
      "packages": {
        "immer": true
      }
    },
    "@metamask/transaction-controller>@metamask/base-controller": {
      "globals": {
        "setTimeout": true
      },
      "packages": {
        "immer": true
      }
    },
    "@metamask/browser-passworder": {
      "globals": {
        "CryptoKey": true,
        "btoa": true,
        "crypto.getRandomValues": true,
        "crypto.subtle.decrypt": true,
        "crypto.subtle.deriveKey": true,
        "crypto.subtle.encrypt": true,
        "crypto.subtle.exportKey": true,
        "crypto.subtle.importKey": true
      },
      "packages": {
        "@metamask/browser-passworder>@metamask/utils": true,
        "browserify>buffer": true
      }
    },
    "eth-keyring-controller>@metamask/browser-passworder": {
      "globals": {
        "crypto": true
      }
    },
    "@metamask/controller-utils": {
      "globals": {
        "URL": true,
        "console.error": true,
        "fetch": true,
        "setTimeout": true
      },
      "packages": {
        "@ethereumjs/tx>@ethereumjs/util": true,
        "@metamask/controller-utils>@metamask/ethjs-unit": true,
        "@metamask/utils": true,
        "@metamask/controller-utils>@spruceid/siwe-parser": true,
        "bn.js": true,
        "browserify>buffer": true,
        "cockatiel": true,
        "eth-ens-namehash": true,
        "eslint>fast-deep-equal": true
      }
    },
    "@metamask/ens-controller": {
      "packages": {
        "@ethersproject/providers": true,
        "@metamask/base-controller": true,
        "@metamask/controller-utils": true,
        "@metamask/utils": true,
        "punycode": true
      }
    },
    "@metamask/eth-token-tracker>@metamask/eth-block-tracker": {
      "globals": {
        "clearTimeout": true,
        "console.error": true,
        "setTimeout": true
      },
      "packages": {
        "@metamask/safe-event-emitter": true,
        "@metamask/utils": true,
        "@metamask/ppom-validator>json-rpc-random-id": true
      }
    },
    "@metamask/keyring-controller>@metamask/eth-hd-keyring": {
      "globals": {
        "TextEncoder": true
      },
      "packages": {
        "@ethereumjs/tx>@ethereumjs/util": true,
        "@metamask/keyring-controller>@metamask/eth-hd-keyring>@metamask/eth-sig-util": true,
        "@metamask/snaps-sdk>@metamask/key-tree": true,
        "@metamask/scure-bip39": true,
        "@metamask/utils": true,
        "browserify>buffer": true,
        "@ethereumjs/tx>ethereum-cryptography": true
      }
    },
    "@metamask/eth-json-rpc-filters": {
      "globals": {
        "console.error": true
      },
      "packages": {
        "@metamask/controller-utils>@metamask/eth-query": true,
        "@metamask/json-rpc-engine": true,
        "@metamask/safe-event-emitter": true,
        "@metamask/name-controller>async-mutex": true,
        "pify": true
      }
    },
    "@metamask/network-controller>@metamask/eth-json-rpc-infura": {
      "globals": {
        "fetch": true,
        "setTimeout": true
      },
      "packages": {
        "@metamask/eth-json-rpc-provider": true,
        "@metamask/json-rpc-engine": true,
        "@metamask/rpc-errors": true,
        "@metamask/network-controller>@metamask/eth-json-rpc-infura>@metamask/utils": true
      }
    },
    "@metamask/eth-json-rpc-middleware": {
      "globals": {
        "URL": true,
        "console.error": true,
        "setTimeout": true
      },
      "packages": {
        "@metamask/eth-json-rpc-middleware>@metamask/eth-sig-util": true,
        "@metamask/json-rpc-engine": true,
        "@metamask/rpc-errors": true,
        "@metamask/utils": true,
        "@metamask/eth-json-rpc-middleware>klona": true,
        "@metamask/eth-json-rpc-middleware>safe-stable-stringify": true
      }
    },
    "@metamask/eth-json-rpc-provider": {
      "packages": {
        "@metamask/json-rpc-engine": true,
        "@metamask/rpc-errors": true,
        "@metamask/safe-event-emitter": true,
        "uuid": true
      }
    },
    "@metamask/eth-ledger-bridge-keyring": {
      "globals": {
        "addEventListener": true,
        "console.error": true,
        "document.createElement": true,
        "document.head.appendChild": true,
        "fetch": true,
        "removeEventListener": true
      },
      "packages": {
        "@metamask/eth-ledger-bridge-keyring>@ethereumjs/rlp": true,
        "@ethereumjs/tx": true,
        "@ethereumjs/tx>@ethereumjs/util": true,
        "@metamask/eth-ledger-bridge-keyring>@ledgerhq/hw-app-eth": true,
        "@metamask/eth-ledger-bridge-keyring>@metamask/eth-sig-util": true,
        "browserify>buffer": true,
        "webpack>events": true,
        "@metamask/eth-trezor-keyring>hdkey": true
      }
    },
    "@metamask/controller-utils>@metamask/eth-query": {
      "packages": {
        "@metamask/ppom-validator>json-rpc-random-id": true,
        "watchify>xtend": true
      }
    },
    "@metamask/eth-sig-util": {
      "packages": {
        "@ethereumjs/tx>@ethereumjs/util": true,
        "@metamask/abi-utils": true,
        "@metamask/eth-sig-util>@metamask/utils": true,
        "@metamask/utils>@scure/base": true,
        "browserify>buffer": true,
        "@ethereumjs/tx>ethereum-cryptography": true,
        "@metamask/eth-sig-util>tweetnacl": true
      }
    },
    "@metamask/keyring-controller>@metamask/eth-hd-keyring>@metamask/eth-sig-util": {
      "packages": {
        "@ethereumjs/tx>@ethereumjs/rlp": true,
        "@ethereumjs/tx>@ethereumjs/util": true,
        "@metamask/keyring-controller>@metamask/eth-hd-keyring>@metamask/eth-sig-util>@metamask/abi-utils": true,
        "@metamask/utils": true,
        "@metamask/utils>@scure/base": true,
        "browserify>buffer": true,
        "@ethereumjs/tx>ethereum-cryptography": true,
        "@metamask/eth-sig-util>tweetnacl": true
      }
    },
    "@metamask/eth-json-rpc-middleware>@metamask/eth-sig-util": {
      "packages": {
        "@ethereumjs/tx>@ethereumjs/rlp": true,
        "@ethereumjs/tx>@ethereumjs/util": true,
        "@metamask/eth-json-rpc-middleware>@metamask/eth-sig-util>@metamask/abi-utils": true,
        "@metamask/utils": true,
        "@metamask/utils>@scure/base": true,
        "browserify>buffer": true,
        "@ethereumjs/tx>ethereum-cryptography": true,
        "@metamask/eth-sig-util>tweetnacl": true
      }
    },
    "@metamask/eth-ledger-bridge-keyring>@metamask/eth-sig-util": {
      "packages": {
        "@metamask/eth-ledger-bridge-keyring>@metamask/eth-sig-util>@ethereumjs/rlp": true,
        "@ethereumjs/tx>@ethereumjs/util": true,
        "@metamask/eth-ledger-bridge-keyring>@metamask/eth-sig-util>@metamask/abi-utils": true,
        "@metamask/utils": true,
        "@metamask/utils>@scure/base": true,
        "browserify>buffer": true,
        "@ethereumjs/tx>ethereum-cryptography": true,
        "@metamask/eth-sig-util>tweetnacl": true
      }
    },
    "@metamask/keyring-controller>@metamask/eth-simple-keyring>@metamask/eth-sig-util": {
      "packages": {
        "@ethereumjs/tx>@ethereumjs/rlp": true,
        "@ethereumjs/tx>@ethereumjs/util": true,
        "@metamask/keyring-controller>@metamask/eth-simple-keyring>@metamask/eth-sig-util>@metamask/abi-utils": true,
        "@metamask/utils": true,
        "@metamask/utils>@scure/base": true,
        "browserify>buffer": true,
        "@ethereumjs/tx>ethereum-cryptography": true,
        "@metamask/eth-sig-util>tweetnacl": true
      }
    },
    "@metamask/eth-snap-keyring>@metamask/eth-sig-util": {
      "packages": {
        "@ethereumjs/tx>@ethereumjs/rlp": true,
        "@ethereumjs/tx>@ethereumjs/util": true,
        "@metamask/eth-snap-keyring>@metamask/eth-sig-util>@metamask/abi-utils": true,
        "@metamask/utils": true,
        "@metamask/utils>@scure/base": true,
        "browserify>buffer": true,
        "@ethereumjs/tx>ethereum-cryptography": true,
        "@metamask/eth-sig-util>tweetnacl": true
      }
    },
    "@metamask/eth-trezor-keyring>@metamask/eth-sig-util": {
      "packages": {
        "@ethereumjs/tx>@ethereumjs/rlp": true,
        "@ethereumjs/tx>@ethereumjs/util": true,
        "@metamask/eth-trezor-keyring>@metamask/eth-sig-util>@metamask/abi-utils": true,
        "@metamask/utils": true,
        "@metamask/utils>@scure/base": true,
        "browserify>buffer": true,
        "@ethereumjs/tx>ethereum-cryptography": true,
        "@metamask/eth-sig-util>tweetnacl": true
      }
    },
    "@metamask/keyring-controller>@metamask/eth-sig-util": {
      "packages": {
        "@ethereumjs/tx>@ethereumjs/rlp": true,
        "@ethereumjs/tx>@ethereumjs/util": true,
        "@metamask/keyring-controller>@metamask/eth-sig-util>@metamask/abi-utils": true,
        "@metamask/utils": true,
        "@metamask/utils>@scure/base": true,
        "browserify>buffer": true,
        "@ethereumjs/tx>ethereum-cryptography": true,
        "@metamask/eth-sig-util>tweetnacl": true
      }
    },
    "@metamask/signature-controller>@metamask/eth-sig-util": {
      "packages": {
        "@ethereumjs/tx>@ethereumjs/rlp": true,
        "@ethereumjs/tx>@ethereumjs/util": true,
        "@metamask/signature-controller>@metamask/eth-sig-util>@metamask/abi-utils": true,
        "@metamask/signature-controller>@metamask/eth-sig-util>@metamask/utils": true,
        "@metamask/utils>@scure/base": true,
        "browserify>buffer": true,
        "@ethereumjs/tx>ethereum-cryptography": true,
        "@metamask/eth-sig-util>tweetnacl": true
      }
    },
    "@metamask/keyring-controller>@metamask/eth-simple-keyring": {
      "packages": {
        "@ethereumjs/tx>@ethereumjs/util": true,
        "@metamask/keyring-controller>@metamask/eth-simple-keyring>@metamask/eth-sig-util": true,
        "@metamask/utils": true,
        "browserify>buffer": true,
        "@ethereumjs/tx>ethereum-cryptography": true,
        "crypto-browserify>randombytes": true
      }
    },
    "@metamask/eth-snap-keyring": {
      "globals": {
        "URL": true,
        "console.error": true,
        "console.info": true
      },
      "packages": {
        "@ethereumjs/tx": true,
        "@metamask/eth-snap-keyring>@metamask/eth-sig-util": true,
        "@metamask/keyring-api": true,
        "@metamask/eth-snap-keyring>@metamask/keyring-internal-snap-client": true,
        "@metamask/keyring-api>@metamask/keyring-utils": true,
        "@metamask/utils>@metamask/superstruct": true,
        "@metamask/utils": true,
        "webpack>events": true,
        "@metamask/eth-snap-keyring>uuid": true
      }
    },
    "@metamask/eth-token-tracker": {
      "globals": {
        "console.warn": true
      },
      "packages": {
        "@babel/runtime": true,
        "@ethersproject/bignumber": true,
        "@ethersproject/contracts": true,
        "@ethersproject/providers": true,
        "@metamask/eth-token-tracker>@metamask/eth-block-tracker": true,
        "@metamask/safe-event-emitter": true,
        "bn.js": true,
        "@metamask/eth-token-tracker>deep-equal": true,
        "human-standard-token-abi": true
      }
    },
    "@metamask/eth-trezor-keyring": {
      "globals": {
        "setTimeout": true
      },
      "packages": {
        "@ethereumjs/tx": true,
        "@ethereumjs/tx>@ethereumjs/util": true,
        "@metamask/eth-trezor-keyring>@metamask/eth-sig-util": true,
        "@metamask/eth-trezor-keyring>@trezor/connect-plugin-ethereum": true,
        "@trezor/connect-web": true,
        "browserify>buffer": true,
        "webpack>events": true,
        "@metamask/eth-trezor-keyring>hdkey": true
      }
    },
    "@metamask/etherscan-link": {
      "globals": {
        "URL": true
      }
    },
    "eth-method-registry>@metamask/ethjs-contract": {
      "packages": {
        "@babel/runtime": true,
        "eth-method-registry>@metamask/ethjs-contract>@metamask/ethjs-filter": true,
        "eth-method-registry>@metamask/ethjs-contract>@metamask/ethjs-util": true,
        "eth-method-registry>@metamask/ethjs-contract>ethjs-abi": true,
        "eth-ens-namehash>js-sha3": true,
        "promise-to-callback": true
      }
    },
    "eth-method-registry>@metamask/ethjs-contract>@metamask/ethjs-filter": {
      "globals": {
        "clearInterval": true,
        "setInterval": true
      }
    },
    "eth-method-registry>@metamask/ethjs-query>@metamask/ethjs-format": {
      "packages": {
        "eth-method-registry>@metamask/ethjs-contract>@metamask/ethjs-util": true,
        "@metamask/controller-utils>@metamask/ethjs-unit>@metamask/number-to-bn": true,
        "eth-method-registry>@metamask/ethjs-query>@metamask/ethjs-format>ethjs-schema": true,
        "eth-method-registry>@metamask/ethjs-query>@metamask/ethjs-format>strip-hex-prefix": true
      }
    },
    "eth-method-registry>@metamask/ethjs-query": {
      "globals": {
        "console": true
      },
      "packages": {
        "eth-method-registry>@metamask/ethjs-query>@metamask/ethjs-format": true,
        "eth-method-registry>@metamask/ethjs-query>@metamask/ethjs-rpc": true,
        "promise-to-callback": true
      }
    },
    "eth-method-registry>@metamask/ethjs-query>@metamask/ethjs-rpc": {
      "packages": {
        "promise-to-callback": true
      }
    },
    "@metamask/controller-utils>@metamask/ethjs-unit": {
      "packages": {
        "@metamask/controller-utils>@metamask/ethjs-unit>@metamask/number-to-bn": true,
        "bn.js": true
      }
    },
    "eth-method-registry>@metamask/ethjs-contract>@metamask/ethjs-util": {
      "packages": {
        "browserify>buffer": true,
        "eth-method-registry>@metamask/ethjs-query>@metamask/ethjs-format>is-hex-prefixed": true,
        "eth-method-registry>@metamask/ethjs-query>@metamask/ethjs-format>strip-hex-prefix": true
      }
    },
    "@metamask/gas-fee-controller": {
      "globals": {
        "clearInterval": true,
        "console.error": true,
        "setInterval": true
      },
      "packages": {
        "@metamask/controller-utils": true,
        "@metamask/controller-utils>@metamask/eth-query": true,
        "@metamask/polling-controller": true,
        "bn.js": true,
        "uuid": true
      }
    },
    "@metamask/jazzicon": {
      "globals": {
        "document.createElement": true,
        "document.createElementNS": true
      },
      "packages": {
        "@metamask/jazzicon>color": true,
        "@metamask/jazzicon>mersenne-twister": true
      }
    },
    "@metamask/json-rpc-engine": {
      "packages": {
        "@metamask/rpc-errors": true,
        "@metamask/safe-event-emitter": true,
        "@metamask/utils": true
      }
    },
    "@metamask/json-rpc-middleware-stream": {
      "globals": {
        "console.warn": true,
        "setTimeout": true
      },
      "packages": {
        "@metamask/safe-event-emitter": true,
        "@metamask/utils": true,
        "readable-stream": true
      }
    },
    "@metamask/snaps-sdk>@metamask/key-tree": {
      "globals": {
        "crypto.subtle": true
      },
      "packages": {
        "@metamask/scure-bip39": true,
        "@metamask/utils": true,
        "viem>@scure/bip32>@noble/curves": true,
        "@noble/hashes": true,
        "@metamask/utils>@scure/base": true
      }
    },
    "@metamask/keyring-api": {
      "packages": {
        "@metamask/keyring-api>@metamask/keyring-utils": true,
        "@metamask/utils>@metamask/superstruct": true,
        "@metamask/utils": true,
        "@metamask/keyring-api>bech32": true
      }
    },
    "@metamask/keyring-controller": {
      "globals": {
        "console.log": true
      },
      "packages": {
        "@ethereumjs/tx>@ethereumjs/util": true,
        "@metamask/base-controller": true,
        "@metamask/browser-passworder": true,
        "@metamask/keyring-controller>@metamask/eth-hd-keyring": true,
        "@metamask/keyring-controller>@metamask/eth-sig-util": true,
        "@metamask/keyring-controller>@metamask/eth-simple-keyring": true,
        "@metamask/utils": true,
        "@metamask/name-controller>async-mutex": true,
        "@metamask/keyring-controller>ethereumjs-wallet": true,
        "@metamask/keyring-controller>ulid": true
      }
    },
    "@metamask/eth-snap-keyring>@metamask/keyring-internal-snap-client": {
      "packages": {
        "@metamask/keyring-snap-client": true
      }
    },
    "@metamask/keyring-snap-client": {
      "packages": {
        "@metamask/keyring-api": true,
        "@metamask/keyring-api>@metamask/keyring-utils": true,
        "@metamask/utils>@metamask/superstruct": true,
        "@metamask/keyring-snap-client>uuid": true
      }
    },
    "@metamask/keyring-api>@metamask/keyring-utils": {
      "globals": {
        "URL": true
      },
      "packages": {
        "@metamask/utils>@metamask/superstruct": true,
        "@metamask/utils": true,
        "bitcoin-address-validation": true
      }
    },
    "@metamask/logging-controller": {
      "packages": {
        "@metamask/base-controller": true,
        "uuid": true
      }
    },
    "@metamask/logo": {
      "globals": {
        "addEventListener": true,
        "document.body.appendChild": true,
        "document.createElementNS": true,
        "innerHeight": true,
        "innerWidth": true,
        "requestAnimationFrame": true
      },
      "packages": {
        "@metamask/logo>gl-mat4": true,
        "@metamask/logo>gl-vec3": true
      }
    },
    "@metamask/message-manager": {
      "packages": {
        "@metamask/base-controller": true,
        "@metamask/controller-utils": true,
        "@metamask/utils": true,
        "browserify>buffer": true,
        "webpack>events": true,
        "uuid": true
      }
    },
    "@metamask/multichain": {
      "globals": {
        "console.error": true
      },
      "packages": {
        "@metamask/api-specs": true,
        "@metamask/controller-utils": true,
        "@metamask/eth-json-rpc-filters": true,
        "@metamask/json-rpc-engine": true,
        "@metamask/permission-controller": true,
        "@metamask/rpc-errors": true,
        "@metamask/safe-event-emitter": true,
<<<<<<< HEAD
        "@metamask/multichain>@metamask/utils": true,
        "@open-rpc/schema-utils-js": true,
=======
        "@metamask/utils": true,
        "@metamask/multichain>@open-rpc/schema-utils-js": true,
>>>>>>> 2228a13c
        "@metamask/multichain>jsonschema": true,
        "lodash": true
      }
    },
    "@metamask/multichain-network-controller": {
      "packages": {
        "@metamask/base-controller": true,
        "@metamask/keyring-api": true,
        "@metamask/network-controller": true,
        "@metamask/utils": true,
        "@metamask/multichain-network-controller>@solana/addresses": true
      }
    },
    "@metamask/multichain-transactions-controller": {
      "globals": {
        "console.error": true
      },
      "packages": {
        "@metamask/base-controller": true,
        "@metamask/keyring-api": true,
        "@metamask/keyring-snap-client": true,
        "@metamask/multichain-transactions-controller>@metamask/snaps-utils": true,
        "@metamask/utils": true
      }
    },
    "@metamask/name-controller": {
      "globals": {
        "fetch": true
      },
      "packages": {
        "@metamask/base-controller": true,
        "@metamask/controller-utils": true,
        "@metamask/utils": true,
        "@metamask/name-controller>async-mutex": true
      }
    },
    "@metamask/network-controller": {
      "globals": {
        "btoa": true,
        "fetch": true,
        "setTimeout": true
      },
      "packages": {
        "@metamask/network-controller>@metamask/base-controller": true,
        "@metamask/controller-utils": true,
        "@metamask/eth-token-tracker>@metamask/eth-block-tracker": true,
        "@metamask/network-controller>@metamask/eth-json-rpc-infura": true,
        "@metamask/eth-json-rpc-middleware": true,
        "@metamask/eth-json-rpc-provider": true,
        "@metamask/controller-utils>@metamask/eth-query": true,
        "@metamask/json-rpc-engine": true,
        "@metamask/rpc-errors": true,
        "@metamask/network-controller>@metamask/swappable-obj-proxy": true,
        "@metamask/network-controller>@metamask/utils": true,
        "eslint>fast-deep-equal": true,
        "reselect": true,
        "uri-js": true,
        "uuid": true
      }
    },
    "@metamask/transaction-controller>@metamask/nonce-tracker": {
      "packages": {
        "@ethersproject/providers": true,
        "browserify>assert": true,
        "@metamask/transaction-controller>@metamask/nonce-tracker>async-mutex": true
      }
    },
    "@metamask/notification-services-controller": {
      "globals": {
        "Intl.NumberFormat": true,
        "addEventListener": true,
        "fetch": true,
        "registration": true,
        "removeEventListener": true
      },
      "packages": {
        "@metamask/notification-services-controller>@contentful/rich-text-html-renderer": true,
        "@metamask/base-controller": true,
        "@metamask/controller-utils": true,
        "@metamask/profile-sync-controller": true,
        "@metamask/utils": true,
        "@metamask/notification-services-controller>bignumber.js": true,
        "@metamask/notification-services-controller>firebase": true,
        "loglevel": true,
        "uuid": true
      }
    },
    "@metamask/controller-utils>@metamask/ethjs-unit>@metamask/number-to-bn": {
      "packages": {
        "bn.js": true,
        "eth-method-registry>@metamask/ethjs-query>@metamask/ethjs-format>strip-hex-prefix": true
      }
    },
    "@metamask/object-multiplex": {
      "globals": {
        "console.warn": true
      },
      "packages": {
        "@metamask/object-multiplex>once": true,
        "readable-stream": true
      }
    },
    "@metamask/obs-store": {
      "packages": {
        "@metamask/safe-event-emitter": true,
        "readable-stream": true
      }
    },
    "@metamask/permission-controller": {
      "globals": {
        "console.error": true
      },
      "packages": {
        "@metamask/base-controller": true,
        "@metamask/controller-utils": true,
        "@metamask/json-rpc-engine": true,
        "@metamask/rpc-errors": true,
        "@metamask/utils": true,
        "deep-freeze-strict": true,
        "immer": true,
        "nanoid": true
      }
    },
    "@metamask/permission-log-controller": {
      "packages": {
        "@metamask/base-controller": true,
        "@metamask/utils": true
      }
    },
    "@metamask/phishing-controller": {
      "globals": {
        "TextEncoder": true,
        "URL": true,
        "console.error": true,
        "fetch": true
      },
      "packages": {
        "@metamask/base-controller": true,
        "@metamask/controller-utils": true,
        "@noble/hashes": true,
        "@ethereumjs/tx>ethereum-cryptography": true,
        "webpack-cli>fastest-levenshtein": true,
        "punycode": true
      }
    },
    "@metamask/polling-controller": {
      "globals": {
        "clearTimeout": true,
        "console.error": true,
        "setTimeout": true
      },
      "packages": {
        "@metamask/base-controller": true,
        "@metamask/snaps-utils>fast-json-stable-stringify": true,
        "uuid": true
      }
    },
    "@metamask/post-message-stream": {
      "globals": {
        "MessageEvent.prototype": true,
        "WorkerGlobalScope": true,
        "addEventListener": true,
        "browser": true,
        "chrome": true,
        "location.origin": true,
        "postMessage": true,
        "removeEventListener": true
      },
      "packages": {
        "@metamask/utils": true,
        "readable-stream": true
      }
    },
    "@metamask/ppom-validator": {
      "globals": {
        "URL": true,
        "console.error": true,
        "crypto": true
      },
      "packages": {
        "@metamask/ppom-validator>@metamask/base-controller": true,
        "@metamask/controller-utils": true,
        "await-semaphore": true,
        "browserify>buffer": true,
        "@metamask/ppom-validator>crypto-js": true,
        "@metamask/ppom-validator>elliptic": true,
        "@metamask/ppom-validator>json-rpc-random-id": true
      }
    },
    "@metamask/preferences-controller": {
      "packages": {
        "@metamask/base-controller": true,
        "@metamask/controller-utils": true
      }
    },
    "@metamask/profile-sync-controller": {
      "globals": {
        "Event": true,
        "Headers": true,
        "TextDecoder": true,
        "TextEncoder": true,
        "URL": true,
        "URLSearchParams": true,
        "addEventListener": true,
        "console.error": true,
        "dispatchEvent": true,
        "fetch": true,
        "removeEventListener": true,
        "setTimeout": true
      },
      "packages": {
        "@metamask/base-controller": true,
        "@metamask/keyring-api": true,
        "@metamask/keyring-controller": true,
        "@metamask/network-controller": true,
        "@metamask/profile-sync-controller>@noble/ciphers": true,
        "@noble/hashes": true,
        "browserify>buffer": true,
        "loglevel": true,
        "@metamask/profile-sync-controller>siwe": true
      }
    },
    "@metamask/providers": {
      "globals": {
        "CustomEvent": true,
        "Event": true,
        "addEventListener": true,
        "chrome.runtime.connect": true,
        "console": true,
        "dispatchEvent": true,
        "document.createElement": true,
        "document.readyState": true,
        "ethereum": "write",
        "location.hostname": true,
        "removeEventListener": true,
        "web3": true
      },
      "packages": {
        "@metamask/json-rpc-engine": true,
        "@metamask/json-rpc-middleware-stream": true,
        "@metamask/object-multiplex": true,
        "@metamask/rpc-errors": true,
        "@metamask/safe-event-emitter": true,
        "@metamask/utils": true,
        "@metamask/providers>detect-browser": true,
        "@metamask/providers>extension-port-stream": true,
        "eslint>fast-deep-equal": true,
        "@metamask/providers>is-stream": true,
        "readable-stream": true
      }
    },
    "@metamask/queued-request-controller": {
      "packages": {
        "@metamask/queued-request-controller>@metamask/base-controller": true,
        "@metamask/json-rpc-engine": true,
        "@metamask/rpc-errors": true,
        "@metamask/selected-network-controller": true,
        "@metamask/queued-request-controller>@metamask/utils": true
      }
    },
    "@metamask/rate-limit-controller": {
      "globals": {
        "setTimeout": true
      },
      "packages": {
        "@metamask/base-controller": true,
        "@metamask/rpc-errors": true,
        "@metamask/utils": true
      }
    },
    "@metamask/remote-feature-flag-controller": {
      "packages": {
        "@metamask/remote-feature-flag-controller>@metamask/base-controller": true,
        "cockatiel": true,
        "uuid": true
      }
    },
    "@metamask/rpc-errors": {
      "packages": {
        "@metamask/utils": true,
        "@metamask/rpc-errors>fast-safe-stringify": true
      }
    },
    "@metamask/safe-event-emitter": {
      "globals": {
        "setTimeout": true
      },
      "packages": {
        "webpack>events": true
      }
    },
    "@metamask/scure-bip39": {
      "globals": {
        "TextEncoder": true
      },
      "packages": {
        "@metamask/scure-bip39>@noble/hashes": true,
        "@metamask/utils>@scure/base": true
      }
    },
    "@metamask/selected-network-controller": {
      "packages": {
        "@metamask/selected-network-controller>@metamask/base-controller": true,
        "@metamask/network-controller>@metamask/swappable-obj-proxy": true
      }
    },
    "@metamask/signature-controller": {
      "globals": {
        "fetch": true
      },
      "packages": {
        "@metamask/signature-controller>@metamask/base-controller": true,
        "@metamask/controller-utils": true,
        "@metamask/signature-controller>@metamask/eth-sig-util": true,
        "@metamask/keyring-controller": true,
        "@metamask/logging-controller": true,
        "@metamask/signature-controller>@metamask/utils": true,
        "browserify>buffer": true,
        "webpack>events": true,
        "@metamask/multichain>jsonschema": true,
        "uuid": true
      }
    },
    "@metamask/smart-transactions-controller": {
      "globals": {
        "URLSearchParams": true,
        "clearInterval": true,
        "console.error": true,
        "console.log": true,
        "fetch": true,
        "setInterval": true
      },
      "packages": {
        "@metamask/smart-transactions-controller>@ethereumjs/tx": true,
        "@metamask/smart-transactions-controller>@ethereumjs/util": true,
        "@ethersproject/bytes": true,
        "@metamask/controller-utils": true,
        "@metamask/controller-utils>@metamask/eth-query": true,
        "@metamask/polling-controller": true,
        "@metamask/transaction-controller": true,
        "@metamask/smart-transactions-controller>bignumber.js": true,
        "browserify>buffer": true,
        "fast-json-patch": true,
        "lodash": true
      }
    },
    "@metamask/snaps-controllers": {
      "globals": {
        "DecompressionStream": true,
        "URL": true,
        "clearTimeout": true,
        "document.getElementById": true,
        "fetch.bind": true,
        "setTimeout": true
      },
      "packages": {
        "@metamask/base-controller": true,
        "@metamask/json-rpc-engine": true,
        "@metamask/json-rpc-middleware-stream": true,
        "@metamask/object-multiplex": true,
        "@metamask/permission-controller": true,
        "@metamask/post-message-stream": true,
        "@metamask/rpc-errors": true,
        "@metamask/snaps-utils>@metamask/snaps-registry": true,
        "@metamask/snaps-rpc-methods": true,
        "@metamask/snaps-sdk": true,
        "@metamask/snaps-utils": true,
        "@metamask/utils": true,
        "@metamask/snaps-controllers>@xstate/fsm": true,
        "@metamask/name-controller>async-mutex": true,
        "browserify>browserify-zlib": true,
        "@metamask/snaps-controllers>concat-stream": true,
        "eslint>fast-deep-equal": true,
        "@metamask/snaps-controllers>get-npm-tarball-url": true,
        "immer": true,
        "luxon": true,
        "nanoid": true,
        "readable-stream": true,
        "@metamask/snaps-controllers>readable-web-to-node-stream": true,
        "semver": true,
        "@metamask/snaps-controllers>tar-stream": true
      }
    },
    "@metamask/snaps-execution-environments": {
      "globals": {
        "document.getElementById": true
      },
      "packages": {
        "@metamask/post-message-stream": true,
        "@metamask/snaps-utils": true,
        "@metamask/utils": true
      }
    },
    "@metamask/snaps-utils>@metamask/snaps-registry": {
      "packages": {
        "@metamask/utils>@metamask/superstruct": true,
        "@metamask/utils": true,
        "viem>@scure/bip32>@noble/curves": true,
        "@noble/hashes": true
      }
    },
    "@metamask/snaps-rpc-methods": {
      "packages": {
        "@metamask/snaps-sdk>@metamask/key-tree": true,
        "@metamask/permission-controller": true,
        "@metamask/rpc-errors": true,
        "@metamask/snaps-sdk": true,
        "@metamask/snaps-utils": true,
        "@metamask/utils>@metamask/superstruct": true,
        "@metamask/utils": true,
        "@noble/hashes": true,
        "luxon": true
      }
    },
    "@metamask/snaps-sdk": {
      "globals": {
        "URL": true,
        "fetch": true
      },
      "packages": {
        "@metamask/rpc-errors": true,
        "@metamask/utils>@metamask/superstruct": true,
        "@metamask/utils": true
      }
    },
    "@metamask/snaps-utils": {
      "globals": {
        "File": true,
        "FileReader": true,
        "TextDecoder": true,
        "TextEncoder": true,
        "URL": true,
        "console.error": true,
        "console.log": true,
        "console.warn": true,
        "crypto": true,
        "document.body.appendChild": true,
        "document.createElement": true,
        "fetch": true
      },
      "packages": {
        "@metamask/snaps-sdk>@metamask/key-tree": true,
        "@metamask/permission-controller": true,
        "@metamask/rpc-errors": true,
        "@metamask/snaps-utils>@metamask/slip44": true,
        "@metamask/snaps-sdk": true,
        "@metamask/utils>@metamask/superstruct": true,
        "@metamask/utils": true,
        "@noble/hashes": true,
        "@metamask/utils>@scure/base": true,
        "chalk": true,
        "@metamask/snaps-utils>cron-parser": true,
        "@metamask/snaps-utils>fast-json-stable-stringify": true,
        "@metamask/snaps-utils>fast-xml-parser": true,
        "@metamask/snaps-utils>marked": true,
        "@metamask/snaps-utils>rfdc": true,
        "semver": true,
        "@metamask/snaps-utils>validate-npm-package-name": true
      }
    },
    "@metamask/assets-controllers>@metamask/snaps-utils": {
      "globals": {
        "File": true,
        "FileReader": true,
        "TextDecoder": true,
        "TextEncoder": true,
        "URL": true,
        "console.error": true,
        "console.log": true,
        "console.warn": true,
        "crypto": true,
        "document.body.appendChild": true,
        "document.createElement": true,
        "fetch": true
      },
      "packages": {
        "@metamask/snaps-sdk>@metamask/key-tree": true,
        "@metamask/permission-controller": true,
        "@metamask/rpc-errors": true,
        "@metamask/snaps-utils>@metamask/slip44": true,
        "@metamask/snaps-sdk": true,
        "@metamask/utils>@metamask/superstruct": true,
        "@metamask/utils": true,
        "@noble/hashes": true,
        "@metamask/utils>@scure/base": true,
        "chalk": true,
        "@metamask/snaps-utils>cron-parser": true,
        "@metamask/snaps-utils>fast-json-stable-stringify": true,
        "@metamask/snaps-utils>fast-xml-parser": true,
        "@metamask/snaps-utils>marked": true,
        "@metamask/snaps-utils>rfdc": true,
        "semver": true,
        "@metamask/snaps-utils>validate-npm-package-name": true
      }
    },
    "@metamask/multichain-transactions-controller>@metamask/snaps-utils": {
      "globals": {
        "File": true,
        "FileReader": true,
        "TextDecoder": true,
        "TextEncoder": true,
        "URL": true,
        "console.error": true,
        "console.log": true,
        "console.warn": true,
        "crypto": true,
        "document.body.appendChild": true,
        "document.createElement": true,
        "fetch": true
      },
      "packages": {
        "@metamask/snaps-sdk>@metamask/key-tree": true,
        "@metamask/permission-controller": true,
        "@metamask/rpc-errors": true,
        "@metamask/snaps-utils>@metamask/slip44": true,
        "@metamask/snaps-sdk": true,
        "@metamask/utils>@metamask/superstruct": true,
        "@metamask/utils": true,
        "@noble/hashes": true,
        "@metamask/utils>@scure/base": true,
        "chalk": true,
        "@metamask/snaps-utils>cron-parser": true,
        "@metamask/snaps-utils>fast-json-stable-stringify": true,
        "@metamask/snaps-utils>fast-xml-parser": true,
        "@metamask/snaps-utils>marked": true,
        "@metamask/snaps-utils>rfdc": true,
        "semver": true,
        "@metamask/snaps-utils>validate-npm-package-name": true
      }
    },
    "@metamask/transaction-controller": {
      "globals": {
        "clearTimeout": true,
        "console.error": true,
        "fetch": true,
        "setTimeout": true
      },
      "packages": {
        "@ethereumjs/tx>@ethereumjs/common": true,
        "@ethereumjs/tx": true,
        "@ethereumjs/tx>@ethereumjs/util": true,
        "@ethersproject/abi": true,
        "@ethersproject/contracts": true,
        "@ethersproject/providers": true,
        "@metamask/transaction-controller>@metamask/base-controller": true,
        "@metamask/controller-utils": true,
        "@metamask/controller-utils>@metamask/eth-query": true,
        "@metamask/gas-fee-controller": true,
        "@metamask/metamask-eth-abis": true,
        "@metamask/network-controller": true,
        "@metamask/transaction-controller>@metamask/nonce-tracker": true,
        "@metamask/rpc-errors": true,
        "@metamask/utils": true,
        "@metamask/name-controller>async-mutex": true,
        "bn.js": true,
        "browserify>buffer": true,
        "eth-method-registry": true,
        "webpack>events": true,
        "fast-json-patch": true,
        "lodash": true,
        "uuid": true
      }
    },
    "@metamask/user-operation-controller": {
      "globals": {
        "fetch": true
      },
      "packages": {
        "@metamask/base-controller": true,
        "@metamask/controller-utils": true,
        "@metamask/controller-utils>@metamask/eth-query": true,
        "@metamask/gas-fee-controller": true,
        "@metamask/polling-controller": true,
        "@metamask/rpc-errors": true,
        "@metamask/utils>@metamask/superstruct": true,
        "@metamask/transaction-controller": true,
        "@metamask/utils": true,
        "bn.js": true,
        "webpack>events": true,
        "lodash": true,
        "uuid": true
      }
    },
    "@metamask/utils": {
      "globals": {
        "TextDecoder": true,
        "TextEncoder": true
      },
      "packages": {
        "@metamask/utils>@metamask/superstruct": true,
        "@noble/hashes": true,
        "@metamask/utils>@scure/base": true,
        "browserify>buffer": true,
        "nock>debug": true,
        "@metamask/utils>pony-cause": true,
        "semver": true
      }
    },
    "@metamask/abi-utils>@metamask/utils": {
      "globals": {
        "TextDecoder": true,
        "TextEncoder": true
      },
      "packages": {
        "@metamask/utils>@metamask/superstruct": true,
        "@noble/hashes": true,
        "@metamask/utils>@scure/base": true,
        "browserify>buffer": true,
        "nock>debug": true,
        "@metamask/utils>pony-cause": true,
        "semver": true
      }
    },
    "@metamask/signature-controller>@metamask/eth-sig-util>@metamask/abi-utils>@metamask/utils": {
      "globals": {
        "TextDecoder": true,
        "TextEncoder": true
      },
      "packages": {
        "@metamask/utils>@metamask/superstruct": true,
        "@noble/hashes": true,
        "@metamask/utils>@scure/base": true,
        "browserify>buffer": true,
        "nock>debug": true,
        "@metamask/utils>pony-cause": true,
        "semver": true
      }
    },
    "@metamask/browser-passworder>@metamask/utils": {
      "globals": {
        "TextDecoder": true,
        "TextEncoder": true
      },
      "packages": {
        "@metamask/utils>@metamask/superstruct": true,
        "@noble/hashes": true,
        "@metamask/utils>@scure/base": true,
        "browserify>buffer": true,
        "nock>debug": true,
        "@metamask/utils>pony-cause": true,
        "semver": true
      }
    },
    "@metamask/network-controller>@metamask/eth-json-rpc-infura>@metamask/utils": {
      "globals": {
        "TextDecoder": true,
        "TextEncoder": true
      },
      "packages": {
        "@metamask/utils>@metamask/superstruct": true,
        "@noble/hashes": true,
        "@metamask/utils>@scure/base": true,
        "browserify>buffer": true,
        "nock>debug": true,
        "@metamask/utils>pony-cause": true,
        "semver": true
      }
    },
    "@metamask/eth-sig-util>@metamask/utils": {
      "globals": {
        "TextDecoder": true,
        "TextEncoder": true
      },
      "packages": {
        "@metamask/utils>@metamask/superstruct": true,
        "@noble/hashes": true,
        "@metamask/utils>@scure/base": true,
        "browserify>buffer": true,
        "nock>debug": true,
        "@metamask/utils>pony-cause": true,
        "semver": true
      }
    },
    "@metamask/signature-controller>@metamask/eth-sig-util>@metamask/utils": {
      "globals": {
        "TextDecoder": true,
        "TextEncoder": true
      },
      "packages": {
        "@metamask/utils>@metamask/superstruct": true,
        "@noble/hashes": true,
        "@metamask/utils>@scure/base": true,
        "browserify>buffer": true,
        "nock>debug": true,
        "@metamask/utils>pony-cause": true,
        "semver": true
      }
    },
    "@metamask/network-controller>@metamask/utils": {
      "globals": {
        "TextDecoder": true,
        "TextEncoder": true
      },
      "packages": {
        "@metamask/utils>@metamask/superstruct": true,
        "@noble/hashes": true,
        "@metamask/utils>@scure/base": true,
        "browserify>buffer": true,
        "nock>debug": true,
        "@metamask/utils>pony-cause": true,
        "semver": true
      }
    },
    "@metamask/queued-request-controller>@metamask/utils": {
      "globals": {
        "TextDecoder": true,
        "TextEncoder": true
      },
      "packages": {
        "@metamask/utils>@metamask/superstruct": true,
        "@noble/hashes": true,
        "@metamask/utils>@scure/base": true,
        "browserify>buffer": true,
        "nock>debug": true,
        "@metamask/utils>pony-cause": true,
        "semver": true
      }
    },
    "@metamask/signature-controller>@metamask/utils": {
      "globals": {
        "TextDecoder": true,
        "TextEncoder": true
      },
      "packages": {
        "@metamask/utils>@metamask/superstruct": true,
        "@noble/hashes": true,
        "@metamask/utils>@scure/base": true,
        "browserify>buffer": true,
        "nock>debug": true,
        "@metamask/utils>pony-cause": true,
        "semver": true
      }
    },
    "@ngraveio/bc-ur": {
      "packages": {
        "@ngraveio/bc-ur>@keystonehq/alias-sampling": true,
        "browserify>assert": true,
        "@ngraveio/bc-ur>bignumber.js": true,
        "browserify>buffer": true,
        "@ngraveio/bc-ur>cbor-sync": true,
        "@ngraveio/bc-ur>crc": true,
        "@ngraveio/bc-ur>jsbi": true,
        "addons-linter>sha.js": true
      }
    },
    "@metamask/profile-sync-controller>@noble/ciphers": {
      "globals": {
        "TextDecoder": true,
        "TextEncoder": true,
        "crypto": true
      }
    },
    "viem>@scure/bip32>@noble/curves": {
      "globals": {
        "TextEncoder": true
      },
      "packages": {
        "viem>@scure/bip32>@noble/curves>@noble/hashes": true
      }
    },
    "@noble/hashes": {
      "globals": {
        "TextEncoder": true,
        "crypto": true
      }
    },
    "@metamask/scure-bip39>@noble/hashes": {
      "globals": {
        "TextEncoder": true,
        "crypto": true
      }
    },
    "viem>@scure/bip32>@noble/curves>@noble/hashes": {
      "globals": {
        "TextEncoder": true,
        "crypto": true
      }
    },
    "viem>@scure/bip32>@noble/hashes": {
      "globals": {
        "TextEncoder": true,
        "crypto": true
      }
    },
    "@ethereumjs/tx>ethereum-cryptography>@noble/hashes": {
      "globals": {
        "TextEncoder": true,
        "crypto": true
      }
    },
    "eth-lattice-keyring>@ethereumjs/tx>ethereum-cryptography>@noble/hashes": {
      "globals": {
        "TextEncoder": true,
        "crypto": true
      }
    },
    "eth-lattice-keyring>gridplus-sdk>@ethereumjs/tx>ethereum-cryptography>@noble/hashes": {
      "globals": {
        "TextEncoder": true,
        "crypto": true
      }
    },
    "@open-rpc/schema-utils-js": {
      "packages": {
        "@open-rpc/schema-utils-js>@json-schema-tools/dereferencer": true,
        "@open-rpc/schema-utils-js>@json-schema-tools/meta-schema": true,
        "@open-rpc/schema-utils-js>@json-schema-tools/reference-resolver": true,
        "@open-rpc/meta-schema": true,
        "eslint>ajv": true,
        "@metamask/rpc-errors>fast-safe-stringify": true,
        "@open-rpc/schema-utils-js>is-url": true
      }
    },
    "@popperjs/core": {
      "globals": {
        "Element": true,
        "HTMLElement": true,
        "ShadowRoot": true,
        "console.error": true,
        "console.warn": true,
        "document": true,
        "navigator.userAgent": true
      }
    },
    "@trezor/connect-web>@trezor/connect>@trezor/protobuf>protobufjs>@protobufjs/codegen": {
      "globals": {
        "console.log": true
      }
    },
    "@trezor/connect-web>@trezor/connect>@trezor/protobuf>protobufjs>@protobufjs/fetch": {
      "globals": {
        "XMLHttpRequest": true
      },
      "packages": {
        "@trezor/connect-web>@trezor/connect>@trezor/protobuf>protobufjs>@protobufjs/aspromise": true,
        "@trezor/connect-web>@trezor/connect>@trezor/protobuf>protobufjs>@protobufjs/inquire": true
      }
    },
    "@reduxjs/toolkit": {
      "globals": {
        "AbortController": true,
        "__REDUX_DEVTOOLS_EXTENSION_COMPOSE__": true,
        "__REDUX_DEVTOOLS_EXTENSION__": true,
        "console": true,
        "queueMicrotask": true,
        "requestAnimationFrame": true,
        "setTimeout": true
      },
      "packages": {
        "immer": true,
        "process": true,
        "redux": true,
        "redux-thunk": true,
        "@reduxjs/toolkit>reselect": true
      }
    },
    "react-router-dom-v5-compat>@remix-run/router": {
      "globals": {
        "AbortController": true,
        "DOMException": true,
        "FormData": true,
        "Headers": true,
        "Request": true,
        "Response": true,
        "URL": true,
        "URLSearchParams": true,
        "console": true,
        "document.defaultView": true
      }
    },
    "@metamask/utils>@scure/base": {
      "globals": {
        "TextDecoder": true,
        "TextEncoder": true
      }
    },
    "viem>@scure/bip32": {
      "packages": {
        "viem>@scure/bip32>@noble/curves": true,
        "viem>@scure/bip32>@noble/hashes": true,
        "@metamask/utils>@scure/base": true
      }
    },
    "@segment/loosely-validate-event": {
      "packages": {
        "browserify>assert": true,
        "browserify>buffer": true,
        "@segment/loosely-validate-event>component-type": true,
        "@segment/loosely-validate-event>join-component": true
      }
    },
    "@sentry/browser>@sentry-internal/browser-utils": {
      "globals": {
        "PerformanceEventTiming.prototype": true,
        "PerformanceObserver": true,
        "XMLHttpRequest.prototype": true,
        "__SENTRY_DEBUG__": true,
        "addEventListener": true,
        "clearTimeout": true,
        "performance": true,
        "removeEventListener": true,
        "setTimeout": true
      },
      "packages": {
        "@sentry/browser>@sentry/core": true,
        "@sentry/utils": true
      }
    },
    "@sentry/browser>@sentry-internal/feedback": {
      "globals": {
        "FormData": true,
        "HTMLFormElement": true,
        "__SENTRY_DEBUG__": true,
        "cancelAnimationFrame": true,
        "clearTimeout": true,
        "document.createElement": true,
        "document.createElementNS": true,
        "document.createTextNode": true,
        "isSecureContext": true,
        "requestAnimationFrame": true,
        "setTimeout": true
      },
      "packages": {
        "@sentry/browser>@sentry/core": true,
        "@sentry/utils": true
      }
    },
    "@sentry/browser>@sentry-internal/replay-canvas": {
      "globals": {
        "Blob": true,
        "HTMLCanvasElement": true,
        "HTMLImageElement": true,
        "ImageData": true,
        "URL.createObjectURL": true,
        "WeakRef": true,
        "Worker": true,
        "cancelAnimationFrame": true,
        "console.error": true,
        "createImageBitmap": true,
        "document": true
      },
      "packages": {
        "@sentry/browser>@sentry/core": true,
        "@sentry/utils": true
      }
    },
    "@sentry/browser>@sentry-internal/replay": {
      "globals": {
        "Blob": true,
        "CSSConditionRule": true,
        "CSSGroupingRule": true,
        "CSSMediaRule": true,
        "CSSRule": true,
        "CSSSupportsRule": true,
        "Document": true,
        "DragEvent": true,
        "Element": true,
        "FormData": true,
        "HTMLElement": true,
        "HTMLFormElement": true,
        "Headers": true,
        "MouseEvent": true,
        "MutationObserver": true,
        "Node.DOCUMENT_FRAGMENT_NODE": true,
        "Node.prototype.contains": true,
        "PointerEvent": true,
        "TextEncoder": true,
        "URL": true,
        "URLSearchParams": true,
        "Worker": true,
        "__RRWEB_EXCLUDE_IFRAME__": true,
        "__RRWEB_EXCLUDE_SHADOW_DOM__": true,
        "__SENTRY_DEBUG__": true,
        "__SENTRY_EXCLUDE_REPLAY_WORKER__": true,
        "__rrMutationObserver": true,
        "addEventListener": true,
        "clearTimeout": true,
        "console.debug": true,
        "console.error": true,
        "console.warn": true,
        "customElements.get": true,
        "document": true,
        "innerHeight": true,
        "innerWidth": true,
        "location.href": true,
        "location.origin": true,
        "parent": true,
        "setTimeout": true
      },
      "packages": {
        "@sentry/browser>@sentry-internal/browser-utils": true,
        "@sentry/browser>@sentry/core": true,
        "@sentry/utils": true
      }
    },
    "@sentry/browser": {
      "globals": {
        "PerformanceObserver.supportedEntryTypes": true,
        "Request": true,
        "URL": true,
        "XMLHttpRequest.prototype": true,
        "__SENTRY_DEBUG__": true,
        "__SENTRY_RELEASE__": true,
        "addEventListener": true,
        "console.error": true,
        "indexedDB.open": true,
        "performance.timeOrigin": true,
        "setTimeout": true
      },
      "packages": {
        "@sentry/browser>@sentry-internal/browser-utils": true,
        "@sentry/browser>@sentry-internal/feedback": true,
        "@sentry/browser>@sentry-internal/replay-canvas": true,
        "@sentry/browser>@sentry-internal/replay": true,
        "@sentry/browser>@sentry/core": true,
        "@sentry/utils": true
      }
    },
    "@sentry/browser>@sentry/core": {
      "globals": {
        "Headers": true,
        "Request": true,
        "URL": true,
        "__SENTRY_DEBUG__": true,
        "__SENTRY_TRACING__": true,
        "clearInterval": true,
        "clearTimeout": true,
        "console.log": true,
        "console.warn": true,
        "setInterval": true,
        "setTimeout": true
      },
      "packages": {
        "@sentry/utils": true
      }
    },
    "@sentry/utils": {
      "globals": {
        "CustomEvent": true,
        "DOMError": true,
        "DOMException": true,
        "EdgeRuntime": true,
        "Element": true,
        "ErrorEvent": true,
        "Event": true,
        "HTMLElement": true,
        "Headers": true,
        "Request": true,
        "Response": true,
        "TextDecoder": true,
        "TextEncoder": true,
        "URL": true,
        "__SENTRY_BROWSER_BUNDLE__": true,
        "__SENTRY_DEBUG__": true,
        "clearTimeout": true,
        "console.error": true,
        "document": true,
        "setInterval": true,
        "setTimeout": true
      },
      "packages": {
        "process": true
      }
    },
    "@solana/addresses": {
      "globals": {
        "Intl.Collator": true,
        "TextEncoder": true,
        "crypto.subtle.digest": true,
        "crypto.subtle.exportKey": true
      },
      "packages": {
        "@solana/addresses>@solana/assertions": true,
        "@solana/addresses>@solana/codecs-core": true,
        "@solana/addresses>@solana/codecs-strings": true,
        "@solana/addresses>@solana/errors": true
      }
    },
    "@metamask/multichain-network-controller>@solana/addresses": {
      "globals": {
        "Intl.Collator": true,
        "TextEncoder": true,
        "crypto.subtle.digest": true,
        "crypto.subtle.exportKey": true
      },
      "packages": {
        "@metamask/multichain-network-controller>@solana/addresses>@solana/assertions": true,
        "@metamask/multichain-network-controller>@solana/addresses>@solana/codecs-core": true,
        "@metamask/multichain-network-controller>@solana/addresses>@solana/codecs-strings": true,
        "@metamask/multichain-network-controller>@solana/addresses>@solana/errors": true
      }
    },
    "@solana/addresses>@solana/assertions": {
      "globals": {
        "crypto": true,
        "isSecureContext": true
      },
      "packages": {
        "@solana/addresses>@solana/errors": true
      }
    },
    "@metamask/multichain-network-controller>@solana/addresses>@solana/assertions": {
      "globals": {
        "crypto": true,
        "isSecureContext": true
      },
      "packages": {
        "@metamask/multichain-network-controller>@solana/addresses>@solana/errors": true
      }
    },
    "@solana/addresses>@solana/codecs-core": {
      "packages": {
        "@solana/addresses>@solana/errors": true
      }
    },
    "@metamask/multichain-network-controller>@solana/addresses>@solana/codecs-core": {
      "packages": {
        "@metamask/multichain-network-controller>@solana/addresses>@solana/errors": true
      }
    },
    "@solana/addresses>@solana/codecs-strings": {
      "globals": {
        "TextDecoder": true,
        "TextEncoder": true,
        "atob": true,
        "btoa": true
      },
      "packages": {
        "@solana/addresses>@solana/codecs-core": true,
        "@solana/addresses>@solana/errors": true
      }
    },
    "@metamask/multichain-network-controller>@solana/addresses>@solana/codecs-strings": {
      "globals": {
        "TextDecoder": true,
        "TextEncoder": true,
        "atob": true,
        "btoa": true
      },
      "packages": {
        "@metamask/multichain-network-controller>@solana/addresses>@solana/codecs-core": true,
        "@metamask/multichain-network-controller>@solana/addresses>@solana/errors": true
      }
    },
    "@solana/addresses>@solana/errors": {
      "globals": {
        "btoa": true
      }
    },
    "@metamask/multichain-network-controller>@solana/addresses>@solana/errors": {
      "globals": {
        "btoa": true
      }
    },
    "@metamask/controller-utils>@spruceid/siwe-parser": {
      "globals": {
        "console.error": true,
        "console.log": true
      },
      "packages": {
        "@noble/hashes": true,
        "@metamask/controller-utils>@spruceid/siwe-parser>apg-js": true
      }
    },
    "@metamask/profile-sync-controller>siwe>@spruceid/siwe-parser": {
      "globals": {
        "console.error": true,
        "console.log": true
      },
      "packages": {
        "@noble/hashes": true,
        "@metamask/controller-utils>@spruceid/siwe-parser>apg-js": true
      }
    },
    "@metamask/profile-sync-controller>siwe>@stablelib/random>@stablelib/binary": {
      "packages": {
        "@metamask/profile-sync-controller>siwe>@stablelib/random>@stablelib/binary>@stablelib/int": true
      }
    },
    "@metamask/profile-sync-controller>siwe>@stablelib/random": {
      "globals": {
        "crypto": true,
        "msCrypto": true
      },
      "packages": {
        "@metamask/profile-sync-controller>siwe>@stablelib/random>@stablelib/binary": true,
        "@metamask/profile-sync-controller>siwe>@stablelib/random>@stablelib/wipe": true,
        "browserify>browser-resolve": true
      }
    },
    "@trezor/connect-web>@trezor/connect-common": {
      "globals": {
        "console.warn": true,
        "localStorage.getItem": true,
        "localStorage.setItem": true,
        "navigator": true,
        "setTimeout": true,
        "window": true
      },
      "packages": {
        "@trezor/connect-web>@trezor/connect-common>@trezor/env-utils": true,
        "@trezor/connect-web>@trezor/utils": true,
        "tslib": true
      }
    },
    "@metamask/eth-trezor-keyring>@trezor/connect-plugin-ethereum": {
      "packages": {
        "@metamask/eth-trezor-keyring>@metamask/eth-sig-util": true,
        "tslib": true
      }
    },
    "@trezor/connect-web": {
      "globals": {
        "URLSearchParams": true,
        "__TREZOR_CONNECT_SRC": true,
        "addEventListener": true,
        "btoa": true,
        "chrome": true,
        "clearInterval": true,
        "clearTimeout": true,
        "console.warn": true,
        "document.body": true,
        "document.createElement": true,
        "document.createTextNode": true,
        "document.getElementById": true,
        "document.querySelectorAll": true,
        "location": true,
        "navigator": true,
        "open": true,
        "origin": true,
        "removeEventListener": true,
        "setInterval": true,
        "setTimeout": true
      },
      "packages": {
        "@trezor/connect-web>@trezor/connect-common": true,
        "@trezor/connect-web>@trezor/connect": true,
        "@trezor/connect-web>@trezor/utils": true,
        "webpack>events": true,
        "tslib": true
      }
    },
    "@trezor/connect-web>@trezor/connect": {
      "packages": {
        "@trezor/connect-web>@trezor/connect>@trezor/protobuf": true,
        "@trezor/connect-web>@trezor/connect>@trezor/schema-utils": true,
        "@trezor/connect-web>@trezor/connect>@trezor/transport": true,
        "@trezor/connect-web>@trezor/utils": true,
        "tslib": true
      }
    },
    "@trezor/connect-web>@trezor/connect-common>@trezor/env-utils": {
      "globals": {
        "innerHeight": true,
        "innerWidth": true,
        "location.hostname": true,
        "location.origin": true,
        "navigator.languages": true,
        "navigator.platform": true,
        "navigator.userAgent": true,
        "screen.height": true,
        "screen.width": true
      },
      "packages": {
        "process": true,
        "tslib": true,
        "@trezor/connect-web>@trezor/connect-common>@trezor/env-utils>ua-parser-js": true
      }
    },
    "@trezor/connect-web>@trezor/connect>@trezor/protobuf": {
      "packages": {
        "@trezor/connect-web>@trezor/connect>@trezor/schema-utils": true,
        "browserify>buffer": true,
        "@trezor/connect-web>@trezor/connect>@trezor/protobuf>protobufjs": true,
        "tslib": true
      }
    },
    "@trezor/connect-web>@trezor/connect>@trezor/schema-utils": {
      "globals": {
        "console.warn": true
      },
      "packages": {
        "@trezor/connect-web>@trezor/connect>@trezor/schema-utils>@sinclair/typebox": true,
        "browserify>buffer": true,
        "ts-mixer": true
      }
    },
    "@trezor/connect-web>@trezor/utils": {
      "globals": {
        "AbortController": true,
        "Intl.NumberFormat": true,
        "clearInterval": true,
        "clearTimeout": true,
        "console.error": true,
        "console.info": true,
        "console.log": true,
        "console.warn": true,
        "setInterval": true,
        "setTimeout": true
      },
      "packages": {
        "@trezor/connect-web>@trezor/utils>bignumber.js": true,
        "browserify>buffer": true,
        "webpack>events": true,
        "tslib": true
      }
    },
    "@welldone-software/why-did-you-render": {
      "globals": {
        "Element": true,
        "console.group": true,
        "console.groupCollapsed": true,
        "console.groupEnd": true,
        "console.log": true,
        "console.warn": true,
        "define": true,
        "setTimeout": true
      },
      "packages": {
        "lodash": true,
        "react": true
      }
    },
    "@zxing/browser": {
      "globals": {
        "HTMLElement": true,
        "HTMLImageElement": true,
        "HTMLVideoElement": true,
        "clearTimeout": true,
        "console.error": true,
        "console.warn": true,
        "document": true,
        "navigator": true,
        "setTimeout": true
      },
      "packages": {
        "@zxing/library": true
      }
    },
    "@zxing/library": {
      "globals": {
        "HTMLImageElement": true,
        "HTMLVideoElement": true,
        "TextDecoder": true,
        "TextEncoder": true,
        "URL.createObjectURL": true,
        "btoa": true,
        "console.log": true,
        "console.warn": true,
        "document": true,
        "navigator": true,
        "setTimeout": true
      },
      "packages": {
        "@zxing/library>ts-custom-error": true
      }
    },
    "@lavamoat/lavapack>readable-stream>abort-controller": {
      "globals": {
        "AbortController": true
      }
    },
    "currency-formatter>accounting": {
      "globals": {
        "define": true
      }
    },
    "ethers>@ethersproject/json-wallets>aes-js": {
      "globals": {
        "define": true
      }
    },
    "eth-lattice-keyring>gridplus-sdk>aes-js": {
      "globals": {
        "define": true
      }
    },
    "eslint>ajv": {
      "globals": {
        "console": true
      },
      "packages": {
        "eslint>fast-deep-equal": true,
        "@metamask/snaps-utils>fast-json-stable-stringify": true,
        "eslint>ajv>json-schema-traverse": true,
        "uri-js": true
      }
    },
    "chalk>ansi-styles": {
      "packages": {
        "chalk>ansi-styles>color-convert": true
      }
    },
    "@metamask/controller-utils>@spruceid/siwe-parser>apg-js": {
      "packages": {
        "browserify>buffer": true
      }
    },
    "string.prototype.matchall>es-abstract>array-buffer-byte-length": {
      "packages": {
        "string.prototype.matchall>call-bind": true,
        "string.prototype.matchall>es-abstract>is-array-buffer": true
      }
    },
    "crypto-browserify>public-encrypt>parse-asn1>asn1.js": {
      "packages": {
        "bn.js": true,
        "browserify>buffer": true,
        "pumpify>inherits": true,
        "@metamask/ppom-validator>elliptic>minimalistic-assert": true,
        "browserify>vm-browserify": true
      }
    },
    "browserify>assert": {
      "globals": {
        "Buffer": true
      },
      "packages": {
        "react>object-assign": true,
        "browserify>assert>util": true
      }
    },
    "@metamask/name-controller>async-mutex": {
      "globals": {
        "clearTimeout": true,
        "setTimeout": true
      },
      "packages": {
        "tslib": true
      }
    },
    "@metamask/transaction-controller>@metamask/nonce-tracker>async-mutex": {
      "globals": {
        "clearTimeout": true,
        "setTimeout": true
      },
      "packages": {
        "tslib": true
      }
    },
    "string.prototype.matchall>es-abstract>available-typed-arrays": {
      "packages": {
        "string.prototype.matchall>es-abstract>typed-array-length>possible-typed-array-names": true
      }
    },
    "await-semaphore": {
      "packages": {
        "process": true,
        "browserify>timers-browserify": true
      }
    },
    "@metamask/eth-ledger-bridge-keyring>@ledgerhq/hw-app-eth>@ledgerhq/domain-service>axios": {
      "globals": {
        "Blob": true,
        "FormData": true,
        "URLSearchParams": true,
        "XMLHttpRequest": true,
        "btoa": true,
        "console.warn": true,
        "document": true,
        "location.href": true,
        "navigator": true,
        "setTimeout": true
      },
      "packages": {
        "browserify>buffer": true,
        "axios>form-data": true,
        "process": true
      }
    },
    "@metamask/eth-ledger-bridge-keyring>@ledgerhq/hw-app-eth>@ledgerhq/evm-tools>axios": {
      "globals": {
        "Blob": true,
        "FormData": true,
        "URLSearchParams": true,
        "XMLHttpRequest": true,
        "btoa": true,
        "console.warn": true,
        "document": true,
        "location.href": true,
        "navigator": true,
        "setTimeout": true
      },
      "packages": {
        "browserify>buffer": true,
        "axios>form-data": true,
        "process": true
      }
    },
    "@metamask/eth-ledger-bridge-keyring>@ledgerhq/hw-app-eth>axios": {
      "globals": {
        "Blob": true,
        "FormData": true,
        "URLSearchParams": true,
        "XMLHttpRequest": true,
        "btoa": true,
        "console.warn": true,
        "document": true,
        "location.href": true,
        "navigator": true,
        "setTimeout": true
      },
      "packages": {
        "browserify>buffer": true,
        "axios>form-data": true,
        "process": true
      }
    },
    "@metamask/snaps-controllers>tar-stream>b4a": {
      "globals": {
        "TextDecoder": true,
        "TextEncoder": true
      }
    },
    "@ensdomains/content-hash>multihashes>multibase>base-x": {
      "packages": {
        "koa>content-disposition>safe-buffer": true
      }
    },
    "base32-encode": {
      "packages": {
        "base32-encode>to-data-view": true
      }
    },
    "bignumber.js": {
      "globals": {
        "crypto": true,
        "define": true
      }
    },
    "@metamask/eth-ledger-bridge-keyring>@ledgerhq/hw-app-eth>bignumber.js": {
      "globals": {
        "crypto": true,
        "define": true
      }
    },
    "@metamask/notification-services-controller>bignumber.js": {
      "globals": {
        "crypto": true,
        "define": true
      }
    },
    "@metamask/smart-transactions-controller>bignumber.js": {
      "globals": {
        "crypto": true,
        "define": true
      }
    },
    "@ngraveio/bc-ur>bignumber.js": {
      "globals": {
        "crypto": true,
        "define": true
      }
    },
    "@trezor/connect-web>@trezor/utils>bignumber.js": {
      "globals": {
        "crypto": true,
        "define": true
      }
    },
    "eth-lattice-keyring>gridplus-sdk>borc>bignumber.js": {
      "globals": {
        "crypto": true,
        "define": true
      }
    },
    "eth-lattice-keyring>gridplus-sdk>bignumber.js": {
      "globals": {
        "crypto": true,
        "define": true
      }
    },
    "eth-lattice-keyring>gridplus-sdk>bitwise": {
      "packages": {
        "browserify>buffer": true
      }
    },
    "blo": {
      "globals": {
        "btoa": true
      }
    },
    "bn.js": {
      "globals": {
        "Buffer": true
      },
      "packages": {
        "browserify>browser-resolve": true
      }
    },
    "eth-lattice-keyring>gridplus-sdk>borc": {
      "globals": {
        "console": true
      },
      "packages": {
        "eth-lattice-keyring>gridplus-sdk>borc>bignumber.js": true,
        "browserify>buffer": true,
        "buffer>ieee754": true,
        "eth-lattice-keyring>gridplus-sdk>borc>iso-url": true
      }
    },
    "bowser": {
      "globals": {
        "define": true
      }
    },
    "@metamask/ppom-validator>elliptic>brorand": {
      "globals": {
        "crypto": true,
        "msCrypto": true
      },
      "packages": {
        "browserify>browser-resolve": true
      }
    },
    "ethereumjs-util>ethereum-cryptography>browserify-aes": {
      "packages": {
        "ethereumjs-util>ethereum-cryptography>browserify-aes>buffer-xor": true,
        "browserify>buffer": true,
        "ethereumjs-util>create-hash>cipher-base": true,
        "crypto-browserify>browserify-cipher>evp_bytestokey": true,
        "pumpify>inherits": true,
        "koa>content-disposition>safe-buffer": true
      }
    },
    "crypto-browserify>browserify-cipher": {
      "packages": {
        "ethereumjs-util>ethereum-cryptography>browserify-aes": true,
        "crypto-browserify>browserify-cipher>browserify-des": true,
        "crypto-browserify>browserify-cipher>evp_bytestokey": true
      }
    },
    "crypto-browserify>browserify-cipher>browserify-des": {
      "packages": {
        "browserify>buffer": true,
        "ethereumjs-util>create-hash>cipher-base": true,
        "crypto-browserify>browserify-cipher>browserify-des>des.js": true,
        "pumpify>inherits": true
      }
    },
    "crypto-browserify>public-encrypt>browserify-rsa": {
      "packages": {
        "bn.js": true,
        "browserify>buffer": true,
        "crypto-browserify>randombytes": true
      }
    },
    "crypto-browserify>browserify-sign": {
      "packages": {
        "bn.js": true,
        "crypto-browserify>public-encrypt>browserify-rsa": true,
        "browserify>buffer": true,
        "ethereumjs-util>create-hash": true,
        "crypto-browserify>create-hmac": true,
        "@metamask/ppom-validator>elliptic": true,
        "pumpify>inherits": true,
        "crypto-browserify>public-encrypt>parse-asn1": true,
        "stream-browserify": true
      }
    },
    "browserify>browserify-zlib": {
      "packages": {
        "browserify>assert": true,
        "browserify>buffer": true,
        "browserify>browserify-zlib>pako": true,
        "process": true,
        "stream-browserify": true,
        "browserify>util": true
      }
    },
    "ethereumjs-util>ethereum-cryptography>bs58check>bs58": {
      "packages": {
        "@ensdomains/content-hash>multihashes>multibase>base-x": true
      }
    },
    "ethereumjs-util>ethereum-cryptography>bs58check": {
      "packages": {
        "ethereumjs-util>ethereum-cryptography>bs58check>bs58": true,
        "ethereumjs-util>create-hash": true,
        "koa>content-disposition>safe-buffer": true
      }
    },
    "buffer": {
      "globals": {
        "console": true
      },
      "packages": {
        "base64-js": true,
        "buffer>ieee754": true
      }
    },
    "terser>source-map-support>buffer-from": {
      "packages": {
        "browserify>buffer": true
      }
    },
    "ethereumjs-util>ethereum-cryptography>browserify-aes>buffer-xor": {
      "packages": {
        "browserify>buffer": true
      }
    },
    "browserify>buffer": {
      "globals": {
        "console": true
      },
      "packages": {
        "base64-js": true,
        "buffer>ieee754": true
      }
    },
    "@metamask/snaps-utils>validate-npm-package-name>builtins": {
      "packages": {
        "process": true,
        "semver": true
      }
    },
    "string.prototype.matchall>get-intrinsic>call-bind-apply-helpers": {
      "packages": {
        "string.prototype.matchall>call-bind>es-errors": true,
        "browserify>has>function-bind": true
      }
    },
    "string.prototype.matchall>call-bind": {
      "packages": {
        "string.prototype.matchall>call-bind>es-define-property": true,
        "string.prototype.matchall>call-bind>es-errors": true,
        "browserify>has>function-bind": true,
        "string.prototype.matchall>get-intrinsic": true,
        "string.prototype.matchall>call-bind>set-function-length": true
      }
    },
    "string.prototype.matchall>side-channel>side-channel-map>call-bound": {
      "packages": {
        "string.prototype.matchall>get-intrinsic>call-bind-apply-helpers": true,
        "string.prototype.matchall>get-intrinsic": true
      }
    },
    "@ngraveio/bc-ur>cbor-sync": {
      "globals": {
        "define": true
      },
      "packages": {
        "browserify>buffer": true
      }
    },
    "chalk": {
      "packages": {
        "chalk>ansi-styles": true,
        "chalk>supports-color": true
      }
    },
    "chart.js": {
      "globals": {
        "Intl.NumberFormat": true,
        "MutationObserver": true,
        "OffscreenCanvas": true,
        "Path2D": true,
        "ResizeObserver": true,
        "addEventListener": true,
        "clearTimeout": true,
        "console.error": true,
        "console.warn": true,
        "devicePixelRatio": true,
        "document": true,
        "removeEventListener": true,
        "requestAnimationFrame": true,
        "setTimeout": true
      },
      "packages": {
        "chart.js>@kurkle/color": true
      }
    },
    "@ensdomains/content-hash>cids": {
      "packages": {
        "@ensdomains/content-hash>cids>multibase": true,
        "@ensdomains/content-hash>multicodec": true,
        "@ensdomains/content-hash>cids>multihashes": true,
        "@ensdomains/content-hash>cids>uint8arrays": true
      }
    },
    "ethereumjs-util>create-hash>cipher-base": {
      "packages": {
        "pumpify>inherits": true,
        "koa>content-disposition>safe-buffer": true,
        "stream-browserify": true,
        "browserify>string_decoder": true
      }
    },
    "classnames": {
      "globals": {
        "classNames": "write",
        "define": true
      }
    },
    "@metamask/jazzicon>color>clone": {
      "packages": {
        "browserify>buffer": true
      }
    },
    "cockatiel": {
      "globals": {
        "AbortController": true,
        "AbortSignal": true,
        "WeakRef": true,
        "clearTimeout": true,
        "performance": true,
        "setTimeout": true
      },
      "packages": {
        "process": true
      }
    },
    "chalk>ansi-styles>color-convert": {
      "packages": {
        "jest-canvas-mock>moo-color>color-name": true
      }
    },
    "@metamask/jazzicon>color>color-convert": {
      "packages": {
        "@metamask/jazzicon>color>color-convert>color-name": true
      }
    },
    "@metamask/jazzicon>color>color-string": {
      "packages": {
        "jest-canvas-mock>moo-color>color-name": true
      }
    },
    "@metamask/jazzicon>color": {
      "packages": {
        "@metamask/jazzicon>color>clone": true,
        "@metamask/jazzicon>color>color-convert": true,
        "@metamask/jazzicon>color>color-string": true
      }
    },
    "@metamask/snaps-controllers>concat-stream": {
      "packages": {
        "terser>source-map-support>buffer-from": true,
        "browserify>buffer": true,
        "pumpify>inherits": true,
        "readable-stream": true,
        "browserify>concat-stream>typedarray": true
      }
    },
    "copy-to-clipboard": {
      "globals": {
        "clipboardData": true,
        "console.error": true,
        "console.warn": true,
        "document.body.appendChild": true,
        "document.body.removeChild": true,
        "document.createElement": true,
        "document.createRange": true,
        "document.execCommand": true,
        "document.getSelection": true,
        "navigator.userAgent": true,
        "prompt": true
      },
      "packages": {
        "copy-to-clipboard>toggle-selection": true
      }
    },
    "@ethereumjs/tx>@ethereumjs/common>crc-32": {
      "globals": {
        "DO_NOT_EXPORT_CRC": true,
        "define": true
      }
    },
    "@ngraveio/bc-ur>crc": {
      "packages": {
        "browserify>buffer": true
      }
    },
    "crypto-browserify>create-ecdh": {
      "packages": {
        "bn.js": true,
        "browserify>buffer": true,
        "@metamask/ppom-validator>elliptic": true
      }
    },
    "ethereumjs-util>create-hash": {
      "packages": {
        "ethereumjs-util>create-hash>cipher-base": true,
        "pumpify>inherits": true,
        "ethereumjs-util>create-hash>md5.js": true,
        "ethereumjs-util>create-hash>ripemd160": true,
        "addons-linter>sha.js": true
      }
    },
    "crypto-browserify>create-hmac": {
      "packages": {
        "ethereumjs-util>create-hash>cipher-base": true,
        "ethereumjs-util>create-hash": true,
        "pumpify>inherits": true,
        "ethereumjs-util>create-hash>ripemd160": true,
        "koa>content-disposition>safe-buffer": true,
        "addons-linter>sha.js": true
      }
    },
    "@metamask/snaps-utils>cron-parser": {
      "packages": {
        "browserify>browser-resolve": true,
        "luxon": true
      }
    },
    "crypto-browserify": {
      "packages": {
        "crypto-browserify>browserify-cipher": true,
        "crypto-browserify>browserify-sign": true,
        "crypto-browserify>create-ecdh": true,
        "ethereumjs-util>create-hash": true,
        "crypto-browserify>create-hmac": true,
        "crypto-browserify>diffie-hellman": true,
        "crypto-browserify>pbkdf2": true,
        "crypto-browserify>public-encrypt": true,
        "crypto-browserify>randombytes": true,
        "crypto-browserify>randomfill": true
      }
    },
    "@metamask/ppom-validator>crypto-js": {
      "globals": {
        "crypto": true,
        "define": true,
        "msCrypto": true
      },
      "packages": {
        "browserify>browser-resolve": true
      }
    },
    "react-beautiful-dnd>css-box-model": {
      "globals": {
        "getComputedStyle": true,
        "pageXOffset": true,
        "pageYOffset": true
      },
      "packages": {
        "react-router-dom>tiny-invariant": true
      }
    },
    "@material-ui/core>@material-ui/styles>jss-plugin-vendor-prefixer>css-vendor": {
      "globals": {
        "document.createElement": true,
        "document.documentElement": true,
        "getComputedStyle": true
      },
      "packages": {
        "@babel/runtime": true,
        "@material-ui/core>@material-ui/styles>jss>is-in-browser": true
      }
    },
    "currency-formatter": {
      "packages": {
        "currency-formatter>accounting": true,
        "currency-formatter>locale-currency": true,
        "react>object-assign": true
      }
    },
    "debounce-stream": {
      "packages": {
        "debounce-stream>debounce": true,
        "debounce-stream>duplexer": true,
        "debounce-stream>through": true
      }
    },
    "debounce-stream>debounce": {
      "globals": {
        "clearTimeout": true,
        "setTimeout": true
      }
    },
    "nock>debug": {
      "globals": {
        "console": true,
        "document": true,
        "localStorage": true,
        "navigator": true,
        "process": true
      },
      "packages": {
        "nock>debug>ms": true,
        "process": true
      }
    },
    "@metamask/eth-token-tracker>deep-equal": {
      "packages": {
        "string.prototype.matchall>es-abstract>array-buffer-byte-length": true,
        "string.prototype.matchall>call-bind": true,
        "@metamask/eth-token-tracker>deep-equal>es-get-iterator": true,
        "string.prototype.matchall>get-intrinsic": true,
        "browserify>util>is-arguments": true,
        "string.prototype.matchall>es-abstract>is-array-buffer": true,
        "@metamask/eth-token-tracker>deep-equal>is-date-object": true,
        "string.prototype.matchall>es-abstract>is-regex": true,
        "string.prototype.matchall>es-abstract>is-shared-array-buffer": true,
        "@lavamoat/lavapack>json-stable-stringify>isarray": true,
        "@ngraveio/bc-ur>assert>object-is": true,
        "@lavamoat/lavapack>json-stable-stringify>object-keys": true,
        "gulp>vinyl-fs>object.assign": true,
        "string.prototype.matchall>regexp.prototype.flags": true,
        "string.prototype.matchall>side-channel": true,
        "@metamask/eth-token-tracker>deep-equal>which-boxed-primitive": true,
        "@metamask/eth-token-tracker>deep-equal>which-collection": true,
        "browserify>util>which-typed-array": true
      }
    },
    "string.prototype.matchall>define-properties>define-data-property": {
      "packages": {
        "string.prototype.matchall>call-bind>es-define-property": true,
        "string.prototype.matchall>call-bind>es-errors": true,
        "string.prototype.matchall>es-abstract>gopd": true
      }
    },
    "string.prototype.matchall>define-properties": {
      "packages": {
        "string.prototype.matchall>define-properties>define-data-property": true,
        "string.prototype.matchall>es-abstract>has-property-descriptors": true,
        "@lavamoat/lavapack>json-stable-stringify>object-keys": true
      }
    },
    "crypto-browserify>browserify-cipher>browserify-des>des.js": {
      "packages": {
        "pumpify>inherits": true,
        "@metamask/ppom-validator>elliptic>minimalistic-assert": true
      }
    },
    "@metamask/providers>detect-browser": {
      "globals": {
        "document": true,
        "navigator": true
      },
      "packages": {
        "process": true
      }
    },
    "crypto-browserify>diffie-hellman": {
      "packages": {
        "bn.js": true,
        "browserify>buffer": true,
        "crypto-browserify>diffie-hellman>miller-rabin": true,
        "crypto-browserify>randombytes": true
      }
    },
    "@material-ui/core>react-transition-group>dom-helpers": {
      "packages": {
        "@babel/runtime": true
      }
    },
    "string.prototype.matchall>get-intrinsic>get-proto>dunder-proto": {
      "packages": {
        "string.prototype.matchall>get-intrinsic>call-bind-apply-helpers": true,
        "string.prototype.matchall>es-abstract>gopd": true
      }
    },
    "debounce-stream>duplexer": {
      "packages": {
        "stream-browserify": true
      }
    },
    "@metamask/ppom-validator>elliptic": {
      "packages": {
        "bn.js": true,
        "@metamask/ppom-validator>elliptic>brorand": true,
        "ethers>@ethersproject/sha2>hash.js": true,
        "@metamask/ppom-validator>elliptic>hmac-drbg": true,
        "pumpify>inherits": true,
        "@metamask/ppom-validator>elliptic>minimalistic-assert": true,
        "@metamask/ppom-validator>elliptic>minimalistic-crypto-utils": true
      }
    },
    "@metamask/eth-token-tracker>deep-equal>es-get-iterator": {
      "packages": {
        "string.prototype.matchall>call-bind": true,
        "string.prototype.matchall>get-intrinsic": true,
        "string.prototype.matchall>has-symbols": true,
        "browserify>util>is-arguments": true,
        "@metamask/eth-token-tracker>deep-equal>es-get-iterator>is-map": true,
        "@metamask/eth-token-tracker>deep-equal>es-get-iterator>is-set": true,
        "eslint-plugin-react>array-includes>is-string": true,
        "@lavamoat/lavapack>json-stable-stringify>isarray": true,
        "process": true,
        "@metamask/eth-token-tracker>deep-equal>es-get-iterator>stop-iteration-iterator": true
      }
    },
    "eth-lattice-keyring>gridplus-sdk>eth-eip712-util-browser": {
      "globals": {
        "intToBuffer": true
      },
      "packages": {
        "bn.js": true,
        "buffer": true,
        "eth-ens-namehash>js-sha3": true
      }
    },
    "eth-ens-namehash": {
      "globals": {
        "name": "write"
      },
      "packages": {
        "browserify>buffer": true,
        "eth-ens-namehash>idna-uts46-hx": true,
        "eth-ens-namehash>js-sha3": true
      }
    },
    "eth-lattice-keyring": {
      "globals": {
        "addEventListener": true,
        "browser": true,
        "clearInterval": true,
        "fetch": true,
        "open": true,
        "setInterval": true
      },
      "packages": {
        "eth-lattice-keyring>@ethereumjs/tx": true,
        "@ethereumjs/tx>@ethereumjs/util": true,
        "bn.js": true,
        "browserify>buffer": true,
        "crypto-browserify": true,
        "webpack>events": true,
        "eth-lattice-keyring>gridplus-sdk": true,
        "eth-lattice-keyring>rlp": true
      }
    },
    "eth-method-registry": {
      "packages": {
        "eth-method-registry>@metamask/ethjs-contract": true,
        "eth-method-registry>@metamask/ethjs-query": true
      }
    },
    "@ethereumjs/tx>ethereum-cryptography": {
      "globals": {
        "TextDecoder": true,
        "crypto": true
      },
      "packages": {
        "viem>@scure/bip32>@noble/curves": true,
        "@ethereumjs/tx>ethereum-cryptography>@noble/hashes": true,
        "viem>@scure/bip32": true
      }
    },
    "eth-lattice-keyring>@ethereumjs/tx>ethereum-cryptography": {
      "globals": {
        "TextDecoder": true,
        "crypto": true
      },
      "packages": {
        "eth-lattice-keyring>@ethereumjs/tx>ethereum-cryptography>@noble/hashes": true
      }
    },
    "eth-lattice-keyring>gridplus-sdk>@ethereumjs/tx>ethereum-cryptography": {
      "globals": {
        "TextDecoder": true,
        "crypto": true
      },
      "packages": {
        "eth-lattice-keyring>gridplus-sdk>@ethereumjs/tx>ethereum-cryptography>@noble/hashes": true
      }
    },
    "ethereumjs-util>ethereum-cryptography": {
      "packages": {
        "browserify>buffer": true,
        "ethereumjs-util>ethereum-cryptography>keccak": true,
        "crypto-browserify>randombytes": true,
        "ganache>secp256k1": true
      }
    },
    "@metamask/keyring-controller>ethereumjs-wallet>ethereum-cryptography": {
      "packages": {
        "browserify>assert": true,
        "ethereumjs-util>ethereum-cryptography>bs58check": true,
        "browserify>buffer": true,
        "crypto-browserify>create-hmac": true,
        "ethers>@ethersproject/sha2>hash.js": true,
        "ethereumjs-util>ethereum-cryptography>keccak": true,
        "crypto-browserify>randombytes": true,
        "koa>content-disposition>safe-buffer": true,
        "ganache>secp256k1": true
      }
    },
    "ethereumjs-util": {
      "packages": {
        "browserify>assert": true,
        "bn.js": true,
        "browserify>buffer": true,
        "ethereumjs-util>create-hash": true,
        "ethereumjs-util>ethereum-cryptography": true,
        "browserify>insert-module-globals>is-buffer": true,
        "ethereumjs-util>rlp": true
      }
    },
    "@metamask/keyring-controller>ethereumjs-wallet>ethereumjs-util": {
      "packages": {
        "browserify>assert": true,
        "bn.js": true,
        "browserify>buffer": true,
        "ethereumjs-util>create-hash": true,
        "@metamask/keyring-controller>ethereumjs-wallet>ethereum-cryptography": true,
        "browserify>insert-module-globals>is-buffer": true,
        "@metamask/keyring-controller>ethereumjs-wallet>ethereumjs-util>rlp": true
      }
    },
    "@metamask/keyring-controller>ethereumjs-wallet": {
      "packages": {
        "eth-lattice-keyring>gridplus-sdk>aes-js": true,
        "ethereumjs-util>ethereum-cryptography>bs58check": true,
        "browserify>buffer": true,
        "crypto-browserify": true,
        "@metamask/keyring-controller>ethereumjs-wallet>ethereum-cryptography": true,
        "@metamask/keyring-controller>ethereumjs-wallet>ethereumjs-util": true,
        "crypto-browserify>randombytes": true,
        "ethers>@ethersproject/json-wallets>scrypt-js": true,
        "@metamask/keyring-controller>ethereumjs-wallet>utf8": true,
        "uuid": true
      }
    },
    "ethers": {
      "packages": {
        "@ethersproject/abi": true,
        "ethers>@ethersproject/abstract-signer": true,
        "ethers>@ethersproject/address": true,
        "ethers>@ethersproject/base64": true,
        "ethers>@ethersproject/basex": true,
        "@ethersproject/bignumber": true,
        "@ethersproject/bytes": true,
        "ethers>@ethersproject/constants": true,
        "@ethersproject/contracts": true,
        "@ethersproject/hash": true,
        "@ethersproject/hdnode": true,
        "ethers>@ethersproject/json-wallets": true,
        "ethers>@ethersproject/keccak256": true,
        "ethers>@ethersproject/logger": true,
        "ethers>@ethersproject/properties": true,
        "ethers>@ethersproject/providers": true,
        "ethers>@ethersproject/random": true,
        "ethers>@ethersproject/rlp": true,
        "ethers>@ethersproject/sha2": true,
        "ethers>@ethersproject/signing-key": true,
        "ethers>@ethersproject/solidity": true,
        "ethers>@ethersproject/strings": true,
        "ethers>@ethersproject/transactions": true,
        "ethers>@ethersproject/units": true,
        "@ethersproject/wallet": true,
        "ethers>@ethersproject/web": true,
        "ethers>@ethersproject/wordlists": true
      }
    },
    "eth-method-registry>@metamask/ethjs-contract>ethjs-abi": {
      "packages": {
        "bn.js": true,
        "browserify>buffer": true,
        "eth-ens-namehash>js-sha3": true,
        "eth-method-registry>@metamask/ethjs-contract>ethjs-abi>number-to-bn": true
      }
    },
    "webpack>events": {
      "globals": {
        "console": true
      }
    },
    "crypto-browserify>browserify-cipher>evp_bytestokey": {
      "packages": {
        "ethereumjs-util>create-hash>md5.js": true,
        "koa>content-disposition>safe-buffer": true
      }
    },
    "extension-port-stream": {
      "packages": {
        "browserify>buffer": true,
        "extension-port-stream>readable-stream": true
      }
    },
    "@metamask/providers>extension-port-stream": {
      "packages": {
        "browserify>buffer": true,
        "@metamask/providers>extension-port-stream>readable-stream": true
      }
    },
    "fast-json-patch": {
      "globals": {
        "addEventListener": true,
        "clearTimeout": true,
        "removeEventListener": true,
        "setTimeout": true
      }
    },
    "@metamask/snaps-utils>fast-xml-parser": {
      "globals": {
        "entityName": true,
        "val": true
      },
      "packages": {
        "@metamask/snaps-utils>fast-xml-parser>strnum": true
      }
    },
    "@metamask/notification-services-controller>firebase": {
      "packages": {
        "@metamask/notification-services-controller>firebase>@firebase/app": true,
        "@metamask/notification-services-controller>firebase>@firebase/messaging": true
      }
    },
    "react-focus-lock>focus-lock": {
      "globals": {
        "HTMLIFrameElement": true,
        "Node.DOCUMENT_FRAGMENT_NODE": true,
        "Node.DOCUMENT_NODE": true,
        "Node.DOCUMENT_POSITION_CONTAINED_BY": true,
        "Node.DOCUMENT_POSITION_CONTAINS": true,
        "Node.ELEMENT_NODE": true,
        "console.error": true,
        "console.warn": true,
        "document": true,
        "getComputedStyle": true,
        "setTimeout": true
      },
      "packages": {
        "tslib": true
      }
    },
    "browserify>util>which-typed-array>for-each": {
      "packages": {
        "string.prototype.matchall>es-abstract>is-callable": true
      }
    },
    "axios>form-data": {
      "globals": {
        "FormData": true
      }
    },
    "fuse.js": {
      "globals": {
        "console": true,
        "define": true
      }
    },
    "string.prototype.matchall>get-intrinsic": {
      "globals": {
        "AggregateError": true,
        "FinalizationRegistry": true,
        "WeakRef": true
      },
      "packages": {
        "string.prototype.matchall>get-intrinsic>call-bind-apply-helpers": true,
        "string.prototype.matchall>call-bind>es-define-property": true,
        "string.prototype.matchall>call-bind>es-errors": true,
        "string.prototype.matchall>es-abstract>es-object-atoms": true,
        "browserify>has>function-bind": true,
        "string.prototype.matchall>get-intrinsic>get-proto": true,
        "string.prototype.matchall>es-abstract>gopd": true,
        "string.prototype.matchall>has-symbols": true,
        "depcheck>is-core-module>hasown": true,
        "string.prototype.matchall>get-intrinsic>math-intrinsics": true
      }
    },
    "string.prototype.matchall>get-intrinsic>get-proto": {
      "packages": {
        "string.prototype.matchall>get-intrinsic>get-proto>dunder-proto": true,
        "string.prototype.matchall>es-abstract>es-object-atoms": true
      }
    },
    "eth-lattice-keyring>gridplus-sdk": {
      "globals": {
        "AbortController": true,
        "Request": true,
        "URL": true,
        "__values": true,
        "caches": true,
        "clearTimeout": true,
        "console.error": true,
        "console.log": true,
        "console.warn": true,
        "fetch": true,
        "setTimeout": true
      },
      "packages": {
        "eth-lattice-keyring>gridplus-sdk>@ethereumjs/common": true,
        "eth-lattice-keyring>gridplus-sdk>@ethereumjs/tx": true,
        "@ethersproject/abi": true,
        "eth-lattice-keyring>gridplus-sdk>aes-js": true,
        "@metamask/keyring-api>bech32": true,
        "eth-lattice-keyring>gridplus-sdk>bignumber.js": true,
        "eth-lattice-keyring>gridplus-sdk>bitwise": true,
        "bn.js": true,
        "eth-lattice-keyring>gridplus-sdk>borc": true,
        "ethereumjs-util>ethereum-cryptography>bs58check": true,
        "browserify>buffer": true,
        "@ethereumjs/tx>@ethereumjs/common>crc-32": true,
        "@metamask/ppom-validator>elliptic": true,
        "eth-lattice-keyring>gridplus-sdk>eth-eip712-util-browser": true,
        "ethers>@ethersproject/sha2>hash.js": true,
        "eth-ens-namehash>js-sha3": true,
        "lodash": true,
        "eth-lattice-keyring>rlp": true,
        "ganache>secp256k1": true,
        "eth-lattice-keyring>gridplus-sdk>uuid": true
      }
    },
    "string.prototype.matchall>es-abstract>has-property-descriptors": {
      "packages": {
        "string.prototype.matchall>call-bind>es-define-property": true
      }
    },
    "koa>is-generator-function>has-tostringtag": {
      "packages": {
        "string.prototype.matchall>has-symbols": true
      }
    },
    "ethereumjs-util>create-hash>md5.js>hash-base": {
      "packages": {
        "pumpify>inherits": true,
        "readable-stream": true,
        "koa>content-disposition>safe-buffer": true
      }
    },
    "ethers>@ethersproject/sha2>hash.js": {
      "packages": {
        "pumpify>inherits": true,
        "@metamask/ppom-validator>elliptic>minimalistic-assert": true
      }
    },
    "depcheck>is-core-module>hasown": {
      "packages": {
        "browserify>has>function-bind": true
      }
    },
    "@metamask/eth-trezor-keyring>hdkey": {
      "packages": {
        "browserify>assert": true,
        "ethereumjs-util>ethereum-cryptography>bs58check": true,
        "crypto-browserify": true,
        "ethereumjs-util>create-hash>ripemd160": true,
        "koa>content-disposition>safe-buffer": true,
        "ganache>secp256k1": true
      }
    },
    "he": {
      "globals": {
        "define": true
      }
    },
    "history": {
      "globals": {
        "console": true,
        "define": true,
        "document.defaultView": true,
        "document.querySelector": true
      }
    },
    "react-router-dom>history": {
      "globals": {
        "addEventListener": true,
        "confirm": true,
        "document": true,
        "history": true,
        "location": true,
        "navigator.userAgent": true,
        "removeEventListener": true
      },
      "packages": {
        "react-router-dom>history>resolve-pathname": true,
        "react-router-dom>tiny-invariant": true,
        "react-router-dom>tiny-warning": true,
        "react-router-dom>history>value-equal": true
      }
    },
    "@metamask/ppom-validator>elliptic>hmac-drbg": {
      "packages": {
        "ethers>@ethersproject/sha2>hash.js": true,
        "@metamask/ppom-validator>elliptic>minimalistic-assert": true,
        "@metamask/ppom-validator>elliptic>minimalistic-crypto-utils": true
      }
    },
    "react-redux>hoist-non-react-statics": {
      "packages": {
        "prop-types>react-is": true
      }
    },
    "https-browserify": {
      "packages": {
        "stream-http": true,
        "browserify>url": true
      }
    },
    "@metamask/notification-services-controller>firebase>@firebase/app>idb": {
      "globals": {
        "DOMException": true,
        "IDBCursor": true,
        "IDBDatabase": true,
        "IDBIndex": true,
        "IDBObjectStore": true,
        "IDBRequest": true,
        "IDBTransaction": true,
        "indexedDB.deleteDatabase": true,
        "indexedDB.open": true
      }
    },
    "eth-ens-namehash>idna-uts46-hx": {
      "globals": {
        "define": true
      },
      "packages": {
        "browserify>punycode": true
      }
    },
    "string.prototype.matchall>internal-slot": {
      "packages": {
        "string.prototype.matchall>call-bind>es-errors": true,
        "depcheck>is-core-module>hasown": true,
        "string.prototype.matchall>side-channel": true
      }
    },
    "browserify>util>is-arguments": {
      "packages": {
        "string.prototype.matchall>call-bind": true,
        "koa>is-generator-function>has-tostringtag": true
      }
    },
    "string.prototype.matchall>es-abstract>is-array-buffer": {
      "packages": {
        "string.prototype.matchall>call-bind": true,
        "string.prototype.matchall>get-intrinsic": true
      }
    },
    "@metamask/eth-token-tracker>deep-equal>which-boxed-primitive>is-bigint": {
      "packages": {
        "string.prototype.matchall>es-abstract>unbox-primitive>has-bigints": true
      }
    },
    "@metamask/eth-token-tracker>deep-equal>which-boxed-primitive>is-boolean-object": {
      "packages": {
        "string.prototype.matchall>call-bind": true,
        "koa>is-generator-function>has-tostringtag": true
      }
    },
    "string.prototype.matchall>es-abstract>is-callable": {
      "globals": {
        "document": true
      }
    },
    "@metamask/eth-token-tracker>deep-equal>is-date-object": {
      "packages": {
        "koa>is-generator-function>has-tostringtag": true
      }
    },
    "koa>is-generator-function": {
      "packages": {
        "koa>is-generator-function>has-tostringtag": true
      }
    },
    "@material-ui/core>@material-ui/styles>jss>is-in-browser": {
      "globals": {
        "document": true
      }
    },
    "@metamask/eth-token-tracker>deep-equal>which-boxed-primitive>is-number-object": {
      "packages": {
        "koa>is-generator-function>has-tostringtag": true
      }
    },
    "string.prototype.matchall>es-abstract>is-regex": {
      "packages": {
        "string.prototype.matchall>call-bind": true,
        "koa>is-generator-function>has-tostringtag": true
      }
    },
    "string.prototype.matchall>es-abstract>is-shared-array-buffer": {
      "packages": {
        "string.prototype.matchall>call-bind": true
      }
    },
    "eslint-plugin-react>array-includes>is-string": {
      "packages": {
        "koa>is-generator-function>has-tostringtag": true
      }
    },
    "string.prototype.matchall>es-abstract>es-to-primitive>is-symbol": {
      "packages": {
        "string.prototype.matchall>has-symbols": true
      }
    },
    "browserify>util>is-typed-array": {
      "packages": {
        "browserify>util>which-typed-array": true
      }
    },
    "@metamask/eth-token-tracker>deep-equal>which-collection>is-weakset": {
      "packages": {
        "string.prototype.matchall>call-bind": true,
        "string.prototype.matchall>get-intrinsic": true
      }
    },
    "eth-lattice-keyring>gridplus-sdk>borc>iso-url": {
      "globals": {
        "URL": true,
        "URLSearchParams": true,
        "location": true
      }
    },
    "@open-rpc/test-coverage>isomorphic-fetch": {
      "globals": {
        "fetch.bind": true
      },
      "packages": {
        "@open-rpc/test-coverage>isomorphic-fetch>whatwg-fetch": true
      }
    },
    "@ensdomains/content-hash>js-base64": {
      "globals": {
        "Base64": "write",
        "TextDecoder": true,
        "TextEncoder": true,
        "atob": true,
        "btoa": true,
        "define": true
      },
      "packages": {
        "browserify>buffer": true
      }
    },
    "eth-ens-namehash>js-sha3": {
      "globals": {
        "define": true
      },
      "packages": {
        "process": true
      }
    },
    "@ngraveio/bc-ur>jsbi": {
      "globals": {
        "define": true
      }
    },
    "@metamask/multichain>jsonschema": {
      "packages": {
        "browserify>url": true
      }
    },
    "@material-ui/core>@material-ui/styles>jss-plugin-camel-case": {
      "packages": {
        "@material-ui/core>@material-ui/styles>jss-plugin-camel-case>hyphenate-style-name": true
      }
    },
    "@material-ui/core>@material-ui/styles>jss-plugin-default-unit": {
      "globals": {
        "CSS": true
      },
      "packages": {
        "@material-ui/core>@material-ui/styles>jss": true
      }
    },
    "@material-ui/core>@material-ui/styles>jss-plugin-global": {
      "packages": {
        "@babel/runtime": true,
        "@material-ui/core>@material-ui/styles>jss": true
      }
    },
    "@material-ui/core>@material-ui/styles>jss-plugin-nested": {
      "packages": {
        "@babel/runtime": true,
        "react-router-dom>tiny-warning": true
      }
    },
    "@material-ui/core>@material-ui/styles>jss-plugin-rule-value-function": {
      "packages": {
        "@material-ui/core>@material-ui/styles>jss": true,
        "react-router-dom>tiny-warning": true
      }
    },
    "@material-ui/core>@material-ui/styles>jss-plugin-vendor-prefixer": {
      "packages": {
        "@material-ui/core>@material-ui/styles>jss-plugin-vendor-prefixer>css-vendor": true,
        "@material-ui/core>@material-ui/styles>jss": true
      }
    },
    "@material-ui/core>@material-ui/styles>jss": {
      "globals": {
        "CSS": true,
        "document.createElement": true,
        "document.querySelector": true
      },
      "packages": {
        "@babel/runtime": true,
        "@material-ui/core>@material-ui/styles>jss>is-in-browser": true,
        "react-router-dom>tiny-warning": true
      }
    },
    "ethereumjs-util>ethereum-cryptography>keccak": {
      "packages": {
        "browserify>buffer": true,
        "readable-stream": true
      }
    },
    "currency-formatter>locale-currency": {
      "globals": {
        "countryCode": true
      }
    },
    "localforage": {
      "globals": {
        "Blob": true,
        "BlobBuilder": true,
        "FileReader": true,
        "IDBKeyRange": true,
        "MSBlobBuilder": true,
        "MozBlobBuilder": true,
        "OIndexedDB": true,
        "WebKitBlobBuilder": true,
        "atob": true,
        "btoa": true,
        "console.error": true,
        "console.info": true,
        "console.warn": true,
        "define": true,
        "fetch": true,
        "indexedDB": true,
        "localStorage": true,
        "mozIndexedDB": true,
        "msIndexedDB": true,
        "navigator.platform": true,
        "navigator.userAgent": true,
        "openDatabase": true,
        "setTimeout": true,
        "webkitIndexedDB": true
      }
    },
    "lodash": {
      "globals": {
        "clearTimeout": true,
        "define": true,
        "setTimeout": true
      }
    },
    "loglevel": {
      "globals": {
        "console": true,
        "define": true,
        "document.cookie": true,
        "localStorage": true,
        "log": "write",
        "navigator": true
      }
    },
    "lottie-web": {
      "globals": {
        "Blob": true,
        "Howl": true,
        "OffscreenCanvas": true,
        "URL.createObjectURL": true,
        "Worker": true,
        "XMLHttpRequest": true,
        "bodymovin": "write",
        "clearInterval": true,
        "console": true,
        "define": true,
        "document.body": true,
        "document.createElement": true,
        "document.createElementNS": true,
        "document.getElementsByClassName": true,
        "document.getElementsByTagName": true,
        "document.querySelectorAll": true,
        "document.readyState": true,
        "location.origin": true,
        "location.pathname": true,
        "navigator": true,
        "requestAnimationFrame": true,
        "setInterval": true,
        "setTimeout": true
      }
    },
    "luxon": {
      "globals": {
        "Intl": true
      }
    },
    "@metamask/snaps-utils>marked": {
      "globals": {
        "console.error": true,
        "console.warn": true,
        "define": true
      }
    },
    "ethereumjs-util>create-hash>md5.js": {
      "packages": {
        "ethereumjs-util>create-hash>md5.js>hash-base": true,
        "pumpify>inherits": true,
        "koa>content-disposition>safe-buffer": true
      }
    },
    "@storybook/addon-docs>remark-external-links>mdast-util-definitions": {
      "packages": {
        "react-markdown>unist-util-visit": true
      }
    },
    "react-markdown>remark-parse>mdast-util-from-markdown": {
      "packages": {
        "react-markdown>remark-parse>mdast-util-from-markdown>mdast-util-to-string": true,
        "react-markdown>remark-parse>mdast-util-from-markdown>micromark": true,
        "react-syntax-highlighter>refractor>parse-entities": true,
        "react-markdown>remark-parse>mdast-util-from-markdown>unist-util-stringify-position": true
      }
    },
    "react-markdown>remark-rehype>mdast-util-to-hast": {
      "globals": {
        "console.warn": true
      },
      "packages": {
        "@storybook/addon-docs>remark-external-links>mdast-util-definitions": true,
        "react-markdown>remark-rehype>mdast-util-to-hast>mdurl": true,
        "react-markdown>remark-rehype>mdast-util-to-hast>unist-builder": true,
        "react-markdown>remark-rehype>mdast-util-to-hast>unist-util-generated": true,
        "react-markdown>remark-rehype>mdast-util-to-hast>unist-util-position": true,
        "react-markdown>unist-util-visit": true
      }
    },
    "@ethereumjs/tx>@ethereumjs/util>micro-ftch": {
      "globals": {
        "Headers": true,
        "TextDecoder": true,
        "URL": true,
        "btoa": true,
        "fetch": true
      },
      "packages": {
        "browserify>browserify-zlib": true,
        "browserify>buffer": true,
        "https-browserify": true,
        "process": true,
        "stream-http": true,
        "browserify>url": true,
        "browserify>util": true
      }
    },
    "react-markdown>remark-parse>mdast-util-from-markdown>micromark": {
      "packages": {
        "react-syntax-highlighter>refractor>parse-entities": true
      }
    },
    "crypto-browserify>diffie-hellman>miller-rabin": {
      "packages": {
        "bn.js": true,
        "@metamask/ppom-validator>elliptic>brorand": true
      }
    },
    "@ensdomains/content-hash>cids>multibase": {
      "globals": {
        "TextDecoder": true,
        "TextEncoder": true
      },
      "packages": {
        "@ensdomains/content-hash>cids>multibase>@multiformats/base-x": true
      }
    },
    "@ensdomains/content-hash>multihashes>multibase": {
      "packages": {
        "@ensdomains/content-hash>multihashes>multibase>base-x": true,
        "browserify>buffer": true,
        "@ensdomains/content-hash>multihashes>web-encoding": true
      }
    },
    "@ensdomains/content-hash>multicodec": {
      "packages": {
        "@ensdomains/content-hash>multicodec>uint8arrays": true,
        "sass-embedded>varint": true
      }
    },
    "@ensdomains/content-hash>multicodec>uint8arrays>multiformats": {
      "globals": {
        "TextDecoder": true,
        "TextEncoder": true,
        "console.warn": true,
        "crypto.subtle.digest": true
      }
    },
    "@ensdomains/content-hash>multihashes": {
      "packages": {
        "browserify>buffer": true,
        "@ensdomains/content-hash>multihashes>multibase": true,
        "@ensdomains/content-hash>multihashes>varint": true,
        "@ensdomains/content-hash>multihashes>web-encoding": true
      }
    },
    "@ensdomains/content-hash>cids>multihashes": {
      "packages": {
        "@ensdomains/content-hash>cids>multibase": true,
        "@ensdomains/content-hash>cids>uint8arrays": true,
        "@ensdomains/content-hash>cids>multihashes>varint": true
      }
    },
    "nanoid": {
      "globals": {
        "crypto.getRandomValues": true
      }
    },
    "@metamask/approval-controller>nanoid": {
      "globals": {
        "crypto.getRandomValues": true
      }
    },
    "@metamask/smart-transactions-controller>@metamask/controllers>nanoid": {
      "globals": {
        "crypto.getRandomValues": true
      }
    },
    "@metamask/notification-controller>nanoid": {
      "globals": {
        "crypto.getRandomValues": true
      }
    },
    "@metamask/permission-controller>nanoid": {
      "globals": {
        "crypto.getRandomValues": true
      }
    },
    "@metamask/rpc-methods>nanoid": {
      "globals": {
        "crypto.getRandomValues": true
      }
    },
    "@metamask/rpc-methods-flask>nanoid": {
      "globals": {
        "crypto.getRandomValues": true
      }
    },
    "@metamask/snaps-controllers>nanoid": {
      "globals": {
        "crypto.getRandomValues": true
      }
    },
    "@metamask/snaps-controllers-flask>nanoid": {
      "globals": {
        "crypto.getRandomValues": true
      }
    },
    "depcheck>@vue/compiler-sfc>postcss>nanoid": {
      "globals": {
        "crypto.getRandomValues": true
      }
    },
    "dependency-tree>precinct>detective-postcss>postcss>nanoid": {
      "globals": {
        "crypto.getRandomValues": true
      }
    },
    "node-fetch": {
      "globals": {
        "Headers": true,
        "Request": true,
        "Response": true,
        "fetch": true
      }
    },
    "@metamask/controllers>web3-provider-engine>cross-fetch>node-fetch": {
      "globals": {
        "fetch": true
      }
    },
    "@metamask/controllers>web3-provider-engine>eth-json-rpc-middleware>node-fetch": {
      "globals": {
        "fetch": true
      }
    },
    "eth-method-registry>@metamask/ethjs-contract>ethjs-abi>number-to-bn": {
      "packages": {
        "bn.js": true,
        "eth-method-registry>@metamask/ethjs-query>@metamask/ethjs-format>strip-hex-prefix": true
      }
    },
    "string.prototype.matchall>es-abstract>object-inspect": {
      "globals": {
        "HTMLElement": true,
        "WeakRef": true
      },
      "packages": {
        "browserify>browser-resolve": true
      }
    },
    "@ngraveio/bc-ur>assert>object-is": {
      "packages": {
        "string.prototype.matchall>call-bind": true,
        "string.prototype.matchall>define-properties": true
      }
    },
    "gulp>vinyl-fs>object.assign": {
      "packages": {
        "string.prototype.matchall>call-bind": true,
        "string.prototype.matchall>define-properties": true,
        "string.prototype.matchall>has-symbols": true,
        "@lavamoat/lavapack>json-stable-stringify>object-keys": true
      }
    },
    "@metamask/object-multiplex>once": {
      "packages": {
        "@metamask/object-multiplex>once>wrappy": true
      }
    },
    "crypto-browserify>public-encrypt>parse-asn1": {
      "packages": {
        "crypto-browserify>public-encrypt>parse-asn1>asn1.js": true,
        "ethereumjs-util>ethereum-cryptography>browserify-aes": true,
        "browserify>buffer": true,
        "crypto-browserify>browserify-cipher>evp_bytestokey": true,
        "crypto-browserify>pbkdf2": true
      }
    },
    "react-syntax-highlighter>refractor>parse-entities": {
      "globals": {
        "document.createElement": true
      }
    },
    "path-browserify": {
      "packages": {
        "process": true
      }
    },
    "serve-handler>path-to-regexp": {
      "packages": {
        "serve-handler>path-to-regexp>isarray": true
      }
    },
    "crypto-browserify>pbkdf2": {
      "globals": {
        "crypto": true,
        "process": true,
        "queueMicrotask": true,
        "setImmediate": true,
        "setTimeout": true
      },
      "packages": {
        "ethereumjs-util>create-hash": true,
        "process": true,
        "ethereumjs-util>create-hash>ripemd160": true,
        "koa>content-disposition>safe-buffer": true,
        "addons-linter>sha.js": true
      }
    },
    "@material-ui/core>popper.js": {
      "globals": {
        "MSInputMethodContext": true,
        "Node.DOCUMENT_POSITION_FOLLOWING": true,
        "cancelAnimationFrame": true,
        "console.warn": true,
        "define": true,
        "devicePixelRatio": true,
        "document": true,
        "getComputedStyle": true,
        "innerHeight": true,
        "innerWidth": true,
        "navigator": true,
        "requestAnimationFrame": true,
        "setTimeout": true
      }
    },
    "react-tippy>popper.js": {
      "globals": {
        "MSInputMethodContext": true,
        "Node.DOCUMENT_POSITION_FOLLOWING": true,
        "cancelAnimationFrame": true,
        "console.warn": true,
        "define": true,
        "devicePixelRatio": true,
        "document": true,
        "getComputedStyle": true,
        "innerHeight": true,
        "innerWidth": true,
        "navigator.userAgent": true,
        "requestAnimationFrame": true,
        "setTimeout": true
      }
    },
    "process": {
      "globals": {
        "clearTimeout": true,
        "setTimeout": true
      }
    },
    "promise-to-callback": {
      "packages": {
        "promise-to-callback>is-fn": true,
        "promise-to-callback>set-immediate-shim": true
      }
    },
    "prop-types": {
      "globals": {
        "console": true
      },
      "packages": {
        "react>object-assign": true,
        "prop-types>react-is": true
      }
    },
    "react-markdown>property-information": {
      "packages": {
        "watchify>xtend": true
      }
    },
    "@trezor/connect-web>@trezor/connect>@trezor/protobuf>protobufjs": {
      "globals": {
        "process": true,
        "setTimeout": true
      },
      "packages": {
        "@trezor/connect-web>@trezor/connect>@trezor/protobuf>protobufjs>@protobufjs/aspromise": true,
        "@trezor/connect-web>@trezor/connect>@trezor/protobuf>protobufjs>@protobufjs/base64": true,
        "@trezor/connect-web>@trezor/connect>@trezor/protobuf>protobufjs>@protobufjs/codegen": true,
        "@trezor/connect-web>@trezor/connect>@trezor/protobuf>protobufjs>@protobufjs/eventemitter": true,
        "@trezor/connect-web>@trezor/connect>@trezor/protobuf>protobufjs>@protobufjs/fetch": true,
        "@trezor/connect-web>@trezor/connect>@trezor/protobuf>protobufjs>@protobufjs/float": true,
        "@trezor/connect-web>@trezor/connect>@trezor/protobuf>protobufjs>@protobufjs/inquire": true,
        "@trezor/connect-web>@trezor/connect>@trezor/protobuf>protobufjs>@protobufjs/path": true,
        "@trezor/connect-web>@trezor/connect>@trezor/protobuf>protobufjs>@protobufjs/pool": true,
        "@trezor/connect-web>@trezor/connect>@trezor/protobuf>protobufjs>@protobufjs/utf8": true
      }
    },
    "crypto-browserify>public-encrypt": {
      "packages": {
        "bn.js": true,
        "crypto-browserify>public-encrypt>browserify-rsa": true,
        "browserify>buffer": true,
        "ethereumjs-util>create-hash": true,
        "crypto-browserify>public-encrypt>parse-asn1": true,
        "crypto-browserify>randombytes": true
      }
    },
    "browserify>punycode": {
      "globals": {
        "define": true
      }
    },
    "qrcode-generator": {
      "globals": {
        "define": true
      }
    },
    "qrcode.react": {
      "globals": {
        "Path2D": true,
        "devicePixelRatio": true
      },
      "packages": {
        "react": true
      }
    },
    "mockttp>body-parser>qs": {
      "packages": {
        "string.prototype.matchall>side-channel": true
      }
    },
    "@metamask/snaps-controllers>tar-stream>streamx>queue-tick": {
      "globals": {
        "queueMicrotask": true
      }
    },
    "react-beautiful-dnd>raf-schd": {
      "globals": {
        "cancelAnimationFrame": true,
        "requestAnimationFrame": true
      }
    },
    "crypto-browserify>randombytes": {
      "globals": {
        "crypto": true,
        "msCrypto": true
      },
      "packages": {
        "process": true,
        "koa>content-disposition>safe-buffer": true
      }
    },
    "ethereumjs-wallet>randombytes": {
      "globals": {
        "crypto.getRandomValues": true
      }
    },
    "crypto-browserify>randomfill": {
      "globals": {
        "crypto": true,
        "msCrypto": true
      },
      "packages": {
        "process": true,
        "crypto-browserify>randombytes": true,
        "koa>content-disposition>safe-buffer": true
      }
    },
    "react": {
      "globals": {
        "console": true
      },
      "packages": {
        "react>object-assign": true,
        "prop-types": true
      }
    },
    "react-beautiful-dnd": {
      "globals": {
        "Element.prototype": true,
        "__REDUX_DEVTOOLS_EXTENSION_COMPOSE__": true,
        "addEventListener": true,
        "cancelAnimationFrame": true,
        "clearTimeout": true,
        "console": true,
        "document": true,
        "getComputedStyle": true,
        "pageXOffset": true,
        "pageYOffset": true,
        "removeEventListener": true,
        "requestAnimationFrame": true,
        "scrollBy": true,
        "setTimeout": true
      },
      "packages": {
        "@babel/runtime": true,
        "react-beautiful-dnd>css-box-model": true,
        "react-beautiful-dnd>memoize-one": true,
        "react-beautiful-dnd>raf-schd": true,
        "react": true,
        "react-dom": true,
        "react-redux": true,
        "redux": true,
        "react-beautiful-dnd>use-memo-one": true
      }
    },
    "react-chartjs-2": {
      "globals": {
        "setTimeout": true
      },
      "packages": {
        "chart.js": true,
        "react": true
      }
    },
    "react-focus-lock>react-clientside-effect": {
      "packages": {
        "@babel/runtime": true,
        "react": true
      }
    },
    "react-devtools": {
      "packages": {
        "react-devtools>react-devtools-core": true
      }
    },
    "react-devtools>react-devtools-core": {
      "globals": {
        "WebSocket": true,
        "setTimeout": true
      }
    },
    "react-dnd-html5-backend": {
      "globals": {
        "addEventListener": true,
        "clearTimeout": true,
        "removeEventListener": true
      }
    },
    "react-dom": {
      "globals": {
        "HTMLIFrameElement": true,
        "MSApp": true,
        "__REACT_DEVTOOLS_GLOBAL_HOOK__": true,
        "addEventListener": true,
        "clearTimeout": true,
        "clipboardData": true,
        "console": true,
        "dispatchEvent": true,
        "document": true,
        "event": "write",
        "jest": true,
        "location.protocol": true,
        "navigator.userAgent.indexOf": true,
        "performance": true,
        "removeEventListener": true,
        "self": true,
        "setTimeout": true,
        "top": true,
        "trustedTypes": true
      },
      "packages": {
        "react>object-assign": true,
        "prop-types": true,
        "react": true,
        "react-dom>scheduler": true
      }
    },
    "react-responsive-carousel>react-easy-swipe": {
      "globals": {
        "addEventListener": true,
        "define": true,
        "document.addEventListener": true,
        "document.removeEventListener": true
      },
      "packages": {
        "prop-types": true,
        "react": true
      }
    },
    "react-popper>react-fast-compare": {
      "globals": {
        "Element": true,
        "console.warn": true
      }
    },
    "react-focus-lock": {
      "globals": {
        "addEventListener": true,
        "console.error": true,
        "console.warn": true,
        "document": true,
        "removeEventListener": true,
        "setTimeout": true
      },
      "packages": {
        "@babel/runtime": true,
        "react-focus-lock>focus-lock": true,
        "prop-types": true,
        "react": true,
        "react-focus-lock>react-clientside-effect": true,
        "react-focus-lock>use-callback-ref": true,
        "react-focus-lock>use-sidecar": true
      }
    },
    "react-idle-timer": {
      "globals": {
        "clearTimeout": true,
        "document": true,
        "setTimeout": true
      },
      "packages": {
        "prop-types": true,
        "react": true
      }
    },
    "prop-types>react-is": {
      "globals": {
        "console": true
      }
    },
    "react-markdown>react-is": {
      "globals": {
        "console": true
      }
    },
    "react-redux>react-is": {
      "globals": {
        "console": true
      }
    },
    "react-markdown": {
      "globals": {
        "console.warn": true
      },
      "packages": {
        "react-markdown>comma-separated-tokens": true,
        "prop-types": true,
        "react-markdown>property-information": true,
        "react": true,
        "react-markdown>react-is": true,
        "react-markdown>remark-parse": true,
        "react-markdown>remark-rehype": true,
        "react-markdown>space-separated-tokens": true,
        "react-markdown>style-to-object": true,
        "react-markdown>unified": true,
        "react-markdown>unist-util-visit": true,
        "react-markdown>vfile": true
      }
    },
    "react-popper": {
      "globals": {
        "document": true
      },
      "packages": {
        "@popperjs/core": true,
        "react": true,
        "react-popper>react-fast-compare": true,
        "react-popper>warning": true
      }
    },
    "react-redux": {
      "globals": {
        "console": true,
        "document": true
      },
      "packages": {
        "@babel/runtime": true,
        "react-redux>hoist-non-react-statics": true,
        "prop-types": true,
        "react": true,
        "react-dom": true,
        "react-redux>react-is": true
      }
    },
    "react-responsive-carousel": {
      "globals": {
        "HTMLElement": true,
        "addEventListener": true,
        "clearTimeout": true,
        "console.warn": true,
        "document": true,
        "getComputedStyle": true,
        "removeEventListener": true,
        "setTimeout": true
      },
      "packages": {
        "classnames": true,
        "react": true,
        "react-dom": true,
        "react-responsive-carousel>react-easy-swipe": true
      }
    },
    "react-router-dom": {
      "packages": {
        "react-router-dom>history": true,
        "prop-types": true,
        "react": true,
        "react-router-dom>react-router": true,
        "react-router-dom>tiny-invariant": true,
        "react-router-dom>tiny-warning": true
      }
    },
    "react-router-dom-v5-compat": {
      "globals": {
        "FormData": true,
        "URL": true,
        "URLSearchParams": true,
        "__reactRouterVersion": "write",
        "addEventListener": true,
        "confirm": true,
        "define": true,
        "document": true,
        "history.scrollRestoration": true,
        "location.href": true,
        "removeEventListener": true,
        "scrollTo": true,
        "scrollY": true,
        "sessionStorage.getItem": true,
        "sessionStorage.setItem": true,
        "setTimeout": true
      },
      "packages": {
        "react-router-dom-v5-compat>@remix-run/router": true,
        "history": true,
        "react": true,
        "react-dom": true,
        "react-router-dom": true,
        "react-router-dom-v5-compat>react-router": true
      }
    },
    "react-router-dom>react-router": {
      "packages": {
        "react-router-dom>history": true,
        "react-redux>hoist-non-react-statics": true,
        "serve-handler>path-to-regexp": true,
        "prop-types": true,
        "react": true,
        "prop-types>react-is": true,
        "react-router-dom>tiny-invariant": true,
        "react-router-dom>tiny-warning": true
      }
    },
    "react-router-dom-v5-compat>react-router": {
      "globals": {
        "console.error": true,
        "define": true
      },
      "packages": {
        "react-router-dom-v5-compat>@remix-run/router": true,
        "react": true
      }
    },
    "react-simple-file-input": {
      "globals": {
        "File": true,
        "FileReader": true,
        "console.warn": true
      },
      "packages": {
        "prop-types": true,
        "react": true
      }
    },
    "react-tippy": {
      "globals": {
        "Element": true,
        "MSStream": true,
        "MutationObserver": true,
        "addEventListener": true,
        "clearTimeout": true,
        "console.error": true,
        "console.warn": true,
        "define": true,
        "document": true,
        "getComputedStyle": true,
        "innerHeight": true,
        "innerWidth": true,
        "navigator.maxTouchPoints": true,
        "navigator.msMaxTouchPoints": true,
        "navigator.userAgent": true,
        "performance": true,
        "requestAnimationFrame": true,
        "setTimeout": true
      },
      "packages": {
        "react-tippy>popper.js": true,
        "react": true,
        "react-dom": true
      }
    },
    "react-toggle-button": {
      "globals": {
        "clearTimeout": true,
        "console.warn": true,
        "define": true,
        "performance": true,
        "setTimeout": true
      },
      "packages": {
        "react": true
      }
    },
    "@material-ui/core>react-transition-group": {
      "globals": {
        "Element": true,
        "setTimeout": true
      },
      "packages": {
        "@material-ui/core>react-transition-group>dom-helpers": true,
        "prop-types": true,
        "react": true,
        "react-dom": true
      }
    },
    "readable-stream": {
      "packages": {
        "browserify>browser-resolve": true,
        "browserify>buffer": true,
        "webpack>events": true,
        "pumpify>inherits": true,
        "process": true,
        "browserify>string_decoder": true,
        "readable-stream>util-deprecate": true
      }
    },
    "extension-port-stream>readable-stream": {
      "globals": {
        "AbortController": true,
        "AbortSignal": true,
        "AggregateError": true,
        "Blob": true,
        "ERR_INVALID_ARG_TYPE": true,
        "queueMicrotask": true
      },
      "packages": {
        "@lavamoat/lavapack>readable-stream>abort-controller": true,
        "browserify>buffer": true,
        "webpack>events": true,
        "process": true,
        "browserify>string_decoder": true
      }
    },
    "@metamask/providers>extension-port-stream>readable-stream": {
      "globals": {
        "AbortController": true,
        "AbortSignal": true,
        "AggregateError": true,
        "Blob": true,
        "ERR_INVALID_ARG_TYPE": true,
        "queueMicrotask": true
      },
      "packages": {
        "@lavamoat/lavapack>readable-stream>abort-controller": true,
        "browserify>buffer": true,
        "webpack>events": true,
        "process": true,
        "browserify>string_decoder": true
      }
    },
    "@metamask/snaps-controllers>readable-web-to-node-stream": {
      "packages": {
        "readable-stream": true
      }
    },
    "redux": {
      "globals": {
        "console": true
      },
      "packages": {
        "@babel/runtime": true
      }
    },
    "string.prototype.matchall>regexp.prototype.flags": {
      "packages": {
        "string.prototype.matchall>call-bind": true,
        "string.prototype.matchall>define-properties": true,
        "string.prototype.matchall>call-bind>es-errors": true,
        "string.prototype.matchall>regexp.prototype.flags>set-function-name": true
      }
    },
    "react-markdown>remark-parse": {
      "packages": {
        "react-markdown>remark-parse>mdast-util-from-markdown": true
      }
    },
    "react-markdown>remark-rehype": {
      "packages": {
        "react-markdown>remark-rehype>mdast-util-to-hast": true
      }
    },
    "react-markdown>vfile>replace-ext": {
      "packages": {
        "path-browserify": true
      }
    },
    "reselect": {
      "globals": {
        "WeakRef": true,
        "console.warn": true,
        "unstable_autotrackMemoize": true
      }
    },
    "@metamask/snaps-utils>rfdc": {
      "packages": {
        "browserify>buffer": true
      }
    },
    "ethereumjs-util>create-hash>ripemd160": {
      "packages": {
        "browserify>buffer": true,
        "ethereumjs-util>create-hash>md5.js>hash-base": true,
        "pumpify>inherits": true
      }
    },
    "@keystonehq/metamask-airgapped-keyring>rlp": {
      "packages": {
        "bn.js": true,
        "browserify>buffer": true
      }
    },
    "eth-lattice-keyring>rlp": {
      "globals": {
        "TextEncoder": true
      }
    },
    "ethereumjs-util>rlp": {
      "packages": {
        "bn.js": true,
        "browserify>buffer": true
      }
    },
    "@metamask/keyring-controller>ethereumjs-wallet>ethereumjs-util>rlp": {
      "packages": {
        "bn.js": true,
        "browserify>buffer": true
      }
    },
    "wait-on>rxjs": {
      "globals": {
        "cancelAnimationFrame": true,
        "clearInterval": true,
        "clearTimeout": true,
        "performance": true,
        "requestAnimationFrame": true,
        "setInterval.apply": true,
        "setTimeout.apply": true
      }
    },
    "koa>content-disposition>safe-buffer": {
      "packages": {
        "browserify>buffer": true
      }
    },
    "react-dom>scheduler": {
      "globals": {
        "MessageChannel": true,
        "cancelAnimationFrame": true,
        "clearTimeout": true,
        "console": true,
        "navigator": true,
        "performance": true,
        "requestAnimationFrame": true,
        "setTimeout": true
      }
    },
    "ethers>@ethersproject/json-wallets>scrypt-js": {
      "globals": {
        "define": true,
        "setTimeout": true
      },
      "packages": {
        "browserify>timers-browserify": true
      }
    },
    "ganache>secp256k1": {
      "packages": {
        "@metamask/ppom-validator>elliptic": true
      }
    },
    "semver": {
      "globals": {
        "console.error": true
      },
      "packages": {
        "process": true
      }
    },
    "string.prototype.matchall>call-bind>set-function-length": {
      "packages": {
        "string.prototype.matchall>define-properties>define-data-property": true,
        "string.prototype.matchall>call-bind>es-errors": true,
        "string.prototype.matchall>get-intrinsic": true,
        "string.prototype.matchall>es-abstract>gopd": true,
        "string.prototype.matchall>es-abstract>has-property-descriptors": true
      }
    },
    "string.prototype.matchall>regexp.prototype.flags>set-function-name": {
      "packages": {
        "string.prototype.matchall>define-properties>define-data-property": true,
        "string.prototype.matchall>call-bind>es-errors": true,
        "string.prototype.matchall>es-abstract>function.prototype.name>functions-have-names": true,
        "string.prototype.matchall>es-abstract>has-property-descriptors": true
      }
    },
    "promise-to-callback>set-immediate-shim": {
      "globals": {
        "setTimeout.apply": true
      },
      "packages": {
        "browserify>timers-browserify": true
      }
    },
    "addons-linter>sha.js": {
      "packages": {
        "pumpify>inherits": true,
        "koa>content-disposition>safe-buffer": true
      }
    },
    "string.prototype.matchall>side-channel>side-channel-list": {
      "packages": {
        "string.prototype.matchall>call-bind>es-errors": true,
        "string.prototype.matchall>es-abstract>object-inspect": true
      }
    },
    "string.prototype.matchall>side-channel>side-channel-map": {
      "packages": {
        "string.prototype.matchall>side-channel>side-channel-map>call-bound": true,
        "string.prototype.matchall>call-bind>es-errors": true,
        "string.prototype.matchall>get-intrinsic": true,
        "string.prototype.matchall>es-abstract>object-inspect": true
      }
    },
    "string.prototype.matchall>side-channel>side-channel-weakmap": {
      "packages": {
        "string.prototype.matchall>side-channel>side-channel-map>call-bound": true,
        "string.prototype.matchall>call-bind>es-errors": true,
        "string.prototype.matchall>get-intrinsic": true,
        "string.prototype.matchall>es-abstract>object-inspect": true,
        "string.prototype.matchall>side-channel>side-channel-map": true
      }
    },
    "string.prototype.matchall>side-channel": {
      "packages": {
        "string.prototype.matchall>call-bind>es-errors": true,
        "string.prototype.matchall>es-abstract>object-inspect": true,
        "string.prototype.matchall>side-channel>side-channel-list": true,
        "string.prototype.matchall>side-channel>side-channel-map": true,
        "string.prototype.matchall>side-channel>side-channel-weakmap": true
      }
    },
    "@metamask/profile-sync-controller>siwe": {
      "globals": {
        "console.error": true,
        "console.warn": true
      },
      "packages": {
        "@metamask/profile-sync-controller>siwe>@spruceid/siwe-parser": true,
        "@metamask/profile-sync-controller>siwe>@stablelib/random": true,
        "ethers": true,
        "@metamask/controller-utils>@spruceid/siwe-parser>valid-url": true
      }
    },
    "@metamask/eth-token-tracker>deep-equal>es-get-iterator>stop-iteration-iterator": {
      "globals": {
        "StopIteration": true
      },
      "packages": {
        "string.prototype.matchall>internal-slot": true
      }
    },
    "stream-browserify": {
      "packages": {
        "webpack>events": true,
        "pumpify>inherits": true,
        "readable-stream": true
      }
    },
    "stream-http": {
      "globals": {
        "AbortController": true,
        "Blob": true,
        "MSStreamReader": true,
        "ReadableStream": true,
        "WritableStream": true,
        "XDomainRequest": true,
        "XMLHttpRequest": true,
        "clearTimeout": true,
        "fetch": true,
        "location.protocol.search": true,
        "setTimeout": true
      },
      "packages": {
        "browserify>buffer": true,
        "stream-http>builtin-status-codes": true,
        "pumpify>inherits": true,
        "process": true,
        "readable-stream": true,
        "browserify>url": true,
        "watchify>xtend": true
      }
    },
    "@metamask/snaps-controllers>tar-stream>streamx": {
      "packages": {
        "webpack>events": true,
        "@metamask/snaps-controllers>tar-stream>fast-fifo": true,
        "@metamask/snaps-controllers>tar-stream>streamx>queue-tick": true
      }
    },
    "browserify>string_decoder": {
      "packages": {
        "koa>content-disposition>safe-buffer": true
      }
    },
    "eth-method-registry>@metamask/ethjs-query>@metamask/ethjs-format>strip-hex-prefix": {
      "packages": {
        "eth-method-registry>@metamask/ethjs-query>@metamask/ethjs-format>is-hex-prefixed": true
      }
    },
    "react-markdown>style-to-object": {
      "packages": {
        "react-markdown>style-to-object>inline-style-parser": true
      }
    },
    "@metamask/snaps-controllers>tar-stream": {
      "packages": {
        "@metamask/snaps-controllers>tar-stream>b4a": true,
        "browserify>browser-resolve": true,
        "@metamask/snaps-controllers>tar-stream>fast-fifo": true,
        "@metamask/snaps-controllers>tar-stream>streamx": true
      }
    },
    "debounce-stream>through": {
      "packages": {
        "process": true,
        "stream-browserify": true
      }
    },
    "browserify>timers-browserify": {
      "globals": {
        "clearInterval": true,
        "clearTimeout": true,
        "setInterval": true,
        "setTimeout": true
      },
      "packages": {
        "process": true
      }
    },
    "react-router-dom>tiny-warning": {
      "globals": {
        "console": true
      }
    },
    "copy-to-clipboard>toggle-selection": {
      "globals": {
        "document.activeElement": true,
        "document.getSelection": true
      }
    },
    "tslib": {
      "globals": {
        "SuppressedError": true,
        "define": true
      }
    },
    "@metamask/eth-sig-util>tweetnacl": {
      "globals": {
        "crypto": true,
        "msCrypto": true,
        "nacl": "write"
      },
      "packages": {
        "browserify>browser-resolve": true
      }
    },
    "@trezor/connect-web>@trezor/connect-common>@trezor/env-utils>ua-parser-js": {
      "globals": {
        "define": true
      }
    },
    "@ensdomains/content-hash>cids>uint8arrays": {
      "globals": {
        "TextDecoder": true,
        "TextEncoder": true
      },
      "packages": {
        "@ensdomains/content-hash>cids>multibase": true
      }
    },
    "@ensdomains/content-hash>multicodec>uint8arrays": {
      "globals": {
        "Buffer": true,
        "TextDecoder": true,
        "TextEncoder": true
      },
      "packages": {
        "@ensdomains/content-hash>multicodec>uint8arrays>multiformats": true
      }
    },
    "@metamask/keyring-controller>ulid": {
      "globals": {
        "console.error": true,
        "crypto": true,
        "define": true
      }
    },
    "react-markdown>unified": {
      "packages": {
        "react-markdown>unified>bail": true,
        "react-markdown>unified>extend": true,
        "react-markdown>unified>is-buffer": true,
        "mocha>yargs-unparser>is-plain-obj": true,
        "react-markdown>unified>trough": true,
        "react-markdown>vfile": true
      }
    },
    "react-markdown>unist-util-visit>unist-util-visit-parents": {
      "packages": {
        "react-markdown>unist-util-visit>unist-util-is": true
      }
    },
    "react-markdown>unist-util-visit": {
      "packages": {
        "react-markdown>unist-util-visit>unist-util-visit-parents": true
      }
    },
    "uri-js": {
      "globals": {
        "define": true
      }
    },
    "browserify>url": {
      "packages": {
        "browserify>punycode": true,
        "mockttp>body-parser>qs": true
      }
    },
    "react-focus-lock>use-callback-ref": {
      "packages": {
        "react": true
      }
    },
    "react-beautiful-dnd>use-memo-one": {
      "packages": {
        "react": true
      }
    },
    "react-focus-lock>use-sidecar": {
      "globals": {
        "console.error": true
      },
      "packages": {
        "react-focus-lock>use-sidecar>detect-node-es": true,
        "react": true,
        "tslib": true
      }
    },
    "readable-stream>util-deprecate": {
      "globals": {
        "console.trace": true,
        "console.warn": true,
        "localStorage": true
      }
    },
    "browserify>assert>util": {
      "globals": {
        "console.error": true,
        "console.log": true,
        "console.trace": true,
        "process": true
      },
      "packages": {
        "browserify>assert>util>inherits": true,
        "process": true
      }
    },
    "browserify>util": {
      "globals": {
        "console.error": true,
        "console.log": true,
        "console.trace": true
      },
      "packages": {
        "pumpify>inherits": true,
        "browserify>util>is-arguments": true,
        "koa>is-generator-function": true,
        "browserify>util>is-typed-array": true,
        "process": true,
        "browserify>util>which-typed-array": true
      }
    },
    "uuid": {
      "globals": {
        "crypto": true,
        "msCrypto": true
      }
    },
    "@metamask/eth-snap-keyring>uuid": {
      "globals": {
        "crypto": true
      }
    },
    "@metamask/keyring-snap-client>uuid": {
      "globals": {
        "crypto": true
      }
    },
    "eth-lattice-keyring>gridplus-sdk>uuid": {
      "globals": {
        "crypto": true
      }
    },
    "@metamask/snaps-utils>validate-npm-package-name": {
      "packages": {
        "@metamask/snaps-utils>validate-npm-package-name>builtins": true
      }
    },
    "react-markdown>vfile>vfile-message": {
      "packages": {
        "react-markdown>vfile>unist-util-stringify-position": true
      }
    },
    "react-markdown>vfile": {
      "packages": {
        "react-markdown>vfile>is-buffer": true,
        "path-browserify": true,
        "process": true,
        "react-markdown>vfile>replace-ext": true,
        "react-markdown>vfile>vfile-message": true
      }
    },
    "browserify>vm-browserify": {
      "globals": {
        "document.body.appendChild": true,
        "document.body.removeChild": true,
        "document.createElement": true
      }
    },
    "react-popper>warning": {
      "globals": {
        "console": true
      }
    },
    "@ensdomains/content-hash>multihashes>web-encoding": {
      "globals": {
        "TextDecoder": true,
        "TextEncoder": true
      },
      "packages": {
        "browserify>util": true
      }
    },
    "web3": {
      "globals": {
        "XMLHttpRequest": true
      }
    },
    "@metamask/controllers>web3": {
      "globals": {
        "XMLHttpRequest": true
      }
    },
    "webextension-polyfill": {
      "globals": {
        "browser": true,
        "chrome": true,
        "console.error": true,
        "console.warn": true,
        "define": true
      }
    },
    "@open-rpc/test-coverage>isomorphic-fetch>whatwg-fetch": {
      "globals": {
        "AbortController": true,
        "Blob": true,
        "FileReader": true,
        "FormData": true,
        "URLSearchParams.prototype.isPrototypeOf": true,
        "XMLHttpRequest": true,
        "console.warn": true,
        "define": true,
        "setTimeout": true
      }
    },
    "@metamask/eth-token-tracker>deep-equal>which-boxed-primitive": {
      "packages": {
        "@metamask/eth-token-tracker>deep-equal>which-boxed-primitive>is-bigint": true,
        "@metamask/eth-token-tracker>deep-equal>which-boxed-primitive>is-boolean-object": true,
        "@metamask/eth-token-tracker>deep-equal>which-boxed-primitive>is-number-object": true,
        "eslint-plugin-react>array-includes>is-string": true,
        "string.prototype.matchall>es-abstract>es-to-primitive>is-symbol": true
      }
    },
    "@metamask/eth-token-tracker>deep-equal>which-collection": {
      "packages": {
        "@metamask/eth-token-tracker>deep-equal>es-get-iterator>is-map": true,
        "@metamask/eth-token-tracker>deep-equal>es-get-iterator>is-set": true,
        "@metamask/eth-token-tracker>deep-equal>which-collection>is-weakmap": true,
        "@metamask/eth-token-tracker>deep-equal>which-collection>is-weakset": true
      }
    },
    "browserify>util>which-typed-array": {
      "packages": {
        "string.prototype.matchall>es-abstract>available-typed-arrays": true,
        "string.prototype.matchall>call-bind": true,
        "browserify>util>which-typed-array>for-each": true,
        "string.prototype.matchall>es-abstract>gopd": true,
        "koa>is-generator-function>has-tostringtag": true
      }
    }
  }
}<|MERGE_RESOLUTION|>--- conflicted
+++ resolved
@@ -1625,13 +1625,8 @@
         "@metamask/permission-controller": true,
         "@metamask/rpc-errors": true,
         "@metamask/safe-event-emitter": true,
-<<<<<<< HEAD
-        "@metamask/multichain>@metamask/utils": true,
-        "@open-rpc/schema-utils-js": true,
-=======
         "@metamask/utils": true,
         "@metamask/multichain>@open-rpc/schema-utils-js": true,
->>>>>>> 2228a13c
         "@metamask/multichain>jsonschema": true,
         "lodash": true
       }
