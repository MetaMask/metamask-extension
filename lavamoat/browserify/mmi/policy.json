{
  "resources": {
    "@babel/runtime": {
      "globals": {
        "regeneratorRuntime": "write"
      }
    },
    "eth-lattice-keyring>@ethereumjs/tx>@chainsafe/ssz>@chainsafe/persistent-merkle-tree": {
      "globals": {
        "WeakRef": true
      },
      "packages": {
        "browserify": true
      }
    },
    "eth-lattice-keyring>@ethereumjs/tx>@chainsafe/ssz": {
      "packages": {
        "eth-lattice-keyring>@ethereumjs/tx>@chainsafe/ssz>@chainsafe/persistent-merkle-tree": true,
        "browserify": true,
        "browserify>buffer": true,
        "eth-lattice-keyring>@ethereumjs/tx>@chainsafe/ssz>case": true
      }
    },
    "@metamask/notification-services-controller>@contentful/rich-text-html-renderer": {
      "globals": {
        "SuppressedError": true
      }
    },
    "@ensdomains/content-hash": {
      "globals": {
        "console.warn": true
      },
      "packages": {
        "browserify>buffer": true,
        "@ensdomains/content-hash>cids": true,
        "@ensdomains/content-hash>js-base64": true,
        "@ensdomains/content-hash>multicodec": true,
        "@ensdomains/content-hash>multihashes": true
      }
    },
    "@ethereumjs/tx>@ethereumjs/common": {
      "packages": {
        "@ethereumjs/tx>@ethereumjs/util": true,
        "browserify>buffer": true,
        "@ethereumjs/tx>@ethereumjs/common>crc-32": true,
        "webpack>events": true
      }
    },
    "@metamask/smart-transactions-controller>@ethereumjs/tx>@ethereumjs/common": {
      "packages": {
        "@metamask/smart-transactions-controller>@ethereumjs/util": true,
        "webpack>events": true
      }
    },
    "eth-lattice-keyring>gridplus-sdk>@ethereumjs/tx>@ethereumjs/common": {
      "packages": {
        "eth-lattice-keyring>gridplus-sdk>@ethereumjs/tx>@ethereumjs/util": true,
        "webpack>events": true
      }
    },
    "eth-lattice-keyring>gridplus-sdk>@ethereumjs/common": {
      "packages": {
        "eth-lattice-keyring>gridplus-sdk>@ethereumjs/tx>@ethereumjs/util": true,
        "webpack>events": true
      }
    },
    "@ethereumjs/tx>@ethereumjs/rlp": {
      "globals": {
        "TextEncoder": true
      }
    },
    "eth-lattice-keyring>@ethereumjs/tx>@ethereumjs/rlp": {
      "globals": {
        "TextEncoder": true
      }
    },
    "@ethereumjs/tx>@ethereumjs/util>@ethereumjs/rlp": {
      "globals": {
        "TextEncoder": true
      }
    },
    "@metamask/eth-ledger-bridge-keyring>@ethereumjs/rlp": {
      "globals": {
        "TextEncoder": true
      }
    },
    "@ethereumjs/tx": {
      "packages": {
        "@ethereumjs/tx>@ethereumjs/common": true,
        "@ethereumjs/tx>@ethereumjs/rlp": true,
        "@ethereumjs/tx>@ethereumjs/util": true,
        "browserify>buffer": true,
        "@ethereumjs/tx>ethereum-cryptography": true,
        "browserify>insert-module-globals>is-buffer": true
      }
    },
    "@metamask/smart-transactions-controller>@ethereumjs/tx": {
      "packages": {
        "@metamask/smart-transactions-controller>@ethereumjs/tx>@ethereumjs/common": true,
        "@metamask/eth-ledger-bridge-keyring>@ethereumjs/rlp": true,
        "@metamask/smart-transactions-controller>@ethereumjs/util": true,
        "@ethereumjs/tx>ethereum-cryptography": true
      }
    },
    "eth-lattice-keyring>@ethereumjs/tx": {
      "packages": {
        "eth-lattice-keyring>@ethereumjs/tx>@chainsafe/ssz": true,
        "@ethereumjs/tx>@ethereumjs/common": true,
        "eth-lattice-keyring>@ethereumjs/tx>@ethereumjs/rlp": true,
        "@ethereumjs/tx>@ethereumjs/util": true,
        "@ethersproject/providers": true,
        "browserify>buffer": true,
        "eth-lattice-keyring>@ethereumjs/tx>ethereum-cryptography": true,
        "browserify>insert-module-globals>is-buffer": true
      }
    },
    "eth-lattice-keyring>gridplus-sdk>@ethereumjs/tx": {
      "packages": {
        "eth-lattice-keyring>gridplus-sdk>@ethereumjs/tx>@ethereumjs/common": true,
        "@metamask/eth-ledger-bridge-keyring>@ethereumjs/rlp": true,
        "eth-lattice-keyring>gridplus-sdk>@ethereumjs/tx>@ethereumjs/util": true,
        "@ethereumjs/tx>ethereum-cryptography": true
      }
    },
    "@ethereumjs/tx>@ethereumjs/util": {
      "globals": {
        "console.warn": true
      },
      "packages": {
        "@ethereumjs/tx>@ethereumjs/util>@ethereumjs/rlp": true,
        "browserify>buffer": true,
        "@ethereumjs/tx>ethereum-cryptography": true,
        "webpack>events": true,
        "browserify>insert-module-globals>is-buffer": true,
        "@ethereumjs/tx>@ethereumjs/util>micro-ftch": true
      }
    },
    "eth-lattice-keyring>gridplus-sdk>@ethereumjs/tx>@ethereumjs/util": {
      "globals": {
        "console.warn": true,
        "fetch": true
      },
      "packages": {
        "@metamask/eth-ledger-bridge-keyring>@ethereumjs/rlp": true,
        "@ethereumjs/tx>ethereum-cryptography": true,
        "webpack>events": true
      }
    },
    "@metamask/smart-transactions-controller>@ethereumjs/util": {
      "globals": {
        "console.warn": true,
        "fetch": true
      },
      "packages": {
        "@metamask/eth-ledger-bridge-keyring>@ethereumjs/rlp": true,
        "@ethereumjs/tx>ethereum-cryptography": true,
        "webpack>events": true
      }
    },
    "@ethersproject/abi": {
      "globals": {
        "console.log": true
      },
      "packages": {
        "ethers>@ethersproject/address": true,
        "@ethersproject/bignumber": true,
        "@ethersproject/bytes": true,
        "ethers>@ethersproject/constants": true,
        "@ethersproject/hash": true,
        "ethers>@ethersproject/keccak256": true,
        "ethers>@ethersproject/logger": true,
        "ethers>@ethersproject/properties": true,
        "ethers>@ethersproject/strings": true
      }
    },
    "ethers>@ethersproject/abstract-provider": {
      "packages": {
        "@ethersproject/bignumber": true,
        "@ethersproject/bytes": true,
        "ethers>@ethersproject/logger": true,
        "ethers>@ethersproject/properties": true
      }
    },
    "ethers>@ethersproject/abstract-signer": {
      "packages": {
        "ethers>@ethersproject/logger": true,
        "ethers>@ethersproject/properties": true
      }
    },
    "ethers>@ethersproject/address": {
      "packages": {
        "@ethersproject/bignumber": true,
        "@ethersproject/bytes": true,
        "ethers>@ethersproject/keccak256": true,
        "ethers>@ethersproject/logger": true,
        "ethers>@ethersproject/rlp": true
      }
    },
    "ethers>@ethersproject/base64": {
      "globals": {
        "atob": true,
        "btoa": true
      },
      "packages": {
        "@ethersproject/bytes": true
      }
    },
    "ethers>@ethersproject/basex": {
      "packages": {
        "@ethersproject/bytes": true,
        "ethers>@ethersproject/properties": true
      }
    },
    "@ethersproject/bignumber": {
      "packages": {
        "@ethersproject/bytes": true,
        "ethers>@ethersproject/logger": true,
        "bn.js": true
      }
    },
    "@ethersproject/bytes": {
      "packages": {
        "ethers>@ethersproject/logger": true
      }
    },
    "ethers>@ethersproject/constants": {
      "packages": {
        "@ethersproject/bignumber": true
      }
    },
    "@ethersproject/contracts": {
      "globals": {
        "setTimeout": true
      },
      "packages": {
        "@ethersproject/abi": true,
        "ethers>@ethersproject/abstract-provider": true,
        "ethers>@ethersproject/abstract-signer": true,
        "ethers>@ethersproject/address": true,
        "@ethersproject/bignumber": true,
        "@ethersproject/bytes": true,
        "ethers>@ethersproject/logger": true,
        "ethers>@ethersproject/properties": true,
        "ethers>@ethersproject/transactions": true
      }
    },
    "@ethersproject/hash": {
      "packages": {
        "ethers>@ethersproject/address": true,
        "ethers>@ethersproject/base64": true,
        "@ethersproject/bignumber": true,
        "@ethersproject/bytes": true,
        "ethers>@ethersproject/keccak256": true,
        "ethers>@ethersproject/logger": true,
        "ethers>@ethersproject/properties": true,
        "ethers>@ethersproject/strings": true
      }
    },
    "@ethersproject/hdnode": {
      "packages": {
        "ethers>@ethersproject/basex": true,
        "@ethersproject/bignumber": true,
        "@ethersproject/bytes": true,
        "ethers>@ethersproject/logger": true,
        "ethers>@ethersproject/pbkdf2": true,
        "ethers>@ethersproject/properties": true,
        "ethers>@ethersproject/sha2": true,
        "ethers>@ethersproject/signing-key": true,
        "ethers>@ethersproject/strings": true,
        "ethers>@ethersproject/transactions": true,
        "ethers>@ethersproject/wordlists": true
      }
    },
    "ethers>@ethersproject/json-wallets": {
      "packages": {
        "ethers>@ethersproject/address": true,
        "@ethersproject/bytes": true,
        "@ethersproject/hdnode": true,
        "ethers>@ethersproject/keccak256": true,
        "ethers>@ethersproject/logger": true,
        "ethers>@ethersproject/pbkdf2": true,
        "ethers>@ethersproject/properties": true,
        "ethers>@ethersproject/random": true,
        "ethers>@ethersproject/strings": true,
        "ethers>@ethersproject/transactions": true,
        "ethers>@ethersproject/json-wallets>aes-js": true,
        "ethers>@ethersproject/json-wallets>scrypt-js": true
      }
    },
    "ethers>@ethersproject/keccak256": {
      "packages": {
        "@ethersproject/bytes": true,
        "@metamask/ethjs>js-sha3": true
      }
    },
    "ethers>@ethersproject/logger": {
      "globals": {
        "console": true
      }
    },
    "ethers>@ethersproject/providers>@ethersproject/networks": {
      "packages": {
        "ethers>@ethersproject/logger": true
      }
    },
    "@metamask/test-bundler>@ethersproject/networks": {
      "packages": {
        "ethers>@ethersproject/logger": true
      }
    },
    "ethers>@ethersproject/pbkdf2": {
      "packages": {
        "@ethersproject/bytes": true,
        "ethers>@ethersproject/sha2": true
      }
    },
    "ethers>@ethersproject/properties": {
      "packages": {
        "ethers>@ethersproject/logger": true
      }
    },
    "@ethersproject/providers": {
      "globals": {
        "WebSocket": true,
        "clearInterval": true,
        "clearTimeout": true,
        "console.log": true,
        "console.warn": true,
        "setInterval": true,
        "setTimeout": true
      },
      "packages": {
        "ethers>@ethersproject/abstract-provider": true,
        "ethers>@ethersproject/abstract-signer": true,
        "ethers>@ethersproject/address": true,
        "ethers>@ethersproject/base64": true,
        "ethers>@ethersproject/basex": true,
        "@ethersproject/bignumber": true,
        "@ethersproject/bytes": true,
        "ethers>@ethersproject/constants": true,
        "@ethersproject/hash": true,
        "ethers>@ethersproject/logger": true,
        "@metamask/test-bundler>@ethersproject/networks": true,
        "ethers>@ethersproject/properties": true,
        "ethers>@ethersproject/random": true,
        "ethers>@ethersproject/sha2": true,
        "ethers>@ethersproject/strings": true,
        "ethers>@ethersproject/transactions": true,
        "@ethersproject/providers>@ethersproject/web": true,
        "@ethersproject/providers>bech32": true
      }
    },
    "ethers>@ethersproject/providers": {
      "globals": {
        "WebSocket": true,
        "clearInterval": true,
        "clearTimeout": true,
        "console.log": true,
        "console.warn": true,
        "setInterval": true,
        "setTimeout": true
      },
      "packages": {
        "ethers>@ethersproject/abstract-provider": true,
        "ethers>@ethersproject/abstract-signer": true,
        "ethers>@ethersproject/address": true,
        "ethers>@ethersproject/base64": true,
        "ethers>@ethersproject/basex": true,
        "@ethersproject/bignumber": true,
        "@ethersproject/bytes": true,
        "ethers>@ethersproject/constants": true,
        "@ethersproject/hash": true,
        "ethers>@ethersproject/logger": true,
        "ethers>@ethersproject/providers>@ethersproject/networks": true,
        "ethers>@ethersproject/properties": true,
        "ethers>@ethersproject/random": true,
        "ethers>@ethersproject/sha2": true,
        "ethers>@ethersproject/strings": true,
        "ethers>@ethersproject/transactions": true,
        "ethers>@ethersproject/providers>@ethersproject/web": true,
        "ethers>@ethersproject/providers>bech32": true
      }
    },
    "@ethersproject/providers>@ethersproject/random": {
      "globals": {
        "crypto.getRandomValues": true
      }
    },
    "ethers>@ethersproject/random": {
      "packages": {
        "@ethersproject/bytes": true,
        "ethers>@ethersproject/logger": true
      }
    },
    "ethers>@ethersproject/rlp": {
      "packages": {
        "@ethersproject/bytes": true,
        "ethers>@ethersproject/logger": true
      }
    },
    "ethers>@ethersproject/sha2": {
      "packages": {
        "@ethersproject/bytes": true,
        "ethers>@ethersproject/logger": true,
        "ethers>@ethersproject/sha2>hash.js": true
      }
    },
    "ethers>@ethersproject/signing-key": {
      "packages": {
        "@ethersproject/bytes": true,
        "ethers>@ethersproject/logger": true,
        "ethers>@ethersproject/properties": true,
        "ethers>@ethersproject/signing-key>elliptic": true
      }
    },
    "ethers>@ethersproject/solidity": {
      "packages": {
        "@ethersproject/bignumber": true,
        "@ethersproject/bytes": true,
        "ethers>@ethersproject/keccak256": true,
        "ethers>@ethersproject/logger": true,
        "ethers>@ethersproject/sha2": true,
        "ethers>@ethersproject/strings": true
      }
    },
    "ethers>@ethersproject/strings": {
      "packages": {
        "@ethersproject/bytes": true,
        "ethers>@ethersproject/constants": true,
        "ethers>@ethersproject/logger": true
      }
    },
    "ethers>@ethersproject/transactions": {
      "packages": {
        "ethers>@ethersproject/address": true,
        "@ethersproject/bignumber": true,
        "@ethersproject/bytes": true,
        "ethers>@ethersproject/constants": true,
        "ethers>@ethersproject/keccak256": true,
        "ethers>@ethersproject/logger": true,
        "ethers>@ethersproject/properties": true,
        "ethers>@ethersproject/rlp": true,
        "ethers>@ethersproject/signing-key": true
      }
    },
    "ethers>@ethersproject/units": {
      "packages": {
        "@ethersproject/bignumber": true,
        "ethers>@ethersproject/logger": true
      }
    },
    "@ethersproject/wallet": {
      "packages": {
        "ethers>@ethersproject/abstract-provider": true,
        "ethers>@ethersproject/abstract-signer": true,
        "ethers>@ethersproject/address": true,
        "@ethersproject/bytes": true,
        "@ethersproject/hash": true,
        "@ethersproject/hdnode": true,
        "ethers>@ethersproject/json-wallets": true,
        "ethers>@ethersproject/keccak256": true,
        "ethers>@ethersproject/logger": true,
        "ethers>@ethersproject/properties": true,
        "ethers>@ethersproject/random": true,
        "ethers>@ethersproject/signing-key": true,
        "ethers>@ethersproject/transactions": true
      }
    },
    "@ethersproject/providers>@ethersproject/web": {
      "globals": {
        "clearTimeout": true,
        "fetch": true,
        "setTimeout": true
      },
      "packages": {
        "ethers>@ethersproject/base64": true,
        "@ethersproject/bytes": true,
        "ethers>@ethersproject/logger": true,
        "ethers>@ethersproject/properties": true,
        "ethers>@ethersproject/strings": true
      }
    },
    "ethers>@ethersproject/providers>@ethersproject/web": {
      "globals": {
        "clearTimeout": true,
        "fetch": true,
        "setTimeout": true
      },
      "packages": {
        "ethers>@ethersproject/base64": true,
        "@ethersproject/bytes": true,
        "ethers>@ethersproject/logger": true,
        "ethers>@ethersproject/properties": true,
        "ethers>@ethersproject/strings": true
      }
    },
    "ethers>@ethersproject/web": {
      "globals": {
        "clearTimeout": true,
        "fetch": true,
        "setTimeout": true
      },
      "packages": {
        "ethers>@ethersproject/base64": true,
        "@ethersproject/bytes": true,
        "ethers>@ethersproject/logger": true,
        "ethers>@ethersproject/properties": true,
        "ethers>@ethersproject/strings": true
      }
    },
    "ethers>@ethersproject/wordlists": {
      "packages": {
        "@ethersproject/bytes": true,
        "@ethersproject/hash": true,
        "ethers>@ethersproject/logger": true,
        "ethers>@ethersproject/properties": true,
        "ethers>@ethersproject/strings": true
      }
    },
    "@metamask/notification-services-controller>firebase>@firebase/app": {
      "globals": {
        "FinalizationRegistry": true,
        "console.warn": true
      },
      "packages": {
        "@metamask/notification-services-controller>firebase>@firebase/app>@firebase/component": true,
        "@metamask/notification-services-controller>firebase>@firebase/app>@firebase/logger": true,
        "@metamask/notification-services-controller>firebase>@firebase/util": true,
        "@metamask/notification-services-controller>firebase>@firebase/app>idb": true
      }
    },
    "@metamask/notification-services-controller>firebase>@firebase/app>@firebase/component": {
      "packages": {
        "@metamask/notification-services-controller>firebase>@firebase/util": true
      }
    },
    "@metamask/notification-services-controller>firebase>@firebase/installations": {
      "globals": {
        "BroadcastChannel": true,
        "Headers": true,
        "btoa": true,
        "console.error": true,
        "crypto": true,
        "fetch": true,
        "msCrypto": true,
        "navigator.onLine": true,
        "setTimeout": true
      },
      "packages": {
        "@metamask/notification-services-controller>firebase>@firebase/app": true,
        "@metamask/notification-services-controller>firebase>@firebase/app>@firebase/component": true,
        "@metamask/notification-services-controller>firebase>@firebase/util": true,
        "@metamask/notification-services-controller>firebase>@firebase/app>idb": true
      }
    },
    "@metamask/notification-services-controller>firebase>@firebase/app>@firebase/logger": {
      "globals": {
        "console": true
      },
      "packages": {
        "@swc/helpers>tslib": true
      }
    },
    "@metamask/notification-services-controller>firebase>@firebase/messaging": {
      "globals": {
        "Headers": true,
        "Notification.maxActions": true,
        "Notification.permission": true,
        "Notification.requestPermission": true,
        "PushSubscription.prototype.hasOwnProperty": true,
        "ServiceWorkerRegistration": true,
        "URL": true,
        "addEventListener": true,
        "atob": true,
        "btoa": true,
        "clients.matchAll": true,
        "clients.openWindow": true,
        "console.warn": true,
        "document": true,
        "fetch": true,
        "indexedDB": true,
        "location.href": true,
        "location.origin": true,
        "navigator": true,
        "origin.replace": true,
        "registration.showNotification": true,
        "setTimeout": true
      },
      "packages": {
        "@metamask/notification-services-controller>firebase>@firebase/app": true,
        "@metamask/notification-services-controller>firebase>@firebase/app>@firebase/component": true,
        "@metamask/notification-services-controller>firebase>@firebase/installations": true,
        "@metamask/notification-services-controller>firebase>@firebase/util": true,
        "@metamask/notification-services-controller>firebase>@firebase/app>idb": true,
        "@swc/helpers>tslib": true
      }
    },
    "@metamask/notification-services-controller>firebase>@firebase/util": {
      "globals": {
        "atob": true,
        "browser": true,
        "btoa": true,
        "chrome": true,
        "console": true,
        "document": true,
        "indexedDB": true,
        "navigator": true,
        "process": true,
        "self": true,
        "setTimeout": true
      },
      "packages": {
        "process": true
      }
    },
    "@open-rpc/schema-utils-js>@json-schema-tools/dereferencer": {
      "packages": {
        "@open-rpc/schema-utils-js>@json-schema-tools/reference-resolver": true,
        "@open-rpc/schema-utils-js>@json-schema-tools/dereferencer>@json-schema-tools/traverse": true,
        "@metamask/rpc-errors>fast-safe-stringify": true
      }
    },
    "@open-rpc/schema-utils-js>@json-schema-tools/reference-resolver": {
      "packages": {
        "@open-rpc/schema-utils-js>@json-schema-tools/reference-resolver>@json-schema-spec/json-pointer": true,
        "@open-rpc/test-coverage>isomorphic-fetch": true
      }
    },
    "@keystonehq/metamask-airgapped-keyring>@keystonehq/base-eth-keyring": {
      "packages": {
        "@ethereumjs/tx": true,
        "@ethereumjs/tx>@ethereumjs/util": true,
        "@keystonehq/bc-ur-registry-eth": true,
        "browserify>buffer": true,
        "@metamask/eth-trezor-keyring>hdkey": true,
        "@keystonehq/metamask-airgapped-keyring>@keystonehq/base-eth-keyring>rlp": true,
        "uuid": true
      }
    },
    "@keystonehq/bc-ur-registry-eth": {
      "packages": {
        "@ethereumjs/tx>@ethereumjs/util": true,
        "@keystonehq/bc-ur-registry-eth>@keystonehq/bc-ur-registry": true,
        "browserify>buffer": true,
        "@metamask/eth-trezor-keyring>hdkey": true,
        "uuid": true
      }
    },
    "@keystonehq/bc-ur-registry-eth>@keystonehq/bc-ur-registry": {
      "globals": {
        "define": true
      },
      "packages": {
        "@ngraveio/bc-ur": true,
        "ethereumjs-util>ethereum-cryptography>bs58check": true,
        "buffer": true,
        "browserify>buffer": true,
        "@swc/helpers>tslib": true
      }
    },
    "@keystonehq/metamask-airgapped-keyring": {
      "packages": {
        "@ethereumjs/tx": true,
        "@keystonehq/metamask-airgapped-keyring>@keystonehq/base-eth-keyring": true,
        "@keystonehq/bc-ur-registry-eth": true,
        "@metamask/obs-store": true,
        "browserify>buffer": true,
        "webpack>events": true,
        "ethereumjs-util>rlp": true,
        "uuid": true
      }
    },
    "chart.js>@kurkle/color": {
      "globals": {
        "define": true
      }
    },
    "@lavamoat/lavadome-react": {
      "globals": {
        "Document.prototype": true,
        "DocumentFragment.prototype": true,
        "Element.prototype": true,
        "Node.prototype": true,
        "console.warn": true,
        "document": true
      },
      "packages": {
        "react": true
      }
    },
    "@metamask/eth-ledger-bridge-keyring>@ledgerhq/hw-app-eth>@ledgerhq/domain-service": {
      "packages": {
        "@metamask/eth-ledger-bridge-keyring>@ledgerhq/hw-app-eth>@ledgerhq/logs": true,
        "@metamask/eth-ledger-bridge-keyring>@ledgerhq/hw-app-eth>@ledgerhq/domain-service>axios": true
      }
    },
    "@metamask/eth-ledger-bridge-keyring>@ledgerhq/hw-app-eth>@ledgerhq/errors": {
      "globals": {
        "console.warn": true
      }
    },
    "@metamask/eth-ledger-bridge-keyring>@ledgerhq/hw-app-eth>@ledgerhq/evm-tools": {
      "packages": {
        "@metamask/eth-ledger-bridge-keyring>@ledgerhq/hw-app-eth>@ledgerhq/cryptoassets-evm-signatures": true,
        "@metamask/eth-ledger-bridge-keyring>@ledgerhq/hw-app-eth>@ledgerhq/evm-tools>@ledgerhq/live-env": true,
        "@metamask/eth-ledger-bridge-keyring>@ledgerhq/hw-app-eth>@ledgerhq/evm-tools>axios": true,
        "@metamask/ppom-validator>crypto-js": true,
        "@metamask/eth-ledger-bridge-keyring>@ledgerhq/hw-app-eth>@ledgerhq/evm-tools>ethers": true
      }
    },
    "@metamask/eth-ledger-bridge-keyring>@ledgerhq/hw-app-eth": {
      "globals": {
        "console.warn": true
      },
      "packages": {
        "@ethersproject/abi": true,
        "ethers>@ethersproject/rlp": true,
        "@metamask/eth-ledger-bridge-keyring>@ledgerhq/hw-app-eth>@ledgerhq/cryptoassets-evm-signatures": true,
        "@metamask/eth-ledger-bridge-keyring>@ledgerhq/hw-app-eth>@ledgerhq/domain-service": true,
        "@metamask/eth-ledger-bridge-keyring>@ledgerhq/hw-app-eth>@ledgerhq/errors": true,
        "@metamask/eth-ledger-bridge-keyring>@ledgerhq/hw-app-eth>@ledgerhq/evm-tools": true,
        "@metamask/eth-ledger-bridge-keyring>@ledgerhq/hw-app-eth>@ledgerhq/logs": true,
        "@metamask/eth-ledger-bridge-keyring>@ledgerhq/hw-app-eth>axios": true,
        "@metamask/eth-ledger-bridge-keyring>@ledgerhq/hw-app-eth>bignumber.js": true,
        "browserify>buffer": true,
        "semver": true
      }
    },
    "@metamask/eth-ledger-bridge-keyring>@ledgerhq/hw-app-eth>@ledgerhq/evm-tools>@ledgerhq/live-env": {
      "globals": {
        "console.warn": true
      },
      "packages": {
        "wait-on>rxjs": true
      }
    },
    "@metamask/eth-ledger-bridge-keyring>@ledgerhq/hw-app-eth>@ledgerhq/logs": {
      "globals": {
        "__ledgerLogsListen": "write",
        "console.error": true
      }
    },
    "@material-ui/core": {
      "globals": {
        "Image": true,
        "_formatMuiErrorMessage": true,
        "addEventListener": true,
        "clearInterval": true,
        "clearTimeout": true,
        "console.error": true,
        "console.warn": true,
        "document": true,
        "getComputedStyle": true,
        "getSelection": true,
        "innerHeight": true,
        "innerWidth": true,
        "matchMedia": true,
        "navigator": true,
        "performance.now": true,
        "removeEventListener": true,
        "requestAnimationFrame": true,
        "setInterval": true,
        "setTimeout": true
      },
      "packages": {
        "@babel/runtime": true,
        "@material-ui/core>@material-ui/styles": true,
        "@material-ui/core>@material-ui/system": true,
        "@material-ui/core>@material-ui/utils": true,
        "@material-ui/core>clsx": true,
        "react-redux>hoist-non-react-statics": true,
        "@material-ui/core>popper.js": true,
        "prop-types": true,
        "react": true,
        "react-dom": true,
        "prop-types>react-is": true,
        "@material-ui/core>react-transition-group": true
      }
    },
    "@material-ui/core>@material-ui/styles": {
      "globals": {
        "console.error": true,
        "console.warn": true,
        "document.createComment": true,
        "document.head": true
      },
      "packages": {
        "@babel/runtime": true,
        "@material-ui/core>@material-ui/utils": true,
        "@material-ui/core>clsx": true,
        "react-redux>hoist-non-react-statics": true,
        "@material-ui/core>@material-ui/styles>jss-plugin-camel-case": true,
        "@material-ui/core>@material-ui/styles>jss-plugin-default-unit": true,
        "@material-ui/core>@material-ui/styles>jss-plugin-global": true,
        "@material-ui/core>@material-ui/styles>jss-plugin-nested": true,
        "@material-ui/core>@material-ui/styles>jss-plugin-props-sort": true,
        "@material-ui/core>@material-ui/styles>jss-plugin-rule-value-function": true,
        "@material-ui/core>@material-ui/styles>jss-plugin-vendor-prefixer": true,
        "@material-ui/core>@material-ui/styles>jss": true,
        "prop-types": true,
        "react": true
      }
    },
    "@material-ui/core>@material-ui/system": {
      "globals": {
        "console.error": true
      },
      "packages": {
        "@babel/runtime": true,
        "@material-ui/core>@material-ui/utils": true,
        "prop-types": true
      }
    },
    "@material-ui/core>@material-ui/utils": {
      "packages": {
        "@babel/runtime": true,
        "prop-types": true,
        "prop-types>react-is": true
      }
    },
    "@metamask-institutional/custody-keyring>@metamask-institutional/configuration-client": {
      "globals": {
        "console.log": true,
        "fetch": true
      }
    },
    "@metamask-institutional/custody-controller": {
      "packages": {
        "@ethereumjs/tx>@ethereumjs/util": true,
        "@metamask-institutional/custody-keyring": true,
        "@metamask/obs-store": true
      }
    },
    "@metamask-institutional/custody-keyring": {
      "globals": {
        "console.error": true,
        "console.log": true,
        "console.warn": true
      },
      "packages": {
        "@ethereumjs/tx>@ethereumjs/util": true,
        "@metamask-institutional/custody-keyring>@metamask-institutional/configuration-client": true,
        "@metamask-institutional/sdk": true,
        "@metamask-institutional/types": true,
        "@metamask/obs-store": true,
        "crypto-browserify": true,
        "webpack>events": true,
        "gulp-sass>lodash.clonedeep": true
      }
    },
    "@metamask-institutional/extension": {
      "globals": {
        "console.log": true
      },
      "packages": {
        "@metamask-institutional/custody-controller": true,
        "@metamask-institutional/sdk": true,
        "@metamask-institutional/types": true,
        "gulp-sass>lodash.clonedeep": true
      }
    },
    "@metamask-institutional/institutional-features": {
      "packages": {
        "@metamask-institutional/custody-keyring": true,
        "@metamask/obs-store": true
      }
    },
    "@metamask-institutional/rpc-allowlist": {
      "globals": {
        "URL": true
      }
    },
    "@metamask-institutional/sdk": {
      "globals": {
        "URLSearchParams": true,
        "console.debug": true,
        "console.error": true,
        "console.log": true,
        "fetch": true
      },
      "packages": {
        "@metamask-institutional/sdk>@metamask-institutional/simplecache": true,
        "crypto-browserify": true,
        "webpack>events": true
      }
    },
    "@metamask-institutional/transaction-update": {
      "globals": {
        "clearInterval": true,
        "console.info": true,
        "console.log": true,
        "setInterval": true
      },
      "packages": {
        "@ethereumjs/tx>@ethereumjs/util": true,
        "@metamask-institutional/sdk": true,
        "@metamask-institutional/transaction-update>@metamask-institutional/websocket-client": true,
        "@metamask/obs-store": true,
        "webpack>events": true
      }
    },
    "@metamask-institutional/transaction-update>@metamask-institutional/websocket-client": {
      "globals": {
        "WebSocket": true,
        "clearTimeout": true,
        "console.log": true,
        "setTimeout": true
      },
      "packages": {
        "webpack>events": true
      }
    },
    "@metamask/abi-utils": {
      "packages": {
        "@metamask/utils>@metamask/superstruct": true,
        "@metamask/abi-utils>@metamask/utils": true
      }
    },
    "@metamask/accounts-controller": {
      "packages": {
        "@ethereumjs/tx>@ethereumjs/util": true,
        "@metamask/base-controller": true,
        "@metamask/eth-snap-keyring": true,
        "@metamask/keyring-api": true,
        "@metamask/keyring-controller": true,
        "@metamask/utils": true,
        "@ethereumjs/tx>ethereum-cryptography": true,
        "uuid": true
      }
    },
    "@metamask/address-book-controller": {
      "packages": {
        "@metamask/base-controller": true,
        "@metamask/controller-utils": true
      }
    },
    "@metamask/announcement-controller": {
      "packages": {
        "@metamask/announcement-controller>@metamask/base-controller": true
      }
    },
    "@metamask/approval-controller": {
      "globals": {
        "console.info": true
      },
      "packages": {
        "@metamask/base-controller": true,
        "@metamask/rpc-errors": true,
        "nanoid": true
      }
    },
    "@metamask/assets-controllers": {
      "globals": {
        "AbortController": true,
        "Headers": true,
        "URL": true,
        "URLSearchParams": true,
        "clearInterval": true,
        "clearTimeout": true,
        "console.error": true,
        "console.log": true,
        "setInterval": true,
        "setTimeout": true
      },
      "packages": {
        "@ethereumjs/tx>@ethereumjs/util": true,
        "ethers>@ethersproject/address": true,
        "@ethersproject/bignumber": true,
        "@ethersproject/contracts": true,
        "@ethersproject/providers": true,
        "@metamask/abi-utils": true,
        "@metamask/base-controller": true,
        "@metamask/contract-metadata": true,
        "@metamask/controller-utils": true,
        "@metamask/eth-query": true,
        "@metamask/metamask-eth-abis": true,
        "@metamask/polling-controller": true,
        "@metamask/rpc-errors": true,
        "@metamask/utils": true,
        "@metamask/name-controller>async-mutex": true,
        "bn.js": true,
        "cockatiel": true,
        "lodash": true,
        "@ensdomains/content-hash>multicodec>uint8arrays>multiformats": true,
        "single-call-balance-checker-abi": true,
        "uuid": true
      }
    },
    "@metamask/base-controller": {
      "globals": {
        "setTimeout": true
      },
      "packages": {
        "immer": true
      }
    },
    "@metamask/announcement-controller>@metamask/base-controller": {
      "globals": {
        "setTimeout": true
      },
      "packages": {
        "immer": true
      }
    },
    "@metamask/name-controller>@metamask/base-controller": {
      "globals": {
        "setTimeout": true
      },
      "packages": {
        "immer": true
      }
    },
    "@metamask/rate-limit-controller>@metamask/base-controller": {
      "globals": {
        "setTimeout": true
      },
      "packages": {
        "immer": true
      }
    },
    "@metamask/browser-passworder": {
      "globals": {
        "CryptoKey": true,
        "btoa": true,
        "crypto.getRandomValues": true,
        "crypto.subtle.decrypt": true,
        "crypto.subtle.deriveKey": true,
        "crypto.subtle.encrypt": true,
        "crypto.subtle.exportKey": true,
        "crypto.subtle.importKey": true
      },
      "packages": {
        "@metamask/browser-passworder>@metamask/utils": true,
        "browserify>buffer": true
      }
    },
    "eth-keyring-controller>@metamask/browser-passworder": {
      "globals": {
        "crypto": true
      }
    },
    "@metamask/controller-utils": {
      "globals": {
        "URL": true,
        "console.error": true,
        "fetch": true,
        "setTimeout": true
      },
      "packages": {
        "@ethereumjs/tx>@ethereumjs/util": true,
        "@metamask/ethjs>@metamask/ethjs-unit": true,
        "@metamask/utils": true,
        "@metamask/controller-utils>@spruceid/siwe-parser": true,
        "bn.js": true,
        "browserify>buffer": true,
        "eth-ens-namehash": true,
        "eslint>fast-deep-equal": true
      }
    },
    "@metamask/ens-controller": {
      "packages": {
        "@ethersproject/providers": true,
        "@metamask/base-controller": true,
        "@metamask/controller-utils": true,
        "@metamask/utils": true,
        "punycode": true
      }
    },
    "@metamask/eth-token-tracker>@metamask/eth-block-tracker": {
      "globals": {
        "clearTimeout": true,
        "console.error": true,
        "setTimeout": true
      },
      "packages": {
        "@metamask/safe-event-emitter": true,
        "@metamask/eth-token-tracker>@metamask/eth-block-tracker>@metamask/utils": true,
        "@metamask/eth-query>json-rpc-random-id": true,
        "pify": true
      }
    },
    "@metamask/network-controller>@metamask/eth-block-tracker": {
      "globals": {
        "clearTimeout": true,
        "console.error": true,
        "setTimeout": true
      },
      "packages": {
        "@metamask/safe-event-emitter": true,
        "@metamask/network-controller>@metamask/eth-block-tracker>@metamask/utils": true,
        "@metamask/eth-query>json-rpc-random-id": true
      }
    },
    "@metamask/keyring-controller>@metamask/eth-hd-keyring": {
      "globals": {
        "TextEncoder": true
      },
      "packages": {
        "@ethereumjs/tx>@ethereumjs/util": true,
        "@metamask/eth-sig-util": true,
        "@metamask/scure-bip39": true,
        "@metamask/keyring-controller>@metamask/eth-hd-keyring>@metamask/utils": true,
        "browserify>buffer": true,
        "@ethereumjs/tx>ethereum-cryptography": true
      }
    },
    "@metamask/eth-json-rpc-filters": {
      "globals": {
        "console.error": true
      },
      "packages": {
        "@metamask/eth-query": true,
        "@metamask/json-rpc-engine": true,
        "@metamask/safe-event-emitter": true,
        "@metamask/name-controller>async-mutex": true,
        "pify": true
      }
    },
    "@metamask/network-controller>@metamask/eth-json-rpc-infura": {
      "globals": {
        "fetch": true,
        "setTimeout": true
      },
      "packages": {
        "@metamask/eth-json-rpc-provider": true,
        "@metamask/json-rpc-engine": true,
        "@metamask/rpc-errors": true,
        "@metamask/network-controller>@metamask/eth-json-rpc-infura>@metamask/utils": true
      }
    },
    "@metamask/eth-json-rpc-middleware": {
      "globals": {
        "URL": true,
        "console.error": true,
        "setTimeout": true
      },
      "packages": {
        "@metamask/eth-sig-util": true,
        "@metamask/json-rpc-engine": true,
        "@metamask/rpc-errors": true,
        "@metamask/eth-json-rpc-middleware>@metamask/utils": true,
        "@metamask/eth-json-rpc-middleware>klona": true,
        "@metamask/eth-json-rpc-middleware>safe-stable-stringify": true
      }
    },
    "@metamask/eth-json-rpc-provider": {
      "packages": {
        "@metamask/json-rpc-engine": true,
        "@metamask/rpc-errors": true,
        "@metamask/safe-event-emitter": true,
        "uuid": true
      }
    },
    "@metamask/eth-ledger-bridge-keyring": {
      "globals": {
        "addEventListener": true,
        "console.error": true,
        "document.createElement": true,
        "document.head.appendChild": true,
        "fetch": true,
        "removeEventListener": true
      },
      "packages": {
        "@metamask/eth-ledger-bridge-keyring>@ethereumjs/rlp": true,
        "@ethereumjs/tx": true,
        "@ethereumjs/tx>@ethereumjs/util": true,
        "@metamask/eth-ledger-bridge-keyring>@ledgerhq/hw-app-eth": true,
        "@metamask/eth-sig-util": true,
        "browserify>buffer": true,
        "webpack>events": true,
        "@metamask/eth-trezor-keyring>hdkey": true
      }
    },
    "@metamask/eth-query": {
      "packages": {
        "@metamask/eth-query>json-rpc-random-id": true,
        "watchify>xtend": true
      }
    },
    "@metamask/eth-sig-util": {
      "packages": {
        "@ethereumjs/tx>@ethereumjs/util": true,
        "@metamask/abi-utils": true,
        "@metamask/eth-sig-util>@metamask/utils": true,
        "@metamask/utils>@scure/base": true,
        "browserify>buffer": true,
        "@ethereumjs/tx>ethereum-cryptography": true,
        "@metamask/eth-sig-util>tweetnacl": true
      }
    },
    "@metamask/eth-snap-keyring>@metamask/eth-sig-util": {
      "packages": {
        "@ethereumjs/tx>@ethereumjs/util": true,
        "@metamask/abi-utils": true,
        "@metamask/eth-snap-keyring>@metamask/utils": true,
        "@metamask/utils>@scure/base": true,
        "browserify>buffer": true,
        "@ethereumjs/tx>ethereum-cryptography": true,
        "@metamask/eth-sig-util>tweetnacl": true
      }
    },
    "@metamask/keyring-controller>@metamask/eth-sig-util": {
      "packages": {
        "@ethereumjs/tx>@ethereumjs/util": true,
        "@metamask/abi-utils": true,
        "@metamask/keyring-controller>@metamask/eth-sig-util>@metamask/utils": true,
        "@metamask/utils>@scure/base": true,
        "browserify>buffer": true,
        "@ethereumjs/tx>ethereum-cryptography": true,
        "@metamask/eth-sig-util>tweetnacl": true
      }
    },
    "@metamask/signature-controller>@metamask/eth-sig-util": {
      "packages": {
        "@ethereumjs/tx>@ethereumjs/util": true,
        "@metamask/abi-utils": true,
        "@metamask/signature-controller>@metamask/eth-sig-util>@metamask/utils": true,
        "@metamask/utils>@scure/base": true,
        "browserify>buffer": true,
        "@ethereumjs/tx>ethereum-cryptography": true,
        "@metamask/eth-sig-util>tweetnacl": true
      }
    },
    "@metamask/keyring-controller>@metamask/eth-simple-keyring": {
      "packages": {
        "@ethereumjs/tx>@ethereumjs/util": true,
        "@metamask/eth-sig-util": true,
        "@metamask/keyring-controller>@metamask/eth-simple-keyring>@metamask/utils": true,
        "browserify>buffer": true,
        "@ethereumjs/tx>ethereum-cryptography": true,
        "crypto-browserify>randombytes": true
      }
    },
    "@metamask/eth-snap-keyring": {
      "globals": {
        "URL": true,
        "console.error": true
      },
      "packages": {
        "@ethereumjs/tx": true,
        "@metamask/eth-snap-keyring>@metamask/eth-sig-util": true,
        "@metamask/keyring-api": true,
        "@metamask/eth-snap-keyring>@metamask/keyring-internal-snap-client": true,
        "@metamask/utils>@metamask/superstruct": true,
        "@metamask/eth-snap-keyring>@metamask/utils": true,
        "webpack>events": true,
        "@metamask/eth-snap-keyring>uuid": true
      }
    },
    "@metamask/eth-token-tracker": {
      "globals": {
        "console.warn": true
      },
      "packages": {
        "@babel/runtime": true,
        "@metamask/eth-token-tracker>@metamask/eth-block-tracker": true,
        "@metamask/ethjs-contract": true,
        "@metamask/ethjs-query": true,
        "@metamask/safe-event-emitter": true,
        "bn.js": true,
        "@metamask/eth-token-tracker>deep-equal": true,
        "human-standard-token-abi": true
      }
    },
    "@metamask/eth-trezor-keyring": {
      "globals": {
        "setTimeout": true
      },
      "packages": {
        "@ethereumjs/tx": true,
        "@ethereumjs/tx>@ethereumjs/util": true,
        "@metamask/eth-trezor-keyring>@trezor/connect-plugin-ethereum": true,
        "@trezor/connect-web": true,
        "browserify>buffer": true,
        "webpack>events": true,
        "@metamask/eth-trezor-keyring>hdkey": true
      }
    },
    "@metamask/etherscan-link": {
      "globals": {
        "URL": true
      }
    },
    "@metamask/ethjs": {
      "globals": {
        "clearInterval": true,
        "setInterval": true
      },
      "packages": {
        "@metamask/ethjs-contract": true,
        "@metamask/ethjs>@metamask/ethjs-filter": true,
        "@metamask/ethjs>@metamask/ethjs-provider-http": true,
        "@metamask/ethjs-query": true,
        "@metamask/ethjs>@metamask/ethjs-unit": true,
        "@metamask/ethjs>@metamask/ethjs-util": true,
        "@metamask/ethjs>@metamask/number-to-bn": true,
        "bn.js": true,
        "browserify>buffer": true,
        "@metamask/ethjs>ethjs-abi": true,
        "@metamask/ethjs>js-sha3": true
      }
    },
    "@metamask/ethjs-contract": {
      "packages": {
        "@babel/runtime": true,
        "@metamask/ethjs>@metamask/ethjs-filter": true,
        "@metamask/ethjs>@metamask/ethjs-util": true,
        "@metamask/ethjs>ethjs-abi": true,
        "@metamask/ethjs>js-sha3": true,
        "promise-to-callback": true
      }
    },
    "@metamask/ethjs>@metamask/ethjs-filter": {
      "globals": {
        "clearInterval": true,
        "setInterval": true
      }
    },
    "@metamask/ethjs-query>@metamask/ethjs-format": {
      "packages": {
        "@metamask/ethjs>@metamask/ethjs-util": true,
        "@metamask/ethjs>@metamask/number-to-bn": true,
        "@metamask/ethjs-query>@metamask/ethjs-format>ethjs-schema": true,
        "@metamask/ethjs>@metamask/ethjs-util>strip-hex-prefix": true
      }
    },
    "@metamask/ethjs>@metamask/ethjs-provider-http": {
      "packages": {
        "@metamask/ethjs>@metamask/ethjs-provider-http>xhr2": true
      }
    },
    "@metamask/ethjs-query": {
      "globals": {
        "console": true
      },
      "packages": {
        "@metamask/ethjs-query>@metamask/ethjs-format": true,
        "@metamask/ethjs-query>@metamask/ethjs-rpc": true,
        "promise-to-callback": true
      }
    },
    "@metamask/ethjs-query>@metamask/ethjs-rpc": {
      "packages": {
        "promise-to-callback": true
      }
    },
    "@metamask/ethjs>@metamask/ethjs-unit": {
      "packages": {
        "@metamask/ethjs>@metamask/number-to-bn": true,
        "bn.js": true
      }
    },
    "@metamask/ethjs>@metamask/ethjs-util": {
      "packages": {
        "browserify>buffer": true,
        "@metamask/ethjs>@metamask/ethjs-util>is-hex-prefixed": true,
        "@metamask/ethjs>@metamask/ethjs-util>strip-hex-prefix": true
      }
    },
    "@metamask/gas-fee-controller": {
      "globals": {
        "clearInterval": true,
        "console.error": true,
        "setInterval": true
      },
      "packages": {
        "@metamask/controller-utils": true,
        "@metamask/eth-query": true,
        "@metamask/polling-controller": true,
        "bn.js": true,
        "uuid": true
      }
    },
    "@metamask/jazzicon": {
      "globals": {
        "document.createElement": true,
        "document.createElementNS": true
      },
      "packages": {
        "@metamask/jazzicon>color": true,
        "@metamask/jazzicon>mersenne-twister": true
      }
    },
    "@metamask/json-rpc-engine": {
      "packages": {
        "@metamask/rpc-errors": true,
        "@metamask/safe-event-emitter": true,
        "@metamask/utils": true
      }
    },
    "@metamask/json-rpc-middleware-stream": {
      "globals": {
        "console.warn": true,
        "setTimeout": true
      },
      "packages": {
        "@metamask/safe-event-emitter": true,
        "@metamask/utils": true,
        "readable-stream": true
      }
    },
    "@metamask/snaps-sdk>@metamask/key-tree": {
      "globals": {
        "crypto.subtle": true
      },
      "packages": {
        "@metamask/scure-bip39": true,
        "@metamask/utils": true,
        "@ethereumjs/tx>ethereum-cryptography>@noble/curves": true,
        "@noble/hashes": true,
        "@metamask/utils>@scure/base": true
      }
    },
    "@metamask/keyring-api": {
      "packages": {
        "@metamask/keyring-api>@metamask/keyring-utils": true,
        "@metamask/utils>@metamask/superstruct": true,
        "@metamask/keyring-api>@metamask/utils": true,
        "@metamask/keyring-api>bech32": true
      }
    },
    "@metamask/keyring-controller": {
      "packages": {
        "@ethereumjs/tx>@ethereumjs/util": true,
        "@metamask/base-controller": true,
        "@metamask/browser-passworder": true,
        "@metamask/keyring-controller>@metamask/eth-hd-keyring": true,
        "@metamask/keyring-controller>@metamask/eth-sig-util": true,
        "@metamask/keyring-controller>@metamask/eth-simple-keyring": true,
        "@metamask/utils": true,
        "@metamask/name-controller>async-mutex": true,
        "@metamask/keyring-controller>ethereumjs-wallet": true
      }
    },
    "@metamask/eth-snap-keyring>@metamask/keyring-internal-snap-client": {
      "packages": {
        "@metamask/keyring-snap-client": true
      }
    },
    "@metamask/keyring-snap-client": {
      "packages": {
        "@metamask/keyring-api": true,
        "@metamask/keyring-api>@metamask/keyring-utils": true,
        "@metamask/utils>@metamask/superstruct": true,
        "@metamask/keyring-snap-client>uuid": true
      }
    },
    "@metamask/keyring-api>@metamask/keyring-utils": {
      "globals": {
        "URL": true
      },
      "packages": {
        "@metamask/utils>@metamask/superstruct": true,
        "@metamask/keyring-api>@metamask/keyring-utils>@metamask/utils": true
      }
    },
    "@metamask/logging-controller": {
      "packages": {
        "@metamask/base-controller": true,
        "uuid": true
      }
    },
    "@metamask/logo": {
      "globals": {
        "addEventListener": true,
        "document.body.appendChild": true,
        "document.createElementNS": true,
        "innerHeight": true,
        "innerWidth": true,
        "requestAnimationFrame": true
      },
      "packages": {
        "@metamask/logo>gl-mat4": true,
        "@metamask/logo>gl-vec3": true
      }
    },
    "@metamask/message-manager": {
      "packages": {
        "@metamask/base-controller": true,
        "@metamask/controller-utils": true,
        "@metamask/utils": true,
        "browserify>buffer": true,
        "webpack>events": true,
        "uuid": true
      }
    },
    "@metamask/multichain": {
      "globals": {
        "console.error": true
      },
      "packages": {
        "@metamask/api-specs": true,
        "@metamask/controller-utils": true,
        "@metamask/eth-json-rpc-filters": true,
        "@metamask/permission-controller": true,
        "@metamask/rpc-errors": true,
        "@metamask/safe-event-emitter": true,
        "@metamask/utils": true,
        "@open-rpc/schema-utils-js": true,
        "@metamask/multichain>jsonschema": true,
        "lodash": true
      }
    },
    "@metamask/name-controller": {
      "globals": {
        "fetch": true
      },
      "packages": {
        "@metamask/name-controller>@metamask/base-controller": true,
        "@metamask/controller-utils": true,
        "@metamask/name-controller>@metamask/utils": true,
        "@metamask/name-controller>async-mutex": true
      }
    },
    "@metamask/network-controller": {
      "globals": {
        "btoa": true,
        "fetch": true,
        "setTimeout": true
      },
      "packages": {
        "@metamask/base-controller": true,
        "@metamask/controller-utils": true,
        "@metamask/network-controller>@metamask/eth-block-tracker": true,
        "@metamask/network-controller>@metamask/eth-json-rpc-infura": true,
        "@metamask/eth-json-rpc-middleware": true,
        "@metamask/eth-json-rpc-provider": true,
        "@metamask/eth-query": true,
        "@metamask/json-rpc-engine": true,
        "@metamask/rpc-errors": true,
        "@metamask/network-controller>@metamask/swappable-obj-proxy": true,
        "@metamask/utils": true,
        "eslint>fast-deep-equal": true,
        "reselect": true,
        "uri-js": true,
        "uuid": true
      }
    },
    "@metamask/transaction-controller>@metamask/nonce-tracker": {
      "packages": {
        "@ethersproject/providers": true,
        "browserify>assert": true,
        "@metamask/transaction-controller>@metamask/nonce-tracker>async-mutex": true
      }
    },
    "@metamask/notification-services-controller": {
      "globals": {
        "Intl.NumberFormat": true,
        "addEventListener": true,
        "fetch": true,
        "registration": true,
        "removeEventListener": true
      },
      "packages": {
        "@metamask/notification-services-controller>@contentful/rich-text-html-renderer": true,
        "@metamask/base-controller": true,
        "@metamask/controller-utils": true,
        "@metamask/profile-sync-controller": true,
        "@metamask/utils": true,
        "@metamask/notification-services-controller>bignumber.js": true,
        "@metamask/notification-services-controller>firebase": true,
        "loglevel": true,
        "uuid": true
      }
    },
    "@metamask/ethjs>@metamask/number-to-bn": {
      "packages": {
        "bn.js": true,
        "@metamask/ethjs>@metamask/ethjs-util>strip-hex-prefix": true
      }
    },
    "@metamask/object-multiplex": {
      "globals": {
        "console.warn": true
      },
      "packages": {
        "@metamask/object-multiplex>once": true,
        "readable-stream": true
      }
    },
    "@metamask/obs-store": {
      "packages": {
        "@metamask/safe-event-emitter": true,
        "readable-stream": true
      }
    },
    "@metamask/permission-controller": {
      "globals": {
        "console.error": true
      },
      "packages": {
        "@metamask/base-controller": true,
        "@metamask/controller-utils": true,
        "@metamask/json-rpc-engine": true,
        "@metamask/rpc-errors": true,
        "@metamask/utils": true,
        "deep-freeze-strict": true,
        "immer": true,
        "nanoid": true
      }
    },
    "@metamask/permission-log-controller": {
      "packages": {
        "@metamask/base-controller": true,
        "@metamask/permission-log-controller>@metamask/utils": true
      }
    },
    "@metamask/phishing-controller": {
      "globals": {
        "TextEncoder": true,
        "URL": true,
        "console.error": true,
        "fetch": true
      },
      "packages": {
        "@metamask/base-controller": true,
        "@metamask/controller-utils": true,
        "@noble/hashes": true,
        "@ethereumjs/tx>ethereum-cryptography": true,
        "webpack-cli>fastest-levenshtein": true,
        "punycode": true
      }
    },
    "@metamask/polling-controller": {
      "globals": {
        "clearTimeout": true,
        "console.error": true,
        "setTimeout": true
      },
      "packages": {
        "@metamask/base-controller": true,
        "@metamask/snaps-utils>fast-json-stable-stringify": true,
        "uuid": true
      }
    },
    "@metamask/post-message-stream": {
      "globals": {
        "MessageEvent.prototype": true,
        "WorkerGlobalScope": true,
        "addEventListener": true,
        "browser": true,
        "chrome": true,
        "location.origin": true,
        "postMessage": true,
        "removeEventListener": true
      },
      "packages": {
        "@metamask/post-message-stream>@metamask/utils": true,
        "readable-stream": true
      }
    },
    "@metamask/ppom-validator": {
      "globals": {
        "URL": true,
        "console.error": true,
        "crypto": true
      },
      "packages": {
        "@metamask/base-controller": true,
        "@metamask/controller-utils": true,
        "await-semaphore": true,
        "browserify>buffer": true,
        "@metamask/ppom-validator>crypto-js": true,
        "@metamask/ppom-validator>elliptic": true,
        "@metamask/eth-query>json-rpc-random-id": true
      }
    },
    "@metamask/preferences-controller": {
      "packages": {
        "@metamask/base-controller": true,
        "@metamask/controller-utils": true
      }
    },
    "@metamask/profile-sync-controller": {
      "globals": {
        "Event": true,
        "Headers": true,
        "TextDecoder": true,
        "TextEncoder": true,
        "URL": true,
        "URLSearchParams": true,
        "addEventListener": true,
        "console.error": true,
        "dispatchEvent": true,
        "fetch": true,
        "removeEventListener": true,
        "setTimeout": true
      },
      "packages": {
        "@metamask/base-controller": true,
        "@metamask/keyring-api": true,
        "@metamask/keyring-controller": true,
        "@metamask/network-controller": true,
        "@metamask/profile-sync-controller>@noble/ciphers": true,
        "@noble/hashes": true,
        "browserify>buffer": true,
        "loglevel": true,
        "@metamask/profile-sync-controller>siwe": true
      }
    },
    "@metamask/queued-request-controller": {
      "packages": {
        "@metamask/base-controller": true,
        "@metamask/json-rpc-engine": true,
        "@metamask/rpc-errors": true,
        "@metamask/selected-network-controller": true,
        "@metamask/utils": true
      }
    },
    "@metamask/rate-limit-controller": {
      "globals": {
        "setTimeout": true
      },
      "packages": {
        "@metamask/rate-limit-controller>@metamask/base-controller": true,
        "@metamask/rate-limit-controller>@metamask/rpc-errors": true,
        "@metamask/rate-limit-controller>@metamask/utils": true
      }
    },
    "@metamask/remote-feature-flag-controller": {
      "packages": {
        "@metamask/base-controller": true,
        "cockatiel": true
      }
    },
    "@metamask/rpc-errors": {
      "packages": {
        "@metamask/utils": true,
        "@metamask/rpc-errors>fast-safe-stringify": true
      }
    },
    "@metamask/rate-limit-controller>@metamask/rpc-errors": {
      "packages": {
        "@metamask/rate-limit-controller>@metamask/rpc-errors>@metamask/utils": true,
        "@metamask/rpc-errors>fast-safe-stringify": true
      }
    },
    "@metamask/safe-event-emitter": {
      "globals": {
        "setTimeout": true
      },
      "packages": {
        "webpack>events": true
      }
    },
    "@metamask/scure-bip39": {
      "globals": {
        "TextEncoder": true
      },
      "packages": {
        "@metamask/scure-bip39>@noble/hashes": true,
        "@metamask/utils>@scure/base": true
      }
    },
    "@metamask/selected-network-controller": {
      "packages": {
        "@metamask/base-controller": true,
        "@metamask/network-controller>@metamask/swappable-obj-proxy": true
      }
    },
    "@metamask/signature-controller": {
      "globals": {
        "fetch": true
      },
      "packages": {
        "@metamask/base-controller": true,
        "@metamask/controller-utils": true,
        "@metamask/signature-controller>@metamask/eth-sig-util": true,
        "@metamask/keyring-controller": true,
        "@metamask/logging-controller": true,
        "@metamask/utils": true,
        "browserify>buffer": true,
        "webpack>events": true,
        "@metamask/multichain>jsonschema": true,
        "uuid": true
      }
    },
    "@metamask/smart-transactions-controller": {
      "globals": {
        "URLSearchParams": true,
        "clearInterval": true,
        "console.error": true,
        "console.log": true,
        "fetch": true,
        "setInterval": true
      },
      "packages": {
        "@metamask/smart-transactions-controller>@ethereumjs/tx": true,
        "@metamask/smart-transactions-controller>@ethereumjs/util": true,
        "@ethersproject/bytes": true,
        "@metamask/controller-utils": true,
        "@metamask/eth-query": true,
        "@metamask/polling-controller": true,
        "@metamask/transaction-controller": true,
        "@metamask/smart-transactions-controller>bignumber.js": true,
        "browserify>buffer": true,
        "fast-json-patch": true,
        "lodash": true
      }
    },
    "@metamask/snaps-controllers": {
      "globals": {
        "DecompressionStream": true,
        "URL": true,
        "clearTimeout": true,
        "document.getElementById": true,
        "fetch.bind": true,
        "setTimeout": true
      },
      "packages": {
        "@metamask/base-controller": true,
        "@metamask/json-rpc-engine": true,
        "@metamask/json-rpc-middleware-stream": true,
        "@metamask/object-multiplex": true,
        "@metamask/permission-controller": true,
        "@metamask/post-message-stream": true,
        "@metamask/rpc-errors": true,
        "@metamask/snaps-utils>@metamask/snaps-registry": true,
        "@metamask/snaps-rpc-methods": true,
        "@metamask/snaps-sdk": true,
        "@metamask/snaps-utils": true,
        "@metamask/utils": true,
        "@metamask/snaps-controllers>@xstate/fsm": true,
        "browserify>browserify-zlib": true,
        "@metamask/snaps-controllers>concat-stream": true,
        "eslint>fast-deep-equal": true,
        "@metamask/snaps-controllers>get-npm-tarball-url": true,
        "immer": true,
        "nanoid": true,
        "readable-stream": true,
        "@metamask/snaps-controllers>readable-web-to-node-stream": true,
        "semver": true,
        "@metamask/snaps-controllers>tar-stream": true
      }
    },
    "@metamask/snaps-execution-environments": {
      "globals": {
        "document.getElementById": true
      },
      "packages": {
        "@metamask/post-message-stream": true,
        "@metamask/snaps-utils": true,
        "@metamask/utils": true
      }
    },
    "@metamask/snaps-utils>@metamask/snaps-registry": {
      "packages": {
        "@metamask/utils>@metamask/superstruct": true,
        "@metamask/utils": true,
        "@ethereumjs/tx>ethereum-cryptography>@noble/curves": true,
        "@noble/hashes": true
      }
    },
    "@metamask/snaps-rpc-methods": {
      "packages": {
        "@metamask/snaps-sdk>@metamask/key-tree": true,
        "@metamask/permission-controller": true,
        "@metamask/rpc-errors": true,
        "@metamask/snaps-sdk": true,
        "@metamask/snaps-utils": true,
        "@metamask/utils>@metamask/superstruct": true,
        "@metamask/utils": true,
        "@noble/hashes": true
      }
    },
    "@metamask/snaps-sdk": {
      "globals": {
        "fetch": true
      },
      "packages": {
        "@metamask/rpc-errors": true,
        "@metamask/utils>@metamask/superstruct": true,
        "@metamask/utils": true
      }
    },
    "@metamask/snaps-utils": {
      "globals": {
        "File": true,
        "FileReader": true,
        "TextDecoder": true,
        "TextEncoder": true,
        "URL": true,
        "console.error": true,
        "console.log": true,
        "console.warn": true,
        "crypto": true,
        "document.body.appendChild": true,
        "document.createElement": true,
        "fetch": true
      },
      "packages": {
        "@metamask/snaps-sdk>@metamask/key-tree": true,
        "@metamask/permission-controller": true,
        "@metamask/rpc-errors": true,
        "@metamask/snaps-utils>@metamask/slip44": true,
        "@metamask/snaps-sdk": true,
        "@metamask/utils>@metamask/superstruct": true,
        "@metamask/utils": true,
        "@noble/hashes": true,
        "@metamask/utils>@scure/base": true,
        "chalk": true,
        "@metamask/snaps-utils>cron-parser": true,
        "@metamask/snaps-utils>fast-json-stable-stringify": true,
        "@metamask/snaps-utils>fast-xml-parser": true,
        "@metamask/snaps-utils>marked": true,
        "@metamask/snaps-utils>rfdc": true,
        "semver": true,
        "@metamask/snaps-utils>validate-npm-package-name": true
      }
    },
    "@metamask/transaction-controller": {
      "globals": {
        "clearTimeout": true,
        "console.error": true,
        "fetch": true,
        "setTimeout": true
      },
      "packages": {
        "@ethereumjs/tx>@ethereumjs/common": true,
        "@ethereumjs/tx": true,
        "@ethereumjs/tx>@ethereumjs/util": true,
        "@ethersproject/abi": true,
        "@ethersproject/contracts": true,
        "@ethersproject/providers": true,
        "@metamask/base-controller": true,
        "@metamask/controller-utils": true,
        "@metamask/eth-query": true,
        "@metamask/gas-fee-controller": true,
        "@metamask/metamask-eth-abis": true,
        "@metamask/network-controller": true,
        "@metamask/transaction-controller>@metamask/nonce-tracker": true,
        "@metamask/rpc-errors": true,
        "@metamask/utils": true,
        "@metamask/name-controller>async-mutex": true,
        "bn.js": true,
        "browserify>buffer": true,
        "eth-method-registry": true,
        "webpack>events": true,
        "fast-json-patch": true,
        "lodash": true,
        "uuid": true
      }
    },
    "@metamask/user-operation-controller": {
      "globals": {
        "fetch": true
      },
      "packages": {
        "@metamask/base-controller": true,
        "@metamask/controller-utils": true,
        "@metamask/eth-query": true,
        "@metamask/gas-fee-controller": true,
        "@metamask/polling-controller": true,
        "@metamask/rpc-errors": true,
        "@metamask/utils>@metamask/superstruct": true,
        "@metamask/transaction-controller": true,
        "@metamask/utils": true,
        "bn.js": true,
        "webpack>events": true,
        "lodash": true,
        "uuid": true
      }
    },
    "@metamask/utils": {
      "globals": {
        "TextDecoder": true,
        "TextEncoder": true
      },
      "packages": {
        "@metamask/utils>@metamask/superstruct": true,
        "@noble/hashes": true,
        "@metamask/utils>@scure/base": true,
        "browserify>buffer": true,
        "nock>debug": true,
        "@metamask/utils>pony-cause": true,
        "semver": true
      }
    },
    "@metamask/abi-utils>@metamask/utils": {
      "globals": {
        "TextDecoder": true,
        "TextEncoder": true
      },
      "packages": {
        "@metamask/utils>@metamask/superstruct": true,
        "@noble/hashes": true,
        "@metamask/utils>@scure/base": true,
        "browserify>buffer": true,
        "nock>debug": true,
        "@metamask/utils>pony-cause": true,
        "semver": true
      }
    },
    "@metamask/browser-passworder>@metamask/utils": {
      "globals": {
        "TextDecoder": true,
        "TextEncoder": true
      },
      "packages": {
        "@metamask/utils>@metamask/superstruct": true,
        "@noble/hashes": true,
        "@metamask/utils>@scure/base": true,
        "browserify>buffer": true,
        "nock>debug": true,
        "@metamask/utils>pony-cause": true,
        "semver": true
      }
    },
    "@metamask/eth-token-tracker>@metamask/eth-block-tracker>@metamask/utils": {
      "globals": {
        "TextDecoder": true,
        "TextEncoder": true
      },
      "packages": {
        "@metamask/utils>@metamask/superstruct": true,
        "@noble/hashes": true,
        "@metamask/utils>@scure/base": true,
        "browserify>buffer": true,
        "nock>debug": true,
        "@metamask/utils>pony-cause": true,
        "semver": true
      }
    },
    "@metamask/network-controller>@metamask/eth-block-tracker>@metamask/utils": {
      "globals": {
        "TextDecoder": true,
        "TextEncoder": true
      },
      "packages": {
        "@metamask/utils>@metamask/superstruct": true,
        "@noble/hashes": true,
        "@metamask/utils>@scure/base": true,
        "browserify>buffer": true,
        "nock>debug": true,
        "@metamask/utils>pony-cause": true,
        "semver": true
      }
    },
    "@metamask/keyring-controller>@metamask/eth-hd-keyring>@metamask/utils": {
      "globals": {
        "TextDecoder": true,
        "TextEncoder": true
      },
      "packages": {
        "@metamask/utils>@metamask/superstruct": true,
        "@noble/hashes": true,
        "@metamask/utils>@scure/base": true,
        "browserify>buffer": true,
        "nock>debug": true,
        "@metamask/utils>pony-cause": true,
        "semver": true
      }
    },
    "@metamask/network-controller>@metamask/eth-json-rpc-infura>@metamask/utils": {
      "globals": {
        "TextDecoder": true,
        "TextEncoder": true
      },
      "packages": {
        "@metamask/utils>@metamask/superstruct": true,
        "@noble/hashes": true,
        "@metamask/utils>@scure/base": true,
        "browserify>buffer": true,
        "nock>debug": true,
        "@metamask/utils>pony-cause": true,
        "semver": true
      }
    },
    "@metamask/eth-json-rpc-middleware>@metamask/utils": {
      "globals": {
        "TextDecoder": true,
        "TextEncoder": true
      },
      "packages": {
        "@metamask/utils>@metamask/superstruct": true,
        "@noble/hashes": true,
        "@metamask/utils>@scure/base": true,
        "browserify>buffer": true,
        "nock>debug": true,
        "@metamask/utils>pony-cause": true,
        "semver": true
      }
    },
    "@metamask/eth-sig-util>@metamask/utils": {
      "globals": {
        "TextDecoder": true,
        "TextEncoder": true
      },
      "packages": {
        "@metamask/utils>@metamask/superstruct": true,
        "@noble/hashes": true,
        "@metamask/utils>@scure/base": true,
        "browserify>buffer": true,
        "nock>debug": true,
        "@metamask/utils>pony-cause": true,
        "semver": true
      }
    },
    "@metamask/keyring-controller>@metamask/eth-sig-util>@metamask/utils": {
      "globals": {
        "TextDecoder": true,
        "TextEncoder": true
      },
      "packages": {
        "@metamask/utils>@metamask/superstruct": true,
        "@noble/hashes": true,
        "@metamask/utils>@scure/base": true,
        "browserify>buffer": true,
        "nock>debug": true,
        "@metamask/utils>pony-cause": true,
        "semver": true
      }
    },
    "@metamask/signature-controller>@metamask/eth-sig-util>@metamask/utils": {
      "globals": {
        "TextDecoder": true,
        "TextEncoder": true
      },
      "packages": {
        "@metamask/utils>@metamask/superstruct": true,
        "@noble/hashes": true,
        "@metamask/utils>@scure/base": true,
        "browserify>buffer": true,
        "nock>debug": true,
        "@metamask/utils>pony-cause": true,
        "semver": true
      }
    },
    "@metamask/keyring-controller>@metamask/eth-simple-keyring>@metamask/utils": {
      "globals": {
        "TextDecoder": true,
        "TextEncoder": true
      },
      "packages": {
        "@metamask/utils>@metamask/superstruct": true,
        "@noble/hashes": true,
        "@metamask/utils>@scure/base": true,
        "browserify>buffer": true,
        "nock>debug": true,
        "@metamask/utils>pony-cause": true,
        "semver": true
      }
    },
    "@metamask/eth-snap-keyring>@metamask/utils": {
      "globals": {
        "TextDecoder": true,
        "TextEncoder": true
      },
      "packages": {
        "@metamask/utils>@metamask/superstruct": true,
        "@noble/hashes": true,
        "@metamask/utils>@scure/base": true,
        "browserify>buffer": true,
        "nock>debug": true,
        "@metamask/utils>pony-cause": true,
        "semver": true
      }
    },
    "@metamask/keyring-api>@metamask/utils": {
      "globals": {
        "TextDecoder": true,
        "TextEncoder": true
      },
      "packages": {
        "@metamask/utils>@metamask/superstruct": true,
        "@noble/hashes": true,
        "@metamask/utils>@scure/base": true,
        "browserify>buffer": true,
        "nock>debug": true,
        "@metamask/utils>pony-cause": true,
        "semver": true
      }
    },
    "@metamask/keyring-api>@metamask/keyring-utils>@metamask/utils": {
      "globals": {
        "TextDecoder": true,
        "TextEncoder": true
      },
      "packages": {
        "@metamask/utils>@metamask/superstruct": true,
        "@noble/hashes": true,
        "@metamask/utils>@scure/base": true,
        "browserify>buffer": true,
        "nock>debug": true,
        "@metamask/utils>pony-cause": true,
        "semver": true
      }
    },
    "@metamask/name-controller>@metamask/utils": {
      "globals": {
        "TextDecoder": true,
        "TextEncoder": true
      },
      "packages": {
        "@metamask/utils>@metamask/superstruct": true,
        "@noble/hashes": true,
        "@metamask/utils>@scure/base": true,
        "browserify>buffer": true,
        "nock>debug": true,
        "@metamask/utils>pony-cause": true,
        "semver": true
      }
    },
    "@metamask/permission-log-controller>@metamask/utils": {
      "globals": {
        "TextDecoder": true,
        "TextEncoder": true
      },
      "packages": {
        "@metamask/utils>@metamask/superstruct": true,
        "@noble/hashes": true,
        "@metamask/utils>@scure/base": true,
        "browserify>buffer": true,
        "nock>debug": true,
        "@metamask/utils>pony-cause": true,
        "semver": true
      }
    },
    "@metamask/post-message-stream>@metamask/utils": {
      "globals": {
        "TextDecoder": true,
        "TextEncoder": true
      },
      "packages": {
        "@metamask/utils>@metamask/superstruct": true,
        "@noble/hashes": true,
        "@metamask/utils>@scure/base": true,
        "browserify>buffer": true,
        "nock>debug": true,
        "@metamask/utils>pony-cause": true,
        "semver": true
      }
    },
    "@metamask/rate-limit-controller>@metamask/utils": {
      "globals": {
        "TextDecoder": true,
        "TextEncoder": true
      },
      "packages": {
        "@metamask/utils>@metamask/superstruct": true,
        "@noble/hashes": true,
        "@metamask/utils>@scure/base": true,
        "browserify>buffer": true,
        "nock>debug": true,
        "@metamask/utils>pony-cause": true,
        "semver": true
      }
    },
    "@metamask/rate-limit-controller>@metamask/rpc-errors>@metamask/utils": {
      "globals": {
        "TextDecoder": true,
        "TextEncoder": true
      },
      "packages": {
        "@metamask/utils>@metamask/superstruct": true,
        "@noble/hashes": true,
        "@metamask/utils>@scure/base": true,
        "browserify>buffer": true,
        "nock>debug": true,
        "@metamask/utils>pony-cause": true,
        "semver": true
      }
    },
    "@ngraveio/bc-ur": {
      "packages": {
        "@ngraveio/bc-ur>@keystonehq/alias-sampling": true,
        "browserify>assert": true,
        "@ngraveio/bc-ur>bignumber.js": true,
        "browserify>buffer": true,
        "@ngraveio/bc-ur>cbor-sync": true,
        "@ngraveio/bc-ur>crc": true,
        "@ngraveio/bc-ur>jsbi": true,
        "addons-linter>sha.js": true
      }
    },
    "@metamask/profile-sync-controller>@noble/ciphers": {
      "globals": {
        "TextDecoder": true,
        "TextEncoder": true,
        "crypto": true
      }
    },
    "@ethereumjs/tx>ethereum-cryptography>@noble/curves": {
      "globals": {
        "TextEncoder": true
      },
      "packages": {
        "@ethereumjs/tx>ethereum-cryptography>@noble/curves>@noble/hashes": true
      }
    },
    "@noble/hashes": {
      "globals": {
        "TextEncoder": true,
        "crypto": true
      }
    },
    "@metamask/scure-bip39>@noble/hashes": {
      "globals": {
        "TextEncoder": true,
        "crypto": true
      }
    },
    "@ethereumjs/tx>ethereum-cryptography>@noble/curves>@noble/hashes": {
<<<<<<< HEAD
      "globals": {
        "TextEncoder": true,
        "crypto": true
      }
    },
    "@ethereumjs/tx>ethereum-cryptography>@scure/bip32>@noble/hashes": {
      "globals": {
        "TextEncoder": true,
        "crypto": true
      }
    },
    "@ethereumjs/tx>ethereum-cryptography>@noble/hashes": {
      "globals": {
        "TextEncoder": true,
        "crypto": true
      }
    },
    "eth-lattice-keyring>@ethereumjs/tx>ethereum-cryptography>@noble/hashes": {
=======
>>>>>>> 3222176c
      "globals": {
        "TextEncoder": true,
        "crypto": true
      }
    },
    "@ethereumjs/tx>ethereum-cryptography>@scure/bip32>@noble/hashes": {
      "globals": {
        "TextEncoder": true,
        "crypto": true
      }
    },
    "@ethereumjs/tx>ethereum-cryptography>@noble/hashes": {
      "globals": {
        "TextEncoder": true,
        "crypto": true
      }
    },
    "eth-lattice-keyring>@ethereumjs/tx>ethereum-cryptography>@noble/hashes": {
      "globals": {
        "TextEncoder": true,
        "crypto": true
      }
    },
    "@open-rpc/schema-utils-js": {
      "packages": {
        "@open-rpc/schema-utils-js>@json-schema-tools/dereferencer": true,
        "@open-rpc/schema-utils-js>@json-schema-tools/meta-schema": true,
        "@open-rpc/schema-utils-js>@json-schema-tools/reference-resolver": true,
        "@open-rpc/meta-schema": true,
        "eslint>ajv": true,
        "@metamask/rpc-errors>fast-safe-stringify": true,
        "@open-rpc/schema-utils-js>is-url": true
      }
    },
    "@popperjs/core": {
      "globals": {
        "Element": true,
        "HTMLElement": true,
        "ShadowRoot": true,
        "console.error": true,
        "console.warn": true,
        "document": true,
        "navigator.userAgent": true
      }
    },
    "@trezor/connect-web>@trezor/connect>@trezor/protobuf>protobufjs>@protobufjs/codegen": {
      "globals": {
        "console.log": true
      }
    },
    "@trezor/connect-web>@trezor/connect>@trezor/protobuf>protobufjs>@protobufjs/fetch": {
      "globals": {
        "XMLHttpRequest": true
      },
      "packages": {
        "@trezor/connect-web>@trezor/connect>@trezor/protobuf>protobufjs>@protobufjs/aspromise": true,
        "@trezor/connect-web>@trezor/connect>@trezor/protobuf>protobufjs>@protobufjs/inquire": true
      }
    },
    "@reduxjs/toolkit": {
      "globals": {
        "AbortController": true,
        "__REDUX_DEVTOOLS_EXTENSION_COMPOSE__": true,
        "__REDUX_DEVTOOLS_EXTENSION__": true,
        "console": true,
        "queueMicrotask": true,
        "requestAnimationFrame": true,
        "setTimeout": true
      },
      "packages": {
        "immer": true,
        "process": true,
        "redux": true,
        "redux-thunk": true,
        "@reduxjs/toolkit>reselect": true
      }
    },
    "react-router-dom-v5-compat>@remix-run/router": {
      "globals": {
        "AbortController": true,
        "DOMException": true,
        "FormData": true,
        "Headers": true,
        "Request": true,
        "Response": true,
        "URL": true,
        "URLSearchParams": true,
        "console": true,
        "document.defaultView": true
      }
    },
    "@metamask/utils>@scure/base": {
      "globals": {
        "TextDecoder": true,
        "TextEncoder": true
      }
    },
    "@ethereumjs/tx>ethereum-cryptography>@scure/bip32": {
      "packages": {
        "@ethereumjs/tx>ethereum-cryptography>@noble/curves": true,
        "@ethereumjs/tx>ethereum-cryptography>@scure/bip32>@noble/hashes": true,
        "@metamask/utils>@scure/base": true
      }
    },
    "@segment/loosely-validate-event": {
      "packages": {
        "browserify>assert": true,
        "browserify>buffer": true,
        "@segment/loosely-validate-event>component-type": true,
        "@segment/loosely-validate-event>join-component": true
      }
    },
    "@sentry/browser>@sentry-internal/browser-utils": {
      "globals": {
        "PerformanceEventTiming.prototype": true,
        "PerformanceObserver": true,
        "XMLHttpRequest.prototype": true,
        "__SENTRY_DEBUG__": true,
        "addEventListener": true,
        "clearTimeout": true,
        "performance": true,
        "removeEventListener": true,
        "setTimeout": true
      },
      "packages": {
        "@sentry/browser>@sentry/core": true,
        "@sentry/utils": true
      }
    },
    "@sentry/browser>@sentry-internal/feedback": {
      "globals": {
        "FormData": true,
        "HTMLFormElement": true,
        "__SENTRY_DEBUG__": true,
        "cancelAnimationFrame": true,
        "clearTimeout": true,
        "document.createElement": true,
        "document.createElementNS": true,
        "document.createTextNode": true,
        "isSecureContext": true,
        "requestAnimationFrame": true,
        "setTimeout": true
      },
      "packages": {
        "@sentry/browser>@sentry/core": true,
        "@sentry/utils": true
      }
    },
    "@sentry/browser>@sentry-internal/replay-canvas": {
      "globals": {
        "Blob": true,
        "HTMLCanvasElement": true,
        "HTMLImageElement": true,
        "ImageData": true,
        "URL.createObjectURL": true,
        "WeakRef": true,
        "Worker": true,
        "cancelAnimationFrame": true,
        "console.error": true,
        "createImageBitmap": true,
        "document": true
      },
      "packages": {
        "@sentry/browser>@sentry/core": true,
        "@sentry/utils": true
      }
    },
    "@sentry/browser>@sentry-internal/replay": {
      "globals": {
        "Blob": true,
        "CSSConditionRule": true,
        "CSSGroupingRule": true,
        "CSSMediaRule": true,
        "CSSRule": true,
        "CSSSupportsRule": true,
        "Document": true,
        "DragEvent": true,
        "Element": true,
        "FormData": true,
        "HTMLElement": true,
        "HTMLFormElement": true,
        "Headers": true,
        "MouseEvent": true,
        "MutationObserver": true,
        "Node.DOCUMENT_FRAGMENT_NODE": true,
        "Node.prototype.contains": true,
        "PointerEvent": true,
        "TextEncoder": true,
        "URL": true,
        "URLSearchParams": true,
        "Worker": true,
        "__RRWEB_EXCLUDE_IFRAME__": true,
        "__RRWEB_EXCLUDE_SHADOW_DOM__": true,
        "__SENTRY_DEBUG__": true,
        "__SENTRY_EXCLUDE_REPLAY_WORKER__": true,
        "__rrMutationObserver": true,
        "addEventListener": true,
        "clearTimeout": true,
        "console.debug": true,
        "console.error": true,
        "console.warn": true,
        "customElements.get": true,
        "document": true,
        "innerHeight": true,
        "innerWidth": true,
        "location.href": true,
        "location.origin": true,
        "parent": true,
        "setTimeout": true
      },
      "packages": {
        "@sentry/browser>@sentry-internal/browser-utils": true,
        "@sentry/browser>@sentry/core": true,
        "@sentry/utils": true
      }
    },
    "@sentry/browser": {
      "globals": {
        "PerformanceObserver.supportedEntryTypes": true,
        "Request": true,
        "URL": true,
        "XMLHttpRequest.prototype": true,
        "__SENTRY_DEBUG__": true,
        "__SENTRY_RELEASE__": true,
        "addEventListener": true,
        "console.error": true,
        "indexedDB.open": true,
        "performance.timeOrigin": true,
        "setTimeout": true
      },
      "packages": {
        "@sentry/browser>@sentry-internal/browser-utils": true,
        "@sentry/browser>@sentry-internal/feedback": true,
        "@sentry/browser>@sentry-internal/replay-canvas": true,
        "@sentry/browser>@sentry-internal/replay": true,
        "@sentry/browser>@sentry/core": true,
        "@sentry/utils": true
      }
    },
    "@sentry/browser>@sentry/core": {
      "globals": {
        "Headers": true,
        "Request": true,
        "URL": true,
        "__SENTRY_DEBUG__": true,
        "__SENTRY_TRACING__": true,
        "clearInterval": true,
        "clearTimeout": true,
        "console.log": true,
        "console.warn": true,
        "setInterval": true,
        "setTimeout": true
      },
      "packages": {
        "@sentry/utils": true
      }
    },
    "@sentry/utils": {
      "globals": {
        "CustomEvent": true,
        "DOMError": true,
        "DOMException": true,
        "EdgeRuntime": true,
        "Element": true,
        "ErrorEvent": true,
        "Event": true,
        "HTMLElement": true,
        "Headers": true,
        "Request": true,
        "Response": true,
        "TextDecoder": true,
        "TextEncoder": true,
        "URL": true,
        "__SENTRY_BROWSER_BUNDLE__": true,
        "__SENTRY_DEBUG__": true,
        "clearTimeout": true,
        "console.error": true,
        "document": true,
        "setInterval": true,
        "setTimeout": true
      },
      "packages": {
        "process": true
      }
    },
    "@solana/addresses": {
      "globals": {
        "Intl.Collator": true,
        "TextEncoder": true,
        "crypto.subtle.digest": true,
        "crypto.subtle.exportKey": true
      },
      "packages": {
        "@solana/addresses>@solana/assertions": true,
        "@solana/addresses>@solana/codecs-core": true,
        "@solana/addresses>@solana/codecs-strings": true,
        "@solana/addresses>@solana/errors": true
      }
    },
    "@solana/addresses>@solana/assertions": {
      "globals": {
        "crypto": true,
        "isSecureContext": true
      },
      "packages": {
        "@solana/addresses>@solana/errors": true
      }
    },
    "@solana/addresses>@solana/codecs-core": {
      "packages": {
        "@solana/addresses>@solana/errors": true
      }
    },
    "@solana/addresses>@solana/codecs-strings": {
      "globals": {
        "TextDecoder": true,
        "TextEncoder": true,
        "atob": true,
        "btoa": true
      },
      "packages": {
        "@solana/addresses>@solana/codecs-core": true,
        "@solana/addresses>@solana/errors": true
      }
    },
    "@solana/addresses>@solana/errors": {
      "globals": {
        "btoa": true
      }
    },
    "@metamask/controller-utils>@spruceid/siwe-parser": {
      "globals": {
        "console.error": true,
        "console.log": true
      },
      "packages": {
        "@noble/hashes": true,
        "@metamask/controller-utils>@spruceid/siwe-parser>apg-js": true
      }
    },
    "@metamask/profile-sync-controller>siwe>@spruceid/siwe-parser": {
      "globals": {
        "console.error": true,
        "console.log": true
      },
      "packages": {
        "@noble/hashes": true,
        "@metamask/controller-utils>@spruceid/siwe-parser>apg-js": true
      }
    },
    "@metamask/profile-sync-controller>siwe>@stablelib/random>@stablelib/binary": {
      "packages": {
        "@metamask/profile-sync-controller>siwe>@stablelib/random>@stablelib/binary>@stablelib/int": true
      }
    },
    "@metamask/profile-sync-controller>siwe>@stablelib/random": {
      "globals": {
        "crypto": true,
        "msCrypto": true
      },
      "packages": {
        "@metamask/profile-sync-controller>siwe>@stablelib/random>@stablelib/binary": true,
        "@metamask/profile-sync-controller>siwe>@stablelib/random>@stablelib/wipe": true,
        "browserify>browser-resolve": true
      }
    },
    "@trezor/connect-web>@trezor/connect-common": {
      "globals": {
        "console.warn": true,
        "localStorage.getItem": true,
        "localStorage.setItem": true,
        "navigator": true,
        "setTimeout": true,
        "window": true
      },
      "packages": {
        "@trezor/connect-web>@trezor/connect-common>@trezor/env-utils": true,
        "@trezor/connect-web>@trezor/utils": true,
        "@swc/helpers>tslib": true
      }
    },
    "@metamask/eth-trezor-keyring>@trezor/connect-plugin-ethereum": {
      "packages": {
        "@metamask/eth-sig-util": true,
        "@swc/helpers>tslib": true
      }
    },
    "@trezor/connect-web": {
      "globals": {
        "URLSearchParams": true,
        "__TREZOR_CONNECT_SRC": true,
        "addEventListener": true,
        "btoa": true,
        "chrome": true,
        "clearInterval": true,
        "clearTimeout": true,
        "console.warn": true,
        "document.body": true,
        "document.createElement": true,
        "document.createTextNode": true,
        "document.getElementById": true,
        "document.querySelectorAll": true,
        "location": true,
        "navigator": true,
        "open": true,
        "origin": true,
        "removeEventListener": true,
        "setInterval": true,
        "setTimeout": true
      },
      "packages": {
        "@trezor/connect-web>@trezor/connect-common": true,
        "@trezor/connect-web>@trezor/connect": true,
        "@trezor/connect-web>@trezor/utils": true,
        "webpack>events": true,
        "@swc/helpers>tslib": true
      }
    },
    "@trezor/connect-web>@trezor/connect": {
      "packages": {
        "@trezor/connect-web>@trezor/connect>@trezor/protobuf": true,
        "@trezor/connect-web>@trezor/connect>@trezor/schema-utils": true,
        "@trezor/connect-web>@trezor/connect>@trezor/transport": true,
        "@trezor/connect-web>@trezor/utils": true,
        "@swc/helpers>tslib": true
      }
    },
    "@trezor/connect-web>@trezor/connect-common>@trezor/env-utils": {
      "globals": {
        "innerHeight": true,
        "innerWidth": true,
        "location.hostname": true,
        "location.origin": true,
        "navigator.languages": true,
        "navigator.platform": true,
        "navigator.userAgent": true,
        "screen.height": true,
        "screen.width": true
      },
      "packages": {
        "process": true,
        "@swc/helpers>tslib": true,
        "@trezor/connect-web>@trezor/connect-common>@trezor/env-utils>ua-parser-js": true
      }
    },
    "@trezor/connect-web>@trezor/connect>@trezor/protobuf": {
      "packages": {
        "@trezor/connect-web>@trezor/connect>@trezor/schema-utils": true,
        "browserify>buffer": true,
        "@trezor/connect-web>@trezor/connect>@trezor/protobuf>protobufjs": true,
        "@swc/helpers>tslib": true
      }
    },
    "@trezor/connect-web>@trezor/connect>@trezor/schema-utils": {
      "globals": {
        "console.warn": true
      },
      "packages": {
        "@trezor/connect-web>@trezor/connect>@trezor/schema-utils>@sinclair/typebox": true,
        "browserify>buffer": true,
        "ts-mixer": true
      }
    },
    "@trezor/connect-web>@trezor/utils": {
      "globals": {
        "AbortController": true,
        "Intl.NumberFormat": true,
        "clearInterval": true,
        "clearTimeout": true,
        "console.error": true,
        "console.info": true,
        "console.log": true,
        "console.warn": true,
        "setInterval": true,
        "setTimeout": true
      },
      "packages": {
        "@trezor/connect-web>@trezor/utils>bignumber.js": true,
        "browserify>buffer": true,
        "webpack>events": true,
        "@swc/helpers>tslib": true
      }
    },
    "@welldone-software/why-did-you-render": {
      "globals": {
        "Element": true,
        "console.group": true,
        "console.groupCollapsed": true,
        "console.groupEnd": true,
        "console.log": true,
        "console.warn": true,
        "define": true,
        "setTimeout": true
      },
      "packages": {
        "lodash": true,
        "react": true
      }
    },
    "@zxing/browser": {
      "globals": {
        "HTMLElement": true,
        "HTMLImageElement": true,
        "HTMLVideoElement": true,
        "clearTimeout": true,
        "console.error": true,
        "console.warn": true,
        "document": true,
        "navigator": true,
        "setTimeout": true
      },
      "packages": {
        "@zxing/library": true
      }
    },
    "@zxing/library": {
      "globals": {
        "HTMLImageElement": true,
        "HTMLVideoElement": true,
        "TextDecoder": true,
        "TextEncoder": true,
        "URL.createObjectURL": true,
        "btoa": true,
        "console.log": true,
        "console.warn": true,
        "document": true,
        "navigator": true,
        "setTimeout": true
      },
      "packages": {
        "@zxing/library>ts-custom-error": true
      }
    },
    "@lavamoat/lavapack>readable-stream>abort-controller": {
      "globals": {
        "AbortController": true
      }
    },
    "currency-formatter>accounting": {
      "globals": {
        "define": true
      }
    },
    "ethers>@ethersproject/json-wallets>aes-js": {
      "globals": {
        "define": true
      }
    },
    "eth-lattice-keyring>gridplus-sdk>aes-js": {
      "globals": {
        "define": true
      }
    },
    "eslint>ajv": {
      "globals": {
        "console": true
      },
      "packages": {
        "eslint>fast-deep-equal": true,
        "@metamask/snaps-utils>fast-json-stable-stringify": true,
        "eslint>ajv>json-schema-traverse": true,
        "uri-js": true
      }
    },
    "chalk>ansi-styles": {
      "packages": {
        "chalk>ansi-styles>color-convert": true
      }
    },
    "@metamask/controller-utils>@spruceid/siwe-parser>apg-js": {
      "packages": {
        "browserify>buffer": true
      }
    },
    "string.prototype.matchall>es-abstract>array-buffer-byte-length": {
      "packages": {
        "string.prototype.matchall>call-bind": true,
        "string.prototype.matchall>es-abstract>is-array-buffer": true
      }
    },
    "crypto-browserify>public-encrypt>parse-asn1>asn1.js": {
      "packages": {
        "bn.js": true,
        "browserify>buffer": true,
        "pumpify>inherits": true,
        "@metamask/ppom-validator>elliptic>minimalistic-assert": true,
        "browserify>vm-browserify": true
      }
    },
    "browserify>assert": {
      "globals": {
        "Buffer": true
      },
      "packages": {
        "react>object-assign": true,
        "browserify>assert>util": true
      }
    },
    "@metamask/name-controller>async-mutex": {
      "globals": {
        "clearTimeout": true,
        "setTimeout": true
      },
      "packages": {
        "@swc/helpers>tslib": true
      }
    },
    "@metamask/transaction-controller>@metamask/nonce-tracker>async-mutex": {
      "globals": {
        "clearTimeout": true,
        "setTimeout": true
      },
      "packages": {
        "@swc/helpers>tslib": true
      }
    },
    "string.prototype.matchall>es-abstract>available-typed-arrays": {
      "packages": {
        "string.prototype.matchall>es-abstract>typed-array-length>possible-typed-array-names": true
      }
    },
    "await-semaphore": {
      "packages": {
        "process": true,
        "browserify>timers-browserify": true
      }
    },
    "@metamask/eth-ledger-bridge-keyring>@ledgerhq/hw-app-eth>@ledgerhq/domain-service>axios": {
      "globals": {
        "Blob": true,
        "FormData": true,
        "URLSearchParams": true,
        "XMLHttpRequest": true,
        "btoa": true,
        "console.warn": true,
        "document": true,
        "location.href": true,
        "navigator": true,
        "setTimeout": true
      },
      "packages": {
        "browserify>buffer": true,
        "axios>form-data": true,
        "process": true
      }
    },
    "@metamask/eth-ledger-bridge-keyring>@ledgerhq/hw-app-eth>@ledgerhq/evm-tools>axios": {
      "globals": {
        "Blob": true,
        "FormData": true,
        "URLSearchParams": true,
        "XMLHttpRequest": true,
        "btoa": true,
        "console.warn": true,
        "document": true,
        "location.href": true,
        "navigator": true,
        "setTimeout": true
      },
      "packages": {
        "browserify>buffer": true,
        "axios>form-data": true,
        "process": true
      }
    },
    "@metamask/eth-ledger-bridge-keyring>@ledgerhq/hw-app-eth>axios": {
      "globals": {
        "Blob": true,
        "FormData": true,
        "URLSearchParams": true,
        "XMLHttpRequest": true,
        "btoa": true,
        "console.warn": true,
        "document": true,
        "location.href": true,
        "navigator": true,
        "setTimeout": true
      },
      "packages": {
        "browserify>buffer": true,
        "axios>form-data": true,
        "process": true
      }
    },
    "@metamask/snaps-controllers>tar-stream>b4a": {
      "globals": {
        "TextDecoder": true,
        "TextEncoder": true
      }
    },
    "@ensdomains/content-hash>multihashes>multibase>base-x": {
      "packages": {
        "koa>content-disposition>safe-buffer": true
      }
    },
    "base32-encode": {
      "packages": {
        "base32-encode>to-data-view": true
      }
    },
    "bignumber.js": {
      "globals": {
        "crypto": true,
        "define": true
      }
    },
    "@metamask/eth-ledger-bridge-keyring>@ledgerhq/hw-app-eth>bignumber.js": {
      "globals": {
        "crypto": true,
        "define": true
      }
    },
    "@metamask/notification-services-controller>bignumber.js": {
      "globals": {
        "crypto": true,
        "define": true
      }
    },
    "@metamask/smart-transactions-controller>bignumber.js": {
      "globals": {
        "crypto": true,
        "define": true
      }
    },
    "@ngraveio/bc-ur>bignumber.js": {
      "globals": {
        "crypto": true,
        "define": true
      }
    },
    "@trezor/connect-web>@trezor/utils>bignumber.js": {
      "globals": {
        "crypto": true,
        "define": true
      }
    },
    "eth-lattice-keyring>gridplus-sdk>borc>bignumber.js": {
      "globals": {
        "crypto": true,
        "define": true
      }
    },
    "eth-lattice-keyring>gridplus-sdk>bignumber.js": {
      "globals": {
        "crypto": true,
        "define": true
      }
    },
    "blo": {
      "globals": {
        "btoa": true
      }
    },
    "bn.js": {
      "globals": {
        "Buffer": true
      },
      "packages": {
        "browserify>browser-resolve": true
      }
    },
    "eth-lattice-keyring>gridplus-sdk>borc": {
      "globals": {
        "console": true
      },
      "packages": {
        "eth-lattice-keyring>gridplus-sdk>borc>bignumber.js": true,
        "browserify>buffer": true,
        "buffer>ieee754": true,
        "eth-lattice-keyring>gridplus-sdk>borc>iso-url": true
      }
    },
    "bowser": {
      "globals": {
        "define": true
      }
    },
    "@metamask/ppom-validator>elliptic>brorand": {
      "globals": {
        "crypto": true,
        "msCrypto": true
      },
      "packages": {
        "browserify>browser-resolve": true
      }
    },
    "ethereumjs-util>ethereum-cryptography>browserify-aes": {
      "packages": {
        "ethereumjs-util>ethereum-cryptography>browserify-aes>buffer-xor": true,
        "browserify>buffer": true,
        "ethereumjs-util>create-hash>cipher-base": true,
        "crypto-browserify>browserify-cipher>evp_bytestokey": true,
        "pumpify>inherits": true,
        "koa>content-disposition>safe-buffer": true
      }
    },
    "crypto-browserify>browserify-cipher": {
      "packages": {
        "ethereumjs-util>ethereum-cryptography>browserify-aes": true,
        "crypto-browserify>browserify-cipher>browserify-des": true,
        "crypto-browserify>browserify-cipher>evp_bytestokey": true
      }
    },
    "crypto-browserify>browserify-cipher>browserify-des": {
      "packages": {
        "browserify>buffer": true,
        "ethereumjs-util>create-hash>cipher-base": true,
        "crypto-browserify>browserify-cipher>browserify-des>des.js": true,
        "pumpify>inherits": true
      }
    },
    "crypto-browserify>public-encrypt>browserify-rsa": {
      "packages": {
        "bn.js": true,
        "browserify>buffer": true,
        "crypto-browserify>randombytes": true
      }
    },
    "crypto-browserify>browserify-sign": {
      "packages": {
        "bn.js": true,
        "crypto-browserify>public-encrypt>browserify-rsa": true,
        "browserify>buffer": true,
        "ethereumjs-util>create-hash": true,
        "crypto-browserify>create-hmac": true,
        "@metamask/ppom-validator>elliptic": true,
        "pumpify>inherits": true,
        "crypto-browserify>public-encrypt>parse-asn1": true,
        "stream-browserify": true
      }
    },
    "browserify>browserify-zlib": {
      "packages": {
        "browserify>assert": true,
        "browserify>buffer": true,
        "browserify>browserify-zlib>pako": true,
        "process": true,
        "stream-browserify": true,
        "browserify>util": true
      }
    },
    "ethereumjs-util>ethereum-cryptography>bs58check>bs58": {
      "packages": {
        "@ensdomains/content-hash>multihashes>multibase>base-x": true
      }
    },
    "eth-lattice-keyring>gridplus-sdk>bs58check>bs58": {
      "packages": {
        "eth-lattice-keyring>gridplus-sdk>bs58check>bs58>base-x": true
      }
    },
    "ethereumjs-util>ethereum-cryptography>bs58check": {
      "packages": {
        "ethereumjs-util>ethereum-cryptography>bs58check>bs58": true,
        "ethereumjs-util>create-hash": true,
        "koa>content-disposition>safe-buffer": true
      }
    },
    "eth-lattice-keyring>gridplus-sdk>bs58check": {
      "packages": {
        "@noble/hashes": true,
        "eth-lattice-keyring>gridplus-sdk>bs58check>bs58": true
      }
    },
    "buffer": {
      "globals": {
        "console": true
      },
      "packages": {
        "base64-js": true,
        "buffer>ieee754": true
      }
    },
    "terser>source-map-support>buffer-from": {
      "packages": {
        "browserify>buffer": true
      }
    },
    "ethereumjs-util>ethereum-cryptography>browserify-aes>buffer-xor": {
      "packages": {
        "browserify>buffer": true
      }
    },
    "browserify>buffer": {
      "globals": {
        "console": true
      },
      "packages": {
        "base64-js": true,
        "buffer>ieee754": true
      }
    },
    "@metamask/snaps-utils>validate-npm-package-name>builtins": {
      "packages": {
        "process": true,
        "semver": true
      }
    },
    "string.prototype.matchall>call-bind": {
      "packages": {
        "string.prototype.matchall>call-bind>es-define-property": true,
        "string.prototype.matchall>call-bind>es-errors": true,
        "browserify>has>function-bind": true,
        "string.prototype.matchall>get-intrinsic": true,
        "string.prototype.matchall>call-bind>set-function-length": true
      }
    },
    "@ngraveio/bc-ur>cbor-sync": {
      "globals": {
        "define": true
      },
      "packages": {
        "browserify>buffer": true
      }
    },
    "chalk": {
      "packages": {
        "chalk>ansi-styles": true,
        "chalk>supports-color": true
      }
    },
    "chart.js": {
      "globals": {
        "Intl.NumberFormat": true,
        "MutationObserver": true,
        "OffscreenCanvas": true,
        "Path2D": true,
        "ResizeObserver": true,
        "addEventListener": true,
        "clearTimeout": true,
        "console.error": true,
        "console.warn": true,
        "devicePixelRatio": true,
        "document": true,
        "removeEventListener": true,
        "requestAnimationFrame": true,
        "setTimeout": true
      },
      "packages": {
        "chart.js>@kurkle/color": true
      }
    },
    "@ensdomains/content-hash>cids": {
      "packages": {
        "@ensdomains/content-hash>cids>multibase": true,
        "@ensdomains/content-hash>multicodec": true,
        "@ensdomains/content-hash>cids>multihashes": true,
        "@ensdomains/content-hash>cids>uint8arrays": true
      }
    },
    "ethereumjs-util>create-hash>cipher-base": {
      "packages": {
        "pumpify>inherits": true,
        "koa>content-disposition>safe-buffer": true,
        "stream-browserify": true,
        "browserify>string_decoder": true
      }
    },
    "classnames": {
      "globals": {
        "classNames": "write",
        "define": true
      }
    },
    "@metamask/jazzicon>color>clone": {
      "packages": {
        "browserify>buffer": true
      }
    },
    "cockatiel": {
      "globals": {
        "AbortController": true,
        "AbortSignal": true,
        "WeakRef": true,
        "clearTimeout": true,
        "performance": true,
        "setTimeout": true
      },
      "packages": {
        "process": true
      }
    },
    "chalk>ansi-styles>color-convert": {
      "packages": {
        "jest-canvas-mock>moo-color>color-name": true
      }
    },
    "@metamask/jazzicon>color>color-convert": {
      "packages": {
        "@metamask/jazzicon>color>color-convert>color-name": true
      }
    },
    "@metamask/jazzicon>color>color-string": {
      "packages": {
        "jest-canvas-mock>moo-color>color-name": true
      }
    },
    "@metamask/jazzicon>color": {
      "packages": {
        "@metamask/jazzicon>color>clone": true,
        "@metamask/jazzicon>color>color-convert": true,
        "@metamask/jazzicon>color>color-string": true
      }
    },
    "@metamask/snaps-controllers>concat-stream": {
      "packages": {
        "terser>source-map-support>buffer-from": true,
        "browserify>buffer": true,
        "pumpify>inherits": true,
        "readable-stream": true,
        "browserify>concat-stream>typedarray": true
      }
    },
    "copy-to-clipboard": {
      "globals": {
        "clipboardData": true,
        "console.error": true,
        "console.warn": true,
        "document.body.appendChild": true,
        "document.body.removeChild": true,
        "document.createElement": true,
        "document.createRange": true,
        "document.execCommand": true,
        "document.getSelection": true,
        "navigator.userAgent": true,
        "prompt": true
      },
      "packages": {
        "copy-to-clipboard>toggle-selection": true
      }
    },
    "@ethereumjs/tx>@ethereumjs/common>crc-32": {
      "globals": {
        "DO_NOT_EXPORT_CRC": true,
        "define": true
      }
    },
    "@ngraveio/bc-ur>crc": {
      "packages": {
        "browserify>buffer": true
      }
    },
    "crypto-browserify>create-ecdh": {
      "packages": {
        "bn.js": true,
        "browserify>buffer": true,
        "@metamask/ppom-validator>elliptic": true
      }
    },
    "ethereumjs-util>create-hash": {
      "packages": {
        "ethereumjs-util>create-hash>cipher-base": true,
        "pumpify>inherits": true,
        "ethereumjs-util>create-hash>md5.js": true,
        "ethereumjs-util>create-hash>ripemd160": true,
        "addons-linter>sha.js": true
      }
    },
    "crypto-browserify>create-hmac": {
      "packages": {
        "ethereumjs-util>create-hash>cipher-base": true,
        "ethereumjs-util>create-hash": true,
        "pumpify>inherits": true,
        "ethereumjs-util>create-hash>ripemd160": true,
        "koa>content-disposition>safe-buffer": true,
        "addons-linter>sha.js": true
      }
    },
    "@metamask/snaps-utils>cron-parser": {
      "packages": {
        "browserify>browser-resolve": true,
        "luxon": true
      }
    },
    "crypto-browserify": {
      "packages": {
        "crypto-browserify>browserify-cipher": true,
        "crypto-browserify>browserify-sign": true,
        "crypto-browserify>create-ecdh": true,
        "ethereumjs-util>create-hash": true,
        "crypto-browserify>create-hmac": true,
        "crypto-browserify>diffie-hellman": true,
        "crypto-browserify>pbkdf2": true,
        "crypto-browserify>public-encrypt": true,
        "crypto-browserify>randombytes": true,
        "crypto-browserify>randomfill": true
      }
    },
    "@metamask/ppom-validator>crypto-js": {
      "globals": {
        "crypto": true,
        "define": true,
        "msCrypto": true
      },
      "packages": {
        "browserify>browser-resolve": true
      }
    },
    "react-beautiful-dnd>css-box-model": {
      "globals": {
        "getComputedStyle": true,
        "pageXOffset": true,
        "pageYOffset": true
      },
      "packages": {
        "react-router-dom>tiny-invariant": true
      }
    },
    "@material-ui/core>@material-ui/styles>jss-plugin-vendor-prefixer>css-vendor": {
      "globals": {
        "document.createElement": true,
        "document.documentElement": true,
        "getComputedStyle": true
      },
      "packages": {
        "@babel/runtime": true,
        "@material-ui/core>@material-ui/styles>jss>is-in-browser": true
      }
    },
    "currency-formatter": {
      "packages": {
        "currency-formatter>accounting": true,
        "currency-formatter>locale-currency": true,
        "react>object-assign": true
      }
    },
    "debounce-stream": {
      "packages": {
        "debounce-stream>debounce": true,
        "debounce-stream>duplexer": true,
        "debounce-stream>through": true
      }
    },
    "debounce-stream>debounce": {
      "globals": {
        "clearTimeout": true,
        "setTimeout": true
      }
    },
    "nock>debug": {
      "globals": {
        "console": true,
        "document": true,
        "localStorage": true,
        "navigator": true,
        "process": true
      },
      "packages": {
        "nock>debug>ms": true,
        "process": true
      }
    },
    "@metamask/eth-token-tracker>deep-equal": {
      "packages": {
        "string.prototype.matchall>es-abstract>array-buffer-byte-length": true,
        "string.prototype.matchall>call-bind": true,
        "@metamask/eth-token-tracker>deep-equal>es-get-iterator": true,
        "string.prototype.matchall>get-intrinsic": true,
        "browserify>util>is-arguments": true,
        "string.prototype.matchall>es-abstract>is-array-buffer": true,
        "@metamask/eth-token-tracker>deep-equal>is-date-object": true,
        "string.prototype.matchall>es-abstract>is-regex": true,
        "string.prototype.matchall>es-abstract>is-shared-array-buffer": true,
        "@lavamoat/lavapack>json-stable-stringify>isarray": true,
        "@ngraveio/bc-ur>assert>object-is": true,
        "@lavamoat/lavapack>json-stable-stringify>object-keys": true,
        "gulp>vinyl-fs>object.assign": true,
        "string.prototype.matchall>regexp.prototype.flags": true,
        "string.prototype.matchall>side-channel": true,
        "@metamask/eth-token-tracker>deep-equal>which-boxed-primitive": true,
        "@metamask/eth-token-tracker>deep-equal>which-collection": true,
        "browserify>util>which-typed-array": true
      }
    },
    "string.prototype.matchall>define-properties>define-data-property": {
      "packages": {
        "string.prototype.matchall>call-bind>es-define-property": true,
        "string.prototype.matchall>call-bind>es-errors": true,
        "string.prototype.matchall>es-abstract>gopd": true
      }
    },
    "string.prototype.matchall>define-properties": {
      "packages": {
        "string.prototype.matchall>define-properties>define-data-property": true,
        "string.prototype.matchall>es-abstract>has-property-descriptors": true,
        "@lavamoat/lavapack>json-stable-stringify>object-keys": true
      }
    },
    "crypto-browserify>browserify-cipher>browserify-des>des.js": {
      "packages": {
        "pumpify>inherits": true,
        "@metamask/ppom-validator>elliptic>minimalistic-assert": true
      }
    },
    "crypto-browserify>diffie-hellman": {
      "packages": {
        "bn.js": true,
        "browserify>buffer": true,
        "crypto-browserify>diffie-hellman>miller-rabin": true,
        "crypto-browserify>randombytes": true
      }
    },
    "@material-ui/core>react-transition-group>dom-helpers": {
      "packages": {
        "@babel/runtime": true
      }
    },
    "debounce-stream>duplexer": {
      "packages": {
        "stream-browserify": true
      }
    },
    "ethers>@ethersproject/signing-key>elliptic": {
      "packages": {
        "bn.js": true,
        "@metamask/ppom-validator>elliptic>brorand": true,
        "ethers>@ethersproject/sha2>hash.js": true,
        "@metamask/ppom-validator>elliptic>hmac-drbg": true,
        "pumpify>inherits": true,
        "@metamask/ppom-validator>elliptic>minimalistic-assert": true,
        "@metamask/ppom-validator>elliptic>minimalistic-crypto-utils": true
      }
    },
    "@metamask/ppom-validator>elliptic": {
      "packages": {
        "bn.js": true,
        "@metamask/ppom-validator>elliptic>brorand": true,
        "ethers>@ethersproject/sha2>hash.js": true,
        "@metamask/ppom-validator>elliptic>hmac-drbg": true,
        "pumpify>inherits": true,
        "@metamask/ppom-validator>elliptic>minimalistic-assert": true,
        "@metamask/ppom-validator>elliptic>minimalistic-crypto-utils": true
      }
    },
    "eth-lattice-keyring>gridplus-sdk>elliptic": {
      "packages": {
        "bn.js": true,
        "@metamask/ppom-validator>elliptic>brorand": true,
        "ethers>@ethersproject/sha2>hash.js": true,
        "@metamask/ppom-validator>elliptic>hmac-drbg": true,
        "pumpify>inherits": true,
        "@metamask/ppom-validator>elliptic>minimalistic-assert": true,
        "@metamask/ppom-validator>elliptic>minimalistic-crypto-utils": true
      }
    },
    "eth-lattice-keyring>gridplus-sdk>secp256k1>elliptic": {
      "packages": {
        "bn.js": true,
        "@metamask/ppom-validator>elliptic>brorand": true,
        "ethers>@ethersproject/sha2>hash.js": true,
        "@metamask/ppom-validator>elliptic>hmac-drbg": true,
        "pumpify>inherits": true,
        "@metamask/ppom-validator>elliptic>minimalistic-assert": true,
        "@metamask/ppom-validator>elliptic>minimalistic-crypto-utils": true
      }
    },
    "string.prototype.matchall>call-bind>es-define-property": {
      "packages": {
        "string.prototype.matchall>get-intrinsic": true
      }
    },
    "@metamask/eth-token-tracker>deep-equal>es-get-iterator": {
      "packages": {
        "string.prototype.matchall>call-bind": true,
        "string.prototype.matchall>get-intrinsic": true,
        "string.prototype.matchall>has-symbols": true,
        "browserify>util>is-arguments": true,
        "@metamask/eth-token-tracker>deep-equal>es-get-iterator>is-map": true,
        "@metamask/eth-token-tracker>deep-equal>es-get-iterator>is-set": true,
        "eslint-plugin-react>array-includes>is-string": true,
        "@lavamoat/lavapack>json-stable-stringify>isarray": true,
        "process": true,
        "@metamask/eth-token-tracker>deep-equal>es-get-iterator>stop-iteration-iterator": true
      }
    },
    "eth-ens-namehash": {
      "globals": {
        "name": "write"
      },
      "packages": {
        "browserify>buffer": true,
        "eth-ens-namehash>idna-uts46-hx": true,
        "@metamask/ethjs>js-sha3": true
      }
    },
    "eth-lattice-keyring": {
      "globals": {
        "addEventListener": true,
        "browser": true,
        "clearInterval": true,
        "fetch": true,
        "open": true,
        "setInterval": true
      },
      "packages": {
        "eth-lattice-keyring>@ethereumjs/tx": true,
        "@ethereumjs/tx>@ethereumjs/util": true,
        "bn.js": true,
        "browserify>buffer": true,
        "crypto-browserify": true,
        "webpack>events": true,
        "eth-lattice-keyring>gridplus-sdk": true,
        "eth-lattice-keyring>rlp": true
      }
    },
    "eth-method-registry": {
      "packages": {
        "@metamask/ethjs-contract": true,
        "@metamask/ethjs-query": true
      }
    },
    "@ethereumjs/tx>ethereum-cryptography": {
      "globals": {
        "TextDecoder": true,
        "crypto": true
      },
      "packages": {
        "@ethereumjs/tx>ethereum-cryptography>@noble/curves": true,
        "@ethereumjs/tx>ethereum-cryptography>@noble/hashes": true,
        "@ethereumjs/tx>ethereum-cryptography>@scure/bip32": true
      }
    },
    "eth-lattice-keyring>@ethereumjs/tx>ethereum-cryptography": {
      "globals": {
        "TextDecoder": true,
        "crypto": true
      },
      "packages": {
        "eth-lattice-keyring>@ethereumjs/tx>ethereum-cryptography>@noble/hashes": true
      }
    },
    "ethereumjs-util>ethereum-cryptography": {
      "packages": {
        "browserify>buffer": true,
        "ethereumjs-util>ethereum-cryptography>keccak": true,
        "crypto-browserify>randombytes": true,
        "ganache>secp256k1": true
      }
    },
    "@metamask/keyring-controller>ethereumjs-wallet>ethereum-cryptography": {
      "packages": {
        "browserify>assert": true,
        "ethereumjs-util>ethereum-cryptography>bs58check": true,
        "browserify>buffer": true,
        "crypto-browserify>create-hmac": true,
        "ethers>@ethersproject/sha2>hash.js": true,
        "ethereumjs-util>ethereum-cryptography>keccak": true,
        "crypto-browserify>randombytes": true,
        "koa>content-disposition>safe-buffer": true,
        "ganache>secp256k1": true
      }
    },
    "ethereumjs-util": {
      "packages": {
        "browserify>assert": true,
        "bn.js": true,
        "browserify>buffer": true,
        "ethereumjs-util>create-hash": true,
        "ethereumjs-util>ethereum-cryptography": true,
        "browserify>insert-module-globals>is-buffer": true,
        "ethereumjs-util>rlp": true
      }
    },
    "@metamask/keyring-controller>ethereumjs-wallet>ethereumjs-util": {
      "packages": {
        "browserify>assert": true,
        "bn.js": true,
        "browserify>buffer": true,
        "ethereumjs-util>create-hash": true,
        "@metamask/keyring-controller>ethereumjs-wallet>ethereum-cryptography": true,
        "browserify>insert-module-globals>is-buffer": true,
        "ethereumjs-util>rlp": true
      }
    },
    "@metamask/keyring-controller>ethereumjs-wallet": {
      "packages": {
        "eth-lattice-keyring>gridplus-sdk>aes-js": true,
        "ethereumjs-util>ethereum-cryptography>bs58check": true,
        "browserify>buffer": true,
        "crypto-browserify": true,
        "@metamask/keyring-controller>ethereumjs-wallet>ethereum-cryptography": true,
        "@metamask/keyring-controller>ethereumjs-wallet>ethereumjs-util": true,
        "crypto-browserify>randombytes": true,
        "ethers>@ethersproject/json-wallets>scrypt-js": true,
        "@metamask/keyring-controller>ethereumjs-wallet>utf8": true,
        "uuid": true
      }
    },
    "ethers": {
      "packages": {
        "@ethersproject/abi": true,
        "ethers>@ethersproject/abstract-signer": true,
        "ethers>@ethersproject/address": true,
        "ethers>@ethersproject/base64": true,
        "ethers>@ethersproject/basex": true,
        "@ethersproject/bignumber": true,
        "@ethersproject/bytes": true,
        "ethers>@ethersproject/constants": true,
        "@ethersproject/contracts": true,
        "@ethersproject/hash": true,
        "@ethersproject/hdnode": true,
        "ethers>@ethersproject/json-wallets": true,
        "ethers>@ethersproject/keccak256": true,
        "ethers>@ethersproject/logger": true,
        "ethers>@ethersproject/properties": true,
        "ethers>@ethersproject/providers": true,
        "ethers>@ethersproject/random": true,
        "ethers>@ethersproject/rlp": true,
        "ethers>@ethersproject/sha2": true,
        "ethers>@ethersproject/signing-key": true,
        "ethers>@ethersproject/solidity": true,
        "ethers>@ethersproject/strings": true,
        "ethers>@ethersproject/transactions": true,
        "ethers>@ethersproject/units": true,
        "@ethersproject/wallet": true,
        "ethers>@ethersproject/web": true,
        "ethers>@ethersproject/wordlists": true
      }
    },
    "@metamask/eth-ledger-bridge-keyring>@ledgerhq/hw-app-eth>@ledgerhq/evm-tools>ethers": {
      "packages": {
        "@ethersproject/abi": true,
        "ethers>@ethersproject/abstract-signer": true,
        "ethers>@ethersproject/address": true,
        "ethers>@ethersproject/base64": true,
        "ethers>@ethersproject/basex": true,
        "@ethersproject/bignumber": true,
        "@ethersproject/bytes": true,
        "ethers>@ethersproject/constants": true,
        "@ethersproject/contracts": true,
        "@ethersproject/hash": true,
        "@ethersproject/hdnode": true,
        "ethers>@ethersproject/json-wallets": true,
        "ethers>@ethersproject/keccak256": true,
        "ethers>@ethersproject/logger": true,
        "ethers>@ethersproject/properties": true,
        "@ethersproject/providers": true,
        "ethers>@ethersproject/random": true,
        "ethers>@ethersproject/rlp": true,
        "ethers>@ethersproject/sha2": true,
        "ethers>@ethersproject/signing-key": true,
        "ethers>@ethersproject/solidity": true,
        "ethers>@ethersproject/strings": true,
        "ethers>@ethersproject/transactions": true,
        "ethers>@ethersproject/units": true,
        "@ethersproject/wallet": true,
        "@ethersproject/providers>@ethersproject/web": true,
        "ethers>@ethersproject/wordlists": true
      }
    },
    "@metamask/ethjs>ethjs-abi": {
      "packages": {
        "bn.js": true,
        "browserify>buffer": true,
        "@metamask/ethjs>js-sha3": true,
        "@metamask/ethjs>ethjs-abi>number-to-bn": true
      }
    },
    "webpack>events": {
      "globals": {
        "console": true
      }
    },
    "crypto-browserify>browserify-cipher>evp_bytestokey": {
      "packages": {
        "ethereumjs-util>create-hash>md5.js": true,
        "koa>content-disposition>safe-buffer": true
      }
    },
    "extension-port-stream": {
      "packages": {
        "browserify>buffer": true,
        "extension-port-stream>readable-stream": true
      }
    },
    "fast-json-patch": {
      "globals": {
        "addEventListener": true,
        "clearTimeout": true,
        "removeEventListener": true,
        "setTimeout": true
      }
    },
    "@metamask/snaps-utils>fast-xml-parser": {
      "globals": {
        "entityName": true,
        "val": true
      },
      "packages": {
        "@metamask/snaps-utils>fast-xml-parser>strnum": true
      }
    },
    "@metamask/notification-services-controller>firebase": {
      "packages": {
        "@metamask/notification-services-controller>firebase>@firebase/app": true,
        "@metamask/notification-services-controller>firebase>@firebase/messaging": true
      }
    },
    "react-focus-lock>focus-lock": {
      "globals": {
        "HTMLIFrameElement": true,
        "Node.DOCUMENT_FRAGMENT_NODE": true,
        "Node.DOCUMENT_NODE": true,
        "Node.DOCUMENT_POSITION_CONTAINED_BY": true,
        "Node.DOCUMENT_POSITION_CONTAINS": true,
        "Node.ELEMENT_NODE": true,
        "console.error": true,
        "console.warn": true,
        "document": true,
        "getComputedStyle": true,
        "setTimeout": true
      },
      "packages": {
        "@swc/helpers>tslib": true
      }
    },
    "browserify>util>which-typed-array>for-each": {
      "packages": {
        "string.prototype.matchall>es-abstract>is-callable": true
      }
    },
    "axios>form-data": {
      "globals": {
        "FormData": true
      }
    },
    "fuse.js": {
      "globals": {
        "console": true,
        "define": true
      }
    },
    "string.prototype.matchall>get-intrinsic": {
      "globals": {
        "AggregateError": true,
        "FinalizationRegistry": true,
        "WeakRef": true
      },
      "packages": {
        "string.prototype.matchall>call-bind>es-errors": true,
        "browserify>has>function-bind": true,
        "string.prototype.matchall>es-abstract>has-proto": true,
        "string.prototype.matchall>has-symbols": true,
        "depcheck>is-core-module>hasown": true
      }
    },
    "string.prototype.matchall>es-abstract>gopd": {
      "packages": {
        "string.prototype.matchall>get-intrinsic": true
      }
    },
    "eth-lattice-keyring>gridplus-sdk": {
      "globals": {
        "AbortController": true,
        "Request": true,
        "URL": true,
        "__values": true,
        "caches": true,
        "clearTimeout": true,
        "console.error": true,
        "console.log": true,
        "console.warn": true,
        "fetch": true,
        "setTimeout": true
      },
      "packages": {
        "eth-lattice-keyring>gridplus-sdk>@ethereumjs/common": true,
        "@metamask/eth-ledger-bridge-keyring>@ethereumjs/rlp": true,
        "eth-lattice-keyring>gridplus-sdk>@ethereumjs/tx": true,
        "@ethersproject/abi": true,
        "@metamask/eth-sig-util": true,
        "eth-lattice-keyring>gridplus-sdk>aes-js": true,
        "@metamask/keyring-api>bech32": true,
        "eth-lattice-keyring>gridplus-sdk>bignumber.js": true,
        "bn.js": true,
        "eth-lattice-keyring>gridplus-sdk>borc": true,
        "eth-lattice-keyring>gridplus-sdk>bs58check": true,
        "browserify>buffer": true,
        "@ethereumjs/tx>@ethereumjs/common>crc-32": true,
        "eth-lattice-keyring>gridplus-sdk>elliptic": true,
        "ethers>@ethersproject/sha2>hash.js": true,
        "@metamask/ethjs>js-sha3": true,
        "lodash": true,
        "eth-lattice-keyring>gridplus-sdk>secp256k1": true,
        "eth-lattice-keyring>gridplus-sdk>uuid": true
      }
    },
    "string.prototype.matchall>es-abstract>has-property-descriptors": {
      "packages": {
        "string.prototype.matchall>call-bind>es-define-property": true
      }
    },
    "koa>is-generator-function>has-tostringtag": {
      "packages": {
        "string.prototype.matchall>has-symbols": true
      }
    },
    "ethereumjs-util>create-hash>md5.js>hash-base": {
      "packages": {
        "pumpify>inherits": true,
        "readable-stream": true,
        "koa>content-disposition>safe-buffer": true
      }
    },
    "ethers>@ethersproject/sha2>hash.js": {
      "packages": {
        "pumpify>inherits": true,
        "@metamask/ppom-validator>elliptic>minimalistic-assert": true
      }
    },
    "depcheck>is-core-module>hasown": {
      "packages": {
        "browserify>has>function-bind": true
      }
    },
    "@metamask/eth-trezor-keyring>hdkey": {
      "packages": {
        "browserify>assert": true,
        "ethereumjs-util>ethereum-cryptography>bs58check": true,
        "crypto-browserify": true,
        "ethereumjs-util>create-hash>ripemd160": true,
        "koa>content-disposition>safe-buffer": true,
        "ganache>secp256k1": true
      }
    },
    "he": {
      "globals": {
        "define": true
      }
    },
    "history": {
      "globals": {
        "console": true,
        "define": true,
        "document.defaultView": true,
        "document.querySelector": true
      }
    },
    "react-router-dom>history": {
      "globals": {
        "addEventListener": true,
        "confirm": true,
        "document": true,
        "history": true,
        "location": true,
        "navigator.userAgent": true,
        "removeEventListener": true
      },
      "packages": {
        "react-router-dom>history>resolve-pathname": true,
        "react-router-dom>tiny-invariant": true,
        "react-router-dom>tiny-warning": true,
        "react-router-dom>history>value-equal": true
      }
    },
    "@metamask/ppom-validator>elliptic>hmac-drbg": {
      "packages": {
        "ethers>@ethersproject/sha2>hash.js": true,
        "@metamask/ppom-validator>elliptic>minimalistic-assert": true,
        "@metamask/ppom-validator>elliptic>minimalistic-crypto-utils": true
      }
    },
    "react-redux>hoist-non-react-statics": {
      "packages": {
        "prop-types>react-is": true
      }
    },
    "https-browserify": {
      "packages": {
        "stream-http": true,
        "browserify>url": true
      }
    },
    "@metamask/notification-services-controller>firebase>@firebase/app>idb": {
      "globals": {
        "DOMException": true,
        "IDBCursor": true,
        "IDBDatabase": true,
        "IDBIndex": true,
        "IDBObjectStore": true,
        "IDBRequest": true,
        "IDBTransaction": true,
        "indexedDB.deleteDatabase": true,
        "indexedDB.open": true
      }
    },
    "eth-ens-namehash>idna-uts46-hx": {
      "globals": {
        "define": true
      },
      "packages": {
        "browserify>punycode": true
      }
    },
    "string.prototype.matchall>internal-slot": {
      "packages": {
        "string.prototype.matchall>call-bind>es-errors": true,
        "depcheck>is-core-module>hasown": true,
        "string.prototype.matchall>side-channel": true
      }
    },
    "browserify>util>is-arguments": {
      "packages": {
        "string.prototype.matchall>call-bind": true,
        "koa>is-generator-function>has-tostringtag": true
      }
    },
    "string.prototype.matchall>es-abstract>is-array-buffer": {
      "packages": {
        "string.prototype.matchall>call-bind": true,
        "string.prototype.matchall>get-intrinsic": true
      }
    },
    "@metamask/eth-token-tracker>deep-equal>which-boxed-primitive>is-bigint": {
      "packages": {
        "string.prototype.matchall>es-abstract>unbox-primitive>has-bigints": true
      }
    },
    "@metamask/eth-token-tracker>deep-equal>which-boxed-primitive>is-boolean-object": {
      "packages": {
        "string.prototype.matchall>call-bind": true,
        "koa>is-generator-function>has-tostringtag": true
      }
    },
    "string.prototype.matchall>es-abstract>is-callable": {
      "globals": {
        "document": true
      }
    },
    "@metamask/eth-token-tracker>deep-equal>is-date-object": {
      "packages": {
        "koa>is-generator-function>has-tostringtag": true
      }
    },
    "koa>is-generator-function": {
      "packages": {
        "koa>is-generator-function>has-tostringtag": true
      }
    },
    "@material-ui/core>@material-ui/styles>jss>is-in-browser": {
      "globals": {
        "document": true
      }
    },
    "@metamask/eth-token-tracker>deep-equal>which-boxed-primitive>is-number-object": {
      "packages": {
        "koa>is-generator-function>has-tostringtag": true
      }
    },
    "string.prototype.matchall>es-abstract>is-regex": {
      "packages": {
        "string.prototype.matchall>call-bind": true,
        "koa>is-generator-function>has-tostringtag": true
      }
    },
    "string.prototype.matchall>es-abstract>is-shared-array-buffer": {
      "packages": {
        "string.prototype.matchall>call-bind": true
      }
    },
    "eslint-plugin-react>array-includes>is-string": {
      "packages": {
        "koa>is-generator-function>has-tostringtag": true
      }
    },
    "string.prototype.matchall>es-abstract>es-to-primitive>is-symbol": {
      "packages": {
        "string.prototype.matchall>has-symbols": true
      }
    },
    "browserify>util>is-typed-array": {
      "packages": {
        "browserify>util>which-typed-array": true
      }
    },
    "@metamask/eth-token-tracker>deep-equal>which-collection>is-weakset": {
      "packages": {
        "string.prototype.matchall>call-bind": true,
        "string.prototype.matchall>get-intrinsic": true
      }
    },
    "eth-lattice-keyring>gridplus-sdk>borc>iso-url": {
      "globals": {
        "URL": true,
        "URLSearchParams": true,
        "location": true,
        "navigator": true
      }
    },
    "@open-rpc/test-coverage>isomorphic-fetch": {
      "globals": {
        "fetch.bind": true
      },
      "packages": {
        "@open-rpc/test-coverage>isomorphic-fetch>whatwg-fetch": true
      }
    },
    "@ensdomains/content-hash>js-base64": {
      "globals": {
        "Base64": "write",
        "TextDecoder": true,
        "TextEncoder": true,
        "atob": true,
        "btoa": true,
        "define": true
      },
      "packages": {
        "browserify>buffer": true
      }
    },
    "@metamask/ethjs>js-sha3": {
      "globals": {
        "define": true
      },
      "packages": {
        "process": true
      }
    },
    "@ngraveio/bc-ur>jsbi": {
      "globals": {
        "define": true
      }
    },
    "@metamask/multichain>jsonschema": {
      "packages": {
        "browserify>url": true
      }
    },
    "@material-ui/core>@material-ui/styles>jss-plugin-camel-case": {
      "packages": {
        "@material-ui/core>@material-ui/styles>jss-plugin-camel-case>hyphenate-style-name": true
      }
    },
    "@material-ui/core>@material-ui/styles>jss-plugin-default-unit": {
      "globals": {
        "CSS": true
      },
      "packages": {
        "@material-ui/core>@material-ui/styles>jss": true
      }
    },
    "@material-ui/core>@material-ui/styles>jss-plugin-global": {
      "packages": {
        "@babel/runtime": true,
        "@material-ui/core>@material-ui/styles>jss": true
      }
    },
    "@material-ui/core>@material-ui/styles>jss-plugin-nested": {
      "packages": {
        "@babel/runtime": true,
        "react-router-dom>tiny-warning": true
      }
    },
    "@material-ui/core>@material-ui/styles>jss-plugin-rule-value-function": {
      "packages": {
        "@material-ui/core>@material-ui/styles>jss": true,
        "react-router-dom>tiny-warning": true
      }
    },
    "@material-ui/core>@material-ui/styles>jss-plugin-vendor-prefixer": {
      "packages": {
        "@material-ui/core>@material-ui/styles>jss-plugin-vendor-prefixer>css-vendor": true,
        "@material-ui/core>@material-ui/styles>jss": true
      }
    },
    "@material-ui/core>@material-ui/styles>jss": {
      "globals": {
        "CSS": true,
        "document.createElement": true,
        "document.querySelector": true
      },
      "packages": {
        "@babel/runtime": true,
        "@material-ui/core>@material-ui/styles>jss>is-in-browser": true,
        "react-router-dom>tiny-warning": true
      }
    },
    "ethereumjs-util>ethereum-cryptography>keccak": {
      "packages": {
        "browserify>buffer": true,
        "readable-stream": true
      }
    },
    "currency-formatter>locale-currency": {
      "globals": {
        "countryCode": true
      }
    },
    "localforage": {
      "globals": {
        "Blob": true,
        "BlobBuilder": true,
        "FileReader": true,
        "IDBKeyRange": true,
        "MSBlobBuilder": true,
        "MozBlobBuilder": true,
        "OIndexedDB": true,
        "WebKitBlobBuilder": true,
        "atob": true,
        "btoa": true,
        "console.error": true,
        "console.info": true,
        "console.warn": true,
        "define": true,
        "fetch": true,
        "indexedDB": true,
        "localStorage": true,
        "mozIndexedDB": true,
        "msIndexedDB": true,
        "navigator.platform": true,
        "navigator.userAgent": true,
        "openDatabase": true,
        "setTimeout": true,
        "webkitIndexedDB": true
      }
    },
    "lodash": {
      "globals": {
        "clearTimeout": true,
        "define": true,
        "setTimeout": true
      }
    },
    "loglevel": {
      "globals": {
        "console": true,
        "define": true,
        "document.cookie": true,
        "localStorage": true,
        "log": "write",
        "navigator": true
      }
    },
    "lottie-web": {
      "globals": {
        "Blob": true,
        "Howl": true,
        "OffscreenCanvas": true,
        "URL.createObjectURL": true,
        "Worker": true,
        "XMLHttpRequest": true,
        "bodymovin": "write",
        "clearInterval": true,
        "console": true,
        "define": true,
        "document.body": true,
        "document.createElement": true,
        "document.createElementNS": true,
        "document.getElementsByClassName": true,
        "document.getElementsByTagName": true,
        "document.querySelectorAll": true,
        "document.readyState": true,
        "location.origin": true,
        "location.pathname": true,
        "navigator": true,
        "requestAnimationFrame": true,
        "setInterval": true,
        "setTimeout": true
      }
    },
    "luxon": {
      "globals": {
        "Intl": true
      }
    },
    "@metamask/snaps-utils>marked": {
      "globals": {
        "console.error": true,
        "console.warn": true,
        "define": true
      }
    },
    "ethereumjs-util>create-hash>md5.js": {
      "packages": {
        "ethereumjs-util>create-hash>md5.js>hash-base": true,
        "pumpify>inherits": true,
        "koa>content-disposition>safe-buffer": true
      }
    },
    "@storybook/addon-docs>remark-external-links>mdast-util-definitions": {
      "packages": {
        "react-markdown>unist-util-visit": true
      }
    },
    "react-markdown>remark-parse>mdast-util-from-markdown": {
      "packages": {
        "react-markdown>remark-parse>mdast-util-from-markdown>mdast-util-to-string": true,
        "react-markdown>remark-parse>mdast-util-from-markdown>micromark": true,
        "react-syntax-highlighter>refractor>parse-entities": true,
        "react-markdown>remark-parse>mdast-util-from-markdown>unist-util-stringify-position": true
      }
    },
    "react-markdown>remark-rehype>mdast-util-to-hast": {
      "globals": {
        "console.warn": true
      },
      "packages": {
        "@storybook/addon-docs>remark-external-links>mdast-util-definitions": true,
        "react-markdown>remark-rehype>mdast-util-to-hast>mdurl": true,
        "react-markdown>remark-rehype>mdast-util-to-hast>unist-builder": true,
        "react-markdown>remark-rehype>mdast-util-to-hast>unist-util-generated": true,
        "react-markdown>remark-rehype>mdast-util-to-hast>unist-util-position": true,
        "react-markdown>unist-util-visit": true
      }
    },
    "@ethereumjs/tx>@ethereumjs/util>micro-ftch": {
      "globals": {
        "Headers": true,
        "TextDecoder": true,
        "URL": true,
        "btoa": true,
        "fetch": true
      },
      "packages": {
        "browserify>browserify-zlib": true,
        "browserify>buffer": true,
        "https-browserify": true,
        "process": true,
        "stream-http": true,
        "browserify>url": true,
        "browserify>util": true
      }
    },
    "react-markdown>remark-parse>mdast-util-from-markdown>micromark": {
      "packages": {
        "react-syntax-highlighter>refractor>parse-entities": true
      }
    },
    "crypto-browserify>diffie-hellman>miller-rabin": {
      "packages": {
        "bn.js": true,
        "@metamask/ppom-validator>elliptic>brorand": true
      }
    },
    "@ensdomains/content-hash>cids>multibase": {
      "globals": {
        "TextDecoder": true,
        "TextEncoder": true
      },
      "packages": {
        "@ensdomains/content-hash>cids>multibase>@multiformats/base-x": true
      }
    },
    "@ensdomains/content-hash>multihashes>multibase": {
      "packages": {
        "@ensdomains/content-hash>multihashes>multibase>base-x": true,
        "browserify>buffer": true,
        "@ensdomains/content-hash>multihashes>web-encoding": true
      }
    },
    "@ensdomains/content-hash>multicodec": {
      "packages": {
        "@ensdomains/content-hash>multicodec>uint8arrays": true,
        "sass-embedded>varint": true
      }
    },
    "@ensdomains/content-hash>multicodec>uint8arrays>multiformats": {
      "globals": {
        "TextDecoder": true,
        "TextEncoder": true,
        "console.warn": true,
        "crypto.subtle.digest": true
      }
    },
    "@ensdomains/content-hash>multihashes": {
      "packages": {
        "browserify>buffer": true,
        "@ensdomains/content-hash>multihashes>multibase": true,
        "@ensdomains/content-hash>multihashes>varint": true,
        "@ensdomains/content-hash>multihashes>web-encoding": true
      }
    },
    "@ensdomains/content-hash>cids>multihashes": {
      "packages": {
        "@ensdomains/content-hash>cids>multibase": true,
        "@ensdomains/content-hash>cids>uint8arrays": true,
        "@ensdomains/content-hash>cids>multihashes>varint": true
      }
    },
    "nanoid": {
      "globals": {
        "crypto.getRandomValues": true
      }
    },
    "@metamask/approval-controller>nanoid": {
      "globals": {
        "crypto.getRandomValues": true
      }
    },
    "@metamask/smart-transactions-controller>@metamask/controllers>nanoid": {
      "globals": {
        "crypto.getRandomValues": true
      }
    },
    "@metamask/notification-controller>nanoid": {
      "globals": {
        "crypto.getRandomValues": true
      }
    },
    "@metamask/permission-controller>nanoid": {
      "globals": {
        "crypto.getRandomValues": true
      }
    },
    "@metamask/rpc-methods>nanoid": {
      "globals": {
        "crypto.getRandomValues": true
      }
    },
    "@metamask/rpc-methods-flask>nanoid": {
      "globals": {
        "crypto.getRandomValues": true
      }
    },
    "@metamask/snaps-controllers>nanoid": {
      "globals": {
        "crypto.getRandomValues": true
      }
    },
    "@metamask/snaps-controllers-flask>nanoid": {
      "globals": {
        "crypto.getRandomValues": true
      }
    },
    "depcheck>@vue/compiler-sfc>postcss>nanoid": {
      "globals": {
        "crypto.getRandomValues": true
      }
    },
    "dependency-tree>precinct>detective-postcss>postcss>nanoid": {
      "globals": {
        "crypto.getRandomValues": true
      }
    },
    "node-fetch": {
      "globals": {
        "Headers": true,
        "Request": true,
        "Response": true,
        "fetch": true
      }
    },
    "@metamask/controllers>web3-provider-engine>cross-fetch>node-fetch": {
      "globals": {
        "fetch": true
      }
    },
    "@metamask/controllers>web3-provider-engine>eth-json-rpc-middleware>node-fetch": {
      "globals": {
        "fetch": true
      }
    },
    "@metamask/ethjs>ethjs-abi>number-to-bn": {
      "packages": {
        "bn.js": true,
        "@metamask/ethjs>@metamask/ethjs-util>strip-hex-prefix": true
      }
    },
    "string.prototype.matchall>es-abstract>object-inspect": {
      "globals": {
        "HTMLElement": true,
        "WeakRef": true
      },
      "packages": {
        "browserify>browser-resolve": true
      }
    },
    "@ngraveio/bc-ur>assert>object-is": {
      "packages": {
        "string.prototype.matchall>call-bind": true,
        "string.prototype.matchall>define-properties": true
      }
    },
    "gulp>vinyl-fs>object.assign": {
      "packages": {
        "string.prototype.matchall>call-bind": true,
        "string.prototype.matchall>define-properties": true,
        "string.prototype.matchall>has-symbols": true,
        "@lavamoat/lavapack>json-stable-stringify>object-keys": true
      }
    },
    "@metamask/object-multiplex>once": {
      "packages": {
        "@metamask/object-multiplex>once>wrappy": true
      }
    },
    "crypto-browserify>public-encrypt>parse-asn1": {
      "packages": {
        "crypto-browserify>public-encrypt>parse-asn1>asn1.js": true,
        "ethereumjs-util>ethereum-cryptography>browserify-aes": true,
        "browserify>buffer": true,
        "crypto-browserify>browserify-cipher>evp_bytestokey": true,
        "crypto-browserify>pbkdf2": true
      }
    },
    "react-syntax-highlighter>refractor>parse-entities": {
      "globals": {
        "document.createElement": true
      }
    },
    "path-browserify": {
      "packages": {
        "process": true
      }
    },
    "serve-handler>path-to-regexp": {
      "packages": {
        "serve-handler>path-to-regexp>isarray": true
      }
    },
    "crypto-browserify>pbkdf2": {
      "globals": {
        "crypto": true,
        "process": true,
        "queueMicrotask": true,
        "setImmediate": true,
        "setTimeout": true
      },
      "packages": {
        "ethereumjs-util>create-hash": true,
        "process": true,
        "ethereumjs-util>create-hash>ripemd160": true,
        "koa>content-disposition>safe-buffer": true,
        "addons-linter>sha.js": true
      }
    },
    "@material-ui/core>popper.js": {
      "globals": {
        "MSInputMethodContext": true,
        "Node.DOCUMENT_POSITION_FOLLOWING": true,
        "cancelAnimationFrame": true,
        "console.warn": true,
        "define": true,
        "devicePixelRatio": true,
        "document": true,
        "getComputedStyle": true,
        "innerHeight": true,
        "innerWidth": true,
        "navigator": true,
        "requestAnimationFrame": true,
        "setTimeout": true
      }
    },
    "react-tippy>popper.js": {
      "globals": {
        "MSInputMethodContext": true,
        "Node.DOCUMENT_POSITION_FOLLOWING": true,
        "cancelAnimationFrame": true,
        "console.warn": true,
        "define": true,
        "devicePixelRatio": true,
        "document": true,
        "getComputedStyle": true,
        "innerHeight": true,
        "innerWidth": true,
        "navigator.userAgent": true,
        "requestAnimationFrame": true,
        "setTimeout": true
      }
    },
    "process": {
      "globals": {
        "clearTimeout": true,
        "setTimeout": true
      }
    },
    "promise-to-callback": {
      "packages": {
        "promise-to-callback>is-fn": true,
        "promise-to-callback>set-immediate-shim": true
      }
    },
    "prop-types": {
      "globals": {
        "console": true
      },
      "packages": {
        "react>object-assign": true,
        "prop-types>react-is": true
      }
    },
    "react-markdown>property-information": {
      "packages": {
        "watchify>xtend": true
      }
    },
    "@trezor/connect-web>@trezor/connect>@trezor/protobuf>protobufjs": {
      "globals": {
        "process": true,
        "setTimeout": true
      },
      "packages": {
        "@trezor/connect-web>@trezor/connect>@trezor/protobuf>protobufjs>@protobufjs/aspromise": true,
        "@trezor/connect-web>@trezor/connect>@trezor/protobuf>protobufjs>@protobufjs/base64": true,
        "@trezor/connect-web>@trezor/connect>@trezor/protobuf>protobufjs>@protobufjs/codegen": true,
        "@trezor/connect-web>@trezor/connect>@trezor/protobuf>protobufjs>@protobufjs/eventemitter": true,
        "@trezor/connect-web>@trezor/connect>@trezor/protobuf>protobufjs>@protobufjs/fetch": true,
        "@trezor/connect-web>@trezor/connect>@trezor/protobuf>protobufjs>@protobufjs/float": true,
        "@trezor/connect-web>@trezor/connect>@trezor/protobuf>protobufjs>@protobufjs/inquire": true,
        "@trezor/connect-web>@trezor/connect>@trezor/protobuf>protobufjs>@protobufjs/path": true,
        "@trezor/connect-web>@trezor/connect>@trezor/protobuf>protobufjs>@protobufjs/pool": true,
        "@trezor/connect-web>@trezor/connect>@trezor/protobuf>protobufjs>@protobufjs/utf8": true
      }
    },
    "crypto-browserify>public-encrypt": {
      "packages": {
        "bn.js": true,
        "crypto-browserify>public-encrypt>browserify-rsa": true,
        "browserify>buffer": true,
        "ethereumjs-util>create-hash": true,
        "crypto-browserify>public-encrypt>parse-asn1": true,
        "crypto-browserify>randombytes": true
      }
    },
    "browserify>punycode": {
      "globals": {
        "define": true
      }
    },
    "qrcode-generator": {
      "globals": {
        "define": true
      }
    },
    "qrcode.react": {
      "globals": {
        "Path2D": true,
        "devicePixelRatio": true
      },
      "packages": {
        "react": true
      }
    },
    "@storybook/addon-knobs>qs": {
      "packages": {
        "string.prototype.matchall>side-channel": true
      }
    },
    "@metamask/snaps-controllers>tar-stream>streamx>queue-tick": {
      "globals": {
        "queueMicrotask": true
      }
    },
    "react-beautiful-dnd>raf-schd": {
      "globals": {
        "cancelAnimationFrame": true,
        "requestAnimationFrame": true
      }
    },
    "crypto-browserify>randombytes": {
      "globals": {
        "crypto": true,
        "msCrypto": true
      },
      "packages": {
        "process": true,
        "koa>content-disposition>safe-buffer": true
      }
    },
    "ethereumjs-wallet>randombytes": {
      "globals": {
        "crypto.getRandomValues": true
      }
    },
    "crypto-browserify>randomfill": {
      "globals": {
        "crypto": true,
        "msCrypto": true
      },
      "packages": {
        "process": true,
        "crypto-browserify>randombytes": true,
        "koa>content-disposition>safe-buffer": true
      }
    },
    "react": {
      "globals": {
        "console": true
      },
      "packages": {
        "react>object-assign": true,
        "prop-types": true
      }
    },
    "react-beautiful-dnd": {
      "globals": {
        "Element.prototype": true,
        "__REDUX_DEVTOOLS_EXTENSION_COMPOSE__": true,
        "addEventListener": true,
        "cancelAnimationFrame": true,
        "clearTimeout": true,
        "console": true,
        "document": true,
        "getComputedStyle": true,
        "pageXOffset": true,
        "pageYOffset": true,
        "removeEventListener": true,
        "requestAnimationFrame": true,
        "scrollBy": true,
        "setTimeout": true
      },
      "packages": {
        "@babel/runtime": true,
        "react-beautiful-dnd>css-box-model": true,
        "react-beautiful-dnd>memoize-one": true,
        "react-beautiful-dnd>raf-schd": true,
        "react": true,
        "react-dom": true,
        "react-redux": true,
        "redux": true,
        "react-beautiful-dnd>use-memo-one": true
      }
    },
    "react-chartjs-2": {
      "globals": {
        "setTimeout": true
      },
      "packages": {
        "chart.js": true,
        "react": true
      }
    },
    "react-focus-lock>react-clientside-effect": {
      "packages": {
        "@babel/runtime": true,
        "react": true
      }
    },
    "react-devtools": {
      "packages": {
        "react-devtools>react-devtools-core": true
      }
    },
    "react-devtools>react-devtools-core": {
      "globals": {
        "WebSocket": true,
        "setTimeout": true
      }
    },
    "react-dnd-html5-backend": {
      "globals": {
        "addEventListener": true,
        "clearTimeout": true,
        "removeEventListener": true
      }
    },
    "react-dom": {
      "globals": {
        "HTMLIFrameElement": true,
        "MSApp": true,
        "__REACT_DEVTOOLS_GLOBAL_HOOK__": true,
        "addEventListener": true,
        "clearTimeout": true,
        "clipboardData": true,
        "console": true,
        "dispatchEvent": true,
        "document": true,
        "event": "write",
        "jest": true,
        "location.protocol": true,
        "navigator.userAgent.indexOf": true,
        "performance": true,
        "removeEventListener": true,
        "self": true,
        "setTimeout": true,
        "top": true,
        "trustedTypes": true
      },
      "packages": {
        "react>object-assign": true,
        "prop-types": true,
        "react": true,
        "react-dom>scheduler": true
      }
    },
    "react-responsive-carousel>react-easy-swipe": {
      "globals": {
        "addEventListener": true,
        "define": true,
        "document.addEventListener": true,
        "document.removeEventListener": true
      },
      "packages": {
        "prop-types": true,
        "react": true
      }
    },
    "react-popper>react-fast-compare": {
      "globals": {
        "Element": true,
        "console.warn": true
      }
    },
    "react-focus-lock": {
      "globals": {
        "addEventListener": true,
        "console.error": true,
        "console.warn": true,
        "document": true,
        "removeEventListener": true,
        "setTimeout": true
      },
      "packages": {
        "@babel/runtime": true,
        "react-focus-lock>focus-lock": true,
        "prop-types": true,
        "react": true,
        "react-focus-lock>react-clientside-effect": true,
        "react-focus-lock>use-callback-ref": true,
        "react-focus-lock>use-sidecar": true
      }
    },
    "react-idle-timer": {
      "globals": {
        "clearTimeout": true,
        "document": true,
        "setTimeout": true
      },
      "packages": {
        "prop-types": true,
        "react": true
      }
    },
    "react-inspector": {
      "globals": {
        "Node": true,
        "chromeDark": true,
        "chromeLight": true
      },
      "packages": {
        "react": true
      }
    },
    "prop-types>react-is": {
      "globals": {
        "console": true
      }
    },
    "react-markdown>react-is": {
      "globals": {
        "console": true
      }
    },
    "react-redux>react-is": {
      "globals": {
        "console": true
      }
    },
    "react-markdown": {
      "globals": {
        "console.warn": true
      },
      "packages": {
        "react-markdown>comma-separated-tokens": true,
        "prop-types": true,
        "react-markdown>property-information": true,
        "react": true,
        "react-markdown>react-is": true,
        "react-markdown>remark-parse": true,
        "react-markdown>remark-rehype": true,
        "react-markdown>space-separated-tokens": true,
        "react-markdown>style-to-object": true,
        "react-markdown>unified": true,
        "react-markdown>unist-util-visit": true,
        "react-markdown>vfile": true
      }
    },
    "react-popper": {
      "globals": {
        "document": true
      },
      "packages": {
        "@popperjs/core": true,
        "react": true,
        "react-popper>react-fast-compare": true,
        "react-popper>warning": true
      }
    },
    "react-redux": {
      "globals": {
        "console": true,
        "document": true
      },
      "packages": {
        "@babel/runtime": true,
        "react-redux>hoist-non-react-statics": true,
        "prop-types": true,
        "react": true,
        "react-dom": true,
        "react-redux>react-is": true
      }
    },
    "react-responsive-carousel": {
      "globals": {
        "HTMLElement": true,
        "addEventListener": true,
        "clearTimeout": true,
        "console.warn": true,
        "document": true,
        "getComputedStyle": true,
        "removeEventListener": true,
        "setTimeout": true
      },
      "packages": {
        "classnames": true,
        "react": true,
        "react-dom": true,
        "react-responsive-carousel>react-easy-swipe": true
      }
    },
    "react-router-dom": {
      "packages": {
        "react-router-dom>history": true,
        "prop-types": true,
        "react": true,
        "react-router-dom>react-router": true,
        "react-router-dom>tiny-invariant": true,
        "react-router-dom>tiny-warning": true
      }
    },
    "react-router-dom-v5-compat": {
      "globals": {
        "FormData": true,
        "URL": true,
        "URLSearchParams": true,
        "__reactRouterVersion": "write",
        "addEventListener": true,
        "confirm": true,
        "define": true,
        "document": true,
        "history.scrollRestoration": true,
        "location.href": true,
        "removeEventListener": true,
        "scrollTo": true,
        "scrollY": true,
        "sessionStorage.getItem": true,
        "sessionStorage.setItem": true,
        "setTimeout": true
      },
      "packages": {
        "react-router-dom-v5-compat>@remix-run/router": true,
        "history": true,
        "react": true,
        "react-dom": true,
        "react-router-dom": true,
        "react-router-dom-v5-compat>react-router": true
      }
    },
    "react-router-dom>react-router": {
      "packages": {
        "react-router-dom>history": true,
        "react-redux>hoist-non-react-statics": true,
        "serve-handler>path-to-regexp": true,
        "prop-types": true,
        "react": true,
        "prop-types>react-is": true,
        "react-router-dom>tiny-invariant": true,
        "react-router-dom>tiny-warning": true
      }
    },
    "react-router-dom-v5-compat>react-router": {
      "globals": {
        "console.error": true,
        "define": true
      },
      "packages": {
        "react-router-dom-v5-compat>@remix-run/router": true,
        "react": true
      }
    },
    "react-simple-file-input": {
      "globals": {
        "File": true,
        "FileReader": true,
        "console.warn": true
      },
      "packages": {
        "prop-types": true,
        "react": true
      }
    },
    "react-tippy": {
      "globals": {
        "Element": true,
        "MSStream": true,
        "MutationObserver": true,
        "addEventListener": true,
        "clearTimeout": true,
        "console.error": true,
        "console.warn": true,
        "define": true,
        "document": true,
        "getComputedStyle": true,
        "innerHeight": true,
        "innerWidth": true,
        "navigator.maxTouchPoints": true,
        "navigator.msMaxTouchPoints": true,
        "navigator.userAgent": true,
        "performance": true,
        "requestAnimationFrame": true,
        "setTimeout": true
      },
      "packages": {
        "react-tippy>popper.js": true,
        "react": true,
        "react-dom": true
      }
    },
    "react-toggle-button": {
      "globals": {
        "clearTimeout": true,
        "console.warn": true,
        "define": true,
        "performance": true,
        "setTimeout": true
      },
      "packages": {
        "react": true
      }
    },
    "@material-ui/core>react-transition-group": {
      "globals": {
        "Element": true,
        "setTimeout": true
      },
      "packages": {
        "@material-ui/core>react-transition-group>dom-helpers": true,
        "prop-types": true,
        "react": true,
        "react-dom": true
      }
    },
    "readable-stream": {
      "packages": {
        "browserify>browser-resolve": true,
        "browserify>buffer": true,
        "webpack>events": true,
        "pumpify>inherits": true,
        "process": true,
        "browserify>string_decoder": true,
        "readable-stream>util-deprecate": true
      }
    },
    "extension-port-stream>readable-stream": {
      "globals": {
        "AbortController": true,
        "AbortSignal": true,
        "AggregateError": true,
        "Blob": true,
        "ERR_INVALID_ARG_TYPE": true,
        "queueMicrotask": true
      },
      "packages": {
        "@lavamoat/lavapack>readable-stream>abort-controller": true,
        "browserify>buffer": true,
        "webpack>events": true,
        "process": true,
        "browserify>string_decoder": true
      }
    },
    "@metamask/snaps-controllers>readable-web-to-node-stream": {
      "packages": {
        "readable-stream": true
      }
    },
    "redux": {
      "globals": {
        "console": true
      },
      "packages": {
        "@babel/runtime": true
      }
    },
    "string.prototype.matchall>regexp.prototype.flags": {
      "packages": {
        "string.prototype.matchall>call-bind": true,
        "string.prototype.matchall>define-properties": true,
        "string.prototype.matchall>call-bind>es-errors": true,
        "string.prototype.matchall>regexp.prototype.flags>set-function-name": true
      }
    },
    "react-markdown>remark-parse": {
      "packages": {
        "react-markdown>remark-parse>mdast-util-from-markdown": true
      }
    },
    "react-markdown>remark-rehype": {
      "packages": {
        "react-markdown>remark-rehype>mdast-util-to-hast": true
      }
    },
    "react-markdown>vfile>replace-ext": {
      "packages": {
        "path-browserify": true
      }
    },
    "reselect": {
      "globals": {
        "WeakRef": true,
        "console.warn": true,
        "unstable_autotrackMemoize": true
      }
    },
    "@metamask/snaps-utils>rfdc": {
      "packages": {
        "browserify>buffer": true
      }
    },
    "ethereumjs-util>create-hash>ripemd160": {
      "packages": {
        "browserify>buffer": true,
        "ethereumjs-util>create-hash>md5.js>hash-base": true,
        "pumpify>inherits": true
      }
    },
    "@keystonehq/metamask-airgapped-keyring>@keystonehq/base-eth-keyring>rlp": {
      "globals": {
        "TextEncoder": true
      }
    },
    "eth-lattice-keyring>rlp": {
      "globals": {
        "TextEncoder": true
      }
    },
    "ethereumjs-util>rlp": {
      "packages": {
        "bn.js": true,
        "browserify>buffer": true
      }
    },
    "wait-on>rxjs": {
      "globals": {
        "cancelAnimationFrame": true,
        "clearInterval": true,
        "clearTimeout": true,
        "performance": true,
        "requestAnimationFrame": true,
        "setInterval.apply": true,
        "setTimeout.apply": true
      }
    },
    "koa>content-disposition>safe-buffer": {
      "packages": {
        "browserify>buffer": true
      }
    },
    "react-dom>scheduler": {
      "globals": {
        "MessageChannel": true,
        "cancelAnimationFrame": true,
        "clearTimeout": true,
        "console": true,
        "navigator": true,
        "performance": true,
        "requestAnimationFrame": true,
        "setTimeout": true
      }
    },
    "ethers>@ethersproject/json-wallets>scrypt-js": {
      "globals": {
        "define": true,
        "setTimeout": true
      },
      "packages": {
        "browserify>timers-browserify": true
      }
    },
    "ganache>secp256k1": {
      "packages": {
        "@metamask/ppom-validator>elliptic": true
      }
    },
    "eth-lattice-keyring>gridplus-sdk>secp256k1": {
      "packages": {
        "eth-lattice-keyring>gridplus-sdk>secp256k1>elliptic": true
      }
    },
    "semver": {
      "globals": {
        "console.error": true
      },
      "packages": {
        "process": true
      }
    },
    "string.prototype.matchall>call-bind>set-function-length": {
      "packages": {
        "string.prototype.matchall>define-properties>define-data-property": true,
        "string.prototype.matchall>call-bind>es-errors": true,
        "string.prototype.matchall>get-intrinsic": true,
        "string.prototype.matchall>es-abstract>gopd": true,
        "string.prototype.matchall>es-abstract>has-property-descriptors": true
      }
    },
    "string.prototype.matchall>regexp.prototype.flags>set-function-name": {
      "packages": {
        "string.prototype.matchall>define-properties>define-data-property": true,
        "string.prototype.matchall>call-bind>es-errors": true,
        "string.prototype.matchall>es-abstract>function.prototype.name>functions-have-names": true,
        "string.prototype.matchall>es-abstract>has-property-descriptors": true
      }
    },
    "promise-to-callback>set-immediate-shim": {
      "globals": {
        "setTimeout.apply": true
      },
      "packages": {
        "browserify>timers-browserify": true
      }
    },
    "addons-linter>sha.js": {
      "packages": {
        "pumpify>inherits": true,
        "koa>content-disposition>safe-buffer": true
      }
    },
    "string.prototype.matchall>side-channel": {
      "packages": {
        "string.prototype.matchall>call-bind": true,
        "string.prototype.matchall>get-intrinsic": true,
        "string.prototype.matchall>es-abstract>object-inspect": true
      }
    },
    "@metamask/profile-sync-controller>siwe": {
      "globals": {
        "console.error": true,
        "console.warn": true
      },
      "packages": {
        "@metamask/profile-sync-controller>siwe>@spruceid/siwe-parser": true,
        "@metamask/profile-sync-controller>siwe>@stablelib/random": true,
        "ethers": true,
        "@metamask/controller-utils>@spruceid/siwe-parser>valid-url": true
      }
    },
    "@metamask/eth-token-tracker>deep-equal>es-get-iterator>stop-iteration-iterator": {
      "globals": {
        "StopIteration": true
      },
      "packages": {
        "string.prototype.matchall>internal-slot": true
      }
    },
    "stream-browserify": {
      "packages": {
        "webpack>events": true,
        "pumpify>inherits": true,
        "readable-stream": true
      }
    },
    "stream-http": {
      "globals": {
        "AbortController": true,
        "Blob": true,
        "MSStreamReader": true,
        "ReadableStream": true,
        "WritableStream": true,
        "XDomainRequest": true,
        "XMLHttpRequest": true,
        "clearTimeout": true,
        "fetch": true,
        "location.protocol.search": true,
        "setTimeout": true
      },
      "packages": {
        "browserify>buffer": true,
        "stream-http>builtin-status-codes": true,
        "pumpify>inherits": true,
        "process": true,
        "readable-stream": true,
        "browserify>url": true,
        "watchify>xtend": true
      }
    },
    "@metamask/snaps-controllers>tar-stream>streamx": {
      "packages": {
        "webpack>events": true,
        "@metamask/snaps-controllers>tar-stream>fast-fifo": true,
        "@metamask/snaps-controllers>tar-stream>streamx>queue-tick": true
      }
    },
    "browserify>string_decoder": {
      "packages": {
        "koa>content-disposition>safe-buffer": true
      }
    },
    "@metamask/ethjs>@metamask/ethjs-util>strip-hex-prefix": {
      "packages": {
        "@metamask/ethjs>@metamask/ethjs-util>is-hex-prefixed": true
      }
    },
    "react-markdown>style-to-object": {
      "packages": {
        "react-markdown>style-to-object>inline-style-parser": true
      }
    },
    "@metamask/snaps-controllers>tar-stream": {
      "packages": {
        "@metamask/snaps-controllers>tar-stream>b4a": true,
        "browserify>browser-resolve": true,
        "@metamask/snaps-controllers>tar-stream>fast-fifo": true,
        "@metamask/snaps-controllers>tar-stream>streamx": true
      }
    },
    "debounce-stream>through": {
      "packages": {
        "process": true,
        "stream-browserify": true
      }
    },
    "browserify>timers-browserify": {
      "globals": {
        "clearInterval": true,
        "clearTimeout": true,
        "setInterval": true,
        "setTimeout": true
      },
      "packages": {
        "process": true
      }
    },
    "react-router-dom>tiny-warning": {
      "globals": {
        "console": true
      }
    },
    "copy-to-clipboard>toggle-selection": {
      "globals": {
        "document.activeElement": true,
        "document.getSelection": true
      }
    },
    "@swc/helpers>tslib": {
      "globals": {
        "SuppressedError": true,
        "define": true
      }
    },
    "@metamask/eth-sig-util>tweetnacl": {
      "globals": {
        "crypto": true,
        "msCrypto": true,
        "nacl": "write"
      },
      "packages": {
        "browserify>browser-resolve": true
      }
    },
    "@trezor/connect-web>@trezor/connect-common>@trezor/env-utils>ua-parser-js": {
      "globals": {
        "define": true
      }
    },
    "@ensdomains/content-hash>cids>uint8arrays": {
      "globals": {
        "TextDecoder": true,
        "TextEncoder": true
      },
      "packages": {
        "@ensdomains/content-hash>cids>multibase": true
      }
    },
    "@ensdomains/content-hash>multicodec>uint8arrays": {
      "globals": {
        "Buffer": true,
        "TextDecoder": true,
        "TextEncoder": true
      },
      "packages": {
        "@ensdomains/content-hash>multicodec>uint8arrays>multiformats": true
      }
    },
    "react-markdown>unified": {
      "packages": {
        "react-markdown>unified>bail": true,
        "react-markdown>unified>extend": true,
        "react-markdown>unified>is-buffer": true,
        "mocha>yargs-unparser>is-plain-obj": true,
        "react-markdown>unified>trough": true,
        "react-markdown>vfile": true
      }
    },
    "react-markdown>unist-util-visit>unist-util-visit-parents": {
      "packages": {
        "react-markdown>unist-util-visit>unist-util-is": true
      }
    },
    "react-markdown>unist-util-visit": {
      "packages": {
        "react-markdown>unist-util-visit>unist-util-visit-parents": true
      }
    },
    "uri-js": {
      "globals": {
        "define": true
      }
    },
    "browserify>url": {
      "packages": {
        "browserify>punycode": true,
        "@storybook/addon-knobs>qs": true
      }
    },
    "react-focus-lock>use-callback-ref": {
      "packages": {
        "react": true
      }
    },
    "react-beautiful-dnd>use-memo-one": {
      "packages": {
        "react": true
      }
    },
    "react-focus-lock>use-sidecar": {
      "globals": {
        "console.error": true
      },
      "packages": {
        "react-focus-lock>use-sidecar>detect-node-es": true,
        "react": true,
        "@swc/helpers>tslib": true
      }
    },
    "readable-stream>util-deprecate": {
      "globals": {
        "console.trace": true,
        "console.warn": true,
        "localStorage": true
      }
    },
    "browserify>assert>util": {
      "globals": {
        "console.error": true,
        "console.log": true,
        "console.trace": true,
        "process": true
      },
      "packages": {
        "browserify>assert>util>inherits": true,
        "process": true
      }
    },
    "browserify>util": {
      "globals": {
        "console.error": true,
        "console.log": true,
        "console.trace": true
      },
      "packages": {
        "pumpify>inherits": true,
        "browserify>util>is-arguments": true,
        "koa>is-generator-function": true,
        "browserify>util>is-typed-array": true,
        "process": true,
        "browserify>util>which-typed-array": true
      }
    },
    "uuid": {
      "globals": {
        "crypto": true,
        "msCrypto": true
      }
    },
    "@metamask/eth-snap-keyring>uuid": {
      "globals": {
        "crypto": true
      }
    },
    "@metamask/keyring-snap-client>uuid": {
      "globals": {
        "crypto": true
      }
    },
    "eth-lattice-keyring>gridplus-sdk>uuid": {
      "globals": {
        "crypto": true
      }
    },
    "web3-stream-provider>uuid": {
      "globals": {
        "crypto": true
      }
    },
    "@metamask/snaps-utils>validate-npm-package-name": {
      "packages": {
        "@metamask/snaps-utils>validate-npm-package-name>builtins": true
      }
    },
    "react-markdown>vfile>vfile-message": {
      "packages": {
        "react-markdown>vfile>unist-util-stringify-position": true
      }
    },
    "react-markdown>vfile": {
      "packages": {
        "react-markdown>vfile>is-buffer": true,
        "path-browserify": true,
        "process": true,
        "react-markdown>vfile>replace-ext": true,
        "react-markdown>vfile>vfile-message": true
      }
    },
    "browserify>vm-browserify": {
      "globals": {
        "document.body.appendChild": true,
        "document.body.removeChild": true,
        "document.createElement": true
      }
    },
    "react-popper>warning": {
      "globals": {
        "console": true
      }
    },
    "@ensdomains/content-hash>multihashes>web-encoding": {
      "globals": {
        "TextDecoder": true,
        "TextEncoder": true
      },
      "packages": {
        "browserify>util": true
      }
    },
    "web3": {
      "globals": {
        "XMLHttpRequest": true
      }
    },
    "web3-stream-provider": {
      "globals": {
        "setTimeout": true
      },
      "packages": {
        "readable-stream": true,
        "browserify>util": true,
        "web3-stream-provider>uuid": true
      }
    },
    "@metamask/controllers>web3": {
      "globals": {
        "XMLHttpRequest": true
      }
    },
    "webextension-polyfill": {
      "globals": {
        "browser": true,
        "chrome": true,
        "console.error": true,
        "console.warn": true,
        "define": true
      }
    },
    "@open-rpc/test-coverage>isomorphic-fetch>whatwg-fetch": {
      "globals": {
        "AbortController": true,
        "Blob": true,
        "FileReader": true,
        "FormData": true,
        "URLSearchParams.prototype.isPrototypeOf": true,
        "XMLHttpRequest": true,
        "console.warn": true,
        "define": true,
        "setTimeout": true
      }
    },
    "@metamask/eth-token-tracker>deep-equal>which-boxed-primitive": {
      "packages": {
        "@metamask/eth-token-tracker>deep-equal>which-boxed-primitive>is-bigint": true,
        "@metamask/eth-token-tracker>deep-equal>which-boxed-primitive>is-boolean-object": true,
        "@metamask/eth-token-tracker>deep-equal>which-boxed-primitive>is-number-object": true,
        "eslint-plugin-react>array-includes>is-string": true,
        "string.prototype.matchall>es-abstract>es-to-primitive>is-symbol": true
      }
    },
    "@metamask/eth-token-tracker>deep-equal>which-collection": {
      "packages": {
        "@metamask/eth-token-tracker>deep-equal>es-get-iterator>is-map": true,
        "@metamask/eth-token-tracker>deep-equal>es-get-iterator>is-set": true,
        "@metamask/eth-token-tracker>deep-equal>which-collection>is-weakmap": true,
        "@metamask/eth-token-tracker>deep-equal>which-collection>is-weakset": true
      }
    },
    "browserify>util>which-typed-array": {
      "packages": {
        "string.prototype.matchall>es-abstract>available-typed-arrays": true,
        "string.prototype.matchall>call-bind": true,
        "browserify>util>which-typed-array>for-each": true,
        "string.prototype.matchall>es-abstract>gopd": true,
        "koa>is-generator-function>has-tostringtag": true
      }
    },
    "@metamask/ethjs>@metamask/ethjs-provider-http>xhr2": {
      "globals": {
        "XMLHttpRequest": true
      }
    }
  }
}<|MERGE_RESOLUTION|>--- conflicted
+++ resolved
@@ -2301,27 +2301,6 @@
       }
     },
     "@ethereumjs/tx>ethereum-cryptography>@noble/curves>@noble/hashes": {
-<<<<<<< HEAD
-      "globals": {
-        "TextEncoder": true,
-        "crypto": true
-      }
-    },
-    "@ethereumjs/tx>ethereum-cryptography>@scure/bip32>@noble/hashes": {
-      "globals": {
-        "TextEncoder": true,
-        "crypto": true
-      }
-    },
-    "@ethereumjs/tx>ethereum-cryptography>@noble/hashes": {
-      "globals": {
-        "TextEncoder": true,
-        "crypto": true
-      }
-    },
-    "eth-lattice-keyring>@ethereumjs/tx>ethereum-cryptography>@noble/hashes": {
-=======
->>>>>>> 3222176c
       "globals": {
         "TextEncoder": true,
         "crypto": true
