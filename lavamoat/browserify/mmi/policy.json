--- conflicted
+++ resolved
@@ -2164,63 +2164,21 @@
         "console.info": true
       },
       "packages": {
-<<<<<<< HEAD
-        "@metamask/logging-controller": true,
-        "@metamask/rpc-errors": true,
-        "@metamask/signature-controller>@metamask/base-controller": true,
-        "@metamask/signature-controller>@metamask/controller-utils": true,
-=======
         "@metamask/base-controller": true,
         "@metamask/controller-utils": true,
         "@metamask/logging-controller": true,
         "@metamask/rpc-errors": true,
->>>>>>> 757b699d
         "@metamask/signature-controller>@metamask/message-manager": true,
         "lodash": true,
         "webpack>events": true
       }
     },
-<<<<<<< HEAD
-    "@metamask/signature-controller>@metamask/base-controller": {
-      "globals": {
-        "setTimeout": true
-      },
-      "packages": {
-        "immer": true
-      }
-    },
-    "@metamask/signature-controller>@metamask/controller-utils": {
-      "globals": {
-        "URL": true,
-        "console.error": true,
-        "fetch": true,
-        "setTimeout": true
-      },
-      "packages": {
-        "@ethereumjs/tx>@ethereumjs/util": true,
-        "@metamask/controller-utils>@spruceid/siwe-parser": true,
-        "@metamask/ethjs>@metamask/ethjs-unit": true,
-        "@metamask/utils": true,
-        "bn.js": true,
-        "browserify>buffer": true,
-        "eslint>fast-deep-equal": true,
-        "eth-ens-namehash": true
-      }
-    },
-    "@metamask/signature-controller>@metamask/message-manager": {
-      "packages": {
-        "@metamask/eth-sig-util": true,
-        "@metamask/message-manager>jsonschema": true,
-        "@metamask/signature-controller>@metamask/base-controller": true,
-        "@metamask/signature-controller>@metamask/controller-utils": true,
-=======
     "@metamask/signature-controller>@metamask/message-manager": {
       "packages": {
         "@metamask/base-controller": true,
         "@metamask/controller-utils": true,
         "@metamask/eth-sig-util": true,
         "@metamask/message-manager>jsonschema": true,
->>>>>>> 757b699d
         "@metamask/utils": true,
         "browserify>buffer": true,
         "uuid": true,
