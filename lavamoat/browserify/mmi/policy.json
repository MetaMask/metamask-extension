{
  "resources": {
    "@babel/runtime": {
      "globals": {
        "regeneratorRuntime": "write"
      }
    },
    "eth-lattice-keyring>@ethereumjs/tx>@chainsafe/ssz>@chainsafe/persistent-merkle-tree": {
      "globals": {
        "WeakRef": true
      },
      "packages": {
        "browserify": true
      }
    },
    "eth-lattice-keyring>@ethereumjs/tx>@chainsafe/ssz": {
      "packages": {
        "eth-lattice-keyring>@ethereumjs/tx>@chainsafe/ssz>@chainsafe/persistent-merkle-tree": true,
        "browserify": true,
        "browserify>buffer": true,
        "eth-lattice-keyring>@ethereumjs/tx>@chainsafe/ssz>case": true
      }
    },
    "@metamask/notification-services-controller>@contentful/rich-text-html-renderer": {
      "globals": {
        "SuppressedError": true
      }
    },
    "@ensdomains/content-hash": {
      "globals": {
        "console.warn": true
      },
      "packages": {
        "browserify>buffer": true,
        "@ensdomains/content-hash>cids": true,
        "@ensdomains/content-hash>js-base64": true,
        "@ensdomains/content-hash>multicodec": true,
        "@ensdomains/content-hash>multihashes": true
      }
    },
    "@ethereumjs/tx>@ethereumjs/common": {
      "packages": {
        "@ethereumjs/tx>@ethereumjs/util": true,
        "browserify>buffer": true,
        "@ethereumjs/tx>@ethereumjs/common>crc-32": true,
        "webpack>events": true
      }
    },
    "@metamask/smart-transactions-controller>@ethereumjs/tx>@ethereumjs/common": {
      "packages": {
        "@metamask/smart-transactions-controller>@ethereumjs/util": true,
        "webpack>events": true
      }
    },
    "eth-lattice-keyring>gridplus-sdk>@ethereumjs/tx>@ethereumjs/common": {
      "packages": {
        "@ethereumjs/tx>@ethereumjs/util": true,
        "browserify>buffer": true,
        "@ethereumjs/tx>@ethereumjs/common>crc-32": true,
        "webpack>events": true
      }
    },
    "eth-lattice-keyring>gridplus-sdk>@ethereumjs/common": {
      "packages": {
        "@ethereumjs/tx>@ethereumjs/util": true,
        "browserify>buffer": true,
        "@ethereumjs/tx>@ethereumjs/common>crc-32": true,
        "webpack>events": true
      }
    },
    "@ethereumjs/tx>@ethereumjs/rlp": {
      "globals": {
        "TextEncoder": true
      }
    },
    "@metamask/smart-transactions-controller>@ethereumjs/tx>@ethereumjs/rlp": {
      "globals": {
        "TextEncoder": true
      }
    },
    "@metamask/eth-ledger-bridge-keyring>@ethereumjs/rlp": {
      "globals": {
        "TextEncoder": true
      }
    },
    "@ethereumjs/tx": {
      "packages": {
        "@ethereumjs/tx>@ethereumjs/common": true,
        "@ethereumjs/tx>@ethereumjs/rlp": true,
        "@ethereumjs/tx>@ethereumjs/util": true,
        "browserify>buffer": true,
        "@ethereumjs/tx>ethereum-cryptography": true,
        "browserify>insert-module-globals>is-buffer": true
      }
    },
    "@metamask/smart-transactions-controller>@ethereumjs/tx": {
      "packages": {
        "@metamask/smart-transactions-controller>@ethereumjs/tx>@ethereumjs/common": true,
        "@metamask/smart-transactions-controller>@ethereumjs/tx>@ethereumjs/rlp": true,
        "@metamask/smart-transactions-controller>@ethereumjs/util": true,
        "@ethereumjs/tx>ethereum-cryptography": true
      }
    },
    "eth-lattice-keyring>@ethereumjs/tx": {
      "packages": {
        "eth-lattice-keyring>@ethereumjs/tx>@chainsafe/ssz": true,
        "@ethereumjs/tx>@ethereumjs/common": true,
        "@ethereumjs/tx>@ethereumjs/rlp": true,
        "@ethereumjs/tx>@ethereumjs/util": true,
        "@ethersproject/providers": true,
        "browserify>buffer": true,
        "eth-lattice-keyring>@ethereumjs/tx>ethereum-cryptography": true,
        "browserify>insert-module-globals>is-buffer": true
      }
    },
    "eth-lattice-keyring>gridplus-sdk>@ethereumjs/tx": {
      "packages": {
        "eth-lattice-keyring>@ethereumjs/tx>@chainsafe/ssz": true,
        "eth-lattice-keyring>gridplus-sdk>@ethereumjs/tx>@ethereumjs/common": true,
        "@ethereumjs/tx>@ethereumjs/rlp": true,
        "@ethereumjs/tx>@ethereumjs/util": true,
        "@ethersproject/providers": true,
        "browserify>buffer": true,
        "eth-lattice-keyring>gridplus-sdk>@ethereumjs/tx>ethereum-cryptography": true,
        "browserify>insert-module-globals>is-buffer": true
      }
    },
    "@ethereumjs/tx>@ethereumjs/util": {
      "globals": {
        "console.warn": true
      },
      "packages": {
        "@ethereumjs/tx>@ethereumjs/rlp": true,
        "browserify>buffer": true,
        "@ethereumjs/tx>ethereum-cryptography": true,
        "webpack>events": true,
        "browserify>insert-module-globals>is-buffer": true,
        "@ethereumjs/tx>@ethereumjs/util>micro-ftch": true
      }
    },
    "@metamask/smart-transactions-controller>@ethereumjs/util": {
      "globals": {
        "console.warn": true,
        "fetch": true
      },
      "packages": {
        "@metamask/smart-transactions-controller>@ethereumjs/tx>@ethereumjs/rlp": true,
        "@ethereumjs/tx>ethereum-cryptography": true,
        "webpack>events": true
      }
    },
    "@ethersproject/abi": {
      "globals": {
        "console.log": true
      },
      "packages": {
        "ethers>@ethersproject/address": true,
        "@ethersproject/bignumber": true,
        "@ethersproject/bytes": true,
        "ethers>@ethersproject/constants": true,
        "@ethersproject/hash": true,
        "ethers>@ethersproject/keccak256": true,
        "ethers>@ethersproject/logger": true,
        "ethers>@ethersproject/properties": true,
        "ethers>@ethersproject/strings": true
      }
    },
    "ethers>@ethersproject/abstract-provider": {
      "packages": {
        "@ethersproject/bignumber": true,
        "@ethersproject/bytes": true,
        "ethers>@ethersproject/logger": true,
        "ethers>@ethersproject/properties": true
      }
    },
    "ethers>@ethersproject/abstract-signer": {
      "packages": {
        "ethers>@ethersproject/logger": true,
        "ethers>@ethersproject/properties": true
      }
    },
    "ethers>@ethersproject/address": {
      "packages": {
        "@ethersproject/bignumber": true,
        "@ethersproject/bytes": true,
        "ethers>@ethersproject/keccak256": true,
        "ethers>@ethersproject/logger": true,
        "ethers>@ethersproject/rlp": true
      }
    },
    "ethers>@ethersproject/base64": {
      "globals": {
        "atob": true,
        "btoa": true
      },
      "packages": {
        "@ethersproject/bytes": true
      }
    },
    "ethers>@ethersproject/basex": {
      "packages": {
        "@ethersproject/bytes": true,
        "ethers>@ethersproject/properties": true
      }
    },
    "@ethersproject/bignumber": {
      "packages": {
        "@ethersproject/bytes": true,
        "ethers>@ethersproject/logger": true,
        "bn.js": true
      }
    },
    "@ethersproject/bytes": {
      "packages": {
        "ethers>@ethersproject/logger": true
      }
    },
    "ethers>@ethersproject/constants": {
      "packages": {
        "@ethersproject/bignumber": true
      }
    },
    "@ethersproject/contracts": {
      "globals": {
        "setTimeout": true
      },
      "packages": {
        "@ethersproject/abi": true,
        "ethers>@ethersproject/abstract-provider": true,
        "ethers>@ethersproject/abstract-signer": true,
        "ethers>@ethersproject/address": true,
        "@ethersproject/bignumber": true,
        "@ethersproject/bytes": true,
        "ethers>@ethersproject/logger": true,
        "ethers>@ethersproject/properties": true,
        "ethers>@ethersproject/transactions": true
      }
    },
    "@ethersproject/hash": {
      "packages": {
        "ethers>@ethersproject/address": true,
        "ethers>@ethersproject/base64": true,
        "@ethersproject/bignumber": true,
        "@ethersproject/bytes": true,
        "ethers>@ethersproject/keccak256": true,
        "ethers>@ethersproject/logger": true,
        "ethers>@ethersproject/properties": true,
        "ethers>@ethersproject/strings": true
      }
    },
    "@ethersproject/hdnode": {
      "packages": {
        "ethers>@ethersproject/basex": true,
        "@ethersproject/bignumber": true,
        "@ethersproject/bytes": true,
        "ethers>@ethersproject/logger": true,
        "ethers>@ethersproject/pbkdf2": true,
        "ethers>@ethersproject/properties": true,
        "ethers>@ethersproject/sha2": true,
        "ethers>@ethersproject/signing-key": true,
        "ethers>@ethersproject/strings": true,
        "ethers>@ethersproject/transactions": true,
        "ethers>@ethersproject/wordlists": true
      }
    },
    "ethers>@ethersproject/json-wallets": {
      "packages": {
        "ethers>@ethersproject/address": true,
        "@ethersproject/bytes": true,
        "@ethersproject/hdnode": true,
        "ethers>@ethersproject/keccak256": true,
        "ethers>@ethersproject/logger": true,
        "ethers>@ethersproject/pbkdf2": true,
        "ethers>@ethersproject/properties": true,
        "ethers>@ethersproject/random": true,
        "ethers>@ethersproject/strings": true,
        "ethers>@ethersproject/transactions": true,
        "ethers>@ethersproject/json-wallets>aes-js": true,
        "ethers>@ethersproject/json-wallets>scrypt-js": true
      }
    },
    "ethers>@ethersproject/keccak256": {
      "packages": {
        "@ethersproject/bytes": true,
        "@metamask/ethjs>js-sha3": true
      }
    },
    "ethers>@ethersproject/logger": {
      "globals": {
        "console": true
      }
    },
    "ethers>@ethersproject/providers>@ethersproject/networks": {
      "packages": {
        "ethers>@ethersproject/logger": true
      }
    },
    "@metamask/test-bundler>@ethersproject/networks": {
      "packages": {
        "ethers>@ethersproject/logger": true
      }
    },
    "ethers>@ethersproject/pbkdf2": {
      "packages": {
        "@ethersproject/bytes": true,
        "ethers>@ethersproject/sha2": true
      }
    },
    "ethers>@ethersproject/properties": {
      "packages": {
        "ethers>@ethersproject/logger": true
      }
    },
    "@ethersproject/providers": {
      "globals": {
        "WebSocket": true,
        "clearInterval": true,
        "clearTimeout": true,
        "console.log": true,
        "console.warn": true,
        "setInterval": true,
        "setTimeout": true
      },
      "packages": {
        "ethers>@ethersproject/abstract-provider": true,
        "ethers>@ethersproject/abstract-signer": true,
        "ethers>@ethersproject/address": true,
        "ethers>@ethersproject/base64": true,
        "ethers>@ethersproject/basex": true,
        "@ethersproject/bignumber": true,
        "@ethersproject/bytes": true,
        "ethers>@ethersproject/constants": true,
        "@ethersproject/hash": true,
        "ethers>@ethersproject/logger": true,
        "@metamask/test-bundler>@ethersproject/networks": true,
        "ethers>@ethersproject/properties": true,
        "ethers>@ethersproject/random": true,
        "ethers>@ethersproject/sha2": true,
        "ethers>@ethersproject/strings": true,
        "ethers>@ethersproject/transactions": true,
        "@ethersproject/providers>@ethersproject/web": true,
        "@ethersproject/providers>bech32": true
      }
    },
    "ethers>@ethersproject/providers": {
      "globals": {
        "WebSocket": true,
        "clearInterval": true,
        "clearTimeout": true,
        "console.log": true,
        "console.warn": true,
        "setInterval": true,
        "setTimeout": true
      },
      "packages": {
        "ethers>@ethersproject/abstract-provider": true,
        "ethers>@ethersproject/abstract-signer": true,
        "ethers>@ethersproject/address": true,
        "ethers>@ethersproject/base64": true,
        "ethers>@ethersproject/basex": true,
        "@ethersproject/bignumber": true,
        "@ethersproject/bytes": true,
        "ethers>@ethersproject/constants": true,
        "@ethersproject/hash": true,
        "ethers>@ethersproject/logger": true,
        "ethers>@ethersproject/providers>@ethersproject/networks": true,
        "ethers>@ethersproject/properties": true,
        "ethers>@ethersproject/random": true,
        "ethers>@ethersproject/sha2": true,
        "ethers>@ethersproject/strings": true,
        "ethers>@ethersproject/transactions": true,
        "ethers>@ethersproject/providers>@ethersproject/web": true,
        "ethers>@ethersproject/providers>bech32": true
      }
    },
    "@ethersproject/providers>@ethersproject/random": {
      "globals": {
        "crypto.getRandomValues": true
      }
    },
    "ethers>@ethersproject/random": {
      "packages": {
        "@ethersproject/bytes": true,
        "ethers>@ethersproject/logger": true
      }
    },
    "ethers>@ethersproject/rlp": {
      "packages": {
        "@ethersproject/bytes": true,
        "ethers>@ethersproject/logger": true
      }
    },
    "ethers>@ethersproject/sha2": {
      "packages": {
        "@ethersproject/bytes": true,
        "ethers>@ethersproject/logger": true,
        "ethers>@ethersproject/sha2>hash.js": true
      }
    },
    "ethers>@ethersproject/signing-key": {
      "packages": {
        "@ethersproject/bytes": true,
        "ethers>@ethersproject/logger": true,
        "ethers>@ethersproject/properties": true,
        "ethers>@ethersproject/signing-key>elliptic": true
      }
    },
    "ethers>@ethersproject/solidity": {
      "packages": {
        "@ethersproject/bignumber": true,
        "@ethersproject/bytes": true,
        "ethers>@ethersproject/keccak256": true,
        "ethers>@ethersproject/logger": true,
        "ethers>@ethersproject/sha2": true,
        "ethers>@ethersproject/strings": true
      }
    },
    "ethers>@ethersproject/strings": {
      "packages": {
        "@ethersproject/bytes": true,
        "ethers>@ethersproject/constants": true,
        "ethers>@ethersproject/logger": true
      }
    },
    "ethers>@ethersproject/transactions": {
      "packages": {
        "ethers>@ethersproject/address": true,
        "@ethersproject/bignumber": true,
        "@ethersproject/bytes": true,
        "ethers>@ethersproject/constants": true,
        "ethers>@ethersproject/keccak256": true,
        "ethers>@ethersproject/logger": true,
        "ethers>@ethersproject/properties": true,
        "ethers>@ethersproject/rlp": true,
        "ethers>@ethersproject/signing-key": true
      }
    },
    "ethers>@ethersproject/units": {
      "packages": {
        "@ethersproject/bignumber": true,
        "ethers>@ethersproject/logger": true
      }
    },
    "@ethersproject/wallet": {
      "packages": {
        "ethers>@ethersproject/abstract-provider": true,
        "ethers>@ethersproject/abstract-signer": true,
        "ethers>@ethersproject/address": true,
        "@ethersproject/bytes": true,
        "@ethersproject/hash": true,
        "@ethersproject/hdnode": true,
        "ethers>@ethersproject/json-wallets": true,
        "ethers>@ethersproject/keccak256": true,
        "ethers>@ethersproject/logger": true,
        "ethers>@ethersproject/properties": true,
        "ethers>@ethersproject/random": true,
        "ethers>@ethersproject/signing-key": true,
        "ethers>@ethersproject/transactions": true
      }
    },
    "@ethersproject/providers>@ethersproject/web": {
      "globals": {
        "clearTimeout": true,
        "fetch": true,
        "setTimeout": true
      },
      "packages": {
        "ethers>@ethersproject/base64": true,
        "@ethersproject/bytes": true,
        "ethers>@ethersproject/logger": true,
        "ethers>@ethersproject/properties": true,
        "ethers>@ethersproject/strings": true
      }
    },
    "ethers>@ethersproject/providers>@ethersproject/web": {
      "globals": {
        "clearTimeout": true,
        "fetch": true,
        "setTimeout": true
      },
      "packages": {
        "ethers>@ethersproject/base64": true,
        "@ethersproject/bytes": true,
        "ethers>@ethersproject/logger": true,
        "ethers>@ethersproject/properties": true,
        "ethers>@ethersproject/strings": true
      }
    },
    "ethers>@ethersproject/web": {
      "globals": {
        "clearTimeout": true,
        "fetch": true,
        "setTimeout": true
      },
      "packages": {
        "ethers>@ethersproject/base64": true,
        "@ethersproject/bytes": true,
        "ethers>@ethersproject/logger": true,
        "ethers>@ethersproject/properties": true,
        "ethers>@ethersproject/strings": true
      }
    },
    "ethers>@ethersproject/wordlists": {
      "packages": {
        "@ethersproject/bytes": true,
        "@ethersproject/hash": true,
        "ethers>@ethersproject/logger": true,
        "ethers>@ethersproject/properties": true,
        "ethers>@ethersproject/strings": true
      }
    },
    "@metamask/notification-services-controller>firebase>@firebase/app": {
      "globals": {
        "FinalizationRegistry": true,
        "console.warn": true
      },
      "packages": {
        "@metamask/notification-services-controller>firebase>@firebase/app>@firebase/component": true,
        "@metamask/notification-services-controller>firebase>@firebase/app>@firebase/logger": true,
        "@metamask/notification-services-controller>firebase>@firebase/util": true,
        "@metamask/notification-services-controller>firebase>@firebase/app>idb": true
      }
    },
    "@metamask/notification-services-controller>firebase>@firebase/app>@firebase/component": {
      "packages": {
        "@metamask/notification-services-controller>firebase>@firebase/util": true
      }
    },
    "@metamask/notification-services-controller>firebase>@firebase/installations": {
      "globals": {
        "BroadcastChannel": true,
        "Headers": true,
        "btoa": true,
        "console.error": true,
        "crypto": true,
        "fetch": true,
        "msCrypto": true,
        "navigator.onLine": true,
        "setTimeout": true
      },
      "packages": {
        "@metamask/notification-services-controller>firebase>@firebase/app": true,
        "@metamask/notification-services-controller>firebase>@firebase/app>@firebase/component": true,
        "@metamask/notification-services-controller>firebase>@firebase/util": true,
        "@metamask/notification-services-controller>firebase>@firebase/app>idb": true
      }
    },
    "@metamask/notification-services-controller>firebase>@firebase/app>@firebase/logger": {
      "globals": {
        "console": true
      },
      "packages": {
        "tslib": true
      }
    },
    "@metamask/notification-services-controller>firebase>@firebase/messaging": {
      "globals": {
        "Headers": true,
        "Notification.maxActions": true,
        "Notification.permission": true,
        "Notification.requestPermission": true,
        "PushSubscription.prototype.hasOwnProperty": true,
        "ServiceWorkerRegistration": true,
        "URL": true,
        "addEventListener": true,
        "atob": true,
        "btoa": true,
        "clients.matchAll": true,
        "clients.openWindow": true,
        "console.warn": true,
        "document": true,
        "fetch": true,
        "indexedDB": true,
        "location.href": true,
        "location.origin": true,
        "navigator": true,
        "origin.replace": true,
        "registration.showNotification": true,
        "setTimeout": true
      },
      "packages": {
        "@metamask/notification-services-controller>firebase>@firebase/app": true,
        "@metamask/notification-services-controller>firebase>@firebase/app>@firebase/component": true,
        "@metamask/notification-services-controller>firebase>@firebase/installations": true,
        "@metamask/notification-services-controller>firebase>@firebase/util": true,
        "@metamask/notification-services-controller>firebase>@firebase/app>idb": true,
        "tslib": true
      }
    },
    "@metamask/notification-services-controller>firebase>@firebase/util": {
      "globals": {
        "atob": true,
        "browser": true,
        "btoa": true,
        "chrome": true,
        "console": true,
        "document": true,
        "indexedDB": true,
        "navigator": true,
        "process": true,
        "self": true,
        "setTimeout": true
      },
      "packages": {
        "process": true
      }
    },
    "@keystonehq/metamask-airgapped-keyring>@keystonehq/base-eth-keyring": {
      "packages": {
        "@ethereumjs/tx": true,
        "@ethereumjs/tx>@ethereumjs/util": true,
        "@keystonehq/bc-ur-registry-eth": true,
        "browserify>buffer": true,
        "@metamask/eth-trezor-keyring>hdkey": true,
        "eth-lattice-keyring>rlp": true,
        "uuid": true
      }
    },
    "@keystonehq/bc-ur-registry-eth": {
      "packages": {
        "@ethereumjs/tx>@ethereumjs/util": true,
        "@keystonehq/bc-ur-registry-eth>@keystonehq/bc-ur-registry": true,
        "browserify>buffer": true,
        "@metamask/eth-trezor-keyring>hdkey": true,
        "uuid": true
      }
    },
    "@keystonehq/bc-ur-registry-eth>@keystonehq/bc-ur-registry": {
      "globals": {
        "define": true
      },
      "packages": {
        "@ngraveio/bc-ur": true,
        "ethereumjs-util>ethereum-cryptography>bs58check": true,
        "buffer": true,
        "browserify>buffer": true,
        "tslib": true
      }
    },
    "@keystonehq/metamask-airgapped-keyring": {
      "packages": {
        "@ethereumjs/tx": true,
        "@keystonehq/metamask-airgapped-keyring>@keystonehq/base-eth-keyring": true,
        "@keystonehq/bc-ur-registry-eth": true,
        "@metamask/obs-store": true,
        "browserify>buffer": true,
        "webpack>events": true,
        "@keystonehq/metamask-airgapped-keyring>rlp": true,
        "uuid": true
      }
    },
    "chart.js>@kurkle/color": {
      "globals": {
        "define": true
      }
    },
    "@lavamoat/lavadome-react": {
      "globals": {
        "Document.prototype": true,
        "DocumentFragment.prototype": true,
        "Element.prototype": true,
        "Node.prototype": true,
        "console.warn": true,
        "document": true
      },
      "packages": {
        "react": true
      }
    },
    "@metamask/eth-ledger-bridge-keyring>@ledgerhq/hw-app-eth>@ledgerhq/domain-service": {
      "packages": {
        "@metamask/eth-ledger-bridge-keyring>@ledgerhq/hw-app-eth>@ledgerhq/logs": true,
        "@metamask/eth-ledger-bridge-keyring>@ledgerhq/hw-app-eth>@ledgerhq/domain-service>axios": true
      }
    },
    "@metamask/eth-ledger-bridge-keyring>@ledgerhq/hw-app-eth>@ledgerhq/errors": {
      "globals": {
        "console.warn": true
      }
    },
    "@metamask/eth-ledger-bridge-keyring>@ledgerhq/hw-app-eth>@ledgerhq/evm-tools": {
      "packages": {
        "@metamask/eth-ledger-bridge-keyring>@ledgerhq/hw-app-eth>@ledgerhq/cryptoassets-evm-signatures": true,
        "@metamask/eth-ledger-bridge-keyring>@ledgerhq/hw-app-eth>@ledgerhq/evm-tools>@ledgerhq/live-env": true,
        "@metamask/eth-ledger-bridge-keyring>@ledgerhq/hw-app-eth>@ledgerhq/evm-tools>axios": true,
        "@metamask/ppom-validator>crypto-js": true,
        "@metamask/eth-ledger-bridge-keyring>@ledgerhq/hw-app-eth>@ledgerhq/evm-tools>ethers": true
      }
    },
    "@metamask/eth-ledger-bridge-keyring>@ledgerhq/hw-app-eth": {
      "globals": {
        "console.warn": true
      },
      "packages": {
        "@ethersproject/abi": true,
        "ethers>@ethersproject/rlp": true,
        "@metamask/eth-ledger-bridge-keyring>@ledgerhq/hw-app-eth>@ledgerhq/cryptoassets-evm-signatures": true,
        "@metamask/eth-ledger-bridge-keyring>@ledgerhq/hw-app-eth>@ledgerhq/domain-service": true,
        "@metamask/eth-ledger-bridge-keyring>@ledgerhq/hw-app-eth>@ledgerhq/errors": true,
        "@metamask/eth-ledger-bridge-keyring>@ledgerhq/hw-app-eth>@ledgerhq/evm-tools": true,
        "@metamask/eth-ledger-bridge-keyring>@ledgerhq/hw-app-eth>@ledgerhq/logs": true,
        "@metamask/eth-ledger-bridge-keyring>@ledgerhq/hw-app-eth>axios": true,
        "@metamask/eth-ledger-bridge-keyring>@ledgerhq/hw-app-eth>bignumber.js": true,
        "browserify>buffer": true,
        "semver": true
      }
    },
    "@metamask/eth-ledger-bridge-keyring>@ledgerhq/hw-app-eth>@ledgerhq/evm-tools>@ledgerhq/live-env": {
      "globals": {
        "console.warn": true
      },
      "packages": {
        "wait-on>rxjs": true
      }
    },
    "@metamask/eth-ledger-bridge-keyring>@ledgerhq/hw-app-eth>@ledgerhq/logs": {
      "globals": {
        "__ledgerLogsListen": "write",
        "console.error": true
      }
    },
    "@material-ui/core": {
      "globals": {
        "Image": true,
        "_formatMuiErrorMessage": true,
        "addEventListener": true,
        "clearInterval": true,
        "clearTimeout": true,
        "console.error": true,
        "console.warn": true,
        "document": true,
        "getComputedStyle": true,
        "getSelection": true,
        "innerHeight": true,
        "innerWidth": true,
        "matchMedia": true,
        "navigator": true,
        "performance.now": true,
        "removeEventListener": true,
        "requestAnimationFrame": true,
        "setInterval": true,
        "setTimeout": true
      },
      "packages": {
        "@babel/runtime": true,
        "@material-ui/core>@material-ui/styles": true,
        "@material-ui/core>@material-ui/system": true,
        "@material-ui/core>@material-ui/utils": true,
        "@material-ui/core>clsx": true,
        "react-redux>hoist-non-react-statics": true,
        "@material-ui/core>popper.js": true,
        "prop-types": true,
        "react": true,
        "react-dom": true,
        "prop-types>react-is": true,
        "@material-ui/core>react-transition-group": true
      }
    },
    "@material-ui/core>@material-ui/styles": {
      "globals": {
        "console.error": true,
        "console.warn": true,
        "document.createComment": true,
        "document.head": true
      },
      "packages": {
        "@babel/runtime": true,
        "@material-ui/core>@material-ui/utils": true,
        "@material-ui/core>clsx": true,
        "react-redux>hoist-non-react-statics": true,
        "@material-ui/core>@material-ui/styles>jss-plugin-camel-case": true,
        "@material-ui/core>@material-ui/styles>jss-plugin-default-unit": true,
        "@material-ui/core>@material-ui/styles>jss-plugin-global": true,
        "@material-ui/core>@material-ui/styles>jss-plugin-nested": true,
        "@material-ui/core>@material-ui/styles>jss-plugin-props-sort": true,
        "@material-ui/core>@material-ui/styles>jss-plugin-rule-value-function": true,
        "@material-ui/core>@material-ui/styles>jss-plugin-vendor-prefixer": true,
        "@material-ui/core>@material-ui/styles>jss": true,
        "prop-types": true,
        "react": true
      }
    },
    "@material-ui/core>@material-ui/system": {
      "globals": {
        "console.error": true
      },
      "packages": {
        "@babel/runtime": true,
        "@material-ui/core>@material-ui/utils": true,
        "prop-types": true
      }
    },
    "@material-ui/core>@material-ui/utils": {
      "packages": {
        "@babel/runtime": true,
        "prop-types": true,
        "prop-types>react-is": true
      }
    },
    "@metamask-institutional/custody-keyring>@metamask-institutional/configuration-client": {
      "globals": {
        "console.log": true,
        "fetch": true
      }
    },
    "@metamask-institutional/custody-controller": {
      "packages": {
        "@ethereumjs/tx>@ethereumjs/util": true,
        "@metamask-institutional/custody-keyring": true,
        "@metamask/obs-store": true
      }
    },
    "@metamask-institutional/custody-keyring": {
      "globals": {
        "console.error": true,
        "console.log": true,
        "console.warn": true
      },
      "packages": {
        "@ethereumjs/tx>@ethereumjs/util": true,
        "@metamask-institutional/custody-keyring>@metamask-institutional/configuration-client": true,
        "@metamask-institutional/sdk": true,
        "@metamask-institutional/types": true,
        "@metamask/obs-store": true,
        "crypto-browserify": true,
        "webpack>events": true,
        "gulp-sass>lodash.clonedeep": true
      }
    },
    "@metamask-institutional/extension": {
      "globals": {
        "console.log": true
      },
      "packages": {
        "@metamask-institutional/custody-controller": true,
        "@metamask-institutional/sdk": true,
        "@metamask-institutional/types": true,
        "gulp-sass>lodash.clonedeep": true
      }
    },
    "@metamask-institutional/institutional-features": {
      "packages": {
        "@metamask-institutional/custody-keyring": true,
        "@metamask/obs-store": true
      }
    },
    "@metamask-institutional/rpc-allowlist": {
      "globals": {
        "URL": true
      }
    },
    "@metamask-institutional/sdk": {
      "globals": {
        "URLSearchParams": true,
        "console.debug": true,
        "console.error": true,
        "console.log": true,
        "fetch": true
      },
      "packages": {
        "@metamask-institutional/sdk>@metamask-institutional/simplecache": true,
        "crypto-browserify": true,
        "webpack>events": true
      }
    },
    "@metamask-institutional/transaction-update": {
      "globals": {
        "clearInterval": true,
        "console.info": true,
        "console.log": true,
        "setInterval": true
      },
      "packages": {
        "@ethereumjs/tx>@ethereumjs/util": true,
        "@metamask-institutional/sdk": true,
        "@metamask-institutional/transaction-update>@metamask-institutional/websocket-client": true,
        "@metamask/obs-store": true,
        "webpack>events": true
      }
    },
    "@metamask-institutional/transaction-update>@metamask-institutional/websocket-client": {
      "globals": {
        "WebSocket": true,
        "clearTimeout": true,
        "console.log": true,
        "setTimeout": true
      },
      "packages": {
        "webpack>events": true
      }
    },
    "@metamask/abi-utils": {
      "packages": {
        "@metamask/utils>@metamask/superstruct": true,
        "@metamask/abi-utils>@metamask/utils": true
      }
    },
    "@metamask/eth-json-rpc-middleware>@metamask/eth-sig-util>@metamask/abi-utils": {
      "packages": {
        "@metamask/utils>@metamask/superstruct": true,
        "@metamask/eth-json-rpc-middleware>@metamask/utils": true
      }
    },
    "@metamask/eth-ledger-bridge-keyring>@metamask/eth-sig-util>@metamask/abi-utils": {
      "packages": {
        "@metamask/utils>@metamask/superstruct": true,
        "@metamask/eth-ledger-bridge-keyring>@metamask/eth-sig-util>@metamask/utils": true
      }
    },
    "@metamask/eth-snap-keyring>@metamask/eth-sig-util>@metamask/abi-utils": {
      "packages": {
        "@metamask/utils>@metamask/superstruct": true,
        "@metamask/eth-snap-keyring>@metamask/utils": true
      }
    },
    "@metamask/eth-trezor-keyring>@metamask/eth-sig-util>@metamask/abi-utils": {
      "packages": {
        "@metamask/utils>@metamask/superstruct": true,
        "@metamask/eth-trezor-keyring>@metamask/eth-sig-util>@metamask/utils": true
      }
    },
    "@metamask/keyring-controller>@metamask/eth-sig-util>@metamask/abi-utils": {
      "packages": {
        "@metamask/utils>@metamask/superstruct": true,
        "@metamask/keyring-controller>@metamask/utils": true
      }
    },
    "@metamask/signature-controller>@metamask/eth-sig-util>@metamask/abi-utils": {
      "packages": {
        "@metamask/utils>@metamask/superstruct": true,
        "@metamask/signature-controller>@metamask/eth-sig-util>@metamask/abi-utils>@metamask/utils": true
      }
    },
    "@metamask/accounts-controller": {
      "packages": {
        "@ethereumjs/tx>@ethereumjs/util": true,
        "@metamask/accounts-controller>@metamask/base-controller": true,
        "@metamask/eth-snap-keyring": true,
        "@metamask/keyring-api": true,
        "@metamask/keyring-controller": true,
        "@metamask/accounts-controller>@metamask/utils": true,
        "@ethereumjs/tx>ethereum-cryptography": true,
        "uuid": true
      }
    },
    "@metamask/address-book-controller": {
      "packages": {
        "@metamask/base-controller": true,
        "@metamask/controller-utils": true
      }
    },
    "@metamask/announcement-controller": {
      "packages": {
        "@metamask/announcement-controller>@metamask/base-controller": true
      }
    },
    "@metamask/approval-controller": {
      "globals": {
        "console.info": true
      },
      "packages": {
        "@metamask/base-controller": true,
        "@metamask/rpc-errors": true,
        "nanoid": true
      }
    },
    "@metamask/assets-controllers": {
      "globals": {
        "AbortController": true,
        "Headers": true,
        "URL": true,
        "URLSearchParams": true,
        "clearInterval": true,
        "clearTimeout": true,
        "console.error": true,
        "console.log": true,
        "setInterval": true,
        "setTimeout": true
      },
      "packages": {
        "@ethereumjs/tx>@ethereumjs/util": true,
        "ethers>@ethersproject/address": true,
        "@ethersproject/bignumber": true,
        "@ethersproject/contracts": true,
        "@ethersproject/providers": true,
        "@metamask/abi-utils": true,
        "@metamask/base-controller": true,
        "@metamask/contract-metadata": true,
        "@metamask/controller-utils": true,
        "@metamask/eth-query": true,
        "@metamask/metamask-eth-abis": true,
        "@metamask/polling-controller": true,
        "@metamask/rpc-errors": true,
        "@metamask/utils": true,
        "@metamask/name-controller>async-mutex": true,
        "bn.js": true,
        "cockatiel": true,
        "lodash": true,
        "@ensdomains/content-hash>multicodec>uint8arrays>multiformats": true,
        "single-call-balance-checker-abi": true,
        "uuid": true
      }
    },
    "@metamask/base-controller": {
      "globals": {
        "setTimeout": true
      },
      "packages": {
        "immer": true
      }
    },
    "@metamask/accounts-controller>@metamask/base-controller": {
      "globals": {
        "setTimeout": true
      },
      "packages": {
        "immer": true
      }
    },
    "@metamask/announcement-controller>@metamask/base-controller": {
      "globals": {
        "setTimeout": true
      },
      "packages": {
        "immer": true
      }
    },
    "@metamask/keyring-controller>@metamask/base-controller": {
      "globals": {
        "setTimeout": true
      },
      "packages": {
        "immer": true
      }
    },
    "@metamask/name-controller>@metamask/base-controller": {
      "globals": {
        "setTimeout": true
      },
      "packages": {
        "immer": true
      }
    },
    "@metamask/profile-sync-controller>@metamask/base-controller": {
      "globals": {
        "setTimeout": true
      },
      "packages": {
        "immer": true
      }
    },
    "@metamask/rate-limit-controller>@metamask/base-controller": {
      "globals": {
        "setTimeout": true
      },
      "packages": {
        "immer": true
      }
    },
    "@metamask/browser-passworder": {
      "globals": {
        "CryptoKey": true,
        "btoa": true,
        "crypto.getRandomValues": true,
        "crypto.subtle.decrypt": true,
        "crypto.subtle.deriveKey": true,
        "crypto.subtle.encrypt": true,
        "crypto.subtle.exportKey": true,
        "crypto.subtle.importKey": true
      },
      "packages": {
        "@metamask/browser-passworder>@metamask/utils": true,
        "browserify>buffer": true
      }
    },
    "eth-keyring-controller>@metamask/browser-passworder": {
      "globals": {
        "crypto": true
      }
    },
    "@metamask/controller-utils": {
      "globals": {
        "URL": true,
        "console.error": true,
        "fetch": true,
        "setTimeout": true
      },
      "packages": {
        "@ethereumjs/tx>@ethereumjs/util": true,
        "@metamask/ethjs>@metamask/ethjs-unit": true,
        "@metamask/utils": true,
        "@metamask/controller-utils>@spruceid/siwe-parser": true,
        "bn.js": true,
        "browserify>buffer": true,
        "eth-ens-namehash": true,
        "eslint>fast-deep-equal": true
      }
    },
    "@metamask/ens-controller": {
      "packages": {
        "@ethersproject/providers": true,
        "@metamask/base-controller": true,
        "@metamask/controller-utils": true,
        "@metamask/utils": true,
        "punycode": true
      }
    },
    "@metamask/eth-token-tracker>@metamask/eth-block-tracker": {
      "globals": {
        "clearTimeout": true,
        "console.error": true,
        "setTimeout": true
      },
      "packages": {
        "@metamask/safe-event-emitter": true,
        "@metamask/eth-token-tracker>@metamask/eth-block-tracker>@metamask/utils": true,
        "@metamask/eth-query>json-rpc-random-id": true,
        "pify": true
      }
    },
    "@metamask/network-controller>@metamask/eth-block-tracker": {
      "globals": {
        "clearTimeout": true,
        "console.error": true,
        "setTimeout": true
      },
      "packages": {
        "@metamask/safe-event-emitter": true,
        "@metamask/network-controller>@metamask/eth-block-tracker>@metamask/utils": true,
        "@metamask/eth-query>json-rpc-random-id": true
      }
    },
    "@metamask/keyring-controller>@metamask/eth-hd-keyring": {
      "globals": {
        "TextEncoder": true
      },
      "packages": {
        "@ethereumjs/tx>@ethereumjs/util": true,
        "@metamask/eth-sig-util": true,
        "@metamask/scure-bip39": true,
        "@metamask/keyring-controller>@metamask/eth-hd-keyring>@metamask/utils": true,
        "browserify>buffer": true,
        "@ethereumjs/tx>ethereum-cryptography": true
      }
    },
    "@metamask/eth-json-rpc-filters": {
      "globals": {
        "console.error": true
      },
      "packages": {
        "@metamask/eth-query": true,
        "@metamask/json-rpc-engine": true,
        "@metamask/safe-event-emitter": true,
        "@metamask/name-controller>async-mutex": true,
        "pify": true
      }
    },
    "@metamask/network-controller>@metamask/eth-json-rpc-infura": {
      "globals": {
        "fetch": true,
        "setTimeout": true
      },
      "packages": {
        "@metamask/eth-json-rpc-provider": true,
        "@metamask/json-rpc-engine": true,
        "@metamask/rpc-errors": true,
        "@metamask/network-controller>@metamask/eth-json-rpc-infura>@metamask/utils": true
      }
    },
    "@metamask/eth-json-rpc-middleware": {
      "globals": {
        "URL": true,
        "console.error": true,
        "setTimeout": true
      },
      "packages": {
        "@metamask/eth-json-rpc-middleware>@metamask/eth-sig-util": true,
        "@metamask/json-rpc-engine": true,
        "@metamask/rpc-errors": true,
        "@metamask/eth-json-rpc-middleware>@metamask/utils": true,
        "@metamask/eth-json-rpc-middleware>klona": true,
        "@metamask/eth-json-rpc-middleware>safe-stable-stringify": true
      }
    },
    "@metamask/eth-json-rpc-provider": {
      "packages": {
        "@metamask/json-rpc-engine": true,
        "@metamask/rpc-errors": true,
        "@metamask/safe-event-emitter": true,
        "uuid": true
      }
    },
    "@metamask/eth-ledger-bridge-keyring": {
      "globals": {
        "addEventListener": true,
        "console.error": true,
        "document.createElement": true,
        "document.head.appendChild": true,
        "fetch": true,
        "removeEventListener": true
      },
      "packages": {
        "@metamask/eth-ledger-bridge-keyring>@ethereumjs/rlp": true,
        "@ethereumjs/tx": true,
        "@ethereumjs/tx>@ethereumjs/util": true,
        "@metamask/eth-ledger-bridge-keyring>@ledgerhq/hw-app-eth": true,
        "@metamask/eth-ledger-bridge-keyring>@ledgerhq/hw-app-eth>@ledgerhq/types-live": true,
        "@metamask/eth-ledger-bridge-keyring>@metamask/eth-sig-util": true,
        "browserify>buffer": true,
        "webpack>events": true,
        "@metamask/eth-trezor-keyring>hdkey": true
      }
    },
    "@metamask/eth-query": {
      "packages": {
        "@metamask/eth-query>json-rpc-random-id": true,
        "watchify>xtend": true
      }
    },
    "@metamask/eth-sig-util": {
      "packages": {
        "@ethereumjs/tx>@ethereumjs/util": true,
        "@metamask/abi-utils": true,
        "@metamask/eth-sig-util>@metamask/utils": true,
        "@metamask/utils>@scure/base": true,
        "browserify>buffer": true,
        "@ethereumjs/tx>ethereum-cryptography": true,
        "@metamask/eth-sig-util>tweetnacl": true
      }
    },
    "@metamask/eth-json-rpc-middleware>@metamask/eth-sig-util": {
      "packages": {
        "@ethereumjs/tx>@ethereumjs/util": true,
        "@metamask/eth-json-rpc-middleware>@metamask/eth-sig-util>@metamask/abi-utils": true,
        "@metamask/eth-json-rpc-middleware>@metamask/utils": true,
        "@metamask/utils>@scure/base": true,
        "browserify>buffer": true,
        "@ethereumjs/tx>ethereum-cryptography": true,
        "@metamask/eth-sig-util>tweetnacl": true
      }
    },
    "@metamask/eth-ledger-bridge-keyring>@metamask/eth-sig-util": {
      "packages": {
        "@ethereumjs/tx>@ethereumjs/util": true,
        "@metamask/eth-ledger-bridge-keyring>@metamask/eth-sig-util>@metamask/abi-utils": true,
        "@metamask/eth-ledger-bridge-keyring>@metamask/eth-sig-util>@metamask/utils": true,
        "@metamask/utils>@scure/base": true,
        "browserify>buffer": true,
        "@ethereumjs/tx>ethereum-cryptography": true,
        "@metamask/eth-sig-util>tweetnacl": true
      }
    },
    "@metamask/eth-snap-keyring>@metamask/eth-sig-util": {
      "packages": {
        "@ethereumjs/tx>@ethereumjs/util": true,
        "@metamask/eth-snap-keyring>@metamask/eth-sig-util>@metamask/abi-utils": true,
        "@metamask/eth-snap-keyring>@metamask/utils": true,
        "@metamask/utils>@scure/base": true,
        "browserify>buffer": true,
        "@ethereumjs/tx>ethereum-cryptography": true,
        "@metamask/eth-sig-util>tweetnacl": true
      }
    },
    "@metamask/eth-trezor-keyring>@metamask/eth-sig-util": {
      "packages": {
        "@ethereumjs/tx>@ethereumjs/util": true,
        "@metamask/eth-trezor-keyring>@metamask/eth-sig-util>@metamask/abi-utils": true,
        "@metamask/eth-trezor-keyring>@metamask/eth-sig-util>@metamask/utils": true,
        "@metamask/utils>@scure/base": true,
        "browserify>buffer": true,
        "@ethereumjs/tx>ethereum-cryptography": true,
        "@metamask/eth-sig-util>tweetnacl": true
      }
    },
    "@metamask/keyring-controller>@metamask/eth-sig-util": {
      "packages": {
        "@ethereumjs/tx>@ethereumjs/util": true,
        "@metamask/keyring-controller>@metamask/eth-sig-util>@metamask/abi-utils": true,
        "@metamask/keyring-controller>@metamask/utils": true,
        "@metamask/utils>@scure/base": true,
        "browserify>buffer": true,
        "@ethereumjs/tx>ethereum-cryptography": true,
        "@metamask/eth-sig-util>tweetnacl": true
      }
    },
    "@metamask/signature-controller>@metamask/eth-sig-util": {
      "packages": {
        "@ethereumjs/tx>@ethereumjs/util": true,
        "@metamask/signature-controller>@metamask/eth-sig-util>@metamask/abi-utils": true,
        "@metamask/signature-controller>@metamask/eth-sig-util>@metamask/utils": true,
        "@metamask/utils>@scure/base": true,
        "browserify>buffer": true,
        "@ethereumjs/tx>ethereum-cryptography": true,
        "@metamask/eth-sig-util>tweetnacl": true
      }
    },
    "@metamask/keyring-controller>@metamask/eth-simple-keyring": {
      "packages": {
        "@ethereumjs/tx>@ethereumjs/util": true,
        "@metamask/eth-sig-util": true,
        "@metamask/keyring-controller>@metamask/eth-simple-keyring>@metamask/utils": true,
        "browserify>buffer": true,
        "@ethereumjs/tx>ethereum-cryptography": true,
        "crypto-browserify>randombytes": true
      }
    },
    "@metamask/eth-snap-keyring": {
      "globals": {
        "URL": true,
        "console.error": true
      },
      "packages": {
        "@ethereumjs/tx": true,
        "@metamask/eth-snap-keyring>@metamask/eth-sig-util": true,
        "@metamask/keyring-api": true,
        "@metamask/eth-snap-keyring>@metamask/keyring-internal-snap-client": true,
        "@metamask/keyring-api>@metamask/keyring-utils": true,
        "@metamask/snaps-utils": true,
        "@metamask/utils>@metamask/superstruct": true,
        "@metamask/eth-snap-keyring>@metamask/utils": true,
        "webpack>events": true,
        "@metamask/eth-snap-keyring>uuid": true
      }
    },
    "@metamask/eth-token-tracker": {
      "globals": {
        "console.warn": true
      },
      "packages": {
        "@babel/runtime": true,
        "@metamask/eth-token-tracker>@metamask/eth-block-tracker": true,
        "@metamask/ethjs-contract": true,
        "@metamask/ethjs-query": true,
        "@metamask/safe-event-emitter": true,
        "bn.js": true,
        "@metamask/eth-token-tracker>deep-equal": true,
        "human-standard-token-abi": true
      }
    },
    "@metamask/eth-trezor-keyring": {
      "globals": {
        "setTimeout": true
      },
      "packages": {
        "@ethereumjs/tx": true,
        "@ethereumjs/tx>@ethereumjs/util": true,
        "@metamask/eth-trezor-keyring>@metamask/eth-sig-util": true,
        "@metamask/eth-trezor-keyring>@trezor/connect-plugin-ethereum": true,
        "@trezor/connect-web": true,
        "browserify>buffer": true,
        "webpack>events": true,
        "@metamask/eth-trezor-keyring>hdkey": true
      }
    },
    "@metamask/etherscan-link": {
      "globals": {
        "URL": true
      }
    },
    "@metamask/ethjs": {
      "globals": {
        "clearInterval": true,
        "setInterval": true
      },
      "packages": {
        "@metamask/ethjs-contract": true,
        "@metamask/ethjs>@metamask/ethjs-filter": true,
        "@metamask/ethjs>@metamask/ethjs-provider-http": true,
        "@metamask/ethjs-query": true,
        "@metamask/ethjs>@metamask/ethjs-unit": true,
        "@metamask/ethjs>@metamask/ethjs-util": true,
        "@metamask/ethjs>@metamask/number-to-bn": true,
        "bn.js": true,
        "browserify>buffer": true,
        "@metamask/ethjs>ethjs-abi": true,
        "@metamask/ethjs>js-sha3": true
      }
    },
    "@metamask/ethjs-contract": {
      "packages": {
        "@babel/runtime": true,
        "@metamask/ethjs>@metamask/ethjs-filter": true,
        "@metamask/ethjs>@metamask/ethjs-util": true,
        "@metamask/ethjs>ethjs-abi": true,
        "@metamask/ethjs>js-sha3": true,
        "promise-to-callback": true
      }
    },
    "@metamask/ethjs>@metamask/ethjs-filter": {
      "globals": {
        "clearInterval": true,
        "setInterval": true
      }
    },
    "@metamask/ethjs-query>@metamask/ethjs-format": {
      "packages": {
        "@metamask/ethjs>@metamask/ethjs-util": true,
        "@metamask/ethjs>@metamask/number-to-bn": true,
        "@metamask/ethjs-query>@metamask/ethjs-format>ethjs-schema": true,
        "@metamask/ethjs>@metamask/ethjs-util>strip-hex-prefix": true
      }
    },
    "@metamask/ethjs>@metamask/ethjs-provider-http": {
      "packages": {
        "@metamask/ethjs>@metamask/ethjs-provider-http>xhr2": true
      }
    },
    "@metamask/ethjs-query": {
      "globals": {
        "console": true
      },
      "packages": {
        "@metamask/ethjs-query>@metamask/ethjs-format": true,
        "@metamask/ethjs-query>@metamask/ethjs-rpc": true,
        "promise-to-callback": true
      }
    },
    "@metamask/ethjs-query>@metamask/ethjs-rpc": {
      "packages": {
        "promise-to-callback": true
      }
    },
    "@metamask/ethjs>@metamask/ethjs-unit": {
      "packages": {
        "@metamask/ethjs>@metamask/number-to-bn": true,
        "bn.js": true
      }
    },
    "@metamask/ethjs>@metamask/ethjs-util": {
      "packages": {
        "browserify>buffer": true,
        "@metamask/ethjs>@metamask/ethjs-util>is-hex-prefixed": true,
        "@metamask/ethjs>@metamask/ethjs-util>strip-hex-prefix": true
      }
    },
    "@metamask/gas-fee-controller": {
      "globals": {
        "clearInterval": true,
        "console.error": true,
        "setInterval": true
      },
      "packages": {
        "@metamask/controller-utils": true,
        "@metamask/eth-query": true,
        "@metamask/polling-controller": true,
        "bn.js": true,
        "uuid": true
      }
    },
    "@metamask/jazzicon": {
      "globals": {
        "document.createElement": true,
        "document.createElementNS": true
      },
      "packages": {
        "@metamask/jazzicon>color": true,
        "@metamask/jazzicon>mersenne-twister": true
      }
    },
    "@metamask/json-rpc-engine": {
      "packages": {
        "@metamask/rpc-errors": true,
        "@metamask/safe-event-emitter": true,
        "@metamask/json-rpc-engine>@metamask/utils": true
      }
    },
    "@metamask/json-rpc-middleware-stream": {
      "globals": {
        "console.warn": true,
        "setTimeout": true
      },
      "packages": {
        "@metamask/safe-event-emitter": true,
        "@metamask/utils": true,
        "readable-stream": true
      }
    },
    "@metamask/snaps-sdk>@metamask/key-tree": {
      "globals": {
        "crypto.subtle": true
      },
      "packages": {
        "@metamask/scure-bip39": true,
        "@metamask/utils": true,
        "@ethereumjs/tx>ethereum-cryptography>@noble/curves": true,
        "@noble/hashes": true,
        "@metamask/utils>@scure/base": true
      }
    },
    "@metamask/keyring-api": {
      "packages": {
        "@metamask/keyring-api>@metamask/keyring-utils": true,
        "@metamask/utils>@metamask/superstruct": true,
        "@metamask/keyring-api>@metamask/utils": true,
        "@metamask/keyring-api>bech32": true
      }
    },
    "@metamask/profile-sync-controller>@metamask/keyring-api": {
      "packages": {
        "@metamask/keyring-api>@metamask/keyring-utils": true,
        "@metamask/utils>@metamask/superstruct": true,
        "@metamask/profile-sync-controller>@metamask/keyring-api>@metamask/utils": true,
        "@metamask/keyring-api>bech32": true
      }
    },
    "@metamask/keyring-controller": {
      "packages": {
        "@ethereumjs/tx>@ethereumjs/util": true,
        "@metamask/keyring-controller>@metamask/base-controller": true,
        "@metamask/browser-passworder": true,
        "@metamask/keyring-controller>@metamask/eth-hd-keyring": true,
        "@metamask/keyring-controller>@metamask/eth-sig-util": true,
        "@metamask/keyring-controller>@metamask/eth-simple-keyring": true,
        "@metamask/keyring-controller>@metamask/utils": true,
        "@metamask/name-controller>async-mutex": true,
        "@metamask/keyring-controller>ethereumjs-wallet": true
      }
    },
    "@metamask/eth-snap-keyring>@metamask/keyring-internal-snap-client": {
      "packages": {
        "@metamask/keyring-snap-client": true
      }
    },
    "@metamask/keyring-snap-client": {
      "packages": {
        "@metamask/keyring-api": true,
        "@metamask/keyring-api>@metamask/keyring-utils": true,
        "@metamask/utils>@metamask/superstruct": true,
        "@metamask/keyring-snap-client>uuid": true
      }
    },
    "@metamask/keyring-api>@metamask/keyring-utils": {
      "globals": {
        "URL": true
      },
      "packages": {
        "@metamask/utils>@metamask/superstruct": true,
        "@metamask/keyring-api>@metamask/keyring-utils>@metamask/utils": true
      }
    },
    "@metamask/logging-controller": {
      "packages": {
        "@metamask/base-controller": true,
        "uuid": true
      }
    },
    "@metamask/logo": {
      "globals": {
        "addEventListener": true,
        "document.body.appendChild": true,
        "document.createElementNS": true,
        "innerHeight": true,
        "innerWidth": true,
        "requestAnimationFrame": true
      },
      "packages": {
        "@metamask/logo>gl-mat4": true,
        "@metamask/logo>gl-vec3": true
      }
    },
    "@metamask/message-manager": {
      "packages": {
        "@metamask/base-controller": true,
        "@metamask/controller-utils": true,
        "@metamask/utils": true,
        "browserify>buffer": true,
        "webpack>events": true,
        "uuid": true
      }
    },
    "@metamask/name-controller": {
      "globals": {
        "fetch": true
      },
      "packages": {
        "@metamask/name-controller>@metamask/base-controller": true,
        "@metamask/controller-utils": true,
        "@metamask/name-controller>@metamask/utils": true,
        "@metamask/name-controller>async-mutex": true
      }
    },
    "@metamask/network-controller": {
      "globals": {
        "btoa": true,
        "fetch": true,
        "setTimeout": true
      },
      "packages": {
        "@metamask/base-controller": true,
        "@metamask/controller-utils": true,
        "@metamask/network-controller>@metamask/eth-block-tracker": true,
        "@metamask/network-controller>@metamask/eth-json-rpc-infura": true,
        "@metamask/eth-json-rpc-middleware": true,
        "@metamask/eth-json-rpc-provider": true,
        "@metamask/eth-query": true,
        "@metamask/json-rpc-engine": true,
        "@metamask/rpc-errors": true,
        "@metamask/network-controller>@metamask/swappable-obj-proxy": true,
        "@metamask/utils": true,
        "eslint>fast-deep-equal": true,
        "reselect": true,
        "uri-js": true,
        "uuid": true
      }
    },
    "@metamask/transaction-controller>@metamask/nonce-tracker": {
      "packages": {
        "@ethersproject/providers": true,
        "browserify>assert": true,
        "@metamask/transaction-controller>@metamask/nonce-tracker>async-mutex": true
      }
    },
    "@metamask/notification-services-controller": {
      "globals": {
        "Intl.NumberFormat": true,
        "addEventListener": true,
        "fetch": true,
        "registration": true,
        "removeEventListener": true
      },
      "packages": {
        "@metamask/notification-services-controller>@contentful/rich-text-html-renderer": true,
        "@metamask/base-controller": true,
        "@metamask/controller-utils": true,
        "@metamask/profile-sync-controller": true,
        "@metamask/utils": true,
        "@metamask/notification-services-controller>bignumber.js": true,
        "@metamask/notification-services-controller>firebase": true,
        "loglevel": true,
        "uuid": true
      }
    },
    "@metamask/ethjs>@metamask/number-to-bn": {
      "packages": {
        "bn.js": true,
        "@metamask/ethjs>@metamask/ethjs-util>strip-hex-prefix": true
      }
    },
    "@metamask/object-multiplex": {
      "globals": {
        "console.warn": true
      },
      "packages": {
        "@metamask/object-multiplex>once": true,
        "readable-stream": true
      }
    },
    "@metamask/obs-store": {
      "packages": {
        "@metamask/safe-event-emitter": true,
        "readable-stream": true
      }
    },
    "@metamask/permission-controller": {
      "globals": {
        "console.error": true
      },
      "packages": {
        "@metamask/base-controller": true,
        "@metamask/controller-utils": true,
        "@metamask/json-rpc-engine": true,
        "@metamask/rpc-errors": true,
        "@metamask/utils": true,
        "deep-freeze-strict": true,
        "immer": true,
        "nanoid": true
      }
    },
    "@metamask/permission-log-controller": {
      "packages": {
        "@metamask/base-controller": true,
        "@metamask/permission-log-controller>@metamask/utils": true
      }
    },
    "@metamask/phishing-controller": {
      "globals": {
        "TextEncoder": true,
        "URL": true,
        "console.error": true,
        "fetch": true
      },
      "packages": {
        "@metamask/base-controller": true,
        "@metamask/controller-utils": true,
        "@noble/hashes": true,
        "@ethereumjs/tx>ethereum-cryptography": true,
        "webpack-cli>fastest-levenshtein": true,
        "punycode": true
      }
    },
    "@metamask/polling-controller": {
      "globals": {
        "clearTimeout": true,
        "console.error": true,
        "setTimeout": true
      },
      "packages": {
        "@metamask/base-controller": true,
        "@metamask/snaps-utils>fast-json-stable-stringify": true,
        "uuid": true
      }
    },
    "@metamask/post-message-stream": {
      "globals": {
        "MessageEvent.prototype": true,
        "WorkerGlobalScope": true,
        "addEventListener": true,
        "browser": true,
        "chrome": true,
        "location.origin": true,
        "postMessage": true,
        "removeEventListener": true
      },
      "packages": {
        "@metamask/post-message-stream>@metamask/utils": true,
        "readable-stream": true
      }
    },
    "@metamask/ppom-validator": {
      "globals": {
        "URL": true,
        "console.error": true,
        "crypto": true
      },
      "packages": {
        "@metamask/base-controller": true,
        "@metamask/controller-utils": true,
        "await-semaphore": true,
        "browserify>buffer": true,
        "@metamask/ppom-validator>crypto-js": true,
        "@metamask/ppom-validator>elliptic": true,
        "@metamask/eth-query>json-rpc-random-id": true
      }
    },
    "@metamask/preferences-controller": {
      "packages": {
        "@metamask/base-controller": true,
        "@metamask/controller-utils": true
      }
    },
    "@metamask/profile-sync-controller": {
      "globals": {
        "Event": true,
        "Headers": true,
        "TextDecoder": true,
        "TextEncoder": true,
        "URL": true,
        "URLSearchParams": true,
        "addEventListener": true,
        "console.error": true,
        "dispatchEvent": true,
        "fetch": true,
        "removeEventListener": true,
        "setTimeout": true
      },
      "packages": {
<<<<<<< HEAD
        "@metamask/profile-sync-controller>@metamask/base-controller": true,
        "@metamask/keyring-api": true,
=======
        "@metamask/base-controller": true,
        "@metamask/profile-sync-controller>@metamask/keyring-api": true,
>>>>>>> bbe8143a
        "@metamask/keyring-controller": true,
        "@metamask/network-controller": true,
        "@metamask/profile-sync-controller>@noble/ciphers": true,
        "@noble/hashes": true,
        "browserify>buffer": true,
        "loglevel": true,
        "@metamask/profile-sync-controller>siwe": true
      }
    },
    "@metamask/queued-request-controller": {
      "packages": {
        "@metamask/base-controller": true,
        "@metamask/json-rpc-engine": true,
        "@metamask/rpc-errors": true,
        "@metamask/selected-network-controller": true,
        "@metamask/utils": true
      }
    },
    "@metamask/rate-limit-controller": {
      "globals": {
        "setTimeout": true
      },
      "packages": {
        "@metamask/rate-limit-controller>@metamask/base-controller": true,
        "@metamask/rate-limit-controller>@metamask/rpc-errors": true,
        "@metamask/rate-limit-controller>@metamask/utils": true
      }
    },
    "@metamask/remote-feature-flag-controller": {
      "packages": {
        "@metamask/base-controller": true,
        "cockatiel": true
      }
    },
    "@metamask/rpc-errors": {
      "packages": {
        "@metamask/rpc-errors>@metamask/utils": true,
        "@metamask/rpc-errors>fast-safe-stringify": true
      }
    },
    "@metamask/rate-limit-controller>@metamask/rpc-errors": {
      "packages": {
        "@metamask/rate-limit-controller>@metamask/rpc-errors>@metamask/utils": true,
        "@metamask/rpc-errors>fast-safe-stringify": true
      }
    },
    "@metamask/safe-event-emitter": {
      "globals": {
        "setTimeout": true
      },
      "packages": {
        "webpack>events": true
      }
    },
    "@metamask/scure-bip39": {
      "globals": {
        "TextEncoder": true
      },
      "packages": {
        "@metamask/scure-bip39>@noble/hashes": true,
        "@metamask/utils>@scure/base": true
      }
    },
    "@metamask/selected-network-controller": {
      "packages": {
        "@metamask/base-controller": true,
        "@metamask/network-controller>@metamask/swappable-obj-proxy": true
      }
    },
    "@metamask/signature-controller": {
      "globals": {
        "fetch": true
      },
      "packages": {
        "@metamask/base-controller": true,
        "@metamask/controller-utils": true,
        "@metamask/signature-controller>@metamask/eth-sig-util": true,
        "@metamask/keyring-controller": true,
        "@metamask/logging-controller": true,
        "@metamask/utils": true,
        "browserify>buffer": true,
        "webpack>events": true,
        "@metamask/message-manager>jsonschema": true,
        "uuid": true
      }
    },
    "@metamask/smart-transactions-controller": {
      "globals": {
        "URLSearchParams": true,
        "clearInterval": true,
        "console.error": true,
        "console.log": true,
        "fetch": true,
        "setInterval": true
      },
      "packages": {
        "@metamask/smart-transactions-controller>@ethereumjs/tx": true,
        "@metamask/smart-transactions-controller>@ethereumjs/util": true,
        "@ethersproject/bytes": true,
        "@metamask/controller-utils": true,
        "@metamask/eth-query": true,
        "@metamask/polling-controller": true,
        "@metamask/transaction-controller": true,
        "@metamask/smart-transactions-controller>bignumber.js": true,
        "browserify>buffer": true,
        "fast-json-patch": true,
        "lodash": true
      }
    },
    "@metamask/snaps-controllers": {
      "globals": {
        "DecompressionStream": true,
        "URL": true,
        "clearTimeout": true,
        "document.getElementById": true,
        "fetch.bind": true,
        "setTimeout": true
      },
      "packages": {
        "@metamask/base-controller": true,
        "@metamask/json-rpc-engine": true,
        "@metamask/json-rpc-middleware-stream": true,
        "@metamask/object-multiplex": true,
        "@metamask/permission-controller": true,
        "@metamask/post-message-stream": true,
        "@metamask/rpc-errors": true,
        "@metamask/snaps-utils>@metamask/snaps-registry": true,
        "@metamask/snaps-rpc-methods": true,
        "@metamask/snaps-sdk": true,
        "@metamask/snaps-utils": true,
        "@metamask/utils": true,
        "@metamask/snaps-controllers>@xstate/fsm": true,
        "browserify>browserify-zlib": true,
        "@metamask/snaps-controllers>concat-stream": true,
        "eslint>fast-deep-equal": true,
        "@metamask/snaps-controllers>get-npm-tarball-url": true,
        "immer": true,
        "nanoid": true,
        "readable-stream": true,
        "@metamask/snaps-controllers>readable-web-to-node-stream": true,
        "semver": true,
        "@metamask/snaps-controllers>tar-stream": true
      }
    },
    "@metamask/snaps-execution-environments": {
      "globals": {
        "document.getElementById": true
      },
      "packages": {
        "@metamask/post-message-stream": true,
        "@metamask/snaps-utils": true,
        "@metamask/utils": true
      }
    },
    "@metamask/snaps-utils>@metamask/snaps-registry": {
      "packages": {
        "@metamask/utils>@metamask/superstruct": true,
        "@metamask/utils": true,
        "@ethereumjs/tx>ethereum-cryptography>@noble/curves": true,
        "@noble/hashes": true
      }
    },
    "@metamask/snaps-rpc-methods": {
      "packages": {
        "@metamask/snaps-sdk>@metamask/key-tree": true,
        "@metamask/permission-controller": true,
        "@metamask/rpc-errors": true,
        "@metamask/snaps-sdk": true,
        "@metamask/snaps-utils": true,
        "@metamask/utils>@metamask/superstruct": true,
        "@metamask/utils": true,
        "@noble/hashes": true
      }
    },
    "@metamask/snaps-sdk": {
      "globals": {
        "fetch": true
      },
      "packages": {
        "@metamask/rpc-errors": true,
        "@metamask/utils>@metamask/superstruct": true,
        "@metamask/utils": true
      }
    },
    "@metamask/snaps-utils": {
      "globals": {
        "File": true,
        "FileReader": true,
        "TextDecoder": true,
        "TextEncoder": true,
        "URL": true,
        "console.error": true,
        "console.log": true,
        "console.warn": true,
        "crypto": true,
        "document.body.appendChild": true,
        "document.createElement": true,
        "fetch": true
      },
      "packages": {
        "@metamask/snaps-sdk>@metamask/key-tree": true,
        "@metamask/permission-controller": true,
        "@metamask/rpc-errors": true,
        "@metamask/snaps-utils>@metamask/slip44": true,
        "@metamask/snaps-sdk": true,
        "@metamask/utils>@metamask/superstruct": true,
        "@metamask/utils": true,
        "@noble/hashes": true,
        "@metamask/utils>@scure/base": true,
        "chalk": true,
        "@metamask/snaps-utils>cron-parser": true,
        "@metamask/snaps-utils>fast-json-stable-stringify": true,
        "@metamask/snaps-utils>fast-xml-parser": true,
        "@metamask/snaps-utils>marked": true,
        "@metamask/snaps-utils>rfdc": true,
        "semver": true,
        "@metamask/snaps-utils>validate-npm-package-name": true
      }
    },
    "@metamask/transaction-controller": {
      "globals": {
        "clearTimeout": true,
        "console.error": true,
        "fetch": true,
        "setTimeout": true
      },
      "packages": {
        "@ethereumjs/tx>@ethereumjs/common": true,
        "@ethereumjs/tx": true,
        "@ethereumjs/tx>@ethereumjs/util": true,
        "@ethersproject/abi": true,
        "@ethersproject/contracts": true,
        "@ethersproject/providers": true,
        "@metamask/base-controller": true,
        "@metamask/controller-utils": true,
        "@metamask/eth-query": true,
        "@metamask/gas-fee-controller": true,
        "@metamask/metamask-eth-abis": true,
        "@metamask/network-controller": true,
        "@metamask/transaction-controller>@metamask/nonce-tracker": true,
        "@metamask/rpc-errors": true,
        "@metamask/transaction-controller>@metamask/utils": true,
        "@metamask/name-controller>async-mutex": true,
        "bn.js": true,
        "browserify>buffer": true,
        "eth-method-registry": true,
        "webpack>events": true,
        "fast-json-patch": true,
        "lodash": true,
        "uuid": true
      }
    },
    "@metamask/user-operation-controller": {
      "globals": {
        "fetch": true
      },
      "packages": {
        "@metamask/base-controller": true,
        "@metamask/controller-utils": true,
        "@metamask/eth-query": true,
        "@metamask/gas-fee-controller": true,
        "@metamask/polling-controller": true,
        "@metamask/rpc-errors": true,
        "@metamask/utils>@metamask/superstruct": true,
        "@metamask/transaction-controller": true,
        "@metamask/utils": true,
        "bn.js": true,
        "webpack>events": true,
        "lodash": true,
        "uuid": true
      }
    },
    "@metamask/utils": {
      "globals": {
        "TextDecoder": true,
        "TextEncoder": true
      },
      "packages": {
        "@metamask/utils>@metamask/superstruct": true,
        "@noble/hashes": true,
        "@metamask/utils>@scure/base": true,
        "browserify>buffer": true,
        "nock>debug": true,
        "@metamask/utils>pony-cause": true,
        "semver": true
      }
    },
    "@metamask/abi-utils>@metamask/utils": {
      "globals": {
        "TextDecoder": true,
        "TextEncoder": true
      },
      "packages": {
        "@metamask/utils>@metamask/superstruct": true,
        "@noble/hashes": true,
        "@metamask/utils>@scure/base": true,
        "browserify>buffer": true,
        "nock>debug": true,
        "@metamask/utils>pony-cause": true,
        "semver": true
      }
    },
    "@metamask/signature-controller>@metamask/eth-sig-util>@metamask/abi-utils>@metamask/utils": {
      "globals": {
        "TextDecoder": true,
        "TextEncoder": true
      },
      "packages": {
        "@metamask/utils>@metamask/superstruct": true,
        "@noble/hashes": true,
        "@metamask/utils>@scure/base": true,
        "browserify>buffer": true,
        "nock>debug": true,
        "@metamask/utils>pony-cause": true,
        "semver": true
      }
    },
<<<<<<< HEAD
    "@metamask/accounts-controller>@metamask/utils": {
=======
    "@metamask/signature-controller>@metamask/eth-sig-util>@metamask/abi-utils>@metamask/utils": {
      "globals": {
        "TextDecoder": true,
        "TextEncoder": true
      },
      "packages": {
        "@metamask/utils>@metamask/superstruct": true,
        "@noble/hashes": true,
        "@metamask/utils>@scure/base": true,
        "browserify>buffer": true,
        "nock>debug": true,
        "@metamask/utils>pony-cause": true,
        "semver": true
      }
    },
    "@metamask/browser-passworder>@metamask/utils": {
>>>>>>> bbe8143a
      "globals": {
        "TextDecoder": true,
        "TextEncoder": true
      },
      "packages": {
        "@metamask/utils>@metamask/superstruct": true,
        "@noble/hashes": true,
        "@metamask/utils>@scure/base": true,
        "browserify>buffer": true,
        "nock>debug": true,
        "@metamask/utils>pony-cause": true,
        "semver": true
      }
    },
    "@metamask/eth-token-tracker>@metamask/eth-block-tracker>@metamask/utils": {
      "globals": {
        "TextDecoder": true,
        "TextEncoder": true
      },
      "packages": {
        "@metamask/utils>@metamask/superstruct": true,
        "@noble/hashes": true,
        "@metamask/utils>@scure/base": true,
        "browserify>buffer": true,
        "nock>debug": true,
        "@metamask/utils>pony-cause": true,
        "semver": true
      }
    },
    "@metamask/network-controller>@metamask/eth-block-tracker>@metamask/utils": {
      "globals": {
        "TextDecoder": true,
        "TextEncoder": true
      },
      "packages": {
        "@metamask/utils>@metamask/superstruct": true,
        "@noble/hashes": true,
        "@metamask/utils>@scure/base": true,
        "browserify>buffer": true,
        "nock>debug": true,
        "@metamask/utils>pony-cause": true,
        "semver": true
      }
    },
    "@metamask/keyring-controller>@metamask/eth-hd-keyring>@metamask/utils": {
      "globals": {
        "TextDecoder": true,
        "TextEncoder": true
      },
      "packages": {
        "@metamask/utils>@metamask/superstruct": true,
        "@noble/hashes": true,
        "@metamask/utils>@scure/base": true,
        "browserify>buffer": true,
        "nock>debug": true,
        "@metamask/utils>pony-cause": true,
        "semver": true
      }
    },
    "@metamask/network-controller>@metamask/eth-json-rpc-infura>@metamask/utils": {
      "globals": {
        "TextDecoder": true,
        "TextEncoder": true
      },
      "packages": {
        "@metamask/utils>@metamask/superstruct": true,
        "@noble/hashes": true,
        "@metamask/utils>@scure/base": true,
        "browserify>buffer": true,
        "nock>debug": true,
        "@metamask/utils>pony-cause": true,
        "semver": true
      }
    },
    "@metamask/eth-json-rpc-middleware>@metamask/utils": {
      "globals": {
        "TextDecoder": true,
        "TextEncoder": true
      },
      "packages": {
        "@metamask/utils>@metamask/superstruct": true,
        "@noble/hashes": true,
        "@metamask/utils>@scure/base": true,
        "browserify>buffer": true,
        "nock>debug": true,
        "@metamask/utils>pony-cause": true,
        "semver": true
      }
    },
    "@metamask/eth-sig-util>@metamask/utils": {
      "globals": {
        "TextDecoder": true,
        "TextEncoder": true
      },
      "packages": {
        "@metamask/utils>@metamask/superstruct": true,
        "@noble/hashes": true,
        "@metamask/utils>@scure/base": true,
        "browserify>buffer": true,
        "nock>debug": true,
        "@metamask/utils>pony-cause": true,
        "semver": true
      }
    },
    "@metamask/eth-ledger-bridge-keyring>@metamask/eth-sig-util>@metamask/utils": {
      "globals": {
        "TextDecoder": true,
        "TextEncoder": true
      },
      "packages": {
        "@metamask/utils>@metamask/superstruct": true,
        "@noble/hashes": true,
        "@metamask/utils>@scure/base": true,
        "browserify>buffer": true,
        "nock>debug": true,
        "@metamask/utils>pony-cause": true,
        "semver": true
      }
    },
    "@metamask/eth-snap-keyring>@metamask/eth-sig-util>@metamask/utils": {
      "globals": {
        "TextDecoder": true,
        "TextEncoder": true
      },
      "packages": {
        "@metamask/utils>@metamask/superstruct": true,
        "@noble/hashes": true,
        "@metamask/utils>@scure/base": true,
        "browserify>buffer": true,
        "nock>debug": true,
        "@metamask/utils>pony-cause": true,
        "semver": true
      }
    },
    "@metamask/eth-trezor-keyring>@metamask/eth-sig-util>@metamask/utils": {
<<<<<<< HEAD
=======
      "globals": {
        "TextDecoder": true,
        "TextEncoder": true
      },
      "packages": {
        "@metamask/utils>@metamask/superstruct": true,
        "@noble/hashes": true,
        "@metamask/utils>@scure/base": true,
        "browserify>buffer": true,
        "nock>debug": true,
        "@metamask/utils>pony-cause": true,
        "semver": true
      }
    },
    "@metamask/signature-controller>@metamask/eth-sig-util>@metamask/utils": {
>>>>>>> bbe8143a
      "globals": {
        "TextDecoder": true,
        "TextEncoder": true
      },
      "packages": {
        "@metamask/utils>@metamask/superstruct": true,
        "@noble/hashes": true,
        "@metamask/utils>@scure/base": true,
        "browserify>buffer": true,
        "nock>debug": true,
        "@metamask/utils>pony-cause": true,
        "semver": true
      }
    },
<<<<<<< HEAD
    "@metamask/signature-controller>@metamask/eth-sig-util>@metamask/utils": {
=======
    "@metamask/keyring-controller>@metamask/eth-simple-keyring>@metamask/utils": {
>>>>>>> bbe8143a
      "globals": {
        "TextDecoder": true,
        "TextEncoder": true
      },
      "packages": {
        "@metamask/utils>@metamask/superstruct": true,
        "@noble/hashes": true,
        "@metamask/utils>@scure/base": true,
        "browserify>buffer": true,
        "nock>debug": true,
        "@metamask/utils>pony-cause": true,
        "semver": true
      }
    },
<<<<<<< HEAD
    "@metamask/keyring-controller>@metamask/eth-simple-keyring>@metamask/utils": {
=======
    "@metamask/eth-snap-keyring>@metamask/utils": {
>>>>>>> bbe8143a
      "globals": {
        "TextDecoder": true,
        "TextEncoder": true
      },
      "packages": {
        "@metamask/utils>@metamask/superstruct": true,
        "@noble/hashes": true,
        "@metamask/utils>@scure/base": true,
        "browserify>buffer": true,
        "nock>debug": true,
        "@metamask/utils>pony-cause": true,
        "semver": true
      }
    },
<<<<<<< HEAD
    "@metamask/eth-snap-keyring>@metamask/utils": {
=======
    "@metamask/json-rpc-engine>@metamask/utils": {
>>>>>>> bbe8143a
      "globals": {
        "TextDecoder": true,
        "TextEncoder": true
      },
      "packages": {
        "@metamask/utils>@metamask/superstruct": true,
        "@noble/hashes": true,
        "@metamask/utils>@scure/base": true,
        "browserify>buffer": true,
        "nock>debug": true,
        "@metamask/utils>pony-cause": true,
        "semver": true
      }
    },
<<<<<<< HEAD
    "@metamask/json-rpc-engine>@metamask/utils": {
=======
    "@metamask/keyring-api>@metamask/utils": {
>>>>>>> bbe8143a
      "globals": {
        "TextDecoder": true,
        "TextEncoder": true
      },
      "packages": {
        "@metamask/utils>@metamask/superstruct": true,
        "@noble/hashes": true,
        "@metamask/utils>@scure/base": true,
        "browserify>buffer": true,
        "nock>debug": true,
        "@metamask/utils>pony-cause": true,
        "semver": true
      }
    },
<<<<<<< HEAD
    "@metamask/keyring-api>@metamask/utils": {
=======
    "@metamask/profile-sync-controller>@metamask/keyring-api>@metamask/utils": {
>>>>>>> bbe8143a
      "globals": {
        "TextDecoder": true,
        "TextEncoder": true
      },
      "packages": {
        "@metamask/utils>@metamask/superstruct": true,
        "@noble/hashes": true,
        "@metamask/utils>@scure/base": true,
        "browserify>buffer": true,
        "nock>debug": true,
        "@metamask/utils>pony-cause": true,
        "semver": true
      }
    },
    "@metamask/keyring-controller>@metamask/utils": {
      "globals": {
        "TextDecoder": true,
        "TextEncoder": true
      },
      "packages": {
        "@metamask/utils>@metamask/superstruct": true,
        "@noble/hashes": true,
        "@metamask/utils>@scure/base": true,
        "browserify>buffer": true,
        "nock>debug": true,
        "@metamask/utils>pony-cause": true,
        "semver": true
      }
    },
    "@metamask/keyring-api>@metamask/keyring-utils>@metamask/utils": {
      "globals": {
        "TextDecoder": true,
        "TextEncoder": true
      },
      "packages": {
        "@metamask/utils>@metamask/superstruct": true,
        "@noble/hashes": true,
        "@metamask/utils>@scure/base": true,
        "browserify>buffer": true,
        "nock>debug": true,
        "@metamask/utils>pony-cause": true,
        "semver": true
      }
    },
    "@metamask/name-controller>@metamask/utils": {
      "globals": {
        "TextDecoder": true,
        "TextEncoder": true
      },
      "packages": {
        "@metamask/utils>@metamask/superstruct": true,
        "@noble/hashes": true,
        "@metamask/utils>@scure/base": true,
        "browserify>buffer": true,
        "nock>debug": true,
        "@metamask/utils>pony-cause": true,
        "semver": true
      }
    },
    "@metamask/permission-log-controller>@metamask/utils": {
      "globals": {
        "TextDecoder": true,
        "TextEncoder": true
      },
      "packages": {
        "@metamask/utils>@metamask/superstruct": true,
        "@noble/hashes": true,
        "@metamask/utils>@scure/base": true,
        "browserify>buffer": true,
        "nock>debug": true,
        "@metamask/utils>pony-cause": true,
        "semver": true
      }
    },
    "@metamask/post-message-stream>@metamask/utils": {
      "globals": {
        "TextDecoder": true,
        "TextEncoder": true
      },
      "packages": {
        "@metamask/utils>@metamask/superstruct": true,
        "@noble/hashes": true,
        "@metamask/utils>@scure/base": true,
        "browserify>buffer": true,
        "nock>debug": true,
        "@metamask/utils>pony-cause": true,
        "semver": true
      }
    },
    "@metamask/rate-limit-controller>@metamask/utils": {
      "globals": {
        "TextDecoder": true,
        "TextEncoder": true
      },
      "packages": {
        "@metamask/utils>@metamask/superstruct": true,
        "@noble/hashes": true,
        "@metamask/utils>@scure/base": true,
        "browserify>buffer": true,
        "nock>debug": true,
        "@metamask/utils>pony-cause": true,
        "semver": true
      }
    },
    "@metamask/rpc-errors>@metamask/utils": {
      "globals": {
        "TextDecoder": true,
        "TextEncoder": true
      },
      "packages": {
        "@metamask/utils>@metamask/superstruct": true,
        "@noble/hashes": true,
        "@metamask/utils>@scure/base": true,
        "browserify>buffer": true,
        "nock>debug": true,
        "@metamask/utils>pony-cause": true,
        "semver": true
      }
    },
    "@metamask/rate-limit-controller>@metamask/rpc-errors>@metamask/utils": {
      "globals": {
        "TextDecoder": true,
        "TextEncoder": true
      },
      "packages": {
        "@metamask/utils>@metamask/superstruct": true,
        "@noble/hashes": true,
        "@metamask/utils>@scure/base": true,
        "browserify>buffer": true,
        "nock>debug": true,
        "@metamask/utils>pony-cause": true,
        "semver": true
      }
    },
    "@metamask/transaction-controller>@metamask/utils": {
      "globals": {
        "TextDecoder": true,
        "TextEncoder": true
      },
      "packages": {
        "@metamask/utils>@metamask/superstruct": true,
        "@noble/hashes": true,
        "@metamask/utils>@scure/base": true,
        "browserify>buffer": true,
        "nock>debug": true,
        "@metamask/utils>pony-cause": true,
        "semver": true
      }
    },
    "@ngraveio/bc-ur": {
      "packages": {
        "@ngraveio/bc-ur>@keystonehq/alias-sampling": true,
        "browserify>assert": true,
        "@ngraveio/bc-ur>bignumber.js": true,
        "browserify>buffer": true,
        "@ngraveio/bc-ur>cbor-sync": true,
        "@ngraveio/bc-ur>crc": true,
        "@ngraveio/bc-ur>jsbi": true,
        "addons-linter>sha.js": true
      }
    },
    "@metamask/profile-sync-controller>@noble/ciphers": {
      "globals": {
        "TextDecoder": true,
        "TextEncoder": true,
        "crypto": true
      }
    },
    "@ethereumjs/tx>ethereum-cryptography>@noble/curves": {
      "globals": {
        "TextEncoder": true
      },
      "packages": {
        "@noble/hashes": true
      }
    },
    "@noble/hashes": {
      "globals": {
        "TextEncoder": true,
        "crypto": true
      }
    },
    "@metamask/scure-bip39>@noble/hashes": {
      "globals": {
        "TextEncoder": true,
        "crypto": true
      }
    },
    "eth-lattice-keyring>@ethereumjs/tx>ethereum-cryptography>@noble/hashes": {
      "globals": {
        "TextEncoder": true,
        "crypto": true
      }
    },
    "eth-lattice-keyring>gridplus-sdk>@ethereumjs/tx>ethereum-cryptography>@noble/hashes": {
      "globals": {
        "TextEncoder": true,
        "crypto": true
      }
    },
    "@popperjs/core": {
      "globals": {
        "Element": true,
        "HTMLElement": true,
        "ShadowRoot": true,
        "console.error": true,
        "console.warn": true,
        "document": true,
        "navigator.userAgent": true
      }
    },
    "@trezor/connect-web>@trezor/connect>@trezor/protobuf>protobufjs>@protobufjs/codegen": {
      "globals": {
        "console.log": true
      }
    },
    "@trezor/connect-web>@trezor/connect>@trezor/protobuf>protobufjs>@protobufjs/fetch": {
      "globals": {
        "XMLHttpRequest": true
      },
      "packages": {
        "@trezor/connect-web>@trezor/connect>@trezor/protobuf>protobufjs>@protobufjs/aspromise": true,
        "@trezor/connect-web>@trezor/connect>@trezor/protobuf>protobufjs>@protobufjs/inquire": true
      }
    },
    "@reduxjs/toolkit": {
      "globals": {
        "AbortController": true,
        "__REDUX_DEVTOOLS_EXTENSION_COMPOSE__": true,
        "__REDUX_DEVTOOLS_EXTENSION__": true,
        "console": true,
        "queueMicrotask": true,
        "requestAnimationFrame": true,
        "setTimeout": true
      },
      "packages": {
        "immer": true,
        "process": true,
        "redux": true,
        "redux-thunk": true,
        "@reduxjs/toolkit>reselect": true
      }
    },
    "react-router-dom-v5-compat>@remix-run/router": {
      "globals": {
        "AbortController": true,
        "DOMException": true,
        "FormData": true,
        "Headers": true,
        "Request": true,
        "Response": true,
        "URL": true,
        "URLSearchParams": true,
        "console": true,
        "document.defaultView": true
      }
    },
    "@metamask/utils>@scure/base": {
      "globals": {
        "TextDecoder": true,
        "TextEncoder": true
      }
    },
    "@ethereumjs/tx>ethereum-cryptography>@scure/bip32": {
      "packages": {
        "@ethereumjs/tx>ethereum-cryptography>@noble/curves": true,
        "@noble/hashes": true,
        "@metamask/utils>@scure/base": true
      }
    },
    "@segment/loosely-validate-event": {
      "packages": {
        "browserify>assert": true,
        "browserify>buffer": true,
        "@segment/loosely-validate-event>component-type": true,
        "@segment/loosely-validate-event>join-component": true
      }
    },
    "@sentry/browser>@sentry-internal/browser-utils": {
      "globals": {
        "PerformanceEventTiming.prototype": true,
        "PerformanceObserver": true,
        "XMLHttpRequest.prototype": true,
        "__SENTRY_DEBUG__": true,
        "addEventListener": true,
        "clearTimeout": true,
        "performance": true,
        "removeEventListener": true,
        "setTimeout": true
      },
      "packages": {
        "@sentry/browser>@sentry/core": true,
        "@sentry/utils": true
      }
    },
    "@sentry/browser>@sentry-internal/feedback": {
      "globals": {
        "FormData": true,
        "HTMLFormElement": true,
        "__SENTRY_DEBUG__": true,
        "cancelAnimationFrame": true,
        "clearTimeout": true,
        "document.createElement": true,
        "document.createElementNS": true,
        "document.createTextNode": true,
        "isSecureContext": true,
        "requestAnimationFrame": true,
        "setTimeout": true
      },
      "packages": {
        "@sentry/browser>@sentry/core": true,
        "@sentry/utils": true
      }
    },
    "@sentry/browser>@sentry-internal/replay-canvas": {
      "globals": {
        "Blob": true,
        "HTMLCanvasElement": true,
        "HTMLImageElement": true,
        "ImageData": true,
        "URL.createObjectURL": true,
        "WeakRef": true,
        "Worker": true,
        "cancelAnimationFrame": true,
        "console.error": true,
        "createImageBitmap": true,
        "document": true
      },
      "packages": {
        "@sentry/browser>@sentry/core": true,
        "@sentry/utils": true
      }
    },
    "@sentry/browser>@sentry-internal/replay": {
      "globals": {
        "Blob": true,
        "CSSConditionRule": true,
        "CSSGroupingRule": true,
        "CSSMediaRule": true,
        "CSSRule": true,
        "CSSSupportsRule": true,
        "Document": true,
        "DragEvent": true,
        "Element": true,
        "FormData": true,
        "HTMLElement": true,
        "HTMLFormElement": true,
        "Headers": true,
        "MouseEvent": true,
        "MutationObserver": true,
        "Node.DOCUMENT_FRAGMENT_NODE": true,
        "Node.prototype.contains": true,
        "PointerEvent": true,
        "TextEncoder": true,
        "URL": true,
        "URLSearchParams": true,
        "Worker": true,
        "__RRWEB_EXCLUDE_IFRAME__": true,
        "__RRWEB_EXCLUDE_SHADOW_DOM__": true,
        "__SENTRY_DEBUG__": true,
        "__SENTRY_EXCLUDE_REPLAY_WORKER__": true,
        "__rrMutationObserver": true,
        "addEventListener": true,
        "clearTimeout": true,
        "console.debug": true,
        "console.error": true,
        "console.warn": true,
        "customElements.get": true,
        "document": true,
        "innerHeight": true,
        "innerWidth": true,
        "location.href": true,
        "location.origin": true,
        "parent": true,
        "setTimeout": true
      },
      "packages": {
        "@sentry/browser>@sentry-internal/browser-utils": true,
        "@sentry/browser>@sentry/core": true,
        "@sentry/utils": true
      }
    },
    "@sentry/browser": {
      "globals": {
        "PerformanceObserver.supportedEntryTypes": true,
        "Request": true,
        "URL": true,
        "XMLHttpRequest.prototype": true,
        "__SENTRY_DEBUG__": true,
        "__SENTRY_RELEASE__": true,
        "addEventListener": true,
        "console.error": true,
        "indexedDB.open": true,
        "performance.timeOrigin": true,
        "setTimeout": true
      },
      "packages": {
        "@sentry/browser>@sentry-internal/browser-utils": true,
        "@sentry/browser>@sentry-internal/feedback": true,
        "@sentry/browser>@sentry-internal/replay-canvas": true,
        "@sentry/browser>@sentry-internal/replay": true,
        "@sentry/browser>@sentry/core": true,
        "@sentry/utils": true
      }
    },
    "@sentry/browser>@sentry/core": {
      "globals": {
        "Headers": true,
        "Request": true,
        "URL": true,
        "__SENTRY_DEBUG__": true,
        "__SENTRY_TRACING__": true,
        "clearInterval": true,
        "clearTimeout": true,
        "console.log": true,
        "console.warn": true,
        "setInterval": true,
        "setTimeout": true
      },
      "packages": {
        "@sentry/utils": true
      }
    },
    "@sentry/utils": {
      "globals": {
        "CustomEvent": true,
        "DOMError": true,
        "DOMException": true,
        "EdgeRuntime": true,
        "Element": true,
        "ErrorEvent": true,
        "Event": true,
        "HTMLElement": true,
        "Headers": true,
        "Request": true,
        "Response": true,
        "TextDecoder": true,
        "TextEncoder": true,
        "URL": true,
        "__SENTRY_BROWSER_BUNDLE__": true,
        "__SENTRY_DEBUG__": true,
        "clearTimeout": true,
        "console.error": true,
        "document": true,
        "setInterval": true,
        "setTimeout": true
      },
      "packages": {
        "process": true
      }
    },
    "@solana/addresses": {
      "globals": {
        "Intl.Collator": true,
        "TextEncoder": true,
        "crypto.subtle.digest": true,
        "crypto.subtle.exportKey": true
      },
      "packages": {
        "@solana/addresses>@solana/assertions": true,
        "@solana/addresses>@solana/codecs-core": true,
        "@solana/addresses>@solana/codecs-strings": true,
        "@solana/addresses>@solana/errors": true
      }
    },
    "@solana/addresses>@solana/assertions": {
      "globals": {
        "crypto": true,
        "isSecureContext": true
      },
      "packages": {
        "@solana/addresses>@solana/errors": true
      }
    },
    "@solana/addresses>@solana/codecs-core": {
      "packages": {
        "@solana/addresses>@solana/errors": true
      }
    },
    "@solana/addresses>@solana/codecs-strings": {
      "globals": {
        "TextDecoder": true,
        "TextEncoder": true,
        "atob": true,
        "btoa": true
      },
      "packages": {
        "@solana/addresses>@solana/codecs-core": true,
        "@solana/addresses>@solana/errors": true
      }
    },
    "@solana/addresses>@solana/errors": {
      "globals": {
        "btoa": true
      }
    },
    "@metamask/controller-utils>@spruceid/siwe-parser": {
      "globals": {
        "console.error": true,
        "console.log": true
      },
      "packages": {
        "@noble/hashes": true,
        "@metamask/controller-utils>@spruceid/siwe-parser>apg-js": true
      }
    },
    "@metamask/profile-sync-controller>siwe>@spruceid/siwe-parser": {
      "globals": {
        "console.error": true,
        "console.log": true
      },
      "packages": {
        "@noble/hashes": true,
        "@metamask/controller-utils>@spruceid/siwe-parser>apg-js": true
      }
    },
    "@metamask/profile-sync-controller>siwe>@stablelib/random>@stablelib/binary": {
      "packages": {
        "@metamask/profile-sync-controller>siwe>@stablelib/random>@stablelib/binary>@stablelib/int": true
      }
    },
    "@metamask/profile-sync-controller>siwe>@stablelib/random": {
      "globals": {
        "crypto": true,
        "msCrypto": true
      },
      "packages": {
        "@metamask/profile-sync-controller>siwe>@stablelib/random>@stablelib/binary": true,
        "@metamask/profile-sync-controller>siwe>@stablelib/random>@stablelib/wipe": true,
        "browserify>browser-resolve": true
      }
    },
    "@trezor/connect-web>@trezor/connect-common": {
      "globals": {
        "console.warn": true,
        "localStorage.getItem": true,
        "localStorage.setItem": true,
        "navigator": true,
        "setTimeout": true,
        "window": true
      },
      "packages": {
        "@trezor/connect-web>@trezor/connect-common>@trezor/env-utils": true,
        "@trezor/connect-web>@trezor/utils": true,
        "tslib": true
      }
    },
    "@metamask/eth-trezor-keyring>@trezor/connect-plugin-ethereum": {
      "packages": {
        "@metamask/eth-trezor-keyring>@metamask/eth-sig-util": true,
        "tslib": true
      }
    },
    "@trezor/connect-web": {
      "globals": {
        "URLSearchParams": true,
        "__TREZOR_CONNECT_SRC": true,
        "addEventListener": true,
        "btoa": true,
        "chrome": true,
        "clearInterval": true,
        "clearTimeout": true,
        "console.warn": true,
        "document.body": true,
        "document.createElement": true,
        "document.createTextNode": true,
        "document.getElementById": true,
        "document.querySelectorAll": true,
        "location": true,
        "navigator": true,
        "open": true,
        "origin": true,
        "removeEventListener": true,
        "setInterval": true,
        "setTimeout": true
      },
      "packages": {
        "@trezor/connect-web>@trezor/connect-common": true,
        "@trezor/connect-web>@trezor/connect": true,
        "@trezor/connect-web>@trezor/utils": true,
        "webpack>events": true,
        "tslib": true
      }
    },
    "@trezor/connect-web>@trezor/connect": {
      "packages": {
        "@trezor/connect-web>@trezor/connect>@trezor/protobuf": true,
        "@trezor/connect-web>@trezor/connect>@trezor/schema-utils": true,
        "@trezor/connect-web>@trezor/connect>@trezor/transport": true,
        "@trezor/connect-web>@trezor/utils": true,
        "tslib": true
      }
    },
    "@trezor/connect-web>@trezor/connect-common>@trezor/env-utils": {
      "globals": {
        "innerHeight": true,
        "innerWidth": true,
        "location.hostname": true,
        "location.origin": true,
        "navigator.languages": true,
        "navigator.platform": true,
        "navigator.userAgent": true,
        "screen.height": true,
        "screen.width": true
      },
      "packages": {
        "process": true,
        "tslib": true,
        "@trezor/connect-web>@trezor/connect-common>@trezor/env-utils>ua-parser-js": true
      }
    },
    "@trezor/connect-web>@trezor/connect>@trezor/protobuf": {
      "packages": {
        "@trezor/connect-web>@trezor/connect>@trezor/schema-utils": true,
        "browserify>buffer": true,
        "@trezor/connect-web>@trezor/connect>@trezor/protobuf>protobufjs": true,
        "tslib": true
      }
    },
    "@trezor/connect-web>@trezor/connect>@trezor/schema-utils": {
      "globals": {
        "console.warn": true
      },
      "packages": {
        "@trezor/connect-web>@trezor/connect>@trezor/schema-utils>@sinclair/typebox": true,
        "browserify>buffer": true,
        "ts-mixer": true
      }
    },
    "@trezor/connect-web>@trezor/utils": {
      "globals": {
        "AbortController": true,
        "Intl.NumberFormat": true,
        "clearInterval": true,
        "clearTimeout": true,
        "console.error": true,
        "console.info": true,
        "console.log": true,
        "console.warn": true,
        "setInterval": true,
        "setTimeout": true
      },
      "packages": {
        "@trezor/connect-web>@trezor/utils>bignumber.js": true,
        "browserify>buffer": true,
        "webpack>events": true,
        "tslib": true
      }
    },
    "@welldone-software/why-did-you-render": {
      "globals": {
        "Element": true,
        "console.group": true,
        "console.groupCollapsed": true,
        "console.groupEnd": true,
        "console.log": true,
        "console.warn": true,
        "define": true,
        "setTimeout": true
      },
      "packages": {
        "lodash": true,
        "react": true
      }
    },
    "@zxing/browser": {
      "globals": {
        "HTMLElement": true,
        "HTMLImageElement": true,
        "HTMLVideoElement": true,
        "clearTimeout": true,
        "console.error": true,
        "console.warn": true,
        "document": true,
        "navigator": true,
        "setTimeout": true
      },
      "packages": {
        "@zxing/library": true
      }
    },
    "@zxing/library": {
      "globals": {
        "HTMLImageElement": true,
        "HTMLVideoElement": true,
        "TextDecoder": true,
        "TextEncoder": true,
        "URL.createObjectURL": true,
        "btoa": true,
        "console.log": true,
        "console.warn": true,
        "document": true,
        "navigator": true,
        "setTimeout": true
      },
      "packages": {
        "@zxing/library>ts-custom-error": true
      }
    },
    "@lavamoat/lavapack>readable-stream>abort-controller": {
      "globals": {
        "AbortController": true
      }
    },
    "currency-formatter>accounting": {
      "globals": {
        "define": true
      }
    },
    "ethers>@ethersproject/json-wallets>aes-js": {
      "globals": {
        "define": true
      }
    },
    "eth-lattice-keyring>gridplus-sdk>aes-js": {
      "globals": {
        "define": true
      }
    },
    "chalk>ansi-styles": {
      "packages": {
        "chalk>ansi-styles>color-convert": true
      }
    },
    "@metamask/controller-utils>@spruceid/siwe-parser>apg-js": {
      "packages": {
        "browserify>buffer": true
      }
    },
    "string.prototype.matchall>es-abstract>array-buffer-byte-length": {
      "packages": {
        "string.prototype.matchall>call-bind": true,
        "string.prototype.matchall>es-abstract>is-array-buffer": true
      }
    },
    "crypto-browserify>public-encrypt>parse-asn1>asn1.js": {
      "packages": {
        "bn.js": true,
        "browserify>buffer": true,
        "pumpify>inherits": true,
        "@metamask/ppom-validator>elliptic>minimalistic-assert": true,
        "browserify>vm-browserify": true
      }
    },
    "browserify>assert": {
      "globals": {
        "Buffer": true
      },
      "packages": {
        "react>object-assign": true,
        "browserify>assert>util": true
      }
    },
    "@metamask/name-controller>async-mutex": {
      "globals": {
        "clearTimeout": true,
        "setTimeout": true
      },
      "packages": {
        "tslib": true
      }
    },
    "@metamask/transaction-controller>@metamask/nonce-tracker>async-mutex": {
      "globals": {
        "clearTimeout": true,
        "setTimeout": true
      },
      "packages": {
        "tslib": true
      }
    },
    "string.prototype.matchall>es-abstract>available-typed-arrays": {
      "packages": {
        "string.prototype.matchall>es-abstract>typed-array-length>possible-typed-array-names": true
      }
    },
    "await-semaphore": {
      "packages": {
        "process": true,
        "browserify>timers-browserify": true
      }
    },
    "@metamask/eth-ledger-bridge-keyring>@ledgerhq/hw-app-eth>@ledgerhq/domain-service>axios": {
      "globals": {
        "Blob": true,
        "FormData": true,
        "URLSearchParams": true,
        "XMLHttpRequest": true,
        "btoa": true,
        "console.warn": true,
        "document": true,
        "location.href": true,
        "navigator": true,
        "setTimeout": true
      },
      "packages": {
        "browserify>buffer": true,
        "axios>form-data": true,
        "process": true
      }
    },
    "@metamask/eth-ledger-bridge-keyring>@ledgerhq/hw-app-eth>@ledgerhq/evm-tools>axios": {
      "globals": {
        "Blob": true,
        "FormData": true,
        "URLSearchParams": true,
        "XMLHttpRequest": true,
        "btoa": true,
        "console.warn": true,
        "document": true,
        "location.href": true,
        "navigator": true,
        "setTimeout": true
      },
      "packages": {
        "browserify>buffer": true,
        "axios>form-data": true,
        "process": true
      }
    },
    "@metamask/eth-ledger-bridge-keyring>@ledgerhq/hw-app-eth>axios": {
      "globals": {
        "Blob": true,
        "FormData": true,
        "URLSearchParams": true,
        "XMLHttpRequest": true,
        "btoa": true,
        "console.warn": true,
        "document": true,
        "location.href": true,
        "navigator": true,
        "setTimeout": true
      },
      "packages": {
        "browserify>buffer": true,
        "axios>form-data": true,
        "process": true
      }
    },
    "@metamask/snaps-controllers>tar-stream>b4a": {
      "globals": {
        "TextDecoder": true,
        "TextEncoder": true
      }
    },
    "@ensdomains/content-hash>multihashes>multibase>base-x": {
      "packages": {
        "koa>content-disposition>safe-buffer": true
      }
    },
    "base32-encode": {
      "packages": {
        "base32-encode>to-data-view": true
      }
    },
    "bignumber.js": {
      "globals": {
        "crypto": true,
        "define": true
      }
    },
    "@metamask/eth-ledger-bridge-keyring>@ledgerhq/hw-app-eth>bignumber.js": {
      "globals": {
        "crypto": true,
        "define": true
      }
    },
    "@metamask/notification-services-controller>bignumber.js": {
      "globals": {
        "crypto": true,
        "define": true
      }
    },
    "@metamask/smart-transactions-controller>bignumber.js": {
      "globals": {
        "crypto": true,
        "define": true
      }
    },
    "@ngraveio/bc-ur>bignumber.js": {
      "globals": {
        "crypto": true,
        "define": true
      }
    },
    "@trezor/connect-web>@trezor/utils>bignumber.js": {
      "globals": {
        "crypto": true,
        "define": true
      }
    },
    "eth-lattice-keyring>gridplus-sdk>borc>bignumber.js": {
      "globals": {
        "crypto": true,
        "define": true
      }
    },
    "eth-lattice-keyring>gridplus-sdk>bignumber.js": {
      "globals": {
        "crypto": true,
        "define": true
      }
    },
    "eth-lattice-keyring>gridplus-sdk>bitwise": {
      "packages": {
        "browserify>buffer": true
      }
    },
    "blo": {
      "globals": {
        "btoa": true
      }
    },
    "bn.js": {
      "globals": {
        "Buffer": true
      },
      "packages": {
        "browserify>browser-resolve": true
      }
    },
    "eth-lattice-keyring>gridplus-sdk>borc": {
      "globals": {
        "console": true
      },
      "packages": {
        "eth-lattice-keyring>gridplus-sdk>borc>bignumber.js": true,
        "browserify>buffer": true,
        "buffer>ieee754": true,
        "eth-lattice-keyring>gridplus-sdk>borc>iso-url": true
      }
    },
    "bowser": {
      "globals": {
        "define": true
      }
    },
    "@metamask/ppom-validator>elliptic>brorand": {
      "globals": {
        "crypto": true,
        "msCrypto": true
      },
      "packages": {
        "browserify>browser-resolve": true
      }
    },
    "ethereumjs-util>ethereum-cryptography>browserify-aes": {
      "packages": {
        "ethereumjs-util>ethereum-cryptography>browserify-aes>buffer-xor": true,
        "browserify>buffer": true,
        "ethereumjs-util>create-hash>cipher-base": true,
        "crypto-browserify>browserify-cipher>evp_bytestokey": true,
        "pumpify>inherits": true,
        "koa>content-disposition>safe-buffer": true
      }
    },
    "crypto-browserify>browserify-cipher": {
      "packages": {
        "ethereumjs-util>ethereum-cryptography>browserify-aes": true,
        "crypto-browserify>browserify-cipher>browserify-des": true,
        "crypto-browserify>browserify-cipher>evp_bytestokey": true
      }
    },
    "crypto-browserify>browserify-cipher>browserify-des": {
      "packages": {
        "browserify>buffer": true,
        "ethereumjs-util>create-hash>cipher-base": true,
        "crypto-browserify>browserify-cipher>browserify-des>des.js": true,
        "pumpify>inherits": true
      }
    },
    "crypto-browserify>public-encrypt>browserify-rsa": {
      "packages": {
        "bn.js": true,
        "browserify>buffer": true,
        "crypto-browserify>randombytes": true
      }
    },
    "crypto-browserify>browserify-sign": {
      "packages": {
        "bn.js": true,
        "crypto-browserify>public-encrypt>browserify-rsa": true,
        "browserify>buffer": true,
        "ethereumjs-util>create-hash": true,
        "crypto-browserify>create-hmac": true,
        "@metamask/ppom-validator>elliptic": true,
        "pumpify>inherits": true,
        "crypto-browserify>public-encrypt>parse-asn1": true,
        "stream-browserify": true
      }
    },
    "browserify>browserify-zlib": {
      "packages": {
        "browserify>assert": true,
        "browserify>buffer": true,
        "browserify>browserify-zlib>pako": true,
        "process": true,
        "stream-browserify": true,
        "browserify>util": true
      }
    },
    "ethereumjs-util>ethereum-cryptography>bs58check>bs58": {
      "packages": {
        "@ensdomains/content-hash>multihashes>multibase>base-x": true
      }
    },
    "ethereumjs-util>ethereum-cryptography>bs58check": {
      "packages": {
        "ethereumjs-util>ethereum-cryptography>bs58check>bs58": true,
        "ethereumjs-util>create-hash": true,
        "koa>content-disposition>safe-buffer": true
      }
    },
    "buffer": {
      "globals": {
        "console": true
      },
      "packages": {
        "base64-js": true,
        "buffer>ieee754": true
      }
    },
    "terser>source-map-support>buffer-from": {
      "packages": {
        "browserify>buffer": true
      }
    },
    "ethereumjs-util>ethereum-cryptography>browserify-aes>buffer-xor": {
      "packages": {
        "browserify>buffer": true
      }
    },
    "browserify>buffer": {
      "globals": {
        "console": true
      },
      "packages": {
        "base64-js": true,
        "buffer>ieee754": true
      }
    },
    "@metamask/snaps-utils>validate-npm-package-name>builtins": {
      "packages": {
        "process": true,
        "semver": true
      }
    },
    "string.prototype.matchall>call-bind": {
      "packages": {
        "string.prototype.matchall>call-bind>es-define-property": true,
        "string.prototype.matchall>call-bind>es-errors": true,
        "browserify>has>function-bind": true,
        "string.prototype.matchall>get-intrinsic": true,
        "string.prototype.matchall>call-bind>set-function-length": true
      }
    },
    "@ngraveio/bc-ur>cbor-sync": {
      "globals": {
        "define": true
      },
      "packages": {
        "browserify>buffer": true
      }
    },
    "chalk": {
      "packages": {
        "chalk>ansi-styles": true,
        "chalk>supports-color": true
      }
    },
    "chart.js": {
      "globals": {
        "Intl.NumberFormat": true,
        "MutationObserver": true,
        "OffscreenCanvas": true,
        "Path2D": true,
        "ResizeObserver": true,
        "addEventListener": true,
        "clearTimeout": true,
        "console.error": true,
        "console.warn": true,
        "devicePixelRatio": true,
        "document": true,
        "removeEventListener": true,
        "requestAnimationFrame": true,
        "setTimeout": true
      },
      "packages": {
        "chart.js>@kurkle/color": true
      }
    },
    "@ensdomains/content-hash>cids": {
      "packages": {
        "@ensdomains/content-hash>cids>multibase": true,
        "@ensdomains/content-hash>multicodec": true,
        "@ensdomains/content-hash>cids>multihashes": true,
        "@ensdomains/content-hash>cids>uint8arrays": true
      }
    },
    "ethereumjs-util>create-hash>cipher-base": {
      "packages": {
        "pumpify>inherits": true,
        "koa>content-disposition>safe-buffer": true,
        "stream-browserify": true,
        "browserify>string_decoder": true
      }
    },
    "classnames": {
      "globals": {
        "classNames": "write",
        "define": true
      }
    },
    "@metamask/jazzicon>color>clone": {
      "packages": {
        "browserify>buffer": true
      }
    },
    "cockatiel": {
      "globals": {
        "AbortController": true,
        "AbortSignal": true,
        "WeakRef": true,
        "clearTimeout": true,
        "performance": true,
        "setTimeout": true
      },
      "packages": {
        "process": true
      }
    },
    "chalk>ansi-styles>color-convert": {
      "packages": {
        "jest-canvas-mock>moo-color>color-name": true
      }
    },
    "@metamask/jazzicon>color>color-convert": {
      "packages": {
        "@metamask/jazzicon>color>color-convert>color-name": true
      }
    },
    "@metamask/jazzicon>color>color-string": {
      "packages": {
        "jest-canvas-mock>moo-color>color-name": true
      }
    },
    "@metamask/jazzicon>color": {
      "packages": {
        "@metamask/jazzicon>color>clone": true,
        "@metamask/jazzicon>color>color-convert": true,
        "@metamask/jazzicon>color>color-string": true
      }
    },
    "@metamask/snaps-controllers>concat-stream": {
      "packages": {
        "terser>source-map-support>buffer-from": true,
        "browserify>buffer": true,
        "pumpify>inherits": true,
        "readable-stream": true,
        "browserify>concat-stream>typedarray": true
      }
    },
    "copy-to-clipboard": {
      "globals": {
        "clipboardData": true,
        "console.error": true,
        "console.warn": true,
        "document.body.appendChild": true,
        "document.body.removeChild": true,
        "document.createElement": true,
        "document.createRange": true,
        "document.execCommand": true,
        "document.getSelection": true,
        "navigator.userAgent": true,
        "prompt": true
      },
      "packages": {
        "copy-to-clipboard>toggle-selection": true
      }
    },
    "@ethereumjs/tx>@ethereumjs/common>crc-32": {
      "globals": {
        "DO_NOT_EXPORT_CRC": true,
        "define": true
      }
    },
    "@ngraveio/bc-ur>crc": {
      "packages": {
        "browserify>buffer": true
      }
    },
    "crypto-browserify>create-ecdh": {
      "packages": {
        "bn.js": true,
        "browserify>buffer": true,
        "@metamask/ppom-validator>elliptic": true
      }
    },
    "ethereumjs-util>create-hash": {
      "packages": {
        "ethereumjs-util>create-hash>cipher-base": true,
        "pumpify>inherits": true,
        "ethereumjs-util>create-hash>md5.js": true,
        "ethereumjs-util>create-hash>ripemd160": true,
        "addons-linter>sha.js": true
      }
    },
    "crypto-browserify>create-hmac": {
      "packages": {
        "ethereumjs-util>create-hash>cipher-base": true,
        "ethereumjs-util>create-hash": true,
        "pumpify>inherits": true,
        "ethereumjs-util>create-hash>ripemd160": true,
        "koa>content-disposition>safe-buffer": true,
        "addons-linter>sha.js": true
      }
    },
    "@metamask/snaps-utils>cron-parser": {
      "packages": {
        "browserify>browser-resolve": true,
        "luxon": true
      }
    },
    "crypto-browserify": {
      "packages": {
        "crypto-browserify>browserify-cipher": true,
        "crypto-browserify>browserify-sign": true,
        "crypto-browserify>create-ecdh": true,
        "ethereumjs-util>create-hash": true,
        "crypto-browserify>create-hmac": true,
        "crypto-browserify>diffie-hellman": true,
        "crypto-browserify>pbkdf2": true,
        "crypto-browserify>public-encrypt": true,
        "crypto-browserify>randombytes": true,
        "crypto-browserify>randomfill": true
      }
    },
    "@metamask/ppom-validator>crypto-js": {
      "globals": {
        "crypto": true,
        "define": true,
        "msCrypto": true
      },
      "packages": {
        "browserify>browser-resolve": true
      }
    },
    "react-beautiful-dnd>css-box-model": {
      "globals": {
        "getComputedStyle": true,
        "pageXOffset": true,
        "pageYOffset": true
      },
      "packages": {
        "react-router-dom>tiny-invariant": true
      }
    },
    "@material-ui/core>@material-ui/styles>jss-plugin-vendor-prefixer>css-vendor": {
      "globals": {
        "document.createElement": true,
        "document.documentElement": true,
        "getComputedStyle": true
      },
      "packages": {
        "@babel/runtime": true,
        "@material-ui/core>@material-ui/styles>jss>is-in-browser": true
      }
    },
    "currency-formatter": {
      "packages": {
        "currency-formatter>accounting": true,
        "currency-formatter>locale-currency": true,
        "react>object-assign": true
      }
    },
    "debounce-stream": {
      "packages": {
        "debounce-stream>debounce": true,
        "debounce-stream>duplexer": true,
        "debounce-stream>through": true
      }
    },
    "debounce-stream>debounce": {
      "globals": {
        "clearTimeout": true,
        "setTimeout": true
      }
    },
    "nock>debug": {
      "globals": {
        "console": true,
        "document": true,
        "localStorage": true,
        "navigator": true,
        "process": true
      },
      "packages": {
        "nock>debug>ms": true,
        "process": true
      }
    },
    "@metamask/eth-token-tracker>deep-equal": {
      "packages": {
        "string.prototype.matchall>es-abstract>array-buffer-byte-length": true,
        "string.prototype.matchall>call-bind": true,
        "@metamask/eth-token-tracker>deep-equal>es-get-iterator": true,
        "string.prototype.matchall>get-intrinsic": true,
        "browserify>util>is-arguments": true,
        "string.prototype.matchall>es-abstract>is-array-buffer": true,
        "@metamask/eth-token-tracker>deep-equal>is-date-object": true,
        "string.prototype.matchall>es-abstract>is-regex": true,
        "string.prototype.matchall>es-abstract>is-shared-array-buffer": true,
        "@lavamoat/lavapack>json-stable-stringify>isarray": true,
        "@ngraveio/bc-ur>assert>object-is": true,
        "@lavamoat/lavapack>json-stable-stringify>object-keys": true,
        "gulp>vinyl-fs>object.assign": true,
        "string.prototype.matchall>regexp.prototype.flags": true,
        "string.prototype.matchall>side-channel": true,
        "@metamask/eth-token-tracker>deep-equal>which-boxed-primitive": true,
        "@metamask/eth-token-tracker>deep-equal>which-collection": true,
        "browserify>util>which-typed-array": true
      }
    },
    "string.prototype.matchall>define-properties>define-data-property": {
      "packages": {
        "string.prototype.matchall>call-bind>es-define-property": true,
        "string.prototype.matchall>call-bind>es-errors": true,
        "string.prototype.matchall>es-abstract>gopd": true
      }
    },
    "string.prototype.matchall>define-properties": {
      "packages": {
        "string.prototype.matchall>define-properties>define-data-property": true,
        "string.prototype.matchall>es-abstract>has-property-descriptors": true,
        "@lavamoat/lavapack>json-stable-stringify>object-keys": true
      }
    },
    "crypto-browserify>browserify-cipher>browserify-des>des.js": {
      "packages": {
        "pumpify>inherits": true,
        "@metamask/ppom-validator>elliptic>minimalistic-assert": true
      }
    },
    "crypto-browserify>diffie-hellman": {
      "packages": {
        "bn.js": true,
        "browserify>buffer": true,
        "crypto-browserify>diffie-hellman>miller-rabin": true,
        "crypto-browserify>randombytes": true
      }
    },
    "@material-ui/core>react-transition-group>dom-helpers": {
      "packages": {
        "@babel/runtime": true
      }
    },
    "debounce-stream>duplexer": {
      "packages": {
        "stream-browserify": true
      }
    },
    "ethers>@ethersproject/signing-key>elliptic": {
      "packages": {
        "bn.js": true,
        "@metamask/ppom-validator>elliptic>brorand": true,
        "ethers>@ethersproject/sha2>hash.js": true,
        "@metamask/ppom-validator>elliptic>hmac-drbg": true,
        "pumpify>inherits": true,
        "@metamask/ppom-validator>elliptic>minimalistic-assert": true,
        "@metamask/ppom-validator>elliptic>minimalistic-crypto-utils": true
      }
    },
    "@metamask/ppom-validator>elliptic": {
      "packages": {
        "bn.js": true,
        "@metamask/ppom-validator>elliptic>brorand": true,
        "ethers>@ethersproject/sha2>hash.js": true,
        "@metamask/ppom-validator>elliptic>hmac-drbg": true,
        "pumpify>inherits": true,
        "@metamask/ppom-validator>elliptic>minimalistic-assert": true,
        "@metamask/ppom-validator>elliptic>minimalistic-crypto-utils": true
      }
    },
    "eth-lattice-keyring>gridplus-sdk>elliptic": {
      "packages": {
        "bn.js": true,
        "@metamask/ppom-validator>elliptic>brorand": true,
        "ethers>@ethersproject/sha2>hash.js": true,
        "@metamask/ppom-validator>elliptic>hmac-drbg": true,
        "pumpify>inherits": true,
        "@metamask/ppom-validator>elliptic>minimalistic-assert": true,
        "@metamask/ppom-validator>elliptic>minimalistic-crypto-utils": true
      }
    },
    "string.prototype.matchall>call-bind>es-define-property": {
      "packages": {
        "string.prototype.matchall>get-intrinsic": true
      }
    },
    "@metamask/eth-token-tracker>deep-equal>es-get-iterator": {
      "packages": {
        "string.prototype.matchall>call-bind": true,
        "string.prototype.matchall>get-intrinsic": true,
        "string.prototype.matchall>has-symbols": true,
        "browserify>util>is-arguments": true,
        "@metamask/eth-token-tracker>deep-equal>es-get-iterator>is-map": true,
        "@metamask/eth-token-tracker>deep-equal>es-get-iterator>is-set": true,
        "eslint-plugin-react>array-includes>is-string": true,
        "@lavamoat/lavapack>json-stable-stringify>isarray": true,
        "process": true,
        "@metamask/eth-token-tracker>deep-equal>es-get-iterator>stop-iteration-iterator": true
      }
    },
    "eth-lattice-keyring>gridplus-sdk>eth-eip712-util-browser": {
      "globals": {
        "intToBuffer": true
      },
      "packages": {
        "bn.js": true,
        "buffer": true,
        "@metamask/ethjs>js-sha3": true
      }
    },
    "eth-ens-namehash": {
      "globals": {
        "name": "write"
      },
      "packages": {
        "browserify>buffer": true,
        "eth-ens-namehash>idna-uts46-hx": true,
        "@metamask/ethjs>js-sha3": true
      }
    },
    "eth-lattice-keyring": {
      "globals": {
        "addEventListener": true,
        "browser": true,
        "clearInterval": true,
        "fetch": true,
        "open": true,
        "setInterval": true
      },
      "packages": {
        "eth-lattice-keyring>@ethereumjs/tx": true,
        "@ethereumjs/tx>@ethereumjs/util": true,
        "bn.js": true,
        "browserify>buffer": true,
        "crypto-browserify": true,
        "webpack>events": true,
        "eth-lattice-keyring>gridplus-sdk": true,
        "eth-lattice-keyring>rlp": true
      }
    },
    "eth-method-registry": {
      "packages": {
        "@metamask/ethjs-contract": true,
        "@metamask/ethjs-query": true
      }
    },
    "@ethereumjs/tx>ethereum-cryptography": {
      "globals": {
        "TextDecoder": true,
        "crypto": true
      },
      "packages": {
        "@ethereumjs/tx>ethereum-cryptography>@noble/curves": true,
        "@noble/hashes": true,
        "@ethereumjs/tx>ethereum-cryptography>@scure/bip32": true
      }
    },
    "eth-lattice-keyring>@ethereumjs/tx>ethereum-cryptography": {
      "globals": {
        "TextDecoder": true,
        "crypto": true
      },
      "packages": {
        "eth-lattice-keyring>@ethereumjs/tx>ethereum-cryptography>@noble/hashes": true
      }
    },
    "eth-lattice-keyring>gridplus-sdk>@ethereumjs/tx>ethereum-cryptography": {
      "globals": {
        "TextDecoder": true,
        "crypto": true
      },
      "packages": {
        "eth-lattice-keyring>gridplus-sdk>@ethereumjs/tx>ethereum-cryptography>@noble/hashes": true
      }
    },
    "ethereumjs-util>ethereum-cryptography": {
      "packages": {
        "browserify>buffer": true,
        "ethereumjs-util>ethereum-cryptography>keccak": true,
        "crypto-browserify>randombytes": true,
        "ganache>secp256k1": true
      }
    },
    "@metamask/keyring-controller>ethereumjs-wallet>ethereum-cryptography": {
      "packages": {
        "browserify>assert": true,
        "ethereumjs-util>ethereum-cryptography>bs58check": true,
        "browserify>buffer": true,
        "crypto-browserify>create-hmac": true,
        "ethers>@ethersproject/sha2>hash.js": true,
        "ethereumjs-util>ethereum-cryptography>keccak": true,
        "crypto-browserify>randombytes": true,
        "koa>content-disposition>safe-buffer": true,
        "ganache>secp256k1": true
      }
    },
    "ethereumjs-util": {
      "packages": {
        "browserify>assert": true,
        "bn.js": true,
        "browserify>buffer": true,
        "ethereumjs-util>create-hash": true,
        "ethereumjs-util>ethereum-cryptography": true,
        "browserify>insert-module-globals>is-buffer": true,
        "ethereumjs-util>rlp": true
      }
    },
    "@metamask/keyring-controller>ethereumjs-wallet>ethereumjs-util": {
      "packages": {
        "browserify>assert": true,
        "bn.js": true,
        "browserify>buffer": true,
        "ethereumjs-util>create-hash": true,
        "@metamask/keyring-controller>ethereumjs-wallet>ethereum-cryptography": true,
        "browserify>insert-module-globals>is-buffer": true,
        "@metamask/keyring-controller>ethereumjs-wallet>ethereumjs-util>rlp": true
      }
    },
    "@metamask/keyring-controller>ethereumjs-wallet": {
      "packages": {
        "eth-lattice-keyring>gridplus-sdk>aes-js": true,
        "ethereumjs-util>ethereum-cryptography>bs58check": true,
        "browserify>buffer": true,
        "crypto-browserify": true,
        "@metamask/keyring-controller>ethereumjs-wallet>ethereum-cryptography": true,
        "@metamask/keyring-controller>ethereumjs-wallet>ethereumjs-util": true,
        "crypto-browserify>randombytes": true,
        "ethers>@ethersproject/json-wallets>scrypt-js": true,
        "@metamask/keyring-controller>ethereumjs-wallet>utf8": true,
        "uuid": true
      }
    },
    "ethers": {
      "packages": {
        "@ethersproject/abi": true,
        "ethers>@ethersproject/abstract-signer": true,
        "ethers>@ethersproject/address": true,
        "ethers>@ethersproject/base64": true,
        "ethers>@ethersproject/basex": true,
        "@ethersproject/bignumber": true,
        "@ethersproject/bytes": true,
        "ethers>@ethersproject/constants": true,
        "@ethersproject/contracts": true,
        "@ethersproject/hash": true,
        "@ethersproject/hdnode": true,
        "ethers>@ethersproject/json-wallets": true,
        "ethers>@ethersproject/keccak256": true,
        "ethers>@ethersproject/logger": true,
        "ethers>@ethersproject/properties": true,
        "ethers>@ethersproject/providers": true,
        "ethers>@ethersproject/random": true,
        "ethers>@ethersproject/rlp": true,
        "ethers>@ethersproject/sha2": true,
        "ethers>@ethersproject/signing-key": true,
        "ethers>@ethersproject/solidity": true,
        "ethers>@ethersproject/strings": true,
        "ethers>@ethersproject/transactions": true,
        "ethers>@ethersproject/units": true,
        "@ethersproject/wallet": true,
        "ethers>@ethersproject/web": true,
        "ethers>@ethersproject/wordlists": true
      }
    },
    "@metamask/eth-ledger-bridge-keyring>@ledgerhq/hw-app-eth>@ledgerhq/evm-tools>ethers": {
      "packages": {
        "@ethersproject/abi": true,
        "ethers>@ethersproject/abstract-signer": true,
        "ethers>@ethersproject/address": true,
        "ethers>@ethersproject/base64": true,
        "ethers>@ethersproject/basex": true,
        "@ethersproject/bignumber": true,
        "@ethersproject/bytes": true,
        "ethers>@ethersproject/constants": true,
        "@ethersproject/contracts": true,
        "@ethersproject/hash": true,
        "@ethersproject/hdnode": true,
        "ethers>@ethersproject/json-wallets": true,
        "ethers>@ethersproject/keccak256": true,
        "ethers>@ethersproject/logger": true,
        "ethers>@ethersproject/properties": true,
        "@ethersproject/providers": true,
        "ethers>@ethersproject/random": true,
        "ethers>@ethersproject/rlp": true,
        "ethers>@ethersproject/sha2": true,
        "ethers>@ethersproject/signing-key": true,
        "ethers>@ethersproject/solidity": true,
        "ethers>@ethersproject/strings": true,
        "ethers>@ethersproject/transactions": true,
        "ethers>@ethersproject/units": true,
        "@ethersproject/wallet": true,
        "@ethersproject/providers>@ethersproject/web": true,
        "ethers>@ethersproject/wordlists": true
      }
    },
    "@metamask/ethjs>ethjs-abi": {
      "packages": {
        "bn.js": true,
        "browserify>buffer": true,
        "@metamask/ethjs>js-sha3": true,
        "@metamask/ethjs>ethjs-abi>number-to-bn": true
      }
    },
    "webpack>events": {
      "globals": {
        "console": true
      }
    },
    "crypto-browserify>browserify-cipher>evp_bytestokey": {
      "packages": {
        "ethereumjs-util>create-hash>md5.js": true,
        "koa>content-disposition>safe-buffer": true
      }
    },
    "extension-port-stream": {
      "packages": {
        "browserify>buffer": true,
        "extension-port-stream>readable-stream": true
      }
    },
    "fast-json-patch": {
      "globals": {
        "addEventListener": true,
        "clearTimeout": true,
        "removeEventListener": true,
        "setTimeout": true
      }
    },
    "@metamask/snaps-utils>fast-xml-parser": {
      "globals": {
        "entityName": true,
        "val": true
      },
      "packages": {
        "@metamask/snaps-utils>fast-xml-parser>strnum": true
      }
    },
    "@metamask/notification-services-controller>firebase": {
      "packages": {
        "@metamask/notification-services-controller>firebase>@firebase/app": true,
        "@metamask/notification-services-controller>firebase>@firebase/messaging": true
      }
    },
    "react-focus-lock>focus-lock": {
      "globals": {
        "HTMLIFrameElement": true,
        "Node.DOCUMENT_FRAGMENT_NODE": true,
        "Node.DOCUMENT_NODE": true,
        "Node.DOCUMENT_POSITION_CONTAINED_BY": true,
        "Node.DOCUMENT_POSITION_CONTAINS": true,
        "Node.ELEMENT_NODE": true,
        "console.error": true,
        "console.warn": true,
        "document": true,
        "getComputedStyle": true,
        "setTimeout": true
      },
      "packages": {
        "tslib": true
      }
    },
    "browserify>util>which-typed-array>for-each": {
      "packages": {
        "string.prototype.matchall>es-abstract>is-callable": true
      }
    },
    "axios>form-data": {
      "globals": {
        "FormData": true
      }
    },
    "fuse.js": {
      "globals": {
        "console": true,
        "define": true
      }
    },
    "string.prototype.matchall>get-intrinsic": {
      "globals": {
        "AggregateError": true,
        "FinalizationRegistry": true,
        "WeakRef": true
      },
      "packages": {
        "string.prototype.matchall>call-bind>es-errors": true,
        "browserify>has>function-bind": true,
        "string.prototype.matchall>es-abstract>has-proto": true,
        "string.prototype.matchall>has-symbols": true,
        "depcheck>is-core-module>hasown": true
      }
    },
    "string.prototype.matchall>es-abstract>gopd": {
      "packages": {
        "string.prototype.matchall>get-intrinsic": true
      }
    },
    "eth-lattice-keyring>gridplus-sdk": {
      "globals": {
        "AbortController": true,
        "Request": true,
        "URL": true,
        "__values": true,
        "caches": true,
        "clearTimeout": true,
        "console.error": true,
        "console.log": true,
        "console.warn": true,
        "fetch": true,
        "setTimeout": true
      },
      "packages": {
        "eth-lattice-keyring>gridplus-sdk>@ethereumjs/common": true,
        "eth-lattice-keyring>gridplus-sdk>@ethereumjs/tx": true,
        "@ethersproject/abi": true,
        "eth-lattice-keyring>gridplus-sdk>aes-js": true,
        "@metamask/keyring-api>bech32": true,
        "eth-lattice-keyring>gridplus-sdk>bignumber.js": true,
        "eth-lattice-keyring>gridplus-sdk>bitwise": true,
        "bn.js": true,
        "eth-lattice-keyring>gridplus-sdk>borc": true,
        "ethereumjs-util>ethereum-cryptography>bs58check": true,
        "browserify>buffer": true,
        "@ethereumjs/tx>@ethereumjs/common>crc-32": true,
        "eth-lattice-keyring>gridplus-sdk>elliptic": true,
        "eth-lattice-keyring>gridplus-sdk>eth-eip712-util-browser": true,
        "ethers>@ethersproject/sha2>hash.js": true,
        "@metamask/ethjs>js-sha3": true,
        "lodash": true,
        "eth-lattice-keyring>rlp": true,
        "ganache>secp256k1": true,
        "eth-lattice-keyring>gridplus-sdk>uuid": true
      }
    },
    "string.prototype.matchall>es-abstract>has-property-descriptors": {
      "packages": {
        "string.prototype.matchall>call-bind>es-define-property": true
      }
    },
    "koa>is-generator-function>has-tostringtag": {
      "packages": {
        "string.prototype.matchall>has-symbols": true
      }
    },
    "ethereumjs-util>create-hash>md5.js>hash-base": {
      "packages": {
        "pumpify>inherits": true,
        "readable-stream": true,
        "koa>content-disposition>safe-buffer": true
      }
    },
    "ethers>@ethersproject/sha2>hash.js": {
      "packages": {
        "pumpify>inherits": true,
        "@metamask/ppom-validator>elliptic>minimalistic-assert": true
      }
    },
    "depcheck>is-core-module>hasown": {
      "packages": {
        "browserify>has>function-bind": true
      }
    },
    "@metamask/eth-trezor-keyring>hdkey": {
      "packages": {
        "browserify>assert": true,
        "ethereumjs-util>ethereum-cryptography>bs58check": true,
        "crypto-browserify": true,
        "ethereumjs-util>create-hash>ripemd160": true,
        "koa>content-disposition>safe-buffer": true,
        "ganache>secp256k1": true
      }
    },
    "he": {
      "globals": {
        "define": true
      }
    },
    "history": {
      "globals": {
        "console": true,
        "define": true,
        "document.defaultView": true,
        "document.querySelector": true
      }
    },
    "react-router-dom>history": {
      "globals": {
        "addEventListener": true,
        "confirm": true,
        "document": true,
        "history": true,
        "location": true,
        "navigator.userAgent": true,
        "removeEventListener": true
      },
      "packages": {
        "react-router-dom>history>resolve-pathname": true,
        "react-router-dom>tiny-invariant": true,
        "react-router-dom>tiny-warning": true,
        "react-router-dom>history>value-equal": true
      }
    },
    "@metamask/ppom-validator>elliptic>hmac-drbg": {
      "packages": {
        "ethers>@ethersproject/sha2>hash.js": true,
        "@metamask/ppom-validator>elliptic>minimalistic-assert": true,
        "@metamask/ppom-validator>elliptic>minimalistic-crypto-utils": true
      }
    },
    "react-redux>hoist-non-react-statics": {
      "packages": {
        "prop-types>react-is": true
      }
    },
    "https-browserify": {
      "packages": {
        "stream-http": true,
        "browserify>url": true
      }
    },
    "@metamask/notification-services-controller>firebase>@firebase/app>idb": {
      "globals": {
        "DOMException": true,
        "IDBCursor": true,
        "IDBDatabase": true,
        "IDBIndex": true,
        "IDBObjectStore": true,
        "IDBRequest": true,
        "IDBTransaction": true,
        "indexedDB.deleteDatabase": true,
        "indexedDB.open": true
      }
    },
    "eth-ens-namehash>idna-uts46-hx": {
      "globals": {
        "define": true
      },
      "packages": {
        "browserify>punycode": true
      }
    },
    "string.prototype.matchall>internal-slot": {
      "packages": {
        "string.prototype.matchall>call-bind>es-errors": true,
        "depcheck>is-core-module>hasown": true,
        "string.prototype.matchall>side-channel": true
      }
    },
    "browserify>util>is-arguments": {
      "packages": {
        "string.prototype.matchall>call-bind": true,
        "koa>is-generator-function>has-tostringtag": true
      }
    },
    "string.prototype.matchall>es-abstract>is-array-buffer": {
      "packages": {
        "string.prototype.matchall>call-bind": true,
        "string.prototype.matchall>get-intrinsic": true
      }
    },
    "@metamask/eth-token-tracker>deep-equal>which-boxed-primitive>is-bigint": {
      "packages": {
        "string.prototype.matchall>es-abstract>unbox-primitive>has-bigints": true
      }
    },
    "@metamask/eth-token-tracker>deep-equal>which-boxed-primitive>is-boolean-object": {
      "packages": {
        "string.prototype.matchall>call-bind": true,
        "koa>is-generator-function>has-tostringtag": true
      }
    },
    "string.prototype.matchall>es-abstract>is-callable": {
      "globals": {
        "document": true
      }
    },
    "@metamask/eth-token-tracker>deep-equal>is-date-object": {
      "packages": {
        "koa>is-generator-function>has-tostringtag": true
      }
    },
    "koa>is-generator-function": {
      "packages": {
        "koa>is-generator-function>has-tostringtag": true
      }
    },
    "@material-ui/core>@material-ui/styles>jss>is-in-browser": {
      "globals": {
        "document": true
      }
    },
    "@metamask/eth-token-tracker>deep-equal>which-boxed-primitive>is-number-object": {
      "packages": {
        "koa>is-generator-function>has-tostringtag": true
      }
    },
    "string.prototype.matchall>es-abstract>is-regex": {
      "packages": {
        "string.prototype.matchall>call-bind": true,
        "koa>is-generator-function>has-tostringtag": true
      }
    },
    "string.prototype.matchall>es-abstract>is-shared-array-buffer": {
      "packages": {
        "string.prototype.matchall>call-bind": true
      }
    },
    "eslint-plugin-react>array-includes>is-string": {
      "packages": {
        "koa>is-generator-function>has-tostringtag": true
      }
    },
    "string.prototype.matchall>es-abstract>es-to-primitive>is-symbol": {
      "packages": {
        "string.prototype.matchall>has-symbols": true
      }
    },
    "browserify>util>is-typed-array": {
      "packages": {
        "browserify>util>which-typed-array": true
      }
    },
    "@metamask/eth-token-tracker>deep-equal>which-collection>is-weakset": {
      "packages": {
        "string.prototype.matchall>call-bind": true,
        "string.prototype.matchall>get-intrinsic": true
      }
    },
    "eth-lattice-keyring>gridplus-sdk>borc>iso-url": {
      "globals": {
        "URL": true,
        "URLSearchParams": true,
        "location": true
      }
    },
    "@ensdomains/content-hash>js-base64": {
      "globals": {
        "Base64": "write",
        "TextDecoder": true,
        "TextEncoder": true,
        "atob": true,
        "btoa": true,
        "define": true
      },
      "packages": {
        "browserify>buffer": true
      }
    },
    "@metamask/ethjs>js-sha3": {
      "globals": {
        "define": true
      },
      "packages": {
        "process": true
      }
    },
    "@ngraveio/bc-ur>jsbi": {
      "globals": {
        "define": true
      }
    },
    "@metamask/message-manager>jsonschema": {
      "packages": {
        "browserify>url": true
      }
    },
    "@material-ui/core>@material-ui/styles>jss-plugin-camel-case": {
      "packages": {
        "@material-ui/core>@material-ui/styles>jss-plugin-camel-case>hyphenate-style-name": true
      }
    },
    "@material-ui/core>@material-ui/styles>jss-plugin-default-unit": {
      "globals": {
        "CSS": true
      },
      "packages": {
        "@material-ui/core>@material-ui/styles>jss": true
      }
    },
    "@material-ui/core>@material-ui/styles>jss-plugin-global": {
      "packages": {
        "@babel/runtime": true,
        "@material-ui/core>@material-ui/styles>jss": true
      }
    },
    "@material-ui/core>@material-ui/styles>jss-plugin-nested": {
      "packages": {
        "@babel/runtime": true,
        "react-router-dom>tiny-warning": true
      }
    },
    "@material-ui/core>@material-ui/styles>jss-plugin-rule-value-function": {
      "packages": {
        "@material-ui/core>@material-ui/styles>jss": true,
        "react-router-dom>tiny-warning": true
      }
    },
    "@material-ui/core>@material-ui/styles>jss-plugin-vendor-prefixer": {
      "packages": {
        "@material-ui/core>@material-ui/styles>jss-plugin-vendor-prefixer>css-vendor": true,
        "@material-ui/core>@material-ui/styles>jss": true
      }
    },
    "@material-ui/core>@material-ui/styles>jss": {
      "globals": {
        "CSS": true,
        "document.createElement": true,
        "document.querySelector": true
      },
      "packages": {
        "@babel/runtime": true,
        "@material-ui/core>@material-ui/styles>jss>is-in-browser": true,
        "react-router-dom>tiny-warning": true
      }
    },
    "ethereumjs-util>ethereum-cryptography>keccak": {
      "packages": {
        "browserify>buffer": true,
        "readable-stream": true
      }
    },
    "currency-formatter>locale-currency": {
      "globals": {
        "countryCode": true
      }
    },
    "localforage": {
      "globals": {
        "Blob": true,
        "BlobBuilder": true,
        "FileReader": true,
        "IDBKeyRange": true,
        "MSBlobBuilder": true,
        "MozBlobBuilder": true,
        "OIndexedDB": true,
        "WebKitBlobBuilder": true,
        "atob": true,
        "btoa": true,
        "console.error": true,
        "console.info": true,
        "console.warn": true,
        "define": true,
        "fetch": true,
        "indexedDB": true,
        "localStorage": true,
        "mozIndexedDB": true,
        "msIndexedDB": true,
        "navigator.platform": true,
        "navigator.userAgent": true,
        "openDatabase": true,
        "setTimeout": true,
        "webkitIndexedDB": true
      }
    },
    "lodash": {
      "globals": {
        "clearTimeout": true,
        "define": true,
        "setTimeout": true
      }
    },
    "loglevel": {
      "globals": {
        "console": true,
        "define": true,
        "document.cookie": true,
        "localStorage": true,
        "log": "write",
        "navigator": true
      }
    },
    "lottie-web": {
      "globals": {
        "Blob": true,
        "Howl": true,
        "OffscreenCanvas": true,
        "URL.createObjectURL": true,
        "Worker": true,
        "XMLHttpRequest": true,
        "bodymovin": "write",
        "clearInterval": true,
        "console": true,
        "define": true,
        "document.body": true,
        "document.createElement": true,
        "document.createElementNS": true,
        "document.getElementsByClassName": true,
        "document.getElementsByTagName": true,
        "document.querySelectorAll": true,
        "document.readyState": true,
        "location.origin": true,
        "location.pathname": true,
        "navigator": true,
        "requestAnimationFrame": true,
        "setInterval": true,
        "setTimeout": true
      }
    },
    "luxon": {
      "globals": {
        "Intl": true
      }
    },
    "@metamask/snaps-utils>marked": {
      "globals": {
        "console.error": true,
        "console.warn": true,
        "define": true
      }
    },
    "ethereumjs-util>create-hash>md5.js": {
      "packages": {
        "ethereumjs-util>create-hash>md5.js>hash-base": true,
        "pumpify>inherits": true,
        "koa>content-disposition>safe-buffer": true
      }
    },
    "@storybook/addon-docs>remark-external-links>mdast-util-definitions": {
      "packages": {
        "react-markdown>unist-util-visit": true
      }
    },
    "react-markdown>remark-parse>mdast-util-from-markdown": {
      "packages": {
        "react-markdown>remark-parse>mdast-util-from-markdown>mdast-util-to-string": true,
        "react-markdown>remark-parse>mdast-util-from-markdown>micromark": true,
        "react-syntax-highlighter>refractor>parse-entities": true,
        "react-markdown>remark-parse>mdast-util-from-markdown>unist-util-stringify-position": true
      }
    },
    "react-markdown>remark-rehype>mdast-util-to-hast": {
      "globals": {
        "console.warn": true
      },
      "packages": {
        "@storybook/addon-docs>remark-external-links>mdast-util-definitions": true,
        "react-markdown>remark-rehype>mdast-util-to-hast>mdurl": true,
        "react-markdown>remark-rehype>mdast-util-to-hast>unist-builder": true,
        "react-markdown>remark-rehype>mdast-util-to-hast>unist-util-generated": true,
        "react-markdown>remark-rehype>mdast-util-to-hast>unist-util-position": true,
        "react-markdown>unist-util-visit": true
      }
    },
    "@ethereumjs/tx>@ethereumjs/util>micro-ftch": {
      "globals": {
        "Headers": true,
        "TextDecoder": true,
        "URL": true,
        "btoa": true,
        "fetch": true
      },
      "packages": {
        "browserify>browserify-zlib": true,
        "browserify>buffer": true,
        "https-browserify": true,
        "process": true,
        "stream-http": true,
        "browserify>url": true,
        "browserify>util": true
      }
    },
    "react-markdown>remark-parse>mdast-util-from-markdown>micromark": {
      "packages": {
        "react-syntax-highlighter>refractor>parse-entities": true
      }
    },
    "crypto-browserify>diffie-hellman>miller-rabin": {
      "packages": {
        "bn.js": true,
        "@metamask/ppom-validator>elliptic>brorand": true
      }
    },
    "@ensdomains/content-hash>cids>multibase": {
      "globals": {
        "TextDecoder": true,
        "TextEncoder": true
      },
      "packages": {
        "@ensdomains/content-hash>cids>multibase>@multiformats/base-x": true
      }
    },
    "@ensdomains/content-hash>multihashes>multibase": {
      "packages": {
        "@ensdomains/content-hash>multihashes>multibase>base-x": true,
        "browserify>buffer": true,
        "@ensdomains/content-hash>multihashes>web-encoding": true
      }
    },
    "@ensdomains/content-hash>multicodec": {
      "packages": {
        "@ensdomains/content-hash>multicodec>uint8arrays": true,
        "sass-embedded>varint": true
      }
    },
    "@ensdomains/content-hash>multicodec>uint8arrays>multiformats": {
      "globals": {
        "TextDecoder": true,
        "TextEncoder": true,
        "console.warn": true,
        "crypto.subtle.digest": true
      }
    },
    "@ensdomains/content-hash>multihashes": {
      "packages": {
        "browserify>buffer": true,
        "@ensdomains/content-hash>multihashes>multibase": true,
        "@ensdomains/content-hash>multihashes>varint": true,
        "@ensdomains/content-hash>multihashes>web-encoding": true
      }
    },
    "@ensdomains/content-hash>cids>multihashes": {
      "packages": {
        "@ensdomains/content-hash>cids>multibase": true,
        "@ensdomains/content-hash>cids>uint8arrays": true,
        "@ensdomains/content-hash>cids>multihashes>varint": true
      }
    },
    "nanoid": {
      "globals": {
        "crypto.getRandomValues": true
      }
    },
    "@metamask/approval-controller>nanoid": {
      "globals": {
        "crypto.getRandomValues": true
      }
    },
    "@metamask/smart-transactions-controller>@metamask/controllers>nanoid": {
      "globals": {
        "crypto.getRandomValues": true
      }
    },
    "@metamask/notification-controller>nanoid": {
      "globals": {
        "crypto.getRandomValues": true
      }
    },
    "@metamask/permission-controller>nanoid": {
      "globals": {
        "crypto.getRandomValues": true
      }
    },
    "@metamask/rpc-methods>nanoid": {
      "globals": {
        "crypto.getRandomValues": true
      }
    },
    "@metamask/rpc-methods-flask>nanoid": {
      "globals": {
        "crypto.getRandomValues": true
      }
    },
    "@metamask/snaps-controllers>nanoid": {
      "globals": {
        "crypto.getRandomValues": true
      }
    },
    "@metamask/snaps-controllers-flask>nanoid": {
      "globals": {
        "crypto.getRandomValues": true
      }
    },
    "depcheck>@vue/compiler-sfc>postcss>nanoid": {
      "globals": {
        "crypto.getRandomValues": true
      }
    },
    "dependency-tree>precinct>detective-postcss>postcss>nanoid": {
      "globals": {
        "crypto.getRandomValues": true
      }
    },
    "node-fetch": {
      "globals": {
        "Headers": true,
        "Request": true,
        "Response": true,
        "fetch": true
      }
    },
    "@metamask/controllers>web3-provider-engine>cross-fetch>node-fetch": {
      "globals": {
        "fetch": true
      }
    },
    "@metamask/controllers>web3-provider-engine>eth-json-rpc-middleware>node-fetch": {
      "globals": {
        "fetch": true
      }
    },
    "@metamask/ethjs>ethjs-abi>number-to-bn": {
      "packages": {
        "bn.js": true,
        "@metamask/ethjs>@metamask/ethjs-util>strip-hex-prefix": true
      }
    },
    "string.prototype.matchall>es-abstract>object-inspect": {
      "globals": {
        "HTMLElement": true,
        "WeakRef": true
      },
      "packages": {
        "browserify>browser-resolve": true
      }
    },
    "@ngraveio/bc-ur>assert>object-is": {
      "packages": {
        "string.prototype.matchall>call-bind": true,
        "string.prototype.matchall>define-properties": true
      }
    },
    "gulp>vinyl-fs>object.assign": {
      "packages": {
        "string.prototype.matchall>call-bind": true,
        "string.prototype.matchall>define-properties": true,
        "string.prototype.matchall>has-symbols": true,
        "@lavamoat/lavapack>json-stable-stringify>object-keys": true
      }
    },
    "@metamask/object-multiplex>once": {
      "packages": {
        "@metamask/object-multiplex>once>wrappy": true
      }
    },
    "crypto-browserify>public-encrypt>parse-asn1": {
      "packages": {
        "crypto-browserify>public-encrypt>parse-asn1>asn1.js": true,
        "ethereumjs-util>ethereum-cryptography>browserify-aes": true,
        "browserify>buffer": true,
        "crypto-browserify>browserify-cipher>evp_bytestokey": true,
        "crypto-browserify>pbkdf2": true
      }
    },
    "react-syntax-highlighter>refractor>parse-entities": {
      "globals": {
        "document.createElement": true
      }
    },
    "path-browserify": {
      "packages": {
        "process": true
      }
    },
    "serve-handler>path-to-regexp": {
      "packages": {
        "serve-handler>path-to-regexp>isarray": true
      }
    },
    "crypto-browserify>pbkdf2": {
      "globals": {
        "crypto": true,
        "process": true,
        "queueMicrotask": true,
        "setImmediate": true,
        "setTimeout": true
      },
      "packages": {
        "ethereumjs-util>create-hash": true,
        "process": true,
        "ethereumjs-util>create-hash>ripemd160": true,
        "koa>content-disposition>safe-buffer": true,
        "addons-linter>sha.js": true
      }
    },
    "@material-ui/core>popper.js": {
      "globals": {
        "MSInputMethodContext": true,
        "Node.DOCUMENT_POSITION_FOLLOWING": true,
        "cancelAnimationFrame": true,
        "console.warn": true,
        "define": true,
        "devicePixelRatio": true,
        "document": true,
        "getComputedStyle": true,
        "innerHeight": true,
        "innerWidth": true,
        "navigator": true,
        "requestAnimationFrame": true,
        "setTimeout": true
      }
    },
    "react-tippy>popper.js": {
      "globals": {
        "MSInputMethodContext": true,
        "Node.DOCUMENT_POSITION_FOLLOWING": true,
        "cancelAnimationFrame": true,
        "console.warn": true,
        "define": true,
        "devicePixelRatio": true,
        "document": true,
        "getComputedStyle": true,
        "innerHeight": true,
        "innerWidth": true,
        "navigator.userAgent": true,
        "requestAnimationFrame": true,
        "setTimeout": true
      }
    },
    "process": {
      "globals": {
        "clearTimeout": true,
        "setTimeout": true
      }
    },
    "promise-to-callback": {
      "packages": {
        "promise-to-callback>is-fn": true,
        "promise-to-callback>set-immediate-shim": true
      }
    },
    "prop-types": {
      "globals": {
        "console": true
      },
      "packages": {
        "react>object-assign": true,
        "prop-types>react-is": true
      }
    },
    "react-markdown>property-information": {
      "packages": {
        "watchify>xtend": true
      }
    },
    "@trezor/connect-web>@trezor/connect>@trezor/protobuf>protobufjs": {
      "globals": {
        "process": true,
        "setTimeout": true
      },
      "packages": {
        "@trezor/connect-web>@trezor/connect>@trezor/protobuf>protobufjs>@protobufjs/aspromise": true,
        "@trezor/connect-web>@trezor/connect>@trezor/protobuf>protobufjs>@protobufjs/base64": true,
        "@trezor/connect-web>@trezor/connect>@trezor/protobuf>protobufjs>@protobufjs/codegen": true,
        "@trezor/connect-web>@trezor/connect>@trezor/protobuf>protobufjs>@protobufjs/eventemitter": true,
        "@trezor/connect-web>@trezor/connect>@trezor/protobuf>protobufjs>@protobufjs/fetch": true,
        "@trezor/connect-web>@trezor/connect>@trezor/protobuf>protobufjs>@protobufjs/float": true,
        "@trezor/connect-web>@trezor/connect>@trezor/protobuf>protobufjs>@protobufjs/inquire": true,
        "@trezor/connect-web>@trezor/connect>@trezor/protobuf>protobufjs>@protobufjs/path": true,
        "@trezor/connect-web>@trezor/connect>@trezor/protobuf>protobufjs>@protobufjs/pool": true,
        "@trezor/connect-web>@trezor/connect>@trezor/protobuf>protobufjs>@protobufjs/utf8": true
      }
    },
    "crypto-browserify>public-encrypt": {
      "packages": {
        "bn.js": true,
        "crypto-browserify>public-encrypt>browserify-rsa": true,
        "browserify>buffer": true,
        "ethereumjs-util>create-hash": true,
        "crypto-browserify>public-encrypt>parse-asn1": true,
        "crypto-browserify>randombytes": true
      }
    },
    "browserify>punycode": {
      "globals": {
        "define": true
      }
    },
    "qrcode-generator": {
      "globals": {
        "define": true
      }
    },
    "qrcode.react": {
      "globals": {
        "Path2D": true,
        "devicePixelRatio": true
      },
      "packages": {
        "react": true
      }
    },
    "@storybook/addon-knobs>qs": {
      "packages": {
        "string.prototype.matchall>side-channel": true
      }
    },
    "@metamask/snaps-controllers>tar-stream>streamx>queue-tick": {
      "globals": {
        "queueMicrotask": true
      }
    },
    "react-beautiful-dnd>raf-schd": {
      "globals": {
        "cancelAnimationFrame": true,
        "requestAnimationFrame": true
      }
    },
    "crypto-browserify>randombytes": {
      "globals": {
        "crypto": true,
        "msCrypto": true
      },
      "packages": {
        "process": true,
        "koa>content-disposition>safe-buffer": true
      }
    },
    "ethereumjs-wallet>randombytes": {
      "globals": {
        "crypto.getRandomValues": true
      }
    },
    "crypto-browserify>randomfill": {
      "globals": {
        "crypto": true,
        "msCrypto": true
      },
      "packages": {
        "process": true,
        "crypto-browserify>randombytes": true,
        "koa>content-disposition>safe-buffer": true
      }
    },
    "react": {
      "globals": {
        "console": true
      },
      "packages": {
        "react>object-assign": true,
        "prop-types": true
      }
    },
    "react-beautiful-dnd": {
      "globals": {
        "Element.prototype": true,
        "__REDUX_DEVTOOLS_EXTENSION_COMPOSE__": true,
        "addEventListener": true,
        "cancelAnimationFrame": true,
        "clearTimeout": true,
        "console": true,
        "document": true,
        "getComputedStyle": true,
        "pageXOffset": true,
        "pageYOffset": true,
        "removeEventListener": true,
        "requestAnimationFrame": true,
        "scrollBy": true,
        "setTimeout": true
      },
      "packages": {
        "@babel/runtime": true,
        "react-beautiful-dnd>css-box-model": true,
        "react-beautiful-dnd>memoize-one": true,
        "react-beautiful-dnd>raf-schd": true,
        "react": true,
        "react-dom": true,
        "react-redux": true,
        "redux": true,
        "react-beautiful-dnd>use-memo-one": true
      }
    },
    "react-chartjs-2": {
      "globals": {
        "setTimeout": true
      },
      "packages": {
        "chart.js": true,
        "react": true
      }
    },
    "react-focus-lock>react-clientside-effect": {
      "packages": {
        "@babel/runtime": true,
        "react": true
      }
    },
    "react-devtools": {
      "packages": {
        "react-devtools>react-devtools-core": true
      }
    },
    "react-devtools>react-devtools-core": {
      "globals": {
        "WebSocket": true,
        "setTimeout": true
      }
    },
    "react-dnd-html5-backend": {
      "globals": {
        "addEventListener": true,
        "clearTimeout": true,
        "removeEventListener": true
      }
    },
    "react-dom": {
      "globals": {
        "HTMLIFrameElement": true,
        "MSApp": true,
        "__REACT_DEVTOOLS_GLOBAL_HOOK__": true,
        "addEventListener": true,
        "clearTimeout": true,
        "clipboardData": true,
        "console": true,
        "dispatchEvent": true,
        "document": true,
        "event": "write",
        "jest": true,
        "location.protocol": true,
        "navigator.userAgent.indexOf": true,
        "performance": true,
        "removeEventListener": true,
        "self": true,
        "setTimeout": true,
        "top": true,
        "trustedTypes": true
      },
      "packages": {
        "react>object-assign": true,
        "prop-types": true,
        "react": true,
        "react-dom>scheduler": true
      }
    },
    "react-responsive-carousel>react-easy-swipe": {
      "globals": {
        "addEventListener": true,
        "define": true,
        "document.addEventListener": true,
        "document.removeEventListener": true
      },
      "packages": {
        "prop-types": true,
        "react": true
      }
    },
    "react-popper>react-fast-compare": {
      "globals": {
        "Element": true,
        "console.warn": true
      }
    },
    "react-focus-lock": {
      "globals": {
        "addEventListener": true,
        "console.error": true,
        "console.warn": true,
        "document": true,
        "removeEventListener": true,
        "setTimeout": true
      },
      "packages": {
        "@babel/runtime": true,
        "react-focus-lock>focus-lock": true,
        "prop-types": true,
        "react": true,
        "react-focus-lock>react-clientside-effect": true,
        "react-focus-lock>use-callback-ref": true,
        "react-focus-lock>use-sidecar": true
      }
    },
    "react-idle-timer": {
      "globals": {
        "clearTimeout": true,
        "document": true,
        "setTimeout": true
      },
      "packages": {
        "prop-types": true,
        "react": true
      }
    },
    "react-inspector": {
      "globals": {
        "Node": true,
        "chromeDark": true,
        "chromeLight": true
      },
      "packages": {
        "react": true
      }
    },
    "prop-types>react-is": {
      "globals": {
        "console": true
      }
    },
    "react-markdown>react-is": {
      "globals": {
        "console": true
      }
    },
    "react-redux>react-is": {
      "globals": {
        "console": true
      }
    },
    "react-markdown": {
      "globals": {
        "console.warn": true
      },
      "packages": {
        "react-markdown>comma-separated-tokens": true,
        "prop-types": true,
        "react-markdown>property-information": true,
        "react": true,
        "react-markdown>react-is": true,
        "react-markdown>remark-parse": true,
        "react-markdown>remark-rehype": true,
        "react-markdown>space-separated-tokens": true,
        "react-markdown>style-to-object": true,
        "react-markdown>unified": true,
        "react-markdown>unist-util-visit": true,
        "react-markdown>vfile": true
      }
    },
    "react-popper": {
      "globals": {
        "document": true
      },
      "packages": {
        "@popperjs/core": true,
        "react": true,
        "react-popper>react-fast-compare": true,
        "react-popper>warning": true
      }
    },
    "react-redux": {
      "globals": {
        "console": true,
        "document": true
      },
      "packages": {
        "@babel/runtime": true,
        "react-redux>hoist-non-react-statics": true,
        "prop-types": true,
        "react": true,
        "react-dom": true,
        "react-redux>react-is": true
      }
    },
    "react-responsive-carousel": {
      "globals": {
        "HTMLElement": true,
        "addEventListener": true,
        "clearTimeout": true,
        "console.warn": true,
        "document": true,
        "getComputedStyle": true,
        "removeEventListener": true,
        "setTimeout": true
      },
      "packages": {
        "classnames": true,
        "react": true,
        "react-dom": true,
        "react-responsive-carousel>react-easy-swipe": true
      }
    },
    "react-router-dom": {
      "packages": {
        "react-router-dom>history": true,
        "prop-types": true,
        "react": true,
        "react-router-dom>react-router": true,
        "react-router-dom>tiny-invariant": true,
        "react-router-dom>tiny-warning": true
      }
    },
    "react-router-dom-v5-compat": {
      "globals": {
        "FormData": true,
        "URL": true,
        "URLSearchParams": true,
        "__reactRouterVersion": "write",
        "addEventListener": true,
        "confirm": true,
        "define": true,
        "document": true,
        "history.scrollRestoration": true,
        "location.href": true,
        "removeEventListener": true,
        "scrollTo": true,
        "scrollY": true,
        "sessionStorage.getItem": true,
        "sessionStorage.setItem": true,
        "setTimeout": true
      },
      "packages": {
        "react-router-dom-v5-compat>@remix-run/router": true,
        "history": true,
        "react": true,
        "react-dom": true,
        "react-router-dom": true,
        "react-router-dom-v5-compat>react-router": true
      }
    },
    "react-router-dom>react-router": {
      "packages": {
        "react-router-dom>history": true,
        "react-redux>hoist-non-react-statics": true,
        "serve-handler>path-to-regexp": true,
        "prop-types": true,
        "react": true,
        "prop-types>react-is": true,
        "react-router-dom>tiny-invariant": true,
        "react-router-dom>tiny-warning": true
      }
    },
    "react-router-dom-v5-compat>react-router": {
      "globals": {
        "console.error": true,
        "define": true
      },
      "packages": {
        "react-router-dom-v5-compat>@remix-run/router": true,
        "react": true
      }
    },
    "react-simple-file-input": {
      "globals": {
        "File": true,
        "FileReader": true,
        "console.warn": true
      },
      "packages": {
        "prop-types": true,
        "react": true
      }
    },
    "react-tippy": {
      "globals": {
        "Element": true,
        "MSStream": true,
        "MutationObserver": true,
        "addEventListener": true,
        "clearTimeout": true,
        "console.error": true,
        "console.warn": true,
        "define": true,
        "document": true,
        "getComputedStyle": true,
        "innerHeight": true,
        "innerWidth": true,
        "navigator.maxTouchPoints": true,
        "navigator.msMaxTouchPoints": true,
        "navigator.userAgent": true,
        "performance": true,
        "requestAnimationFrame": true,
        "setTimeout": true
      },
      "packages": {
        "react-tippy>popper.js": true,
        "react": true,
        "react-dom": true
      }
    },
    "react-toggle-button": {
      "globals": {
        "clearTimeout": true,
        "console.warn": true,
        "define": true,
        "performance": true,
        "setTimeout": true
      },
      "packages": {
        "react": true
      }
    },
    "@material-ui/core>react-transition-group": {
      "globals": {
        "Element": true,
        "setTimeout": true
      },
      "packages": {
        "@material-ui/core>react-transition-group>dom-helpers": true,
        "prop-types": true,
        "react": true,
        "react-dom": true
      }
    },
    "readable-stream": {
      "packages": {
        "browserify>browser-resolve": true,
        "browserify>buffer": true,
        "webpack>events": true,
        "pumpify>inherits": true,
        "process": true,
        "browserify>string_decoder": true,
        "readable-stream>util-deprecate": true
      }
    },
    "extension-port-stream>readable-stream": {
      "globals": {
        "AbortController": true,
        "AbortSignal": true,
        "AggregateError": true,
        "Blob": true,
        "ERR_INVALID_ARG_TYPE": true,
        "queueMicrotask": true
      },
      "packages": {
        "@lavamoat/lavapack>readable-stream>abort-controller": true,
        "browserify>buffer": true,
        "webpack>events": true,
        "process": true,
        "browserify>string_decoder": true
      }
    },
    "@metamask/snaps-controllers>readable-web-to-node-stream": {
      "packages": {
        "readable-stream": true
      }
    },
    "redux": {
      "globals": {
        "console": true
      },
      "packages": {
        "@babel/runtime": true
      }
    },
    "string.prototype.matchall>regexp.prototype.flags": {
      "packages": {
        "string.prototype.matchall>call-bind": true,
        "string.prototype.matchall>define-properties": true,
        "string.prototype.matchall>call-bind>es-errors": true,
        "string.prototype.matchall>regexp.prototype.flags>set-function-name": true
      }
    },
    "react-markdown>remark-parse": {
      "packages": {
        "react-markdown>remark-parse>mdast-util-from-markdown": true
      }
    },
    "react-markdown>remark-rehype": {
      "packages": {
        "react-markdown>remark-rehype>mdast-util-to-hast": true
      }
    },
    "react-markdown>vfile>replace-ext": {
      "packages": {
        "path-browserify": true
      }
    },
    "reselect": {
      "globals": {
        "WeakRef": true,
        "console.warn": true,
        "unstable_autotrackMemoize": true
      }
    },
    "@metamask/snaps-utils>rfdc": {
      "packages": {
        "browserify>buffer": true
      }
    },
    "ethereumjs-util>create-hash>ripemd160": {
      "packages": {
        "browserify>buffer": true,
        "ethereumjs-util>create-hash>md5.js>hash-base": true,
        "pumpify>inherits": true
      }
    },
    "@keystonehq/metamask-airgapped-keyring>rlp": {
      "packages": {
        "bn.js": true,
        "browserify>buffer": true
      }
    },
    "eth-lattice-keyring>rlp": {
      "globals": {
        "TextEncoder": true
      }
    },
    "ethereumjs-util>rlp": {
      "packages": {
        "bn.js": true,
        "browserify>buffer": true
      }
    },
    "@metamask/keyring-controller>ethereumjs-wallet>ethereumjs-util>rlp": {
      "packages": {
        "bn.js": true,
        "browserify>buffer": true
      }
    },
    "wait-on>rxjs": {
      "globals": {
        "cancelAnimationFrame": true,
        "clearInterval": true,
        "clearTimeout": true,
        "performance": true,
        "requestAnimationFrame": true,
        "setInterval.apply": true,
        "setTimeout.apply": true
      }
    },
    "koa>content-disposition>safe-buffer": {
      "packages": {
        "browserify>buffer": true
      }
    },
    "react-dom>scheduler": {
      "globals": {
        "MessageChannel": true,
        "cancelAnimationFrame": true,
        "clearTimeout": true,
        "console": true,
        "navigator": true,
        "performance": true,
        "requestAnimationFrame": true,
        "setTimeout": true
      }
    },
    "ethers>@ethersproject/json-wallets>scrypt-js": {
      "globals": {
        "define": true,
        "setTimeout": true
      },
      "packages": {
        "browserify>timers-browserify": true
      }
    },
    "ganache>secp256k1": {
      "packages": {
        "@metamask/ppom-validator>elliptic": true
      }
    },
    "semver": {
      "globals": {
        "console.error": true
      },
      "packages": {
        "process": true
      }
    },
    "string.prototype.matchall>call-bind>set-function-length": {
      "packages": {
        "string.prototype.matchall>define-properties>define-data-property": true,
        "string.prototype.matchall>call-bind>es-errors": true,
        "string.prototype.matchall>get-intrinsic": true,
        "string.prototype.matchall>es-abstract>gopd": true,
        "string.prototype.matchall>es-abstract>has-property-descriptors": true
      }
    },
    "string.prototype.matchall>regexp.prototype.flags>set-function-name": {
      "packages": {
        "string.prototype.matchall>define-properties>define-data-property": true,
        "string.prototype.matchall>call-bind>es-errors": true,
        "string.prototype.matchall>es-abstract>function.prototype.name>functions-have-names": true,
        "string.prototype.matchall>es-abstract>has-property-descriptors": true
      }
    },
    "promise-to-callback>set-immediate-shim": {
      "globals": {
        "setTimeout.apply": true
      },
      "packages": {
        "browserify>timers-browserify": true
      }
    },
    "addons-linter>sha.js": {
      "packages": {
        "pumpify>inherits": true,
        "koa>content-disposition>safe-buffer": true
      }
    },
    "string.prototype.matchall>side-channel": {
      "packages": {
        "string.prototype.matchall>call-bind": true,
        "string.prototype.matchall>get-intrinsic": true,
        "string.prototype.matchall>es-abstract>object-inspect": true
      }
    },
    "@metamask/profile-sync-controller>siwe": {
      "globals": {
        "console.error": true,
        "console.warn": true
      },
      "packages": {
        "@metamask/profile-sync-controller>siwe>@spruceid/siwe-parser": true,
        "@metamask/profile-sync-controller>siwe>@stablelib/random": true,
        "ethers": true,
        "@metamask/controller-utils>@spruceid/siwe-parser>valid-url": true
      }
    },
    "@metamask/eth-token-tracker>deep-equal>es-get-iterator>stop-iteration-iterator": {
      "globals": {
        "StopIteration": true
      },
      "packages": {
        "string.prototype.matchall>internal-slot": true
      }
    },
    "stream-browserify": {
      "packages": {
        "webpack>events": true,
        "pumpify>inherits": true,
        "readable-stream": true
      }
    },
    "stream-http": {
      "globals": {
        "AbortController": true,
        "Blob": true,
        "MSStreamReader": true,
        "ReadableStream": true,
        "WritableStream": true,
        "XDomainRequest": true,
        "XMLHttpRequest": true,
        "clearTimeout": true,
        "fetch": true,
        "location.protocol.search": true,
        "setTimeout": true
      },
      "packages": {
        "browserify>buffer": true,
        "stream-http>builtin-status-codes": true,
        "pumpify>inherits": true,
        "process": true,
        "readable-stream": true,
        "browserify>url": true,
        "watchify>xtend": true
      }
    },
    "@metamask/snaps-controllers>tar-stream>streamx": {
      "packages": {
        "webpack>events": true,
        "@metamask/snaps-controllers>tar-stream>fast-fifo": true,
        "@metamask/snaps-controllers>tar-stream>streamx>queue-tick": true
      }
    },
    "browserify>string_decoder": {
      "packages": {
        "koa>content-disposition>safe-buffer": true
      }
    },
    "@metamask/ethjs>@metamask/ethjs-util>strip-hex-prefix": {
      "packages": {
        "@metamask/ethjs>@metamask/ethjs-util>is-hex-prefixed": true
      }
    },
    "react-markdown>style-to-object": {
      "packages": {
        "react-markdown>style-to-object>inline-style-parser": true
      }
    },
    "@metamask/snaps-controllers>tar-stream": {
      "packages": {
        "@metamask/snaps-controllers>tar-stream>b4a": true,
        "browserify>browser-resolve": true,
        "@metamask/snaps-controllers>tar-stream>fast-fifo": true,
        "@metamask/snaps-controllers>tar-stream>streamx": true
      }
    },
    "debounce-stream>through": {
      "packages": {
        "process": true,
        "stream-browserify": true
      }
    },
    "browserify>timers-browserify": {
      "globals": {
        "clearInterval": true,
        "clearTimeout": true,
        "setInterval": true,
        "setTimeout": true
      },
      "packages": {
        "process": true
      }
    },
    "react-router-dom>tiny-warning": {
      "globals": {
        "console": true
      }
    },
    "copy-to-clipboard>toggle-selection": {
      "globals": {
        "document.activeElement": true,
        "document.getSelection": true
      }
    },
    "tslib": {
      "globals": {
        "SuppressedError": true,
        "define": true
      }
    },
    "@metamask/eth-sig-util>tweetnacl": {
      "globals": {
        "crypto": true,
        "msCrypto": true,
        "nacl": "write"
      },
      "packages": {
        "browserify>browser-resolve": true
      }
    },
    "@trezor/connect-web>@trezor/connect-common>@trezor/env-utils>ua-parser-js": {
      "globals": {
        "define": true
      }
    },
    "@ensdomains/content-hash>cids>uint8arrays": {
      "globals": {
        "TextDecoder": true,
        "TextEncoder": true
      },
      "packages": {
        "@ensdomains/content-hash>cids>multibase": true
      }
    },
    "@ensdomains/content-hash>multicodec>uint8arrays": {
      "globals": {
        "Buffer": true,
        "TextDecoder": true,
        "TextEncoder": true
      },
      "packages": {
        "@ensdomains/content-hash>multicodec>uint8arrays>multiformats": true
      }
    },
    "react-markdown>unified": {
      "packages": {
        "react-markdown>unified>bail": true,
        "react-markdown>unified>extend": true,
        "react-markdown>unified>is-buffer": true,
        "mocha>yargs-unparser>is-plain-obj": true,
        "react-markdown>unified>trough": true,
        "react-markdown>vfile": true
      }
    },
    "react-markdown>unist-util-visit>unist-util-visit-parents": {
      "packages": {
        "react-markdown>unist-util-visit>unist-util-is": true
      }
    },
    "react-markdown>unist-util-visit": {
      "packages": {
        "react-markdown>unist-util-visit>unist-util-visit-parents": true
      }
    },
    "uri-js": {
      "globals": {
        "define": true
      }
    },
    "browserify>url": {
      "packages": {
        "browserify>punycode": true,
        "@storybook/addon-knobs>qs": true
      }
    },
    "react-focus-lock>use-callback-ref": {
      "packages": {
        "react": true
      }
    },
    "react-beautiful-dnd>use-memo-one": {
      "packages": {
        "react": true
      }
    },
    "react-focus-lock>use-sidecar": {
      "globals": {
        "console.error": true
      },
      "packages": {
        "react-focus-lock>use-sidecar>detect-node-es": true,
        "react": true,
        "tslib": true
      }
    },
    "readable-stream>util-deprecate": {
      "globals": {
        "console.trace": true,
        "console.warn": true,
        "localStorage": true
      }
    },
    "browserify>assert>util": {
      "globals": {
        "console.error": true,
        "console.log": true,
        "console.trace": true,
        "process": true
      },
      "packages": {
        "browserify>assert>util>inherits": true,
        "process": true
      }
    },
    "browserify>util": {
      "globals": {
        "console.error": true,
        "console.log": true,
        "console.trace": true
      },
      "packages": {
        "pumpify>inherits": true,
        "browserify>util>is-arguments": true,
        "koa>is-generator-function": true,
        "browserify>util>is-typed-array": true,
        "process": true,
        "browserify>util>which-typed-array": true
      }
    },
    "uuid": {
      "globals": {
        "crypto": true,
        "msCrypto": true
      }
    },
    "@metamask/eth-snap-keyring>uuid": {
      "globals": {
        "crypto": true
      }
    },
    "@metamask/keyring-snap-client>uuid": {
      "globals": {
        "crypto": true
      }
    },
    "eth-lattice-keyring>gridplus-sdk>uuid": {
      "globals": {
        "crypto": true
      }
    },
    "web3-stream-provider>uuid": {
      "globals": {
        "crypto": true
      }
    },
    "@metamask/snaps-utils>validate-npm-package-name": {
      "packages": {
        "@metamask/snaps-utils>validate-npm-package-name>builtins": true
      }
    },
    "react-markdown>vfile>vfile-message": {
      "packages": {
        "react-markdown>vfile>unist-util-stringify-position": true
      }
    },
    "react-markdown>vfile": {
      "packages": {
        "react-markdown>vfile>is-buffer": true,
        "path-browserify": true,
        "process": true,
        "react-markdown>vfile>replace-ext": true,
        "react-markdown>vfile>vfile-message": true
      }
    },
    "browserify>vm-browserify": {
      "globals": {
        "document.body.appendChild": true,
        "document.body.removeChild": true,
        "document.createElement": true
      }
    },
    "react-popper>warning": {
      "globals": {
        "console": true
      }
    },
    "@ensdomains/content-hash>multihashes>web-encoding": {
      "globals": {
        "TextDecoder": true,
        "TextEncoder": true
      },
      "packages": {
        "browserify>util": true
      }
    },
    "web3": {
      "globals": {
        "XMLHttpRequest": true
      }
    },
    "web3-stream-provider": {
      "globals": {
        "setTimeout": true
      },
      "packages": {
        "readable-stream": true,
        "browserify>util": true,
        "web3-stream-provider>uuid": true
      }
    },
    "@metamask/controllers>web3": {
      "globals": {
        "XMLHttpRequest": true
      }
    },
    "webextension-polyfill": {
      "globals": {
        "browser": true,
        "chrome": true,
        "console.error": true,
        "console.warn": true,
        "define": true
      }
    },
    "@metamask/eth-token-tracker>deep-equal>which-boxed-primitive": {
      "packages": {
        "@metamask/eth-token-tracker>deep-equal>which-boxed-primitive>is-bigint": true,
        "@metamask/eth-token-tracker>deep-equal>which-boxed-primitive>is-boolean-object": true,
        "@metamask/eth-token-tracker>deep-equal>which-boxed-primitive>is-number-object": true,
        "eslint-plugin-react>array-includes>is-string": true,
        "string.prototype.matchall>es-abstract>es-to-primitive>is-symbol": true
      }
    },
    "@metamask/eth-token-tracker>deep-equal>which-collection": {
      "packages": {
        "@metamask/eth-token-tracker>deep-equal>es-get-iterator>is-map": true,
        "@metamask/eth-token-tracker>deep-equal>es-get-iterator>is-set": true,
        "@metamask/eth-token-tracker>deep-equal>which-collection>is-weakmap": true,
        "@metamask/eth-token-tracker>deep-equal>which-collection>is-weakset": true
      }
    },
    "browserify>util>which-typed-array": {
      "packages": {
        "string.prototype.matchall>es-abstract>available-typed-arrays": true,
        "string.prototype.matchall>call-bind": true,
        "browserify>util>which-typed-array>for-each": true,
        "string.prototype.matchall>es-abstract>gopd": true,
        "koa>is-generator-function>has-tostringtag": true
      }
    },
    "@metamask/ethjs>@metamask/ethjs-provider-http>xhr2": {
      "globals": {
        "XMLHttpRequest": true
      }
    }
  }
}<|MERGE_RESOLUTION|>--- conflicted
+++ resolved
@@ -934,7 +934,7 @@
     "@metamask/accounts-controller": {
       "packages": {
         "@ethereumjs/tx>@ethereumjs/util": true,
-        "@metamask/accounts-controller>@metamask/base-controller": true,
+        "@metamask/base-controller": true,
         "@metamask/eth-snap-keyring": true,
         "@metamask/keyring-api": true,
         "@metamask/keyring-controller": true,
@@ -1009,7 +1009,7 @@
         "immer": true
       }
     },
-    "@metamask/accounts-controller>@metamask/base-controller": {
+    "@metamask/announcement-controller>@metamask/base-controller": {
       "globals": {
         "setTimeout": true
       },
@@ -1017,31 +1017,7 @@
         "immer": true
       }
     },
-    "@metamask/announcement-controller>@metamask/base-controller": {
-      "globals": {
-        "setTimeout": true
-      },
-      "packages": {
-        "immer": true
-      }
-    },
-    "@metamask/keyring-controller>@metamask/base-controller": {
-      "globals": {
-        "setTimeout": true
-      },
-      "packages": {
-        "immer": true
-      }
-    },
     "@metamask/name-controller>@metamask/base-controller": {
-      "globals": {
-        "setTimeout": true
-      },
-      "packages": {
-        "immer": true
-      }
-    },
-    "@metamask/profile-sync-controller>@metamask/base-controller": {
       "globals": {
         "setTimeout": true
       },
@@ -1495,18 +1471,10 @@
         "@metamask/keyring-api>bech32": true
       }
     },
-    "@metamask/profile-sync-controller>@metamask/keyring-api": {
-      "packages": {
-        "@metamask/keyring-api>@metamask/keyring-utils": true,
-        "@metamask/utils>@metamask/superstruct": true,
-        "@metamask/profile-sync-controller>@metamask/keyring-api>@metamask/utils": true,
-        "@metamask/keyring-api>bech32": true
-      }
-    },
     "@metamask/keyring-controller": {
       "packages": {
         "@ethereumjs/tx>@ethereumjs/util": true,
-        "@metamask/keyring-controller>@metamask/base-controller": true,
+        "@metamask/base-controller": true,
         "@metamask/browser-passworder": true,
         "@metamask/keyring-controller>@metamask/eth-hd-keyring": true,
         "@metamask/keyring-controller>@metamask/eth-sig-util": true,
@@ -1754,13 +1722,8 @@
         "setTimeout": true
       },
       "packages": {
-<<<<<<< HEAD
-        "@metamask/profile-sync-controller>@metamask/base-controller": true,
+        "@metamask/base-controller": true,
         "@metamask/keyring-api": true,
-=======
-        "@metamask/base-controller": true,
-        "@metamask/profile-sync-controller>@metamask/keyring-api": true,
->>>>>>> bbe8143a
         "@metamask/keyring-controller": true,
         "@metamask/network-controller": true,
         "@metamask/profile-sync-controller>@noble/ciphers": true,
@@ -2078,10 +2041,7 @@
         "semver": true
       }
     },
-<<<<<<< HEAD
     "@metamask/accounts-controller>@metamask/utils": {
-=======
-    "@metamask/signature-controller>@metamask/eth-sig-util>@metamask/abi-utils>@metamask/utils": {
       "globals": {
         "TextDecoder": true,
         "TextEncoder": true
@@ -2097,7 +2057,6 @@
       }
     },
     "@metamask/browser-passworder>@metamask/utils": {
->>>>>>> bbe8143a
       "globals": {
         "TextDecoder": true,
         "TextEncoder": true
@@ -2217,7 +2176,7 @@
         "semver": true
       }
     },
-    "@metamask/eth-snap-keyring>@metamask/eth-sig-util>@metamask/utils": {
+    "@metamask/eth-trezor-keyring>@metamask/eth-sig-util>@metamask/utils": {
       "globals": {
         "TextDecoder": true,
         "TextEncoder": true
@@ -2232,9 +2191,7 @@
         "semver": true
       }
     },
-    "@metamask/eth-trezor-keyring>@metamask/eth-sig-util>@metamask/utils": {
-<<<<<<< HEAD
-=======
+    "@metamask/signature-controller>@metamask/eth-sig-util>@metamask/utils": {
       "globals": {
         "TextDecoder": true,
         "TextEncoder": true
@@ -2249,8 +2206,7 @@
         "semver": true
       }
     },
-    "@metamask/signature-controller>@metamask/eth-sig-util>@metamask/utils": {
->>>>>>> bbe8143a
+    "@metamask/keyring-controller>@metamask/eth-simple-keyring>@metamask/utils": {
       "globals": {
         "TextDecoder": true,
         "TextEncoder": true
@@ -2265,11 +2221,7 @@
         "semver": true
       }
     },
-<<<<<<< HEAD
-    "@metamask/signature-controller>@metamask/eth-sig-util>@metamask/utils": {
-=======
-    "@metamask/keyring-controller>@metamask/eth-simple-keyring>@metamask/utils": {
->>>>>>> bbe8143a
+    "@metamask/eth-snap-keyring>@metamask/utils": {
       "globals": {
         "TextDecoder": true,
         "TextEncoder": true
@@ -2284,11 +2236,7 @@
         "semver": true
       }
     },
-<<<<<<< HEAD
-    "@metamask/keyring-controller>@metamask/eth-simple-keyring>@metamask/utils": {
-=======
-    "@metamask/eth-snap-keyring>@metamask/utils": {
->>>>>>> bbe8143a
+    "@metamask/json-rpc-engine>@metamask/utils": {
       "globals": {
         "TextDecoder": true,
         "TextEncoder": true
@@ -2303,49 +2251,7 @@
         "semver": true
       }
     },
-<<<<<<< HEAD
-    "@metamask/eth-snap-keyring>@metamask/utils": {
-=======
-    "@metamask/json-rpc-engine>@metamask/utils": {
->>>>>>> bbe8143a
-      "globals": {
-        "TextDecoder": true,
-        "TextEncoder": true
-      },
-      "packages": {
-        "@metamask/utils>@metamask/superstruct": true,
-        "@noble/hashes": true,
-        "@metamask/utils>@scure/base": true,
-        "browserify>buffer": true,
-        "nock>debug": true,
-        "@metamask/utils>pony-cause": true,
-        "semver": true
-      }
-    },
-<<<<<<< HEAD
-    "@metamask/json-rpc-engine>@metamask/utils": {
-=======
     "@metamask/keyring-api>@metamask/utils": {
->>>>>>> bbe8143a
-      "globals": {
-        "TextDecoder": true,
-        "TextEncoder": true
-      },
-      "packages": {
-        "@metamask/utils>@metamask/superstruct": true,
-        "@noble/hashes": true,
-        "@metamask/utils>@scure/base": true,
-        "browserify>buffer": true,
-        "nock>debug": true,
-        "@metamask/utils>pony-cause": true,
-        "semver": true
-      }
-    },
-<<<<<<< HEAD
-    "@metamask/keyring-api>@metamask/utils": {
-=======
-    "@metamask/profile-sync-controller>@metamask/keyring-api>@metamask/utils": {
->>>>>>> bbe8143a
       "globals": {
         "TextDecoder": true,
         "TextEncoder": true
@@ -2519,7 +2425,7 @@
         "TextEncoder": true
       },
       "packages": {
-        "@noble/hashes": true
+        "@ethereumjs/tx>ethereum-cryptography>@noble/curves>@noble/hashes": true
       }
     },
     "@noble/hashes": {
@@ -2529,6 +2435,24 @@
       }
     },
     "@metamask/scure-bip39>@noble/hashes": {
+      "globals": {
+        "TextEncoder": true,
+        "crypto": true
+      }
+    },
+    "@ethereumjs/tx>ethereum-cryptography>@noble/curves>@noble/hashes": {
+      "globals": {
+        "TextEncoder": true,
+        "crypto": true
+      }
+    },
+    "@ethereumjs/tx>ethereum-cryptography>@scure/bip32>@noble/hashes": {
+      "globals": {
+        "TextEncoder": true,
+        "crypto": true
+      }
+    },
+    "@ethereumjs/tx>ethereum-cryptography>@noble/hashes": {
       "globals": {
         "TextEncoder": true,
         "crypto": true
@@ -2612,7 +2536,7 @@
     "@ethereumjs/tx>ethereum-cryptography>@scure/bip32": {
       "packages": {
         "@ethereumjs/tx>ethereum-cryptography>@noble/curves": true,
-        "@noble/hashes": true,
+        "@ethereumjs/tx>ethereum-cryptography>@scure/bip32>@noble/hashes": true,
         "@metamask/utils>@scure/base": true
       }
     },
@@ -3812,7 +3736,7 @@
       },
       "packages": {
         "@ethereumjs/tx>ethereum-cryptography>@noble/curves": true,
-        "@noble/hashes": true,
+        "@ethereumjs/tx>ethereum-cryptography>@noble/hashes": true,
         "@ethereumjs/tx>ethereum-cryptography>@scure/bip32": true
       }
     },
