--- conflicted
+++ resolved
@@ -2368,8 +2368,6 @@
         "@metamask/snaps-utils>validate-npm-package-name": true
       }
     },
-<<<<<<< HEAD
-=======
     "@metamask/multichain-transactions-controller>@metamask/snaps-utils": {
       "globals": {
         "File": true,
@@ -2405,7 +2403,6 @@
         "@metamask/snaps-utils>validate-npm-package-name": true
       }
     },
->>>>>>> d4b845a8
     "@metamask/transaction-controller": {
       "globals": {
         "clearTimeout": true,
