--- conflicted
+++ resolved
@@ -903,25 +903,8 @@
     },
     "@metamask/eth-snap-keyring>@metamask/eth-sig-util>@metamask/abi-utils": {
       "packages": {
-<<<<<<< HEAD
-        "@ethereumjs/tx": true,
-        "@ethereumjs/tx>@ethereumjs/util": true,
-        "@metamask/eth-ledger-bridge-keyring>@ethereumjs/rlp": true,
-        "@metamask/eth-ledger-bridge-keyring>@ledgerhq/hw-app-eth": true,
-        "@metamask/eth-ledger-bridge-keyring>@ledgerhq/hw-app-eth>@ledgerhq/types-live": true,
-        "@metamask/eth-ledger-bridge-keyring>@metamask/eth-sig-util": true,
-        "@metamask/eth-trezor-keyring>hdkey": true,
-        "browserify>buffer": true,
-        "webpack>events": true
-      }
-    },
-    "@metamask/eth-ledger-bridge-keyring>@ethereumjs/rlp": {
-      "globals": {
-        "TextEncoder": true
-=======
         "@metamask/utils>@metamask/superstruct": true,
         "@metamask/eth-snap-keyring>@metamask/eth-sig-util>@metamask/abi-utils>@metamask/utils": true
->>>>>>> 634b6722
       }
     },
     "@metamask/keyring-controller>@metamask/eth-sig-util>@metamask/abi-utils": {
@@ -1030,40 +1013,10 @@
         "immer": true
       }
     },
-<<<<<<< HEAD
-    "@metamask/eth-ledger-bridge-keyring>@metamask/eth-sig-util": {
-      "packages": {
-        "@ethereumjs/tx>@ethereumjs/util": true,
-        "@ethereumjs/tx>ethereum-cryptography": true,
-        "@metamask/abi-utils": true,
-        "@metamask/eth-ledger-bridge-keyring>@metamask/eth-sig-util>@metamask/utils": true,
-        "@metamask/eth-sig-util>tweetnacl": true,
-        "@metamask/utils>@scure/base": true,
-        "browserify>buffer": true
-      }
-    },
-    "@metamask/eth-ledger-bridge-keyring>@metamask/eth-sig-util>@metamask/utils": {
-      "globals": {
-        "TextDecoder": true,
-        "TextEncoder": true
-      },
-      "packages": {
-        "@metamask/utils>@metamask/superstruct": true,
-        "@metamask/utils>@scure/base": true,
-        "@metamask/utils>pony-cause": true,
-        "@noble/hashes": true,
-        "browserify>buffer": true,
-        "nock>debug": true,
-        "semver": true
-      }
-    },
-    "@metamask/eth-query": {
-=======
     "@metamask/rate-limit-controller>@metamask/base-controller": {
       "globals": {
         "setTimeout": true
       },
->>>>>>> 634b6722
       "packages": {
         "immer": true
       }
