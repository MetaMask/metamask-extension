{
  "resources": {
    "@babel/runtime": {
      "globals": {
        "regeneratorRuntime": "write"
      }
    },
    "@ensdomains/content-hash": {
      "globals": {
        "console.warn": true
      },
      "packages": {
        "@ensdomains/content-hash>cids": true,
        "@ensdomains/content-hash>js-base64": true,
        "@ensdomains/content-hash>multicodec": true,
        "@ensdomains/content-hash>multihashes": true,
        "browserify>buffer": true
      }
    },
    "@ensdomains/content-hash>cids": {
      "packages": {
        "@ensdomains/content-hash>cids>multibase": true,
        "@ensdomains/content-hash>cids>multihashes": true,
        "@ensdomains/content-hash>cids>uint8arrays": true,
        "@ensdomains/content-hash>multicodec": true
      }
    },
    "@ensdomains/content-hash>cids>multibase": {
      "globals": {
        "TextDecoder": true,
        "TextEncoder": true
      },
      "packages": {
        "@ensdomains/content-hash>cids>multibase>@multiformats/base-x": true
      }
    },
    "@ensdomains/content-hash>cids>multihashes": {
      "packages": {
        "@ensdomains/content-hash>cids>multibase": true,
        "@ensdomains/content-hash>cids>multihashes>varint": true,
        "@ensdomains/content-hash>cids>uint8arrays": true
      }
    },
    "@ensdomains/content-hash>cids>uint8arrays": {
      "globals": {
        "TextDecoder": true,
        "TextEncoder": true
      },
      "packages": {
        "@ensdomains/content-hash>cids>multibase": true
      }
    },
    "@ensdomains/content-hash>js-base64": {
      "globals": {
        "Base64": "write",
        "TextDecoder": true,
        "TextEncoder": true,
        "atob": true,
        "btoa": true,
        "define": true
      },
      "packages": {
        "browserify>buffer": true
      }
    },
    "@ensdomains/content-hash>multicodec": {
      "packages": {
        "@ensdomains/content-hash>multicodec>uint8arrays": true,
        "sass-embedded>varint": true
      }
    },
    "@ensdomains/content-hash>multicodec>uint8arrays": {
      "globals": {
        "Buffer": true,
        "TextDecoder": true,
        "TextEncoder": true
      },
      "packages": {
        "@metamask/assets-controllers>multiformats": true
      }
    },
    "@ensdomains/content-hash>multihashes": {
      "packages": {
        "@ensdomains/content-hash>multihashes>multibase": true,
        "@ensdomains/content-hash>multihashes>varint": true,
        "@ensdomains/content-hash>multihashes>web-encoding": true,
        "browserify>buffer": true
      }
    },
    "@ensdomains/content-hash>multihashes>multibase": {
      "packages": {
        "@ensdomains/content-hash>multihashes>multibase>base-x": true,
        "@ensdomains/content-hash>multihashes>web-encoding": true,
        "browserify>buffer": true
      }
    },
    "@ensdomains/content-hash>multihashes>multibase>base-x": {
      "packages": {
        "koa>content-disposition>safe-buffer": true
      }
    },
    "@ensdomains/content-hash>multihashes>web-encoding": {
      "globals": {
        "TextDecoder": true,
        "TextEncoder": true
      },
      "packages": {
        "browserify>util": true
      }
    },
    "@ethereumjs/tx": {
      "packages": {
        "@ethereumjs/tx>@ethereumjs/common": true,
        "@ethereumjs/tx>@ethereumjs/rlp": true,
        "@ethereumjs/tx>@ethereumjs/util": true,
        "@ethereumjs/tx>ethereum-cryptography": true,
        "browserify>buffer": true,
        "browserify>insert-module-globals>is-buffer": true
      }
    },
    "@ethereumjs/tx>@ethereumjs/common": {
      "packages": {
        "@ethereumjs/tx>@ethereumjs/common>crc-32": true,
        "@ethereumjs/tx>@ethereumjs/util": true,
        "browserify>buffer": true,
        "webpack>events": true
      }
    },
    "@ethereumjs/tx>@ethereumjs/common>crc-32": {
      "globals": {
        "DO_NOT_EXPORT_CRC": true,
        "define": true
      }
    },
    "@ethereumjs/tx>@ethereumjs/rlp": {
      "globals": {
        "TextEncoder": true
      }
    },
    "@ethereumjs/tx>@ethereumjs/util": {
      "globals": {
        "console.warn": true
      },
      "packages": {
        "@ethereumjs/tx>@ethereumjs/rlp": true,
        "@ethereumjs/tx>@ethereumjs/util>micro-ftch": true,
        "@ethereumjs/tx>ethereum-cryptography": true,
        "browserify>buffer": true,
        "browserify>insert-module-globals>is-buffer": true,
        "webpack>events": true
      }
    },
    "@ethereumjs/tx>@ethereumjs/util>micro-ftch": {
      "globals": {
        "Headers": true,
        "TextDecoder": true,
        "URL": true,
        "btoa": true,
        "fetch": true
      },
      "packages": {
        "browserify>browserify-zlib": true,
        "browserify>buffer": true,
        "browserify>url": true,
        "browserify>util": true,
        "https-browserify": true,
        "process": true,
        "stream-http": true
      }
    },
    "@ethereumjs/tx>ethereum-cryptography": {
      "globals": {
        "TextDecoder": true,
        "crypto": true
      },
      "packages": {
        "@ethereumjs/tx>ethereum-cryptography>@scure/bip32": true,
        "@metamask/message-signing-snap>@noble/curves": true,
        "@noble/hashes": true
      }
    },
    "@ethereumjs/tx>ethereum-cryptography>@scure/bip32": {
      "packages": {
        "@metamask/message-signing-snap>@noble/curves": true,
        "@metamask/utils>@scure/base": true,
        "@noble/hashes": true
      }
    },
    "@ethersproject/abi": {
      "globals": {
        "console.log": true
      },
      "packages": {
        "@ethersproject/abi>@ethersproject/address": true,
        "@ethersproject/abi>@ethersproject/constants": true,
        "@ethersproject/abi>@ethersproject/keccak256": true,
        "@ethersproject/abi>@ethersproject/logger": true,
        "@ethersproject/abi>@ethersproject/properties": true,
        "@ethersproject/abi>@ethersproject/strings": true,
        "@ethersproject/bignumber": true,
        "@ethersproject/bytes": true,
        "@ethersproject/hash": true
      }
    },
    "@ethersproject/abi>@ethersproject/address": {
      "packages": {
        "@ethersproject/abi>@ethersproject/keccak256": true,
        "@ethersproject/abi>@ethersproject/logger": true,
        "@ethersproject/bignumber": true,
        "@ethersproject/bytes": true,
        "@ethersproject/providers>@ethersproject/rlp": true
      }
    },
    "@ethersproject/abi>@ethersproject/constants": {
      "packages": {
        "@ethersproject/bignumber": true
      }
    },
    "@ethersproject/abi>@ethersproject/keccak256": {
      "packages": {
        "@ethersproject/bytes": true,
        "@metamask/ethjs>js-sha3": true
      }
    },
    "@ethersproject/abi>@ethersproject/logger": {
      "globals": {
        "console": true
      }
    },
    "@ethersproject/abi>@ethersproject/properties": {
      "packages": {
        "@ethersproject/abi>@ethersproject/logger": true
      }
    },
    "@ethersproject/abi>@ethersproject/strings": {
      "packages": {
        "@ethersproject/abi>@ethersproject/constants": true,
        "@ethersproject/abi>@ethersproject/logger": true,
        "@ethersproject/bytes": true
      }
    },
    "@ethersproject/bignumber": {
      "packages": {
        "@ethersproject/abi>@ethersproject/logger": true,
        "@ethersproject/bytes": true,
        "bn.js": true
      }
    },
    "@ethersproject/bytes": {
      "packages": {
        "@ethersproject/abi>@ethersproject/logger": true
      }
    },
    "@ethersproject/contracts": {
      "globals": {
        "setTimeout": true
      },
      "packages": {
        "@ethersproject/abi": true,
        "@ethersproject/abi>@ethersproject/address": true,
        "@ethersproject/abi>@ethersproject/logger": true,
        "@ethersproject/abi>@ethersproject/properties": true,
        "@ethersproject/bignumber": true,
        "@ethersproject/bytes": true,
        "@ethersproject/hash>@ethersproject/abstract-signer": true,
        "@ethersproject/hdnode>@ethersproject/transactions": true,
        "@ethersproject/wallet>@ethersproject/abstract-provider": true
      }
    },
    "@ethersproject/hash": {
      "packages": {
        "@ethersproject/abi>@ethersproject/address": true,
        "@ethersproject/abi>@ethersproject/keccak256": true,
        "@ethersproject/abi>@ethersproject/logger": true,
        "@ethersproject/abi>@ethersproject/properties": true,
        "@ethersproject/abi>@ethersproject/strings": true,
        "@ethersproject/bignumber": true,
        "@ethersproject/bytes": true,
        "@ethersproject/hash>@ethersproject/base64": true
      }
    },
    "@ethersproject/hash>@ethersproject/abstract-signer": {
      "packages": {
        "@ethersproject/abi>@ethersproject/logger": true,
        "@ethersproject/abi>@ethersproject/properties": true
      }
    },
    "@ethersproject/hash>@ethersproject/base64": {
      "globals": {
        "atob": true,
        "btoa": true
      },
      "packages": {
        "@ethersproject/bytes": true
      }
    },
    "@ethersproject/hdnode": {
      "packages": {
        "@ethersproject/abi>@ethersproject/logger": true,
        "@ethersproject/abi>@ethersproject/properties": true,
        "@ethersproject/abi>@ethersproject/strings": true,
        "@ethersproject/bignumber": true,
        "@ethersproject/bytes": true,
        "@ethersproject/hdnode>@ethersproject/basex": true,
        "@ethersproject/hdnode>@ethersproject/pbkdf2": true,
        "@ethersproject/hdnode>@ethersproject/sha2": true,
        "@ethersproject/hdnode>@ethersproject/signing-key": true,
        "@ethersproject/hdnode>@ethersproject/transactions": true,
        "@ethersproject/hdnode>@ethersproject/wordlists": true
      }
    },
    "@ethersproject/hdnode>@ethersproject/basex": {
      "packages": {
        "@ethersproject/abi>@ethersproject/properties": true,
        "@ethersproject/bytes": true
      }
    },
    "@ethersproject/hdnode>@ethersproject/pbkdf2": {
      "packages": {
        "@ethersproject/bytes": true,
        "@ethersproject/hdnode>@ethersproject/sha2": true
      }
    },
    "@ethersproject/hdnode>@ethersproject/sha2": {
      "packages": {
        "@ethersproject/abi>@ethersproject/logger": true,
        "@ethersproject/bytes": true,
        "ethereumjs-util>ethereum-cryptography>hash.js": true
      }
    },
    "@ethersproject/hdnode>@ethersproject/signing-key": {
      "packages": {
        "@ethersproject/abi>@ethersproject/logger": true,
        "@ethersproject/abi>@ethersproject/properties": true,
        "@ethersproject/bytes": true,
        "@ethersproject/hdnode>@ethersproject/signing-key>elliptic": true
      }
    },
    "@ethersproject/hdnode>@ethersproject/signing-key>elliptic": {
      "packages": {
        "@metamask/ppom-validator>elliptic>brorand": true,
        "@metamask/ppom-validator>elliptic>hmac-drbg": true,
        "@metamask/ppom-validator>elliptic>minimalistic-assert": true,
        "@metamask/ppom-validator>elliptic>minimalistic-crypto-utils": true,
        "bn.js": true,
        "ethereumjs-util>ethereum-cryptography>hash.js": true,
        "pumpify>inherits": true
      }
    },
    "@ethersproject/hdnode>@ethersproject/transactions": {
      "packages": {
        "@ethersproject/abi>@ethersproject/address": true,
        "@ethersproject/abi>@ethersproject/constants": true,
        "@ethersproject/abi>@ethersproject/keccak256": true,
        "@ethersproject/abi>@ethersproject/logger": true,
        "@ethersproject/abi>@ethersproject/properties": true,
        "@ethersproject/bignumber": true,
        "@ethersproject/bytes": true,
        "@ethersproject/hdnode>@ethersproject/signing-key": true,
        "@ethersproject/providers>@ethersproject/rlp": true
      }
    },
    "@ethersproject/hdnode>@ethersproject/wordlists": {
      "packages": {
        "@ethersproject/abi>@ethersproject/logger": true,
        "@ethersproject/abi>@ethersproject/properties": true,
        "@ethersproject/abi>@ethersproject/strings": true,
        "@ethersproject/bytes": true,
        "@ethersproject/hash": true
      }
    },
    "@ethersproject/providers": {
      "globals": {
        "WebSocket": true,
        "clearInterval": true,
        "clearTimeout": true,
        "console.log": true,
        "console.warn": true,
        "setInterval": true,
        "setTimeout": true
      },
      "packages": {
        "@ethersproject/abi>@ethersproject/address": true,
        "@ethersproject/abi>@ethersproject/constants": true,
        "@ethersproject/abi>@ethersproject/logger": true,
        "@ethersproject/abi>@ethersproject/properties": true,
        "@ethersproject/abi>@ethersproject/strings": true,
        "@ethersproject/bignumber": true,
        "@ethersproject/bytes": true,
        "@ethersproject/hash": true,
        "@ethersproject/hash>@ethersproject/abstract-signer": true,
        "@ethersproject/hash>@ethersproject/base64": true,
        "@ethersproject/hdnode>@ethersproject/basex": true,
        "@ethersproject/hdnode>@ethersproject/sha2": true,
        "@ethersproject/hdnode>@ethersproject/transactions": true,
        "@ethersproject/providers>@ethersproject/web": true,
        "@ethersproject/providers>bech32": true,
        "@ethersproject/wallet>@ethersproject/abstract-provider": true,
        "@ethersproject/wallet>@ethersproject/random": true,
        "@metamask/test-bundler>@ethersproject/networks": true
      }
    },
    "@ethersproject/providers>@ethersproject/random": {
      "globals": {
        "crypto.getRandomValues": true
      }
    },
    "@ethersproject/providers>@ethersproject/rlp": {
      "packages": {
        "@ethersproject/abi>@ethersproject/logger": true,
        "@ethersproject/bytes": true
      }
    },
    "@ethersproject/providers>@ethersproject/web": {
      "globals": {
        "clearTimeout": true,
        "fetch": true,
        "setTimeout": true
      },
      "packages": {
        "@ethersproject/abi>@ethersproject/logger": true,
        "@ethersproject/abi>@ethersproject/properties": true,
        "@ethersproject/abi>@ethersproject/strings": true,
        "@ethersproject/bytes": true,
        "@ethersproject/hash>@ethersproject/base64": true
      }
    },
    "@ethersproject/wallet": {
      "packages": {
        "@ethersproject/abi>@ethersproject/address": true,
        "@ethersproject/abi>@ethersproject/keccak256": true,
        "@ethersproject/abi>@ethersproject/logger": true,
        "@ethersproject/abi>@ethersproject/properties": true,
        "@ethersproject/bytes": true,
        "@ethersproject/hash": true,
        "@ethersproject/hash>@ethersproject/abstract-signer": true,
        "@ethersproject/hdnode": true,
        "@ethersproject/hdnode>@ethersproject/signing-key": true,
        "@ethersproject/hdnode>@ethersproject/transactions": true,
        "@ethersproject/wallet>@ethersproject/abstract-provider": true,
        "@ethersproject/wallet>@ethersproject/json-wallets": true,
        "@ethersproject/wallet>@ethersproject/random": true
      }
    },
    "@ethersproject/wallet>@ethersproject/abstract-provider": {
      "packages": {
        "@ethersproject/abi>@ethersproject/logger": true,
        "@ethersproject/abi>@ethersproject/properties": true,
        "@ethersproject/bignumber": true,
        "@ethersproject/bytes": true
      }
    },
    "@ethersproject/wallet>@ethersproject/json-wallets": {
      "packages": {
        "@ethersproject/abi>@ethersproject/address": true,
        "@ethersproject/abi>@ethersproject/keccak256": true,
        "@ethersproject/abi>@ethersproject/logger": true,
        "@ethersproject/abi>@ethersproject/properties": true,
        "@ethersproject/abi>@ethersproject/strings": true,
        "@ethersproject/bytes": true,
        "@ethersproject/hdnode": true,
        "@ethersproject/hdnode>@ethersproject/pbkdf2": true,
        "@ethersproject/hdnode>@ethersproject/transactions": true,
        "@ethersproject/wallet>@ethersproject/json-wallets>aes-js": true,
        "@ethersproject/wallet>@ethersproject/random": true,
        "ethereumjs-util>ethereum-cryptography>scrypt-js": true
      }
    },
    "@ethersproject/wallet>@ethersproject/json-wallets>aes-js": {
      "globals": {
        "define": true
      }
    },
    "@ethersproject/wallet>@ethersproject/random": {
      "packages": {
        "@ethersproject/abi>@ethersproject/logger": true,
        "@ethersproject/bytes": true
      }
    },
    "@keystonehq/bc-ur-registry-eth": {
      "packages": {
        "@ethereumjs/tx>@ethereumjs/util": true,
        "@keystonehq/bc-ur-registry-eth>@keystonehq/bc-ur-registry": true,
        "@metamask/eth-trezor-keyring>hdkey": true,
        "browserify>buffer": true,
        "uuid": true
      }
    },
    "@keystonehq/bc-ur-registry-eth>@keystonehq/bc-ur-registry": {
      "globals": {
        "define": true
      },
      "packages": {
        "@ngraveio/bc-ur": true,
        "@swc/helpers>tslib": true,
        "browserify>buffer": true,
        "buffer": true,
        "ethereumjs-util>ethereum-cryptography>bs58check": true
      }
    },
    "@keystonehq/metamask-airgapped-keyring": {
      "packages": {
        "@ethereumjs/tx": true,
        "@keystonehq/bc-ur-registry-eth": true,
        "@keystonehq/metamask-airgapped-keyring>@keystonehq/base-eth-keyring": true,
        "@keystonehq/metamask-airgapped-keyring>@metamask/obs-store": true,
        "browserify>buffer": true,
        "ethereumjs-util>rlp": true,
        "uuid": true,
        "webpack>events": true
      }
    },
    "@keystonehq/metamask-airgapped-keyring>@keystonehq/base-eth-keyring": {
      "packages": {
        "@ethereumjs/tx": true,
        "@ethereumjs/tx>@ethereumjs/util": true,
        "@keystonehq/bc-ur-registry-eth": true,
        "@keystonehq/metamask-airgapped-keyring>@keystonehq/base-eth-keyring>rlp": true,
        "@metamask/eth-trezor-keyring>hdkey": true,
        "browserify>buffer": true,
        "uuid": true
      }
    },
    "@keystonehq/metamask-airgapped-keyring>@keystonehq/base-eth-keyring>rlp": {
      "globals": {
        "TextEncoder": true
      }
    },
    "@keystonehq/metamask-airgapped-keyring>@metamask/obs-store": {
      "packages": {
        "@keystonehq/metamask-airgapped-keyring>@metamask/obs-store>@metamask/safe-event-emitter": true,
        "@keystonehq/metamask-airgapped-keyring>@metamask/obs-store>through2": true,
        "stream-browserify": true
      }
    },
    "@keystonehq/metamask-airgapped-keyring>@metamask/obs-store>@metamask/safe-event-emitter": {
      "globals": {
        "setTimeout": true
      },
      "packages": {
        "webpack>events": true
      }
    },
    "@keystonehq/metamask-airgapped-keyring>@metamask/obs-store>through2": {
      "packages": {
        "@keystonehq/metamask-airgapped-keyring>@metamask/obs-store>through2>readable-stream": true,
        "browserify>util": true,
        "process": true,
        "watchify>xtend": true
      }
    },
    "@keystonehq/metamask-airgapped-keyring>@metamask/obs-store>through2>readable-stream": {
      "packages": {
        "@keystonehq/metamask-airgapped-keyring>@metamask/obs-store>through2>readable-stream>isarray": true,
        "@keystonehq/metamask-airgapped-keyring>@metamask/obs-store>through2>readable-stream>safe-buffer": true,
        "@keystonehq/metamask-airgapped-keyring>@metamask/obs-store>through2>readable-stream>string_decoder": true,
        "browserify>browser-resolve": true,
        "browserify>timers-browserify": true,
        "process": true,
        "pumpify>inherits": true,
        "readable-stream-2>core-util-is": true,
        "readable-stream-2>process-nextick-args": true,
        "readable-stream>util-deprecate": true,
        "webpack>events": true
      }
    },
    "@keystonehq/metamask-airgapped-keyring>@metamask/obs-store>through2>readable-stream>safe-buffer": {
      "packages": {
        "browserify>buffer": true
      }
    },
    "@keystonehq/metamask-airgapped-keyring>@metamask/obs-store>through2>readable-stream>string_decoder": {
      "packages": {
        "@keystonehq/metamask-airgapped-keyring>@metamask/obs-store>through2>readable-stream>safe-buffer": true
      }
    },
    "@lavamoat/lavadome-react": {
      "globals": {
        "Document.prototype": true,
        "DocumentFragment.prototype": true,
        "Element.prototype": true,
        "Node.prototype": true,
        "console.warn": true,
        "document": true
      },
      "packages": {
        "react": true
      }
    },
    "@material-ui/core": {
      "globals": {
        "Image": true,
        "_formatMuiErrorMessage": true,
        "addEventListener": true,
        "clearInterval": true,
        "clearTimeout": true,
        "console.error": true,
        "console.warn": true,
        "document": true,
        "getComputedStyle": true,
        "getSelection": true,
        "innerHeight": true,
        "innerWidth": true,
        "matchMedia": true,
        "navigator": true,
        "performance.now": true,
        "removeEventListener": true,
        "requestAnimationFrame": true,
        "setInterval": true,
        "setTimeout": true
      },
      "packages": {
        "@babel/runtime": true,
        "@material-ui/core>@material-ui/styles": true,
        "@material-ui/core>@material-ui/system": true,
        "@material-ui/core>@material-ui/utils": true,
        "@material-ui/core>clsx": true,
        "@material-ui/core>popper.js": true,
        "@material-ui/core>react-transition-group": true,
        "prop-types": true,
        "prop-types>react-is": true,
        "react": true,
        "react-dom": true,
        "react-redux>hoist-non-react-statics": true
      }
    },
    "@material-ui/core>@material-ui/styles": {
      "globals": {
        "console.error": true,
        "console.warn": true,
        "document.createComment": true,
        "document.head": true
      },
      "packages": {
        "@babel/runtime": true,
        "@material-ui/core>@material-ui/styles>jss": true,
        "@material-ui/core>@material-ui/styles>jss-plugin-camel-case": true,
        "@material-ui/core>@material-ui/styles>jss-plugin-default-unit": true,
        "@material-ui/core>@material-ui/styles>jss-plugin-global": true,
        "@material-ui/core>@material-ui/styles>jss-plugin-nested": true,
        "@material-ui/core>@material-ui/styles>jss-plugin-props-sort": true,
        "@material-ui/core>@material-ui/styles>jss-plugin-rule-value-function": true,
        "@material-ui/core>@material-ui/styles>jss-plugin-vendor-prefixer": true,
        "@material-ui/core>@material-ui/utils": true,
        "@material-ui/core>clsx": true,
        "prop-types": true,
        "react": true,
        "react-redux>hoist-non-react-statics": true
      }
    },
    "@material-ui/core>@material-ui/styles>jss": {
      "globals": {
        "CSS": true,
        "document.createElement": true,
        "document.querySelector": true
      },
      "packages": {
        "@babel/runtime": true,
        "@material-ui/core>@material-ui/styles>jss>is-in-browser": true,
        "react-router-dom>tiny-warning": true
      }
    },
    "@material-ui/core>@material-ui/styles>jss-plugin-camel-case": {
      "packages": {
        "@material-ui/core>@material-ui/styles>jss-plugin-camel-case>hyphenate-style-name": true
      }
    },
    "@material-ui/core>@material-ui/styles>jss-plugin-default-unit": {
      "globals": {
        "CSS": true
      },
      "packages": {
        "@material-ui/core>@material-ui/styles>jss": true
      }
    },
    "@material-ui/core>@material-ui/styles>jss-plugin-global": {
      "packages": {
        "@babel/runtime": true,
        "@material-ui/core>@material-ui/styles>jss": true
      }
    },
    "@material-ui/core>@material-ui/styles>jss-plugin-nested": {
      "packages": {
        "@babel/runtime": true,
        "react-router-dom>tiny-warning": true
      }
    },
    "@material-ui/core>@material-ui/styles>jss-plugin-rule-value-function": {
      "packages": {
        "@material-ui/core>@material-ui/styles>jss": true,
        "react-router-dom>tiny-warning": true
      }
    },
    "@material-ui/core>@material-ui/styles>jss-plugin-vendor-prefixer": {
      "packages": {
        "@material-ui/core>@material-ui/styles>jss": true,
        "@material-ui/core>@material-ui/styles>jss-plugin-vendor-prefixer>css-vendor": true
      }
    },
    "@material-ui/core>@material-ui/styles>jss-plugin-vendor-prefixer>css-vendor": {
      "globals": {
        "document.createElement": true,
        "document.documentElement": true,
        "getComputedStyle": true
      },
      "packages": {
        "@babel/runtime": true,
        "@material-ui/core>@material-ui/styles>jss>is-in-browser": true
      }
    },
    "@material-ui/core>@material-ui/styles>jss>is-in-browser": {
      "globals": {
        "document": true
      }
    },
    "@material-ui/core>@material-ui/system": {
      "globals": {
        "console.error": true
      },
      "packages": {
        "@babel/runtime": true,
        "@material-ui/core>@material-ui/utils": true,
        "prop-types": true
      }
    },
    "@material-ui/core>@material-ui/utils": {
      "packages": {
        "@babel/runtime": true,
        "prop-types": true,
        "prop-types>react-is": true
      }
    },
    "@material-ui/core>popper.js": {
      "globals": {
        "MSInputMethodContext": true,
        "Node.DOCUMENT_POSITION_FOLLOWING": true,
        "cancelAnimationFrame": true,
        "console.warn": true,
        "define": true,
        "devicePixelRatio": true,
        "document": true,
        "getComputedStyle": true,
        "innerHeight": true,
        "innerWidth": true,
        "navigator": true,
        "requestAnimationFrame": true,
        "setTimeout": true
      }
    },
    "@material-ui/core>react-transition-group": {
      "globals": {
        "Element": true,
        "setTimeout": true
      },
      "packages": {
        "@material-ui/core>react-transition-group>dom-helpers": true,
        "prop-types": true,
        "react": true,
        "react-dom": true
      }
    },
    "@material-ui/core>react-transition-group>dom-helpers": {
      "packages": {
        "@babel/runtime": true
      }
    },
    "@metamask-institutional/custody-controller": {
      "packages": {
        "@ethereumjs/tx>@ethereumjs/util": true,
        "@metamask-institutional/custody-keyring": true,
        "@metamask/obs-store": true
      }
    },
    "@metamask-institutional/custody-keyring": {
      "globals": {
        "console.error": true,
        "console.log": true,
        "console.warn": true
      },
      "packages": {
        "@ethereumjs/tx>@ethereumjs/util": true,
        "@metamask-institutional/custody-keyring>@metamask-institutional/configuration-client": true,
        "@metamask-institutional/sdk": true,
        "@metamask-institutional/types": true,
        "@metamask/obs-store": true,
        "crypto-browserify": true,
        "gulp-sass>lodash.clonedeep": true,
        "webpack>events": true
      }
    },
    "@metamask-institutional/custody-keyring>@metamask-institutional/configuration-client": {
      "globals": {
        "console.log": true,
        "fetch": true
      }
    },
    "@metamask-institutional/extension": {
      "globals": {
        "console.log": true
      },
      "packages": {
        "@metamask-institutional/custody-controller": true,
        "@metamask-institutional/sdk": true,
        "@metamask-institutional/types": true,
        "gulp-sass>lodash.clonedeep": true
      }
    },
    "@metamask-institutional/institutional-features": {
      "packages": {
        "@metamask-institutional/custody-keyring": true,
        "@metamask/obs-store": true
      }
    },
    "@metamask-institutional/rpc-allowlist": {
      "globals": {
        "URL": true
      }
    },
    "@metamask-institutional/sdk": {
      "globals": {
        "URLSearchParams": true,
        "console.debug": true,
        "console.error": true,
        "console.log": true,
        "fetch": true
      },
      "packages": {
        "@metamask-institutional/sdk>@metamask-institutional/simplecache": true,
        "crypto-browserify": true,
        "webpack>events": true
      }
    },
    "@metamask-institutional/transaction-update": {
      "globals": {
        "clearInterval": true,
        "console.info": true,
        "console.log": true,
        "setInterval": true
      },
      "packages": {
        "@ethereumjs/tx>@ethereumjs/util": true,
        "@metamask-institutional/sdk": true,
        "@metamask-institutional/transaction-update>@metamask-institutional/websocket-client": true,
        "@metamask/obs-store": true,
        "webpack>events": true
      }
    },
    "@metamask-institutional/transaction-update>@metamask-institutional/websocket-client": {
      "globals": {
        "WebSocket": true,
        "clearTimeout": true,
        "console.log": true,
        "setTimeout": true
      },
      "packages": {
        "webpack>events": true
      }
    },
    "@metamask/abi-utils": {
      "packages": {
        "@metamask/abi-utils>@metamask/utils": true,
        "@metamask/utils>@metamask/superstruct": true
      }
    },
    "@metamask/abi-utils>@metamask/utils": {
      "globals": {
        "TextDecoder": true,
        "TextEncoder": true
      },
      "packages": {
        "@metamask/utils>@metamask/superstruct": true,
        "@metamask/utils>@scure/base": true,
        "@metamask/utils>pony-cause": true,
        "@noble/hashes": true,
        "browserify>buffer": true,
        "nock>debug": true,
        "semver": true
      }
    },
    "@metamask/accounts-controller": {
      "packages": {
        "@ethereumjs/tx>@ethereumjs/util": true,
        "@ethereumjs/tx>ethereum-cryptography": true,
        "@metamask/accounts-controller>@metamask/base-controller": true,
        "@metamask/eth-snap-keyring": true,
        "@metamask/keyring-api": true,
        "@metamask/keyring-controller": true,
        "@metamask/utils": true,
        "uuid": true
      }
    },
    "@metamask/accounts-controller>@metamask/base-controller": {
      "globals": {
        "setTimeout": true
      },
      "packages": {
        "immer": true
      }
    },
    "@metamask/address-book-controller": {
      "packages": {
        "@metamask/address-book-controller>@metamask/controller-utils": true,
        "@metamask/base-controller": true
      }
    },
    "@metamask/address-book-controller>@metamask/controller-utils": {
      "globals": {
        "URL": true,
        "console.error": true,
        "fetch": true,
        "setTimeout": true
      },
      "packages": {
        "@ethereumjs/tx>@ethereumjs/util": true,
        "@metamask/controller-utils>@spruceid/siwe-parser": true,
        "@metamask/ethjs>@metamask/ethjs-unit": true,
        "@metamask/utils": true,
        "bn.js": true,
        "browserify>buffer": true,
        "eslint>fast-deep-equal": true,
        "eth-ens-namehash": true
      }
    },
    "@metamask/announcement-controller": {
      "packages": {
        "@metamask/base-controller": true
      }
    },
    "@metamask/announcement-controller>@metamask/base-controller": {
      "globals": {
        "setTimeout": true
      },
      "packages": {
        "immer": true
      }
    },
    "@metamask/approval-controller": {
      "globals": {
        "console.info": true
      },
      "packages": {
        "@metamask/approval-controller>@metamask/base-controller": true,
        "@metamask/approval-controller>nanoid": true,
        "@metamask/rpc-errors": true
      }
    },
    "@metamask/approval-controller>@metamask/base-controller": {
      "globals": {
        "setTimeout": true
      },
      "packages": {
        "immer": true
      }
    },
    "@metamask/approval-controller>nanoid": {
      "globals": {
        "crypto.getRandomValues": true
      }
    },
    "@metamask/assets-controllers": {
      "globals": {
        "AbortController": true,
        "Headers": true,
        "URL": true,
        "URLSearchParams": true,
        "clearInterval": true,
        "clearTimeout": true,
        "console.error": true,
        "console.log": true,
        "setInterval": true,
        "setTimeout": true
      },
      "packages": {
        "@ethereumjs/tx>@ethereumjs/util": true,
        "@ethersproject/abi>@ethersproject/address": true,
        "@ethersproject/contracts": true,
        "@ethersproject/providers": true,
        "@metamask/abi-utils": true,
        "@metamask/assets-controllers>@metamask/base-controller": true,
        "@metamask/assets-controllers>@metamask/controller-utils": true,
        "@metamask/assets-controllers>@metamask/polling-controller": true,
        "@metamask/assets-controllers>@metamask/utils": true,
        "@metamask/assets-controllers>cockatiel": true,
        "@metamask/assets-controllers>multiformats": true,
        "@metamask/contract-metadata": true,
        "@metamask/eth-query": true,
        "@metamask/metamask-eth-abis": true,
        "@metamask/name-controller>async-mutex": true,
        "@metamask/rpc-errors": true,
        "bn.js": true,
        "lodash": true,
        "single-call-balance-checker-abi": true,
        "uuid": true
      }
    },
    "@metamask/assets-controllers>@metamask/base-controller": {
      "globals": {
        "setTimeout": true
      },
      "packages": {
        "immer": true
      }
    },
    "@metamask/assets-controllers>@metamask/controller-utils": {
      "globals": {
        "URL": true,
        "console.error": true,
        "fetch": true,
        "setTimeout": true
      },
      "packages": {
        "@ethereumjs/tx>@ethereumjs/util": true,
        "@metamask/assets-controllers>@metamask/utils": true,
        "@metamask/controller-utils>@spruceid/siwe-parser": true,
        "@metamask/ethjs>@metamask/ethjs-unit": true,
        "bn.js": true,
        "browserify>buffer": true,
        "eslint>fast-deep-equal": true,
        "eth-ens-namehash": true
      }
    },
    "@metamask/assets-controllers>@metamask/polling-controller": {
      "globals": {
        "clearTimeout": true,
        "console.error": true,
        "setTimeout": true
      },
      "packages": {
        "@metamask/assets-controllers>@metamask/base-controller": true,
        "@metamask/snaps-utils>fast-json-stable-stringify": true,
        "uuid": true
      }
    },
    "@metamask/assets-controllers>@metamask/utils": {
      "globals": {
        "TextDecoder": true,
        "TextEncoder": true
      },
      "packages": {
        "@metamask/utils>@metamask/superstruct": true,
        "@metamask/utils>@scure/base": true,
        "@metamask/utils>pony-cause": true,
        "@noble/hashes": true,
        "browserify>buffer": true,
        "nock>debug": true,
        "semver": true
      }
    },
    "@metamask/assets-controllers>cockatiel": {
      "globals": {
        "AbortController": true,
        "AbortSignal": true,
        "WeakRef": true,
        "clearTimeout": true,
        "performance": true,
        "setTimeout": true
      },
      "packages": {
        "process": true
      }
    },
    "@metamask/assets-controllers>multiformats": {
      "globals": {
        "TextDecoder": true,
        "TextEncoder": true,
        "console.warn": true,
        "crypto.subtle.digest": true
      }
    },
    "@metamask/base-controller": {
      "globals": {
        "setTimeout": true
      },
      "packages": {
        "immer": true
      }
    },
    "@metamask/browser-passworder": {
      "globals": {
        "CryptoKey": true,
        "btoa": true,
        "crypto.getRandomValues": true,
        "crypto.subtle.decrypt": true,
        "crypto.subtle.deriveKey": true,
        "crypto.subtle.encrypt": true,
        "crypto.subtle.exportKey": true,
        "crypto.subtle.importKey": true
      },
      "packages": {
        "@metamask/utils": true,
        "browserify>buffer": true
      }
    },
    "@metamask/controller-utils": {
      "globals": {
        "URL": true,
        "console.error": true,
        "fetch": true,
        "setTimeout": true
      },
      "packages": {
        "@ethereumjs/tx>@ethereumjs/util": true,
        "@metamask/controller-utils>@spruceid/siwe-parser": true,
        "@metamask/ethjs>@metamask/ethjs-unit": true,
        "@metamask/utils": true,
        "bn.js": true,
        "browserify>buffer": true,
        "eslint>fast-deep-equal": true,
        "eth-ens-namehash": true
      }
    },
    "@metamask/controller-utils>@spruceid/siwe-parser": {
      "globals": {
        "console.error": true,
        "console.log": true
      },
      "packages": {
        "@metamask/controller-utils>@spruceid/siwe-parser>apg-js": true,
        "@noble/hashes": true
      }
    },
    "@metamask/controller-utils>@spruceid/siwe-parser>apg-js": {
      "packages": {
        "browserify>buffer": true
      }
    },
    "@metamask/controllers>web3": {
      "globals": {
        "XMLHttpRequest": true
      }
    },
    "@metamask/controllers>web3-provider-engine>cross-fetch>node-fetch": {
      "globals": {
        "fetch": true
      }
    },
    "@metamask/controllers>web3-provider-engine>eth-json-rpc-middleware>node-fetch": {
      "globals": {
        "fetch": true
      }
    },
    "@metamask/ens-controller": {
      "packages": {
        "@ethersproject/providers": true,
        "@metamask/ens-controller>@metamask/base-controller": true,
        "@metamask/ens-controller>@metamask/controller-utils": true,
        "@metamask/utils": true,
        "punycode": true
      }
    },
    "@metamask/ens-controller>@metamask/base-controller": {
      "globals": {
        "setTimeout": true
      },
      "packages": {
        "immer": true
      }
    },
    "@metamask/ens-controller>@metamask/controller-utils": {
      "globals": {
        "URL": true,
        "console.error": true,
        "fetch": true,
        "setTimeout": true
      },
      "packages": {
        "@ethereumjs/tx>@ethereumjs/util": true,
        "@metamask/controller-utils>@spruceid/siwe-parser": true,
        "@metamask/ens-controller>@metamask/controller-utils>@metamask/utils": true,
        "@metamask/ethjs>@metamask/ethjs-unit": true,
        "bn.js": true,
        "browserify>buffer": true,
        "eslint>fast-deep-equal": true,
        "eth-ens-namehash": true
      }
    },
    "@metamask/ens-controller>@metamask/controller-utils>@metamask/utils": {
      "globals": {
        "TextDecoder": true,
        "TextEncoder": true
      },
      "packages": {
        "@metamask/utils>@metamask/superstruct": true,
        "@metamask/utils>@scure/base": true,
        "@metamask/utils>pony-cause": true,
        "@noble/hashes": true,
        "browserify>buffer": true,
        "nock>debug": true,
        "semver": true
      }
    },
    "@metamask/eth-json-rpc-filters": {
      "globals": {
        "console.error": true
      },
      "packages": {
        "@metamask/eth-json-rpc-filters>@metamask/eth-query": true,
        "@metamask/eth-json-rpc-filters>@metamask/json-rpc-engine": true,
        "@metamask/eth-json-rpc-filters>async-mutex": true,
        "@metamask/safe-event-emitter": true,
        "pify": true
      }
    },
    "@metamask/eth-json-rpc-filters>@metamask/eth-query": {
      "packages": {
        "@metamask/eth-query>json-rpc-random-id": true,
        "watchify>xtend": true
      }
    },
    "@metamask/eth-json-rpc-filters>@metamask/json-rpc-engine": {
      "packages": {
        "@metamask/rpc-errors": true,
        "@metamask/safe-event-emitter": true,
        "@metamask/utils": true
      }
    },
    "@metamask/eth-json-rpc-filters>async-mutex": {
      "globals": {
        "setTimeout": true
      },
      "packages": {
        "@swc/helpers>tslib": true
      }
    },
    "@metamask/eth-json-rpc-middleware": {
      "globals": {
        "URL": true,
        "console.error": true,
        "setTimeout": true
      },
      "packages": {
        "@metamask/eth-json-rpc-middleware>@metamask/utils": true,
        "@metamask/eth-json-rpc-middleware>klona": true,
        "@metamask/eth-json-rpc-middleware>safe-stable-stringify": true,
        "@metamask/eth-sig-util": true,
        "@metamask/rpc-errors": true,
        "@metamask/snaps-controllers>@metamask/json-rpc-engine": true
      }
    },
    "@metamask/eth-json-rpc-middleware>@metamask/utils": {
      "globals": {
        "TextDecoder": true,
        "TextEncoder": true
      },
      "packages": {
        "@metamask/utils>@metamask/superstruct": true,
        "@metamask/utils>@scure/base": true,
        "@metamask/utils>pony-cause": true,
        "@noble/hashes": true,
        "browserify>buffer": true,
        "nock>debug": true,
        "semver": true
      }
    },
    "@metamask/eth-ledger-bridge-keyring": {
      "globals": {
        "addEventListener": true,
        "console.log": true,
        "document.createElement": true,
        "document.head.appendChild": true,
        "fetch": true,
        "removeEventListener": true
      },
      "packages": {
        "@ethereumjs/tx": true,
        "@ethereumjs/tx>@ethereumjs/rlp": true,
        "@ethereumjs/tx>@ethereumjs/util": true,
        "@metamask/eth-sig-util": true,
        "@metamask/eth-trezor-keyring>hdkey": true,
        "browserify>buffer": true,
        "webpack>events": true
      }
    },
    "@metamask/eth-query": {
      "packages": {
        "@metamask/eth-query>json-rpc-random-id": true,
        "watchify>xtend": true
      }
    },
    "@metamask/eth-sig-util": {
      "packages": {
        "@ethereumjs/tx>@ethereumjs/util": true,
        "@ethereumjs/tx>ethereum-cryptography": true,
        "@metamask/abi-utils": true,
        "@metamask/eth-sig-util>@metamask/utils": true,
        "@metamask/eth-sig-util>tweetnacl": true,
        "@metamask/utils>@scure/base": true,
        "browserify>buffer": true
      }
    },
    "@metamask/eth-sig-util>@metamask/utils": {
      "globals": {
        "TextDecoder": true,
        "TextEncoder": true
      },
      "packages": {
        "@metamask/utils>@metamask/superstruct": true,
        "@metamask/utils>@scure/base": true,
        "@metamask/utils>pony-cause": true,
        "@noble/hashes": true,
        "browserify>buffer": true,
        "nock>debug": true,
        "semver": true
      }
    },
    "@metamask/eth-sig-util>tweetnacl": {
      "globals": {
        "crypto": true,
        "msCrypto": true,
        "nacl": "write"
      },
      "packages": {
        "browserify>browser-resolve": true
      }
    },
    "@metamask/eth-snap-keyring": {
      "globals": {
        "URL": true,
        "console.error": true
      },
      "packages": {
        "@ethereumjs/tx": true,
        "@metamask/eth-sig-util": true,
        "@metamask/eth-snap-keyring>uuid": true,
        "@metamask/keyring-api": true,
        "@metamask/utils": true,
        "superstruct": true,
        "webpack>events": true
      }
    },
    "@metamask/eth-snap-keyring>uuid": {
      "globals": {
        "crypto": true
      }
    },
    "@metamask/eth-token-tracker": {
      "globals": {
        "console.warn": true
      },
      "packages": {
        "@babel/runtime": true,
        "@metamask/eth-token-tracker>@metamask/eth-block-tracker": true,
        "@metamask/eth-token-tracker>deep-equal": true,
        "@metamask/ethjs-contract": true,
        "@metamask/ethjs-query": true,
        "@metamask/safe-event-emitter": true,
        "bn.js": true,
        "human-standard-token-abi": true
      }
    },
    "@metamask/eth-token-tracker>@metamask/eth-block-tracker": {
      "globals": {
        "clearTimeout": true,
        "console.error": true,
        "setTimeout": true
      },
      "packages": {
        "@metamask/eth-query>json-rpc-random-id": true,
        "@metamask/safe-event-emitter": true,
        "@metamask/utils": true,
        "pify": true
      }
    },
    "@metamask/eth-token-tracker>deep-equal": {
      "packages": {
        "@lavamoat/lavapack>json-stable-stringify>isarray": true,
        "@lavamoat/lavapack>json-stable-stringify>object-keys": true,
        "@metamask/eth-token-tracker>deep-equal>es-get-iterator": true,
        "@metamask/eth-token-tracker>deep-equal>is-date-object": true,
        "@metamask/eth-token-tracker>deep-equal>which-boxed-primitive": true,
        "@metamask/eth-token-tracker>deep-equal>which-collection": true,
        "@ngraveio/bc-ur>assert>object-is": true,
        "browserify>util>is-arguments": true,
        "browserify>util>which-typed-array": true,
        "gulp>vinyl-fs>object.assign": true,
        "string.prototype.matchall>call-bind": true,
        "string.prototype.matchall>es-abstract>array-buffer-byte-length": true,
        "string.prototype.matchall>es-abstract>is-array-buffer": true,
        "string.prototype.matchall>es-abstract>is-regex": true,
        "string.prototype.matchall>es-abstract>is-shared-array-buffer": true,
        "string.prototype.matchall>get-intrinsic": true,
        "string.prototype.matchall>regexp.prototype.flags": true,
        "string.prototype.matchall>side-channel": true
      }
    },
    "@metamask/eth-token-tracker>deep-equal>es-get-iterator": {
      "packages": {
        "@lavamoat/lavapack>json-stable-stringify>isarray": true,
        "@metamask/eth-token-tracker>deep-equal>es-get-iterator>is-map": true,
        "@metamask/eth-token-tracker>deep-equal>es-get-iterator>is-set": true,
        "@metamask/eth-token-tracker>deep-equal>es-get-iterator>stop-iteration-iterator": true,
        "browserify>util>is-arguments": true,
        "eslint-plugin-react>array-includes>is-string": true,
        "process": true,
        "string.prototype.matchall>call-bind": true,
        "string.prototype.matchall>get-intrinsic": true,
        "string.prototype.matchall>has-symbols": true
      }
    },
    "@metamask/eth-token-tracker>deep-equal>es-get-iterator>stop-iteration-iterator": {
      "globals": {
        "StopIteration": true
      },
      "packages": {
        "string.prototype.matchall>internal-slot": true
      }
    },
    "@metamask/eth-token-tracker>deep-equal>is-date-object": {
      "packages": {
        "koa>is-generator-function>has-tostringtag": true
      }
    },
    "@metamask/eth-token-tracker>deep-equal>which-boxed-primitive": {
      "packages": {
        "@metamask/eth-token-tracker>deep-equal>which-boxed-primitive>is-bigint": true,
        "@metamask/eth-token-tracker>deep-equal>which-boxed-primitive>is-boolean-object": true,
        "@metamask/eth-token-tracker>deep-equal>which-boxed-primitive>is-number-object": true,
        "eslint-plugin-react>array-includes>is-string": true,
        "string.prototype.matchall>es-abstract>es-to-primitive>is-symbol": true
      }
    },
    "@metamask/eth-token-tracker>deep-equal>which-boxed-primitive>is-bigint": {
      "packages": {
        "string.prototype.matchall>es-abstract>unbox-primitive>has-bigints": true
      }
    },
    "@metamask/eth-token-tracker>deep-equal>which-boxed-primitive>is-boolean-object": {
      "packages": {
        "koa>is-generator-function>has-tostringtag": true,
        "string.prototype.matchall>call-bind": true
      }
    },
    "@metamask/eth-token-tracker>deep-equal>which-boxed-primitive>is-number-object": {
      "packages": {
        "koa>is-generator-function>has-tostringtag": true
      }
    },
    "@metamask/eth-token-tracker>deep-equal>which-collection": {
      "packages": {
        "@metamask/eth-token-tracker>deep-equal>es-get-iterator>is-map": true,
        "@metamask/eth-token-tracker>deep-equal>es-get-iterator>is-set": true,
        "@metamask/eth-token-tracker>deep-equal>which-collection>is-weakmap": true,
        "@metamask/eth-token-tracker>deep-equal>which-collection>is-weakset": true
      }
    },
    "@metamask/eth-token-tracker>deep-equal>which-collection>is-weakset": {
      "packages": {
        "string.prototype.matchall>call-bind": true,
        "string.prototype.matchall>get-intrinsic": true
      }
    },
    "@metamask/eth-trezor-keyring": {
      "globals": {
        "setTimeout": true
      },
      "packages": {
        "@ethereumjs/tx": true,
        "@ethereumjs/tx>@ethereumjs/util": true,
        "@metamask/eth-trezor-keyring>@trezor/connect-plugin-ethereum": true,
        "@metamask/eth-trezor-keyring>hdkey": true,
        "@trezor/connect-web": true,
        "browserify>buffer": true,
        "webpack>events": true
      }
    },
    "@metamask/eth-trezor-keyring>@trezor/connect-plugin-ethereum": {
      "packages": {
        "@metamask/eth-sig-util": true,
        "@swc/helpers>tslib": true
      }
    },
    "@metamask/eth-trezor-keyring>hdkey": {
      "packages": {
        "browserify>assert": true,
        "crypto-browserify": true,
        "ethereumjs-util>create-hash>ripemd160": true,
        "ethereumjs-util>ethereum-cryptography>bs58check": true,
        "ganache>secp256k1": true,
        "koa>content-disposition>safe-buffer": true
      }
    },
    "@metamask/etherscan-link": {
      "globals": {
        "URL": true
      }
    },
    "@metamask/ethjs": {
      "globals": {
        "clearInterval": true,
        "setInterval": true
      },
      "packages": {
        "@metamask/ethjs-contract": true,
        "@metamask/ethjs-query": true,
        "@metamask/ethjs>@metamask/ethjs-filter": true,
        "@metamask/ethjs>@metamask/ethjs-provider-http": true,
        "@metamask/ethjs>@metamask/ethjs-unit": true,
        "@metamask/ethjs>@metamask/ethjs-util": true,
        "@metamask/ethjs>@metamask/number-to-bn": true,
        "@metamask/ethjs>ethjs-abi": true,
        "@metamask/ethjs>js-sha3": true,
        "bn.js": true,
        "browserify>buffer": true
      }
    },
    "@metamask/ethjs-contract": {
      "packages": {
        "@babel/runtime": true,
        "@metamask/ethjs>@metamask/ethjs-filter": true,
        "@metamask/ethjs>@metamask/ethjs-util": true,
        "@metamask/ethjs>ethjs-abi": true,
        "@metamask/ethjs>js-sha3": true,
        "promise-to-callback": true
      }
    },
    "@metamask/ethjs-query": {
      "globals": {
        "console": true
      },
      "packages": {
        "@metamask/ethjs-query>@metamask/ethjs-format": true,
        "@metamask/ethjs-query>@metamask/ethjs-rpc": true,
        "promise-to-callback": true
      }
    },
    "@metamask/ethjs-query>@metamask/ethjs-format": {
      "packages": {
        "@metamask/ethjs-query>@metamask/ethjs-format>ethjs-schema": true,
        "@metamask/ethjs>@metamask/ethjs-util": true,
        "@metamask/ethjs>@metamask/ethjs-util>strip-hex-prefix": true,
        "@metamask/ethjs>@metamask/number-to-bn": true
      }
    },
    "@metamask/ethjs-query>@metamask/ethjs-rpc": {
      "packages": {
        "promise-to-callback": true
      }
    },
    "@metamask/ethjs>@metamask/ethjs-filter": {
      "globals": {
        "clearInterval": true,
        "setInterval": true
      }
    },
    "@metamask/ethjs>@metamask/ethjs-provider-http": {
      "packages": {
        "@metamask/ethjs>@metamask/ethjs-provider-http>xhr2": true
      }
    },
    "@metamask/ethjs>@metamask/ethjs-provider-http>xhr2": {
      "globals": {
        "XMLHttpRequest": true
      }
    },
    "@metamask/ethjs>@metamask/ethjs-unit": {
      "packages": {
        "@metamask/ethjs>@metamask/number-to-bn": true,
        "bn.js": true
      }
    },
    "@metamask/ethjs>@metamask/ethjs-util": {
      "packages": {
        "@metamask/ethjs>@metamask/ethjs-util>is-hex-prefixed": true,
        "@metamask/ethjs>@metamask/ethjs-util>strip-hex-prefix": true,
        "browserify>buffer": true
      }
    },
    "@metamask/ethjs>@metamask/ethjs-util>strip-hex-prefix": {
      "packages": {
        "@metamask/ethjs>@metamask/ethjs-util>is-hex-prefixed": true
      }
    },
    "@metamask/ethjs>@metamask/number-to-bn": {
      "packages": {
        "@metamask/ethjs>@metamask/ethjs-util>strip-hex-prefix": true,
        "bn.js": true
      }
    },
    "@metamask/ethjs>ethjs-abi": {
      "packages": {
        "@metamask/ethjs>ethjs-abi>number-to-bn": true,
        "@metamask/ethjs>js-sha3": true,
        "bn.js": true,
        "browserify>buffer": true
      }
    },
    "@metamask/ethjs>ethjs-abi>number-to-bn": {
      "packages": {
        "@metamask/ethjs>@metamask/ethjs-util>strip-hex-prefix": true,
        "bn.js": true
      }
    },
    "@metamask/ethjs>js-sha3": {
      "globals": {
        "define": true
      },
      "packages": {
        "process": true
      }
    },
    "@metamask/gas-fee-controller": {
      "globals": {
        "clearInterval": true,
        "console.error": true,
        "setInterval": true
      },
      "packages": {
        "@metamask/eth-query": true,
        "@metamask/gas-fee-controller>@metamask/controller-utils": true,
        "@metamask/gas-fee-controller>@metamask/polling-controller": true,
        "bn.js": true,
        "uuid": true
      }
    },
    "@metamask/gas-fee-controller>@metamask/controller-utils": {
      "globals": {
        "URL": true,
        "console.error": true,
        "fetch": true,
        "setTimeout": true
      },
      "packages": {
        "@ethereumjs/tx>@ethereumjs/util": true,
        "@metamask/controller-utils>@spruceid/siwe-parser": true,
        "@metamask/ethjs>@metamask/ethjs-unit": true,
        "@metamask/gas-fee-controller>@metamask/controller-utils>@metamask/utils": true,
        "bn.js": true,
        "browserify>buffer": true,
        "eslint>fast-deep-equal": true,
        "eth-ens-namehash": true
      }
    },
    "@metamask/gas-fee-controller>@metamask/controller-utils>@metamask/utils": {
      "globals": {
        "TextDecoder": true,
        "TextEncoder": true
      },
      "packages": {
        "@metamask/utils>@metamask/superstruct": true,
        "@metamask/utils>@scure/base": true,
        "@metamask/utils>pony-cause": true,
        "@noble/hashes": true,
        "browserify>buffer": true,
        "nock>debug": true,
        "semver": true
      }
    },
    "@metamask/gas-fee-controller>@metamask/polling-controller": {
      "globals": {
        "clearTimeout": true,
        "console.error": true,
        "setTimeout": true
      },
      "packages": {
        "@metamask/gas-fee-controller>@metamask/polling-controller>@metamask/base-controller": true,
        "@metamask/snaps-utils>fast-json-stable-stringify": true,
        "uuid": true
      }
    },
    "@metamask/gas-fee-controller>@metamask/polling-controller>@metamask/base-controller": {
      "globals": {
        "setTimeout": true
      },
      "packages": {
        "immer": true
      }
    },
    "@metamask/jazzicon": {
      "globals": {
        "document.createElement": true,
        "document.createElementNS": true
      },
      "packages": {
        "@metamask/jazzicon>color": true,
        "@metamask/jazzicon>mersenne-twister": true
      }
    },
    "@metamask/jazzicon>color": {
      "packages": {
        "@metamask/jazzicon>color>clone": true,
        "@metamask/jazzicon>color>color-convert": true,
        "@metamask/jazzicon>color>color-string": true
      }
    },
    "@metamask/jazzicon>color>clone": {
      "packages": {
        "browserify>buffer": true
      }
    },
    "@metamask/jazzicon>color>color-convert": {
      "packages": {
        "@metamask/jazzicon>color>color-convert>color-name": true
      }
    },
    "@metamask/jazzicon>color>color-string": {
      "packages": {
        "jest-canvas-mock>moo-color>color-name": true
      }
    },
    "@metamask/keyring-api": {
      "globals": {
        "URL": true
      },
      "packages": {
        "@metamask/keyring-api>bech32": true,
        "@metamask/keyring-api>uuid": true,
        "@metamask/utils": true,
        "superstruct": true
      }
    },
    "@metamask/keyring-api>uuid": {
      "globals": {
        "crypto": true
      }
    },
    "@metamask/keyring-controller": {
      "packages": {
        "@ethereumjs/tx>@ethereumjs/util": true,
        "@metamask/browser-passworder": true,
        "@metamask/eth-sig-util": true,
        "@metamask/keyring-controller>@metamask/base-controller": true,
        "@metamask/keyring-controller>@metamask/eth-hd-keyring": true,
        "@metamask/keyring-controller>@metamask/eth-simple-keyring": true,
        "@metamask/keyring-controller>@metamask/utils": true,
        "@metamask/keyring-controller>ethereumjs-wallet": true,
        "@metamask/name-controller>async-mutex": true
      }
    },
    "@metamask/keyring-controller>@metamask/base-controller": {
      "globals": {
        "setTimeout": true
      },
      "packages": {
        "immer": true
      }
    },
    "@metamask/keyring-controller>@metamask/eth-hd-keyring": {
      "globals": {
        "TextEncoder": true
      },
      "packages": {
        "@ethereumjs/tx>@ethereumjs/util": true,
        "@ethereumjs/tx>ethereum-cryptography": true,
        "@metamask/eth-sig-util": true,
        "@metamask/scure-bip39": true,
        "@metamask/utils": true,
        "browserify>buffer": true
      }
    },
    "@metamask/keyring-controller>@metamask/eth-simple-keyring": {
      "packages": {
        "@ethereumjs/tx>@ethereumjs/util": true,
        "@ethereumjs/tx>ethereum-cryptography": true,
        "@metamask/eth-sig-util": true,
        "@metamask/utils": true,
        "browserify>buffer": true,
        "crypto-browserify>randombytes": true
      }
    },
    "@metamask/keyring-controller>@metamask/utils": {
      "globals": {
        "TextDecoder": true,
        "TextEncoder": true
      },
      "packages": {
        "@metamask/utils>@metamask/superstruct": true,
        "@metamask/utils>@scure/base": true,
        "@metamask/utils>pony-cause": true,
        "@noble/hashes": true,
        "browserify>buffer": true,
        "nock>debug": true,
        "semver": true
      }
    },
    "@metamask/keyring-controller>ethereumjs-wallet": {
      "packages": {
        "@metamask/keyring-controller>ethereumjs-wallet>ethereum-cryptography": true,
        "@metamask/keyring-controller>ethereumjs-wallet>ethereumjs-util": true,
        "@metamask/keyring-controller>ethereumjs-wallet>utf8": true,
        "browserify>buffer": true,
        "crypto-browserify": true,
        "crypto-browserify>randombytes": true,
        "eth-lattice-keyring>gridplus-sdk>aes-js": true,
        "ethereumjs-util>ethereum-cryptography>bs58check": true,
        "ethereumjs-util>ethereum-cryptography>scrypt-js": true,
        "uuid": true
      }
    },
    "@metamask/keyring-controller>ethereumjs-wallet>ethereum-cryptography": {
      "packages": {
        "browserify>assert": true,
        "browserify>buffer": true,
        "crypto-browserify>create-hmac": true,
        "crypto-browserify>randombytes": true,
        "ethereumjs-util>ethereum-cryptography>bs58check": true,
        "ethereumjs-util>ethereum-cryptography>hash.js": true,
        "ethereumjs-util>ethereum-cryptography>keccak": true,
        "ganache>secp256k1": true,
        "koa>content-disposition>safe-buffer": true
      }
    },
    "@metamask/keyring-controller>ethereumjs-wallet>ethereumjs-util": {
      "packages": {
        "@metamask/keyring-controller>ethereumjs-wallet>ethereum-cryptography": true,
        "bn.js": true,
        "browserify>assert": true,
        "browserify>buffer": true,
        "browserify>insert-module-globals>is-buffer": true,
        "ethereumjs-util>create-hash": true,
        "ethereumjs-util>rlp": true
      }
    },
    "@metamask/logging-controller": {
      "packages": {
        "@metamask/logging-controller>@metamask/base-controller": true,
        "uuid": true
      }
    },
    "@metamask/logging-controller>@metamask/base-controller": {
      "globals": {
        "setTimeout": true
      },
      "packages": {
        "immer": true
      }
    },
    "@metamask/logo": {
      "globals": {
        "addEventListener": true,
        "document.body.appendChild": true,
        "document.createElementNS": true,
        "innerHeight": true,
        "innerWidth": true,
        "requestAnimationFrame": true
      },
      "packages": {
        "@metamask/logo>gl-mat4": true,
        "@metamask/logo>gl-vec3": true
      }
    },
    "@metamask/message-manager": {
      "packages": {
        "@metamask/eth-sig-util": true,
        "@metamask/message-manager>@metamask/base-controller": true,
        "@metamask/message-manager>@metamask/controller-utils": true,
        "@metamask/message-manager>jsonschema": true,
        "@metamask/utils": true,
        "browserify>buffer": true,
        "uuid": true,
        "webpack>events": true
      }
    },
    "@metamask/message-manager>@metamask/base-controller": {
      "globals": {
        "setTimeout": true
      },
      "packages": {
        "immer": true
      }
    },
    "@metamask/message-manager>@metamask/controller-utils": {
      "globals": {
        "URL": true,
        "console.error": true,
        "fetch": true,
        "setTimeout": true
      },
      "packages": {
        "@ethereumjs/tx>@ethereumjs/util": true,
        "@metamask/controller-utils>@spruceid/siwe-parser": true,
        "@metamask/ethjs>@metamask/ethjs-unit": true,
        "@metamask/utils": true,
        "bn.js": true,
        "browserify>buffer": true,
        "eslint>fast-deep-equal": true,
        "eth-ens-namehash": true
      }
    },
    "@metamask/message-manager>jsonschema": {
      "packages": {
        "browserify>url": true
      }
    },
    "@metamask/message-signing-snap>@noble/ciphers": {
      "globals": {
        "TextDecoder": true,
        "TextEncoder": true,
        "crypto": true
      }
    },
    "@metamask/message-signing-snap>@noble/curves": {
      "globals": {
        "TextEncoder": true
      },
      "packages": {
        "@noble/hashes": true
      }
    },
    "@metamask/name-controller": {
      "globals": {
        "fetch": true
      },
      "packages": {
        "@metamask/name-controller>@metamask/base-controller": true,
        "@metamask/name-controller>@metamask/controller-utils": true,
        "@metamask/name-controller>async-mutex": true,
        "@metamask/utils": true
      }
    },
    "@metamask/name-controller>@metamask/base-controller": {
      "globals": {
        "setTimeout": true
      },
      "packages": {
        "immer": true
      }
    },
    "@metamask/name-controller>@metamask/controller-utils": {
      "globals": {
        "URL": true,
        "console.error": true,
        "fetch": true,
        "setTimeout": true
      },
      "packages": {
        "@ethereumjs/tx>@ethereumjs/util": true,
        "@metamask/controller-utils>@spruceid/siwe-parser": true,
        "@metamask/ethjs>@metamask/ethjs-unit": true,
        "@metamask/name-controller>@metamask/controller-utils>@metamask/utils": true,
        "bn.js": true,
        "browserify>buffer": true,
        "eslint>fast-deep-equal": true,
        "eth-ens-namehash": true
      }
    },
    "@metamask/name-controller>@metamask/controller-utils>@metamask/utils": {
      "globals": {
        "TextDecoder": true,
        "TextEncoder": true
      },
      "packages": {
        "@metamask/utils>@metamask/superstruct": true,
        "@metamask/utils>@scure/base": true,
        "@metamask/utils>pony-cause": true,
        "@noble/hashes": true,
        "browserify>buffer": true,
        "nock>debug": true,
        "semver": true
      }
    },
    "@metamask/name-controller>async-mutex": {
      "globals": {
        "clearTimeout": true,
        "setTimeout": true
      },
      "packages": {
        "@swc/helpers>tslib": true
      }
    },
    "@metamask/network-controller": {
      "globals": {
        "URL": true,
        "btoa": true,
        "fetch": true,
        "setTimeout": true
      },
      "packages": {
        "@metamask/eth-query": true,
        "@metamask/eth-token-tracker>@metamask/eth-block-tracker": true,
        "@metamask/network-controller>@metamask/base-controller": true,
        "@metamask/network-controller>@metamask/controller-utils": true,
        "@metamask/network-controller>@metamask/eth-json-rpc-infura": true,
        "@metamask/network-controller>@metamask/eth-json-rpc-middleware": true,
        "@metamask/network-controller>@metamask/eth-json-rpc-provider": true,
        "@metamask/network-controller>@metamask/swappable-obj-proxy": true,
        "@metamask/network-controller>@metamask/utils": true,
        "@metamask/rpc-errors": true,
        "@metamask/snaps-controllers>@metamask/json-rpc-engine": true,
        "browserify>assert": true,
        "uuid": true
      }
    },
    "@metamask/network-controller>@metamask/base-controller": {
      "globals": {
        "setTimeout": true
      },
      "packages": {
        "immer": true
      }
    },
    "@metamask/network-controller>@metamask/controller-utils": {
      "globals": {
        "URL": true,
        "console.error": true,
        "fetch": true,
        "setTimeout": true
      },
      "packages": {
        "@ethereumjs/tx>@ethereumjs/util": true,
        "@metamask/controller-utils>@spruceid/siwe-parser": true,
        "@metamask/ethjs>@metamask/ethjs-unit": true,
        "@metamask/network-controller>@metamask/utils": true,
        "bn.js": true,
        "browserify>buffer": true,
        "eslint>fast-deep-equal": true,
        "eth-ens-namehash": true
      }
    },
<<<<<<< HEAD
=======
    "@metamask/network-controller>@metamask/controller-utils>@metamask/utils": {
      "globals": {
        "TextDecoder": true,
        "TextEncoder": true
      },
      "packages": {
        "@metamask/utils>@metamask/superstruct": true,
        "@metamask/utils>@scure/base": true,
        "@metamask/utils>pony-cause": true,
        "@noble/hashes": true,
        "browserify>buffer": true,
        "nock>debug": true,
        "semver": true
      }
    },
>>>>>>> ab79f0d8
    "@metamask/network-controller>@metamask/eth-json-rpc-infura": {
      "globals": {
        "setTimeout": true
      },
      "packages": {
        "@metamask/network-controller>@metamask/eth-json-rpc-infura>@metamask/eth-json-rpc-provider": true,
        "@metamask/network-controller>@metamask/eth-json-rpc-infura>@metamask/json-rpc-engine": true,
        "@metamask/rpc-errors": true,
        "@metamask/utils": true,
        "node-fetch": true
      }
    },
    "@metamask/network-controller>@metamask/eth-json-rpc-infura>@metamask/eth-json-rpc-provider": {
      "packages": {
        "@metamask/network-controller>@metamask/eth-json-rpc-infura>@metamask/json-rpc-engine": true,
        "@metamask/safe-event-emitter": true
      }
    },
    "@metamask/network-controller>@metamask/eth-json-rpc-infura>@metamask/json-rpc-engine": {
      "packages": {
        "@metamask/rpc-errors": true,
        "@metamask/safe-event-emitter": true,
        "@metamask/utils": true
      }
    },
    "@metamask/network-controller>@metamask/eth-json-rpc-middleware": {
      "globals": {
        "URL": true,
        "console.error": true,
        "setTimeout": true
      },
      "packages": {
        "@metamask/eth-json-rpc-middleware>klona": true,
        "@metamask/eth-json-rpc-middleware>safe-stable-stringify": true,
        "@metamask/eth-sig-util": true,
        "@metamask/network-controller>@metamask/eth-json-rpc-middleware>@metamask/json-rpc-engine": true,
        "@metamask/rpc-errors": true,
        "@metamask/utils": true,
        "pify": true
      }
    },
    "@metamask/network-controller>@metamask/eth-json-rpc-middleware>@metamask/json-rpc-engine": {
      "packages": {
        "@metamask/rpc-errors": true,
        "@metamask/safe-event-emitter": true,
        "@metamask/utils": true
      }
    },
    "@metamask/network-controller>@metamask/eth-json-rpc-provider": {
      "packages": {
        "@metamask/rpc-errors": true,
        "@metamask/safe-event-emitter": true,
        "@metamask/snaps-controllers>@metamask/json-rpc-engine": true,
        "uuid": true
      }
    },
    "@metamask/network-controller>@metamask/utils": {
      "globals": {
        "TextDecoder": true,
        "TextEncoder": true
      },
      "packages": {
        "@metamask/snaps-sdk>@metamask/superstruct": true,
        "@metamask/utils>@scure/base": true,
        "@metamask/utils>pony-cause": true,
        "@noble/hashes": true,
        "browserify>buffer": true,
        "nock>debug": true,
        "semver": true
      }
    },
    "@metamask/notification-controller": {
      "packages": {
        "@metamask/base-controller": true,
        "@metamask/notification-controller>nanoid": true,
        "@metamask/utils": true
      }
    },
    "@metamask/notification-controller>nanoid": {
      "globals": {
        "crypto.getRandomValues": true
      }
    },
    "@metamask/notification-services-controller": {
      "globals": {
        "Intl.NumberFormat": true,
        "addEventListener": true,
        "fetch": true,
        "registration": true,
        "removeEventListener": true
      },
      "packages": {
        "@metamask/notification-services-controller>@contentful/rich-text-html-renderer": true,
        "@metamask/notification-services-controller>@metamask/base-controller": true,
        "@metamask/notification-services-controller>@metamask/controller-utils": true,
        "@metamask/notification-services-controller>firebase": true,
        "@metamask/profile-sync-controller": true,
        "bignumber.js": true,
        "loglevel": true,
        "uuid": true
      }
    },
    "@metamask/notification-services-controller>@contentful/rich-text-html-renderer": {
      "globals": {
        "SuppressedError": true
      }
    },
    "@metamask/notification-services-controller>@metamask/base-controller": {
      "globals": {
        "setTimeout": true
      },
      "packages": {
        "immer": true
      }
    },
    "@metamask/notification-services-controller>@metamask/base-controller>@metamask/utils": {
      "globals": {
        "TextDecoder": true,
        "TextEncoder": true
      },
      "packages": {
        "@metamask/utils>@metamask/superstruct": true,
        "@metamask/utils>@scure/base": true,
        "@metamask/utils>pony-cause": true,
        "@noble/hashes": true,
        "browserify>buffer": true,
        "nock>debug": true,
        "semver": true
      }
    },
    "@metamask/notification-services-controller>@metamask/controller-utils": {
      "globals": {
        "URL": true,
        "console.error": true,
        "fetch": true,
        "setTimeout": true
      },
      "packages": {
        "@ethereumjs/tx>@ethereumjs/util": true,
        "@metamask/controller-utils>@spruceid/siwe-parser": true,
        "@metamask/ethjs>@metamask/ethjs-unit": true,
        "@metamask/notification-services-controller>@metamask/base-controller>@metamask/utils": true,
        "bn.js": true,
        "browserify>buffer": true,
        "eslint>fast-deep-equal": true,
        "eth-ens-namehash": true
      }
    },
    "@metamask/notification-services-controller>firebase": {
      "packages": {
        "@metamask/notification-services-controller>firebase>@firebase/app": true,
        "@metamask/notification-services-controller>firebase>@firebase/messaging": true
      }
    },
    "@metamask/notification-services-controller>firebase>@firebase/app": {
      "globals": {
        "FinalizationRegistry": true,
        "console.warn": true
      },
      "packages": {
        "@metamask/notification-services-controller>firebase>@firebase/app>@firebase/component": true,
        "@metamask/notification-services-controller>firebase>@firebase/app>@firebase/logger": true,
        "@metamask/notification-services-controller>firebase>@firebase/app>idb": true,
        "@metamask/notification-services-controller>firebase>@firebase/util": true
      }
    },
    "@metamask/notification-services-controller>firebase>@firebase/app>@firebase/component": {
      "packages": {
        "@metamask/notification-services-controller>firebase>@firebase/util": true
      }
    },
    "@metamask/notification-services-controller>firebase>@firebase/app>@firebase/logger": {
      "globals": {
        "console": true
      },
      "packages": {
        "@swc/helpers>tslib": true
      }
    },
    "@metamask/notification-services-controller>firebase>@firebase/app>idb": {
      "globals": {
        "DOMException": true,
        "IDBCursor": true,
        "IDBDatabase": true,
        "IDBIndex": true,
        "IDBObjectStore": true,
        "IDBRequest": true,
        "IDBTransaction": true,
        "indexedDB.deleteDatabase": true,
        "indexedDB.open": true
      }
    },
    "@metamask/notification-services-controller>firebase>@firebase/installations": {
      "globals": {
        "BroadcastChannel": true,
        "Headers": true,
        "btoa": true,
        "console.error": true,
        "crypto": true,
        "fetch": true,
        "msCrypto": true,
        "navigator.onLine": true,
        "setTimeout": true
      },
      "packages": {
        "@metamask/notification-services-controller>firebase>@firebase/app": true,
        "@metamask/notification-services-controller>firebase>@firebase/app>@firebase/component": true,
        "@metamask/notification-services-controller>firebase>@firebase/app>idb": true,
        "@metamask/notification-services-controller>firebase>@firebase/util": true
      }
    },
    "@metamask/notification-services-controller>firebase>@firebase/messaging": {
      "globals": {
        "Headers": true,
        "Notification.maxActions": true,
        "Notification.permission": true,
        "Notification.requestPermission": true,
        "PushSubscription.prototype.hasOwnProperty": true,
        "ServiceWorkerRegistration": true,
        "URL": true,
        "addEventListener": true,
        "atob": true,
        "btoa": true,
        "clients.matchAll": true,
        "clients.openWindow": true,
        "console.warn": true,
        "document": true,
        "fetch": true,
        "indexedDB": true,
        "location.href": true,
        "location.origin": true,
        "navigator": true,
        "origin.replace": true,
        "registration.showNotification": true,
        "setTimeout": true
      },
      "packages": {
        "@metamask/notification-services-controller>firebase>@firebase/app": true,
        "@metamask/notification-services-controller>firebase>@firebase/app>@firebase/component": true,
        "@metamask/notification-services-controller>firebase>@firebase/app>idb": true,
        "@metamask/notification-services-controller>firebase>@firebase/installations": true,
        "@metamask/notification-services-controller>firebase>@firebase/util": true,
        "@swc/helpers>tslib": true
      }
    },
    "@metamask/notification-services-controller>firebase>@firebase/util": {
      "globals": {
        "atob": true,
        "browser": true,
        "btoa": true,
        "chrome": true,
        "console": true,
        "document": true,
        "indexedDB": true,
        "navigator": true,
        "process": true,
        "self": true,
        "setTimeout": true
      },
      "packages": {
        "process": true
      }
    },
    "@metamask/object-multiplex": {
      "globals": {
        "console.warn": true
      },
      "packages": {
        "@metamask/object-multiplex>once": true,
        "readable-stream": true
      }
    },
    "@metamask/object-multiplex>once": {
      "packages": {
        "@metamask/object-multiplex>once>wrappy": true
      }
    },
    "@metamask/obs-store": {
      "packages": {
        "@metamask/safe-event-emitter": true,
        "readable-stream": true
      }
    },
    "@metamask/permission-controller": {
      "globals": {
        "console.error": true
      },
      "packages": {
        "@metamask/permission-controller>@metamask/base-controller": true,
        "@metamask/permission-controller>@metamask/controller-utils": true,
        "@metamask/permission-controller>nanoid": true,
        "@metamask/rpc-errors": true,
        "@metamask/snaps-controllers>@metamask/json-rpc-engine": true,
        "@metamask/utils": true,
        "deep-freeze-strict": true,
        "immer": true
      }
    },
    "@metamask/permission-controller>@metamask/base-controller": {
      "globals": {
        "setTimeout": true
      },
      "packages": {
        "immer": true
      }
    },
    "@metamask/permission-controller>@metamask/controller-utils": {
      "globals": {
        "URL": true,
        "console.error": true,
        "fetch": true,
        "setTimeout": true
      },
      "packages": {
        "@ethereumjs/tx>@ethereumjs/util": true,
        "@metamask/controller-utils>@spruceid/siwe-parser": true,
        "@metamask/ethjs>@metamask/ethjs-unit": true,
        "@metamask/permission-controller>@metamask/controller-utils>@metamask/utils": true,
        "bn.js": true,
        "browserify>buffer": true,
        "eslint>fast-deep-equal": true,
        "eth-ens-namehash": true
      }
    },
    "@metamask/permission-controller>@metamask/controller-utils>@metamask/utils": {
      "globals": {
        "TextDecoder": true,
        "TextEncoder": true
      },
      "packages": {
        "@metamask/utils>@metamask/superstruct": true,
        "@metamask/utils>@scure/base": true,
        "@metamask/utils>pony-cause": true,
        "@noble/hashes": true,
        "browserify>buffer": true,
        "nock>debug": true,
        "semver": true
      }
    },
    "@metamask/permission-controller>nanoid": {
      "globals": {
        "crypto.getRandomValues": true
      }
    },
    "@metamask/permission-log-controller": {
      "packages": {
        "@metamask/base-controller": true,
        "@metamask/utils": true
      }
    },
    "@metamask/phishing-controller": {
      "globals": {
        "fetch": true
      },
      "packages": {
        "@metamask/base-controller": true,
        "@metamask/controller-utils": true,
        "@metamask/phishing-warning>eth-phishing-detect": true,
        "punycode": true
      }
    },
    "@metamask/phishing-warning>eth-phishing-detect": {
      "packages": {
        "eslint>optionator>fast-levenshtein": true
      }
    },
    "@metamask/post-message-stream": {
      "globals": {
        "MessageEvent.prototype": true,
        "WorkerGlobalScope": true,
        "addEventListener": true,
        "browser": true,
        "chrome": true,
        "location.origin": true,
        "postMessage": true,
        "removeEventListener": true
      },
      "packages": {
        "@metamask/utils": true,
        "readable-stream": true
      }
    },
    "@metamask/ppom-validator": {
      "globals": {
        "URL": true,
        "console.error": true,
        "crypto": true
      },
      "packages": {
        "@metamask/eth-query>json-rpc-random-id": true,
        "@metamask/ppom-validator>@metamask/base-controller": true,
        "@metamask/ppom-validator>@metamask/controller-utils": true,
        "@metamask/ppom-validator>crypto-js": true,
        "@metamask/ppom-validator>elliptic": true,
        "await-semaphore": true,
        "browserify>buffer": true
      }
    },
    "@metamask/ppom-validator>@metamask/base-controller": {
      "globals": {
        "setTimeout": true
      },
      "packages": {
        "immer": true
      }
    },
    "@metamask/ppom-validator>@metamask/controller-utils": {
      "globals": {
        "URL": true,
        "console.error": true,
        "fetch": true,
        "setTimeout": true
      },
      "packages": {
        "@ethereumjs/tx>@ethereumjs/util": true,
        "@metamask/controller-utils>@spruceid/siwe-parser": true,
        "@metamask/ethjs>@metamask/ethjs-unit": true,
        "@metamask/utils": true,
        "bn.js": true,
        "browserify>buffer": true,
        "eslint>fast-deep-equal": true,
        "eth-ens-namehash": true
      }
    },
    "@metamask/ppom-validator>crypto-js": {
      "globals": {
        "crypto": true,
        "define": true,
        "msCrypto": true
      },
      "packages": {
        "browserify>browser-resolve": true
      }
    },
    "@metamask/ppom-validator>elliptic": {
      "packages": {
        "@metamask/ppom-validator>elliptic>brorand": true,
        "@metamask/ppom-validator>elliptic>hmac-drbg": true,
        "@metamask/ppom-validator>elliptic>minimalistic-assert": true,
        "@metamask/ppom-validator>elliptic>minimalistic-crypto-utils": true,
        "bn.js": true,
        "ethereumjs-util>ethereum-cryptography>hash.js": true,
        "pumpify>inherits": true
      }
    },
    "@metamask/ppom-validator>elliptic>brorand": {
      "globals": {
        "crypto": true,
        "msCrypto": true
      },
      "packages": {
        "browserify>browser-resolve": true
      }
    },
    "@metamask/ppom-validator>elliptic>hmac-drbg": {
      "packages": {
        "@metamask/ppom-validator>elliptic>minimalistic-assert": true,
        "@metamask/ppom-validator>elliptic>minimalistic-crypto-utils": true,
        "ethereumjs-util>ethereum-cryptography>hash.js": true
      }
    },
    "@metamask/profile-sync-controller": {
      "globals": {
        "Event": true,
        "Headers": true,
        "TextDecoder": true,
        "URL": true,
        "URLSearchParams": true,
        "addEventListener": true,
        "console.error": true,
        "dispatchEvent": true,
        "fetch": true,
        "removeEventListener": true,
        "setTimeout": true
      },
      "packages": {
        "@metamask/message-signing-snap>@noble/ciphers": true,
        "@metamask/profile-sync-controller>@metamask/base-controller": true,
        "@metamask/profile-sync-controller>siwe": true,
        "@noble/hashes": true,
        "browserify>buffer": true,
        "loglevel": true
      }
    },
    "@metamask/profile-sync-controller>@metamask/base-controller": {
      "globals": {
        "setTimeout": true
      },
      "packages": {
        "immer": true
      }
    },
    "@metamask/profile-sync-controller>siwe": {
      "globals": {
        "console.error": true,
        "console.warn": true
      },
      "packages": {
        "@metamask/controller-utils>@spruceid/siwe-parser>valid-url": true,
        "@metamask/profile-sync-controller>siwe>@spruceid/siwe-parser": true,
        "@metamask/profile-sync-controller>siwe>@stablelib/random": true,
        "@metamask/test-bundler>ethers": true
      }
    },
    "@metamask/profile-sync-controller>siwe>@spruceid/siwe-parser": {
      "globals": {
        "console.error": true,
        "console.log": true
      },
      "packages": {
        "@metamask/controller-utils>@spruceid/siwe-parser>apg-js": true,
        "@noble/hashes": true
      }
    },
    "@metamask/profile-sync-controller>siwe>@stablelib/random": {
      "globals": {
        "crypto": true,
        "msCrypto": true
      },
      "packages": {
        "@metamask/profile-sync-controller>siwe>@stablelib/random>@stablelib/binary": true,
        "@metamask/profile-sync-controller>siwe>@stablelib/random>@stablelib/wipe": true,
        "browserify>browser-resolve": true
      }
    },
    "@metamask/profile-sync-controller>siwe>@stablelib/random>@stablelib/binary": {
      "packages": {
        "@metamask/profile-sync-controller>siwe>@stablelib/random>@stablelib/binary>@stablelib/int": true
      }
    },
    "@metamask/queued-request-controller": {
      "packages": {
        "@metamask/queued-request-controller>@metamask/base-controller": true,
        "@metamask/rpc-errors": true,
        "@metamask/selected-network-controller": true,
        "@metamask/snaps-controllers>@metamask/json-rpc-engine": true,
        "@metamask/utils": true
      }
    },
    "@metamask/queued-request-controller>@metamask/base-controller": {
      "globals": {
        "setTimeout": true
      },
      "packages": {
        "immer": true
      }
    },
    "@metamask/rate-limit-controller": {
      "globals": {
        "setTimeout": true
      },
      "packages": {
        "@metamask/base-controller": true,
        "@metamask/rpc-errors": true,
        "@metamask/utils": true
      }
    },
    "@metamask/rpc-errors": {
      "packages": {
        "@metamask/rpc-errors>@metamask/utils": true,
        "eth-rpc-errors>fast-safe-stringify": true
      }
    },
    "@metamask/rpc-errors>@metamask/utils": {
      "globals": {
        "TextDecoder": true,
        "TextEncoder": true
      },
      "packages": {
        "@metamask/utils>@metamask/superstruct": true,
        "@metamask/utils>@scure/base": true,
        "@metamask/utils>pony-cause": true,
        "@noble/hashes": true,
        "browserify>buffer": true,
        "nock>debug": true,
        "semver": true
      }
    },
    "@metamask/rpc-methods-flask>nanoid": {
      "globals": {
        "crypto.getRandomValues": true
      }
    },
    "@metamask/rpc-methods>nanoid": {
      "globals": {
        "crypto.getRandomValues": true
      }
    },
    "@metamask/safe-event-emitter": {
      "globals": {
        "setTimeout": true
      },
      "packages": {
        "webpack>events": true
      }
    },
    "@metamask/scure-bip39": {
      "globals": {
        "TextEncoder": true
      },
      "packages": {
        "@metamask/scure-bip39>@noble/hashes": true,
        "@metamask/utils>@scure/base": true
      }
    },
    "@metamask/scure-bip39>@noble/hashes": {
      "globals": {
        "TextEncoder": true,
        "crypto": true
      }
    },
    "@metamask/selected-network-controller": {
      "packages": {
        "@metamask/network-controller>@metamask/swappable-obj-proxy": true,
        "@metamask/selected-network-controller>@metamask/base-controller": true
      }
    },
    "@metamask/selected-network-controller>@metamask/base-controller": {
      "globals": {
        "setTimeout": true
      },
      "packages": {
        "immer": true
      }
    },
    "@metamask/signature-controller": {
      "globals": {
        "console.info": true
      },
      "packages": {
        "@metamask/base-controller": true,
        "@metamask/controller-utils": true,
        "@metamask/logging-controller": true,
        "@metamask/rpc-errors": true,
        "@metamask/signature-controller>@metamask/message-manager": true,
        "lodash": true,
        "webpack>events": true
      }
    },
    "@metamask/signature-controller>@metamask/message-manager": {
      "packages": {
        "@metamask/base-controller": true,
        "@metamask/controller-utils": true,
        "@metamask/eth-sig-util": true,
        "@metamask/message-manager>jsonschema": true,
        "@metamask/utils": true,
        "browserify>buffer": true,
        "uuid": true,
        "webpack>events": true
      }
    },
    "@metamask/smart-transactions-controller": {
      "globals": {
        "URLSearchParams": true,
        "clearInterval": true,
        "console.error": true,
        "console.log": true,
        "fetch": true,
        "setInterval": true
      },
      "packages": {
        "@ethersproject/bytes": true,
        "@metamask/eth-query": true,
        "@metamask/gas-fee-controller>@metamask/polling-controller": true,
        "@metamask/smart-transactions-controller>@ethereumjs/tx": true,
        "@metamask/smart-transactions-controller>@ethereumjs/util": true,
        "@metamask/smart-transactions-controller>@metamask/controller-utils": true,
        "@metamask/smart-transactions-controller>@metamask/transaction-controller": true,
        "@metamask/smart-transactions-controller>bignumber.js": true,
        "browserify>buffer": true,
        "fast-json-patch": true,
        "lodash": true,
        "webpack>events": true
      }
    },
    "@metamask/smart-transactions-controller>@babel/runtime": {
      "globals": {
        "regeneratorRuntime": "write"
      }
    },
    "@metamask/smart-transactions-controller>@ethereumjs/tx": {
      "packages": {
        "@ethereumjs/tx>ethereum-cryptography": true,
        "@metamask/smart-transactions-controller>@ethereumjs/tx>@ethereumjs/common": true,
        "@metamask/smart-transactions-controller>@ethereumjs/tx>@ethereumjs/rlp": true,
        "@metamask/smart-transactions-controller>@ethereumjs/util": true
      }
    },
    "@metamask/smart-transactions-controller>@ethereumjs/tx>@ethereumjs/common": {
      "packages": {
        "@metamask/smart-transactions-controller>@ethereumjs/util": true,
        "webpack>events": true
      }
    },
    "@metamask/smart-transactions-controller>@ethereumjs/tx>@ethereumjs/rlp": {
      "globals": {
        "TextEncoder": true
      }
    },
    "@metamask/smart-transactions-controller>@ethereumjs/util": {
      "globals": {
        "console.warn": true,
        "fetch": true
      },
      "packages": {
        "@ethereumjs/tx>ethereum-cryptography": true,
        "@metamask/smart-transactions-controller>@ethereumjs/util>@ethereumjs/rlp": true,
        "webpack>events": true
      }
    },
    "@metamask/smart-transactions-controller>@ethereumjs/util>@ethereumjs/rlp": {
      "globals": {
        "TextEncoder": true
      }
    },
    "@metamask/smart-transactions-controller>@metamask/base-controller": {
      "globals": {
        "setTimeout": true
      },
      "packages": {
        "immer": true
      }
    },
    "@metamask/smart-transactions-controller>@metamask/controller-utils": {
      "globals": {
        "URL": true,
        "console.error": true,
        "fetch": true,
        "setTimeout": true
      },
      "packages": {
        "@metamask/controller-utils>@spruceid/siwe-parser": true,
        "@metamask/ethjs>@metamask/ethjs-unit": true,
        "@metamask/smart-transactions-controller>@metamask/controller-utils>@ethereumjs/util": true,
        "@metamask/smart-transactions-controller>@metamask/controller-utils>@metamask/utils": true,
        "bn.js": true,
        "browserify>buffer": true,
        "eslint>fast-deep-equal": true,
        "eth-ens-namehash": true
      }
    },
    "@metamask/smart-transactions-controller>@metamask/controller-utils>@ethereumjs/util": {
      "globals": {
        "console.warn": true
      },
      "packages": {
        "@ethereumjs/tx>@ethereumjs/rlp": true,
        "@ethereumjs/tx>@ethereumjs/util>micro-ftch": true,
        "@ethereumjs/tx>ethereum-cryptography": true,
        "browserify>buffer": true,
        "browserify>insert-module-globals>is-buffer": true,
        "webpack>events": true
      }
    },
    "@metamask/smart-transactions-controller>@metamask/controller-utils>@metamask/utils": {
      "globals": {
        "TextDecoder": true,
        "TextEncoder": true
      },
      "packages": {
        "@metamask/utils>@metamask/superstruct": true,
        "@metamask/utils>@scure/base": true,
        "@metamask/utils>pony-cause": true,
        "@noble/hashes": true,
        "browserify>buffer": true,
        "nock>debug": true,
        "semver": true
      }
    },
    "@metamask/smart-transactions-controller>@metamask/controllers>nanoid": {
      "globals": {
        "crypto.getRandomValues": true
      }
    },
    "@metamask/smart-transactions-controller>@metamask/transaction-controller": {
      "globals": {
        "clearTimeout": true,
        "console.error": true,
        "fetch": true,
        "setTimeout": true
      },
      "packages": {
        "@ethereumjs/tx>@ethereumjs/common": true,
        "@ethersproject/abi": true,
        "@ethersproject/contracts": true,
        "@ethersproject/providers": true,
        "@metamask/eth-query": true,
        "@metamask/gas-fee-controller": true,
        "@metamask/metamask-eth-abis": true,
        "@metamask/name-controller>async-mutex": true,
        "@metamask/network-controller": true,
        "@metamask/rpc-errors": true,
        "@metamask/smart-transactions-controller>@metamask/base-controller": true,
        "@metamask/smart-transactions-controller>@metamask/controller-utils": true,
        "@metamask/smart-transactions-controller>@metamask/transaction-controller>@ethereumjs/tx": true,
        "@metamask/smart-transactions-controller>@metamask/transaction-controller>@ethereumjs/util": true,
        "@metamask/smart-transactions-controller>@metamask/transaction-controller>eth-method-registry": true,
        "@metamask/transaction-controller>@metamask/nonce-tracker": true,
        "@metamask/utils": true,
        "bn.js": true,
        "browserify>buffer": true,
        "fast-json-patch": true,
        "lodash": true,
        "uuid": true,
        "webpack>events": true
      }
    },
    "@metamask/smart-transactions-controller>@metamask/transaction-controller>@ethereumjs/tx": {
      "packages": {
        "@ethereumjs/tx>@ethereumjs/common": true,
        "@ethereumjs/tx>@ethereumjs/rlp": true,
        "@ethereumjs/tx>ethereum-cryptography": true,
        "@metamask/smart-transactions-controller>@metamask/transaction-controller>@ethereumjs/util": true,
        "browserify>buffer": true,
        "browserify>insert-module-globals>is-buffer": true
      }
    },
    "@metamask/smart-transactions-controller>@metamask/transaction-controller>@ethereumjs/util": {
      "globals": {
        "console.warn": true
      },
      "packages": {
        "@ethereumjs/tx>@ethereumjs/rlp": true,
        "@ethereumjs/tx>@ethereumjs/util>micro-ftch": true,
        "@ethereumjs/tx>ethereum-cryptography": true,
        "browserify>buffer": true,
        "browserify>insert-module-globals>is-buffer": true,
        "webpack>events": true
      }
    },
    "@metamask/smart-transactions-controller>@metamask/transaction-controller>eth-method-registry": {
      "packages": {
        "@metamask/smart-transactions-controller>@metamask/transaction-controller>eth-method-registry>@metamask/ethjs-contract": true,
        "@metamask/smart-transactions-controller>@metamask/transaction-controller>eth-method-registry>@metamask/ethjs-query": true
      }
    },
    "@metamask/smart-transactions-controller>@metamask/transaction-controller>eth-method-registry>@metamask/ethjs-contract": {
      "packages": {
        "@metamask/ethjs>ethjs-abi": true,
        "@metamask/ethjs>js-sha3": true,
        "@metamask/smart-transactions-controller>@babel/runtime": true,
        "@metamask/smart-transactions-controller>@metamask/transaction-controller>eth-method-registry>@metamask/ethjs-contract>@metamask/ethjs-filter": true,
        "@metamask/smart-transactions-controller>@metamask/transaction-controller>eth-method-registry>@metamask/ethjs-contract>@metamask/ethjs-util": true,
        "promise-to-callback": true
      }
    },
    "@metamask/smart-transactions-controller>@metamask/transaction-controller>eth-method-registry>@metamask/ethjs-contract>@metamask/ethjs-filter": {
      "globals": {
        "clearInterval": true,
        "setInterval": true
      }
    },
    "@metamask/smart-transactions-controller>@metamask/transaction-controller>eth-method-registry>@metamask/ethjs-contract>@metamask/ethjs-util": {
      "packages": {
        "@metamask/ethjs>@metamask/ethjs-util>is-hex-prefixed": true,
        "@metamask/ethjs>@metamask/ethjs-util>strip-hex-prefix": true,
        "browserify>buffer": true
      }
    },
    "@metamask/smart-transactions-controller>@metamask/transaction-controller>eth-method-registry>@metamask/ethjs-query": {
      "globals": {
        "console": true
      },
      "packages": {
        "@metamask/smart-transactions-controller>@metamask/transaction-controller>eth-method-registry>@metamask/ethjs-query>@metamask/ethjs-format": true,
        "@metamask/smart-transactions-controller>@metamask/transaction-controller>eth-method-registry>@metamask/ethjs-query>@metamask/ethjs-rpc": true,
        "promise-to-callback": true
      }
    },
    "@metamask/smart-transactions-controller>@metamask/transaction-controller>eth-method-registry>@metamask/ethjs-query>@metamask/ethjs-format": {
      "packages": {
        "@metamask/ethjs-query>@metamask/ethjs-format>ethjs-schema": true,
        "@metamask/ethjs>@metamask/ethjs-util>strip-hex-prefix": true,
        "@metamask/ethjs>@metamask/number-to-bn": true,
        "@metamask/smart-transactions-controller>@metamask/transaction-controller>eth-method-registry>@metamask/ethjs-contract>@metamask/ethjs-util": true
      }
    },
    "@metamask/smart-transactions-controller>@metamask/transaction-controller>eth-method-registry>@metamask/ethjs-query>@metamask/ethjs-rpc": {
      "packages": {
        "promise-to-callback": true
      }
    },
    "@metamask/smart-transactions-controller>bignumber.js": {
      "globals": {
        "crypto": true,
        "define": true
      }
    },
    "@metamask/snaps-controllers": {
      "globals": {
        "DecompressionStream": true,
        "URL": true,
        "clearTimeout": true,
        "document.getElementById": true,
        "fetch.bind": true,
        "setTimeout": true
      },
      "packages": {
        "@metamask/object-multiplex": true,
        "@metamask/post-message-stream": true,
        "@metamask/rpc-errors": true,
        "@metamask/snaps-controllers>@metamask/base-controller": true,
        "@metamask/snaps-controllers>@metamask/json-rpc-engine": true,
        "@metamask/snaps-controllers>@metamask/json-rpc-middleware-stream": true,
        "@metamask/snaps-controllers>@metamask/permission-controller": true,
        "@metamask/snaps-controllers>@metamask/utils": true,
        "@metamask/snaps-controllers>@xstate/fsm": true,
        "@metamask/snaps-controllers>concat-stream": true,
        "@metamask/snaps-controllers>get-npm-tarball-url": true,
        "@metamask/snaps-controllers>nanoid": true,
        "@metamask/snaps-controllers>readable-web-to-node-stream": true,
        "@metamask/snaps-controllers>tar-stream": true,
        "@metamask/snaps-rpc-methods": true,
        "@metamask/snaps-sdk": true,
        "@metamask/snaps-utils": true,
        "@metamask/snaps-utils>@metamask/snaps-registry": true,
        "browserify>browserify-zlib": true,
        "eslint>fast-deep-equal": true,
        "readable-stream": true
      }
    },
    "@metamask/snaps-controllers-flask>nanoid": {
      "globals": {
        "crypto.getRandomValues": true
      }
    },
    "@metamask/snaps-controllers>@metamask/base-controller": {
      "globals": {
        "setTimeout": true
      },
      "packages": {
        "immer": true
      }
    },
    "@metamask/snaps-controllers>@metamask/json-rpc-engine": {
      "packages": {
        "@metamask/rpc-errors": true,
        "@metamask/safe-event-emitter": true,
        "@metamask/snaps-controllers>@metamask/json-rpc-engine>@metamask/utils": true
      }
    },
    "@metamask/snaps-controllers>@metamask/json-rpc-engine>@metamask/utils": {
      "globals": {
        "TextDecoder": true,
        "TextEncoder": true
      },
      "packages": {
        "@metamask/utils>@metamask/superstruct": true,
        "@metamask/utils>@scure/base": true,
        "@metamask/utils>pony-cause": true,
        "@noble/hashes": true,
        "browserify>buffer": true,
        "nock>debug": true,
        "semver": true
      }
    },
    "@metamask/snaps-controllers>@metamask/json-rpc-middleware-stream": {
      "globals": {
        "console.warn": true,
        "setTimeout": true
      },
      "packages": {
        "@metamask/safe-event-emitter": true,
        "@metamask/snaps-controllers>@metamask/json-rpc-middleware-stream>@metamask/utils": true,
        "readable-stream": true
      }
    },
    "@metamask/snaps-controllers>@metamask/json-rpc-middleware-stream>@metamask/utils": {
      "globals": {
        "TextDecoder": true,
        "TextEncoder": true
      },
      "packages": {
        "@metamask/utils>@metamask/superstruct": true,
        "@metamask/utils>@scure/base": true,
        "@metamask/utils>pony-cause": true,
        "@noble/hashes": true,
        "browserify>buffer": true,
        "nock>debug": true,
        "semver": true
      }
    },
    "@metamask/snaps-controllers>@metamask/permission-controller": {
      "globals": {
        "console.error": true
      },
      "packages": {
        "@metamask/rpc-errors": true,
        "@metamask/snaps-controllers>@metamask/base-controller": true,
        "@metamask/snaps-controllers>@metamask/json-rpc-engine": true,
        "@metamask/snaps-controllers>@metamask/phishing-controller>@metamask/controller-utils": true,
        "@metamask/snaps-controllers>@metamask/utils": true,
        "@metamask/snaps-controllers>nanoid": true,
        "deep-freeze-strict": true,
        "immer": true
      }
    },
    "@metamask/snaps-controllers>@metamask/phishing-controller>@metamask/controller-utils": {
      "globals": {
        "URL": true,
        "console.error": true,
        "fetch": true,
        "setTimeout": true
      },
      "packages": {
        "@ethereumjs/tx>@ethereumjs/util": true,
        "@metamask/controller-utils>@spruceid/siwe-parser": true,
        "@metamask/ethjs>@metamask/ethjs-unit": true,
        "@metamask/snaps-controllers>@metamask/utils": true,
        "bn.js": true,
        "browserify>buffer": true,
        "eslint>fast-deep-equal": true,
        "eth-ens-namehash": true
      }
    },
    "@metamask/snaps-controllers>@metamask/utils": {
      "globals": {
        "TextDecoder": true,
        "TextEncoder": true
      },
      "packages": {
        "@metamask/utils>@metamask/superstruct": true,
        "@metamask/utils>@scure/base": true,
        "@metamask/utils>pony-cause": true,
        "@noble/hashes": true,
        "browserify>buffer": true,
        "nock>debug": true,
        "semver": true
      }
    },
    "@metamask/snaps-controllers>concat-stream": {
      "packages": {
        "browserify>buffer": true,
        "browserify>concat-stream>typedarray": true,
        "pumpify>inherits": true,
        "readable-stream": true,
        "terser>source-map-support>buffer-from": true
      }
    },
    "@metamask/snaps-controllers>nanoid": {
      "globals": {
        "crypto.getRandomValues": true
      }
    },
    "@metamask/snaps-controllers>readable-web-to-node-stream": {
      "packages": {
        "readable-stream": true
      }
    },
    "@metamask/snaps-controllers>tar-stream": {
      "packages": {
        "@metamask/snaps-controllers>tar-stream>b4a": true,
        "@metamask/snaps-controllers>tar-stream>fast-fifo": true,
        "@metamask/snaps-controllers>tar-stream>streamx": true,
        "browserify>browser-resolve": true
      }
    },
    "@metamask/snaps-controllers>tar-stream>b4a": {
      "globals": {
        "TextDecoder": true,
        "TextEncoder": true
      }
    },
    "@metamask/snaps-controllers>tar-stream>streamx": {
      "packages": {
        "@metamask/snaps-controllers>tar-stream>fast-fifo": true,
        "@metamask/snaps-controllers>tar-stream>streamx>queue-tick": true,
        "webpack>events": true
      }
    },
    "@metamask/snaps-controllers>tar-stream>streamx>queue-tick": {
      "globals": {
        "queueMicrotask": true
      }
    },
    "@metamask/snaps-execution-environments": {
      "globals": {
        "document.getElementById": true
      },
      "packages": {
        "@metamask/post-message-stream": true,
        "@metamask/snaps-execution-environments>@metamask/snaps-utils": true,
        "@metamask/snaps-execution-environments>@metamask/utils": true,
        "@metamask/snaps-utils": true,
        "@metamask/utils": true
      }
    },
    "@metamask/snaps-execution-environments>@metamask/snaps-utils": {
      "globals": {
        "File": true,
        "FileReader": true,
        "TextDecoder": true,
        "TextEncoder": true,
        "URL": true,
        "console.error": true,
        "console.log": true,
        "console.warn": true,
        "crypto": true,
        "document.body.appendChild": true,
        "document.createElement": true,
        "fetch": true
      },
      "packages": {
        "@metamask/eth-snap-keyring>@metamask/snaps-utils>@metamask/slip44": true,
        "@metamask/rpc-errors": true,
        "@metamask/snaps-execution-environments>@metamask/snaps-utils>@metamask/permission-controller": true,
        "@metamask/snaps-execution-environments>@metamask/utils": true,
        "@metamask/snaps-sdk": true,
        "@metamask/snaps-sdk>@metamask/key-tree": true,
        "@metamask/snaps-utils>cron-parser": true,
        "@metamask/snaps-utils>fast-json-stable-stringify": true,
        "@metamask/snaps-utils>fast-xml-parser": true,
        "@metamask/snaps-utils>marked": true,
        "@metamask/snaps-utils>rfdc": true,
        "@metamask/snaps-utils>validate-npm-package-name": true,
        "@metamask/utils>@metamask/superstruct": true,
        "@metamask/utils>@scure/base": true,
        "@noble/hashes": true,
        "chalk": true,
        "semver": true
      }
    },
    "@metamask/snaps-execution-environments>@metamask/snaps-utils>@metamask/base-controller": {
      "globals": {
        "setTimeout": true
      },
      "packages": {
        "immer": true
      }
    },
    "@metamask/snaps-execution-environments>@metamask/snaps-utils>@metamask/permission-controller": {
      "globals": {
        "console.error": true
      },
      "packages": {
        "@metamask/rpc-errors": true,
        "@metamask/snaps-controllers>@metamask/json-rpc-engine": true,
        "@metamask/snaps-execution-environments>@metamask/snaps-utils>@metamask/base-controller": true,
        "@metamask/snaps-execution-environments>@metamask/snaps-utils>@metamask/permission-controller>@metamask/controller-utils": true,
        "@metamask/snaps-execution-environments>@metamask/utils": true,
        "@metamask/snaps-execution-environments>nanoid": true,
        "deep-freeze-strict": true,
        "immer": true
      }
    },
    "@metamask/snaps-execution-environments>@metamask/snaps-utils>@metamask/permission-controller>@metamask/controller-utils": {
      "globals": {
        "URL": true,
        "console.error": true,
        "fetch": true,
        "setTimeout": true
      },
      "packages": {
        "@ethereumjs/tx>@ethereumjs/util": true,
        "@metamask/controller-utils>@spruceid/siwe-parser": true,
        "@metamask/ethjs>@metamask/ethjs-unit": true,
        "@metamask/snaps-execution-environments>@metamask/utils": true,
        "bn.js": true,
        "browserify>buffer": true,
        "eslint>fast-deep-equal": true,
        "eth-ens-namehash": true
      }
    },
    "@metamask/snaps-execution-environments>@metamask/utils": {
      "globals": {
        "TextDecoder": true,
        "TextEncoder": true
      },
      "packages": {
        "@metamask/utils>@metamask/superstruct": true,
        "@metamask/utils>@scure/base": true,
        "@metamask/utils>pony-cause": true,
        "@noble/hashes": true,
        "browserify>buffer": true,
        "nock>debug": true,
        "semver": true
      }
    },
    "@metamask/snaps-execution-environments>nanoid": {
      "globals": {
        "crypto.getRandomValues": true
      }
    },
    "@metamask/snaps-rpc-methods": {
      "packages": {
        "@metamask/rpc-errors": true,
        "@metamask/snaps-rpc-methods>@metamask/permission-controller": true,
        "@metamask/snaps-rpc-methods>@metamask/utils": true,
        "@metamask/snaps-sdk": true,
        "@metamask/snaps-sdk>@metamask/key-tree": true,
        "@metamask/snaps-utils": true,
        "@metamask/utils>@metamask/superstruct": true,
        "@noble/hashes": true
      }
    },
    "@metamask/snaps-rpc-methods>@metamask/permission-controller": {
      "globals": {
        "console.error": true
      },
      "packages": {
        "@metamask/rpc-errors": true,
        "@metamask/snaps-controllers>@metamask/json-rpc-engine": true,
        "@metamask/snaps-rpc-methods>@metamask/permission-controller>@metamask/base-controller": true,
        "@metamask/snaps-rpc-methods>@metamask/permission-controller>@metamask/controller-utils": true,
        "@metamask/snaps-rpc-methods>@metamask/permission-controller>nanoid": true,
        "@metamask/snaps-rpc-methods>@metamask/utils": true,
        "deep-freeze-strict": true,
        "immer": true
      }
    },
    "@metamask/snaps-rpc-methods>@metamask/permission-controller>@metamask/base-controller": {
      "globals": {
        "setTimeout": true
      },
      "packages": {
        "immer": true
      }
    },
    "@metamask/snaps-rpc-methods>@metamask/permission-controller>@metamask/controller-utils": {
      "globals": {
        "URL": true,
        "console.error": true,
        "fetch": true,
        "setTimeout": true
      },
      "packages": {
        "@ethereumjs/tx>@ethereumjs/util": true,
        "@metamask/controller-utils>@spruceid/siwe-parser": true,
        "@metamask/ethjs>@metamask/ethjs-unit": true,
        "@metamask/snaps-rpc-methods>@metamask/utils": true,
        "bn.js": true,
        "browserify>buffer": true,
        "eslint>fast-deep-equal": true,
        "eth-ens-namehash": true
      }
    },
    "@metamask/snaps-rpc-methods>@metamask/permission-controller>nanoid": {
      "globals": {
        "crypto.getRandomValues": true
      }
    },
    "@metamask/snaps-rpc-methods>@metamask/utils": {
      "globals": {
        "TextDecoder": true,
        "TextEncoder": true
      },
      "packages": {
        "@metamask/utils>@metamask/superstruct": true,
        "@metamask/utils>@scure/base": true,
        "@metamask/utils>pony-cause": true,
        "@noble/hashes": true,
        "browserify>buffer": true,
        "nock>debug": true,
        "semver": true
      }
    },
    "@metamask/snaps-sdk": {
      "globals": {
        "fetch": true
      },
      "packages": {
        "@metamask/rpc-errors": true,
        "@metamask/snaps-sdk>@metamask/utils": true,
        "@metamask/utils>@metamask/superstruct": true
      }
    },
    "@metamask/snaps-sdk>@metamask/key-tree": {
      "packages": {
        "@metamask/message-signing-snap>@noble/curves": true,
        "@metamask/scure-bip39": true,
        "@metamask/snaps-sdk>@metamask/key-tree>@metamask/utils": true,
        "@metamask/utils>@scure/base": true,
        "@noble/hashes": true
      }
    },
    "@metamask/snaps-sdk>@metamask/key-tree>@metamask/utils": {
      "globals": {
        "TextDecoder": true,
        "TextEncoder": true
      },
      "packages": {
        "@metamask/utils>@metamask/superstruct": true,
        "@metamask/utils>@scure/base": true,
        "@metamask/utils>pony-cause": true,
        "@noble/hashes": true,
        "browserify>buffer": true,
        "nock>debug": true,
        "semver": true
      }
    },
    "@metamask/snaps-sdk>@metamask/utils": {
      "globals": {
        "TextDecoder": true,
        "TextEncoder": true
      },
      "packages": {
        "@metamask/utils>@metamask/superstruct": true,
        "@metamask/utils>@scure/base": true,
        "@metamask/utils>pony-cause": true,
        "@noble/hashes": true,
        "browserify>buffer": true,
        "nock>debug": true,
        "semver": true
      }
    },
    "@metamask/snaps-utils": {
      "globals": {
        "File": true,
        "FileReader": true,
        "TextDecoder": true,
        "TextEncoder": true,
        "URL": true,
        "console.error": true,
        "console.log": true,
        "console.warn": true,
        "crypto": true,
        "document.body.appendChild": true,
        "document.createElement": true,
        "fetch": true
      },
      "packages": {
        "@metamask/rpc-errors": true,
        "@metamask/snaps-sdk": true,
        "@metamask/snaps-sdk>@metamask/key-tree": true,
        "@metamask/snaps-utils>@metamask/permission-controller": true,
        "@metamask/snaps-utils>@metamask/slip44": true,
        "@metamask/snaps-utils>@metamask/utils": true,
        "@metamask/snaps-utils>cron-parser": true,
        "@metamask/snaps-utils>fast-json-stable-stringify": true,
        "@metamask/snaps-utils>fast-xml-parser": true,
        "@metamask/snaps-utils>marked": true,
        "@metamask/snaps-utils>rfdc": true,
        "@metamask/snaps-utils>validate-npm-package-name": true,
        "@metamask/utils>@metamask/superstruct": true,
        "@metamask/utils>@scure/base": true,
        "@noble/hashes": true,
        "chalk": true,
        "semver": true
      }
    },
    "@metamask/snaps-utils>@metamask/base-controller": {
      "globals": {
        "setTimeout": true
      },
      "packages": {
        "immer": true
      }
    },
    "@metamask/snaps-utils>@metamask/permission-controller": {
      "globals": {
        "console.error": true
      },
      "packages": {
        "@metamask/rpc-errors": true,
        "@metamask/snaps-controllers>@metamask/json-rpc-engine": true,
        "@metamask/snaps-utils>@metamask/base-controller": true,
        "@metamask/snaps-utils>@metamask/permission-controller>@metamask/controller-utils": true,
        "@metamask/snaps-utils>@metamask/permission-controller>nanoid": true,
        "@metamask/snaps-utils>@metamask/utils": true,
        "deep-freeze-strict": true,
        "immer": true
      }
    },
    "@metamask/snaps-utils>@metamask/permission-controller>@metamask/controller-utils": {
      "globals": {
        "URL": true,
        "console.error": true,
        "fetch": true,
        "setTimeout": true
      },
      "packages": {
        "@ethereumjs/tx>@ethereumjs/util": true,
        "@metamask/controller-utils>@spruceid/siwe-parser": true,
        "@metamask/ethjs>@metamask/ethjs-unit": true,
        "@metamask/snaps-utils>@metamask/utils": true,
        "bn.js": true,
        "browserify>buffer": true,
        "eslint>fast-deep-equal": true,
        "eth-ens-namehash": true
      }
    },
    "@metamask/snaps-utils>@metamask/permission-controller>nanoid": {
      "globals": {
        "crypto.getRandomValues": true
      }
    },
    "@metamask/snaps-utils>@metamask/snaps-registry": {
      "packages": {
        "@metamask/message-signing-snap>@noble/curves": true,
        "@metamask/snaps-utils>@metamask/snaps-registry>@metamask/utils": true,
        "@metamask/utils>@metamask/superstruct": true,
        "@noble/hashes": true
      }
    },
    "@metamask/snaps-utils>@metamask/snaps-registry>@metamask/utils": {
      "globals": {
        "TextDecoder": true,
        "TextEncoder": true
      },
      "packages": {
        "@metamask/utils>@metamask/superstruct": true,
        "@metamask/utils>@scure/base": true,
        "@metamask/utils>pony-cause": true,
        "@noble/hashes": true,
        "browserify>buffer": true,
        "nock>debug": true,
        "semver": true
      }
    },
    "@metamask/snaps-utils>@metamask/utils": {
      "globals": {
        "TextDecoder": true,
        "TextEncoder": true
      },
      "packages": {
        "@metamask/utils>@metamask/superstruct": true,
        "@metamask/utils>@scure/base": true,
        "@metamask/utils>pony-cause": true,
        "@noble/hashes": true,
        "browserify>buffer": true,
        "nock>debug": true,
        "semver": true
      }
    },
    "@metamask/snaps-utils>cron-parser": {
      "packages": {
        "browserify>browser-resolve": true,
        "luxon": true
      }
    },
    "@metamask/snaps-utils>fast-xml-parser": {
      "globals": {
        "entityName": true,
        "val": true
      },
      "packages": {
        "@metamask/snaps-utils>fast-xml-parser>strnum": true
      }
    },
    "@metamask/snaps-utils>marked": {
      "globals": {
        "console.error": true,
        "console.warn": true,
        "define": true
      }
    },
    "@metamask/snaps-utils>rfdc": {
      "packages": {
        "browserify>buffer": true
      }
    },
    "@metamask/snaps-utils>validate-npm-package-name": {
      "packages": {
        "@metamask/snaps-utils>validate-npm-package-name>builtins": true
      }
    },
    "@metamask/snaps-utils>validate-npm-package-name>builtins": {
      "packages": {
        "process": true,
        "semver": true
      }
    },
    "@metamask/test-bundler>@ethersproject/networks": {
      "packages": {
        "@ethersproject/abi>@ethersproject/logger": true
      }
    },
    "@metamask/test-bundler>ethers": {
      "packages": {
        "@ethersproject/abi": true,
        "@ethersproject/abi>@ethersproject/address": true,
        "@ethersproject/abi>@ethersproject/constants": true,
        "@ethersproject/abi>@ethersproject/keccak256": true,
        "@ethersproject/abi>@ethersproject/logger": true,
        "@ethersproject/abi>@ethersproject/properties": true,
        "@ethersproject/abi>@ethersproject/strings": true,
        "@ethersproject/bignumber": true,
        "@ethersproject/bytes": true,
        "@ethersproject/contracts": true,
        "@ethersproject/hash": true,
        "@ethersproject/hash>@ethersproject/abstract-signer": true,
        "@ethersproject/hash>@ethersproject/base64": true,
        "@ethersproject/hdnode": true,
        "@ethersproject/hdnode>@ethersproject/basex": true,
        "@ethersproject/hdnode>@ethersproject/sha2": true,
        "@ethersproject/hdnode>@ethersproject/signing-key": true,
        "@ethersproject/hdnode>@ethersproject/transactions": true,
        "@ethersproject/hdnode>@ethersproject/wordlists": true,
        "@ethersproject/providers": true,
        "@ethersproject/providers>@ethersproject/rlp": true,
        "@ethersproject/providers>@ethersproject/web": true,
        "@ethersproject/wallet": true,
        "@ethersproject/wallet>@ethersproject/json-wallets": true,
        "@ethersproject/wallet>@ethersproject/random": true,
        "@metamask/test-bundler>ethers>@ethersproject/solidity": true,
        "@metamask/test-bundler>ethers>@ethersproject/units": true
      }
    },
    "@metamask/test-bundler>ethers>@ethersproject/solidity": {
      "packages": {
        "@ethersproject/abi>@ethersproject/keccak256": true,
        "@ethersproject/abi>@ethersproject/logger": true,
        "@ethersproject/abi>@ethersproject/strings": true,
        "@ethersproject/bignumber": true,
        "@ethersproject/bytes": true,
        "@ethersproject/hdnode>@ethersproject/sha2": true
      }
    },
    "@metamask/test-bundler>ethers>@ethersproject/units": {
      "packages": {
        "@ethersproject/abi>@ethersproject/logger": true,
        "@ethersproject/bignumber": true
      }
    },
    "@metamask/transaction-controller": {
      "globals": {
        "clearTimeout": true,
        "console.error": true,
        "fetch": true,
        "setTimeout": true
      },
      "packages": {
        "@ethereumjs/tx": true,
        "@ethereumjs/tx>@ethereumjs/common": true,
        "@ethereumjs/tx>@ethereumjs/util": true,
        "@ethersproject/abi": true,
        "@ethersproject/contracts": true,
        "@ethersproject/providers": true,
        "@metamask/eth-query": true,
        "@metamask/gas-fee-controller": true,
        "@metamask/metamask-eth-abis": true,
        "@metamask/name-controller>async-mutex": true,
        "@metamask/network-controller": true,
        "@metamask/rpc-errors": true,
        "@metamask/transaction-controller>@metamask/base-controller": true,
        "@metamask/transaction-controller>@metamask/controller-utils": true,
        "@metamask/transaction-controller>@metamask/nonce-tracker": true,
        "@metamask/utils": true,
        "bn.js": true,
        "browserify>buffer": true,
        "eth-method-registry": true,
        "fast-json-patch": true,
        "lodash": true,
        "uuid": true,
        "webpack>events": true
      }
    },
    "@metamask/transaction-controller>@metamask/base-controller": {
      "globals": {
        "setTimeout": true
      },
      "packages": {
        "immer": true
      }
    },
    "@metamask/transaction-controller>@metamask/controller-utils": {
      "globals": {
        "URL": true,
        "console.error": true,
        "fetch": true,
        "setTimeout": true
      },
      "packages": {
        "@ethereumjs/tx>@ethereumjs/util": true,
        "@metamask/controller-utils>@spruceid/siwe-parser": true,
        "@metamask/ethjs>@metamask/ethjs-unit": true,
        "@metamask/transaction-controller>@metamask/controller-utils>@metamask/utils": true,
        "bn.js": true,
        "browserify>buffer": true,
        "eslint>fast-deep-equal": true,
        "eth-ens-namehash": true
      }
    },
    "@metamask/transaction-controller>@metamask/controller-utils>@metamask/utils": {
      "globals": {
        "TextDecoder": true,
        "TextEncoder": true
      },
      "packages": {
        "@metamask/utils>@metamask/superstruct": true,
        "@metamask/utils>@scure/base": true,
        "@metamask/utils>pony-cause": true,
        "@noble/hashes": true,
        "browserify>buffer": true,
        "nock>debug": true,
        "semver": true
      }
    },
    "@metamask/transaction-controller>@metamask/nonce-tracker": {
      "packages": {
        "@ethersproject/providers": true,
        "@metamask/transaction-controller>@metamask/nonce-tracker>async-mutex": true,
        "browserify>assert": true
      }
    },
    "@metamask/transaction-controller>@metamask/nonce-tracker>async-mutex": {
      "globals": {
        "clearTimeout": true,
        "setTimeout": true
      },
      "packages": {
        "@swc/helpers>tslib": true
      }
    },
    "@metamask/user-operation-controller": {
      "globals": {
        "fetch": true
      },
      "packages": {
        "@metamask/eth-query": true,
        "@metamask/gas-fee-controller": true,
        "@metamask/gas-fee-controller>@metamask/polling-controller": true,
        "@metamask/rpc-errors": true,
        "@metamask/transaction-controller": true,
        "@metamask/user-operation-controller>@metamask/base-controller": true,
        "@metamask/user-operation-controller>@metamask/controller-utils": true,
        "@metamask/utils": true,
        "bn.js": true,
        "lodash": true,
        "superstruct": true,
        "uuid": true,
        "webpack>events": true
      }
    },
    "@metamask/user-operation-controller>@metamask/base-controller": {
      "globals": {
        "setTimeout": true
      },
      "packages": {
        "immer": true
      }
    },
    "@metamask/user-operation-controller>@metamask/controller-utils": {
      "globals": {
        "URL": true,
        "console.error": true,
        "fetch": true,
        "setTimeout": true
      },
      "packages": {
        "@ethereumjs/tx>@ethereumjs/util": true,
        "@metamask/controller-utils>@spruceid/siwe-parser": true,
        "@metamask/ethjs>@metamask/ethjs-unit": true,
        "@metamask/user-operation-controller>@metamask/controller-utils>@metamask/utils": true,
        "bn.js": true,
        "browserify>buffer": true,
        "eslint>fast-deep-equal": true,
        "eth-ens-namehash": true
      }
    },
    "@metamask/user-operation-controller>@metamask/controller-utils>@metamask/utils": {
      "globals": {
        "TextDecoder": true,
        "TextEncoder": true
      },
      "packages": {
        "@metamask/utils>@metamask/superstruct": true,
        "@metamask/utils>@scure/base": true,
        "@metamask/utils>pony-cause": true,
        "@noble/hashes": true,
        "browserify>buffer": true,
        "nock>debug": true,
        "semver": true
      }
    },
    "@metamask/utils": {
      "globals": {
        "TextDecoder": true,
        "TextEncoder": true
      },
      "packages": {
        "@metamask/utils>@metamask/superstruct": true,
        "@metamask/utils>@scure/base": true,
        "@metamask/utils>pony-cause": true,
        "@noble/hashes": true,
        "browserify>buffer": true,
        "nock>debug": true,
        "semver": true
      }
    },
    "@metamask/utils>@scure/base": {
      "globals": {
        "TextDecoder": true,
        "TextEncoder": true
      }
    },
    "@ngraveio/bc-ur": {
      "packages": {
        "@ngraveio/bc-ur>@keystonehq/alias-sampling": true,
        "@ngraveio/bc-ur>bignumber.js": true,
        "@ngraveio/bc-ur>cbor-sync": true,
        "@ngraveio/bc-ur>crc": true,
        "@ngraveio/bc-ur>jsbi": true,
        "addons-linter>sha.js": true,
        "browserify>assert": true,
        "browserify>buffer": true
      }
    },
    "@ngraveio/bc-ur>assert>object-is": {
      "packages": {
        "string.prototype.matchall>call-bind": true,
        "string.prototype.matchall>define-properties": true
      }
    },
    "@ngraveio/bc-ur>bignumber.js": {
      "globals": {
        "crypto": true,
        "define": true
      }
    },
    "@ngraveio/bc-ur>cbor-sync": {
      "globals": {
        "define": true
      },
      "packages": {
        "browserify>buffer": true
      }
    },
    "@ngraveio/bc-ur>crc": {
      "packages": {
        "browserify>buffer": true
      }
    },
    "@ngraveio/bc-ur>jsbi": {
      "globals": {
        "define": true
      }
    },
    "@noble/hashes": {
      "globals": {
        "TextEncoder": true,
        "crypto": true
      }
    },
    "@popperjs/core": {
      "globals": {
        "Element": true,
        "HTMLElement": true,
        "ShadowRoot": true,
        "console.error": true,
        "console.warn": true,
        "document": true,
        "navigator.userAgent": true
      }
    },
    "@reduxjs/toolkit": {
      "globals": {
        "AbortController": true,
        "__REDUX_DEVTOOLS_EXTENSION_COMPOSE__": true,
        "__REDUX_DEVTOOLS_EXTENSION__": true,
        "console": true,
        "queueMicrotask": true,
        "requestAnimationFrame": true,
        "setTimeout": true
      },
      "packages": {
        "@reduxjs/toolkit>reselect": true,
        "immer": true,
        "process": true,
        "redux": true,
        "redux-thunk": true
      }
    },
    "@segment/loosely-validate-event": {
      "packages": {
        "@segment/loosely-validate-event>component-type": true,
        "@segment/loosely-validate-event>join-component": true,
        "browserify>assert": true,
        "browserify>buffer": true
      }
    },
    "@sentry/browser": {
      "globals": {
        "PerformanceObserver.supportedEntryTypes.includes": true,
        "Request": true,
        "URL": true,
        "XMLHttpRequest.prototype": true,
        "__SENTRY_DEBUG__": true,
        "__SENTRY_RELEASE__": true,
        "addEventListener": true,
        "console.error": true,
        "indexedDB.open": true,
        "performance.timeOrigin": true,
        "setTimeout": true
      },
      "packages": {
        "@sentry/browser>@sentry-internal/browser-utils": true,
        "@sentry/browser>@sentry-internal/feedback": true,
        "@sentry/browser>@sentry-internal/replay": true,
        "@sentry/browser>@sentry-internal/replay-canvas": true,
        "@sentry/browser>@sentry/core": true,
        "@sentry/utils": true
      }
    },
    "@sentry/browser>@sentry-internal/browser-utils": {
      "globals": {
        "PerformanceEventTiming.prototype": true,
        "PerformanceObserver": true,
        "XMLHttpRequest.prototype": true,
        "__SENTRY_DEBUG__": true,
        "addEventListener": true,
        "clearTimeout": true,
        "performance": true,
        "removeEventListener": true,
        "setTimeout": true
      },
      "packages": {
        "@sentry/browser>@sentry/core": true,
        "@sentry/utils": true
      }
    },
    "@sentry/browser>@sentry-internal/feedback": {
      "globals": {
        "FormData": true,
        "HTMLFormElement": true,
        "__SENTRY_DEBUG__": true,
        "cancelAnimationFrame": true,
        "clearTimeout": true,
        "document.createElement": true,
        "document.createElementNS": true,
        "document.createTextNode": true,
        "isSecureContext": true,
        "requestAnimationFrame": true,
        "setTimeout": true
      },
      "packages": {
        "@sentry/browser>@sentry/core": true,
        "@sentry/utils": true
      }
    },
    "@sentry/browser>@sentry-internal/replay": {
      "globals": {
        "Blob": true,
        "CSSConditionRule": true,
        "CSSGroupingRule": true,
        "CSSMediaRule": true,
        "CSSRule": true,
        "CSSSupportsRule": true,
        "Document": true,
        "DragEvent": true,
        "Element": true,
        "FormData": true,
        "HTMLElement": true,
        "HTMLFormElement": true,
        "Headers": true,
        "MouseEvent": true,
        "MutationObserver": true,
        "Node.DOCUMENT_FRAGMENT_NODE": true,
        "Node.prototype.contains": true,
        "PointerEvent": true,
        "TextEncoder": true,
        "URL": true,
        "URLSearchParams": true,
        "Worker": true,
        "__RRWEB_EXCLUDE_IFRAME__": true,
        "__RRWEB_EXCLUDE_SHADOW_DOM__": true,
        "__SENTRY_DEBUG__": true,
        "__SENTRY_EXCLUDE_REPLAY_WORKER__": true,
        "__rrMutationObserver": true,
        "addEventListener": true,
        "clearTimeout": true,
        "console.debug": true,
        "console.error": true,
        "console.warn": true,
        "customElements.get": true,
        "document": true,
        "innerHeight": true,
        "innerWidth": true,
        "location.href": true,
        "location.origin": true,
        "parent": true
      },
      "packages": {
        "@sentry/browser>@sentry-internal/browser-utils": true,
        "@sentry/browser>@sentry/core": true,
        "@sentry/utils": true
      }
    },
    "@sentry/browser>@sentry-internal/replay-canvas": {
      "globals": {
        "Blob": true,
        "HTMLCanvasElement": true,
        "HTMLImageElement": true,
        "ImageData": true,
        "URL.createObjectURL": true,
        "WeakRef": true,
        "Worker": true,
        "cancelAnimationFrame": true,
        "console.error": true,
        "createImageBitmap": true,
        "document": true
      },
      "packages": {
        "@sentry/browser>@sentry/core": true,
        "@sentry/utils": true
      }
    },
    "@sentry/browser>@sentry/core": {
      "globals": {
        "Headers": true,
        "Request": true,
        "URL": true,
        "__SENTRY_DEBUG__": true,
        "__SENTRY_TRACING__": true,
        "clearInterval": true,
        "clearTimeout": true,
        "console.log": true,
        "console.warn": true,
        "setInterval": true,
        "setTimeout": true
      },
      "packages": {
        "@sentry/utils": true
      }
    },
    "@sentry/utils": {
      "globals": {
        "CustomEvent": true,
        "DOMError": true,
        "DOMException": true,
        "EdgeRuntime": true,
        "Element": true,
        "ErrorEvent": true,
        "Event": true,
        "HTMLElement": true,
        "Headers": true,
        "Request": true,
        "Response": true,
        "TextDecoder": true,
        "TextEncoder": true,
        "URL": true,
        "__SENTRY_BROWSER_BUNDLE__": true,
        "__SENTRY_DEBUG__": true,
        "clearTimeout": true,
        "console.error": true,
        "document": true,
        "setInterval": true,
        "setTimeout": true
      },
      "packages": {
        "process": true
      }
    },
    "@storybook/addon-docs>remark-external-links>mdast-util-definitions": {
      "packages": {
        "react-markdown>unist-util-visit": true
      }
    },
    "@storybook/addon-knobs>qs": {
      "packages": {
        "string.prototype.matchall>side-channel": true
      }
    },
    "@swc/helpers>tslib": {
      "globals": {
        "SuppressedError": true,
        "define": true
      }
    },
    "@trezor/connect-web": {
      "globals": {
        "URLSearchParams": true,
        "__TREZOR_CONNECT_SRC": true,
        "addEventListener": true,
        "btoa": true,
        "chrome": true,
        "clearInterval": true,
        "clearTimeout": true,
        "console.warn": true,
        "document.body": true,
        "document.createElement": true,
        "document.createTextNode": true,
        "document.getElementById": true,
        "document.querySelectorAll": true,
        "location": true,
        "navigator": true,
        "open": true,
        "origin": true,
        "removeEventListener": true,
        "setInterval": true,
        "setTimeout": true
      },
      "packages": {
        "@swc/helpers>tslib": true,
        "@trezor/connect-web>@trezor/connect": true,
        "@trezor/connect-web>@trezor/connect-common": true,
        "@trezor/connect-web>@trezor/utils": true,
        "webpack>events": true
      }
    },
    "@trezor/connect-web>@trezor/connect": {
      "packages": {
        "@swc/helpers>tslib": true,
        "@trezor/connect-web>@trezor/connect>@trezor/protobuf": true,
        "@trezor/connect-web>@trezor/connect>@trezor/schema-utils": true,
        "@trezor/connect-web>@trezor/connect>@trezor/transport": true,
        "@trezor/connect-web>@trezor/utils": true
      }
    },
    "@trezor/connect-web>@trezor/connect-common": {
      "globals": {
        "console.warn": true,
        "localStorage.getItem": true,
        "localStorage.setItem": true,
        "navigator": true,
        "setTimeout": true,
        "window": true
      },
      "packages": {
        "@swc/helpers>tslib": true,
        "@trezor/connect-web>@trezor/connect-common>@trezor/env-utils": true,
        "@trezor/connect-web>@trezor/utils": true
      }
    },
    "@trezor/connect-web>@trezor/connect-common>@trezor/env-utils": {
      "globals": {
        "innerHeight": true,
        "innerWidth": true,
        "location.hostname": true,
        "location.origin": true,
        "navigator.languages": true,
        "navigator.platform": true,
        "navigator.userAgent": true,
        "screen.height": true,
        "screen.width": true
      },
      "packages": {
        "@swc/helpers>tslib": true,
        "@trezor/connect-web>@trezor/connect-common>@trezor/env-utils>ua-parser-js": true,
        "process": true
      }
    },
    "@trezor/connect-web>@trezor/connect-common>@trezor/env-utils>ua-parser-js": {
      "globals": {
        "define": true
      }
    },
    "@trezor/connect-web>@trezor/connect>@trezor/protobuf": {
      "packages": {
        "@swc/helpers>tslib": true,
        "@trezor/connect-web>@trezor/connect>@trezor/protobuf>protobufjs": true,
        "@trezor/connect-web>@trezor/connect>@trezor/schema-utils": true,
        "browserify>buffer": true
      }
    },
    "@trezor/connect-web>@trezor/connect>@trezor/protobuf>protobufjs": {
      "globals": {
        "process": true,
        "setTimeout": true
      },
      "packages": {
        "@trezor/connect-web>@trezor/connect>@trezor/protobuf>protobufjs>@protobufjs/aspromise": true,
        "@trezor/connect-web>@trezor/connect>@trezor/protobuf>protobufjs>@protobufjs/base64": true,
        "@trezor/connect-web>@trezor/connect>@trezor/protobuf>protobufjs>@protobufjs/codegen": true,
        "@trezor/connect-web>@trezor/connect>@trezor/protobuf>protobufjs>@protobufjs/eventemitter": true,
        "@trezor/connect-web>@trezor/connect>@trezor/protobuf>protobufjs>@protobufjs/fetch": true,
        "@trezor/connect-web>@trezor/connect>@trezor/protobuf>protobufjs>@protobufjs/float": true,
        "@trezor/connect-web>@trezor/connect>@trezor/protobuf>protobufjs>@protobufjs/inquire": true,
        "@trezor/connect-web>@trezor/connect>@trezor/protobuf>protobufjs>@protobufjs/path": true,
        "@trezor/connect-web>@trezor/connect>@trezor/protobuf>protobufjs>@protobufjs/pool": true,
        "@trezor/connect-web>@trezor/connect>@trezor/protobuf>protobufjs>@protobufjs/utf8": true
      }
    },
    "@trezor/connect-web>@trezor/connect>@trezor/protobuf>protobufjs>@protobufjs/codegen": {
      "globals": {
        "console.log": true
      }
    },
    "@trezor/connect-web>@trezor/connect>@trezor/protobuf>protobufjs>@protobufjs/fetch": {
      "globals": {
        "XMLHttpRequest": true
      },
      "packages": {
        "@trezor/connect-web>@trezor/connect>@trezor/protobuf>protobufjs>@protobufjs/aspromise": true,
        "@trezor/connect-web>@trezor/connect>@trezor/protobuf>protobufjs>@protobufjs/inquire": true
      }
    },
    "@trezor/connect-web>@trezor/connect>@trezor/schema-utils": {
      "globals": {
        "console.warn": true
      },
      "packages": {
        "@trezor/connect-web>@trezor/connect>@trezor/schema-utils>@sinclair/typebox": true,
        "browserify>buffer": true,
        "ts-mixer": true
      }
    },
    "@trezor/connect-web>@trezor/utils": {
      "globals": {
        "AbortController": true,
        "Intl.NumberFormat": true,
        "clearInterval": true,
        "clearTimeout": true,
        "console.error": true,
        "console.info": true,
        "console.log": true,
        "console.warn": true,
        "setInterval": true,
        "setTimeout": true
      },
      "packages": {
        "@swc/helpers>tslib": true,
        "@trezor/connect-web>@trezor/utils>bignumber.js": true,
        "browserify>buffer": true,
        "webpack>events": true
      }
    },
    "@trezor/connect-web>@trezor/utils>bignumber.js": {
      "globals": {
        "crypto": true,
        "define": true
      }
    },
    "@welldone-software/why-did-you-render": {
      "globals": {
        "Element": true,
        "console.group": true,
        "console.groupCollapsed": true,
        "console.groupEnd": true,
        "console.log": true,
        "console.warn": true,
        "define": true,
        "setTimeout": true
      },
      "packages": {
        "lodash": true,
        "react": true
      }
    },
    "@zxing/browser": {
      "globals": {
        "HTMLElement": true,
        "HTMLImageElement": true,
        "HTMLVideoElement": true,
        "clearTimeout": true,
        "console.error": true,
        "console.warn": true,
        "document": true,
        "navigator": true,
        "setTimeout": true
      },
      "packages": {
        "@zxing/library": true
      }
    },
    "@zxing/library": {
      "globals": {
        "HTMLImageElement": true,
        "HTMLVideoElement": true,
        "TextDecoder": true,
        "TextEncoder": true,
        "URL.createObjectURL": true,
        "btoa": true,
        "console.log": true,
        "console.warn": true,
        "document": true,
        "navigator": true,
        "setTimeout": true
      },
      "packages": {
        "@zxing/library>ts-custom-error": true
      }
    },
    "addons-linter>sha.js": {
      "packages": {
        "koa>content-disposition>safe-buffer": true,
        "pumpify>inherits": true
      }
    },
    "await-semaphore": {
      "packages": {
        "browserify>timers-browserify": true,
        "process": true
      }
    },
    "base32-encode": {
      "packages": {
        "base32-encode>to-data-view": true
      }
    },
    "bignumber.js": {
      "globals": {
        "crypto": true,
        "define": true
      }
    },
    "blo": {
      "globals": {
        "btoa": true
      }
    },
    "bn.js": {
      "globals": {
        "Buffer": true
      },
      "packages": {
        "browserify>browser-resolve": true
      }
    },
    "bowser": {
      "globals": {
        "define": true
      }
    },
    "browserify>assert": {
      "globals": {
        "Buffer": true
      },
      "packages": {
        "browserify>assert>util": true,
        "react>object-assign": true
      }
    },
    "browserify>assert>util": {
      "globals": {
        "console.error": true,
        "console.log": true,
        "console.trace": true,
        "process": true
      },
      "packages": {
        "browserify>assert>util>inherits": true,
        "process": true
      }
    },
    "browserify>browserify-zlib": {
      "packages": {
        "browserify>assert": true,
        "browserify>browserify-zlib>pako": true,
        "browserify>buffer": true,
        "browserify>util": true,
        "process": true,
        "stream-browserify": true
      }
    },
    "browserify>buffer": {
      "globals": {
        "console": true
      },
      "packages": {
        "base64-js": true,
        "buffer>ieee754": true
      }
    },
    "browserify>punycode": {
      "globals": {
        "define": true
      }
    },
    "browserify>string_decoder": {
      "packages": {
        "koa>content-disposition>safe-buffer": true
      }
    },
    "browserify>timers-browserify": {
      "globals": {
        "clearInterval": true,
        "clearTimeout": true,
        "setInterval": true,
        "setTimeout": true
      },
      "packages": {
        "process": true
      }
    },
    "browserify>url": {
      "packages": {
        "@storybook/addon-knobs>qs": true,
        "browserify>punycode": true
      }
    },
    "browserify>util": {
      "globals": {
        "console.error": true,
        "console.log": true,
        "console.trace": true
      },
      "packages": {
        "browserify>util>is-arguments": true,
        "browserify>util>is-typed-array": true,
        "browserify>util>which-typed-array": true,
        "koa>is-generator-function": true,
        "process": true,
        "pumpify>inherits": true
      }
    },
    "browserify>util>is-arguments": {
      "packages": {
        "koa>is-generator-function>has-tostringtag": true,
        "string.prototype.matchall>call-bind": true
      }
    },
    "browserify>util>is-typed-array": {
      "packages": {
        "browserify>util>which-typed-array": true
      }
    },
    "browserify>util>which-typed-array": {
      "packages": {
        "browserify>util>which-typed-array>for-each": true,
        "koa>is-generator-function>has-tostringtag": true,
        "string.prototype.matchall>call-bind": true,
        "string.prototype.matchall>es-abstract>available-typed-arrays": true,
        "string.prototype.matchall>es-abstract>gopd": true
      }
    },
    "browserify>util>which-typed-array>for-each": {
      "packages": {
        "string.prototype.matchall>es-abstract>is-callable": true
      }
    },
    "browserify>vm-browserify": {
      "globals": {
        "document.body.appendChild": true,
        "document.body.removeChild": true,
        "document.createElement": true
      }
    },
    "buffer": {
      "globals": {
        "console": true
      },
      "packages": {
        "base64-js": true,
        "buffer>ieee754": true
      }
    },
    "chalk": {
      "packages": {
        "chalk>ansi-styles": true,
        "chalk>supports-color": true
      }
    },
    "chalk>ansi-styles": {
      "packages": {
        "chalk>ansi-styles>color-convert": true
      }
    },
    "chalk>ansi-styles>color-convert": {
      "packages": {
        "jest-canvas-mock>moo-color>color-name": true
      }
    },
    "chart.js": {
      "globals": {
        "Intl.NumberFormat": true,
        "MutationObserver": true,
        "OffscreenCanvas": true,
        "Path2D": true,
        "ResizeObserver": true,
        "addEventListener": true,
        "clearTimeout": true,
        "console.error": true,
        "console.warn": true,
        "devicePixelRatio": true,
        "document": true,
        "removeEventListener": true,
        "requestAnimationFrame": true,
        "setTimeout": true
      },
      "packages": {
        "chart.js>@kurkle/color": true
      }
    },
    "chart.js>@kurkle/color": {
      "globals": {
        "define": true
      }
    },
    "classnames": {
      "globals": {
        "classNames": "write",
        "define": true
      }
    },
    "copy-to-clipboard": {
      "globals": {
        "clipboardData": true,
        "console.error": true,
        "console.warn": true,
        "document.body.appendChild": true,
        "document.body.removeChild": true,
        "document.createElement": true,
        "document.createRange": true,
        "document.execCommand": true,
        "document.getSelection": true,
        "navigator.userAgent": true,
        "prompt": true
      },
      "packages": {
        "copy-to-clipboard>toggle-selection": true
      }
    },
    "copy-to-clipboard>toggle-selection": {
      "globals": {
        "document.activeElement": true,
        "document.getSelection": true
      }
    },
    "crypto-browserify": {
      "packages": {
        "crypto-browserify>browserify-cipher": true,
        "crypto-browserify>browserify-sign": true,
        "crypto-browserify>create-ecdh": true,
        "crypto-browserify>create-hmac": true,
        "crypto-browserify>diffie-hellman": true,
        "crypto-browserify>pbkdf2": true,
        "crypto-browserify>public-encrypt": true,
        "crypto-browserify>randombytes": true,
        "crypto-browserify>randomfill": true,
        "ethereumjs-util>create-hash": true
      }
    },
    "crypto-browserify>browserify-cipher": {
      "packages": {
        "crypto-browserify>browserify-cipher>browserify-des": true,
        "crypto-browserify>browserify-cipher>evp_bytestokey": true,
        "ethereumjs-util>ethereum-cryptography>browserify-aes": true
      }
    },
    "crypto-browserify>browserify-cipher>browserify-des": {
      "packages": {
        "browserify>buffer": true,
        "crypto-browserify>browserify-cipher>browserify-des>des.js": true,
        "ethereumjs-util>create-hash>cipher-base": true,
        "pumpify>inherits": true
      }
    },
    "crypto-browserify>browserify-cipher>browserify-des>des.js": {
      "packages": {
        "@metamask/ppom-validator>elliptic>minimalistic-assert": true,
        "pumpify>inherits": true
      }
    },
    "crypto-browserify>browserify-cipher>evp_bytestokey": {
      "packages": {
        "ethereumjs-util>create-hash>md5.js": true,
        "koa>content-disposition>safe-buffer": true
      }
    },
    "crypto-browserify>browserify-sign": {
      "packages": {
        "@metamask/ppom-validator>elliptic": true,
        "bn.js": true,
        "browserify>buffer": true,
        "crypto-browserify>create-hmac": true,
        "crypto-browserify>public-encrypt>browserify-rsa": true,
        "crypto-browserify>public-encrypt>parse-asn1": true,
        "ethereumjs-util>create-hash": true,
        "pumpify>inherits": true,
        "stream-browserify": true
      }
    },
    "crypto-browserify>create-ecdh": {
      "packages": {
        "@metamask/ppom-validator>elliptic": true,
        "bn.js": true,
        "browserify>buffer": true
      }
    },
    "crypto-browserify>create-hmac": {
      "packages": {
        "addons-linter>sha.js": true,
        "ethereumjs-util>create-hash": true,
        "ethereumjs-util>create-hash>cipher-base": true,
        "ethereumjs-util>create-hash>ripemd160": true,
        "koa>content-disposition>safe-buffer": true,
        "pumpify>inherits": true
      }
    },
    "crypto-browserify>diffie-hellman": {
      "packages": {
        "bn.js": true,
        "browserify>buffer": true,
        "crypto-browserify>diffie-hellman>miller-rabin": true,
        "crypto-browserify>randombytes": true
      }
    },
    "crypto-browserify>diffie-hellman>miller-rabin": {
      "packages": {
        "@metamask/ppom-validator>elliptic>brorand": true,
        "bn.js": true
      }
    },
    "crypto-browserify>pbkdf2": {
      "globals": {
        "crypto": true,
        "process": true,
        "queueMicrotask": true,
        "setImmediate": true,
        "setTimeout": true
      },
      "packages": {
        "addons-linter>sha.js": true,
        "ethereumjs-util>create-hash": true,
        "ethereumjs-util>create-hash>ripemd160": true,
        "koa>content-disposition>safe-buffer": true,
        "process": true
      }
    },
    "crypto-browserify>public-encrypt": {
      "packages": {
        "bn.js": true,
        "browserify>buffer": true,
        "crypto-browserify>public-encrypt>browserify-rsa": true,
        "crypto-browserify>public-encrypt>parse-asn1": true,
        "crypto-browserify>randombytes": true,
        "ethereumjs-util>create-hash": true
      }
    },
    "crypto-browserify>public-encrypt>browserify-rsa": {
      "packages": {
        "bn.js": true,
        "browserify>buffer": true,
        "crypto-browserify>randombytes": true
      }
    },
    "crypto-browserify>public-encrypt>parse-asn1": {
      "packages": {
        "browserify>buffer": true,
        "crypto-browserify>browserify-cipher>evp_bytestokey": true,
        "crypto-browserify>pbkdf2": true,
        "crypto-browserify>public-encrypt>parse-asn1>asn1.js": true,
        "ethereumjs-util>ethereum-cryptography>browserify-aes": true
      }
    },
    "crypto-browserify>public-encrypt>parse-asn1>asn1.js": {
      "packages": {
        "@metamask/ppom-validator>elliptic>minimalistic-assert": true,
        "bn.js": true,
        "browserify>buffer": true,
        "browserify>vm-browserify": true,
        "pumpify>inherits": true
      }
    },
    "crypto-browserify>randombytes": {
      "globals": {
        "crypto": true,
        "msCrypto": true
      },
      "packages": {
        "koa>content-disposition>safe-buffer": true,
        "process": true
      }
    },
    "crypto-browserify>randomfill": {
      "globals": {
        "crypto": true,
        "msCrypto": true
      },
      "packages": {
        "crypto-browserify>randombytes": true,
        "koa>content-disposition>safe-buffer": true,
        "process": true
      }
    },
    "currency-formatter": {
      "packages": {
        "currency-formatter>accounting": true,
        "currency-formatter>locale-currency": true,
        "react>object-assign": true
      }
    },
    "currency-formatter>accounting": {
      "globals": {
        "define": true
      }
    },
    "currency-formatter>locale-currency": {
      "globals": {
        "countryCode": true
      }
    },
    "debounce-stream": {
      "packages": {
        "debounce-stream>debounce": true,
        "debounce-stream>duplexer": true,
        "debounce-stream>through": true
      }
    },
    "debounce-stream>debounce": {
      "globals": {
        "clearTimeout": true,
        "setTimeout": true
      }
    },
    "debounce-stream>duplexer": {
      "packages": {
        "stream-browserify": true
      }
    },
    "debounce-stream>through": {
      "packages": {
        "process": true,
        "stream-browserify": true
      }
    },
    "depcheck>@vue/compiler-sfc>postcss>nanoid": {
      "globals": {
        "crypto.getRandomValues": true
      }
    },
    "depcheck>is-core-module>hasown": {
      "packages": {
        "browserify>has>function-bind": true
      }
    },
    "dependency-tree>precinct>detective-postcss>postcss>nanoid": {
      "globals": {
        "crypto.getRandomValues": true
      }
    },
    "eslint-plugin-react>array-includes>is-string": {
      "packages": {
        "koa>is-generator-function>has-tostringtag": true
      }
    },
    "eslint>optionator>fast-levenshtein": {
      "globals": {
        "Intl": true,
        "Levenshtein": "write",
        "console.log": true,
        "define": true,
        "importScripts": true,
        "postMessage": true
      }
    },
    "eth-ens-namehash": {
      "globals": {
        "name": "write"
      },
      "packages": {
        "@metamask/ethjs>js-sha3": true,
        "browserify>buffer": true,
        "eth-ens-namehash>idna-uts46-hx": true
      }
    },
    "eth-ens-namehash>idna-uts46-hx": {
      "globals": {
        "define": true
      },
      "packages": {
        "browserify>punycode": true
      }
    },
    "eth-keyring-controller>@metamask/browser-passworder": {
      "globals": {
        "crypto": true
      }
    },
    "eth-lattice-keyring": {
      "globals": {
        "addEventListener": true,
        "browser": true,
        "clearInterval": true,
        "fetch": true,
        "open": true,
        "setInterval": true
      },
      "packages": {
        "@ethereumjs/tx>@ethereumjs/util": true,
        "bn.js": true,
        "browserify>buffer": true,
        "crypto-browserify": true,
        "eth-lattice-keyring>@ethereumjs/tx": true,
        "eth-lattice-keyring>gridplus-sdk": true,
        "eth-lattice-keyring>rlp": true,
        "webpack>events": true
      }
    },
    "eth-lattice-keyring>@ethereumjs/tx": {
      "packages": {
        "@ethereumjs/tx>@ethereumjs/common": true,
        "@ethereumjs/tx>@ethereumjs/rlp": true,
        "@ethereumjs/tx>@ethereumjs/util": true,
        "@ethersproject/providers": true,
        "browserify>buffer": true,
        "browserify>insert-module-globals>is-buffer": true,
        "eth-lattice-keyring>@ethereumjs/tx>@chainsafe/ssz": true,
        "eth-lattice-keyring>@ethereumjs/tx>ethereum-cryptography": true
      }
    },
    "eth-lattice-keyring>@ethereumjs/tx>@chainsafe/ssz": {
      "packages": {
        "browserify": true,
        "browserify>buffer": true,
        "eth-lattice-keyring>@ethereumjs/tx>@chainsafe/ssz>@chainsafe/persistent-merkle-tree": true,
        "eth-lattice-keyring>@ethereumjs/tx>@chainsafe/ssz>case": true
      }
    },
    "eth-lattice-keyring>@ethereumjs/tx>@chainsafe/ssz>@chainsafe/persistent-merkle-tree": {
      "globals": {
        "WeakRef": true
      },
      "packages": {
        "browserify": true
      }
    },
    "eth-lattice-keyring>@ethereumjs/tx>ethereum-cryptography": {
      "globals": {
        "TextDecoder": true,
        "crypto": true
      },
      "packages": {
        "eth-lattice-keyring>@ethereumjs/tx>ethereum-cryptography>@noble/hashes": true
      }
    },
    "eth-lattice-keyring>@ethereumjs/tx>ethereum-cryptography>@noble/hashes": {
      "globals": {
        "TextEncoder": true,
        "crypto": true
      }
    },
    "eth-lattice-keyring>gridplus-sdk": {
      "globals": {
        "AbortController": true,
        "Request": true,
        "URL": true,
        "__values": true,
        "caches": true,
        "clearTimeout": true,
        "console.error": true,
        "console.log": true,
        "console.warn": true,
        "fetch": true,
        "setTimeout": true
      },
      "packages": {
        "@ethereumjs/tx>@ethereumjs/common>crc-32": true,
        "@ethersproject/abi": true,
        "@metamask/ethjs>js-sha3": true,
        "@metamask/keyring-api>bech32": true,
        "bn.js": true,
        "browserify>buffer": true,
        "eth-lattice-keyring>gridplus-sdk>@ethereumjs/common": true,
        "eth-lattice-keyring>gridplus-sdk>@ethereumjs/tx": true,
        "eth-lattice-keyring>gridplus-sdk>aes-js": true,
        "eth-lattice-keyring>gridplus-sdk>bignumber.js": true,
        "eth-lattice-keyring>gridplus-sdk>bitwise": true,
        "eth-lattice-keyring>gridplus-sdk>borc": true,
        "eth-lattice-keyring>gridplus-sdk>elliptic": true,
        "eth-lattice-keyring>gridplus-sdk>eth-eip712-util-browser": true,
        "eth-lattice-keyring>gridplus-sdk>rlp": true,
        "eth-lattice-keyring>gridplus-sdk>secp256k1": true,
        "eth-lattice-keyring>gridplus-sdk>uuid": true,
        "ethereumjs-util>ethereum-cryptography>bs58check": true,
        "ethereumjs-util>ethereum-cryptography>hash.js": true,
        "lodash": true
      }
    },
    "eth-lattice-keyring>gridplus-sdk>@ethereumjs/common": {
      "packages": {
        "@ethereumjs/tx>@ethereumjs/common>crc-32": true,
        "@ethereumjs/tx>@ethereumjs/util": true,
        "browserify>buffer": true,
        "webpack>events": true
      }
    },
    "eth-lattice-keyring>gridplus-sdk>@ethereumjs/tx": {
      "packages": {
        "@ethereumjs/tx>@ethereumjs/rlp": true,
        "@ethereumjs/tx>@ethereumjs/util": true,
        "@ethersproject/providers": true,
        "browserify>buffer": true,
        "browserify>insert-module-globals>is-buffer": true,
        "eth-lattice-keyring>@ethereumjs/tx>@chainsafe/ssz": true,
        "eth-lattice-keyring>gridplus-sdk>@ethereumjs/tx>@ethereumjs/common": true,
        "eth-lattice-keyring>gridplus-sdk>@ethereumjs/tx>ethereum-cryptography": true
      }
    },
    "eth-lattice-keyring>gridplus-sdk>@ethereumjs/tx>@ethereumjs/common": {
      "packages": {
        "@ethereumjs/tx>@ethereumjs/common>crc-32": true,
        "@ethereumjs/tx>@ethereumjs/util": true,
        "browserify>buffer": true,
        "webpack>events": true
      }
    },
    "eth-lattice-keyring>gridplus-sdk>@ethereumjs/tx>ethereum-cryptography": {
      "globals": {
        "TextDecoder": true,
        "crypto": true
      },
      "packages": {
        "eth-lattice-keyring>gridplus-sdk>@ethereumjs/tx>ethereum-cryptography>@noble/hashes": true
      }
    },
    "eth-lattice-keyring>gridplus-sdk>@ethereumjs/tx>ethereum-cryptography>@noble/hashes": {
      "globals": {
        "TextEncoder": true,
        "crypto": true
      }
    },
    "eth-lattice-keyring>gridplus-sdk>aes-js": {
      "globals": {
        "define": true
      }
    },
    "eth-lattice-keyring>gridplus-sdk>bignumber.js": {
      "globals": {
        "crypto": true,
        "define": true
      }
    },
    "eth-lattice-keyring>gridplus-sdk>bitwise": {
      "packages": {
        "browserify>buffer": true
      }
    },
    "eth-lattice-keyring>gridplus-sdk>borc": {
      "globals": {
        "console": true
      },
      "packages": {
        "browserify>buffer": true,
        "buffer>ieee754": true,
        "eth-lattice-keyring>gridplus-sdk>borc>bignumber.js": true,
        "eth-lattice-keyring>gridplus-sdk>borc>iso-url": true
      }
    },
    "eth-lattice-keyring>gridplus-sdk>borc>bignumber.js": {
      "globals": {
        "crypto": true,
        "define": true
      }
    },
    "eth-lattice-keyring>gridplus-sdk>borc>iso-url": {
      "globals": {
        "URL": true,
        "URLSearchParams": true,
        "location": true
      }
    },
    "eth-lattice-keyring>gridplus-sdk>elliptic": {
      "packages": {
        "@metamask/ppom-validator>elliptic>brorand": true,
        "@metamask/ppom-validator>elliptic>hmac-drbg": true,
        "@metamask/ppom-validator>elliptic>minimalistic-assert": true,
        "@metamask/ppom-validator>elliptic>minimalistic-crypto-utils": true,
        "bn.js": true,
        "ethereumjs-util>ethereum-cryptography>hash.js": true,
        "pumpify>inherits": true
      }
    },
    "eth-lattice-keyring>gridplus-sdk>eth-eip712-util-browser": {
      "globals": {
        "intToBuffer": true
      },
      "packages": {
        "@metamask/ethjs>js-sha3": true,
        "bn.js": true,
        "buffer": true
      }
    },
    "eth-lattice-keyring>gridplus-sdk>rlp": {
      "globals": {
        "TextEncoder": true
      }
    },
    "eth-lattice-keyring>gridplus-sdk>secp256k1": {
      "packages": {
        "eth-lattice-keyring>gridplus-sdk>secp256k1>elliptic": true
      }
    },
    "eth-lattice-keyring>gridplus-sdk>secp256k1>elliptic": {
      "packages": {
        "@metamask/ppom-validator>elliptic>brorand": true,
        "@metamask/ppom-validator>elliptic>hmac-drbg": true,
        "@metamask/ppom-validator>elliptic>minimalistic-assert": true,
        "@metamask/ppom-validator>elliptic>minimalistic-crypto-utils": true,
        "bn.js": true,
        "ethereumjs-util>ethereum-cryptography>hash.js": true,
        "pumpify>inherits": true
      }
    },
    "eth-lattice-keyring>gridplus-sdk>uuid": {
      "globals": {
        "crypto": true
      }
    },
    "eth-lattice-keyring>rlp": {
      "globals": {
        "TextEncoder": true
      }
    },
    "eth-method-registry": {
      "packages": {
        "@metamask/ethjs-contract": true,
        "@metamask/ethjs-query": true
      }
    },
    "eth-rpc-errors": {
      "packages": {
        "eth-rpc-errors>fast-safe-stringify": true
      }
    },
    "ethereumjs-util": {
      "packages": {
        "bn.js": true,
        "browserify>assert": true,
        "browserify>buffer": true,
        "browserify>insert-module-globals>is-buffer": true,
        "ethereumjs-util>create-hash": true,
        "ethereumjs-util>ethereum-cryptography": true,
        "ethereumjs-util>rlp": true
      }
    },
    "ethereumjs-util>create-hash": {
      "packages": {
        "addons-linter>sha.js": true,
        "ethereumjs-util>create-hash>cipher-base": true,
        "ethereumjs-util>create-hash>md5.js": true,
        "ethereumjs-util>create-hash>ripemd160": true,
        "pumpify>inherits": true
      }
    },
    "ethereumjs-util>create-hash>cipher-base": {
      "packages": {
        "browserify>string_decoder": true,
        "koa>content-disposition>safe-buffer": true,
        "pumpify>inherits": true,
        "stream-browserify": true
      }
    },
    "ethereumjs-util>create-hash>md5.js": {
      "packages": {
        "ethereumjs-util>create-hash>md5.js>hash-base": true,
        "koa>content-disposition>safe-buffer": true,
        "pumpify>inherits": true
      }
    },
    "ethereumjs-util>create-hash>md5.js>hash-base": {
      "packages": {
        "koa>content-disposition>safe-buffer": true,
        "pumpify>inherits": true,
        "readable-stream": true
      }
    },
    "ethereumjs-util>create-hash>ripemd160": {
      "packages": {
        "browserify>buffer": true,
        "ethereumjs-util>create-hash>md5.js>hash-base": true,
        "pumpify>inherits": true
      }
    },
    "ethereumjs-util>ethereum-cryptography": {
      "packages": {
        "browserify>buffer": true,
        "crypto-browserify>randombytes": true,
        "ethereumjs-util>ethereum-cryptography>keccak": true,
        "ganache>secp256k1": true
      }
    },
    "ethereumjs-util>ethereum-cryptography>browserify-aes": {
      "packages": {
        "browserify>buffer": true,
        "crypto-browserify>browserify-cipher>evp_bytestokey": true,
        "ethereumjs-util>create-hash>cipher-base": true,
        "ethereumjs-util>ethereum-cryptography>browserify-aes>buffer-xor": true,
        "koa>content-disposition>safe-buffer": true,
        "pumpify>inherits": true
      }
    },
    "ethereumjs-util>ethereum-cryptography>browserify-aes>buffer-xor": {
      "packages": {
        "browserify>buffer": true
      }
    },
    "ethereumjs-util>ethereum-cryptography>bs58check": {
      "packages": {
        "ethereumjs-util>create-hash": true,
        "ethereumjs-util>ethereum-cryptography>bs58check>bs58": true,
        "koa>content-disposition>safe-buffer": true
      }
    },
    "ethereumjs-util>ethereum-cryptography>bs58check>bs58": {
      "packages": {
        "@ensdomains/content-hash>multihashes>multibase>base-x": true
      }
    },
    "ethereumjs-util>ethereum-cryptography>hash.js": {
      "packages": {
        "@metamask/ppom-validator>elliptic>minimalistic-assert": true,
        "pumpify>inherits": true
      }
    },
    "ethereumjs-util>ethereum-cryptography>keccak": {
      "packages": {
        "browserify>buffer": true,
        "readable-stream": true
      }
    },
    "ethereumjs-util>ethereum-cryptography>scrypt-js": {
      "globals": {
        "define": true,
        "setTimeout": true
      },
      "packages": {
        "browserify>timers-browserify": true
      }
    },
    "ethereumjs-util>rlp": {
      "packages": {
        "bn.js": true,
        "browserify>buffer": true
      }
    },
    "ethereumjs-wallet>randombytes": {
      "globals": {
        "crypto.getRandomValues": true
      }
    },
    "extension-port-stream": {
      "packages": {
        "browserify>buffer": true,
        "extension-port-stream>readable-stream": true
      }
    },
    "extension-port-stream>readable-stream": {
      "globals": {
        "AbortController": true,
        "AggregateError": true,
        "Blob": true
      },
      "packages": {
        "browserify>buffer": true,
        "browserify>string_decoder": true,
        "extension-port-stream>readable-stream>abort-controller": true,
        "process": true,
        "webpack>events": true
      }
    },
    "extension-port-stream>readable-stream>abort-controller": {
      "globals": {
        "AbortController": true
      }
    },
    "fast-json-patch": {
      "globals": {
        "addEventListener": true,
        "clearTimeout": true,
        "removeEventListener": true,
        "setTimeout": true
      }
    },
    "fuse.js": {
      "globals": {
        "console": true,
        "define": true
      }
    },
    "ganache>secp256k1": {
      "packages": {
        "@metamask/ppom-validator>elliptic": true
      }
    },
    "gulp>vinyl-fs>object.assign": {
      "packages": {
        "@lavamoat/lavapack>json-stable-stringify>object-keys": true,
        "string.prototype.matchall>call-bind": true,
        "string.prototype.matchall>define-properties": true,
        "string.prototype.matchall>has-symbols": true
      }
    },
    "he": {
      "globals": {
        "define": true
      }
    },
    "https-browserify": {
      "packages": {
        "browserify>url": true,
        "stream-http": true
      }
    },
    "json-rpc-engine": {
      "packages": {
        "eth-rpc-errors": true,
        "json-rpc-engine>@metamask/safe-event-emitter": true
      }
    },
    "json-rpc-engine>@metamask/safe-event-emitter": {
      "globals": {
        "setTimeout": true
      },
      "packages": {
        "webpack>events": true
      }
    },
    "json-rpc-middleware-stream": {
      "globals": {
        "console.warn": true,
        "setTimeout": true
      },
      "packages": {
        "@metamask/safe-event-emitter": true,
        "readable-stream": true
      }
    },
    "koa>content-disposition>safe-buffer": {
      "packages": {
        "browserify>buffer": true
      }
    },
    "koa>is-generator-function": {
      "packages": {
        "koa>is-generator-function>has-tostringtag": true
      }
    },
    "koa>is-generator-function>has-tostringtag": {
      "packages": {
        "string.prototype.matchall>has-symbols": true
      }
    },
    "localforage": {
      "globals": {
        "Blob": true,
        "BlobBuilder": true,
        "FileReader": true,
        "IDBKeyRange": true,
        "MSBlobBuilder": true,
        "MozBlobBuilder": true,
        "OIndexedDB": true,
        "WebKitBlobBuilder": true,
        "atob": true,
        "btoa": true,
        "console.error": true,
        "console.info": true,
        "console.warn": true,
        "define": true,
        "fetch": true,
        "indexedDB": true,
        "localStorage": true,
        "mozIndexedDB": true,
        "msIndexedDB": true,
        "navigator.platform": true,
        "navigator.userAgent": true,
        "openDatabase": true,
        "setTimeout": true,
        "webkitIndexedDB": true
      }
    },
    "lodash": {
      "globals": {
        "clearTimeout": true,
        "define": true,
        "setTimeout": true
      }
    },
    "loglevel": {
      "globals": {
        "console": true,
        "define": true,
        "document.cookie": true,
        "localStorage": true,
        "log": "write",
        "navigator": true
      }
    },
    "luxon": {
      "globals": {
        "Intl": true
      }
    },
    "nanoid": {
      "globals": {
        "crypto": true,
        "msCrypto": true,
        "navigator": true
      }
    },
    "nock>debug": {
      "globals": {
        "console": true,
        "document": true,
        "localStorage": true,
        "navigator": true,
        "process": true
      },
      "packages": {
        "nock>debug>ms": true,
        "process": true
      }
    },
    "node-fetch": {
      "globals": {
        "Headers": true,
        "Request": true,
        "Response": true,
        "fetch": true
      }
    },
    "path-browserify": {
      "packages": {
        "process": true
      }
    },
    "process": {
      "globals": {
        "clearTimeout": true,
        "setTimeout": true
      }
    },
    "promise-to-callback": {
      "packages": {
        "promise-to-callback>is-fn": true,
        "promise-to-callback>set-immediate-shim": true
      }
    },
    "promise-to-callback>set-immediate-shim": {
      "globals": {
        "setTimeout.apply": true
      },
      "packages": {
        "browserify>timers-browserify": true
      }
    },
    "prop-types": {
      "globals": {
        "console": true
      },
      "packages": {
        "prop-types>react-is": true,
        "react>object-assign": true
      }
    },
    "prop-types>react-is": {
      "globals": {
        "console": true
      }
    },
    "qrcode-generator": {
      "globals": {
        "define": true
      }
    },
    "qrcode.react": {
      "globals": {
        "Path2D": true,
        "devicePixelRatio": true
      },
      "packages": {
        "react": true
      }
    },
    "react": {
      "globals": {
        "console": true
      },
      "packages": {
        "prop-types": true,
        "react>object-assign": true
      }
    },
    "react-beautiful-dnd": {
      "globals": {
        "Element.prototype": true,
        "__REDUX_DEVTOOLS_EXTENSION_COMPOSE__": true,
        "addEventListener": true,
        "cancelAnimationFrame": true,
        "clearTimeout": true,
        "console": true,
        "document": true,
        "getComputedStyle": true,
        "pageXOffset": true,
        "pageYOffset": true,
        "removeEventListener": true,
        "requestAnimationFrame": true,
        "scrollBy": true,
        "setTimeout": true
      },
      "packages": {
        "@babel/runtime": true,
        "react": true,
        "react-beautiful-dnd>css-box-model": true,
        "react-beautiful-dnd>memoize-one": true,
        "react-beautiful-dnd>raf-schd": true,
        "react-beautiful-dnd>use-memo-one": true,
        "react-dom": true,
        "react-redux": true,
        "redux": true
      }
    },
    "react-beautiful-dnd>css-box-model": {
      "globals": {
        "getComputedStyle": true,
        "pageXOffset": true,
        "pageYOffset": true
      },
      "packages": {
        "react-router-dom>tiny-invariant": true
      }
    },
    "react-beautiful-dnd>raf-schd": {
      "globals": {
        "cancelAnimationFrame": true,
        "requestAnimationFrame": true
      }
    },
    "react-beautiful-dnd>use-memo-one": {
      "packages": {
        "react": true
      }
    },
    "react-chartjs-2": {
      "globals": {
        "setTimeout": true
      },
      "packages": {
        "chart.js": true,
        "react": true
      }
    },
    "react-devtools": {
      "packages": {
        "react-devtools>react-devtools-core": true
      }
    },
    "react-devtools>react-devtools-core": {
      "globals": {
        "WebSocket": true,
        "setTimeout": true
      }
    },
    "react-dnd-html5-backend": {
      "globals": {
        "addEventListener": true,
        "clearTimeout": true,
        "removeEventListener": true
      }
    },
    "react-dom": {
      "globals": {
        "HTMLIFrameElement": true,
        "MSApp": true,
        "__REACT_DEVTOOLS_GLOBAL_HOOK__": true,
        "addEventListener": true,
        "clearTimeout": true,
        "clipboardData": true,
        "console": true,
        "dispatchEvent": true,
        "document": true,
        "event": "write",
        "jest": true,
        "location.protocol": true,
        "navigator.userAgent.indexOf": true,
        "performance": true,
        "removeEventListener": true,
        "self": true,
        "setTimeout": true,
        "top": true,
        "trustedTypes": true
      },
      "packages": {
        "prop-types": true,
        "react": true,
        "react-dom>scheduler": true,
        "react>object-assign": true
      }
    },
    "react-dom>scheduler": {
      "globals": {
        "MessageChannel": true,
        "cancelAnimationFrame": true,
        "clearTimeout": true,
        "console": true,
        "navigator": true,
        "performance": true,
        "requestAnimationFrame": true,
        "setTimeout": true
      }
    },
    "react-focus-lock": {
      "globals": {
        "addEventListener": true,
        "console.error": true,
        "console.warn": true,
        "document": true,
        "removeEventListener": true,
        "setTimeout": true
      },
      "packages": {
        "@babel/runtime": true,
        "prop-types": true,
        "react": true,
        "react-focus-lock>focus-lock": true,
        "react-focus-lock>react-clientside-effect": true,
        "react-focus-lock>use-callback-ref": true,
        "react-focus-lock>use-sidecar": true
      }
    },
    "react-focus-lock>focus-lock": {
      "globals": {
        "HTMLIFrameElement": true,
        "Node.DOCUMENT_FRAGMENT_NODE": true,
        "Node.DOCUMENT_NODE": true,
        "Node.DOCUMENT_POSITION_CONTAINED_BY": true,
        "Node.DOCUMENT_POSITION_CONTAINS": true,
        "Node.ELEMENT_NODE": true,
        "console.error": true,
        "console.warn": true,
        "document": true,
        "getComputedStyle": true,
        "setTimeout": true
      },
      "packages": {
        "@swc/helpers>tslib": true
      }
    },
    "react-focus-lock>react-clientside-effect": {
      "packages": {
        "@babel/runtime": true,
        "react": true
      }
    },
    "react-focus-lock>use-callback-ref": {
      "packages": {
        "react": true
      }
    },
    "react-focus-lock>use-sidecar": {
      "globals": {
        "console.error": true
      },
      "packages": {
        "@swc/helpers>tslib": true,
        "react": true,
        "react-focus-lock>use-sidecar>detect-node-es": true
      }
    },
    "react-idle-timer": {
      "globals": {
        "clearTimeout": true,
        "document": true,
        "setTimeout": true
      },
      "packages": {
        "prop-types": true,
        "react": true
      }
    },
    "react-inspector": {
      "globals": {
        "Node": true,
        "chromeDark": true,
        "chromeLight": true
      },
      "packages": {
        "react": true
      }
    },
    "react-markdown": {
      "globals": {
        "console.warn": true
      },
      "packages": {
        "prop-types": true,
        "react": true,
        "react-markdown>comma-separated-tokens": true,
        "react-markdown>property-information": true,
        "react-markdown>react-is": true,
        "react-markdown>remark-parse": true,
        "react-markdown>remark-rehype": true,
        "react-markdown>space-separated-tokens": true,
        "react-markdown>style-to-object": true,
        "react-markdown>unified": true,
        "react-markdown>unist-util-visit": true,
        "react-markdown>vfile": true
      }
    },
    "react-markdown>property-information": {
      "packages": {
        "watchify>xtend": true
      }
    },
    "react-markdown>react-is": {
      "globals": {
        "console": true
      }
    },
    "react-markdown>remark-parse": {
      "packages": {
        "react-markdown>remark-parse>mdast-util-from-markdown": true
      }
    },
    "react-markdown>remark-parse>mdast-util-from-markdown": {
      "packages": {
        "react-markdown>remark-parse>mdast-util-from-markdown>mdast-util-to-string": true,
        "react-markdown>remark-parse>mdast-util-from-markdown>micromark": true,
        "react-markdown>remark-parse>mdast-util-from-markdown>unist-util-stringify-position": true,
        "react-syntax-highlighter>refractor>parse-entities": true
      }
    },
    "react-markdown>remark-parse>mdast-util-from-markdown>micromark": {
      "packages": {
        "react-syntax-highlighter>refractor>parse-entities": true
      }
    },
    "react-markdown>remark-rehype": {
      "packages": {
        "react-markdown>remark-rehype>mdast-util-to-hast": true
      }
    },
    "react-markdown>remark-rehype>mdast-util-to-hast": {
      "globals": {
        "console.warn": true
      },
      "packages": {
        "@storybook/addon-docs>remark-external-links>mdast-util-definitions": true,
        "react-markdown>remark-rehype>mdast-util-to-hast>mdurl": true,
        "react-markdown>remark-rehype>mdast-util-to-hast>unist-builder": true,
        "react-markdown>remark-rehype>mdast-util-to-hast>unist-util-generated": true,
        "react-markdown>remark-rehype>mdast-util-to-hast>unist-util-position": true,
        "react-markdown>unist-util-visit": true
      }
    },
    "react-markdown>style-to-object": {
      "packages": {
        "react-markdown>style-to-object>inline-style-parser": true
      }
    },
    "react-markdown>unified": {
      "packages": {
        "mocha>yargs-unparser>is-plain-obj": true,
        "react-markdown>unified>bail": true,
        "react-markdown>unified>extend": true,
        "react-markdown>unified>is-buffer": true,
        "react-markdown>unified>trough": true,
        "react-markdown>vfile": true
      }
    },
    "react-markdown>unist-util-visit": {
      "packages": {
        "react-markdown>unist-util-visit>unist-util-visit-parents": true
      }
    },
    "react-markdown>unist-util-visit>unist-util-visit-parents": {
      "packages": {
        "react-markdown>unist-util-visit>unist-util-is": true
      }
    },
    "react-markdown>vfile": {
      "packages": {
        "path-browserify": true,
        "process": true,
        "react-markdown>vfile>is-buffer": true,
        "react-markdown>vfile>replace-ext": true,
        "react-markdown>vfile>vfile-message": true
      }
    },
    "react-markdown>vfile>replace-ext": {
      "packages": {
        "path-browserify": true
      }
    },
    "react-markdown>vfile>vfile-message": {
      "packages": {
        "react-markdown>vfile>unist-util-stringify-position": true
      }
    },
    "react-popper": {
      "globals": {
        "document": true
      },
      "packages": {
        "@popperjs/core": true,
        "react": true,
        "react-popper>react-fast-compare": true,
        "react-popper>warning": true
      }
    },
    "react-popper>react-fast-compare": {
      "globals": {
        "Element": true,
        "console.warn": true
      }
    },
    "react-popper>warning": {
      "globals": {
        "console": true
      }
    },
    "react-redux": {
      "globals": {
        "console": true,
        "document": true
      },
      "packages": {
        "prop-types": true,
        "react": true,
        "react-dom": true,
        "react-redux>@babel/runtime": true,
        "react-redux>hoist-non-react-statics": true,
        "react-redux>react-is": true
      }
    },
    "react-redux>hoist-non-react-statics": {
      "packages": {
        "prop-types>react-is": true
      }
    },
    "react-redux>react-is": {
      "globals": {
        "console": true
      }
    },
    "react-responsive-carousel": {
      "globals": {
        "addEventListener": true,
        "removeEventListener": true
      }
    },
    "react-router-dom": {
      "packages": {
        "prop-types": true,
        "react": true,
        "react-router-dom>history": true,
        "react-router-dom>react-router": true,
        "react-router-dom>tiny-invariant": true,
        "react-router-dom>tiny-warning": true
      }
    },
    "react-router-dom>history": {
      "globals": {
        "addEventListener": true,
        "confirm": true,
        "document": true,
        "history": true,
        "location": true,
        "navigator.userAgent": true,
        "removeEventListener": true
      },
      "packages": {
        "react-router-dom>history>resolve-pathname": true,
        "react-router-dom>history>value-equal": true,
        "react-router-dom>tiny-invariant": true,
        "react-router-dom>tiny-warning": true
      }
    },
    "react-router-dom>react-router": {
      "packages": {
        "prop-types": true,
        "prop-types>react-is": true,
        "react": true,
        "react-redux>hoist-non-react-statics": true,
        "react-router-dom>react-router>history": true,
        "react-router-dom>react-router>mini-create-react-context": true,
        "react-router-dom>tiny-invariant": true,
        "react-router-dom>tiny-warning": true,
        "sinon>nise>path-to-regexp": true
      }
    },
    "react-router-dom>react-router>history": {
      "globals": {
        "addEventListener": true,
        "confirm": true,
        "document": true,
        "history": true,
        "location": true,
        "navigator.userAgent": true,
        "removeEventListener": true
      },
      "packages": {
        "react-router-dom>history>resolve-pathname": true,
        "react-router-dom>history>value-equal": true,
        "react-router-dom>tiny-invariant": true,
        "react-router-dom>tiny-warning": true
      }
    },
    "react-router-dom>react-router>mini-create-react-context": {
      "packages": {
        "@babel/runtime": true,
        "prop-types": true,
        "react": true,
        "react-router-dom>react-router>mini-create-react-context>gud": true,
        "react-router-dom>tiny-warning": true
      }
    },
    "react-router-dom>tiny-warning": {
      "globals": {
        "console": true
      }
    },
    "react-simple-file-input": {
      "globals": {
        "File": true,
        "FileReader": true,
        "console.warn": true
      },
      "packages": {
        "prop-types": true,
        "react": true
      }
    },
    "react-syntax-highlighter>refractor>parse-entities": {
      "globals": {
        "document.createElement": true
      }
    },
    "react-tippy": {
      "globals": {
        "Element": true,
        "MSStream": true,
        "MutationObserver": true,
        "addEventListener": true,
        "clearTimeout": true,
        "console.error": true,
        "console.warn": true,
        "define": true,
        "document": true,
        "getComputedStyle": true,
        "innerHeight": true,
        "innerWidth": true,
        "navigator.maxTouchPoints": true,
        "navigator.msMaxTouchPoints": true,
        "navigator.userAgent": true,
        "performance": true,
        "requestAnimationFrame": true,
        "setTimeout": true
      },
      "packages": {
        "react": true,
        "react-dom": true,
        "react-tippy>popper.js": true
      }
    },
    "react-tippy>popper.js": {
      "globals": {
        "MSInputMethodContext": true,
        "Node.DOCUMENT_POSITION_FOLLOWING": true,
        "cancelAnimationFrame": true,
        "console.warn": true,
        "define": true,
        "devicePixelRatio": true,
        "document": true,
        "getComputedStyle": true,
        "innerHeight": true,
        "innerWidth": true,
        "navigator.userAgent": true,
        "requestAnimationFrame": true,
        "setTimeout": true
      }
    },
    "react-toggle-button": {
      "globals": {
        "clearTimeout": true,
        "console.warn": true,
        "define": true,
        "performance": true,
        "setTimeout": true
      },
      "packages": {
        "react": true
      }
    },
    "readable-stream": {
      "packages": {
        "browserify>browser-resolve": true,
        "browserify>buffer": true,
        "browserify>string_decoder": true,
        "process": true,
        "pumpify>inherits": true,
        "readable-stream>util-deprecate": true,
        "webpack>events": true
      }
    },
    "readable-stream-2>core-util-is": {
      "packages": {
        "browserify>insert-module-globals>is-buffer": true
      }
    },
    "readable-stream-2>process-nextick-args": {
      "packages": {
        "process": true
      }
    },
    "readable-stream>util-deprecate": {
      "globals": {
        "console.trace": true,
        "console.warn": true,
        "localStorage": true
      }
    },
    "redux": {
      "globals": {
        "console": true
      },
      "packages": {
        "@babel/runtime": true
      }
    },
    "semver": {
      "globals": {
        "console.error": true
      },
      "packages": {
        "process": true
      }
    },
    "sinon>nise>path-to-regexp": {
      "packages": {
        "sinon>nise>path-to-regexp>isarray": true
      }
    },
    "stream-browserify": {
      "packages": {
        "pumpify>inherits": true,
        "readable-stream": true,
        "webpack>events": true
      }
    },
    "stream-http": {
      "globals": {
        "AbortController": true,
        "Blob": true,
        "MSStreamReader": true,
        "ReadableStream": true,
        "WritableStream": true,
        "XDomainRequest": true,
        "XMLHttpRequest": true,
        "clearTimeout": true,
        "fetch": true,
        "location.protocol.search": true,
        "setTimeout": true
      },
      "packages": {
        "browserify>buffer": true,
        "browserify>url": true,
        "process": true,
        "pumpify>inherits": true,
        "readable-stream": true,
        "stream-http>builtin-status-codes": true,
        "watchify>xtend": true
      }
    },
    "string.prototype.matchall>call-bind": {
      "packages": {
        "browserify>has>function-bind": true,
        "string.prototype.matchall>call-bind>es-define-property": true,
        "string.prototype.matchall>call-bind>es-errors": true,
        "string.prototype.matchall>call-bind>set-function-length": true,
        "string.prototype.matchall>get-intrinsic": true
      }
    },
    "string.prototype.matchall>call-bind>es-define-property": {
      "packages": {
        "string.prototype.matchall>get-intrinsic": true
      }
    },
    "string.prototype.matchall>call-bind>set-function-length": {
      "packages": {
        "string.prototype.matchall>call-bind>es-errors": true,
        "string.prototype.matchall>define-properties>define-data-property": true,
        "string.prototype.matchall>es-abstract>gopd": true,
        "string.prototype.matchall>es-abstract>has-property-descriptors": true,
        "string.prototype.matchall>get-intrinsic": true
      }
    },
    "string.prototype.matchall>define-properties": {
      "packages": {
        "@lavamoat/lavapack>json-stable-stringify>object-keys": true,
        "string.prototype.matchall>define-properties>define-data-property": true,
        "string.prototype.matchall>es-abstract>has-property-descriptors": true
      }
    },
    "string.prototype.matchall>define-properties>define-data-property": {
      "packages": {
        "string.prototype.matchall>call-bind>es-define-property": true,
        "string.prototype.matchall>call-bind>es-errors": true,
        "string.prototype.matchall>es-abstract>gopd": true
      }
    },
    "string.prototype.matchall>es-abstract>array-buffer-byte-length": {
      "packages": {
        "string.prototype.matchall>call-bind": true,
        "string.prototype.matchall>es-abstract>is-array-buffer": true
      }
    },
    "string.prototype.matchall>es-abstract>available-typed-arrays": {
      "packages": {
        "string.prototype.matchall>es-abstract>typed-array-length>possible-typed-array-names": true
      }
    },
    "string.prototype.matchall>es-abstract>es-to-primitive>is-symbol": {
      "packages": {
        "string.prototype.matchall>has-symbols": true
      }
    },
    "string.prototype.matchall>es-abstract>gopd": {
      "packages": {
        "string.prototype.matchall>get-intrinsic": true
      }
    },
    "string.prototype.matchall>es-abstract>has-property-descriptors": {
      "packages": {
        "string.prototype.matchall>call-bind>es-define-property": true
      }
    },
    "string.prototype.matchall>es-abstract>is-array-buffer": {
      "packages": {
        "string.prototype.matchall>call-bind": true,
        "string.prototype.matchall>get-intrinsic": true
      }
    },
    "string.prototype.matchall>es-abstract>is-callable": {
      "globals": {
        "document": true
      }
    },
    "string.prototype.matchall>es-abstract>is-regex": {
      "packages": {
        "koa>is-generator-function>has-tostringtag": true,
        "string.prototype.matchall>call-bind": true
      }
    },
    "string.prototype.matchall>es-abstract>is-shared-array-buffer": {
      "packages": {
        "string.prototype.matchall>call-bind": true
      }
    },
    "string.prototype.matchall>es-abstract>object-inspect": {
      "globals": {
        "HTMLElement": true,
        "WeakRef": true
      },
      "packages": {
        "browserify>browser-resolve": true
      }
    },
    "string.prototype.matchall>get-intrinsic": {
      "globals": {
        "AggregateError": true,
        "FinalizationRegistry": true,
        "WeakRef": true
      },
      "packages": {
        "browserify>has>function-bind": true,
        "depcheck>is-core-module>hasown": true,
        "string.prototype.matchall>call-bind>es-errors": true,
        "string.prototype.matchall>es-abstract>has-proto": true,
        "string.prototype.matchall>has-symbols": true
      }
    },
    "string.prototype.matchall>internal-slot": {
      "packages": {
        "depcheck>is-core-module>hasown": true,
        "string.prototype.matchall>call-bind>es-errors": true,
        "string.prototype.matchall>side-channel": true
      }
    },
    "string.prototype.matchall>regexp.prototype.flags": {
      "packages": {
        "string.prototype.matchall>call-bind": true,
        "string.prototype.matchall>call-bind>es-errors": true,
        "string.prototype.matchall>define-properties": true,
        "string.prototype.matchall>regexp.prototype.flags>set-function-name": true
      }
    },
    "string.prototype.matchall>regexp.prototype.flags>set-function-name": {
      "packages": {
        "string.prototype.matchall>call-bind>es-errors": true,
        "string.prototype.matchall>define-properties>define-data-property": true,
        "string.prototype.matchall>es-abstract>function.prototype.name>functions-have-names": true,
        "string.prototype.matchall>es-abstract>has-property-descriptors": true
      }
    },
    "string.prototype.matchall>side-channel": {
      "packages": {
        "string.prototype.matchall>call-bind": true,
        "string.prototype.matchall>es-abstract>object-inspect": true,
        "string.prototype.matchall>get-intrinsic": true
      }
    },
    "superstruct": {
      "globals": {
        "console.warn": true,
        "define": true
      }
    },
    "terser>source-map-support>buffer-from": {
      "packages": {
        "browserify>buffer": true
      }
    },
    "uuid": {
      "globals": {
        "crypto": true,
        "msCrypto": true
      }
    },
    "web3": {
      "globals": {
        "XMLHttpRequest": true
      }
    },
    "web3-stream-provider": {
      "globals": {
        "setTimeout": true
      },
      "packages": {
        "browserify>util": true,
        "readable-stream": true,
        "web3-stream-provider>uuid": true
      }
    },
    "web3-stream-provider>uuid": {
      "globals": {
        "crypto": true
      }
    },
    "webextension-polyfill": {
      "globals": {
        "browser": true,
        "chrome": true,
        "console.error": true,
        "console.warn": true,
        "define": true
      }
    },
    "webpack>events": {
      "globals": {
        "console": true
      }
    }
  }
}<|MERGE_RESOLUTION|>--- conflicted
+++ resolved
@@ -2006,8 +2006,6 @@
         "eth-ens-namehash": true
       }
     },
-<<<<<<< HEAD
-=======
     "@metamask/network-controller>@metamask/controller-utils>@metamask/utils": {
       "globals": {
         "TextDecoder": true,
@@ -2023,7 +2021,6 @@
         "semver": true
       }
     },
->>>>>>> ab79f0d8
     "@metamask/network-controller>@metamask/eth-json-rpc-infura": {
       "globals": {
         "setTimeout": true
