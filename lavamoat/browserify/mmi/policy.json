{
  "resources": {
    "@babel/runtime": {
      "globals": {
        "regeneratorRuntime": "write"
      }
    },
    "@contentful/rich-text-html-renderer": {
      "globals": {
        "SuppressedError": true
      }
    },
    "@ensdomains/content-hash": {
      "globals": {
        "console.warn": true
      },
      "packages": {
        "@ensdomains/content-hash>cids": true,
        "@ensdomains/content-hash>js-base64": true,
        "@ensdomains/content-hash>multicodec": true,
        "@ensdomains/content-hash>multihashes": true,
        "browserify>buffer": true
      }
    },
    "@ensdomains/content-hash>cids": {
      "packages": {
        "@ensdomains/content-hash>cids>multibase": true,
        "@ensdomains/content-hash>cids>multihashes": true,
        "@ensdomains/content-hash>cids>uint8arrays": true,
        "@ensdomains/content-hash>multicodec": true
      }
    },
    "@ensdomains/content-hash>cids>multibase": {
      "globals": {
        "TextDecoder": true,
        "TextEncoder": true
      },
      "packages": {
        "@ensdomains/content-hash>cids>multibase>@multiformats/base-x": true
      }
    },
    "@ensdomains/content-hash>cids>multihashes": {
      "packages": {
        "@ensdomains/content-hash>cids>multibase": true,
        "@ensdomains/content-hash>cids>multihashes>varint": true,
        "@ensdomains/content-hash>cids>uint8arrays": true
      }
    },
    "@ensdomains/content-hash>cids>uint8arrays": {
      "globals": {
        "TextDecoder": true,
        "TextEncoder": true
      },
      "packages": {
        "@ensdomains/content-hash>cids>multibase": true
      }
    },
    "@ensdomains/content-hash>js-base64": {
      "globals": {
        "Base64": "write",
        "TextDecoder": true,
        "TextEncoder": true,
        "atob": true,
        "btoa": true,
        "define": true
      },
      "packages": {
        "browserify>buffer": true
      }
    },
    "@ensdomains/content-hash>multicodec": {
      "packages": {
        "@ensdomains/content-hash>multicodec>uint8arrays": true,
        "sass-embedded>varint": true
      }
    },
    "@ensdomains/content-hash>multicodec>uint8arrays": {
      "globals": {
        "Buffer": true,
        "TextDecoder": true,
        "TextEncoder": true
      },
      "packages": {
        "@metamask/assets-controllers>multiformats": true
      }
    },
    "@ensdomains/content-hash>multihashes": {
      "packages": {
        "@ensdomains/content-hash>multihashes>multibase": true,
        "@ensdomains/content-hash>multihashes>varint": true,
        "@ensdomains/content-hash>multihashes>web-encoding": true,
        "browserify>buffer": true
      }
    },
    "@ensdomains/content-hash>multihashes>multibase": {
      "packages": {
        "@ensdomains/content-hash>multihashes>multibase>base-x": true,
        "@ensdomains/content-hash>multihashes>web-encoding": true,
        "browserify>buffer": true
      }
    },
    "@ensdomains/content-hash>multihashes>multibase>base-x": {
      "packages": {
        "koa>content-disposition>safe-buffer": true
      }
    },
    "@ensdomains/content-hash>multihashes>web-encoding": {
      "globals": {
        "TextDecoder": true,
        "TextEncoder": true
      },
      "packages": {
        "browserify>util": true
      }
    },
    "@ethereumjs/tx": {
      "packages": {
        "@ethereumjs/tx>@ethereumjs/common": true,
        "@ethereumjs/tx>@ethereumjs/rlp": true,
        "@ethereumjs/tx>@ethereumjs/util": true,
        "@ethereumjs/tx>ethereum-cryptography": true,
        "browserify>buffer": true,
        "browserify>insert-module-globals>is-buffer": true
      }
    },
    "@ethereumjs/tx>@ethereumjs/common": {
      "packages": {
        "@ethereumjs/tx>@ethereumjs/common>crc-32": true,
        "@ethereumjs/tx>@ethereumjs/util": true,
        "browserify>buffer": true,
        "webpack>events": true
      }
    },
    "@ethereumjs/tx>@ethereumjs/common>crc-32": {
      "globals": {
        "DO_NOT_EXPORT_CRC": true,
        "define": true
      }
    },
    "@ethereumjs/tx>@ethereumjs/rlp": {
      "globals": {
        "TextEncoder": true
      }
    },
    "@ethereumjs/tx>@ethereumjs/util": {
      "globals": {
        "console.warn": true
      },
      "packages": {
        "@ethereumjs/tx>@ethereumjs/rlp": true,
        "@ethereumjs/tx>@ethereumjs/util>micro-ftch": true,
        "@ethereumjs/tx>ethereum-cryptography": true,
        "browserify>buffer": true,
        "browserify>insert-module-globals>is-buffer": true,
        "webpack>events": true
      }
    },
    "@ethereumjs/tx>@ethereumjs/util>micro-ftch": {
      "globals": {
        "Headers": true,
        "TextDecoder": true,
        "URL": true,
        "btoa": true,
        "fetch": true
      },
      "packages": {
        "browserify>browserify-zlib": true,
        "browserify>buffer": true,
        "browserify>https-browserify": true,
        "browserify>process": true,
        "browserify>stream-http": true,
        "browserify>url": true,
        "browserify>util": true
      }
    },
    "@ethereumjs/tx>ethereum-cryptography": {
      "globals": {
        "TextDecoder": true,
        "crypto": true
      },
      "packages": {
        "@ethereumjs/tx>ethereum-cryptography>@noble/curves": true,
        "@ethereumjs/tx>ethereum-cryptography>@noble/hashes": true,
        "@ethereumjs/tx>ethereum-cryptography>@scure/bip32": true
      }
    },
    "@ethereumjs/tx>ethereum-cryptography>@noble/curves": {
      "globals": {
        "TextEncoder": true
      },
      "packages": {
        "@ethereumjs/tx>ethereum-cryptography>@noble/hashes": true
      }
    },
    "@ethereumjs/tx>ethereum-cryptography>@noble/hashes": {
      "globals": {
        "TextEncoder": true,
        "crypto": true
      }
    },
    "@ethereumjs/tx>ethereum-cryptography>@scure/bip32": {
      "packages": {
        "@ethereumjs/tx>ethereum-cryptography>@scure/bip32>@noble/curves": true,
        "@ethereumjs/tx>ethereum-cryptography>@scure/bip32>@noble/hashes": true,
        "@metamask/utils>@scure/base": true
      }
    },
    "@ethereumjs/tx>ethereum-cryptography>@scure/bip32>@noble/curves": {
      "globals": {
        "TextEncoder": true
      },
      "packages": {
        "@ethereumjs/tx>ethereum-cryptography>@scure/bip32>@noble/hashes": true
      }
    },
    "@ethereumjs/tx>ethereum-cryptography>@scure/bip32>@noble/hashes": {
      "globals": {
        "TextEncoder": true,
        "crypto": true
      }
    },
    "@ethersproject/abi": {
      "globals": {
        "console.log": true
      },
      "packages": {
        "@ethersproject/abi>@ethersproject/address": true,
        "@ethersproject/abi>@ethersproject/bytes": true,
        "@ethersproject/abi>@ethersproject/constants": true,
        "@ethersproject/abi>@ethersproject/keccak256": true,
        "@ethersproject/abi>@ethersproject/logger": true,
        "@ethersproject/abi>@ethersproject/properties": true,
        "@ethersproject/abi>@ethersproject/strings": true,
        "@ethersproject/bignumber": true,
        "@ethersproject/hash": true
      }
    },
    "@ethersproject/abi>@ethersproject/address": {
      "packages": {
        "@ethersproject/abi>@ethersproject/bytes": true,
        "@ethersproject/abi>@ethersproject/keccak256": true,
        "@ethersproject/abi>@ethersproject/logger": true,
        "@ethersproject/bignumber": true,
        "@ethersproject/providers>@ethersproject/rlp": true
      }
    },
    "@ethersproject/abi>@ethersproject/bytes": {
      "packages": {
        "@ethersproject/abi>@ethersproject/logger": true
      }
    },
    "@ethersproject/abi>@ethersproject/constants": {
      "packages": {
        "@ethersproject/bignumber": true
      }
    },
    "@ethersproject/abi>@ethersproject/keccak256": {
      "packages": {
        "@ethersproject/abi>@ethersproject/bytes": true,
        "@metamask/ethjs>js-sha3": true
      }
    },
    "@ethersproject/abi>@ethersproject/logger": {
      "globals": {
        "console": true
      }
    },
    "@ethersproject/abi>@ethersproject/properties": {
      "packages": {
        "@ethersproject/abi>@ethersproject/logger": true
      }
    },
    "@ethersproject/abi>@ethersproject/strings": {
      "packages": {
        "@ethersproject/abi>@ethersproject/bytes": true,
        "@ethersproject/abi>@ethersproject/constants": true,
        "@ethersproject/abi>@ethersproject/logger": true
      }
    },
    "@ethersproject/bignumber": {
      "packages": {
        "@ethersproject/abi>@ethersproject/bytes": true,
        "@ethersproject/abi>@ethersproject/logger": true,
        "bn.js": true
      }
    },
    "@ethersproject/contracts": {
      "globals": {
        "setTimeout": true
      },
      "packages": {
        "@ethersproject/abi": true,
        "@ethersproject/abi>@ethersproject/address": true,
        "@ethersproject/abi>@ethersproject/bytes": true,
        "@ethersproject/abi>@ethersproject/logger": true,
        "@ethersproject/abi>@ethersproject/properties": true,
        "@ethersproject/bignumber": true,
        "@ethersproject/hash>@ethersproject/abstract-signer": true,
        "@ethersproject/hdnode>@ethersproject/transactions": true,
        "@ethersproject/wallet>@ethersproject/abstract-provider": true
      }
    },
    "@ethersproject/hash": {
      "packages": {
        "@ethersproject/abi>@ethersproject/address": true,
        "@ethersproject/abi>@ethersproject/bytes": true,
        "@ethersproject/abi>@ethersproject/keccak256": true,
        "@ethersproject/abi>@ethersproject/logger": true,
        "@ethersproject/abi>@ethersproject/properties": true,
        "@ethersproject/abi>@ethersproject/strings": true,
        "@ethersproject/bignumber": true,
        "@ethersproject/hash>@ethersproject/base64": true
      }
    },
    "@ethersproject/hash>@ethersproject/abstract-signer": {
      "packages": {
        "@ethersproject/abi>@ethersproject/logger": true,
        "@ethersproject/abi>@ethersproject/properties": true
      }
    },
    "@ethersproject/hash>@ethersproject/base64": {
      "globals": {
        "atob": true,
        "btoa": true
      },
      "packages": {
        "@ethersproject/abi>@ethersproject/bytes": true
      }
    },
    "@ethersproject/hdnode": {
      "packages": {
        "@ethersproject/abi>@ethersproject/bytes": true,
        "@ethersproject/abi>@ethersproject/logger": true,
        "@ethersproject/abi>@ethersproject/properties": true,
        "@ethersproject/abi>@ethersproject/strings": true,
        "@ethersproject/bignumber": true,
        "@ethersproject/hdnode>@ethersproject/basex": true,
        "@ethersproject/hdnode>@ethersproject/pbkdf2": true,
        "@ethersproject/hdnode>@ethersproject/sha2": true,
        "@ethersproject/hdnode>@ethersproject/signing-key": true,
        "@ethersproject/hdnode>@ethersproject/transactions": true,
        "@ethersproject/hdnode>@ethersproject/wordlists": true
      }
    },
    "@ethersproject/hdnode>@ethersproject/basex": {
      "packages": {
        "@ethersproject/abi>@ethersproject/bytes": true,
        "@ethersproject/abi>@ethersproject/properties": true
      }
    },
    "@ethersproject/hdnode>@ethersproject/pbkdf2": {
      "packages": {
        "@ethersproject/abi>@ethersproject/bytes": true,
        "@ethersproject/hdnode>@ethersproject/sha2": true
      }
    },
    "@ethersproject/hdnode>@ethersproject/sha2": {
      "packages": {
        "@ethersproject/abi>@ethersproject/bytes": true,
        "@ethersproject/abi>@ethersproject/logger": true,
        "ethereumjs-util>ethereum-cryptography>hash.js": true
      }
    },
    "@ethersproject/hdnode>@ethersproject/signing-key": {
      "packages": {
        "@ethersproject/abi>@ethersproject/bytes": true,
        "@ethersproject/abi>@ethersproject/logger": true,
        "@ethersproject/abi>@ethersproject/properties": true,
        "@metamask/ppom-validator>elliptic": true
      }
    },
    "@ethersproject/hdnode>@ethersproject/transactions": {
      "packages": {
        "@ethersproject/abi>@ethersproject/address": true,
        "@ethersproject/abi>@ethersproject/bytes": true,
        "@ethersproject/abi>@ethersproject/constants": true,
        "@ethersproject/abi>@ethersproject/keccak256": true,
        "@ethersproject/abi>@ethersproject/logger": true,
        "@ethersproject/abi>@ethersproject/properties": true,
        "@ethersproject/bignumber": true,
        "@ethersproject/hdnode>@ethersproject/signing-key": true,
        "@ethersproject/providers>@ethersproject/rlp": true
      }
    },
    "@ethersproject/hdnode>@ethersproject/wordlists": {
      "packages": {
        "@ethersproject/abi>@ethersproject/bytes": true,
        "@ethersproject/abi>@ethersproject/logger": true,
        "@ethersproject/abi>@ethersproject/properties": true,
        "@ethersproject/abi>@ethersproject/strings": true,
        "@ethersproject/hash": true
      }
    },
    "@ethersproject/providers": {
      "globals": {
        "WebSocket": true,
        "clearInterval": true,
        "clearTimeout": true,
        "console.log": true,
        "console.warn": true,
        "setInterval": true,
        "setTimeout": true
      },
      "packages": {
        "@ethersproject/abi>@ethersproject/address": true,
        "@ethersproject/abi>@ethersproject/bytes": true,
        "@ethersproject/abi>@ethersproject/constants": true,
        "@ethersproject/abi>@ethersproject/logger": true,
        "@ethersproject/abi>@ethersproject/properties": true,
        "@ethersproject/abi>@ethersproject/strings": true,
        "@ethersproject/bignumber": true,
        "@ethersproject/hash": true,
        "@ethersproject/hash>@ethersproject/abstract-signer": true,
        "@ethersproject/hash>@ethersproject/base64": true,
        "@ethersproject/hdnode>@ethersproject/basex": true,
        "@ethersproject/hdnode>@ethersproject/sha2": true,
        "@ethersproject/hdnode>@ethersproject/transactions": true,
        "@ethersproject/providers>@ethersproject/web": true,
        "@ethersproject/providers>bech32": true,
        "@ethersproject/wallet>@ethersproject/abstract-provider": true,
        "@ethersproject/wallet>@ethersproject/random": true,
        "@metamask/test-bundler>@ethersproject/networks": true
      }
    },
    "@ethersproject/providers>@ethersproject/random": {
      "globals": {
        "crypto.getRandomValues": true
      }
    },
    "@ethersproject/providers>@ethersproject/rlp": {
      "packages": {
        "@ethersproject/abi>@ethersproject/bytes": true,
        "@ethersproject/abi>@ethersproject/logger": true
      }
    },
    "@ethersproject/providers>@ethersproject/web": {
      "globals": {
        "clearTimeout": true,
        "fetch": true,
        "setTimeout": true
      },
      "packages": {
        "@ethersproject/abi>@ethersproject/bytes": true,
        "@ethersproject/abi>@ethersproject/logger": true,
        "@ethersproject/abi>@ethersproject/properties": true,
        "@ethersproject/abi>@ethersproject/strings": true,
        "@ethersproject/hash>@ethersproject/base64": true
      }
    },
    "@ethersproject/wallet": {
      "packages": {
        "@ethersproject/abi>@ethersproject/address": true,
        "@ethersproject/abi>@ethersproject/bytes": true,
        "@ethersproject/abi>@ethersproject/keccak256": true,
        "@ethersproject/abi>@ethersproject/logger": true,
        "@ethersproject/abi>@ethersproject/properties": true,
        "@ethersproject/hash": true,
        "@ethersproject/hash>@ethersproject/abstract-signer": true,
        "@ethersproject/hdnode": true,
        "@ethersproject/hdnode>@ethersproject/signing-key": true,
        "@ethersproject/hdnode>@ethersproject/transactions": true,
        "@ethersproject/wallet>@ethersproject/abstract-provider": true,
        "@ethersproject/wallet>@ethersproject/json-wallets": true,
        "@ethersproject/wallet>@ethersproject/random": true
      }
    },
    "@ethersproject/wallet>@ethersproject/abstract-provider": {
      "packages": {
        "@ethersproject/abi>@ethersproject/bytes": true,
        "@ethersproject/abi>@ethersproject/logger": true,
        "@ethersproject/abi>@ethersproject/properties": true,
        "@ethersproject/bignumber": true
      }
    },
    "@ethersproject/wallet>@ethersproject/json-wallets": {
      "packages": {
        "@ethersproject/abi>@ethersproject/address": true,
        "@ethersproject/abi>@ethersproject/bytes": true,
        "@ethersproject/abi>@ethersproject/keccak256": true,
        "@ethersproject/abi>@ethersproject/logger": true,
        "@ethersproject/abi>@ethersproject/properties": true,
        "@ethersproject/abi>@ethersproject/strings": true,
        "@ethersproject/hdnode": true,
        "@ethersproject/hdnode>@ethersproject/pbkdf2": true,
        "@ethersproject/hdnode>@ethersproject/transactions": true,
        "@ethersproject/wallet>@ethersproject/json-wallets>aes-js": true,
        "@ethersproject/wallet>@ethersproject/random": true,
        "ethereumjs-util>ethereum-cryptography>scrypt-js": true
      }
    },
    "@ethersproject/wallet>@ethersproject/json-wallets>aes-js": {
      "globals": {
        "define": true
      }
    },
    "@ethersproject/wallet>@ethersproject/random": {
      "packages": {
        "@ethersproject/abi>@ethersproject/bytes": true,
        "@ethersproject/abi>@ethersproject/logger": true
      }
    },
    "@keystonehq/bc-ur-registry-eth": {
      "packages": {
        "@ethereumjs/tx>@ethereumjs/util": true,
        "@keystonehq/bc-ur-registry-eth>@keystonehq/bc-ur-registry": true,
        "@metamask/eth-trezor-keyring>hdkey": true,
        "browserify>buffer": true,
        "uuid": true
      }
    },
    "@keystonehq/bc-ur-registry-eth>@keystonehq/bc-ur-registry": {
      "globals": {
        "define": true
      },
      "packages": {
        "@ngraveio/bc-ur": true,
        "@trezor/connect-web>tslib": true,
        "browserify>buffer": true,
        "ethereumjs-util>ethereum-cryptography>bs58check": true,
        "ganache>abstract-level>buffer": true
      }
    },
    "@keystonehq/metamask-airgapped-keyring": {
      "packages": {
        "@ethereumjs/tx": true,
        "@keystonehq/bc-ur-registry-eth": true,
        "@keystonehq/metamask-airgapped-keyring>@keystonehq/base-eth-keyring": true,
        "@keystonehq/metamask-airgapped-keyring>@metamask/obs-store": true,
        "@keystonehq/metamask-airgapped-keyring>rlp": true,
        "browserify>buffer": true,
        "uuid": true,
        "webpack>events": true
      }
    },
    "@keystonehq/metamask-airgapped-keyring>@keystonehq/base-eth-keyring": {
      "packages": {
        "@ethereumjs/tx": true,
        "@ethereumjs/tx>@ethereumjs/util": true,
        "@keystonehq/bc-ur-registry-eth": true,
        "@metamask/eth-trezor-keyring>hdkey": true,
        "browserify>buffer": true,
        "eth-lattice-keyring>rlp": true,
        "uuid": true
      }
    },
    "@keystonehq/metamask-airgapped-keyring>@metamask/obs-store": {
      "packages": {
        "@keystonehq/metamask-airgapped-keyring>@metamask/obs-store>@metamask/safe-event-emitter": true,
        "@keystonehq/metamask-airgapped-keyring>@metamask/obs-store>through2": true,
        "stream-browserify": true
      }
    },
    "@keystonehq/metamask-airgapped-keyring>@metamask/obs-store>@metamask/safe-event-emitter": {
      "globals": {
        "setTimeout": true
      },
      "packages": {
        "webpack>events": true
      }
    },
    "@keystonehq/metamask-airgapped-keyring>@metamask/obs-store>through2": {
      "packages": {
        "@keystonehq/metamask-airgapped-keyring>@metamask/obs-store>through2>readable-stream": true,
        "browserify>process": true,
        "browserify>util": true,
        "watchify>xtend": true
      }
    },
    "@keystonehq/metamask-airgapped-keyring>@metamask/obs-store>through2>readable-stream": {
      "packages": {
        "@keystonehq/metamask-airgapped-keyring>@metamask/obs-store>through2>readable-stream>isarray": true,
        "@keystonehq/metamask-airgapped-keyring>@metamask/obs-store>through2>readable-stream>safe-buffer": true,
        "@keystonehq/metamask-airgapped-keyring>@metamask/obs-store>through2>readable-stream>string_decoder": true,
        "browserify>browser-resolve": true,
        "browserify>process": true,
        "browserify>timers-browserify": true,
        "pumpify>inherits": true,
        "readable-stream-2>core-util-is": true,
        "readable-stream-2>process-nextick-args": true,
        "readable-stream>util-deprecate": true,
        "webpack>events": true
      }
    },
    "@keystonehq/metamask-airgapped-keyring>@metamask/obs-store>through2>readable-stream>safe-buffer": {
      "packages": {
        "browserify>buffer": true
      }
    },
    "@keystonehq/metamask-airgapped-keyring>@metamask/obs-store>through2>readable-stream>string_decoder": {
      "packages": {
        "@keystonehq/metamask-airgapped-keyring>@metamask/obs-store>through2>readable-stream>safe-buffer": true
      }
    },
    "@keystonehq/metamask-airgapped-keyring>rlp": {
      "packages": {
        "bn.js": true,
        "browserify>buffer": true
      }
    },
    "@lavamoat/lavadome-react": {
      "globals": {
        "Document.prototype": true,
        "DocumentFragment.prototype": true,
        "Element.prototype": true,
        "Node.prototype": true,
        "console.warn": true,
        "document": true
      },
      "packages": {
        "react": true
      }
    },
    "@material-ui/core": {
      "globals": {
        "Image": true,
        "_formatMuiErrorMessage": true,
        "addEventListener": true,
        "clearInterval": true,
        "clearTimeout": true,
        "console.error": true,
        "console.warn": true,
        "document": true,
        "getComputedStyle": true,
        "getSelection": true,
        "innerHeight": true,
        "innerWidth": true,
        "matchMedia": true,
        "navigator": true,
        "performance.now": true,
        "removeEventListener": true,
        "requestAnimationFrame": true,
        "setInterval": true,
        "setTimeout": true
      },
      "packages": {
        "@babel/runtime": true,
        "@material-ui/core>@material-ui/styles": true,
        "@material-ui/core>@material-ui/system": true,
        "@material-ui/core>@material-ui/utils": true,
        "@material-ui/core>clsx": true,
        "@material-ui/core>popper.js": true,
        "@material-ui/core>react-transition-group": true,
        "prop-types": true,
        "prop-types>react-is": true,
        "react": true,
        "react-dom": true,
        "react-redux>hoist-non-react-statics": true
      }
    },
    "@material-ui/core>@material-ui/styles": {
      "globals": {
        "console.error": true,
        "console.warn": true,
        "document.createComment": true,
        "document.head": true
      },
      "packages": {
        "@babel/runtime": true,
        "@material-ui/core>@material-ui/styles>jss": true,
        "@material-ui/core>@material-ui/styles>jss-plugin-camel-case": true,
        "@material-ui/core>@material-ui/styles>jss-plugin-default-unit": true,
        "@material-ui/core>@material-ui/styles>jss-plugin-global": true,
        "@material-ui/core>@material-ui/styles>jss-plugin-nested": true,
        "@material-ui/core>@material-ui/styles>jss-plugin-props-sort": true,
        "@material-ui/core>@material-ui/styles>jss-plugin-rule-value-function": true,
        "@material-ui/core>@material-ui/styles>jss-plugin-vendor-prefixer": true,
        "@material-ui/core>@material-ui/utils": true,
        "@material-ui/core>clsx": true,
        "prop-types": true,
        "react": true,
        "react-redux>hoist-non-react-statics": true
      }
    },
    "@material-ui/core>@material-ui/styles>jss": {
      "globals": {
        "CSS": true,
        "document.createElement": true,
        "document.querySelector": true
      },
      "packages": {
        "@babel/runtime": true,
        "@material-ui/core>@material-ui/styles>jss>is-in-browser": true,
        "react-router-dom>tiny-warning": true
      }
    },
    "@material-ui/core>@material-ui/styles>jss-plugin-camel-case": {
      "packages": {
        "@material-ui/core>@material-ui/styles>jss-plugin-camel-case>hyphenate-style-name": true
      }
    },
    "@material-ui/core>@material-ui/styles>jss-plugin-default-unit": {
      "globals": {
        "CSS": true
      },
      "packages": {
        "@material-ui/core>@material-ui/styles>jss": true
      }
    },
    "@material-ui/core>@material-ui/styles>jss-plugin-global": {
      "packages": {
        "@babel/runtime": true,
        "@material-ui/core>@material-ui/styles>jss": true
      }
    },
    "@material-ui/core>@material-ui/styles>jss-plugin-nested": {
      "packages": {
        "@babel/runtime": true,
        "react-router-dom>tiny-warning": true
      }
    },
    "@material-ui/core>@material-ui/styles>jss-plugin-rule-value-function": {
      "packages": {
        "@material-ui/core>@material-ui/styles>jss": true,
        "react-router-dom>tiny-warning": true
      }
    },
    "@material-ui/core>@material-ui/styles>jss-plugin-vendor-prefixer": {
      "packages": {
        "@material-ui/core>@material-ui/styles>jss": true,
        "@material-ui/core>@material-ui/styles>jss-plugin-vendor-prefixer>css-vendor": true
      }
    },
    "@material-ui/core>@material-ui/styles>jss-plugin-vendor-prefixer>css-vendor": {
      "globals": {
        "document.createElement": true,
        "document.documentElement": true,
        "getComputedStyle": true
      },
      "packages": {
        "@babel/runtime": true,
        "@material-ui/core>@material-ui/styles>jss>is-in-browser": true
      }
    },
    "@material-ui/core>@material-ui/styles>jss>is-in-browser": {
      "globals": {
        "document": true
      }
    },
    "@material-ui/core>@material-ui/system": {
      "globals": {
        "console.error": true
      },
      "packages": {
        "@babel/runtime": true,
        "@material-ui/core>@material-ui/utils": true,
        "prop-types": true
      }
    },
    "@material-ui/core>@material-ui/utils": {
      "packages": {
        "@babel/runtime": true,
        "prop-types": true,
        "prop-types>react-is": true
      }
    },
    "@material-ui/core>popper.js": {
      "globals": {
        "MSInputMethodContext": true,
        "Node.DOCUMENT_POSITION_FOLLOWING": true,
        "cancelAnimationFrame": true,
        "console.warn": true,
        "define": true,
        "devicePixelRatio": true,
        "document": true,
        "getComputedStyle": true,
        "innerHeight": true,
        "innerWidth": true,
        "navigator": true,
        "requestAnimationFrame": true,
        "setTimeout": true
      }
    },
    "@material-ui/core>react-transition-group": {
      "globals": {
        "Element": true,
        "setTimeout": true
      },
      "packages": {
        "@material-ui/core>react-transition-group>dom-helpers": true,
        "prop-types": true,
        "react": true,
        "react-dom": true
      }
    },
    "@material-ui/core>react-transition-group>dom-helpers": {
      "packages": {
        "@babel/runtime": true
      }
    },
    "@metamask-institutional/custody-controller": {
      "packages": {
        "@ethereumjs/tx>@ethereumjs/util": true,
        "@metamask-institutional/custody-controller>@metamask/obs-store": true,
        "@metamask-institutional/custody-keyring": true
      }
    },
    "@metamask-institutional/custody-controller>@metamask/obs-store": {
      "packages": {
        "@metamask-institutional/custody-controller>@metamask/obs-store>@metamask/safe-event-emitter": true,
        "@metamask-institutional/custody-controller>@metamask/obs-store>through2": true,
        "stream-browserify": true
      }
    },
    "@metamask-institutional/custody-controller>@metamask/obs-store>@metamask/safe-event-emitter": {
      "globals": {
        "setTimeout": true
      },
      "packages": {
        "webpack>events": true
      }
    },
    "@metamask-institutional/custody-controller>@metamask/obs-store>through2": {
      "packages": {
        "@metamask-institutional/custody-controller>@metamask/obs-store>through2>readable-stream": true,
        "browserify>process": true,
        "browserify>util": true,
        "watchify>xtend": true
      }
    },
    "@metamask-institutional/custody-controller>@metamask/obs-store>through2>readable-stream": {
      "packages": {
        "@metamask-institutional/custody-controller>@metamask/obs-store>through2>readable-stream>isarray": true,
        "@metamask-institutional/custody-controller>@metamask/obs-store>through2>readable-stream>safe-buffer": true,
        "@metamask-institutional/custody-controller>@metamask/obs-store>through2>readable-stream>string_decoder": true,
        "browserify>browser-resolve": true,
        "browserify>process": true,
        "browserify>timers-browserify": true,
        "pumpify>inherits": true,
        "readable-stream-2>core-util-is": true,
        "readable-stream-2>process-nextick-args": true,
        "readable-stream>util-deprecate": true,
        "webpack>events": true
      }
    },
    "@metamask-institutional/custody-controller>@metamask/obs-store>through2>readable-stream>safe-buffer": {
      "packages": {
        "browserify>buffer": true
      }
    },
    "@metamask-institutional/custody-controller>@metamask/obs-store>through2>readable-stream>string_decoder": {
      "packages": {
        "@metamask-institutional/custody-controller>@metamask/obs-store>through2>readable-stream>safe-buffer": true
      }
    },
    "@metamask-institutional/custody-keyring": {
      "globals": {
        "console.error": true,
        "console.log": true,
        "console.warn": true
      },
      "packages": {
        "@ethereumjs/tx>@ethereumjs/util": true,
        "@metamask-institutional/custody-keyring>@metamask-institutional/configuration-client": true,
        "@metamask-institutional/custody-keyring>@metamask/obs-store": true,
        "@metamask-institutional/sdk": true,
        "@metamask-institutional/sdk>@metamask-institutional/types": true,
        "browserify>crypto-browserify": true,
        "gulp-sass>lodash.clonedeep": true,
        "webpack>events": true
      }
    },
    "@metamask-institutional/custody-keyring>@metamask-institutional/configuration-client": {
      "globals": {
        "console.log": true,
        "fetch": true
      }
    },
    "@metamask-institutional/custody-keyring>@metamask/obs-store": {
      "packages": {
        "@metamask-institutional/custody-keyring>@metamask/obs-store>@metamask/safe-event-emitter": true,
        "@metamask-institutional/custody-keyring>@metamask/obs-store>through2": true,
        "stream-browserify": true
      }
    },
    "@metamask-institutional/custody-keyring>@metamask/obs-store>@metamask/safe-event-emitter": {
      "globals": {
        "setTimeout": true
      },
      "packages": {
        "webpack>events": true
      }
    },
    "@metamask-institutional/custody-keyring>@metamask/obs-store>through2": {
      "packages": {
        "@metamask-institutional/custody-keyring>@metamask/obs-store>through2>readable-stream": true,
        "browserify>process": true,
        "browserify>util": true,
        "watchify>xtend": true
      }
    },
    "@metamask-institutional/custody-keyring>@metamask/obs-store>through2>readable-stream": {
      "packages": {
        "@metamask-institutional/custody-keyring>@metamask/obs-store>through2>readable-stream>isarray": true,
        "@metamask-institutional/custody-keyring>@metamask/obs-store>through2>readable-stream>safe-buffer": true,
        "@metamask-institutional/custody-keyring>@metamask/obs-store>through2>readable-stream>string_decoder": true,
        "browserify>browser-resolve": true,
        "browserify>process": true,
        "browserify>timers-browserify": true,
        "pumpify>inherits": true,
        "readable-stream-2>core-util-is": true,
        "readable-stream-2>process-nextick-args": true,
        "readable-stream>util-deprecate": true,
        "webpack>events": true
      }
    },
    "@metamask-institutional/custody-keyring>@metamask/obs-store>through2>readable-stream>safe-buffer": {
      "packages": {
        "browserify>buffer": true
      }
    },
    "@metamask-institutional/custody-keyring>@metamask/obs-store>through2>readable-stream>string_decoder": {
      "packages": {
        "@metamask-institutional/custody-keyring>@metamask/obs-store>through2>readable-stream>safe-buffer": true
      }
    },
    "@metamask-institutional/extension": {
      "globals": {
        "console.log": true
      },
      "packages": {
        "@metamask-institutional/custody-controller": true,
        "@metamask-institutional/sdk": true,
        "@metamask-institutional/sdk>@metamask-institutional/types": true,
        "gulp-sass>lodash.clonedeep": true
      }
    },
    "@metamask-institutional/institutional-features": {
      "packages": {
        "@metamask-institutional/custody-keyring": true,
        "@metamask-institutional/institutional-features>@metamask/obs-store": true
      }
    },
    "@metamask-institutional/institutional-features>@metamask/obs-store": {
      "packages": {
        "@metamask-institutional/institutional-features>@metamask/obs-store>@metamask/safe-event-emitter": true,
        "@metamask-institutional/institutional-features>@metamask/obs-store>through2": true,
        "stream-browserify": true
      }
    },
    "@metamask-institutional/institutional-features>@metamask/obs-store>@metamask/safe-event-emitter": {
      "globals": {
        "setTimeout": true
      },
      "packages": {
        "webpack>events": true
      }
    },
    "@metamask-institutional/institutional-features>@metamask/obs-store>through2": {
      "packages": {
        "@metamask-institutional/institutional-features>@metamask/obs-store>through2>readable-stream": true,
        "browserify>process": true,
        "browserify>util": true,
        "watchify>xtend": true
      }
    },
    "@metamask-institutional/institutional-features>@metamask/obs-store>through2>readable-stream": {
      "packages": {
        "@metamask-institutional/institutional-features>@metamask/obs-store>through2>readable-stream>isarray": true,
        "@metamask-institutional/institutional-features>@metamask/obs-store>through2>readable-stream>safe-buffer": true,
        "@metamask-institutional/institutional-features>@metamask/obs-store>through2>readable-stream>string_decoder": true,
        "browserify>browser-resolve": true,
        "browserify>process": true,
        "browserify>timers-browserify": true,
        "pumpify>inherits": true,
        "readable-stream-2>core-util-is": true,
        "readable-stream-2>process-nextick-args": true,
        "readable-stream>util-deprecate": true,
        "webpack>events": true
      }
    },
    "@metamask-institutional/institutional-features>@metamask/obs-store>through2>readable-stream>safe-buffer": {
      "packages": {
        "browserify>buffer": true
      }
    },
    "@metamask-institutional/institutional-features>@metamask/obs-store>through2>readable-stream>string_decoder": {
      "packages": {
        "@metamask-institutional/institutional-features>@metamask/obs-store>through2>readable-stream>safe-buffer": true
      }
    },
    "@metamask-institutional/rpc-allowlist": {
      "globals": {
        "URL": true
      }
    },
    "@metamask-institutional/sdk": {
      "globals": {
        "URLSearchParams": true,
        "console.debug": true,
        "console.error": true,
        "console.log": true,
        "console.warn": true,
        "fetch": true
      },
      "packages": {
        "@metamask-institutional/sdk>@metamask-institutional/simplecache": true,
        "browserify>crypto-browserify": true,
        "webpack>events": true
      }
    },
    "@metamask-institutional/transaction-update": {
      "globals": {
        "clearInterval": true,
        "console.info": true,
        "console.log": true,
        "setInterval": true
      },
      "packages": {
        "@ethereumjs/tx>@ethereumjs/util": true,
        "@metamask-institutional/sdk": true,
        "@metamask-institutional/transaction-update>@metamask-institutional/websocket-client": true,
        "@metamask-institutional/transaction-update>@metamask/obs-store": true,
        "webpack>events": true
      }
    },
    "@metamask-institutional/transaction-update>@metamask-institutional/websocket-client": {
      "globals": {
        "WebSocket": true,
        "clearTimeout": true,
        "console.log": true,
        "setTimeout": true
      },
      "packages": {
        "webpack>events": true
      }
    },
    "@metamask-institutional/transaction-update>@metamask/obs-store": {
      "packages": {
        "@metamask-institutional/transaction-update>@metamask/obs-store>@metamask/safe-event-emitter": true,
        "@metamask-institutional/transaction-update>@metamask/obs-store>through2": true,
        "stream-browserify": true
      }
    },
    "@metamask-institutional/transaction-update>@metamask/obs-store>@metamask/safe-event-emitter": {
      "globals": {
        "setTimeout": true
      },
      "packages": {
        "webpack>events": true
      }
    },
    "@metamask-institutional/transaction-update>@metamask/obs-store>through2": {
      "packages": {
        "@metamask-institutional/transaction-update>@metamask/obs-store>through2>readable-stream": true,
        "browserify>process": true,
        "browserify>util": true,
        "watchify>xtend": true
      }
    },
    "@metamask-institutional/transaction-update>@metamask/obs-store>through2>readable-stream": {
      "packages": {
        "@metamask-institutional/transaction-update>@metamask/obs-store>through2>readable-stream>isarray": true,
        "@metamask-institutional/transaction-update>@metamask/obs-store>through2>readable-stream>safe-buffer": true,
        "@metamask-institutional/transaction-update>@metamask/obs-store>through2>readable-stream>string_decoder": true,
        "browserify>browser-resolve": true,
        "browserify>process": true,
        "browserify>timers-browserify": true,
        "pumpify>inherits": true,
        "readable-stream-2>core-util-is": true,
        "readable-stream-2>process-nextick-args": true,
        "readable-stream>util-deprecate": true,
        "webpack>events": true
      }
    },
    "@metamask-institutional/transaction-update>@metamask/obs-store>through2>readable-stream>safe-buffer": {
      "packages": {
        "browserify>buffer": true
      }
    },
    "@metamask-institutional/transaction-update>@metamask/obs-store>through2>readable-stream>string_decoder": {
      "packages": {
        "@metamask-institutional/transaction-update>@metamask/obs-store>through2>readable-stream>safe-buffer": true
      }
    },
    "@metamask/abi-utils": {
      "packages": {
        "@metamask/utils": true,
        "superstruct": true
      }
    },
    "@metamask/accounts-controller": {
      "packages": {
        "@ethereumjs/tx>@ethereumjs/util": true,
        "@ethereumjs/tx>ethereum-cryptography": true,
        "@metamask/accounts-controller>@metamask/base-controller": true,
        "@metamask/accounts-controller>@metamask/keyring-api": true,
        "@metamask/eth-snap-keyring": true,
        "@metamask/keyring-controller": true,
        "@metamask/snaps-utils": true,
        "@metamask/utils": true,
        "uuid": true
      }
    },
    "@metamask/accounts-controller>@metamask/base-controller": {
      "globals": {
        "setTimeout": true
      },
      "packages": {
        "immer": true
      }
    },
    "@metamask/accounts-controller>@metamask/keyring-api": {
      "globals": {
        "URL": true
      },
      "packages": {
        "@metamask/accounts-controller>@metamask/keyring-api>uuid": true,
        "@metamask/keyring-api>bech32": true,
        "@metamask/utils": true,
        "superstruct": true
      }
    },
    "@metamask/accounts-controller>@metamask/keyring-api>uuid": {
      "globals": {
        "crypto": true
      }
    },
    "@metamask/address-book-controller": {
      "packages": {
        "@metamask/address-book-controller>@metamask/controller-utils": true,
        "@metamask/base-controller": true
      }
    },
    "@metamask/address-book-controller>@metamask/controller-utils": {
      "globals": {
        "URL": true,
        "console.error": true,
        "fetch": true,
        "setTimeout": true
      },
      "packages": {
        "@ethereumjs/tx>@ethereumjs/util": true,
        "@metamask/controller-utils>@spruceid/siwe-parser": true,
        "@metamask/ethjs>@metamask/ethjs-unit": true,
        "@metamask/utils": true,
        "bn.js": true,
        "browserify>buffer": true,
        "eslint>fast-deep-equal": true,
        "eth-ens-namehash": true
      }
    },
    "@metamask/announcement-controller": {
      "packages": {
        "@metamask/base-controller": true
      }
    },
    "@metamask/announcement-controller>@metamask/base-controller": {
      "globals": {
        "setTimeout": true
      },
      "packages": {
        "immer": true
      }
    },
    "@metamask/approval-controller": {
      "globals": {
        "console.info": true
      },
      "packages": {
        "@metamask/approval-controller>@metamask/base-controller": true,
        "@metamask/approval-controller>nanoid": true,
        "@metamask/rpc-errors": true
      }
    },
    "@metamask/approval-controller>@metamask/base-controller": {
      "globals": {
        "setTimeout": true
      },
      "packages": {
        "immer": true
      }
    },
    "@metamask/approval-controller>nanoid": {
      "globals": {
        "crypto.getRandomValues": true
      }
    },
    "@metamask/assets-controllers": {
      "globals": {
        "AbortController": true,
        "Headers": true,
        "URL": true,
        "URLSearchParams": true,
        "clearInterval": true,
        "clearTimeout": true,
        "console.error": true,
        "console.log": true,
        "setInterval": true,
        "setTimeout": true
      },
      "packages": {
        "@ethereumjs/tx>@ethereumjs/util": true,
        "@ethersproject/abi>@ethersproject/address": true,
        "@ethersproject/contracts": true,
        "@ethersproject/providers": true,
        "@metamask/abi-utils": true,
        "@metamask/assets-controllers>@metamask/polling-controller": true,
        "@metamask/assets-controllers>async-mutex": true,
        "@metamask/assets-controllers>cockatiel": true,
        "@metamask/assets-controllers>multiformats": true,
        "@metamask/base-controller": true,
        "@metamask/contract-metadata": true,
        "@metamask/controller-utils": true,
        "@metamask/eth-query": true,
        "@metamask/metamask-eth-abis": true,
        "@metamask/rpc-errors": true,
        "@metamask/utils": true,
        "bn.js": true,
        "lodash": true,
        "single-call-balance-checker-abi": true,
        "uuid": true,
        "webpack>events": true
      }
    },
    "@metamask/assets-controllers>@metamask/polling-controller": {
      "globals": {
        "clearTimeout": true,
        "console.error": true,
        "setTimeout": true
      },
      "packages": {
        "@metamask/base-controller": true,
        "@metamask/snaps-utils>fast-json-stable-stringify": true,
        "uuid": true
      }
    },
    "@metamask/assets-controllers>async-mutex": {
      "globals": {
        "setTimeout": true
      },
      "packages": {
        "@trezor/connect-web>tslib": true
      }
    },
    "@metamask/assets-controllers>cockatiel": {
      "globals": {
        "AbortController": true,
        "AbortSignal": true,
        "WeakRef": true,
        "clearTimeout": true,
        "performance": true,
        "setTimeout": true
      },
      "packages": {
        "browserify>process": true
      }
    },
    "@metamask/assets-controllers>multiformats": {
      "globals": {
        "TextDecoder": true,
        "TextEncoder": true,
        "console.warn": true,
        "crypto.subtle.digest": true
      }
    },
    "@metamask/base-controller": {
      "globals": {
        "setTimeout": true
      },
      "packages": {
        "immer": true
      }
    },
    "@metamask/browser-passworder": {
      "globals": {
        "CryptoKey": true,
        "btoa": true,
        "crypto.getRandomValues": true,
        "crypto.subtle.decrypt": true,
        "crypto.subtle.deriveKey": true,
        "crypto.subtle.encrypt": true,
        "crypto.subtle.exportKey": true,
        "crypto.subtle.importKey": true
      },
      "packages": {
        "@metamask/utils": true,
        "browserify>buffer": true
      }
    },
    "@metamask/controller-utils": {
      "globals": {
        "URL": true,
        "console.error": true,
        "fetch": true,
        "setTimeout": true
      },
      "packages": {
        "@ethereumjs/tx>@ethereumjs/util": true,
        "@metamask/controller-utils>@spruceid/siwe-parser": true,
        "@metamask/ethjs>@metamask/ethjs-unit": true,
        "@metamask/utils": true,
        "bn.js": true,
        "browserify>buffer": true,
        "eslint>fast-deep-equal": true,
        "eth-ens-namehash": true
      }
    },
    "@metamask/controller-utils>@spruceid/siwe-parser": {
      "globals": {
        "console.error": true,
        "console.log": true
      },
      "packages": {
        "@metamask/controller-utils>@spruceid/siwe-parser>apg-js": true,
        "@noble/hashes": true
      }
    },
    "@metamask/controller-utils>@spruceid/siwe-parser>apg-js": {
      "globals": {
        "mode": true
      },
      "packages": {
        "browserify>buffer": true,
        "browserify>insert-module-globals>is-buffer": true
      }
    },
    "@metamask/controllers>web3": {
      "globals": {
        "XMLHttpRequest": true
      }
    },
    "@metamask/controllers>web3-provider-engine>cross-fetch>node-fetch": {
      "globals": {
        "fetch": true
      }
    },
    "@metamask/controllers>web3-provider-engine>eth-json-rpc-middleware>node-fetch": {
      "globals": {
        "fetch": true
      }
    },
    "@metamask/ens-controller": {
      "packages": {
        "@ethersproject/providers": true,
        "@metamask/base-controller": true,
        "@metamask/ens-controller>@metamask/controller-utils": true,
        "@metamask/utils": true,
        "punycode": true
      }
    },
    "@metamask/ens-controller>@metamask/controller-utils": {
      "globals": {
        "URL": true,
        "console.error": true,
        "fetch": true,
        "setTimeout": true
      },
      "packages": {
        "@ethereumjs/tx>@ethereumjs/util": true,
        "@metamask/controller-utils>@spruceid/siwe-parser": true,
        "@metamask/ethjs>@metamask/ethjs-unit": true,
        "@metamask/utils": true,
        "bn.js": true,
        "browserify>buffer": true,
        "eslint>fast-deep-equal": true,
        "eth-ens-namehash": true
      }
    },
    "@metamask/eth-json-rpc-filters": {
      "globals": {
        "console.error": true
      },
      "packages": {
        "@metamask/assets-controllers>async-mutex": true,
        "@metamask/eth-json-rpc-filters>@metamask/eth-query": true,
        "@metamask/eth-json-rpc-filters>@metamask/json-rpc-engine": true,
        "@metamask/safe-event-emitter": true,
        "pify": true
      }
    },
    "@metamask/eth-json-rpc-filters>@metamask/eth-query": {
      "packages": {
        "@metamask/eth-query>json-rpc-random-id": true,
        "watchify>xtend": true
      }
    },
    "@metamask/eth-json-rpc-filters>@metamask/json-rpc-engine": {
      "packages": {
        "@metamask/rpc-errors": true,
        "@metamask/safe-event-emitter": true,
        "@metamask/utils": true
      }
    },
    "@metamask/eth-json-rpc-middleware": {
      "globals": {
        "URL": true,
        "console.error": true,
        "setTimeout": true
      },
      "packages": {
        "@metamask/eth-json-rpc-middleware>@metamask/json-rpc-engine": true,
        "@metamask/eth-json-rpc-middleware>safe-stable-stringify": true,
        "@metamask/eth-sig-util": true,
        "@metamask/rpc-errors": true,
        "@metamask/utils": true,
        "pify": true,
        "sass-loader>klona": true
      }
    },
    "@metamask/eth-json-rpc-middleware>@metamask/eth-json-rpc-provider": {
      "packages": {
        "@metamask/eth-json-rpc-middleware>@metamask/eth-json-rpc-provider>@metamask/json-rpc-engine": true,
        "@metamask/safe-event-emitter": true
      }
    },
    "@metamask/eth-json-rpc-middleware>@metamask/eth-json-rpc-provider>@metamask/json-rpc-engine": {
      "packages": {
        "@metamask/rpc-errors": true,
        "@metamask/safe-event-emitter": true,
        "@metamask/utils": true
      }
    },
    "@metamask/eth-json-rpc-middleware>@metamask/json-rpc-engine": {
      "packages": {
        "@metamask/rpc-errors": true,
        "@metamask/safe-event-emitter": true,
        "@metamask/utils": true
      }
    },
    "@metamask/eth-ledger-bridge-keyring": {
      "globals": {
        "addEventListener": true,
        "console.log": true,
        "document.createElement": true,
        "document.head.appendChild": true,
        "fetch": true,
        "removeEventListener": true
      },
      "packages": {
        "@ethereumjs/tx": true,
        "@ethereumjs/tx>@ethereumjs/rlp": true,
        "@ethereumjs/tx>@ethereumjs/util": true,
        "@metamask/eth-sig-util": true,
        "@metamask/eth-trezor-keyring>hdkey": true,
        "browserify>buffer": true,
        "webpack>events": true
      }
    },
    "@metamask/eth-query": {
      "packages": {
        "@metamask/eth-query>json-rpc-random-id": true,
        "watchify>xtend": true
      }
    },
    "@metamask/eth-sig-util": {
      "packages": {
        "@ethereumjs/tx>@ethereumjs/util": true,
        "@ethereumjs/tx>ethereum-cryptography": true,
        "@metamask/abi-utils": true,
        "@metamask/eth-sig-util>tweetnacl": true,
        "@metamask/eth-sig-util>tweetnacl-util": true,
        "@metamask/utils": true,
        "browserify>buffer": true
      }
    },
    "@metamask/eth-sig-util>tweetnacl": {
      "globals": {
        "crypto": true,
        "msCrypto": true,
        "nacl": "write"
      },
      "packages": {
        "browserify>browser-resolve": true
      }
    },
    "@metamask/eth-sig-util>tweetnacl-util": {
      "globals": {
        "atob": true,
        "btoa": true
      },
      "packages": {
        "browserify>browser-resolve": true
      }
    },
    "@metamask/eth-snap-keyring": {
      "globals": {
        "URL": true,
        "console.error": true
      },
      "packages": {
        "@ethereumjs/tx": true,
        "@metamask/eth-sig-util": true,
        "@metamask/eth-snap-keyring>uuid": true,
        "@metamask/keyring-api": true,
        "@metamask/utils": true,
        "superstruct": true,
        "webpack>events": true
      }
    },
    "@metamask/eth-snap-keyring>uuid": {
      "globals": {
        "crypto": true
      }
    },
    "@metamask/eth-token-tracker": {
      "globals": {
        "console.warn": true
      },
      "packages": {
        "@babel/runtime": true,
        "@metamask/eth-token-tracker>@metamask/eth-block-tracker": true,
        "@metamask/eth-token-tracker>deep-equal": true,
        "@metamask/ethjs-contract": true,
        "@metamask/ethjs-query": true,
        "@metamask/safe-event-emitter": true,
        "bn.js": true,
        "human-standard-token-abi": true
      }
    },
    "@metamask/eth-token-tracker>@metamask/eth-block-tracker": {
      "globals": {
        "clearTimeout": true,
        "console.error": true,
        "setTimeout": true
      },
      "packages": {
        "@metamask/eth-query>json-rpc-random-id": true,
        "@metamask/safe-event-emitter": true,
        "@metamask/utils": true,
        "pify": true
      }
    },
    "@metamask/eth-token-tracker>deep-equal": {
      "packages": {
        "@lavamoat/lavapack>json-stable-stringify>isarray": true,
        "@lavamoat/lavapack>json-stable-stringify>object-keys": true,
        "@metamask/eth-token-tracker>deep-equal>es-get-iterator": true,
        "@metamask/eth-token-tracker>deep-equal>is-date-object": true,
        "@metamask/eth-token-tracker>deep-equal>which-boxed-primitive": true,
        "@metamask/eth-token-tracker>deep-equal>which-collection": true,
        "@ngraveio/bc-ur>assert>object-is": true,
        "browserify>util>is-arguments": true,
        "browserify>util>which-typed-array": true,
        "gulp>vinyl-fs>object.assign": true,
        "string.prototype.matchall>call-bind": true,
        "string.prototype.matchall>es-abstract>array-buffer-byte-length": true,
        "string.prototype.matchall>es-abstract>is-array-buffer": true,
        "string.prototype.matchall>es-abstract>is-regex": true,
        "string.prototype.matchall>es-abstract>is-shared-array-buffer": true,
        "string.prototype.matchall>get-intrinsic": true,
        "string.prototype.matchall>regexp.prototype.flags": true,
        "string.prototype.matchall>side-channel": true
      }
    },
    "@metamask/eth-token-tracker>deep-equal>es-get-iterator": {
      "packages": {
        "@lavamoat/lavapack>json-stable-stringify>isarray": true,
        "@metamask/eth-token-tracker>deep-equal>es-get-iterator>is-map": true,
        "@metamask/eth-token-tracker>deep-equal>es-get-iterator>is-set": true,
        "@metamask/eth-token-tracker>deep-equal>es-get-iterator>stop-iteration-iterator": true,
        "browserify>process": true,
        "browserify>util>is-arguments": true,
        "eslint-plugin-react>array-includes>is-string": true,
        "string.prototype.matchall>call-bind": true,
        "string.prototype.matchall>get-intrinsic": true,
        "string.prototype.matchall>has-symbols": true
      }
    },
    "@metamask/eth-token-tracker>deep-equal>es-get-iterator>stop-iteration-iterator": {
      "globals": {
        "StopIteration": true
      },
      "packages": {
        "string.prototype.matchall>internal-slot": true
      }
    },
    "@metamask/eth-token-tracker>deep-equal>is-date-object": {
      "packages": {
        "koa>is-generator-function>has-tostringtag": true
      }
    },
    "@metamask/eth-token-tracker>deep-equal>which-boxed-primitive": {
      "packages": {
        "@metamask/eth-token-tracker>deep-equal>which-boxed-primitive>is-bigint": true,
        "@metamask/eth-token-tracker>deep-equal>which-boxed-primitive>is-boolean-object": true,
        "@metamask/eth-token-tracker>deep-equal>which-boxed-primitive>is-number-object": true,
        "eslint-plugin-react>array-includes>is-string": true,
        "string.prototype.matchall>es-abstract>es-to-primitive>is-symbol": true
      }
    },
    "@metamask/eth-token-tracker>deep-equal>which-boxed-primitive>is-bigint": {
      "packages": {
        "string.prototype.matchall>es-abstract>unbox-primitive>has-bigints": true
      }
    },
    "@metamask/eth-token-tracker>deep-equal>which-boxed-primitive>is-boolean-object": {
      "packages": {
        "koa>is-generator-function>has-tostringtag": true,
        "string.prototype.matchall>call-bind": true
      }
    },
    "@metamask/eth-token-tracker>deep-equal>which-boxed-primitive>is-number-object": {
      "packages": {
        "koa>is-generator-function>has-tostringtag": true
      }
    },
    "@metamask/eth-token-tracker>deep-equal>which-collection": {
      "packages": {
        "@metamask/eth-token-tracker>deep-equal>es-get-iterator>is-map": true,
        "@metamask/eth-token-tracker>deep-equal>es-get-iterator>is-set": true,
        "@metamask/eth-token-tracker>deep-equal>which-collection>is-weakmap": true,
        "@metamask/eth-token-tracker>deep-equal>which-collection>is-weakset": true
      }
    },
    "@metamask/eth-token-tracker>deep-equal>which-collection>is-weakset": {
      "packages": {
        "string.prototype.matchall>call-bind": true,
        "string.prototype.matchall>get-intrinsic": true
      }
    },
    "@metamask/eth-trezor-keyring": {
      "globals": {
        "setTimeout": true
      },
      "packages": {
        "@ethereumjs/tx": true,
        "@ethereumjs/tx>@ethereumjs/util": true,
        "@metamask/eth-trezor-keyring>@trezor/connect-plugin-ethereum": true,
        "@metamask/eth-trezor-keyring>@trezor/connect-web": true,
        "@metamask/eth-trezor-keyring>hdkey": true,
        "browserify>buffer": true,
        "webpack>events": true
      }
    },
    "@metamask/eth-trezor-keyring>@trezor/connect-plugin-ethereum": {
      "packages": {
        "@metamask/eth-sig-util": true,
        "@trezor/connect-web>tslib": true
      }
    },
    "@metamask/eth-trezor-keyring>@trezor/connect-web": {
      "globals": {
        "URLSearchParams": true,
        "__TREZOR_CONNECT_SRC": true,
        "addEventListener": true,
        "btoa": true,
        "chrome": true,
        "clearInterval": true,
        "clearTimeout": true,
        "console.warn": true,
        "document.body": true,
        "document.createElement": true,
        "document.createTextNode": true,
        "document.getElementById": true,
        "document.querySelectorAll": true,
        "location": true,
        "navigator": true,
        "open": true,
        "origin": true,
        "removeEventListener": true,
        "setInterval": true,
        "setTimeout": true
      },
      "packages": {
        "@trezor/connect-web>@trezor/connect": true,
        "@trezor/connect-web>@trezor/connect-common": true,
        "@trezor/connect-web>@trezor/utils": true,
        "@trezor/connect-web>tslib": true,
        "webpack>events": true
      }
    },
    "@metamask/eth-trezor-keyring>hdkey": {
      "packages": {
        "browserify>assert": true,
        "browserify>crypto-browserify": true,
        "ethereumjs-util>create-hash>ripemd160": true,
        "ethereumjs-util>ethereum-cryptography>bs58check": true,
        "ganache>secp256k1": true,
        "koa>content-disposition>safe-buffer": true
      }
    },
    "@metamask/etherscan-link": {
      "globals": {
        "URL": true
      }
    },
    "@metamask/ethjs": {
      "globals": {
        "clearInterval": true,
        "setInterval": true
      },
      "packages": {
        "@metamask/ethjs-contract": true,
        "@metamask/ethjs-query": true,
        "@metamask/ethjs>@metamask/ethjs-filter": true,
        "@metamask/ethjs>@metamask/ethjs-provider-http": true,
        "@metamask/ethjs>@metamask/ethjs-unit": true,
        "@metamask/ethjs>@metamask/ethjs-util": true,
        "@metamask/ethjs>@metamask/number-to-bn": true,
        "@metamask/ethjs>ethjs-abi": true,
        "@metamask/ethjs>js-sha3": true,
        "bn.js": true,
        "browserify>buffer": true
      }
    },
    "@metamask/ethjs-contract": {
      "packages": {
        "@babel/runtime": true,
        "@metamask/ethjs>@metamask/ethjs-filter": true,
        "@metamask/ethjs>@metamask/ethjs-util": true,
        "@metamask/ethjs>ethjs-abi": true,
        "@metamask/ethjs>js-sha3": true,
        "promise-to-callback": true
      }
    },
    "@metamask/ethjs-query": {
      "globals": {
        "console": true
      },
      "packages": {
        "@metamask/ethjs-query>@metamask/ethjs-format": true,
        "@metamask/ethjs-query>@metamask/ethjs-rpc": true,
        "promise-to-callback": true
      }
    },
    "@metamask/ethjs-query>@metamask/ethjs-format": {
      "packages": {
        "@metamask/ethjs-query>@metamask/ethjs-format>ethjs-schema": true,
        "@metamask/ethjs>@metamask/ethjs-util": true,
        "@metamask/ethjs>@metamask/ethjs-util>strip-hex-prefix": true,
        "@metamask/ethjs>@metamask/number-to-bn": true
      }
    },
    "@metamask/ethjs-query>@metamask/ethjs-rpc": {
      "packages": {
        "promise-to-callback": true
      }
    },
    "@metamask/ethjs>@metamask/ethjs-filter": {
      "globals": {
        "clearInterval": true,
        "setInterval": true
      }
    },
    "@metamask/ethjs>@metamask/ethjs-provider-http": {
      "packages": {
        "@metamask/ethjs>@metamask/ethjs-provider-http>xhr2": true
      }
    },
    "@metamask/ethjs>@metamask/ethjs-provider-http>xhr2": {
      "globals": {
        "XMLHttpRequest": true
      }
    },
    "@metamask/ethjs>@metamask/ethjs-unit": {
      "packages": {
        "@metamask/ethjs>@metamask/number-to-bn": true,
        "bn.js": true
      }
    },
    "@metamask/ethjs>@metamask/ethjs-util": {
      "packages": {
        "@metamask/ethjs>@metamask/ethjs-util>is-hex-prefixed": true,
        "@metamask/ethjs>@metamask/ethjs-util>strip-hex-prefix": true,
        "browserify>buffer": true
      }
    },
    "@metamask/ethjs>@metamask/ethjs-util>strip-hex-prefix": {
      "packages": {
        "@metamask/ethjs>@metamask/ethjs-util>is-hex-prefixed": true
      }
    },
    "@metamask/ethjs>@metamask/number-to-bn": {
      "packages": {
        "@metamask/ethjs>@metamask/ethjs-util>strip-hex-prefix": true,
        "bn.js": true
      }
    },
    "@metamask/ethjs>ethjs-abi": {
      "packages": {
        "@metamask/ethjs>ethjs-abi>number-to-bn": true,
        "@metamask/ethjs>js-sha3": true,
        "bn.js": true,
        "browserify>buffer": true
      }
    },
    "@metamask/ethjs>ethjs-abi>number-to-bn": {
      "packages": {
        "@metamask/ethjs>@metamask/ethjs-util>strip-hex-prefix": true,
        "bn.js": true
      }
    },
    "@metamask/ethjs>js-sha3": {
      "globals": {
        "define": true
      },
      "packages": {
        "browserify>process": true
      }
    },
    "@metamask/gas-fee-controller": {
      "globals": {
        "clearInterval": true,
        "console.error": true,
        "setInterval": true
      },
      "packages": {
        "@metamask/assets-controllers>@metamask/polling-controller": true,
        "@metamask/eth-query": true,
        "@metamask/gas-fee-controller>@metamask/controller-utils": true,
        "bn.js": true,
        "uuid": true
      }
    },
    "@metamask/gas-fee-controller>@metamask/controller-utils": {
      "globals": {
        "URL": true,
        "console.error": true,
        "fetch": true,
        "setTimeout": true
      },
      "packages": {
        "@ethereumjs/tx>@ethereumjs/util": true,
        "@metamask/controller-utils>@spruceid/siwe-parser": true,
        "@metamask/ethjs>@metamask/ethjs-unit": true,
        "@metamask/utils": true,
        "bn.js": true,
        "browserify>buffer": true,
        "eslint>fast-deep-equal": true,
        "eth-ens-namehash": true
      }
    },
    "@metamask/jazzicon": {
      "globals": {
        "document.createElement": true,
        "document.createElementNS": true
      },
      "packages": {
        "@metamask/jazzicon>color": true,
        "@metamask/jazzicon>mersenne-twister": true
      }
    },
    "@metamask/jazzicon>color": {
      "packages": {
        "@metamask/jazzicon>color>clone": true,
        "@metamask/jazzicon>color>color-convert": true,
        "@metamask/jazzicon>color>color-string": true
      }
    },
    "@metamask/jazzicon>color>clone": {
      "packages": {
        "browserify>buffer": true
      }
    },
    "@metamask/jazzicon>color>color-convert": {
      "packages": {
        "@metamask/jazzicon>color>color-convert>color-name": true
      }
    },
    "@metamask/jazzicon>color>color-string": {
      "packages": {
        "jest-canvas-mock>moo-color>color-name": true
      }
    },
    "@metamask/keyring-api": {
      "globals": {
        "URL": true
      },
      "packages": {
        "@metamask/keyring-api>bech32": true,
        "@metamask/keyring-api>uuid": true,
        "@metamask/utils": true,
        "superstruct": true
      }
    },
    "@metamask/keyring-api>uuid": {
      "globals": {
        "crypto": true
      }
    },
    "@metamask/keyring-controller": {
      "packages": {
        "@ethereumjs/tx>@ethereumjs/util": true,
        "@metamask/assets-controllers>async-mutex": true,
        "@metamask/base-controller": true,
        "@metamask/browser-passworder": true,
        "@metamask/eth-sig-util": true,
        "@metamask/keyring-controller>@metamask/eth-hd-keyring": true,
        "@metamask/keyring-controller>@metamask/eth-simple-keyring": true,
        "@metamask/keyring-controller>ethereumjs-wallet": true,
        "@metamask/utils": true
      }
    },
    "@metamask/keyring-controller>@metamask/eth-hd-keyring": {
      "globals": {
        "TextEncoder": true
      },
      "packages": {
        "@ethereumjs/tx>@ethereumjs/util": true,
        "@ethereumjs/tx>ethereum-cryptography": true,
        "@metamask/eth-sig-util": true,
        "@metamask/scure-bip39": true,
        "@metamask/utils": true,
        "browserify>buffer": true
      }
    },
    "@metamask/keyring-controller>@metamask/eth-simple-keyring": {
      "packages": {
        "@ethereumjs/tx>@ethereumjs/util": true,
        "@ethereumjs/tx>ethereum-cryptography": true,
        "@metamask/eth-sig-util": true,
        "@metamask/utils": true,
        "browserify>buffer": true,
        "mocha>serialize-javascript>randombytes": true
      }
    },
    "@metamask/keyring-controller>ethereumjs-wallet": {
      "packages": {
        "@metamask/keyring-controller>ethereumjs-wallet>ethereum-cryptography": true,
        "@metamask/keyring-controller>ethereumjs-wallet>ethereumjs-util": true,
        "@metamask/keyring-controller>ethereumjs-wallet>utf8": true,
        "browserify>buffer": true,
        "browserify>crypto-browserify": true,
        "eth-lattice-keyring>gridplus-sdk>aes-js": true,
        "ethereumjs-util>ethereum-cryptography>bs58check": true,
        "ethereumjs-util>ethereum-cryptography>scrypt-js": true,
        "mocha>serialize-javascript>randombytes": true,
        "uuid": true
      }
    },
    "@metamask/keyring-controller>ethereumjs-wallet>ethereum-cryptography": {
      "packages": {
        "browserify>assert": true,
        "browserify>buffer": true,
        "browserify>crypto-browserify>create-hmac": true,
        "ethereumjs-util>ethereum-cryptography>bs58check": true,
        "ethereumjs-util>ethereum-cryptography>hash.js": true,
        "ganache>keccak": true,
        "ganache>secp256k1": true,
        "koa>content-disposition>safe-buffer": true,
        "mocha>serialize-javascript>randombytes": true
      }
    },
    "@metamask/keyring-controller>ethereumjs-wallet>ethereumjs-util": {
      "packages": {
        "@metamask/keyring-controller>ethereumjs-wallet>ethereum-cryptography": true,
        "@metamask/keyring-controller>ethereumjs-wallet>ethereumjs-util>rlp": true,
        "bn.js": true,
        "browserify>assert": true,
        "browserify>buffer": true,
        "browserify>insert-module-globals>is-buffer": true,
        "ethereumjs-util>create-hash": true
      }
    },
    "@metamask/keyring-controller>ethereumjs-wallet>ethereumjs-util>rlp": {
      "packages": {
        "bn.js": true,
        "browserify>buffer": true
      }
    },
    "@metamask/logging-controller": {
      "packages": {
        "@metamask/base-controller": true,
        "uuid": true
      }
    },
    "@metamask/logo": {
      "globals": {
        "addEventListener": true,
        "document.body.appendChild": true,
        "document.createElementNS": true,
        "innerHeight": true,
        "innerWidth": true,
        "requestAnimationFrame": true
      },
      "packages": {
        "@metamask/logo>gl-mat4": true,
        "@metamask/logo>gl-vec3": true
      }
    },
    "@metamask/message-manager": {
      "packages": {
        "@metamask/eth-sig-util": true,
        "@metamask/message-manager>@metamask/base-controller": true,
        "@metamask/message-manager>@metamask/controller-utils": true,
        "@metamask/message-manager>jsonschema": true,
        "@metamask/utils": true,
        "browserify>buffer": true,
        "uuid": true,
        "webpack>events": true
      }
    },
    "@metamask/message-manager>@metamask/base-controller": {
      "globals": {
        "setTimeout": true
      },
      "packages": {
        "immer": true
      }
    },
    "@metamask/message-manager>@metamask/controller-utils": {
      "globals": {
        "URL": true,
        "console.error": true,
        "fetch": true,
        "setTimeout": true
      },
      "packages": {
        "@ethereumjs/tx>@ethereumjs/util": true,
        "@metamask/controller-utils>@spruceid/siwe-parser": true,
        "@metamask/ethjs>@metamask/ethjs-unit": true,
        "@metamask/utils": true,
        "bn.js": true,
        "browserify>buffer": true,
        "eslint>fast-deep-equal": true,
        "eth-ens-namehash": true
      }
    },
    "@metamask/message-manager>jsonschema": {
      "packages": {
        "browserify>url": true
      }
    },
    "@metamask/message-signing-snap>@noble/curves": {
      "globals": {
        "TextEncoder": true
      },
      "packages": {
        "@noble/hashes": true
      }
    },
    "@metamask/name-controller": {
      "globals": {
        "fetch": true
      },
      "packages": {
        "@metamask/name-controller>@metamask/base-controller": true,
        "@metamask/name-controller>@metamask/controller-utils": true,
        "@metamask/name-controller>async-mutex": true,
        "@metamask/utils": true
      }
    },
    "@metamask/name-controller>@metamask/base-controller": {
      "globals": {
        "setTimeout": true
      },
      "packages": {
        "immer": true
      }
    },
    "@metamask/name-controller>@metamask/controller-utils": {
      "globals": {
        "URL": true,
        "console.error": true,
        "fetch": true,
        "setTimeout": true
      },
      "packages": {
        "@ethereumjs/tx>@ethereumjs/util": true,
        "@metamask/controller-utils>@spruceid/siwe-parser": true,
        "@metamask/ethjs>@metamask/ethjs-unit": true,
        "@metamask/utils": true,
        "bn.js": true,
        "browserify>buffer": true,
        "eslint>fast-deep-equal": true,
        "eth-ens-namehash": true
      }
    },
    "@metamask/name-controller>async-mutex": {
      "globals": {
        "clearTimeout": true,
        "setTimeout": true
      },
      "packages": {
        "@trezor/connect-web>tslib": true
      }
    },
    "@metamask/network-controller": {
      "globals": {
        "URL": true,
        "btoa": true,
        "fetch": true,
        "setTimeout": true
      },
      "packages": {
        "@metamask/eth-json-rpc-middleware": true,
        "@metamask/eth-query": true,
        "@metamask/eth-token-tracker>@metamask/eth-block-tracker": true,
        "@metamask/network-controller>@metamask/base-controller": true,
        "@metamask/network-controller>@metamask/controller-utils": true,
        "@metamask/network-controller>@metamask/eth-json-rpc-infura": true,
        "@metamask/network-controller>@metamask/eth-json-rpc-provider": true,
        "@metamask/network-controller>@metamask/json-rpc-engine": true,
        "@metamask/network-controller>@metamask/swappable-obj-proxy": true,
        "@metamask/rpc-errors": true,
        "@metamask/utils": true,
        "browserify>assert": true,
        "uuid": true
      }
    },
    "@metamask/network-controller>@metamask/base-controller": {
      "globals": {
        "setTimeout": true
      },
      "packages": {
        "immer": true
      }
    },
    "@metamask/network-controller>@metamask/controller-utils": {
      "globals": {
        "URL": true,
        "console.error": true,
        "fetch": true,
        "setTimeout": true
      },
      "packages": {
        "@ethereumjs/tx>@ethereumjs/util": true,
        "@metamask/controller-utils>@spruceid/siwe-parser": true,
        "@metamask/ethjs>@metamask/ethjs-unit": true,
        "@metamask/utils": true,
        "bn.js": true,
        "browserify>buffer": true,
        "eslint>fast-deep-equal": true,
        "eth-ens-namehash": true
      }
    },
    "@metamask/network-controller>@metamask/eth-json-rpc-infura": {
      "globals": {
        "setTimeout": true
      },
      "packages": {
        "@metamask/eth-json-rpc-middleware>@metamask/eth-json-rpc-provider": true,
        "@metamask/network-controller>@metamask/eth-json-rpc-infura>@metamask/json-rpc-engine": true,
        "@metamask/rpc-errors": true,
        "@metamask/utils": true,
        "node-fetch": true
      }
    },
    "@metamask/network-controller>@metamask/eth-json-rpc-infura>@metamask/json-rpc-engine": {
      "packages": {
        "@metamask/rpc-errors": true,
        "@metamask/safe-event-emitter": true,
        "@metamask/utils": true
      }
    },
    "@metamask/network-controller>@metamask/eth-json-rpc-provider": {
      "packages": {
        "@metamask/network-controller>@metamask/json-rpc-engine": true,
        "@metamask/safe-event-emitter": true
      }
    },
    "@metamask/network-controller>@metamask/json-rpc-engine": {
      "packages": {
        "@metamask/rpc-errors": true,
        "@metamask/safe-event-emitter": true,
        "@metamask/utils": true
      }
    },
    "@metamask/notification-controller": {
      "packages": {
        "@metamask/notification-controller>@metamask/base-controller": true,
        "@metamask/notification-controller>@metamask/utils": true,
        "@metamask/notification-controller>nanoid": true
      }
    },
    "@metamask/notification-controller>@metamask/base-controller": {
      "globals": {
        "setTimeout": true
      },
      "packages": {
        "immer": true
      }
    },
    "@metamask/notification-controller>@metamask/utils": {
      "globals": {
        "TextDecoder": true,
        "TextEncoder": true
      },
      "packages": {
        "browserify>buffer": true,
        "nock>debug": true,
        "semver": true,
        "superstruct": true
      }
    },
    "@metamask/notification-controller>nanoid": {
      "globals": {
        "crypto.getRandomValues": true
      }
    },
    "@metamask/object-multiplex": {
      "globals": {
        "console.warn": true
      },
      "packages": {
        "@metamask/object-multiplex>once": true,
        "readable-stream": true
      }
    },
    "@metamask/object-multiplex>once": {
      "packages": {
        "@metamask/object-multiplex>once>wrappy": true
      }
    },
    "@metamask/obs-store": {
      "packages": {
        "@metamask/safe-event-emitter": true,
        "readable-stream": true
      }
    },
    "@metamask/permission-controller": {
      "globals": {
        "console.error": true
      },
      "packages": {
        "@metamask/permission-controller>@metamask/base-controller": true,
        "@metamask/permission-controller>@metamask/controller-utils": true,
        "@metamask/permission-controller>@metamask/json-rpc-engine": true,
        "@metamask/permission-controller>nanoid": true,
        "@metamask/rpc-errors": true,
        "@metamask/utils": true,
        "deep-freeze-strict": true,
        "immer": true
      }
    },
    "@metamask/permission-controller>@metamask/base-controller": {
      "globals": {
        "setTimeout": true
      },
      "packages": {
        "immer": true
      }
    },
    "@metamask/permission-controller>@metamask/controller-utils": {
      "globals": {
        "URL": true,
        "console.error": true,
        "fetch": true,
        "setTimeout": true
      },
      "packages": {
        "@ethereumjs/tx>@ethereumjs/util": true,
        "@metamask/controller-utils>@spruceid/siwe-parser": true,
        "@metamask/ethjs>@metamask/ethjs-unit": true,
        "@metamask/utils": true,
        "bn.js": true,
        "browserify>buffer": true,
        "eslint>fast-deep-equal": true,
        "eth-ens-namehash": true
      }
    },
    "@metamask/permission-controller>@metamask/json-rpc-engine": {
      "packages": {
        "@metamask/rpc-errors": true,
        "@metamask/safe-event-emitter": true,
        "@metamask/utils": true
      }
    },
    "@metamask/permission-controller>nanoid": {
      "globals": {
        "crypto.getRandomValues": true
      }
    },
    "@metamask/permission-log-controller": {
      "packages": {
        "@metamask/base-controller": true,
        "@metamask/utils": true
      }
    },
    "@metamask/phishing-controller": {
      "globals": {
        "fetch": true
      },
      "packages": {
        "@metamask/base-controller": true,
        "@metamask/phishing-controller>@metamask/controller-utils": true,
        "@metamask/phishing-warning>eth-phishing-detect": true,
        "punycode": true
      }
    },
    "@metamask/phishing-controller>@metamask/controller-utils": {
      "globals": {
        "URL": true,
        "console.error": true,
        "fetch": true,
        "setTimeout": true
      },
      "packages": {
        "@ethereumjs/tx>@ethereumjs/util": true,
        "@metamask/controller-utils>@spruceid/siwe-parser": true,
        "@metamask/ethjs>@metamask/ethjs-unit": true,
        "@metamask/utils": true,
        "bn.js": true,
        "browserify>buffer": true,
        "eslint>fast-deep-equal": true,
        "eth-ens-namehash": true
      }
    },
    "@metamask/phishing-warning>eth-phishing-detect": {
      "packages": {
        "eslint>optionator>fast-levenshtein": true
      }
    },
    "@metamask/post-message-stream": {
      "globals": {
        "MessageEvent.prototype": true,
        "WorkerGlobalScope": true,
        "addEventListener": true,
        "browser": true,
        "chrome": true,
        "location.origin": true,
        "postMessage": true,
        "removeEventListener": true
      },
      "packages": {
        "@metamask/utils": true,
        "readable-stream": true
      }
    },
    "@metamask/ppom-validator": {
      "globals": {
        "URL": true,
        "console.error": true,
        "crypto": true
      },
      "packages": {
        "@metamask/eth-query>json-rpc-random-id": true,
        "@metamask/ppom-validator>@metamask/base-controller": true,
        "@metamask/ppom-validator>@metamask/controller-utils": true,
        "@metamask/ppom-validator>crypto-js": true,
        "@metamask/ppom-validator>elliptic": true,
        "await-semaphore": true,
        "browserify>buffer": true
      }
    },
    "@metamask/ppom-validator>@metamask/base-controller": {
      "globals": {
        "setTimeout": true
      },
      "packages": {
        "immer": true
      }
    },
    "@metamask/ppom-validator>@metamask/controller-utils": {
      "globals": {
        "URL": true,
        "console.error": true,
        "fetch": true,
        "setTimeout": true
      },
      "packages": {
        "@ethereumjs/tx>@ethereumjs/util": true,
        "@metamask/controller-utils>@spruceid/siwe-parser": true,
        "@metamask/ethjs>@metamask/ethjs-unit": true,
        "@metamask/utils": true,
        "bn.js": true,
        "browserify>buffer": true,
        "eslint>fast-deep-equal": true,
        "eth-ens-namehash": true
      }
    },
    "@metamask/ppom-validator>crypto-js": {
      "globals": {
        "crypto": true,
        "define": true,
        "msCrypto": true
      },
      "packages": {
        "browserify>browser-resolve": true
      }
    },
    "@metamask/ppom-validator>elliptic": {
      "packages": {
        "@metamask/ppom-validator>elliptic>brorand": true,
        "@metamask/ppom-validator>elliptic>hmac-drbg": true,
        "@metamask/ppom-validator>elliptic>minimalistic-assert": true,
        "@metamask/ppom-validator>elliptic>minimalistic-crypto-utils": true,
        "bn.js": true,
        "ethereumjs-util>ethereum-cryptography>hash.js": true,
        "pumpify>inherits": true
      }
    },
    "@metamask/ppom-validator>elliptic>brorand": {
      "globals": {
        "crypto": true,
        "msCrypto": true
      },
      "packages": {
        "browserify>browser-resolve": true
      }
    },
    "@metamask/ppom-validator>elliptic>hmac-drbg": {
      "packages": {
        "@metamask/ppom-validator>elliptic>minimalistic-assert": true,
        "@metamask/ppom-validator>elliptic>minimalistic-crypto-utils": true,
        "ethereumjs-util>ethereum-cryptography>hash.js": true
      }
    },
    "@metamask/queued-request-controller": {
      "packages": {
        "@metamask/base-controller": true,
        "@metamask/rpc-errors": true,
        "@metamask/selected-network-controller": true,
        "@metamask/snaps-controllers>@metamask/json-rpc-engine": true,
        "@metamask/utils": true
      }
    },
    "@metamask/rate-limit-controller": {
      "globals": {
        "setTimeout": true
      },
      "packages": {
        "@metamask/base-controller": true,
        "@metamask/rpc-errors": true,
        "@metamask/utils": true
      }
    },
    "@metamask/rpc-errors": {
      "packages": {
        "@metamask/utils": true,
        "eth-rpc-errors>fast-safe-stringify": true
      }
    },
    "@metamask/rpc-methods-flask>nanoid": {
      "globals": {
        "crypto.getRandomValues": true
      }
    },
    "@metamask/rpc-methods>nanoid": {
      "globals": {
        "crypto.getRandomValues": true
      }
    },
    "@metamask/safe-event-emitter": {
      "globals": {
        "setTimeout": true
      },
      "packages": {
        "webpack>events": true
      }
    },
    "@metamask/scure-bip39": {
      "globals": {
        "TextEncoder": true
      },
      "packages": {
        "@metamask/scure-bip39>@noble/hashes": true,
        "@metamask/utils>@scure/base": true
      }
    },
    "@metamask/scure-bip39>@noble/hashes": {
      "globals": {
        "TextEncoder": true,
        "crypto": true
      }
    },
    "@metamask/selected-network-controller": {
      "packages": {
        "@metamask/network-controller>@metamask/swappable-obj-proxy": true,
        "@metamask/selected-network-controller>@metamask/base-controller": true
      }
    },
    "@metamask/selected-network-controller>@metamask/base-controller": {
      "globals": {
        "setTimeout": true
      },
      "packages": {
        "immer": true
      }
    },
    "@metamask/signature-controller": {
      "globals": {
        "console.info": true
      },
      "packages": {
        "@metamask/base-controller": true,
        "@metamask/logging-controller": true,
        "@metamask/rpc-errors": true,
        "@metamask/signature-controller>@metamask/controller-utils": true,
        "@metamask/signature-controller>@metamask/message-manager": true,
        "@metamask/utils": true,
        "browserify>buffer": true,
        "lodash": true,
        "webpack>events": true
      }
    },
    "@metamask/signature-controller>@metamask/controller-utils": {
      "globals": {
        "URL": true,
        "console.error": true,
        "fetch": true,
        "setTimeout": true
      },
      "packages": {
        "@ethereumjs/tx>@ethereumjs/util": true,
        "@metamask/controller-utils>@spruceid/siwe-parser": true,
        "@metamask/ethjs>@metamask/ethjs-unit": true,
        "@metamask/utils": true,
        "bn.js": true,
        "browserify>buffer": true,
        "eslint>fast-deep-equal": true,
        "eth-ens-namehash": true
      }
    },
    "@metamask/signature-controller>@metamask/message-manager": {
      "packages": {
        "@metamask/base-controller": true,
        "@metamask/eth-sig-util": true,
        "@metamask/message-manager>jsonschema": true,
        "@metamask/signature-controller>@metamask/controller-utils": true,
        "@metamask/utils": true,
        "browserify>buffer": true,
        "uuid": true,
        "webpack>events": true
      }
    },
    "@metamask/smart-transactions-controller": {
      "globals": {
        "URLSearchParams": true,
        "clearInterval": true,
        "console.error": true,
        "console.log": true,
        "fetch": true,
        "setInterval": true
      },
      "packages": {
        "@ethersproject/abi>@ethersproject/bytes": true,
        "@metamask/assets-controllers>@metamask/polling-controller": true,
        "@metamask/eth-query": true,
        "@metamask/smart-transactions-controller>@ethereumjs/tx": true,
        "@metamask/smart-transactions-controller>@ethereumjs/util": true,
        "@metamask/smart-transactions-controller>@metamask/controller-utils": true,
        "@metamask/smart-transactions-controller>@metamask/transaction-controller": true,
        "@metamask/smart-transactions-controller>bignumber.js": true,
        "browserify>buffer": true,
        "fast-json-patch": true,
        "lodash": true,
        "webpack>events": true
      }
    },
    "@metamask/smart-transactions-controller>@babel/runtime": {
      "globals": {
        "regeneratorRuntime": "write"
      }
    },
    "@metamask/smart-transactions-controller>@ethereumjs/tx": {
      "packages": {
        "@ethereumjs/tx>ethereum-cryptography": true,
        "@metamask/smart-transactions-controller>@ethereumjs/tx>@ethereumjs/common": true,
        "@metamask/smart-transactions-controller>@ethereumjs/tx>@ethereumjs/rlp": true,
        "@metamask/smart-transactions-controller>@ethereumjs/util": true
      }
    },
    "@metamask/smart-transactions-controller>@ethereumjs/tx>@ethereumjs/common": {
      "packages": {
        "@metamask/smart-transactions-controller>@ethereumjs/util": true,
        "webpack>events": true
      }
    },
    "@metamask/smart-transactions-controller>@ethereumjs/tx>@ethereumjs/rlp": {
      "globals": {
        "TextEncoder": true
      }
    },
    "@metamask/smart-transactions-controller>@ethereumjs/util": {
      "globals": {
        "console.warn": true,
        "fetch": true
      },
      "packages": {
        "@ethereumjs/tx>ethereum-cryptography": true,
        "@metamask/smart-transactions-controller>@ethereumjs/util>@ethereumjs/rlp": true,
        "webpack>events": true
      }
    },
    "@metamask/smart-transactions-controller>@ethereumjs/util>@ethereumjs/rlp": {
      "globals": {
        "TextEncoder": true
      }
    },
    "@metamask/smart-transactions-controller>@metamask/controller-utils": {
      "globals": {
        "URL": true,
        "console.error": true,
        "fetch": true,
        "setTimeout": true
      },
      "packages": {
        "@metamask/controller-utils>@spruceid/siwe-parser": true,
        "@metamask/ethjs>@metamask/ethjs-unit": true,
        "@metamask/smart-transactions-controller>@metamask/controller-utils>@ethereumjs/util": true,
        "@metamask/utils": true,
        "bn.js": true,
        "browserify>buffer": true,
        "eslint>fast-deep-equal": true,
        "eth-ens-namehash": true
      }
    },
    "@metamask/smart-transactions-controller>@metamask/controller-utils>@ethereumjs/util": {
      "globals": {
        "console.warn": true
      },
      "packages": {
        "@ethereumjs/tx>@ethereumjs/rlp": true,
        "@ethereumjs/tx>@ethereumjs/util>micro-ftch": true,
        "@ethereumjs/tx>ethereum-cryptography": true,
        "browserify>buffer": true,
        "browserify>insert-module-globals>is-buffer": true,
        "webpack>events": true
      }
    },
    "@metamask/smart-transactions-controller>@metamask/controllers>nanoid": {
      "globals": {
        "crypto.getRandomValues": true
      }
    },
    "@metamask/smart-transactions-controller>@metamask/transaction-controller": {
      "globals": {
        "clearTimeout": true,
        "console.error": true,
        "fetch": true,
        "setTimeout": true
      },
      "packages": {
        "@ethereumjs/tx>@ethereumjs/common": true,
        "@ethersproject/abi": true,
        "@ethersproject/contracts": true,
        "@ethersproject/providers": true,
        "@metamask/eth-query": true,
        "@metamask/metamask-eth-abis": true,
        "@metamask/network-controller": true,
        "@metamask/rpc-errors": true,
        "@metamask/smart-transactions-controller>@metamask/transaction-controller>@ethereumjs/tx": true,
        "@metamask/smart-transactions-controller>@metamask/transaction-controller>@ethereumjs/util": true,
        "@metamask/smart-transactions-controller>@metamask/transaction-controller>@metamask/base-controller": true,
        "@metamask/smart-transactions-controller>@metamask/transaction-controller>@metamask/controller-utils": true,
        "@metamask/smart-transactions-controller>@metamask/transaction-controller>@metamask/gas-fee-controller": true,
        "@metamask/smart-transactions-controller>@metamask/transaction-controller>async-mutex": true,
        "@metamask/smart-transactions-controller>@metamask/transaction-controller>eth-method-registry": true,
        "@metamask/transaction-controller>@metamask/nonce-tracker": true,
        "@metamask/utils": true,
        "bn.js": true,
        "browserify>buffer": true,
        "fast-json-patch": true,
        "lodash": true,
        "uuid": true,
        "webpack>events": true
      }
    },
    "@metamask/smart-transactions-controller>@metamask/transaction-controller>@ethereumjs/tx": {
      "packages": {
        "@ethereumjs/tx>@ethereumjs/common": true,
        "@ethereumjs/tx>@ethereumjs/rlp": true,
        "@ethereumjs/tx>ethereum-cryptography": true,
        "@metamask/smart-transactions-controller>@metamask/transaction-controller>@ethereumjs/util": true,
        "browserify>buffer": true,
        "browserify>insert-module-globals>is-buffer": true
      }
    },
    "@metamask/smart-transactions-controller>@metamask/transaction-controller>@ethereumjs/util": {
      "globals": {
        "console.warn": true
      },
      "packages": {
        "@ethereumjs/tx>@ethereumjs/rlp": true,
        "@ethereumjs/tx>@ethereumjs/util>micro-ftch": true,
        "@ethereumjs/tx>ethereum-cryptography": true,
        "browserify>buffer": true,
        "browserify>insert-module-globals>is-buffer": true,
        "webpack>events": true
      }
    },
    "@metamask/smart-transactions-controller>@metamask/transaction-controller>@metamask/base-controller": {
      "globals": {
        "setTimeout": true
      },
      "packages": {
        "immer": true
      }
    },
    "@metamask/smart-transactions-controller>@metamask/transaction-controller>@metamask/controller-utils": {
      "globals": {
        "URL": true,
        "console.error": true,
        "fetch": true,
        "setTimeout": true
      },
      "packages": {
        "@metamask/controller-utils>@spruceid/siwe-parser": true,
        "@metamask/ethjs>@metamask/ethjs-unit": true,
        "@metamask/smart-transactions-controller>@metamask/transaction-controller>@ethereumjs/util": true,
        "@metamask/utils": true,
        "bn.js": true,
        "browserify>buffer": true,
        "eslint>fast-deep-equal": true,
        "eth-ens-namehash": true
      }
    },
    "@metamask/smart-transactions-controller>@metamask/transaction-controller>@metamask/gas-fee-controller": {
      "globals": {
        "clearInterval": true,
        "console.error": true,
        "setInterval": true
      },
      "packages": {
        "@metamask/eth-query": true,
        "@metamask/smart-transactions-controller>@metamask/transaction-controller>@metamask/gas-fee-controller>@metamask/controller-utils": true,
        "@metamask/smart-transactions-controller>@metamask/transaction-controller>@metamask/gas-fee-controller>@metamask/polling-controller": true,
        "bn.js": true,
        "browserify>buffer": true,
        "uuid": true
      }
    },
    "@metamask/smart-transactions-controller>@metamask/transaction-controller>@metamask/gas-fee-controller>@metamask/base-controller": {
      "globals": {
        "setTimeout": true
      },
      "packages": {
        "immer": true
      }
    },
    "@metamask/smart-transactions-controller>@metamask/transaction-controller>@metamask/gas-fee-controller>@metamask/controller-utils": {
      "globals": {
        "URL": true,
        "console.error": true,
        "fetch": true,
        "setTimeout": true
      },
      "packages": {
        "@metamask/controller-utils>@spruceid/siwe-parser": true,
        "@metamask/ethjs>@metamask/ethjs-unit": true,
        "@metamask/smart-transactions-controller>@metamask/transaction-controller>@metamask/gas-fee-controller>@metamask/controller-utils>@ethereumjs/util": true,
        "@metamask/utils": true,
        "bn.js": true,
        "browserify>buffer": true,
        "eslint>fast-deep-equal": true,
        "eth-ens-namehash": true
      }
    },
    "@metamask/smart-transactions-controller>@metamask/transaction-controller>@metamask/gas-fee-controller>@metamask/controller-utils>@ethereumjs/util": {
      "globals": {
        "console.warn": true
      },
      "packages": {
        "@ethereumjs/tx>@ethereumjs/rlp": true,
        "@ethereumjs/tx>@ethereumjs/util>micro-ftch": true,
        "@ethereumjs/tx>ethereum-cryptography": true,
        "browserify>buffer": true,
        "browserify>insert-module-globals>is-buffer": true,
        "webpack>events": true
      }
    },
    "@metamask/smart-transactions-controller>@metamask/transaction-controller>@metamask/gas-fee-controller>@metamask/polling-controller": {
      "globals": {
        "clearTimeout": true,
        "console.error": true,
        "setTimeout": true
      },
      "packages": {
        "@metamask/smart-transactions-controller>@metamask/transaction-controller>@metamask/gas-fee-controller>@metamask/base-controller": true,
        "@metamask/snaps-utils>fast-json-stable-stringify": true,
        "uuid": true
      }
    },
    "@metamask/smart-transactions-controller>@metamask/transaction-controller>async-mutex": {
      "globals": {
        "clearTimeout": true,
        "setTimeout": true
      },
      "packages": {
        "@trezor/connect-web>tslib": true
      }
    },
    "@metamask/smart-transactions-controller>@metamask/transaction-controller>eth-method-registry": {
      "packages": {
        "@metamask/smart-transactions-controller>@metamask/transaction-controller>eth-method-registry>@metamask/ethjs-contract": true,
        "@metamask/smart-transactions-controller>@metamask/transaction-controller>eth-method-registry>@metamask/ethjs-query": true
      }
    },
    "@metamask/smart-transactions-controller>@metamask/transaction-controller>eth-method-registry>@metamask/ethjs-contract": {
      "packages": {
        "@metamask/ethjs>ethjs-abi": true,
        "@metamask/ethjs>js-sha3": true,
        "@metamask/smart-transactions-controller>@babel/runtime": true,
        "@metamask/smart-transactions-controller>@metamask/transaction-controller>eth-method-registry>@metamask/ethjs-contract>@metamask/ethjs-filter": true,
        "@metamask/smart-transactions-controller>@metamask/transaction-controller>eth-method-registry>@metamask/ethjs-contract>@metamask/ethjs-util": true,
        "promise-to-callback": true
      }
    },
    "@metamask/smart-transactions-controller>@metamask/transaction-controller>eth-method-registry>@metamask/ethjs-contract>@metamask/ethjs-filter": {
      "globals": {
        "clearInterval": true,
        "setInterval": true
      }
    },
    "@metamask/smart-transactions-controller>@metamask/transaction-controller>eth-method-registry>@metamask/ethjs-contract>@metamask/ethjs-util": {
      "packages": {
        "@metamask/ethjs>@metamask/ethjs-util>is-hex-prefixed": true,
        "@metamask/ethjs>@metamask/ethjs-util>strip-hex-prefix": true,
        "browserify>buffer": true
      }
    },
    "@metamask/smart-transactions-controller>@metamask/transaction-controller>eth-method-registry>@metamask/ethjs-query": {
      "globals": {
        "console": true
      },
      "packages": {
        "@metamask/smart-transactions-controller>@metamask/transaction-controller>eth-method-registry>@metamask/ethjs-query>@metamask/ethjs-format": true,
        "@metamask/smart-transactions-controller>@metamask/transaction-controller>eth-method-registry>@metamask/ethjs-query>@metamask/ethjs-rpc": true,
        "promise-to-callback": true
      }
    },
    "@metamask/smart-transactions-controller>@metamask/transaction-controller>eth-method-registry>@metamask/ethjs-query>@metamask/ethjs-format": {
      "packages": {
        "@metamask/ethjs-query>@metamask/ethjs-format>ethjs-schema": true,
        "@metamask/ethjs>@metamask/ethjs-util>strip-hex-prefix": true,
        "@metamask/ethjs>@metamask/number-to-bn": true,
        "@metamask/smart-transactions-controller>@metamask/transaction-controller>eth-method-registry>@metamask/ethjs-contract>@metamask/ethjs-util": true
      }
    },
    "@metamask/smart-transactions-controller>@metamask/transaction-controller>eth-method-registry>@metamask/ethjs-query>@metamask/ethjs-rpc": {
      "packages": {
        "promise-to-callback": true
      }
    },
    "@metamask/smart-transactions-controller>bignumber.js": {
      "globals": {
        "crypto": true,
        "define": true
      }
    },
    "@metamask/snaps-controllers": {
      "globals": {
        "DecompressionStream": true,
        "URL": true,
        "chrome.offscreen.createDocument": true,
        "chrome.offscreen.hasDocument": true,
        "clearTimeout": true,
        "document.getElementById": true,
        "fetch.bind": true,
        "setTimeout": true
      },
      "packages": {
        "@metamask/base-controller": true,
        "@metamask/object-multiplex": true,
        "@metamask/post-message-stream": true,
        "@metamask/rpc-errors": true,
        "@metamask/snaps-controllers>@metamask/json-rpc-engine": true,
        "@metamask/snaps-controllers>@metamask/json-rpc-middleware-stream": true,
        "@metamask/snaps-controllers>@metamask/permission-controller": true,
        "@metamask/snaps-controllers>@xstate/fsm": true,
        "@metamask/snaps-controllers>concat-stream": true,
        "@metamask/snaps-controllers>get-npm-tarball-url": true,
        "@metamask/snaps-controllers>nanoid": true,
        "@metamask/snaps-controllers>readable-web-to-node-stream": true,
        "@metamask/snaps-controllers>tar-stream": true,
        "@metamask/snaps-rpc-methods": true,
        "@metamask/snaps-sdk": true,
        "@metamask/snaps-utils": true,
        "@metamask/snaps-utils>@metamask/snaps-registry": true,
        "@metamask/utils": true,
        "browserify>browserify-zlib": true,
        "eslint>fast-deep-equal": true,
        "readable-stream": true
      }
    },
    "@metamask/snaps-controllers-flask>nanoid": {
      "globals": {
        "crypto.getRandomValues": true
      }
    },
    "@metamask/snaps-controllers>@metamask/json-rpc-engine": {
      "packages": {
        "@metamask/rpc-errors": true,
        "@metamask/safe-event-emitter": true,
        "@metamask/utils": true
      }
    },
    "@metamask/snaps-controllers>@metamask/json-rpc-middleware-stream": {
      "globals": {
        "console.warn": true,
        "setTimeout": true
      },
      "packages": {
        "@metamask/safe-event-emitter": true,
        "readable-stream": true
      }
    },
    "@metamask/snaps-controllers>@metamask/permission-controller": {
      "globals": {
        "console.error": true
      },
      "packages": {
        "@metamask/base-controller": true,
<<<<<<< HEAD
=======
        "@metamask/controller-utils": true,
>>>>>>> 3820f018
        "@metamask/rpc-errors": true,
        "@metamask/snaps-controllers>@metamask/json-rpc-engine": true,
        "@metamask/snaps-controllers>@metamask/permission-controller>@metamask/controller-utils": true,
        "@metamask/snaps-controllers>nanoid": true,
        "@metamask/utils": true,
        "deep-freeze-strict": true,
        "immer": true
      }
    },
    "@metamask/snaps-controllers>@metamask/permission-controller>@metamask/controller-utils": {
      "globals": {
        "URL": true,
        "console.error": true,
        "fetch": true,
        "setTimeout": true
      },
      "packages": {
        "@ethereumjs/tx>@ethereumjs/util": true,
        "@metamask/controller-utils>@spruceid/siwe-parser": true,
        "@metamask/ethjs>@metamask/ethjs-unit": true,
        "@metamask/utils": true,
        "bn.js": true,
        "browserify>buffer": true,
        "eslint>fast-deep-equal": true,
        "eth-ens-namehash": true
      }
    },
    "@metamask/snaps-controllers>concat-stream": {
      "packages": {
        "browserify>buffer": true,
        "browserify>concat-stream>typedarray": true,
        "pumpify>inherits": true,
        "readable-stream": true,
        "terser>source-map-support>buffer-from": true
      }
    },
    "@metamask/snaps-controllers>nanoid": {
      "globals": {
        "crypto.getRandomValues": true
      }
    },
    "@metamask/snaps-controllers>readable-web-to-node-stream": {
      "packages": {
        "readable-stream": true
      }
    },
    "@metamask/snaps-controllers>tar-stream": {
      "packages": {
        "@metamask/snaps-controllers>tar-stream>b4a": true,
        "@metamask/snaps-controllers>tar-stream>fast-fifo": true,
        "@metamask/snaps-controllers>tar-stream>streamx": true,
        "browserify>browser-resolve": true
      }
    },
    "@metamask/snaps-controllers>tar-stream>b4a": {
      "globals": {
        "TextDecoder": true,
        "TextEncoder": true
      }
    },
    "@metamask/snaps-controllers>tar-stream>streamx": {
      "packages": {
        "@metamask/snaps-controllers>tar-stream>fast-fifo": true,
        "@metamask/snaps-controllers>tar-stream>streamx>queue-tick": true,
        "webpack>events": true
      }
    },
    "@metamask/snaps-controllers>tar-stream>streamx>queue-tick": {
      "globals": {
        "queueMicrotask": true
      }
    },
    "@metamask/snaps-execution-environments": {
      "globals": {
        "document.getElementById": true
      },
      "packages": {
        "@metamask/post-message-stream": true,
        "@metamask/snaps-utils": true,
        "@metamask/utils": true
      }
    },
    "@metamask/snaps-rpc-methods": {
      "packages": {
        "@metamask/rpc-errors": true,
        "@metamask/snaps-rpc-methods>@metamask/permission-controller": true,
        "@metamask/snaps-sdk": true,
        "@metamask/snaps-sdk>@metamask/key-tree": true,
        "@metamask/snaps-utils": true,
        "@metamask/utils": true,
        "@noble/hashes": true,
        "superstruct": true
      }
    },
    "@metamask/snaps-rpc-methods>@metamask/permission-controller": {
      "globals": {
        "console.error": true
      },
      "packages": {
        "@metamask/base-controller": true,
<<<<<<< HEAD
=======
        "@metamask/controller-utils": true,
>>>>>>> 3820f018
        "@metamask/rpc-errors": true,
        "@metamask/snaps-controllers>@metamask/json-rpc-engine": true,
        "@metamask/snaps-rpc-methods>@metamask/permission-controller>@metamask/controller-utils": true,
        "@metamask/snaps-rpc-methods>@metamask/permission-controller>nanoid": true,
        "@metamask/utils": true,
        "deep-freeze-strict": true,
        "immer": true
      }
    },
    "@metamask/snaps-rpc-methods>@metamask/permission-controller>@metamask/controller-utils": {
      "globals": {
        "URL": true,
        "console.error": true,
        "fetch": true,
        "setTimeout": true
      },
      "packages": {
        "@ethereumjs/tx>@ethereumjs/util": true,
        "@metamask/controller-utils>@spruceid/siwe-parser": true,
        "@metamask/ethjs>@metamask/ethjs-unit": true,
        "@metamask/utils": true,
        "bn.js": true,
        "browserify>buffer": true,
        "eslint>fast-deep-equal": true,
        "eth-ens-namehash": true
      }
    },
    "@metamask/snaps-rpc-methods>@metamask/permission-controller>nanoid": {
      "globals": {
        "crypto.getRandomValues": true
      }
    },
    "@metamask/snaps-sdk": {
      "globals": {
        "fetch": true
      },
      "packages": {
        "@metamask/rpc-errors": true,
        "@metamask/snaps-sdk>fast-xml-parser": true,
        "@metamask/utils": true,
        "superstruct": true
      }
    },
    "@metamask/snaps-sdk>@metamask/key-tree": {
      "packages": {
        "@metamask/message-signing-snap>@noble/curves": true,
        "@metamask/scure-bip39": true,
        "@metamask/utils": true,
        "@metamask/utils>@scure/base": true,
        "@noble/hashes": true
      }
    },
    "@metamask/snaps-sdk>fast-xml-parser": {
      "globals": {
        "entityName": true,
        "val": true
      },
      "packages": {
        "@metamask/snaps-sdk>fast-xml-parser>strnum": true
      }
    },
    "@metamask/snaps-utils": {
      "globals": {
        "File": true,
        "FileReader": true,
        "TextDecoder": true,
        "TextEncoder": true,
        "URL": true,
        "console.error": true,
        "console.log": true,
        "console.warn": true,
        "crypto": true,
        "document.body.appendChild": true,
        "document.createElement": true,
        "fetch": true
      },
      "packages": {
        "@metamask/rpc-errors": true,
        "@metamask/snaps-sdk": true,
        "@metamask/snaps-sdk>@metamask/key-tree": true,
        "@metamask/snaps-utils>@metamask/permission-controller": true,
        "@metamask/snaps-utils>@metamask/slip44": true,
        "@metamask/snaps-utils>cron-parser": true,
        "@metamask/snaps-utils>fast-json-stable-stringify": true,
        "@metamask/snaps-utils>marked": true,
        "@metamask/snaps-utils>rfdc": true,
        "@metamask/snaps-utils>validate-npm-package-name": true,
        "@metamask/utils": true,
        "@metamask/utils>@scure/base": true,
        "@noble/hashes": true,
        "chalk": true,
        "semver": true,
        "superstruct": true
      }
    },
    "@metamask/snaps-utils>@metamask/permission-controller": {
      "globals": {
        "console.error": true
      },
      "packages": {
        "@metamask/base-controller": true,
<<<<<<< HEAD
=======
        "@metamask/controller-utils": true,
>>>>>>> 3820f018
        "@metamask/rpc-errors": true,
        "@metamask/snaps-controllers>@metamask/json-rpc-engine": true,
        "@metamask/snaps-utils>@metamask/permission-controller>@metamask/controller-utils": true,
        "@metamask/snaps-utils>@metamask/permission-controller>nanoid": true,
        "@metamask/utils": true,
        "deep-freeze-strict": true,
        "immer": true
      }
    },
    "@metamask/snaps-utils>@metamask/permission-controller>@metamask/controller-utils": {
      "globals": {
        "URL": true,
        "console.error": true,
        "fetch": true,
        "setTimeout": true
      },
      "packages": {
        "@ethereumjs/tx>@ethereumjs/util": true,
        "@metamask/controller-utils>@spruceid/siwe-parser": true,
        "@metamask/ethjs>@metamask/ethjs-unit": true,
        "@metamask/utils": true,
        "bn.js": true,
        "browserify>buffer": true,
        "eslint>fast-deep-equal": true,
        "eth-ens-namehash": true
      }
    },
    "@metamask/snaps-utils>@metamask/permission-controller>nanoid": {
      "globals": {
        "crypto.getRandomValues": true
      }
    },
    "@metamask/snaps-utils>@metamask/snaps-registry": {
      "packages": {
        "@metamask/message-signing-snap>@noble/curves": true,
        "@metamask/utils": true,
        "@noble/hashes": true,
        "superstruct": true
      }
    },
    "@metamask/snaps-utils>cron-parser": {
      "packages": {
        "browserify>browser-resolve": true,
        "luxon": true
      }
    },
    "@metamask/snaps-utils>marked": {
      "globals": {
        "console.error": true,
        "console.warn": true,
        "define": true
      }
    },
    "@metamask/snaps-utils>rfdc": {
      "packages": {
        "browserify>buffer": true
      }
    },
    "@metamask/snaps-utils>validate-npm-package-name": {
      "packages": {
        "@metamask/snaps-utils>validate-npm-package-name>builtins": true
      }
    },
    "@metamask/snaps-utils>validate-npm-package-name>builtins": {
      "packages": {
        "browserify>process": true,
        "semver": true
      }
    },
    "@metamask/test-bundler>@ethersproject/networks": {
      "packages": {
        "@ethersproject/abi>@ethersproject/logger": true
      }
    },
    "@metamask/transaction-controller": {
      "globals": {
        "clearTimeout": true,
        "console.error": true,
        "fetch": true,
        "setTimeout": true
      },
      "packages": {
        "@ethereumjs/tx": true,
        "@ethereumjs/tx>@ethereumjs/common": true,
        "@ethereumjs/tx>@ethereumjs/util": true,
        "@ethersproject/abi": true,
        "@ethersproject/contracts": true,
        "@ethersproject/providers": true,
        "@metamask/eth-query": true,
        "@metamask/gas-fee-controller": true,
        "@metamask/metamask-eth-abis": true,
        "@metamask/network-controller": true,
        "@metamask/rpc-errors": true,
        "@metamask/transaction-controller>@metamask/base-controller": true,
        "@metamask/transaction-controller>@metamask/controller-utils": true,
        "@metamask/transaction-controller>@metamask/nonce-tracker": true,
        "@metamask/transaction-controller>async-mutex": true,
        "@metamask/utils": true,
        "bn.js": true,
        "browserify>buffer": true,
        "eth-method-registry": true,
        "fast-json-patch": true,
        "lodash": true,
        "uuid": true,
        "webpack>events": true
      }
    },
    "@metamask/transaction-controller>@metamask/base-controller": {
      "globals": {
        "setTimeout": true
      },
      "packages": {
        "immer": true
      }
    },
    "@metamask/transaction-controller>@metamask/controller-utils": {
      "globals": {
        "URL": true,
        "console.error": true,
        "fetch": true,
        "setTimeout": true
      },
      "packages": {
        "@ethereumjs/tx>@ethereumjs/util": true,
        "@metamask/controller-utils>@spruceid/siwe-parser": true,
        "@metamask/ethjs>@metamask/ethjs-unit": true,
        "@metamask/utils": true,
        "bn.js": true,
        "browserify>buffer": true,
        "eslint>fast-deep-equal": true,
        "eth-ens-namehash": true
      }
    },
    "@metamask/transaction-controller>@metamask/nonce-tracker": {
      "packages": {
        "@ethersproject/providers": true,
        "@metamask/transaction-controller>@metamask/nonce-tracker>async-mutex": true,
        "browserify>assert": true
      }
    },
    "@metamask/transaction-controller>@metamask/nonce-tracker>async-mutex": {
      "globals": {
        "clearTimeout": true,
        "setTimeout": true
      },
      "packages": {
        "@trezor/connect-web>tslib": true
      }
    },
    "@metamask/transaction-controller>async-mutex": {
      "globals": {
        "clearTimeout": true,
        "setTimeout": true
      },
      "packages": {
        "@trezor/connect-web>tslib": true
      }
    },
    "@metamask/user-operation-controller": {
      "globals": {
        "fetch": true
      },
      "packages": {
        "@metamask/assets-controllers>@metamask/polling-controller": true,
        "@metamask/base-controller": true,
        "@metamask/eth-query": true,
        "@metamask/gas-fee-controller": true,
        "@metamask/rpc-errors": true,
        "@metamask/transaction-controller": true,
        "@metamask/user-operation-controller>@metamask/controller-utils": true,
        "@metamask/utils": true,
        "bn.js": true,
        "lodash": true,
        "superstruct": true,
        "uuid": true,
        "webpack>events": true
      }
    },
    "@metamask/user-operation-controller>@metamask/controller-utils": {
      "globals": {
        "URL": true,
        "console.error": true,
        "fetch": true,
        "setTimeout": true
      },
      "packages": {
        "@ethereumjs/tx>@ethereumjs/util": true,
        "@metamask/controller-utils>@spruceid/siwe-parser": true,
        "@metamask/ethjs>@metamask/ethjs-unit": true,
        "@metamask/utils": true,
        "bn.js": true,
        "browserify>buffer": true,
        "eslint>fast-deep-equal": true,
        "eth-ens-namehash": true
      }
    },
    "@metamask/utils": {
      "globals": {
        "TextDecoder": true,
        "TextEncoder": true
      },
      "packages": {
        "@metamask/utils>@scure/base": true,
        "@metamask/utils>pony-cause": true,
        "@noble/hashes": true,
        "browserify>buffer": true,
        "nock>debug": true,
        "semver": true,
        "superstruct": true
      }
    },
    "@metamask/utils>@scure/base": {
      "globals": {
        "TextDecoder": true,
        "TextEncoder": true
      }
    },
    "@ngraveio/bc-ur": {
      "packages": {
        "@ngraveio/bc-ur>@keystonehq/alias-sampling": true,
        "@ngraveio/bc-ur>bignumber.js": true,
        "@ngraveio/bc-ur>cbor-sync": true,
        "@ngraveio/bc-ur>crc": true,
        "@ngraveio/bc-ur>jsbi": true,
        "addons-linter>sha.js": true,
        "browserify>assert": true,
        "browserify>buffer": true
      }
    },
    "@ngraveio/bc-ur>assert>object-is": {
      "packages": {
        "string.prototype.matchall>call-bind": true,
        "string.prototype.matchall>define-properties": true
      }
    },
    "@ngraveio/bc-ur>bignumber.js": {
      "globals": {
        "crypto": true,
        "define": true
      }
    },
    "@ngraveio/bc-ur>cbor-sync": {
      "globals": {
        "define": true
      },
      "packages": {
        "browserify>buffer": true
      }
    },
    "@ngraveio/bc-ur>crc": {
      "packages": {
        "browserify>buffer": true
      }
    },
    "@ngraveio/bc-ur>jsbi": {
      "globals": {
        "define": true
      }
    },
    "@noble/ciphers": {
      "globals": {
        "TextDecoder": true,
        "TextEncoder": true,
        "crypto": true
      }
    },
    "@noble/hashes": {
      "globals": {
        "TextEncoder": true,
        "crypto": true
      }
    },
    "@popperjs/core": {
      "globals": {
        "Element": true,
        "HTMLElement": true,
        "ShadowRoot": true,
        "console.error": true,
        "console.warn": true,
        "document": true,
        "navigator.userAgent": true
      }
    },
    "@reduxjs/toolkit": {
      "globals": {
        "AbortController": true,
        "__REDUX_DEVTOOLS_EXTENSION_COMPOSE__": true,
        "__REDUX_DEVTOOLS_EXTENSION__": true,
        "console": true,
        "queueMicrotask": true,
        "requestAnimationFrame": true,
        "setTimeout": true
      },
      "packages": {
        "@reduxjs/toolkit>reselect": true,
        "browserify>process": true,
        "immer": true,
        "redux": true,
        "redux-thunk": true
      }
    },
    "@segment/loosely-validate-event": {
      "packages": {
        "@segment/loosely-validate-event>component-type": true,
        "@segment/loosely-validate-event>join-component": true,
        "browserify>assert": true,
        "browserify>buffer": true
      }
    },
    "@sentry/browser": {
      "globals": {
        "TextDecoder": true,
        "TextEncoder": true,
        "XMLHttpRequest": true,
        "__SENTRY_DEBUG__": true,
        "__SENTRY_RELEASE__": true,
        "indexedDB.open": true,
        "setTimeout": true
      },
      "packages": {
        "@sentry/browser>@sentry-internal/tracing": true,
        "@sentry/browser>@sentry/core": true,
        "@sentry/browser>@sentry/replay": true,
        "@sentry/utils": true
      }
    },
    "@sentry/browser>@sentry-internal/tracing": {
      "globals": {
        "Headers": true,
        "PerformanceObserver": true,
        "Request": true,
        "__SENTRY_DEBUG__": true,
        "addEventListener": true,
        "performance.getEntriesByType": true,
        "removeEventListener": true
      },
      "packages": {
        "@sentry/browser>@sentry/core": true,
        "@sentry/utils": true
      }
    },
    "@sentry/browser>@sentry/core": {
      "globals": {
        "__SENTRY_DEBUG__": true,
        "__SENTRY_TRACING__": true,
        "clearInterval": true,
        "clearTimeout": true,
        "console.warn": true,
        "setInterval": true,
        "setTimeout": true
      },
      "packages": {
        "@sentry/utils": true
      }
    },
    "@sentry/browser>@sentry/replay": {
      "globals": {
        "Blob": true,
        "CSSConditionRule": true,
        "CSSGroupingRule": true,
        "CSSMediaRule": true,
        "CSSSupportsRule": true,
        "DragEvent": true,
        "Element": true,
        "FormData": true,
        "HTMLCanvasElement": true,
        "HTMLElement.prototype": true,
        "HTMLFormElement": true,
        "HTMLImageElement": true,
        "HTMLInputElement.prototype": true,
        "HTMLOptionElement.prototype": true,
        "HTMLSelectElement.prototype": true,
        "HTMLTextAreaElement.prototype": true,
        "Headers": true,
        "ImageData": true,
        "MouseEvent": true,
        "MutationObserver": true,
        "Node.prototype.contains": true,
        "PerformanceObserver": true,
        "TextEncoder": true,
        "URL": true,
        "URLSearchParams": true,
        "Worker": true,
        "Zone": true,
        "__SENTRY_DEBUG__": true,
        "__rrMutationObserver": true,
        "clearTimeout": true,
        "console.error": true,
        "console.warn": true,
        "document": true,
        "innerHeight": true,
        "innerWidth": true,
        "location.href": true,
        "pageXOffset": true,
        "pageYOffset": true,
        "requestAnimationFrame": true,
        "setTimeout": true
      },
      "packages": {
        "@sentry/browser>@sentry/core": true,
        "@sentry/utils": true,
        "browserify>process": true
      }
    },
    "@sentry/integrations": {
      "globals": {
        "Request": true,
        "__SENTRY_DEBUG__": true,
        "console.log": true
      },
      "packages": {
        "@sentry/utils": true,
        "localforage": true
      }
    },
    "@sentry/utils": {
      "globals": {
        "CustomEvent": true,
        "DOMError": true,
        "DOMException": true,
        "Element": true,
        "ErrorEvent": true,
        "Event": true,
        "Headers": true,
        "Request": true,
        "Response": true,
        "TextEncoder": true,
        "URL": true,
        "XMLHttpRequest.prototype": true,
        "__SENTRY_BROWSER_BUNDLE__": true,
        "__SENTRY_DEBUG__": true,
        "clearTimeout": true,
        "console.error": true,
        "document": true,
        "setTimeout": true
      },
      "packages": {
        "browserify>process": true
      }
    },
    "@storybook/addon-docs>remark-external-links>mdast-util-definitions": {
      "packages": {
        "react-markdown>unist-util-visit": true
      }
    },
    "@storybook/addon-knobs>qs": {
      "packages": {
        "string.prototype.matchall>side-channel": true
      }
    },
    "@trezor/connect-web": {
      "globals": {
        "URLSearchParams": true,
        "__TREZOR_CONNECT_SRC": true,
        "addEventListener": true,
        "btoa": true,
        "chrome": true,
        "clearInterval": true,
        "clearTimeout": true,
        "console.warn": true,
        "document.body": true,
        "document.createElement": true,
        "document.createTextNode": true,
        "document.getElementById": true,
        "document.querySelectorAll": true,
        "location": true,
        "navigator": true,
        "open": true,
        "origin": true,
        "removeEventListener": true,
        "setInterval": true,
        "setTimeout": true
      },
      "packages": {
        "@trezor/connect-web>@trezor/connect": true,
        "@trezor/connect-web>@trezor/connect-common": true,
        "@trezor/connect-web>@trezor/utils": true,
        "@trezor/connect-web>tslib": true,
        "webpack>events": true
      }
    },
    "@trezor/connect-web>@trezor/connect": {
      "packages": {
        "@trezor/connect-web>@trezor/connect>@trezor/protobuf": true,
        "@trezor/connect-web>@trezor/connect>@trezor/schema-utils": true,
        "@trezor/connect-web>@trezor/connect>@trezor/transport": true,
        "@trezor/connect-web>@trezor/utils": true,
        "@trezor/connect-web>tslib": true
      }
    },
    "@trezor/connect-web>@trezor/connect-common": {
      "globals": {
        "console.warn": true,
        "localStorage.getItem": true,
        "localStorage.setItem": true,
        "navigator": true,
        "setTimeout": true,
        "window": true
      },
      "packages": {
        "@trezor/connect-web>@trezor/connect-common>@trezor/env-utils": true,
        "@trezor/connect-web>@trezor/utils": true,
        "@trezor/connect-web>tslib": true
      }
    },
    "@trezor/connect-web>@trezor/connect-common>@trezor/env-utils": {
      "globals": {
        "innerHeight": true,
        "innerWidth": true,
        "location.hostname": true,
        "location.origin": true,
        "navigator.languages": true,
        "navigator.platform": true,
        "navigator.userAgent": true,
        "screen.height": true,
        "screen.width": true
      },
      "packages": {
        "@trezor/connect-web>@trezor/connect-common>@trezor/env-utils>ua-parser-js": true,
        "@trezor/connect-web>tslib": true,
        "browserify>process": true
      }
    },
    "@trezor/connect-web>@trezor/connect-common>@trezor/env-utils>ua-parser-js": {
      "globals": {
        "define": true
      }
    },
    "@trezor/connect-web>@trezor/connect>@trezor/protobuf": {
      "packages": {
        "@trezor/connect-web>@trezor/connect>@trezor/schema-utils": true,
        "@trezor/connect-web>tslib": true,
        "browserify>buffer": true,
        "firebase>@firebase/firestore>@grpc/proto-loader>protobufjs": true
      }
    },
    "@trezor/connect-web>@trezor/connect>@trezor/schema-utils": {
      "globals": {
        "console.warn": true
      },
      "packages": {
        "@trezor/connect-web>@trezor/connect>@trezor/schema-utils>@sinclair/typebox": true,
        "browserify>buffer": true,
        "ts-mixer": true
      }
    },
    "@trezor/connect-web>@trezor/utils": {
      "globals": {
        "AbortController": true,
        "Intl.NumberFormat": true,
        "clearTimeout": true,
        "console.error": true,
        "console.info": true,
        "console.log": true,
        "console.warn": true,
        "setTimeout": true
      },
      "packages": {
        "@trezor/connect-web>tslib": true,
        "browserify>buffer": true,
        "webpack>events": true
      }
    },
    "@trezor/connect-web>tslib": {
      "globals": {
        "SuppressedError": true,
        "define": true
      }
    },
    "@zxing/browser": {
      "globals": {
        "HTMLElement": true,
        "HTMLImageElement": true,
        "HTMLVideoElement": true,
        "clearTimeout": true,
        "console.error": true,
        "console.warn": true,
        "document": true,
        "navigator": true,
        "setTimeout": true
      },
      "packages": {
        "@zxing/library": true
      }
    },
    "@zxing/library": {
      "globals": {
        "HTMLImageElement": true,
        "HTMLVideoElement": true,
        "TextDecoder": true,
        "TextEncoder": true,
        "URL.createObjectURL": true,
        "btoa": true,
        "console.log": true,
        "console.warn": true,
        "document": true,
        "navigator": true,
        "setTimeout": true
      },
      "packages": {
        "@zxing/library>ts-custom-error": true
      }
    },
    "addons-linter>sha.js": {
      "packages": {
        "koa>content-disposition>safe-buffer": true,
        "pumpify>inherits": true
      }
    },
    "await-semaphore": {
      "packages": {
        "browserify>process": true,
        "browserify>timers-browserify": true
      }
    },
    "base32-encode": {
      "packages": {
        "base32-encode>to-data-view": true
      }
    },
    "bignumber.js": {
      "globals": {
        "crypto": true,
        "define": true
      }
    },
    "blo": {
      "globals": {
        "btoa": true
      }
    },
    "bn.js": {
      "globals": {
        "Buffer": true
      },
      "packages": {
        "browserify>browser-resolve": true
      }
    },
    "bowser": {
      "globals": {
        "define": true
      }
    },
    "browserify>assert": {
      "globals": {
        "Buffer": true
      },
      "packages": {
        "browserify>assert>util": true,
        "react>object-assign": true
      }
    },
    "browserify>assert>util": {
      "globals": {
        "console.error": true,
        "console.log": true,
        "console.trace": true,
        "process": true
      },
      "packages": {
        "browserify>assert>util>inherits": true,
        "browserify>process": true
      }
    },
    "browserify>browserify-zlib": {
      "packages": {
        "browserify>assert": true,
        "browserify>browserify-zlib>pako": true,
        "browserify>buffer": true,
        "browserify>process": true,
        "browserify>util": true,
        "stream-browserify": true
      }
    },
    "browserify>buffer": {
      "globals": {
        "console": true
      },
      "packages": {
        "base64-js": true,
        "browserify>buffer>ieee754": true
      }
    },
    "browserify>crypto-browserify": {
      "packages": {
        "browserify>crypto-browserify>browserify-cipher": true,
        "browserify>crypto-browserify>browserify-sign": true,
        "browserify>crypto-browserify>create-ecdh": true,
        "browserify>crypto-browserify>create-hmac": true,
        "browserify>crypto-browserify>diffie-hellman": true,
        "browserify>crypto-browserify>pbkdf2": true,
        "browserify>crypto-browserify>public-encrypt": true,
        "browserify>crypto-browserify>randomfill": true,
        "ethereumjs-util>create-hash": true,
        "mocha>serialize-javascript>randombytes": true
      }
    },
    "browserify>crypto-browserify>browserify-cipher": {
      "packages": {
        "browserify>crypto-browserify>browserify-cipher>browserify-des": true,
        "browserify>crypto-browserify>browserify-cipher>evp_bytestokey": true,
        "ethereumjs-util>ethereum-cryptography>browserify-aes": true
      }
    },
    "browserify>crypto-browserify>browserify-cipher>browserify-des": {
      "packages": {
        "browserify>buffer": true,
        "browserify>crypto-browserify>browserify-cipher>browserify-des>des.js": true,
        "ethereumjs-util>create-hash>cipher-base": true,
        "pumpify>inherits": true
      }
    },
    "browserify>crypto-browserify>browserify-cipher>browserify-des>des.js": {
      "packages": {
        "@metamask/ppom-validator>elliptic>minimalistic-assert": true,
        "pumpify>inherits": true
      }
    },
    "browserify>crypto-browserify>browserify-cipher>evp_bytestokey": {
      "packages": {
        "ethereumjs-util>create-hash>md5.js": true,
        "koa>content-disposition>safe-buffer": true
      }
    },
    "browserify>crypto-browserify>browserify-sign": {
      "packages": {
        "@metamask/ppom-validator>elliptic": true,
        "bn.js": true,
        "browserify>buffer": true,
        "browserify>crypto-browserify>create-hmac": true,
        "browserify>crypto-browserify>public-encrypt>browserify-rsa": true,
        "browserify>crypto-browserify>public-encrypt>parse-asn1": true,
        "ethereumjs-util>create-hash": true,
        "pumpify>inherits": true,
        "stream-browserify": true
      }
    },
    "browserify>crypto-browserify>create-ecdh": {
      "packages": {
        "@metamask/ppom-validator>elliptic": true,
        "bn.js": true,
        "browserify>buffer": true
      }
    },
    "browserify>crypto-browserify>create-hmac": {
      "packages": {
        "addons-linter>sha.js": true,
        "ethereumjs-util>create-hash": true,
        "ethereumjs-util>create-hash>cipher-base": true,
        "ethereumjs-util>create-hash>ripemd160": true,
        "koa>content-disposition>safe-buffer": true,
        "pumpify>inherits": true
      }
    },
    "browserify>crypto-browserify>diffie-hellman": {
      "packages": {
        "bn.js": true,
        "browserify>buffer": true,
        "browserify>crypto-browserify>diffie-hellman>miller-rabin": true,
        "mocha>serialize-javascript>randombytes": true
      }
    },
    "browserify>crypto-browserify>diffie-hellman>miller-rabin": {
      "packages": {
        "@metamask/ppom-validator>elliptic>brorand": true,
        "bn.js": true
      }
    },
    "browserify>crypto-browserify>pbkdf2": {
      "globals": {
        "crypto": true,
        "process": true,
        "queueMicrotask": true,
        "setImmediate": true,
        "setTimeout": true
      },
      "packages": {
        "addons-linter>sha.js": true,
        "browserify>process": true,
        "ethereumjs-util>create-hash": true,
        "ethereumjs-util>create-hash>ripemd160": true,
        "koa>content-disposition>safe-buffer": true
      }
    },
    "browserify>crypto-browserify>public-encrypt": {
      "packages": {
        "bn.js": true,
        "browserify>buffer": true,
        "browserify>crypto-browserify>public-encrypt>browserify-rsa": true,
        "browserify>crypto-browserify>public-encrypt>parse-asn1": true,
        "ethereumjs-util>create-hash": true,
        "mocha>serialize-javascript>randombytes": true
      }
    },
    "browserify>crypto-browserify>public-encrypt>browserify-rsa": {
      "packages": {
        "bn.js": true,
        "browserify>buffer": true,
        "mocha>serialize-javascript>randombytes": true
      }
    },
    "browserify>crypto-browserify>public-encrypt>parse-asn1": {
      "packages": {
        "browserify>buffer": true,
        "browserify>crypto-browserify>browserify-cipher>evp_bytestokey": true,
        "browserify>crypto-browserify>pbkdf2": true,
        "browserify>crypto-browserify>public-encrypt>parse-asn1>asn1.js": true,
        "ethereumjs-util>ethereum-cryptography>browserify-aes": true
      }
    },
    "browserify>crypto-browserify>public-encrypt>parse-asn1>asn1.js": {
      "packages": {
        "@metamask/ppom-validator>elliptic>minimalistic-assert": true,
        "bn.js": true,
        "browserify>buffer": true,
        "browserify>vm-browserify": true,
        "pumpify>inherits": true
      }
    },
    "browserify>crypto-browserify>randomfill": {
      "globals": {
        "crypto": true,
        "msCrypto": true
      },
      "packages": {
        "browserify>process": true,
        "koa>content-disposition>safe-buffer": true,
        "mocha>serialize-javascript>randombytes": true
      }
    },
    "browserify>https-browserify": {
      "packages": {
        "browserify>stream-http": true,
        "browserify>url": true
      }
    },
    "browserify>path-browserify": {
      "packages": {
        "browserify>process": true
      }
    },
    "browserify>process": {
      "globals": {
        "clearTimeout": true,
        "setTimeout": true
      }
    },
    "browserify>punycode": {
      "globals": {
        "define": true
      }
    },
    "browserify>stream-http": {
      "globals": {
        "AbortController": true,
        "Blob": true,
        "MSStreamReader": true,
        "ReadableStream": true,
        "WritableStream": true,
        "XDomainRequest": true,
        "XMLHttpRequest": true,
        "clearTimeout": true,
        "fetch": true,
        "location.protocol.search": true,
        "setTimeout": true
      },
      "packages": {
        "browserify>buffer": true,
        "browserify>process": true,
        "browserify>stream-http>builtin-status-codes": true,
        "browserify>url": true,
        "pumpify>inherits": true,
        "readable-stream": true,
        "watchify>xtend": true
      }
    },
    "browserify>string_decoder": {
      "packages": {
        "koa>content-disposition>safe-buffer": true
      }
    },
    "browserify>timers-browserify": {
      "globals": {
        "clearInterval": true,
        "clearTimeout": true,
        "setInterval": true,
        "setTimeout": true
      },
      "packages": {
        "browserify>process": true
      }
    },
    "browserify>url": {
      "packages": {
        "@storybook/addon-knobs>qs": true,
        "browserify>punycode": true
      }
    },
    "browserify>util": {
      "globals": {
        "console.error": true,
        "console.log": true,
        "console.trace": true
      },
      "packages": {
        "browserify>process": true,
        "browserify>util>is-arguments": true,
        "browserify>util>is-typed-array": true,
        "browserify>util>which-typed-array": true,
        "koa>is-generator-function": true,
        "pumpify>inherits": true
      }
    },
    "browserify>util>is-arguments": {
      "packages": {
        "koa>is-generator-function>has-tostringtag": true,
        "string.prototype.matchall>call-bind": true
      }
    },
    "browserify>util>is-typed-array": {
      "packages": {
        "browserify>util>is-typed-array>for-each": true,
        "koa>is-generator-function>has-tostringtag": true,
        "string.prototype.matchall>call-bind": true,
        "string.prototype.matchall>es-abstract>available-typed-arrays": true,
        "string.prototype.matchall>es-abstract>gopd": true
      }
    },
    "browserify>util>is-typed-array>for-each": {
      "packages": {
        "string.prototype.matchall>es-abstract>is-callable": true
      }
    },
    "browserify>util>which-typed-array": {
      "packages": {
        "browserify>util>is-typed-array": true,
        "browserify>util>is-typed-array>for-each": true,
        "koa>is-generator-function>has-tostringtag": true,
        "string.prototype.matchall>call-bind": true,
        "string.prototype.matchall>es-abstract>available-typed-arrays": true,
        "string.prototype.matchall>es-abstract>gopd": true
      }
    },
    "browserify>vm-browserify": {
      "globals": {
        "document.body.appendChild": true,
        "document.body.removeChild": true,
        "document.createElement": true
      }
    },
    "chalk": {
      "packages": {
        "chalk>ansi-styles": true,
        "chalk>supports-color": true
      }
    },
    "chalk>ansi-styles": {
      "packages": {
        "chalk>ansi-styles>color-convert": true
      }
    },
    "chalk>ansi-styles>color-convert": {
      "packages": {
        "jest-canvas-mock>moo-color>color-name": true
      }
    },
    "chart.js": {
      "globals": {
        "Intl.NumberFormat": true,
        "MutationObserver": true,
        "OffscreenCanvas": true,
        "Path2D": true,
        "ResizeObserver": true,
        "addEventListener": true,
        "clearTimeout": true,
        "console.error": true,
        "console.warn": true,
        "devicePixelRatio": true,
        "document": true,
        "removeEventListener": true,
        "requestAnimationFrame": true,
        "setTimeout": true
      },
      "packages": {
        "chart.js>@kurkle/color": true
      }
    },
    "chart.js>@kurkle/color": {
      "globals": {
        "define": true
      }
    },
    "classnames": {
      "globals": {
        "classNames": "write",
        "define": true
      }
    },
    "copy-to-clipboard": {
      "globals": {
        "clipboardData": true,
        "console.error": true,
        "console.warn": true,
        "document.body.appendChild": true,
        "document.body.removeChild": true,
        "document.createElement": true,
        "document.createRange": true,
        "document.execCommand": true,
        "document.getSelection": true,
        "navigator.userAgent": true,
        "prompt": true
      },
      "packages": {
        "copy-to-clipboard>toggle-selection": true
      }
    },
    "copy-to-clipboard>toggle-selection": {
      "globals": {
        "document.activeElement": true,
        "document.getSelection": true
      }
    },
    "currency-formatter": {
      "packages": {
        "currency-formatter>accounting": true,
        "currency-formatter>locale-currency": true,
        "react>object-assign": true
      }
    },
    "currency-formatter>accounting": {
      "globals": {
        "define": true
      }
    },
    "currency-formatter>locale-currency": {
      "globals": {
        "countryCode": true
      }
    },
    "debounce-stream": {
      "packages": {
        "debounce-stream>debounce": true,
        "debounce-stream>duplexer": true,
        "debounce-stream>through": true
      }
    },
    "debounce-stream>debounce": {
      "globals": {
        "clearTimeout": true,
        "setTimeout": true
      }
    },
    "debounce-stream>duplexer": {
      "packages": {
        "stream-browserify": true
      }
    },
    "debounce-stream>through": {
      "packages": {
        "browserify>process": true,
        "stream-browserify": true
      }
    },
    "depcheck>@vue/compiler-sfc>postcss>nanoid": {
      "globals": {
        "crypto.getRandomValues": true
      }
    },
    "depcheck>is-core-module>hasown": {
      "packages": {
        "browserify>has>function-bind": true
      }
    },
    "dependency-tree>precinct>detective-postcss>postcss>nanoid": {
      "globals": {
        "crypto.getRandomValues": true
      }
    },
    "eslint-plugin-react>array-includes>is-string": {
      "packages": {
        "koa>is-generator-function>has-tostringtag": true
      }
    },
    "eslint>optionator>fast-levenshtein": {
      "globals": {
        "Intl": true,
        "Levenshtein": "write",
        "console.log": true,
        "define": true,
        "importScripts": true,
        "postMessage": true
      }
    },
    "eth-ens-namehash": {
      "globals": {
        "name": "write"
      },
      "packages": {
        "@metamask/ethjs>js-sha3": true,
        "browserify>buffer": true,
        "eth-ens-namehash>idna-uts46-hx": true
      }
    },
    "eth-ens-namehash>idna-uts46-hx": {
      "globals": {
        "define": true
      },
      "packages": {
        "browserify>punycode": true
      }
    },
    "eth-keyring-controller>@metamask/browser-passworder": {
      "globals": {
        "crypto": true
      }
    },
    "eth-lattice-keyring": {
      "globals": {
        "addEventListener": true,
        "browser": true,
        "clearInterval": true,
        "fetch": true,
        "open": true,
        "setInterval": true
      },
      "packages": {
        "@ethereumjs/tx>@ethereumjs/util": true,
        "bn.js": true,
        "browserify>buffer": true,
        "browserify>crypto-browserify": true,
        "eth-lattice-keyring>@ethereumjs/tx": true,
        "eth-lattice-keyring>gridplus-sdk": true,
        "eth-lattice-keyring>rlp": true,
        "webpack>events": true
      }
    },
    "eth-lattice-keyring>@ethereumjs/tx": {
      "packages": {
        "@ethereumjs/tx>@ethereumjs/common": true,
        "@ethereumjs/tx>@ethereumjs/rlp": true,
        "@ethereumjs/tx>@ethereumjs/util": true,
        "@ethersproject/providers": true,
        "browserify>buffer": true,
        "browserify>insert-module-globals>is-buffer": true,
        "eth-lattice-keyring>@ethereumjs/tx>@chainsafe/ssz": true,
        "eth-lattice-keyring>@ethereumjs/tx>ethereum-cryptography": true
      }
    },
    "eth-lattice-keyring>@ethereumjs/tx>@chainsafe/ssz": {
      "packages": {
        "browserify": true,
        "browserify>buffer": true,
        "eth-lattice-keyring>@ethereumjs/tx>@chainsafe/ssz>@chainsafe/persistent-merkle-tree": true,
        "eth-lattice-keyring>@ethereumjs/tx>@chainsafe/ssz>case": true
      }
    },
    "eth-lattice-keyring>@ethereumjs/tx>@chainsafe/ssz>@chainsafe/persistent-merkle-tree": {
      "globals": {
        "WeakRef": true
      },
      "packages": {
        "browserify": true
      }
    },
    "eth-lattice-keyring>@ethereumjs/tx>ethereum-cryptography": {
      "globals": {
        "TextDecoder": true,
        "crypto": true
      },
      "packages": {
        "eth-lattice-keyring>@ethereumjs/tx>ethereum-cryptography>@noble/hashes": true
      }
    },
    "eth-lattice-keyring>@ethereumjs/tx>ethereum-cryptography>@noble/hashes": {
      "globals": {
        "TextEncoder": true,
        "crypto": true
      }
    },
    "eth-lattice-keyring>gridplus-sdk": {
      "globals": {
        "AbortController": true,
        "Request": true,
        "URL": true,
        "__values": true,
        "caches": true,
        "clearTimeout": true,
        "console.error": true,
        "console.log": true,
        "console.warn": true,
        "fetch": true,
        "setTimeout": true
      },
      "packages": {
        "@ethereumjs/tx>@ethereumjs/common>crc-32": true,
        "@ethersproject/abi": true,
        "@metamask/ethjs>js-sha3": true,
        "@metamask/keyring-api>bech32": true,
        "@metamask/ppom-validator>elliptic": true,
        "bn.js": true,
        "browserify>buffer": true,
        "eth-lattice-keyring>gridplus-sdk>@ethereumjs/common": true,
        "eth-lattice-keyring>gridplus-sdk>@ethereumjs/tx": true,
        "eth-lattice-keyring>gridplus-sdk>aes-js": true,
        "eth-lattice-keyring>gridplus-sdk>bignumber.js": true,
        "eth-lattice-keyring>gridplus-sdk>bitwise": true,
        "eth-lattice-keyring>gridplus-sdk>borc": true,
        "eth-lattice-keyring>gridplus-sdk>eth-eip712-util-browser": true,
        "eth-lattice-keyring>gridplus-sdk>secp256k1": true,
        "eth-lattice-keyring>gridplus-sdk>uuid": true,
        "eth-lattice-keyring>rlp": true,
        "ethereumjs-util>ethereum-cryptography>bs58check": true,
        "ethereumjs-util>ethereum-cryptography>hash.js": true,
        "lodash": true
      }
    },
    "eth-lattice-keyring>gridplus-sdk>@ethereumjs/common": {
      "packages": {
        "@ethereumjs/tx>@ethereumjs/common>crc-32": true,
        "@ethereumjs/tx>@ethereumjs/util": true,
        "browserify>buffer": true,
        "webpack>events": true
      }
    },
    "eth-lattice-keyring>gridplus-sdk>@ethereumjs/tx": {
      "packages": {
        "@ethereumjs/tx>@ethereumjs/rlp": true,
        "@ethereumjs/tx>@ethereumjs/util": true,
        "@ethersproject/providers": true,
        "browserify>buffer": true,
        "browserify>insert-module-globals>is-buffer": true,
        "eth-lattice-keyring>@ethereumjs/tx>@chainsafe/ssz": true,
        "eth-lattice-keyring>gridplus-sdk>@ethereumjs/tx>@ethereumjs/common": true,
        "eth-lattice-keyring>gridplus-sdk>@ethereumjs/tx>ethereum-cryptography": true
      }
    },
    "eth-lattice-keyring>gridplus-sdk>@ethereumjs/tx>@ethereumjs/common": {
      "packages": {
        "@ethereumjs/tx>@ethereumjs/common>crc-32": true,
        "@ethereumjs/tx>@ethereumjs/util": true,
        "browserify>buffer": true,
        "webpack>events": true
      }
    },
    "eth-lattice-keyring>gridplus-sdk>@ethereumjs/tx>ethereum-cryptography": {
      "globals": {
        "TextDecoder": true,
        "crypto": true
      },
      "packages": {
        "eth-lattice-keyring>gridplus-sdk>@ethereumjs/tx>ethereum-cryptography>@noble/hashes": true
      }
    },
    "eth-lattice-keyring>gridplus-sdk>@ethereumjs/tx>ethereum-cryptography>@noble/hashes": {
      "globals": {
        "TextEncoder": true,
        "crypto": true
      }
    },
    "eth-lattice-keyring>gridplus-sdk>aes-js": {
      "globals": {
        "define": true
      }
    },
    "eth-lattice-keyring>gridplus-sdk>bignumber.js": {
      "globals": {
        "crypto": true,
        "define": true
      }
    },
    "eth-lattice-keyring>gridplus-sdk>bitwise": {
      "packages": {
        "browserify>buffer": true
      }
    },
    "eth-lattice-keyring>gridplus-sdk>borc": {
      "globals": {
        "console": true
      },
      "packages": {
        "browserify>buffer": true,
        "browserify>buffer>ieee754": true,
        "eth-lattice-keyring>gridplus-sdk>borc>bignumber.js": true,
        "eth-lattice-keyring>gridplus-sdk>borc>iso-url": true
      }
    },
    "eth-lattice-keyring>gridplus-sdk>borc>bignumber.js": {
      "globals": {
        "crypto": true,
        "define": true
      }
    },
    "eth-lattice-keyring>gridplus-sdk>borc>iso-url": {
      "globals": {
        "URL": true,
        "URLSearchParams": true,
        "location": true
      }
    },
    "eth-lattice-keyring>gridplus-sdk>eth-eip712-util-browser": {
      "globals": {
        "intToBuffer": true
      },
      "packages": {
        "@metamask/ethjs>js-sha3": true,
        "bn.js": true,
        "ganache>abstract-level>buffer": true
      }
    },
    "eth-lattice-keyring>gridplus-sdk>secp256k1": {
      "packages": {
        "@metamask/ppom-validator>elliptic": true
      }
    },
    "eth-lattice-keyring>gridplus-sdk>uuid": {
      "globals": {
        "crypto": true
      }
    },
    "eth-lattice-keyring>rlp": {
      "globals": {
        "TextEncoder": true
      }
    },
    "eth-method-registry": {
      "packages": {
        "@metamask/ethjs-contract": true,
        "@metamask/ethjs-query": true
      }
    },
    "eth-rpc-errors": {
      "packages": {
        "eth-rpc-errors>fast-safe-stringify": true
      }
    },
    "ethereumjs-util": {
      "packages": {
        "bn.js": true,
        "browserify>assert": true,
        "browserify>buffer": true,
        "browserify>insert-module-globals>is-buffer": true,
        "ethereumjs-util>create-hash": true,
        "ethereumjs-util>ethereum-cryptography": true,
        "ethereumjs-util>rlp": true
      }
    },
    "ethereumjs-util>create-hash": {
      "packages": {
        "addons-linter>sha.js": true,
        "ethereumjs-util>create-hash>cipher-base": true,
        "ethereumjs-util>create-hash>md5.js": true,
        "ethereumjs-util>create-hash>ripemd160": true,
        "pumpify>inherits": true
      }
    },
    "ethereumjs-util>create-hash>cipher-base": {
      "packages": {
        "browserify>string_decoder": true,
        "koa>content-disposition>safe-buffer": true,
        "pumpify>inherits": true,
        "stream-browserify": true
      }
    },
    "ethereumjs-util>create-hash>md5.js": {
      "packages": {
        "ethereumjs-util>create-hash>md5.js>hash-base": true,
        "koa>content-disposition>safe-buffer": true,
        "pumpify>inherits": true
      }
    },
    "ethereumjs-util>create-hash>md5.js>hash-base": {
      "packages": {
        "koa>content-disposition>safe-buffer": true,
        "pumpify>inherits": true,
        "readable-stream": true
      }
    },
    "ethereumjs-util>create-hash>ripemd160": {
      "packages": {
        "browserify>buffer": true,
        "ethereumjs-util>create-hash>md5.js>hash-base": true,
        "pumpify>inherits": true
      }
    },
    "ethereumjs-util>ethereum-cryptography": {
      "packages": {
        "browserify>buffer": true,
        "ganache>keccak": true,
        "ganache>secp256k1": true,
        "mocha>serialize-javascript>randombytes": true
      }
    },
    "ethereumjs-util>ethereum-cryptography>browserify-aes": {
      "packages": {
        "browserify>buffer": true,
        "browserify>crypto-browserify>browserify-cipher>evp_bytestokey": true,
        "ethereumjs-util>create-hash>cipher-base": true,
        "ethereumjs-util>ethereum-cryptography>browserify-aes>buffer-xor": true,
        "koa>content-disposition>safe-buffer": true,
        "pumpify>inherits": true
      }
    },
    "ethereumjs-util>ethereum-cryptography>browserify-aes>buffer-xor": {
      "packages": {
        "browserify>buffer": true
      }
    },
    "ethereumjs-util>ethereum-cryptography>bs58check": {
      "packages": {
        "ethereumjs-util>create-hash": true,
        "ethereumjs-util>ethereum-cryptography>bs58check>bs58": true,
        "koa>content-disposition>safe-buffer": true
      }
    },
    "ethereumjs-util>ethereum-cryptography>bs58check>bs58": {
      "packages": {
        "@ensdomains/content-hash>multihashes>multibase>base-x": true
      }
    },
    "ethereumjs-util>ethereum-cryptography>hash.js": {
      "packages": {
        "@metamask/ppom-validator>elliptic>minimalistic-assert": true,
        "pumpify>inherits": true
      }
    },
    "ethereumjs-util>ethereum-cryptography>scrypt-js": {
      "globals": {
        "define": true,
        "setTimeout": true
      },
      "packages": {
        "browserify>timers-browserify": true
      }
    },
    "ethereumjs-util>rlp": {
      "packages": {
        "bn.js": true,
        "browserify>buffer": true
      }
    },
    "ethereumjs-wallet>randombytes": {
      "globals": {
        "crypto.getRandomValues": true
      }
    },
    "extension-port-stream": {
      "packages": {
        "browserify>buffer": true,
        "extension-port-stream>readable-stream": true
      }
    },
    "extension-port-stream>readable-stream": {
      "globals": {
        "AbortController": true,
        "AggregateError": true,
        "Blob": true
      },
      "packages": {
        "browserify>buffer": true,
        "browserify>process": true,
        "browserify>string_decoder": true,
        "extension-port-stream>readable-stream>abort-controller": true,
        "webpack>events": true
      }
    },
    "extension-port-stream>readable-stream>abort-controller": {
      "globals": {
        "AbortController": true
      }
    },
    "fast-json-patch": {
      "globals": {
        "addEventListener": true,
        "clearTimeout": true,
        "removeEventListener": true,
        "setTimeout": true
      }
    },
    "firebase": {
      "packages": {
        "firebase>@firebase/app": true,
        "firebase>@firebase/messaging": true
      }
    },
    "firebase>@firebase/app": {
      "globals": {
        "FinalizationRegistry": true,
        "console.warn": true
      },
      "packages": {
        "firebase>@firebase/app>@firebase/component": true,
        "firebase>@firebase/app>@firebase/logger": true,
        "firebase>@firebase/app>idb": true,
        "firebase>@firebase/util": true
      }
    },
    "firebase>@firebase/app>@firebase/component": {
      "packages": {
        "firebase>@firebase/util": true
      }
    },
    "firebase>@firebase/app>@firebase/logger": {
      "globals": {
        "console": true
      },
      "packages": {
        "@trezor/connect-web>tslib": true
      }
    },
    "firebase>@firebase/app>idb": {
      "globals": {
        "DOMException": true,
        "IDBCursor": true,
        "IDBDatabase": true,
        "IDBIndex": true,
        "IDBObjectStore": true,
        "IDBRequest": true,
        "IDBTransaction": true,
        "indexedDB.deleteDatabase": true,
        "indexedDB.open": true
      }
    },
    "firebase>@firebase/firestore>@grpc/proto-loader>protobufjs": {
      "globals": {
        "process": true,
        "setTimeout": true
      },
      "packages": {
        "firebase>@firebase/firestore>@grpc/proto-loader>protobufjs>@protobufjs/aspromise": true,
        "firebase>@firebase/firestore>@grpc/proto-loader>protobufjs>@protobufjs/base64": true,
        "firebase>@firebase/firestore>@grpc/proto-loader>protobufjs>@protobufjs/codegen": true,
        "firebase>@firebase/firestore>@grpc/proto-loader>protobufjs>@protobufjs/eventemitter": true,
        "firebase>@firebase/firestore>@grpc/proto-loader>protobufjs>@protobufjs/fetch": true,
        "firebase>@firebase/firestore>@grpc/proto-loader>protobufjs>@protobufjs/float": true,
        "firebase>@firebase/firestore>@grpc/proto-loader>protobufjs>@protobufjs/inquire": true,
        "firebase>@firebase/firestore>@grpc/proto-loader>protobufjs>@protobufjs/path": true,
        "firebase>@firebase/firestore>@grpc/proto-loader>protobufjs>@protobufjs/pool": true,
        "firebase>@firebase/firestore>@grpc/proto-loader>protobufjs>@protobufjs/utf8": true
      }
    },
    "firebase>@firebase/firestore>@grpc/proto-loader>protobufjs>@protobufjs/codegen": {
      "globals": {
        "console.log": true
      }
    },
    "firebase>@firebase/firestore>@grpc/proto-loader>protobufjs>@protobufjs/fetch": {
      "globals": {
        "XMLHttpRequest": true
      },
      "packages": {
        "firebase>@firebase/firestore>@grpc/proto-loader>protobufjs>@protobufjs/aspromise": true,
        "firebase>@firebase/firestore>@grpc/proto-loader>protobufjs>@protobufjs/inquire": true
      }
    },
    "firebase>@firebase/installations": {
      "globals": {
        "BroadcastChannel": true,
        "Headers": true,
        "btoa": true,
        "console.error": true,
        "crypto": true,
        "fetch": true,
        "msCrypto": true,
        "navigator.onLine": true,
        "setTimeout": true
      },
      "packages": {
        "firebase>@firebase/app": true,
        "firebase>@firebase/app>@firebase/component": true,
        "firebase>@firebase/app>idb": true,
        "firebase>@firebase/util": true
      }
    },
    "firebase>@firebase/messaging": {
      "globals": {
        "Headers": true,
        "Notification.maxActions": true,
        "Notification.permission": true,
        "Notification.requestPermission": true,
        "PushSubscription.prototype.hasOwnProperty": true,
        "ServiceWorkerRegistration": true,
        "URL": true,
        "addEventListener": true,
        "atob": true,
        "btoa": true,
        "clients.matchAll": true,
        "clients.openWindow": true,
        "console.warn": true,
        "document": true,
        "fetch": true,
        "indexedDB": true,
        "location.href": true,
        "location.origin": true,
        "navigator": true,
        "origin.replace": true,
        "registration.showNotification": true,
        "setTimeout": true
      },
      "packages": {
        "@trezor/connect-web>tslib": true,
        "firebase>@firebase/app": true,
        "firebase>@firebase/app>@firebase/component": true,
        "firebase>@firebase/app>idb": true,
        "firebase>@firebase/installations": true,
        "firebase>@firebase/util": true
      }
    },
    "firebase>@firebase/util": {
      "globals": {
        "atob": true,
        "browser": true,
        "btoa": true,
        "chrome": true,
        "console": true,
        "document": true,
        "indexedDB": true,
        "navigator": true,
        "process": true,
        "self": true,
        "setTimeout": true
      },
      "packages": {
        "browserify>process": true
      }
    },
    "fuse.js": {
      "globals": {
        "console": true,
        "define": true
      }
    },
    "ganache>abstract-level>buffer": {
      "globals": {
        "console": true
      },
      "packages": {
        "base64-js": true,
        "browserify>buffer>ieee754": true
      }
    },
    "ganache>keccak": {
      "packages": {
        "browserify>buffer": true,
        "readable-stream": true
      }
    },
    "ganache>secp256k1": {
      "packages": {
        "@metamask/ppom-validator>elliptic": true
      }
    },
    "gulp>vinyl-fs>object.assign": {
      "packages": {
        "@lavamoat/lavapack>json-stable-stringify>object-keys": true,
        "string.prototype.matchall>call-bind": true,
        "string.prototype.matchall>define-properties": true,
        "string.prototype.matchall>has-symbols": true
      }
    },
    "he": {
      "globals": {
        "define": true
      }
    },
    "json-rpc-engine": {
      "packages": {
        "eth-rpc-errors": true,
        "json-rpc-engine>@metamask/safe-event-emitter": true
      }
    },
    "json-rpc-engine>@metamask/safe-event-emitter": {
      "globals": {
        "setTimeout": true
      },
      "packages": {
        "webpack>events": true
      }
    },
    "json-rpc-middleware-stream": {
      "globals": {
        "console.warn": true,
        "setTimeout": true
      },
      "packages": {
        "@metamask/safe-event-emitter": true,
        "readable-stream": true
      }
    },
    "koa>content-disposition>safe-buffer": {
      "packages": {
        "browserify>buffer": true
      }
    },
    "koa>is-generator-function": {
      "packages": {
        "koa>is-generator-function>has-tostringtag": true
      }
    },
    "koa>is-generator-function>has-tostringtag": {
      "packages": {
        "string.prototype.matchall>has-symbols": true
      }
    },
    "localforage": {
      "globals": {
        "Blob": true,
        "BlobBuilder": true,
        "FileReader": true,
        "IDBKeyRange": true,
        "MSBlobBuilder": true,
        "MozBlobBuilder": true,
        "OIndexedDB": true,
        "WebKitBlobBuilder": true,
        "atob": true,
        "btoa": true,
        "console.error": true,
        "console.info": true,
        "console.warn": true,
        "define": true,
        "fetch": true,
        "indexedDB": true,
        "localStorage": true,
        "mozIndexedDB": true,
        "msIndexedDB": true,
        "navigator.platform": true,
        "navigator.userAgent": true,
        "openDatabase": true,
        "setTimeout": true,
        "webkitIndexedDB": true
      }
    },
    "lodash": {
      "globals": {
        "clearTimeout": true,
        "define": true,
        "setTimeout": true
      }
    },
    "loglevel": {
      "globals": {
        "console": true,
        "define": true,
        "document.cookie": true,
        "localStorage": true,
        "log": "write",
        "navigator": true
      }
    },
    "luxon": {
      "globals": {
        "Intl": true
      }
    },
    "mocha>serialize-javascript>randombytes": {
      "globals": {
        "crypto": true,
        "msCrypto": true
      },
      "packages": {
        "browserify>process": true,
        "koa>content-disposition>safe-buffer": true
      }
    },
    "nanoid": {
      "globals": {
        "crypto": true,
        "msCrypto": true,
        "navigator": true
      }
    },
    "nock>debug": {
      "globals": {
        "console": true,
        "document": true,
        "localStorage": true,
        "navigator": true,
        "process": true
      },
      "packages": {
        "browserify>process": true,
        "nock>debug>ms": true
      }
    },
    "node-fetch": {
      "globals": {
        "Headers": true,
        "Request": true,
        "Response": true,
        "fetch": true
      }
    },
    "promise-to-callback": {
      "packages": {
        "promise-to-callback>is-fn": true,
        "promise-to-callback>set-immediate-shim": true
      }
    },
    "promise-to-callback>set-immediate-shim": {
      "globals": {
        "setTimeout.apply": true
      },
      "packages": {
        "browserify>timers-browserify": true
      }
    },
    "prop-types": {
      "globals": {
        "console": true
      },
      "packages": {
        "prop-types>react-is": true,
        "react>object-assign": true
      }
    },
    "prop-types>react-is": {
      "globals": {
        "console": true
      }
    },
    "qrcode-generator": {
      "globals": {
        "define": true
      }
    },
    "qrcode.react": {
      "globals": {
        "Path2D": true,
        "devicePixelRatio": true
      },
      "packages": {
        "react": true
      }
    },
    "react": {
      "globals": {
        "console": true
      },
      "packages": {
        "prop-types": true,
        "react>object-assign": true
      }
    },
    "react-beautiful-dnd": {
      "globals": {
        "Element.prototype": true,
        "__REDUX_DEVTOOLS_EXTENSION_COMPOSE__": true,
        "addEventListener": true,
        "cancelAnimationFrame": true,
        "clearTimeout": true,
        "console": true,
        "document": true,
        "getComputedStyle": true,
        "pageXOffset": true,
        "pageYOffset": true,
        "removeEventListener": true,
        "requestAnimationFrame": true,
        "scrollBy": true,
        "setTimeout": true
      },
      "packages": {
        "@babel/runtime": true,
        "react": true,
        "react-beautiful-dnd>css-box-model": true,
        "react-beautiful-dnd>memoize-one": true,
        "react-beautiful-dnd>raf-schd": true,
        "react-beautiful-dnd>use-memo-one": true,
        "react-dom": true,
        "react-redux": true,
        "redux": true
      }
    },
    "react-beautiful-dnd>css-box-model": {
      "globals": {
        "getComputedStyle": true,
        "pageXOffset": true,
        "pageYOffset": true
      },
      "packages": {
        "react-router-dom>tiny-invariant": true
      }
    },
    "react-beautiful-dnd>raf-schd": {
      "globals": {
        "cancelAnimationFrame": true,
        "requestAnimationFrame": true
      }
    },
    "react-beautiful-dnd>use-memo-one": {
      "packages": {
        "react": true
      }
    },
    "react-chartjs-2": {
      "globals": {
        "setTimeout": true
      },
      "packages": {
        "chart.js": true,
        "react": true
      }
    },
    "react-devtools": {
      "packages": {
        "react-devtools>react-devtools-core": true
      }
    },
    "react-devtools>react-devtools-core": {
      "globals": {
        "WebSocket": true,
        "setTimeout": true
      }
    },
    "react-dnd-html5-backend": {
      "globals": {
        "addEventListener": true,
        "clearTimeout": true,
        "removeEventListener": true
      }
    },
    "react-dom": {
      "globals": {
        "HTMLIFrameElement": true,
        "MSApp": true,
        "__REACT_DEVTOOLS_GLOBAL_HOOK__": true,
        "addEventListener": true,
        "clearTimeout": true,
        "clipboardData": true,
        "console": true,
        "dispatchEvent": true,
        "document": true,
        "event": "write",
        "jest": true,
        "location.protocol": true,
        "navigator.userAgent.indexOf": true,
        "performance": true,
        "removeEventListener": true,
        "self": true,
        "setTimeout": true,
        "top": true,
        "trustedTypes": true
      },
      "packages": {
        "prop-types": true,
        "react": true,
        "react-dom>scheduler": true,
        "react>object-assign": true
      }
    },
    "react-dom>scheduler": {
      "globals": {
        "MessageChannel": true,
        "cancelAnimationFrame": true,
        "clearTimeout": true,
        "console": true,
        "navigator": true,
        "performance": true,
        "requestAnimationFrame": true,
        "setTimeout": true
      }
    },
    "react-focus-lock": {
      "globals": {
        "addEventListener": true,
        "console.error": true,
        "console.warn": true,
        "document": true,
        "removeEventListener": true,
        "setTimeout": true
      },
      "packages": {
        "@babel/runtime": true,
        "prop-types": true,
        "react": true,
        "react-focus-lock>focus-lock": true,
        "react-focus-lock>react-clientside-effect": true,
        "react-focus-lock>use-callback-ref": true,
        "react-focus-lock>use-sidecar": true
      }
    },
    "react-focus-lock>focus-lock": {
      "globals": {
        "HTMLIFrameElement": true,
        "Node.DOCUMENT_FRAGMENT_NODE": true,
        "Node.DOCUMENT_NODE": true,
        "Node.DOCUMENT_POSITION_CONTAINED_BY": true,
        "Node.DOCUMENT_POSITION_CONTAINS": true,
        "Node.ELEMENT_NODE": true,
        "console.error": true,
        "console.warn": true,
        "document": true,
        "getComputedStyle": true,
        "setTimeout": true
      },
      "packages": {
        "@trezor/connect-web>tslib": true
      }
    },
    "react-focus-lock>react-clientside-effect": {
      "packages": {
        "@babel/runtime": true,
        "react": true
      }
    },
    "react-focus-lock>use-callback-ref": {
      "packages": {
        "react": true
      }
    },
    "react-focus-lock>use-sidecar": {
      "globals": {
        "console.error": true
      },
      "packages": {
        "@trezor/connect-web>tslib": true,
        "react": true,
        "react-focus-lock>use-sidecar>detect-node-es": true
      }
    },
    "react-idle-timer": {
      "globals": {
        "clearTimeout": true,
        "document": true,
        "setTimeout": true
      },
      "packages": {
        "prop-types": true,
        "react": true
      }
    },
    "react-inspector": {
      "globals": {
        "Node": true,
        "chromeDark": true,
        "chromeLight": true
      },
      "packages": {
        "react": true
      }
    },
    "react-markdown": {
      "globals": {
        "console.warn": true
      },
      "packages": {
        "prop-types": true,
        "react": true,
        "react-markdown>comma-separated-tokens": true,
        "react-markdown>property-information": true,
        "react-markdown>react-is": true,
        "react-markdown>remark-parse": true,
        "react-markdown>remark-rehype": true,
        "react-markdown>space-separated-tokens": true,
        "react-markdown>style-to-object": true,
        "react-markdown>unified": true,
        "react-markdown>unist-util-visit": true,
        "react-markdown>vfile": true
      }
    },
    "react-markdown>property-information": {
      "packages": {
        "watchify>xtend": true
      }
    },
    "react-markdown>react-is": {
      "globals": {
        "console": true
      }
    },
    "react-markdown>remark-parse": {
      "packages": {
        "react-markdown>remark-parse>mdast-util-from-markdown": true
      }
    },
    "react-markdown>remark-parse>mdast-util-from-markdown": {
      "packages": {
        "react-markdown>remark-parse>mdast-util-from-markdown>mdast-util-to-string": true,
        "react-markdown>remark-parse>mdast-util-from-markdown>micromark": true,
        "react-markdown>remark-parse>mdast-util-from-markdown>unist-util-stringify-position": true,
        "react-syntax-highlighter>refractor>parse-entities": true
      }
    },
    "react-markdown>remark-parse>mdast-util-from-markdown>micromark": {
      "packages": {
        "react-syntax-highlighter>refractor>parse-entities": true
      }
    },
    "react-markdown>remark-rehype": {
      "packages": {
        "react-markdown>remark-rehype>mdast-util-to-hast": true
      }
    },
    "react-markdown>remark-rehype>mdast-util-to-hast": {
      "globals": {
        "console.warn": true
      },
      "packages": {
        "@storybook/addon-docs>remark-external-links>mdast-util-definitions": true,
        "react-markdown>remark-rehype>mdast-util-to-hast>mdurl": true,
        "react-markdown>remark-rehype>mdast-util-to-hast>unist-builder": true,
        "react-markdown>remark-rehype>mdast-util-to-hast>unist-util-generated": true,
        "react-markdown>remark-rehype>mdast-util-to-hast>unist-util-position": true,
        "react-markdown>unist-util-visit": true
      }
    },
    "react-markdown>style-to-object": {
      "packages": {
        "react-markdown>style-to-object>inline-style-parser": true
      }
    },
    "react-markdown>unified": {
      "packages": {
        "mocha>yargs-unparser>is-plain-obj": true,
        "react-markdown>unified>bail": true,
        "react-markdown>unified>extend": true,
        "react-markdown>unified>is-buffer": true,
        "react-markdown>unified>trough": true,
        "react-markdown>vfile": true
      }
    },
    "react-markdown>unist-util-visit": {
      "packages": {
        "react-markdown>unist-util-visit>unist-util-visit-parents": true
      }
    },
    "react-markdown>unist-util-visit>unist-util-visit-parents": {
      "packages": {
        "react-markdown>unist-util-visit>unist-util-is": true
      }
    },
    "react-markdown>vfile": {
      "packages": {
        "browserify>path-browserify": true,
        "browserify>process": true,
        "react-markdown>vfile>is-buffer": true,
        "react-markdown>vfile>vfile-message": true,
        "vinyl>replace-ext": true
      }
    },
    "react-markdown>vfile>vfile-message": {
      "packages": {
        "react-markdown>vfile>unist-util-stringify-position": true
      }
    },
    "react-popper": {
      "globals": {
        "document": true
      },
      "packages": {
        "@popperjs/core": true,
        "react": true,
        "react-popper>react-fast-compare": true,
        "react-popper>warning": true
      }
    },
    "react-popper>react-fast-compare": {
      "globals": {
        "Element": true,
        "console.warn": true
      }
    },
    "react-popper>warning": {
      "globals": {
        "console": true
      }
    },
    "react-redux": {
      "globals": {
        "console": true,
        "document": true
      },
      "packages": {
        "prop-types": true,
        "react": true,
        "react-dom": true,
        "react-redux>@babel/runtime": true,
        "react-redux>hoist-non-react-statics": true,
        "react-redux>react-is": true
      }
    },
    "react-redux>hoist-non-react-statics": {
      "packages": {
        "prop-types>react-is": true
      }
    },
    "react-redux>react-is": {
      "globals": {
        "console": true
      }
    },
    "react-responsive-carousel": {
      "globals": {
        "addEventListener": true,
        "removeEventListener": true
      }
    },
    "react-router-dom": {
      "packages": {
        "prop-types": true,
        "react": true,
        "react-router-dom>history": true,
        "react-router-dom>react-router": true,
        "react-router-dom>tiny-invariant": true,
        "react-router-dom>tiny-warning": true
      }
    },
    "react-router-dom>history": {
      "globals": {
        "addEventListener": true,
        "confirm": true,
        "document": true,
        "history": true,
        "location": true,
        "navigator.userAgent": true,
        "removeEventListener": true
      },
      "packages": {
        "react-router-dom>history>resolve-pathname": true,
        "react-router-dom>history>value-equal": true,
        "react-router-dom>tiny-invariant": true,
        "react-router-dom>tiny-warning": true
      }
    },
    "react-router-dom>react-router": {
      "packages": {
        "prop-types": true,
        "prop-types>react-is": true,
        "react": true,
        "react-redux>hoist-non-react-statics": true,
        "react-router-dom>react-router>history": true,
        "react-router-dom>react-router>mini-create-react-context": true,
        "react-router-dom>tiny-invariant": true,
        "react-router-dom>tiny-warning": true,
        "sinon>nise>path-to-regexp": true
      }
    },
    "react-router-dom>react-router>history": {
      "globals": {
        "addEventListener": true,
        "confirm": true,
        "document": true,
        "history": true,
        "location": true,
        "navigator.userAgent": true,
        "removeEventListener": true
      },
      "packages": {
        "react-router-dom>history>resolve-pathname": true,
        "react-router-dom>history>value-equal": true,
        "react-router-dom>tiny-invariant": true,
        "react-router-dom>tiny-warning": true
      }
    },
    "react-router-dom>react-router>mini-create-react-context": {
      "packages": {
        "@babel/runtime": true,
        "prop-types": true,
        "react": true,
        "react-router-dom>react-router>mini-create-react-context>gud": true,
        "react-router-dom>tiny-warning": true
      }
    },
    "react-router-dom>tiny-warning": {
      "globals": {
        "console": true
      }
    },
    "react-simple-file-input": {
      "globals": {
        "File": true,
        "FileReader": true,
        "console.warn": true
      },
      "packages": {
        "prop-types": true,
        "react": true
      }
    },
    "react-syntax-highlighter>refractor>parse-entities": {
      "globals": {
        "document.createElement": true
      }
    },
    "react-tippy": {
      "globals": {
        "Element": true,
        "MSStream": true,
        "MutationObserver": true,
        "addEventListener": true,
        "clearTimeout": true,
        "console.error": true,
        "console.warn": true,
        "define": true,
        "document": true,
        "getComputedStyle": true,
        "innerHeight": true,
        "innerWidth": true,
        "navigator.maxTouchPoints": true,
        "navigator.msMaxTouchPoints": true,
        "navigator.userAgent": true,
        "performance": true,
        "requestAnimationFrame": true,
        "setTimeout": true
      },
      "packages": {
        "react": true,
        "react-dom": true,
        "react-tippy>popper.js": true
      }
    },
    "react-tippy>popper.js": {
      "globals": {
        "MSInputMethodContext": true,
        "Node.DOCUMENT_POSITION_FOLLOWING": true,
        "cancelAnimationFrame": true,
        "console.warn": true,
        "define": true,
        "devicePixelRatio": true,
        "document": true,
        "getComputedStyle": true,
        "innerHeight": true,
        "innerWidth": true,
        "navigator.userAgent": true,
        "requestAnimationFrame": true,
        "setTimeout": true
      }
    },
    "react-toggle-button": {
      "globals": {
        "clearTimeout": true,
        "console.warn": true,
        "define": true,
        "performance": true,
        "setTimeout": true
      },
      "packages": {
        "react": true
      }
    },
    "readable-stream": {
      "packages": {
        "browserify>browser-resolve": true,
        "browserify>buffer": true,
        "browserify>process": true,
        "browserify>string_decoder": true,
        "pumpify>inherits": true,
        "readable-stream>util-deprecate": true,
        "webpack>events": true
      }
    },
    "readable-stream-2>core-util-is": {
      "packages": {
        "browserify>insert-module-globals>is-buffer": true
      }
    },
    "readable-stream-2>process-nextick-args": {
      "packages": {
        "browserify>process": true
      }
    },
    "readable-stream>util-deprecate": {
      "globals": {
        "console.trace": true,
        "console.warn": true,
        "localStorage": true
      }
    },
    "redux": {
      "globals": {
        "console": true
      },
      "packages": {
        "@babel/runtime": true
      }
    },
    "semver": {
      "globals": {
        "console.error": true
      },
      "packages": {
        "browserify>process": true
      }
    },
    "sinon>nise>path-to-regexp": {
      "packages": {
        "sinon>nise>path-to-regexp>isarray": true
      }
    },
    "stream-browserify": {
      "packages": {
        "pumpify>inherits": true,
        "readable-stream": true,
        "webpack>events": true
      }
    },
    "string.prototype.matchall>call-bind": {
      "packages": {
        "browserify>has>function-bind": true,
        "string.prototype.matchall>call-bind>es-errors": true,
        "string.prototype.matchall>call-bind>set-function-length": true,
        "string.prototype.matchall>get-intrinsic": true
      }
    },
    "string.prototype.matchall>call-bind>set-function-length": {
      "packages": {
        "string.prototype.matchall>call-bind>es-errors": true,
        "string.prototype.matchall>define-properties>define-data-property": true,
        "string.prototype.matchall>es-abstract>gopd": true,
        "string.prototype.matchall>es-abstract>has-property-descriptors": true,
        "string.prototype.matchall>get-intrinsic": true
      }
    },
    "string.prototype.matchall>define-properties": {
      "packages": {
        "@lavamoat/lavapack>json-stable-stringify>object-keys": true,
        "string.prototype.matchall>define-properties>define-data-property": true,
        "string.prototype.matchall>es-abstract>has-property-descriptors": true
      }
    },
    "string.prototype.matchall>define-properties>define-data-property": {
      "packages": {
        "string.prototype.matchall>call-bind>es-errors": true,
        "string.prototype.matchall>es-abstract>gopd": true,
        "string.prototype.matchall>es-abstract>has-property-descriptors": true,
        "string.prototype.matchall>get-intrinsic": true
      }
    },
    "string.prototype.matchall>es-abstract>array-buffer-byte-length": {
      "packages": {
        "string.prototype.matchall>call-bind": true,
        "string.prototype.matchall>es-abstract>is-array-buffer": true
      }
    },
    "string.prototype.matchall>es-abstract>es-to-primitive>is-symbol": {
      "packages": {
        "string.prototype.matchall>has-symbols": true
      }
    },
    "string.prototype.matchall>es-abstract>gopd": {
      "packages": {
        "string.prototype.matchall>get-intrinsic": true
      }
    },
    "string.prototype.matchall>es-abstract>has-property-descriptors": {
      "packages": {
        "string.prototype.matchall>get-intrinsic": true
      }
    },
    "string.prototype.matchall>es-abstract>is-array-buffer": {
      "packages": {
        "browserify>util>is-typed-array": true,
        "string.prototype.matchall>call-bind": true,
        "string.prototype.matchall>get-intrinsic": true
      }
    },
    "string.prototype.matchall>es-abstract>is-callable": {
      "globals": {
        "document": true
      }
    },
    "string.prototype.matchall>es-abstract>is-regex": {
      "packages": {
        "koa>is-generator-function>has-tostringtag": true,
        "string.prototype.matchall>call-bind": true
      }
    },
    "string.prototype.matchall>es-abstract>is-shared-array-buffer": {
      "packages": {
        "string.prototype.matchall>call-bind": true
      }
    },
    "string.prototype.matchall>es-abstract>object-inspect": {
      "globals": {
        "HTMLElement": true,
        "WeakRef": true
      },
      "packages": {
        "browserify>browser-resolve": true
      }
    },
    "string.prototype.matchall>get-intrinsic": {
      "globals": {
        "AggregateError": true,
        "FinalizationRegistry": true,
        "WeakRef": true
      },
      "packages": {
        "browserify>has>function-bind": true,
        "depcheck>is-core-module>hasown": true,
        "string.prototype.matchall>call-bind>es-errors": true,
        "string.prototype.matchall>es-abstract>has-proto": true,
        "string.prototype.matchall>has-symbols": true
      }
    },
    "string.prototype.matchall>internal-slot": {
      "packages": {
        "depcheck>is-core-module>hasown": true,
        "string.prototype.matchall>get-intrinsic": true,
        "string.prototype.matchall>side-channel": true
      }
    },
    "string.prototype.matchall>regexp.prototype.flags": {
      "packages": {
        "string.prototype.matchall>call-bind": true,
        "string.prototype.matchall>define-properties": true,
        "string.prototype.matchall>regexp.prototype.flags>set-function-name": true
      }
    },
    "string.prototype.matchall>regexp.prototype.flags>set-function-name": {
      "packages": {
        "string.prototype.matchall>define-properties>define-data-property": true,
        "string.prototype.matchall>es-abstract>function.prototype.name>functions-have-names": true,
        "string.prototype.matchall>es-abstract>has-property-descriptors": true
      }
    },
    "string.prototype.matchall>side-channel": {
      "packages": {
        "string.prototype.matchall>call-bind": true,
        "string.prototype.matchall>es-abstract>object-inspect": true,
        "string.prototype.matchall>get-intrinsic": true
      }
    },
    "superstruct": {
      "globals": {
        "console.warn": true,
        "define": true
      }
    },
    "terser>source-map-support>buffer-from": {
      "packages": {
        "browserify>buffer": true
      }
    },
    "uuid": {
      "globals": {
        "crypto": true,
        "msCrypto": true
      }
    },
    "vinyl>replace-ext": {
      "packages": {
        "browserify>path-browserify": true
      }
    },
    "web3": {
      "globals": {
        "XMLHttpRequest": true
      }
    },
    "web3-stream-provider": {
      "globals": {
        "setTimeout": true
      },
      "packages": {
        "browserify>util": true,
        "readable-stream": true,
        "web3-stream-provider>uuid": true
      }
    },
    "web3-stream-provider>uuid": {
      "globals": {
        "crypto": true
      }
    },
    "webextension-polyfill": {
      "globals": {
        "browser": true,
        "chrome": true,
        "console.error": true,
        "console.warn": true,
        "define": true
      }
    },
    "webpack>events": {
      "globals": {
        "console": true
      }
    }
  }
}<|MERGE_RESOLUTION|>--- conflicted
+++ resolved
@@ -2882,10 +2882,7 @@
       },
       "packages": {
         "@metamask/base-controller": true,
-<<<<<<< HEAD
-=======
         "@metamask/controller-utils": true,
->>>>>>> 3820f018
         "@metamask/rpc-errors": true,
         "@metamask/snaps-controllers>@metamask/json-rpc-engine": true,
         "@metamask/snaps-controllers>@metamask/permission-controller>@metamask/controller-utils": true,
@@ -2986,10 +2983,7 @@
       },
       "packages": {
         "@metamask/base-controller": true,
-<<<<<<< HEAD
-=======
         "@metamask/controller-utils": true,
->>>>>>> 3820f018
         "@metamask/rpc-errors": true,
         "@metamask/snaps-controllers>@metamask/json-rpc-engine": true,
         "@metamask/snaps-rpc-methods>@metamask/permission-controller>@metamask/controller-utils": true,
@@ -3091,10 +3085,7 @@
       },
       "packages": {
         "@metamask/base-controller": true,
-<<<<<<< HEAD
-=======
         "@metamask/controller-utils": true,
->>>>>>> 3820f018
         "@metamask/rpc-errors": true,
         "@metamask/snaps-controllers>@metamask/json-rpc-engine": true,
         "@metamask/snaps-utils>@metamask/permission-controller>@metamask/controller-utils": true,
