--- conflicted
+++ resolved
@@ -3923,14 +3923,11 @@
         "string.prototype.matchall>es-abstract>gopd": true
       }
     },
-<<<<<<< HEAD
-=======
     "debounce-stream>duplexer": {
       "packages": {
         "stream-browserify": true
       }
     },
->>>>>>> 551d530b
     "@metamask/ppom-validator>elliptic": {
       "packages": {
         "bn.js": true,
@@ -3942,14 +3939,6 @@
         "@metamask/ppom-validator>elliptic>minimalistic-crypto-utils": true
       }
     },
-<<<<<<< HEAD
-    "string.prototype.matchall>call-bind>es-define-property": {
-      "packages": {
-        "string.prototype.matchall>get-intrinsic": true
-      }
-    },
-=======
->>>>>>> 551d530b
     "@metamask/eth-token-tracker>deep-equal>es-get-iterator": {
       "packages": {
         "string.prototype.matchall>call-bind": true,
@@ -4266,11 +4255,7 @@
         "eth-lattice-keyring>gridplus-sdk>borc": true,
         "ethereumjs-util>ethereum-cryptography>bs58check": true,
         "browserify>buffer": true,
-<<<<<<< HEAD
-        "@ethereumjs/tx>@ethereumjs/common>crc-32": true,
-=======
         "eth-lattice-keyring>gridplus-sdk>crc-32": true,
->>>>>>> 551d530b
         "@metamask/ppom-validator>elliptic": true,
         "eth-lattice-keyring>gridplus-sdk>eth-eip712-util-browser": true,
         "ethers>@ethersproject/sha2>hash.js": true,
