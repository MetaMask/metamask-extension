--- conflicted
+++ resolved
@@ -46,56 +46,7 @@
         "TextEncoder": true
       }
     },
-<<<<<<< HEAD
-    "@metamask-institutional/custody-keyring>@ethereumjs/tx>@ethereumjs/rlp": {
-      "globals": {
-        "TextEncoder": true
-      }
-    },
-    "eth-lattice-keyring>@ethereumjs/tx>@ethereumjs/rlp": {
-      "globals": {
-        "TextEncoder": true
-      }
-    },
-    "eth-lattice-keyring>gridplus-sdk>@ethereumjs/tx>@ethereumjs/rlp": {
-      "globals": {
-        "TextEncoder": true
-      }
-    },
-    "@keystonehq/bc-ur-registry-eth>@ethereumjs/util>@ethereumjs/rlp": {
-      "globals": {
-        "TextEncoder": true
-      }
-    },
-    "@metamask-institutional/custody-controller>@ethereumjs/util>@ethereumjs/rlp": {
-      "globals": {
-        "TextEncoder": true
-      }
-    },
-    "@metamask-institutional/transaction-update>@ethereumjs/util>@ethereumjs/rlp": {
-      "globals": {
-        "TextEncoder": true
-      }
-    },
-    "@metamask/eth-sig-util>@ethereumjs/util>@ethereumjs/rlp": {
-      "globals": {
-        "TextEncoder": true
-      }
-    },
-    "@metamask/keyring-controller>@metamask/eth-hd-keyring>@metamask/eth-sig-util>@ethereumjs/rlp": {
-      "globals": {
-        "TextEncoder": true
-      }
-    },
-    "@metamask/eth-json-rpc-middleware>@metamask/eth-sig-util>@ethereumjs/rlp": {
-=======
     "@metamask/eth-ledger-bridge-keyring>@ethereumjs/rlp": {
->>>>>>> 32c83a03
-      "globals": {
-        "TextEncoder": true
-      }
-    },
-    "@metamask/network-controller>@metamask/eth-json-rpc-middleware>@metamask/eth-sig-util>@ethereumjs/rlp": {
       "globals": {
         "TextEncoder": true
       }
@@ -131,9 +82,6 @@
         "eth-lattice-keyring>@ethereumjs/util>micro-ftch": true
       }
     },
-<<<<<<< HEAD
-    "eth-lattice-keyring>gridplus-sdk>@ethereumjs/tx>@ethereumjs/util": {
-=======
     "@ethereumjs/tx>@ethereumjs/util": {
       "globals": {
         "console.warn": true,
@@ -146,7 +94,6 @@
       }
     },
     "@metamask/metamask-airgapped-keyring>@keystonehq/base-eth-keyring>@ethereumjs/util": {
->>>>>>> 32c83a03
       "globals": {
         "console.warn": true
       },
@@ -256,19 +203,6 @@
       },
       "packages": {
         "@metamask/metamask-airgapped-keyring>@ethereumjs/rlp": true,
-        "browserify>buffer": true,
-        "@ethereumjs/tx>ethereum-cryptography": true,
-        "webpack>events": true,
-        "browserify>insert-module-globals>is-buffer": true,
-        "eth-lattice-keyring>@ethereumjs/util>micro-ftch": true
-      }
-    },
-    "@metamask/network-controller>@metamask/eth-json-rpc-middleware>@metamask/eth-sig-util>@ethereumjs/util": {
-      "globals": {
-        "console.warn": true
-      },
-      "packages": {
-        "@metamask/network-controller>@metamask/eth-json-rpc-middleware>@metamask/eth-sig-util>@ethereumjs/rlp": true,
         "browserify>buffer": true,
         "@ethereumjs/tx>ethereum-cryptography": true,
         "webpack>events": true,
@@ -1175,7 +1109,7 @@
     "@metamask/network-controller>@metamask/eth-json-rpc-middleware>@metamask/eth-sig-util>@metamask/abi-utils": {
       "packages": {
         "@metamask/utils>@metamask/superstruct": true,
-        "@metamask/utils": true
+        "@metamask/network-controller>@metamask/eth-json-rpc-middleware>@metamask/eth-sig-util>@metamask/abi-utils>@metamask/utils": true
       }
     },
     "@metamask/eth-ledger-bridge-keyring>@metamask/eth-sig-util>@metamask/abi-utils": {
@@ -1302,6 +1236,14 @@
         "immer": true
       }
     },
+    "@metamask/network-controller>@metamask/base-controller": {
+      "globals": {
+        "setTimeout": true
+      },
+      "packages": {
+        "immer": true
+      }
+    },
     "@metamask/ppom-validator>@metamask/base-controller": {
       "globals": {
         "setTimeout": true
@@ -1443,7 +1385,7 @@
         "@metamask/eth-json-rpc-provider": true,
         "@metamask/json-rpc-engine": true,
         "@metamask/rpc-errors": true,
-        "@metamask/utils": true
+        "@metamask/network-controller>@metamask/eth-json-rpc-infura>@metamask/utils": true
       }
     },
     "@metamask/eth-json-rpc-middleware": {
@@ -1473,7 +1415,7 @@
         "@metamask/json-rpc-engine": true,
         "@metamask/rpc-errors": true,
         "@metamask/utils>@metamask/superstruct": true,
-        "@metamask/utils": true,
+        "@metamask/network-controller>@metamask/eth-json-rpc-middleware>@metamask/utils": true,
         "@metamask/eth-json-rpc-middleware>klona": true,
         "@metamask/eth-json-rpc-middleware>safe-stable-stringify": true
       }
@@ -1549,14 +1491,10 @@
     },
     "@metamask/network-controller>@metamask/eth-json-rpc-middleware>@metamask/eth-sig-util": {
       "packages": {
-<<<<<<< HEAD
-        "@metamask/network-controller>@metamask/eth-json-rpc-middleware>@metamask/eth-sig-util>@ethereumjs/rlp": true,
-=======
         "@metamask/metamask-airgapped-keyring>@ethereumjs/rlp": true,
->>>>>>> 32c83a03
         "@metamask/network-controller>@metamask/eth-json-rpc-middleware>@metamask/eth-sig-util>@ethereumjs/util": true,
         "@metamask/network-controller>@metamask/eth-json-rpc-middleware>@metamask/eth-sig-util>@metamask/abi-utils": true,
-        "@metamask/utils": true,
+        "@metamask/network-controller>@metamask/eth-json-rpc-middleware>@metamask/eth-sig-util>@metamask/utils": true,
         "@metamask/utils>@scure/base": true,
         "browserify>buffer": true,
         "@ethereumjs/tx>ethereum-cryptography": true,
@@ -1958,11 +1896,12 @@
     },
     "@metamask/network-controller": {
       "globals": {
-        "URL": true,
-        "setTimeout": true
-      },
-      "packages": {
-        "@metamask/base-controller": true,
+        "btoa": true,
+        "fetch": true,
+        "setTimeout": true
+      },
+      "packages": {
+        "@metamask/network-controller>@metamask/base-controller": true,
         "@metamask/controller-utils": true,
         "@metamask/eth-token-tracker>@metamask/eth-block-tracker": true,
         "@metamask/network-controller>@metamask/eth-json-rpc-infura": true,
@@ -1972,10 +1911,8 @@
         "@metamask/json-rpc-engine": true,
         "@metamask/rpc-errors": true,
         "@metamask/network-controller>@metamask/swappable-obj-proxy": true,
-        "@metamask/utils": true,
-        "addons-linter>deepmerge": true,
+        "@metamask/network-controller>@metamask/utils": true,
         "eslint>fast-deep-equal": true,
-        "lodash": true,
         "reselect": true,
         "uri-js": true,
         "uuid": true
@@ -2607,7 +2544,7 @@
         "semver": true
       }
     },
-    "@metamask/browser-passworder>@metamask/utils": {
+    "@metamask/network-controller>@metamask/eth-json-rpc-middleware>@metamask/eth-sig-util>@metamask/abi-utils>@metamask/utils": {
       "globals": {
         "TextDecoder": true,
         "TextEncoder": true
@@ -2622,7 +2559,82 @@
         "semver": true
       }
     },
+    "@metamask/browser-passworder>@metamask/utils": {
+      "globals": {
+        "TextDecoder": true,
+        "TextEncoder": true
+      },
+      "packages": {
+        "@metamask/utils>@metamask/superstruct": true,
+        "@noble/hashes": true,
+        "@metamask/utils>@scure/base": true,
+        "browserify>buffer": true,
+        "nock>debug": true,
+        "@metamask/utils>pony-cause": true,
+        "semver": true
+      }
+    },
+    "@metamask/network-controller>@metamask/eth-json-rpc-infura>@metamask/utils": {
+      "globals": {
+        "TextDecoder": true,
+        "TextEncoder": true
+      },
+      "packages": {
+        "@metamask/utils>@metamask/superstruct": true,
+        "@noble/hashes": true,
+        "@metamask/utils>@scure/base": true,
+        "browserify>buffer": true,
+        "nock>debug": true,
+        "@metamask/utils>pony-cause": true,
+        "semver": true
+      }
+    },
+    "@metamask/network-controller>@metamask/eth-json-rpc-middleware>@metamask/utils": {
+      "globals": {
+        "TextDecoder": true,
+        "TextEncoder": true
+      },
+      "packages": {
+        "@metamask/utils>@metamask/superstruct": true,
+        "@noble/hashes": true,
+        "@metamask/utils>@scure/base": true,
+        "browserify>buffer": true,
+        "nock>debug": true,
+        "@metamask/utils>pony-cause": true,
+        "semver": true
+      }
+    },
     "@metamask/eth-sig-util>@metamask/utils": {
+      "globals": {
+        "TextDecoder": true,
+        "TextEncoder": true
+      },
+      "packages": {
+        "@metamask/utils>@metamask/superstruct": true,
+        "@noble/hashes": true,
+        "@metamask/utils>@scure/base": true,
+        "browserify>buffer": true,
+        "nock>debug": true,
+        "@metamask/utils>pony-cause": true,
+        "semver": true
+      }
+    },
+    "@metamask/network-controller>@metamask/eth-json-rpc-middleware>@metamask/eth-sig-util>@metamask/utils": {
+      "globals": {
+        "TextDecoder": true,
+        "TextEncoder": true
+      },
+      "packages": {
+        "@metamask/utils>@metamask/superstruct": true,
+        "@noble/hashes": true,
+        "@metamask/utils>@scure/base": true,
+        "browserify>buffer": true,
+        "nock>debug": true,
+        "@metamask/utils>pony-cause": true,
+        "semver": true
+      }
+    },
+    "@metamask/network-controller>@metamask/utils": {
       "globals": {
         "TextDecoder": true,
         "TextEncoder": true
