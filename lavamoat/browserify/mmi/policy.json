--- conflicted
+++ resolved
@@ -891,21 +891,6 @@
     },
     "@metamask-institutional/institutional-features>@metamask/obs-store>@metamask/safe-event-emitter": {
       "globals": {
-<<<<<<< HEAD
-        "URLSearchParams": true,
-        "console.debug": true,
-        "console.error": true,
-        "console.log": true,
-        "console.warn": true,
-        "fetch": true
-      },
-      "packages": {
-        "@metamask-institutional/sdk>@metamask-institutional/simplecache": true,
-        "browserify>crypto-browserify": true,
-        "webpack>events": true
-      }
-    },
-=======
         "setTimeout": true
       },
       "packages": {
@@ -965,7 +950,6 @@
         "webpack>events": true
       }
     },
->>>>>>> 8fabd544
     "@metamask-institutional/transaction-update": {
       "globals": {
         "clearInterval": true,
@@ -977,11 +961,7 @@
         "@ethereumjs/tx>@ethereumjs/util": true,
         "@metamask-institutional/sdk": true,
         "@metamask-institutional/transaction-update>@metamask-institutional/websocket-client": true,
-<<<<<<< HEAD
-        "@metamask/obs-store": true,
-=======
         "@metamask-institutional/transaction-update>@metamask/obs-store": true,
->>>>>>> 8fabd544
         "webpack>events": true
       }
     },
