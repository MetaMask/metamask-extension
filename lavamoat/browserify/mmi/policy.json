{
  "resources": {
    "@babel/runtime": {
      "globals": {
        "regeneratorRuntime": "write"
      }
    },
    "@ensdomains/content-hash": {
      "globals": {
        "console.warn": true
      },
      "packages": {
        "@ensdomains/content-hash>cids": true,
        "@ensdomains/content-hash>js-base64": true,
        "@ensdomains/content-hash>multicodec": true,
        "@ensdomains/content-hash>multihashes": true,
        "browserify>buffer": true
      }
    },
    "@ensdomains/content-hash>cids": {
      "packages": {
        "@ensdomains/content-hash>cids>multibase": true,
        "@ensdomains/content-hash>cids>multihashes": true,
        "@ensdomains/content-hash>cids>uint8arrays": true,
        "@ensdomains/content-hash>multicodec": true
      }
    },
    "@ensdomains/content-hash>cids>multibase": {
      "globals": {
        "TextDecoder": true,
        "TextEncoder": true
      },
      "packages": {
        "@ensdomains/content-hash>cids>multibase>@multiformats/base-x": true
      }
    },
    "@ensdomains/content-hash>cids>multihashes": {
      "packages": {
        "@ensdomains/content-hash>cids>multibase": true,
        "@ensdomains/content-hash>cids>multihashes>varint": true,
        "@ensdomains/content-hash>cids>uint8arrays": true
      }
    },
    "@ensdomains/content-hash>cids>uint8arrays": {
      "globals": {
        "TextDecoder": true,
        "TextEncoder": true
      },
      "packages": {
        "@ensdomains/content-hash>cids>multibase": true
      }
    },
    "@ensdomains/content-hash>js-base64": {
      "globals": {
        "Base64": "write",
        "TextDecoder": true,
        "TextEncoder": true,
        "atob": true,
        "btoa": true,
        "define": true
      },
      "packages": {
        "browserify>buffer": true
      }
    },
    "@ensdomains/content-hash>multicodec": {
      "packages": {
        "@ensdomains/content-hash>multicodec>uint8arrays": true,
        "sass-embedded>varint": true
      }
    },
    "@ensdomains/content-hash>multicodec>uint8arrays": {
      "globals": {
        "Buffer": true,
        "TextDecoder": true,
        "TextEncoder": true
      },
      "packages": {
        "@ensdomains/content-hash>multicodec>uint8arrays>multiformats": true
      }
    },
    "@ensdomains/content-hash>multicodec>uint8arrays>multiformats": {
      "globals": {
        "TextDecoder": true,
        "TextEncoder": true,
        "console.warn": true,
        "crypto.subtle.digest": true
      }
    },
    "@ensdomains/content-hash>multihashes": {
      "packages": {
        "@ensdomains/content-hash>multihashes>multibase": true,
        "@ensdomains/content-hash>multihashes>varint": true,
        "@ensdomains/content-hash>multihashes>web-encoding": true,
        "browserify>buffer": true
      }
    },
    "@ensdomains/content-hash>multihashes>multibase": {
      "packages": {
        "@ensdomains/content-hash>multihashes>multibase>base-x": true,
        "@ensdomains/content-hash>multihashes>web-encoding": true,
        "browserify>buffer": true
      }
    },
    "@ensdomains/content-hash>multihashes>multibase>base-x": {
      "packages": {
        "koa>content-disposition>safe-buffer": true
      }
    },
    "@ensdomains/content-hash>multihashes>web-encoding": {
      "globals": {
        "TextDecoder": true,
        "TextEncoder": true
      },
      "packages": {
        "browserify>util": true
      }
    },
    "@ethereumjs/tx": {
      "packages": {
        "@ethereumjs/tx>@ethereumjs/common": true,
        "@ethereumjs/tx>@ethereumjs/rlp": true,
        "@ethereumjs/tx>@ethereumjs/util": true,
        "@ethereumjs/tx>ethereum-cryptography": true,
        "browserify>buffer": true,
        "browserify>insert-module-globals>is-buffer": true
      }
    },
    "@ethereumjs/tx>@ethereumjs/common": {
      "packages": {
        "@ethereumjs/tx>@ethereumjs/common>crc-32": true,
        "@ethereumjs/tx>@ethereumjs/util": true,
        "browserify>buffer": true,
        "webpack>events": true
      }
    },
    "@ethereumjs/tx>@ethereumjs/common>crc-32": {
      "globals": {
        "DO_NOT_EXPORT_CRC": true,
        "define": true
      }
    },
    "@ethereumjs/tx>@ethereumjs/rlp": {
      "globals": {
        "TextEncoder": true
      }
    },
    "@ethereumjs/tx>@ethereumjs/util": {
      "globals": {
        "console.warn": true
      },
      "packages": {
        "@ethereumjs/tx>@ethereumjs/util>@ethereumjs/rlp": true,
        "@ethereumjs/tx>@ethereumjs/util>micro-ftch": true,
        "@ethereumjs/tx>ethereum-cryptography": true,
        "browserify>buffer": true,
        "browserify>insert-module-globals>is-buffer": true,
        "webpack>events": true
      }
    },
    "@ethereumjs/tx>@ethereumjs/util>@ethereumjs/rlp": {
      "globals": {
        "TextEncoder": true
      }
    },
    "@ethereumjs/tx>@ethereumjs/util>micro-ftch": {
      "globals": {
        "Headers": true,
        "TextDecoder": true,
        "URL": true,
        "btoa": true,
        "fetch": true
      },
      "packages": {
        "browserify>browserify-zlib": true,
        "browserify>buffer": true,
        "browserify>url": true,
        "browserify>util": true,
        "https-browserify": true,
        "process": true,
        "stream-http": true
      }
    },
    "@ethereumjs/tx>ethereum-cryptography": {
      "globals": {
        "TextDecoder": true,
        "crypto": true
      },
      "packages": {
        "@ethereumjs/tx>ethereum-cryptography>@noble/hashes": true,
        "@ethereumjs/tx>ethereum-cryptography>@scure/bip32": true,
        "@metamask/message-signing-snap>@noble/curves": true
      }
    },
    "@ethereumjs/tx>ethereum-cryptography>@noble/hashes": {
      "globals": {
        "TextEncoder": true,
        "crypto": true
      }
    },
    "@ethereumjs/tx>ethereum-cryptography>@scure/bip32": {
      "packages": {
        "@ethereumjs/tx>ethereum-cryptography>@scure/bip32>@noble/hashes": true,
        "@metamask/message-signing-snap>@noble/curves": true,
        "@metamask/utils>@scure/base": true
      }
    },
    "@ethereumjs/tx>ethereum-cryptography>@scure/bip32>@noble/hashes": {
      "globals": {
        "TextEncoder": true,
        "crypto": true
      }
    },
    "@ethersproject/abi": {
      "globals": {
        "console.log": true
      },
      "packages": {
        "@ethersproject/bignumber": true,
        "@ethersproject/bytes": true,
        "@ethersproject/hash": true,
        "ethers>@ethersproject/address": true,
        "ethers>@ethersproject/constants": true,
        "ethers>@ethersproject/keccak256": true,
        "ethers>@ethersproject/logger": true,
        "ethers>@ethersproject/properties": true,
        "ethers>@ethersproject/strings": true
      }
    },
    "@ethersproject/bignumber": {
      "packages": {
        "@ethersproject/bytes": true,
        "bn.js": true,
        "ethers>@ethersproject/logger": true
      }
    },
    "@ethersproject/bytes": {
      "packages": {
        "ethers>@ethersproject/logger": true
      }
    },
    "@ethersproject/contracts": {
      "globals": {
        "setTimeout": true
      },
      "packages": {
        "@ethersproject/abi": true,
        "@ethersproject/bignumber": true,
        "@ethersproject/bytes": true,
        "ethers>@ethersproject/abstract-provider": true,
        "ethers>@ethersproject/abstract-signer": true,
        "ethers>@ethersproject/address": true,
        "ethers>@ethersproject/logger": true,
        "ethers>@ethersproject/properties": true,
        "ethers>@ethersproject/transactions": true
      }
    },
    "@ethersproject/hash": {
      "packages": {
        "@ethersproject/bignumber": true,
        "@ethersproject/bytes": true,
        "ethers>@ethersproject/address": true,
        "ethers>@ethersproject/base64": true,
        "ethers>@ethersproject/keccak256": true,
        "ethers>@ethersproject/logger": true,
        "ethers>@ethersproject/properties": true,
        "ethers>@ethersproject/strings": true
      }
    },
    "@ethersproject/hdnode": {
      "packages": {
        "@ethersproject/bignumber": true,
        "@ethersproject/bytes": true,
        "ethers>@ethersproject/basex": true,
        "ethers>@ethersproject/logger": true,
        "ethers>@ethersproject/pbkdf2": true,
        "ethers>@ethersproject/properties": true,
        "ethers>@ethersproject/sha2": true,
        "ethers>@ethersproject/signing-key": true,
        "ethers>@ethersproject/strings": true,
        "ethers>@ethersproject/transactions": true,
        "ethers>@ethersproject/wordlists": true
      }
    },
    "@ethersproject/providers": {
      "globals": {
        "WebSocket": true,
        "clearInterval": true,
        "clearTimeout": true,
        "console.log": true,
        "console.warn": true,
        "setInterval": true,
        "setTimeout": true
      },
      "packages": {
        "@ethersproject/bignumber": true,
        "@ethersproject/bytes": true,
        "@ethersproject/hash": true,
        "@ethersproject/providers>@ethersproject/web": true,
        "@ethersproject/providers>bech32": true,
        "@metamask/test-bundler>@ethersproject/networks": true,
        "ethers>@ethersproject/abstract-provider": true,
        "ethers>@ethersproject/abstract-signer": true,
        "ethers>@ethersproject/address": true,
        "ethers>@ethersproject/base64": true,
        "ethers>@ethersproject/basex": true,
        "ethers>@ethersproject/constants": true,
        "ethers>@ethersproject/logger": true,
        "ethers>@ethersproject/properties": true,
        "ethers>@ethersproject/random": true,
        "ethers>@ethersproject/sha2": true,
        "ethers>@ethersproject/strings": true,
        "ethers>@ethersproject/transactions": true
      }
    },
    "@ethersproject/providers>@ethersproject/random": {
      "globals": {
        "crypto.getRandomValues": true
      }
    },
    "@ethersproject/providers>@ethersproject/web": {
      "globals": {
        "clearTimeout": true,
        "fetch": true,
        "setTimeout": true
      },
      "packages": {
        "@ethersproject/bytes": true,
        "ethers>@ethersproject/base64": true,
        "ethers>@ethersproject/logger": true,
        "ethers>@ethersproject/properties": true,
        "ethers>@ethersproject/strings": true
      }
    },
    "@ethersproject/wallet": {
      "packages": {
        "@ethersproject/bytes": true,
        "@ethersproject/hash": true,
        "@ethersproject/hdnode": true,
        "ethers>@ethersproject/abstract-provider": true,
        "ethers>@ethersproject/abstract-signer": true,
        "ethers>@ethersproject/address": true,
        "ethers>@ethersproject/json-wallets": true,
        "ethers>@ethersproject/keccak256": true,
        "ethers>@ethersproject/logger": true,
        "ethers>@ethersproject/properties": true,
        "ethers>@ethersproject/random": true,
        "ethers>@ethersproject/signing-key": true,
        "ethers>@ethersproject/transactions": true
      }
    },
    "@keystonehq/bc-ur-registry-eth": {
      "packages": {
        "@ethereumjs/tx>@ethereumjs/util": true,
        "@keystonehq/bc-ur-registry-eth>@keystonehq/bc-ur-registry": true,
        "@metamask/eth-trezor-keyring>hdkey": true,
        "browserify>buffer": true,
        "uuid": true
      }
    },
    "@keystonehq/bc-ur-registry-eth>@keystonehq/bc-ur-registry": {
      "globals": {
        "define": true
      },
      "packages": {
        "@ngraveio/bc-ur": true,
        "@swc/helpers>tslib": true,
        "browserify>buffer": true,
        "buffer": true,
        "ethereumjs-util>ethereum-cryptography>bs58check": true
      }
    },
    "@keystonehq/metamask-airgapped-keyring": {
      "packages": {
        "@ethereumjs/tx": true,
        "@keystonehq/bc-ur-registry-eth": true,
        "@keystonehq/metamask-airgapped-keyring>@keystonehq/base-eth-keyring": true,
        "@metamask/obs-store": true,
        "browserify>buffer": true,
        "ethereumjs-util>rlp": true,
        "uuid": true,
        "webpack>events": true
      }
    },
    "@keystonehq/metamask-airgapped-keyring>@keystonehq/base-eth-keyring": {
      "packages": {
        "@ethereumjs/tx": true,
        "@ethereumjs/tx>@ethereumjs/util": true,
        "@keystonehq/bc-ur-registry-eth": true,
        "@keystonehq/metamask-airgapped-keyring>@keystonehq/base-eth-keyring>rlp": true,
        "@metamask/eth-trezor-keyring>hdkey": true,
        "browserify>buffer": true,
        "uuid": true
      }
    },
    "@keystonehq/metamask-airgapped-keyring>@keystonehq/base-eth-keyring>rlp": {
      "globals": {
        "TextEncoder": true
      }
    },
    "@lavamoat/lavadome-react": {
      "globals": {
        "Document.prototype": true,
        "DocumentFragment.prototype": true,
        "Element.prototype": true,
        "Node.prototype": true,
        "console.warn": true,
        "document": true
      },
      "packages": {
        "react": true
      }
    },
    "@material-ui/core": {
      "globals": {
        "Image": true,
        "_formatMuiErrorMessage": true,
        "addEventListener": true,
        "clearInterval": true,
        "clearTimeout": true,
        "console.error": true,
        "console.warn": true,
        "document": true,
        "getComputedStyle": true,
        "getSelection": true,
        "innerHeight": true,
        "innerWidth": true,
        "matchMedia": true,
        "navigator": true,
        "performance.now": true,
        "removeEventListener": true,
        "requestAnimationFrame": true,
        "setInterval": true,
        "setTimeout": true
      },
      "packages": {
        "@babel/runtime": true,
        "@material-ui/core>@material-ui/styles": true,
        "@material-ui/core>@material-ui/system": true,
        "@material-ui/core>@material-ui/utils": true,
        "@material-ui/core>clsx": true,
        "@material-ui/core>popper.js": true,
        "@material-ui/core>react-transition-group": true,
        "prop-types": true,
        "prop-types>react-is": true,
        "react": true,
        "react-dom": true,
        "react-redux>hoist-non-react-statics": true
      }
    },
    "@material-ui/core>@material-ui/styles": {
      "globals": {
        "console.error": true,
        "console.warn": true,
        "document.createComment": true,
        "document.head": true
      },
      "packages": {
        "@babel/runtime": true,
        "@material-ui/core>@material-ui/styles>jss": true,
        "@material-ui/core>@material-ui/styles>jss-plugin-camel-case": true,
        "@material-ui/core>@material-ui/styles>jss-plugin-default-unit": true,
        "@material-ui/core>@material-ui/styles>jss-plugin-global": true,
        "@material-ui/core>@material-ui/styles>jss-plugin-nested": true,
        "@material-ui/core>@material-ui/styles>jss-plugin-props-sort": true,
        "@material-ui/core>@material-ui/styles>jss-plugin-rule-value-function": true,
        "@material-ui/core>@material-ui/styles>jss-plugin-vendor-prefixer": true,
        "@material-ui/core>@material-ui/utils": true,
        "@material-ui/core>clsx": true,
        "prop-types": true,
        "react": true,
        "react-redux>hoist-non-react-statics": true
      }
    },
    "@material-ui/core>@material-ui/styles>jss": {
      "globals": {
        "CSS": true,
        "document.createElement": true,
        "document.querySelector": true
      },
      "packages": {
        "@babel/runtime": true,
        "@material-ui/core>@material-ui/styles>jss>is-in-browser": true,
        "react-router-dom>tiny-warning": true
      }
    },
    "@material-ui/core>@material-ui/styles>jss-plugin-camel-case": {
      "packages": {
        "@material-ui/core>@material-ui/styles>jss-plugin-camel-case>hyphenate-style-name": true
      }
    },
    "@material-ui/core>@material-ui/styles>jss-plugin-default-unit": {
      "globals": {
        "CSS": true
      },
      "packages": {
        "@material-ui/core>@material-ui/styles>jss": true
      }
    },
    "@material-ui/core>@material-ui/styles>jss-plugin-global": {
      "packages": {
        "@babel/runtime": true,
        "@material-ui/core>@material-ui/styles>jss": true
      }
    },
    "@material-ui/core>@material-ui/styles>jss-plugin-nested": {
      "packages": {
        "@babel/runtime": true,
        "react-router-dom>tiny-warning": true
      }
    },
    "@material-ui/core>@material-ui/styles>jss-plugin-rule-value-function": {
      "packages": {
        "@material-ui/core>@material-ui/styles>jss": true,
        "react-router-dom>tiny-warning": true
      }
    },
    "@material-ui/core>@material-ui/styles>jss-plugin-vendor-prefixer": {
      "packages": {
        "@material-ui/core>@material-ui/styles>jss": true,
        "@material-ui/core>@material-ui/styles>jss-plugin-vendor-prefixer>css-vendor": true
      }
    },
    "@material-ui/core>@material-ui/styles>jss-plugin-vendor-prefixer>css-vendor": {
      "globals": {
        "document.createElement": true,
        "document.documentElement": true,
        "getComputedStyle": true
      },
      "packages": {
        "@babel/runtime": true,
        "@material-ui/core>@material-ui/styles>jss>is-in-browser": true
      }
    },
    "@material-ui/core>@material-ui/styles>jss>is-in-browser": {
      "globals": {
        "document": true
      }
    },
    "@material-ui/core>@material-ui/system": {
      "globals": {
        "console.error": true
      },
      "packages": {
        "@babel/runtime": true,
        "@material-ui/core>@material-ui/utils": true,
        "prop-types": true
      }
    },
    "@material-ui/core>@material-ui/utils": {
      "packages": {
        "@babel/runtime": true,
        "prop-types": true,
        "prop-types>react-is": true
      }
    },
    "@material-ui/core>popper.js": {
      "globals": {
        "MSInputMethodContext": true,
        "Node.DOCUMENT_POSITION_FOLLOWING": true,
        "cancelAnimationFrame": true,
        "console.warn": true,
        "define": true,
        "devicePixelRatio": true,
        "document": true,
        "getComputedStyle": true,
        "innerHeight": true,
        "innerWidth": true,
        "navigator": true,
        "requestAnimationFrame": true,
        "setTimeout": true
      }
    },
    "@material-ui/core>react-transition-group": {
      "globals": {
        "Element": true,
        "setTimeout": true
      },
      "packages": {
        "@material-ui/core>react-transition-group>dom-helpers": true,
        "prop-types": true,
        "react": true,
        "react-dom": true
      }
    },
    "@material-ui/core>react-transition-group>dom-helpers": {
      "packages": {
        "@babel/runtime": true
      }
    },
    "@metamask-institutional/custody-controller": {
      "packages": {
        "@ethereumjs/tx>@ethereumjs/util": true,
        "@metamask-institutional/custody-keyring": true,
        "@metamask/obs-store": true
      }
    },
    "@metamask-institutional/custody-keyring": {
      "globals": {
        "console.error": true,
        "console.log": true,
        "console.warn": true
      },
      "packages": {
        "@ethereumjs/tx>@ethereumjs/util": true,
        "@metamask-institutional/custody-keyring>@metamask-institutional/configuration-client": true,
        "@metamask-institutional/sdk": true,
        "@metamask-institutional/types": true,
        "@metamask/obs-store": true,
        "crypto-browserify": true,
        "gulp-sass>lodash.clonedeep": true,
        "webpack>events": true
      }
    },
    "@metamask-institutional/custody-keyring>@metamask-institutional/configuration-client": {
      "globals": {
        "console.log": true,
        "fetch": true
      }
    },
    "@metamask-institutional/extension": {
      "globals": {
        "console.log": true
      },
      "packages": {
        "@metamask-institutional/custody-controller": true,
        "@metamask-institutional/sdk": true,
        "@metamask-institutional/types": true,
        "gulp-sass>lodash.clonedeep": true
      }
    },
    "@metamask-institutional/institutional-features": {
      "packages": {
        "@metamask-institutional/custody-keyring": true,
        "@metamask/obs-store": true
      }
    },
    "@metamask-institutional/rpc-allowlist": {
      "globals": {
        "URL": true
      }
    },
    "@metamask-institutional/sdk": {
      "globals": {
        "URLSearchParams": true,
        "console.debug": true,
        "console.error": true,
        "console.log": true,
        "fetch": true
      },
      "packages": {
        "@metamask-institutional/sdk>@metamask-institutional/simplecache": true,
        "crypto-browserify": true,
        "webpack>events": true
      }
    },
    "@metamask-institutional/transaction-update": {
      "globals": {
        "clearInterval": true,
        "console.info": true,
        "console.log": true,
        "setInterval": true
      },
      "packages": {
        "@ethereumjs/tx>@ethereumjs/util": true,
        "@metamask-institutional/sdk": true,
        "@metamask-institutional/transaction-update>@metamask-institutional/websocket-client": true,
        "@metamask/obs-store": true,
        "webpack>events": true
      }
    },
    "@metamask-institutional/transaction-update>@metamask-institutional/websocket-client": {
      "globals": {
        "WebSocket": true,
        "clearTimeout": true,
        "console.log": true,
        "setTimeout": true
      },
      "packages": {
        "webpack>events": true
      }
    },
    "@metamask/abi-utils": {
      "packages": {
        "@metamask/abi-utils>@metamask/utils": true,
        "@metamask/utils>@metamask/superstruct": true
      }
    },
    "@metamask/abi-utils>@metamask/utils": {
      "globals": {
        "TextDecoder": true,
        "TextEncoder": true
      },
      "packages": {
        "@metamask/utils>@metamask/superstruct": true,
        "@metamask/utils>@scure/base": true,
        "@metamask/utils>pony-cause": true,
        "@noble/hashes": true,
        "browserify>buffer": true,
        "nock>debug": true,
        "semver": true
      }
    },
    "@metamask/accounts-controller": {
      "packages": {
        "@ethereumjs/tx>@ethereumjs/util": true,
        "@ethereumjs/tx>ethereum-cryptography": true,
        "@metamask/accounts-controller>@metamask/utils": true,
        "@metamask/base-controller": true,
        "@metamask/eth-snap-keyring": true,
        "@metamask/keyring-api": true,
        "@metamask/keyring-controller": true,
        "uuid": true
      }
    },
    "@metamask/accounts-controller>@metamask/utils": {
      "globals": {
        "TextDecoder": true,
        "TextEncoder": true
      },
      "packages": {
        "@metamask/utils>@metamask/superstruct": true,
        "@metamask/utils>@scure/base": true,
        "@metamask/utils>pony-cause": true,
        "@noble/hashes": true,
        "browserify>buffer": true,
        "nock>debug": true,
        "semver": true
      }
    },
    "@metamask/address-book-controller": {
      "packages": {
        "@metamask/base-controller": true,
        "@metamask/controller-utils": true
      }
    },
    "@metamask/announcement-controller": {
      "packages": {
        "@metamask/announcement-controller>@metamask/base-controller": true
      }
    },
    "@metamask/announcement-controller>@metamask/base-controller": {
      "globals": {
        "setTimeout": true
      },
      "packages": {
        "immer": true
      }
    },
    "@metamask/approval-controller": {
      "globals": {
        "console.info": true
      },
      "packages": {
        "@metamask/approval-controller>nanoid": true,
        "@metamask/base-controller": true,
        "@metamask/rpc-errors": true
      }
    },
    "@metamask/approval-controller>nanoid": {
      "globals": {
        "crypto.getRandomValues": true
      }
    },
    "@metamask/assets-controllers": {
      "globals": {
        "AbortController": true,
        "Headers": true,
        "URL": true,
        "URLSearchParams": true,
        "clearInterval": true,
        "clearTimeout": true,
        "console.error": true,
        "console.log": true,
        "setInterval": true,
        "setTimeout": true
      },
      "packages": {
        "@ensdomains/content-hash>multicodec>uint8arrays>multiformats": true,
        "@ethereumjs/tx>@ethereumjs/util": true,
        "@ethersproject/bignumber": true,
        "@ethersproject/contracts": true,
        "@ethersproject/providers": true,
        "@metamask/abi-utils": true,
        "@metamask/assets-controllers>@metamask/polling-controller": true,
        "@metamask/base-controller": true,
        "@metamask/contract-metadata": true,
        "@metamask/controller-utils": true,
        "@metamask/eth-query": true,
        "@metamask/metamask-eth-abis": true,
        "@metamask/name-controller>async-mutex": true,
        "@metamask/rpc-errors": true,
        "@metamask/utils": true,
        "bn.js": true,
        "cockatiel": true,
        "ethers>@ethersproject/address": true,
        "lodash": true,
        "single-call-balance-checker-abi": true,
        "uuid": true
      }
    },
    "@metamask/assets-controllers>@metamask/polling-controller": {
      "globals": {
        "clearTimeout": true,
        "console.error": true,
        "setTimeout": true
      },
      "packages": {
        "@metamask/base-controller": true,
        "@metamask/snaps-utils>fast-json-stable-stringify": true,
        "uuid": true
      }
    },
    "@metamask/base-controller": {
      "globals": {
        "setTimeout": true
      },
      "packages": {
        "immer": true
      }
    },
    "@metamask/browser-passworder": {
      "globals": {
        "CryptoKey": true,
        "btoa": true,
        "crypto.getRandomValues": true,
        "crypto.subtle.decrypt": true,
        "crypto.subtle.deriveKey": true,
        "crypto.subtle.encrypt": true,
        "crypto.subtle.exportKey": true,
        "crypto.subtle.importKey": true
      },
      "packages": {
        "@metamask/browser-passworder>@metamask/utils": true,
        "browserify>buffer": true
      }
    },
    "@metamask/browser-passworder>@metamask/utils": {
      "globals": {
        "TextDecoder": true,
        "TextEncoder": true
      },
      "packages": {
        "@metamask/utils>@metamask/superstruct": true,
        "@metamask/utils>@scure/base": true,
        "@metamask/utils>pony-cause": true,
        "@noble/hashes": true,
        "browserify>buffer": true,
        "nock>debug": true,
        "semver": true
      }
    },
    "@metamask/controller-utils": {
      "globals": {
        "URL": true,
        "console.error": true,
        "fetch": true,
        "setTimeout": true
      },
      "packages": {
        "@ethereumjs/tx>@ethereumjs/util": true,
        "@metamask/controller-utils>@spruceid/siwe-parser": true,
        "@metamask/ethjs>@metamask/ethjs-unit": true,
        "@metamask/utils": true,
        "bn.js": true,
        "browserify>buffer": true,
        "eslint>fast-deep-equal": true,
        "eth-ens-namehash": true
      }
    },
    "@metamask/controller-utils>@spruceid/siwe-parser": {
      "globals": {
        "console.error": true,
        "console.log": true
      },
      "packages": {
        "@metamask/controller-utils>@spruceid/siwe-parser>apg-js": true,
        "@noble/hashes": true
      }
    },
    "@metamask/controller-utils>@spruceid/siwe-parser>apg-js": {
      "packages": {
        "browserify>buffer": true
      }
    },
    "@metamask/controllers>web3": {
      "globals": {
        "XMLHttpRequest": true
      }
    },
    "@metamask/controllers>web3-provider-engine>cross-fetch>node-fetch": {
      "globals": {
        "fetch": true
      }
    },
    "@metamask/controllers>web3-provider-engine>eth-json-rpc-middleware>node-fetch": {
      "globals": {
        "fetch": true
      }
    },
    "@metamask/ens-controller": {
      "packages": {
        "@ethersproject/providers": true,
        "@metamask/controller-utils": true,
        "@metamask/ens-controller>@metamask/base-controller": true,
        "@metamask/ens-controller>@metamask/utils": true,
        "punycode": true
      }
    },
    "@metamask/ens-controller>@metamask/base-controller": {
      "globals": {
        "setTimeout": true
      },
      "packages": {
        "immer": true
      }
    },
    "@metamask/ens-controller>@metamask/utils": {
      "globals": {
        "TextDecoder": true,
        "TextEncoder": true
      },
      "packages": {
        "@metamask/utils>@metamask/superstruct": true,
        "@metamask/utils>@scure/base": true,
        "@metamask/utils>pony-cause": true,
        "@noble/hashes": true,
        "browserify>buffer": true,
        "nock>debug": true,
        "semver": true
      }
    },
    "@metamask/eth-json-rpc-filters": {
      "globals": {
        "console.error": true
      },
      "packages": {
        "@metamask/eth-query": true,
        "@metamask/json-rpc-engine": true,
        "@metamask/name-controller>async-mutex": true,
        "@metamask/safe-event-emitter": true,
        "pify": true
      }
    },
    "@metamask/eth-json-rpc-middleware": {
      "globals": {
        "URL": true,
        "console.error": true,
        "setTimeout": true
      },
      "packages": {
        "@metamask/eth-json-rpc-middleware>@metamask/json-rpc-engine": true,
        "@metamask/eth-json-rpc-middleware>@metamask/rpc-errors": true,
        "@metamask/eth-json-rpc-middleware>@metamask/utils": true,
        "@metamask/eth-json-rpc-middleware>klona": true,
        "@metamask/eth-json-rpc-middleware>safe-stable-stringify": true,
        "@metamask/eth-sig-util": true
      }
    },
    "@metamask/eth-json-rpc-middleware>@metamask/json-rpc-engine": {
      "packages": {
        "@metamask/eth-json-rpc-middleware>@metamask/rpc-errors": true,
        "@metamask/eth-json-rpc-middleware>@metamask/utils": true,
        "@metamask/safe-event-emitter": true
      }
    },
    "@metamask/eth-json-rpc-middleware>@metamask/rpc-errors": {
      "packages": {
        "@metamask/eth-json-rpc-middleware>@metamask/utils": true,
        "@metamask/rpc-errors>fast-safe-stringify": true
      }
    },
    "@metamask/eth-json-rpc-middleware>@metamask/utils": {
      "globals": {
        "TextDecoder": true,
        "TextEncoder": true
      },
      "packages": {
        "@metamask/utils>@metamask/superstruct": true,
        "@metamask/utils>@scure/base": true,
        "@metamask/utils>pony-cause": true,
        "@noble/hashes": true,
        "browserify>buffer": true,
        "nock>debug": true,
        "semver": true
      }
    },
    "@metamask/eth-ledger-bridge-keyring": {
      "globals": {
        "addEventListener": true,
        "console.error": true,
        "document.createElement": true,
        "document.head.appendChild": true,
        "fetch": true,
        "removeEventListener": true
      },
      "packages": {
        "@ethereumjs/tx": true,
        "@ethereumjs/tx>@ethereumjs/util": true,
        "@metamask/eth-ledger-bridge-keyring>@ethereumjs/rlp": true,
        "@metamask/eth-ledger-bridge-keyring>@ledgerhq/hw-app-eth": true,
        "@metamask/eth-sig-util": true,
        "@metamask/eth-trezor-keyring>hdkey": true,
        "browserify>buffer": true,
        "webpack>events": true
      }
    },
    "@metamask/eth-ledger-bridge-keyring>@ethereumjs/rlp": {
      "globals": {
        "TextEncoder": true
      }
    },
    "@metamask/eth-ledger-bridge-keyring>@ledgerhq/hw-app-eth": {
      "globals": {
        "console.warn": true
      },
      "packages": {
        "@ethersproject/abi": true,
        "@metamask/eth-ledger-bridge-keyring>@ledgerhq/hw-app-eth>@ledgerhq/cryptoassets-evm-signatures": true,
        "@metamask/eth-ledger-bridge-keyring>@ledgerhq/hw-app-eth>@ledgerhq/domain-service": true,
        "@metamask/eth-ledger-bridge-keyring>@ledgerhq/hw-app-eth>@ledgerhq/errors": true,
        "@metamask/eth-ledger-bridge-keyring>@ledgerhq/hw-app-eth>@ledgerhq/evm-tools": true,
        "@metamask/eth-ledger-bridge-keyring>@ledgerhq/hw-app-eth>@ledgerhq/logs": true,
        "@metamask/eth-ledger-bridge-keyring>@ledgerhq/hw-app-eth>axios": true,
        "@metamask/eth-ledger-bridge-keyring>@ledgerhq/hw-app-eth>bignumber.js": true,
        "browserify>buffer": true,
        "ethers>@ethersproject/rlp": true,
        "semver": true
      }
    },
    "@metamask/eth-ledger-bridge-keyring>@ledgerhq/hw-app-eth>@ledgerhq/domain-service": {
      "packages": {
        "@metamask/eth-ledger-bridge-keyring>@ledgerhq/hw-app-eth>@ledgerhq/domain-service>axios": true,
        "@metamask/eth-ledger-bridge-keyring>@ledgerhq/hw-app-eth>@ledgerhq/logs": true
      }
    },
    "@metamask/eth-ledger-bridge-keyring>@ledgerhq/hw-app-eth>@ledgerhq/domain-service>axios": {
      "globals": {
        "Blob": true,
        "FormData": true,
        "URLSearchParams": true,
        "XMLHttpRequest": true,
        "btoa": true,
        "console.warn": true,
        "document": true,
        "location.href": true,
        "navigator": true,
        "setTimeout": true
      },
      "packages": {
        "axios>form-data": true,
        "browserify>buffer": true,
        "process": true
      }
    },
    "@metamask/eth-ledger-bridge-keyring>@ledgerhq/hw-app-eth>@ledgerhq/errors": {
      "globals": {
        "console.warn": true
      }
    },
    "@metamask/eth-ledger-bridge-keyring>@ledgerhq/hw-app-eth>@ledgerhq/evm-tools": {
      "packages": {
        "@metamask/eth-ledger-bridge-keyring>@ledgerhq/hw-app-eth>@ledgerhq/cryptoassets-evm-signatures": true,
        "@metamask/eth-ledger-bridge-keyring>@ledgerhq/hw-app-eth>@ledgerhq/evm-tools>@ledgerhq/live-env": true,
        "@metamask/eth-ledger-bridge-keyring>@ledgerhq/hw-app-eth>@ledgerhq/evm-tools>axios": true,
        "@metamask/eth-ledger-bridge-keyring>@ledgerhq/hw-app-eth>@ledgerhq/evm-tools>ethers": true,
        "@metamask/ppom-validator>crypto-js": true
      }
    },
    "@metamask/eth-ledger-bridge-keyring>@ledgerhq/hw-app-eth>@ledgerhq/evm-tools>@ledgerhq/live-env": {
      "globals": {
        "console.warn": true
      },
      "packages": {
        "wait-on>rxjs": true
      }
    },
    "@metamask/eth-ledger-bridge-keyring>@ledgerhq/hw-app-eth>@ledgerhq/evm-tools>axios": {
      "globals": {
        "Blob": true,
        "FormData": true,
        "URLSearchParams": true,
        "XMLHttpRequest": true,
        "btoa": true,
        "console.warn": true,
        "document": true,
        "location.href": true,
        "navigator": true,
        "setTimeout": true
      },
      "packages": {
        "axios>form-data": true,
        "browserify>buffer": true,
        "process": true
      }
    },
    "@metamask/eth-ledger-bridge-keyring>@ledgerhq/hw-app-eth>@ledgerhq/evm-tools>ethers": {
      "packages": {
        "@ethersproject/abi": true,
        "@ethersproject/bignumber": true,
        "@ethersproject/bytes": true,
        "@ethersproject/contracts": true,
        "@ethersproject/hash": true,
        "@ethersproject/hdnode": true,
        "@ethersproject/providers": true,
        "@ethersproject/providers>@ethersproject/web": true,
        "@ethersproject/wallet": true,
        "ethers>@ethersproject/abstract-signer": true,
        "ethers>@ethersproject/address": true,
        "ethers>@ethersproject/base64": true,
        "ethers>@ethersproject/basex": true,
        "ethers>@ethersproject/constants": true,
        "ethers>@ethersproject/json-wallets": true,
        "ethers>@ethersproject/keccak256": true,
        "ethers>@ethersproject/logger": true,
        "ethers>@ethersproject/properties": true,
        "ethers>@ethersproject/random": true,
        "ethers>@ethersproject/rlp": true,
        "ethers>@ethersproject/sha2": true,
        "ethers>@ethersproject/signing-key": true,
        "ethers>@ethersproject/solidity": true,
        "ethers>@ethersproject/strings": true,
        "ethers>@ethersproject/transactions": true,
        "ethers>@ethersproject/units": true,
        "ethers>@ethersproject/wordlists": true
      }
    },
    "@metamask/eth-ledger-bridge-keyring>@ledgerhq/hw-app-eth>@ledgerhq/logs": {
      "globals": {
        "__ledgerLogsListen": "write",
        "console.error": true
      }
    },
    "@metamask/eth-ledger-bridge-keyring>@ledgerhq/hw-app-eth>axios": {
      "globals": {
        "Blob": true,
        "FormData": true,
        "URLSearchParams": true,
        "XMLHttpRequest": true,
        "btoa": true,
        "console.warn": true,
        "document": true,
        "location.href": true,
        "navigator": true,
        "setTimeout": true
      },
      "packages": {
        "axios>form-data": true,
        "browserify>buffer": true,
        "process": true
      }
    },
    "@metamask/eth-ledger-bridge-keyring>@ledgerhq/hw-app-eth>bignumber.js": {
      "globals": {
        "crypto": true,
        "define": true
      }
    },
    "@metamask/eth-query": {
      "packages": {
        "@metamask/eth-query>json-rpc-random-id": true,
        "watchify>xtend": true
      }
    },
    "@metamask/eth-sig-util": {
      "packages": {
        "@ethereumjs/tx>@ethereumjs/util": true,
        "@ethereumjs/tx>ethereum-cryptography": true,
        "@metamask/abi-utils": true,
        "@metamask/eth-sig-util>@metamask/utils": true,
        "@metamask/eth-sig-util>tweetnacl": true,
        "@metamask/utils>@scure/base": true,
        "browserify>buffer": true
      }
    },
    "@metamask/eth-sig-util>@metamask/utils": {
      "globals": {
        "TextDecoder": true,
        "TextEncoder": true
      },
      "packages": {
        "@metamask/utils>@metamask/superstruct": true,
        "@metamask/utils>@scure/base": true,
        "@metamask/utils>pony-cause": true,
        "@noble/hashes": true,
        "browserify>buffer": true,
        "nock>debug": true,
        "semver": true
      }
    },
    "@metamask/eth-sig-util>tweetnacl": {
      "globals": {
        "crypto": true,
        "msCrypto": true,
        "nacl": "write"
      },
      "packages": {
        "browserify>browser-resolve": true
      }
    },
    "@metamask/eth-snap-keyring": {
      "globals": {
        "URL": true,
        "console.error": true
      },
      "packages": {
        "@ethereumjs/tx": true,
        "@metamask/eth-sig-util": true,
        "@metamask/eth-snap-keyring>@metamask/utils": true,
        "@metamask/eth-snap-keyring>uuid": true,
        "@metamask/keyring-api": true,
        "@metamask/utils>@metamask/superstruct": true,
        "webpack>events": true
      }
    },
    "@metamask/eth-snap-keyring>@metamask/utils": {
      "globals": {
        "TextDecoder": true,
        "TextEncoder": true
      },
      "packages": {
        "@metamask/utils>@metamask/superstruct": true,
        "@metamask/utils>@scure/base": true,
        "@metamask/utils>pony-cause": true,
        "@noble/hashes": true,
        "browserify>buffer": true,
        "nock>debug": true,
        "semver": true
      }
    },
    "@metamask/eth-snap-keyring>uuid": {
      "globals": {
        "crypto": true
      }
    },
    "@metamask/eth-token-tracker": {
      "globals": {
        "console.warn": true
      },
      "packages": {
        "@babel/runtime": true,
        "@metamask/eth-token-tracker>@metamask/eth-block-tracker": true,
        "@metamask/eth-token-tracker>deep-equal": true,
        "@metamask/ethjs-contract": true,
        "@metamask/ethjs-query": true,
        "@metamask/safe-event-emitter": true,
        "bn.js": true,
        "human-standard-token-abi": true
      }
    },
    "@metamask/eth-token-tracker>@metamask/eth-block-tracker": {
      "globals": {
        "clearTimeout": true,
        "console.error": true,
        "setTimeout": true
      },
      "packages": {
        "@metamask/eth-query>json-rpc-random-id": true,
        "@metamask/eth-token-tracker>@metamask/eth-block-tracker>@metamask/utils": true,
        "@metamask/safe-event-emitter": true,
        "pify": true
      }
    },
    "@metamask/eth-token-tracker>@metamask/eth-block-tracker>@metamask/utils": {
      "globals": {
        "TextDecoder": true,
        "TextEncoder": true
      },
      "packages": {
        "@metamask/utils>@metamask/superstruct": true,
        "@metamask/utils>@scure/base": true,
        "@metamask/utils>pony-cause": true,
        "@noble/hashes": true,
        "browserify>buffer": true,
        "nock>debug": true,
        "semver": true
      }
    },
    "@metamask/eth-token-tracker>deep-equal": {
      "packages": {
        "@lavamoat/lavapack>json-stable-stringify>isarray": true,
        "@lavamoat/lavapack>json-stable-stringify>object-keys": true,
        "@metamask/eth-token-tracker>deep-equal>es-get-iterator": true,
        "@metamask/eth-token-tracker>deep-equal>is-date-object": true,
        "@metamask/eth-token-tracker>deep-equal>which-boxed-primitive": true,
        "@metamask/eth-token-tracker>deep-equal>which-collection": true,
        "@ngraveio/bc-ur>assert>object-is": true,
        "browserify>util>is-arguments": true,
        "browserify>util>which-typed-array": true,
        "gulp>vinyl-fs>object.assign": true,
        "string.prototype.matchall>call-bind": true,
        "string.prototype.matchall>es-abstract>array-buffer-byte-length": true,
        "string.prototype.matchall>es-abstract>is-array-buffer": true,
        "string.prototype.matchall>es-abstract>is-regex": true,
        "string.prototype.matchall>es-abstract>is-shared-array-buffer": true,
        "string.prototype.matchall>get-intrinsic": true,
        "string.prototype.matchall>regexp.prototype.flags": true,
        "string.prototype.matchall>side-channel": true
      }
    },
    "@metamask/eth-token-tracker>deep-equal>es-get-iterator": {
      "packages": {
        "@lavamoat/lavapack>json-stable-stringify>isarray": true,
        "@metamask/eth-token-tracker>deep-equal>es-get-iterator>is-map": true,
        "@metamask/eth-token-tracker>deep-equal>es-get-iterator>is-set": true,
        "@metamask/eth-token-tracker>deep-equal>es-get-iterator>stop-iteration-iterator": true,
        "browserify>util>is-arguments": true,
        "eslint-plugin-react>array-includes>is-string": true,
        "process": true,
        "string.prototype.matchall>call-bind": true,
        "string.prototype.matchall>get-intrinsic": true,
        "string.prototype.matchall>has-symbols": true
      }
    },
    "@metamask/eth-token-tracker>deep-equal>es-get-iterator>stop-iteration-iterator": {
      "globals": {
        "StopIteration": true
      },
      "packages": {
        "string.prototype.matchall>internal-slot": true
      }
    },
    "@metamask/eth-token-tracker>deep-equal>is-date-object": {
      "packages": {
        "koa>is-generator-function>has-tostringtag": true
      }
    },
    "@metamask/eth-token-tracker>deep-equal>which-boxed-primitive": {
      "packages": {
        "@metamask/eth-token-tracker>deep-equal>which-boxed-primitive>is-bigint": true,
        "@metamask/eth-token-tracker>deep-equal>which-boxed-primitive>is-boolean-object": true,
        "@metamask/eth-token-tracker>deep-equal>which-boxed-primitive>is-number-object": true,
        "eslint-plugin-react>array-includes>is-string": true,
        "string.prototype.matchall>es-abstract>es-to-primitive>is-symbol": true
      }
    },
    "@metamask/eth-token-tracker>deep-equal>which-boxed-primitive>is-bigint": {
      "packages": {
        "string.prototype.matchall>es-abstract>unbox-primitive>has-bigints": true
      }
    },
    "@metamask/eth-token-tracker>deep-equal>which-boxed-primitive>is-boolean-object": {
      "packages": {
        "koa>is-generator-function>has-tostringtag": true,
        "string.prototype.matchall>call-bind": true
      }
    },
    "@metamask/eth-token-tracker>deep-equal>which-boxed-primitive>is-number-object": {
      "packages": {
        "koa>is-generator-function>has-tostringtag": true
      }
    },
    "@metamask/eth-token-tracker>deep-equal>which-collection": {
      "packages": {
        "@metamask/eth-token-tracker>deep-equal>es-get-iterator>is-map": true,
        "@metamask/eth-token-tracker>deep-equal>es-get-iterator>is-set": true,
        "@metamask/eth-token-tracker>deep-equal>which-collection>is-weakmap": true,
        "@metamask/eth-token-tracker>deep-equal>which-collection>is-weakset": true
      }
    },
    "@metamask/eth-token-tracker>deep-equal>which-collection>is-weakset": {
      "packages": {
        "string.prototype.matchall>call-bind": true,
        "string.prototype.matchall>get-intrinsic": true
      }
    },
    "@metamask/eth-trezor-keyring": {
      "globals": {
        "setTimeout": true
      },
      "packages": {
        "@ethereumjs/tx": true,
        "@ethereumjs/tx>@ethereumjs/util": true,
        "@metamask/eth-trezor-keyring>@trezor/connect-plugin-ethereum": true,
        "@metamask/eth-trezor-keyring>hdkey": true,
        "@trezor/connect-web": true,
        "browserify>buffer": true,
        "webpack>events": true
      }
    },
    "@metamask/eth-trezor-keyring>@trezor/connect-plugin-ethereum": {
      "packages": {
        "@metamask/eth-sig-util": true,
        "@swc/helpers>tslib": true
      }
    },
    "@metamask/eth-trezor-keyring>hdkey": {
      "packages": {
        "browserify>assert": true,
        "crypto-browserify": true,
        "ethereumjs-util>create-hash>ripemd160": true,
        "ethereumjs-util>ethereum-cryptography>bs58check": true,
        "ganache>secp256k1": true,
        "koa>content-disposition>safe-buffer": true
      }
    },
    "@metamask/etherscan-link": {
      "globals": {
        "URL": true
      }
    },
    "@metamask/ethjs": {
      "globals": {
        "clearInterval": true,
        "setInterval": true
      },
      "packages": {
        "@metamask/ethjs-contract": true,
        "@metamask/ethjs-query": true,
        "@metamask/ethjs>@metamask/ethjs-filter": true,
        "@metamask/ethjs>@metamask/ethjs-provider-http": true,
        "@metamask/ethjs>@metamask/ethjs-unit": true,
        "@metamask/ethjs>@metamask/ethjs-util": true,
        "@metamask/ethjs>@metamask/number-to-bn": true,
        "@metamask/ethjs>ethjs-abi": true,
        "@metamask/ethjs>js-sha3": true,
        "bn.js": true,
        "browserify>buffer": true
      }
    },
    "@metamask/ethjs-contract": {
      "packages": {
        "@babel/runtime": true,
        "@metamask/ethjs>@metamask/ethjs-filter": true,
        "@metamask/ethjs>@metamask/ethjs-util": true,
        "@metamask/ethjs>ethjs-abi": true,
        "@metamask/ethjs>js-sha3": true,
        "promise-to-callback": true
      }
    },
    "@metamask/ethjs-query": {
      "globals": {
        "console": true
      },
      "packages": {
        "@metamask/ethjs-query>@metamask/ethjs-format": true,
        "@metamask/ethjs-query>@metamask/ethjs-rpc": true,
        "promise-to-callback": true
      }
    },
    "@metamask/ethjs-query>@metamask/ethjs-format": {
      "packages": {
        "@metamask/ethjs-query>@metamask/ethjs-format>ethjs-schema": true,
        "@metamask/ethjs>@metamask/ethjs-util": true,
        "@metamask/ethjs>@metamask/ethjs-util>strip-hex-prefix": true,
        "@metamask/ethjs>@metamask/number-to-bn": true
      }
    },
    "@metamask/ethjs-query>@metamask/ethjs-rpc": {
      "packages": {
        "promise-to-callback": true
      }
    },
    "@metamask/ethjs>@metamask/ethjs-filter": {
      "globals": {
        "clearInterval": true,
        "setInterval": true
      }
    },
    "@metamask/ethjs>@metamask/ethjs-provider-http": {
      "packages": {
        "@metamask/ethjs>@metamask/ethjs-provider-http>xhr2": true
      }
    },
    "@metamask/ethjs>@metamask/ethjs-provider-http>xhr2": {
      "globals": {
        "XMLHttpRequest": true
      }
    },
    "@metamask/ethjs>@metamask/ethjs-unit": {
      "packages": {
        "@metamask/ethjs>@metamask/number-to-bn": true,
        "bn.js": true
      }
    },
    "@metamask/ethjs>@metamask/ethjs-util": {
      "packages": {
        "@metamask/ethjs>@metamask/ethjs-util>is-hex-prefixed": true,
        "@metamask/ethjs>@metamask/ethjs-util>strip-hex-prefix": true,
        "browserify>buffer": true
      }
    },
    "@metamask/ethjs>@metamask/ethjs-util>strip-hex-prefix": {
      "packages": {
        "@metamask/ethjs>@metamask/ethjs-util>is-hex-prefixed": true
      }
    },
    "@metamask/ethjs>@metamask/number-to-bn": {
      "packages": {
        "@metamask/ethjs>@metamask/ethjs-util>strip-hex-prefix": true,
        "bn.js": true
      }
    },
    "@metamask/ethjs>ethjs-abi": {
      "packages": {
        "@metamask/ethjs>ethjs-abi>number-to-bn": true,
        "@metamask/ethjs>js-sha3": true,
        "bn.js": true,
        "browserify>buffer": true
      }
    },
    "@metamask/ethjs>ethjs-abi>number-to-bn": {
      "packages": {
        "@metamask/ethjs>@metamask/ethjs-util>strip-hex-prefix": true,
        "bn.js": true
      }
    },
    "@metamask/ethjs>js-sha3": {
      "globals": {
        "define": true
      },
      "packages": {
        "process": true
      }
    },
    "@metamask/gas-fee-controller": {
      "globals": {
        "clearInterval": true,
        "console.error": true,
        "setInterval": true
      },
      "packages": {
        "@metamask/controller-utils": true,
        "@metamask/eth-query": true,
        "@metamask/gas-fee-controller>@metamask/polling-controller": true,
        "bn.js": true,
        "uuid": true
      }
    },
    "@metamask/gas-fee-controller>@metamask/base-controller": {
      "globals": {
        "setTimeout": true
      },
      "packages": {
        "immer": true
      }
    },
    "@metamask/gas-fee-controller>@metamask/polling-controller": {
      "globals": {
        "clearTimeout": true,
        "console.error": true,
        "setTimeout": true
      },
      "packages": {
        "@metamask/gas-fee-controller>@metamask/base-controller": true,
        "@metamask/snaps-utils>fast-json-stable-stringify": true,
        "uuid": true
      }
    },
    "@metamask/jazzicon": {
      "globals": {
        "document.createElement": true,
        "document.createElementNS": true
      },
      "packages": {
        "@metamask/jazzicon>color": true,
        "@metamask/jazzicon>mersenne-twister": true
      }
    },
    "@metamask/jazzicon>color": {
      "packages": {
        "@metamask/jazzicon>color>clone": true,
        "@metamask/jazzicon>color>color-convert": true,
        "@metamask/jazzicon>color>color-string": true
      }
    },
    "@metamask/jazzicon>color>clone": {
      "packages": {
        "browserify>buffer": true
      }
    },
    "@metamask/jazzicon>color>color-convert": {
      "packages": {
        "@metamask/jazzicon>color>color-convert>color-name": true
      }
    },
    "@metamask/jazzicon>color>color-string": {
      "packages": {
        "jest-canvas-mock>moo-color>color-name": true
      }
    },
    "@metamask/json-rpc-engine": {
      "packages": {
        "@metamask/rpc-errors": true,
        "@metamask/safe-event-emitter": true,
        "@metamask/utils": true
      }
    },
    "@metamask/json-rpc-middleware-stream": {
      "globals": {
        "console.warn": true,
        "setTimeout": true
      },
      "packages": {
        "@metamask/safe-event-emitter": true,
        "@metamask/utils": true,
        "readable-stream": true
      }
    },
    "@metamask/keyring-api": {
      "globals": {
        "URL": true
      },
      "packages": {
        "@metamask/keyring-api>@metamask/utils": true,
        "@metamask/keyring-api>bech32": true,
        "@metamask/keyring-api>uuid": true,
        "@metamask/utils>@metamask/superstruct": true
      }
    },
    "@metamask/keyring-api>@metamask/utils": {
      "globals": {
        "TextDecoder": true,
        "TextEncoder": true
      },
      "packages": {
        "@metamask/utils>@metamask/superstruct": true,
        "@metamask/utils>@scure/base": true,
        "@metamask/utils>pony-cause": true,
        "@noble/hashes": true,
        "browserify>buffer": true,
        "nock>debug": true,
        "semver": true
      }
    },
    "@metamask/keyring-api>uuid": {
      "globals": {
        "crypto": true
      }
    },
    "@metamask/keyring-controller": {
      "packages": {
        "@ethereumjs/tx>@ethereumjs/util": true,
        "@metamask/base-controller": true,
        "@metamask/browser-passworder": true,
        "@metamask/eth-sig-util": true,
        "@metamask/keyring-controller>@metamask/eth-hd-keyring": true,
        "@metamask/keyring-controller>@metamask/eth-simple-keyring": true,
        "@metamask/keyring-controller>@metamask/utils": true,
        "@metamask/keyring-controller>ethereumjs-wallet": true,
        "@metamask/name-controller>async-mutex": true
      }
    },
    "@metamask/keyring-controller>@metamask/eth-hd-keyring": {
      "globals": {
        "TextEncoder": true
      },
      "packages": {
        "@ethereumjs/tx>@ethereumjs/util": true,
        "@ethereumjs/tx>ethereum-cryptography": true,
        "@metamask/eth-sig-util": true,
        "@metamask/keyring-controller>@metamask/eth-hd-keyring>@metamask/utils": true,
        "@metamask/scure-bip39": true,
        "browserify>buffer": true
      }
    },
    "@metamask/keyring-controller>@metamask/eth-hd-keyring>@metamask/utils": {
      "globals": {
        "TextDecoder": true,
        "TextEncoder": true
      },
      "packages": {
        "@metamask/utils>@metamask/superstruct": true,
        "@metamask/utils>@scure/base": true,
        "@metamask/utils>pony-cause": true,
        "@noble/hashes": true,
        "browserify>buffer": true,
        "nock>debug": true,
        "semver": true
      }
    },
    "@metamask/keyring-controller>@metamask/eth-simple-keyring": {
      "packages": {
        "@ethereumjs/tx>@ethereumjs/util": true,
        "@ethereumjs/tx>ethereum-cryptography": true,
        "@metamask/eth-sig-util": true,
        "@metamask/keyring-controller>@metamask/eth-simple-keyring>@metamask/utils": true,
        "browserify>buffer": true,
        "crypto-browserify>randombytes": true
      }
    },
    "@metamask/keyring-controller>@metamask/eth-simple-keyring>@metamask/utils": {
      "globals": {
        "TextDecoder": true,
        "TextEncoder": true
      },
      "packages": {
        "@metamask/utils>@metamask/superstruct": true,
        "@metamask/utils>@scure/base": true,
        "@metamask/utils>pony-cause": true,
        "@noble/hashes": true,
        "browserify>buffer": true,
        "nock>debug": true,
        "semver": true
      }
    },
    "@metamask/keyring-controller>@metamask/utils": {
      "globals": {
        "TextDecoder": true,
        "TextEncoder": true
      },
      "packages": {
        "@metamask/utils>@metamask/superstruct": true,
        "@metamask/utils>@scure/base": true,
        "@metamask/utils>pony-cause": true,
        "@noble/hashes": true,
        "browserify>buffer": true,
        "nock>debug": true,
        "semver": true
      }
    },
    "@metamask/keyring-controller>ethereumjs-wallet": {
      "packages": {
        "@metamask/keyring-controller>ethereumjs-wallet>ethereum-cryptography": true,
        "@metamask/keyring-controller>ethereumjs-wallet>ethereumjs-util": true,
        "@metamask/keyring-controller>ethereumjs-wallet>utf8": true,
        "browserify>buffer": true,
        "crypto-browserify": true,
        "crypto-browserify>randombytes": true,
        "eth-lattice-keyring>gridplus-sdk>aes-js": true,
        "ethereumjs-util>ethereum-cryptography>bs58check": true,
        "ethers>@ethersproject/json-wallets>scrypt-js": true,
        "uuid": true
      }
    },
    "@metamask/keyring-controller>ethereumjs-wallet>ethereum-cryptography": {
      "packages": {
        "browserify>assert": true,
        "browserify>buffer": true,
        "crypto-browserify>create-hmac": true,
        "crypto-browserify>randombytes": true,
        "ethereumjs-util>ethereum-cryptography>bs58check": true,
        "ethereumjs-util>ethereum-cryptography>keccak": true,
        "ethers>@ethersproject/sha2>hash.js": true,
        "ganache>secp256k1": true,
        "koa>content-disposition>safe-buffer": true
      }
    },
    "@metamask/keyring-controller>ethereumjs-wallet>ethereumjs-util": {
      "packages": {
        "@metamask/keyring-controller>ethereumjs-wallet>ethereum-cryptography": true,
        "bn.js": true,
        "browserify>assert": true,
        "browserify>buffer": true,
        "browserify>insert-module-globals>is-buffer": true,
        "ethereumjs-util>create-hash": true,
        "ethereumjs-util>rlp": true
      }
    },
    "@metamask/logging-controller": {
      "packages": {
        "@metamask/base-controller": true,
        "uuid": true
      }
    },
    "@metamask/logo": {
      "globals": {
        "addEventListener": true,
        "document.body.appendChild": true,
        "document.createElementNS": true,
        "innerHeight": true,
        "innerWidth": true,
        "requestAnimationFrame": true
      },
      "packages": {
        "@metamask/logo>gl-mat4": true,
        "@metamask/logo>gl-vec3": true
      }
    },
    "@metamask/message-manager": {
      "packages": {
        "@metamask/base-controller": true,
        "@metamask/controller-utils": true,
        "@metamask/eth-sig-util": true,
        "@metamask/message-manager>@metamask/utils": true,
        "@metamask/message-manager>jsonschema": true,
        "browserify>buffer": true,
        "uuid": true,
        "webpack>events": true
      }
    },
    "@metamask/message-manager>@metamask/utils": {
      "globals": {
        "TextDecoder": true,
        "TextEncoder": true
      },
      "packages": {
        "@metamask/utils>@metamask/superstruct": true,
        "@metamask/utils>@scure/base": true,
        "@metamask/utils>pony-cause": true,
        "@noble/hashes": true,
        "browserify>buffer": true,
        "nock>debug": true,
        "semver": true
      }
    },
    "@metamask/message-manager>jsonschema": {
      "packages": {
        "browserify>url": true
      }
    },
    "@metamask/message-signing-snap>@noble/ciphers": {
      "globals": {
        "TextDecoder": true,
        "TextEncoder": true,
        "crypto": true
      }
    },
    "@metamask/message-signing-snap>@noble/curves": {
      "globals": {
        "TextEncoder": true
      },
      "packages": {
        "@metamask/message-signing-snap>@noble/curves>@noble/hashes": true
      }
    },
    "@metamask/message-signing-snap>@noble/curves>@noble/hashes": {
      "globals": {
        "TextEncoder": true,
        "crypto": true
      }
    },
    "@metamask/multichain": {
      "packages": {
        "@metamask/controller-utils": true,
        "@metamask/multichain>@metamask/api-specs": true,
        "@metamask/permission-controller": true,
        "@metamask/rpc-errors": true,
        "@metamask/utils": true,
        "browserify>assert": true,
        "lodash": true
      }
    },
    "@metamask/name-controller": {
      "globals": {
        "fetch": true
      },
      "packages": {
        "@metamask/controller-utils": true,
        "@metamask/name-controller>@metamask/base-controller": true,
        "@metamask/name-controller>@metamask/utils": true,
        "@metamask/name-controller>async-mutex": true
      }
    },
    "@metamask/name-controller>@metamask/base-controller": {
      "globals": {
        "setTimeout": true
      },
      "packages": {
        "immer": true
      }
    },
    "@metamask/name-controller>@metamask/utils": {
      "globals": {
        "TextDecoder": true,
        "TextEncoder": true
      },
      "packages": {
        "@metamask/utils>@metamask/superstruct": true,
        "@metamask/utils>@scure/base": true,
        "@metamask/utils>pony-cause": true,
        "@noble/hashes": true,
        "browserify>buffer": true,
        "nock>debug": true,
        "semver": true
      }
    },
    "@metamask/name-controller>async-mutex": {
      "globals": {
        "clearTimeout": true,
        "setTimeout": true
      },
      "packages": {
        "@swc/helpers>tslib": true
      }
    },
    "@metamask/network-controller": {
      "globals": {
        "btoa": true,
        "fetch": true,
        "setTimeout": true
      },
      "packages": {
        "@metamask/base-controller": true,
        "@metamask/controller-utils": true,
        "@metamask/eth-query": true,
        "@metamask/network-controller>@metamask/eth-block-tracker": true,
        "@metamask/network-controller>@metamask/eth-json-rpc-infura": true,
        "@metamask/network-controller>@metamask/eth-json-rpc-middleware": true,
        "@metamask/network-controller>@metamask/eth-json-rpc-provider": true,
        "@metamask/network-controller>@metamask/json-rpc-engine": true,
        "@metamask/network-controller>@metamask/rpc-errors": true,
        "@metamask/network-controller>@metamask/swappable-obj-proxy": true,
        "@metamask/network-controller>@metamask/utils": true,
        "@metamask/network-controller>reselect": true,
        "browserify>assert": true,
        "browserify>util": true,
        "uri-js": true,
        "uuid": true
      }
    },
    "@metamask/network-controller>@metamask/eth-block-tracker": {
      "globals": {
        "clearTimeout": true,
        "console.error": true,
        "setTimeout": true
      },
      "packages": {
        "@metamask/eth-query>json-rpc-random-id": true,
        "@metamask/network-controller>@metamask/eth-block-tracker>@metamask/utils": true,
        "@metamask/safe-event-emitter": true,
        "pify": true
      }
    },
    "@metamask/network-controller>@metamask/eth-block-tracker>@metamask/utils": {
      "globals": {
        "TextDecoder": true,
        "TextEncoder": true
      },
      "packages": {
        "@metamask/utils>@metamask/superstruct": true,
        "@metamask/utils>@scure/base": true,
        "@metamask/utils>pony-cause": true,
        "@noble/hashes": true,
        "browserify>buffer": true,
        "nock>debug": true,
        "semver": true
      }
    },
    "@metamask/network-controller>@metamask/eth-json-rpc-infura": {
      "globals": {
        "setTimeout": true
      },
      "packages": {
        "@metamask/network-controller>@metamask/eth-json-rpc-infura>@metamask/eth-json-rpc-provider": true,
        "@metamask/network-controller>@metamask/eth-json-rpc-infura>@metamask/json-rpc-engine": true,
        "@metamask/network-controller>@metamask/eth-json-rpc-infura>@metamask/rpc-errors": true,
        "@metamask/network-controller>@metamask/eth-json-rpc-infura>@metamask/utils": true,
        "node-fetch": true
      }
    },
    "@metamask/network-controller>@metamask/eth-json-rpc-infura>@metamask/eth-json-rpc-provider": {
      "packages": {
        "@metamask/network-controller>@metamask/eth-json-rpc-infura>@metamask/json-rpc-engine": true,
        "@metamask/safe-event-emitter": true
      }
    },
    "@metamask/network-controller>@metamask/eth-json-rpc-infura>@metamask/json-rpc-engine": {
      "packages": {
        "@metamask/network-controller>@metamask/eth-json-rpc-infura>@metamask/rpc-errors": true,
        "@metamask/network-controller>@metamask/eth-json-rpc-infura>@metamask/utils": true,
        "@metamask/safe-event-emitter": true
      }
    },
    "@metamask/network-controller>@metamask/eth-json-rpc-infura>@metamask/rpc-errors": {
      "packages": {
        "@metamask/network-controller>@metamask/eth-json-rpc-infura>@metamask/rpc-errors>@metamask/utils": true,
        "@metamask/rpc-errors>fast-safe-stringify": true
      }
    },
    "@metamask/network-controller>@metamask/eth-json-rpc-infura>@metamask/rpc-errors>@metamask/utils": {
      "globals": {
        "TextDecoder": true,
        "TextEncoder": true
      },
      "packages": {
        "@metamask/utils>@metamask/superstruct": true,
        "@metamask/utils>@scure/base": true,
        "@metamask/utils>pony-cause": true,
        "@noble/hashes": true,
        "browserify>buffer": true,
        "nock>debug": true,
        "semver": true
      }
    },
    "@metamask/network-controller>@metamask/eth-json-rpc-infura>@metamask/utils": {
      "globals": {
        "TextDecoder": true,
        "TextEncoder": true
      },
      "packages": {
        "@metamask/utils>@metamask/superstruct": true,
        "@metamask/utils>@scure/base": true,
        "@metamask/utils>pony-cause": true,
        "@noble/hashes": true,
        "browserify>buffer": true,
        "nock>debug": true,
        "semver": true
      }
    },
    "@metamask/network-controller>@metamask/eth-json-rpc-middleware": {
      "globals": {
        "URL": true,
        "console.error": true,
        "setTimeout": true
      },
      "packages": {
        "@metamask/eth-json-rpc-middleware>klona": true,
        "@metamask/eth-json-rpc-middleware>safe-stable-stringify": true,
        "@metamask/eth-sig-util": true,
        "@metamask/network-controller>@metamask/eth-json-rpc-middleware>@metamask/utils": true,
        "@metamask/network-controller>@metamask/json-rpc-engine": true,
        "@metamask/network-controller>@metamask/rpc-errors": true,
        "bn.js": true,
        "pify": true
      }
    },
    "@metamask/network-controller>@metamask/eth-json-rpc-middleware>@metamask/utils": {
      "globals": {
        "TextDecoder": true,
        "TextEncoder": true
      },
      "packages": {
        "@metamask/utils>@metamask/superstruct": true,
        "@metamask/utils>@scure/base": true,
        "@metamask/utils>pony-cause": true,
        "@noble/hashes": true,
        "browserify>buffer": true,
        "nock>debug": true,
        "semver": true
      }
    },
    "@metamask/network-controller>@metamask/eth-json-rpc-provider": {
      "packages": {
        "@metamask/json-rpc-engine": true,
        "@metamask/rpc-errors": true,
        "@metamask/safe-event-emitter": true,
        "uuid": true
      }
    },
    "@metamask/network-controller>@metamask/json-rpc-engine": {
      "packages": {
        "@metamask/network-controller>@metamask/rpc-errors": true,
        "@metamask/network-controller>@metamask/utils": true,
        "@metamask/safe-event-emitter": true
      }
    },
    "@metamask/network-controller>@metamask/rpc-errors": {
      "packages": {
        "@metamask/network-controller>@metamask/utils": true,
        "@metamask/rpc-errors>fast-safe-stringify": true
      }
    },
    "@metamask/network-controller>@metamask/utils": {
      "globals": {
        "TextDecoder": true,
        "TextEncoder": true
      },
      "packages": {
        "@metamask/utils>@metamask/superstruct": true,
        "@metamask/utils>@scure/base": true,
        "@metamask/utils>pony-cause": true,
        "@noble/hashes": true,
        "browserify>buffer": true,
        "nock>debug": true,
        "semver": true
      }
    },
    "@metamask/network-controller>reselect": {
      "globals": {
        "WeakRef": true,
        "console.warn": true,
        "unstable_autotrackMemoize": true
      }
    },
    "@metamask/notification-controller": {
      "packages": {
        "@metamask/notification-controller>@metamask/base-controller": true,
        "@metamask/notification-controller>@metamask/utils": true,
        "@metamask/notification-controller>nanoid": true
      }
    },
    "@metamask/notification-controller>@metamask/base-controller": {
      "globals": {
        "setTimeout": true
      },
      "packages": {
        "immer": true
      }
    },
    "@metamask/notification-controller>@metamask/utils": {
      "globals": {
        "TextDecoder": true,
        "TextEncoder": true
      },
      "packages": {
        "@metamask/utils>@metamask/superstruct": true,
        "@metamask/utils>@scure/base": true,
        "@metamask/utils>pony-cause": true,
        "@noble/hashes": true,
        "browserify>buffer": true,
        "nock>debug": true,
        "semver": true
      }
    },
    "@metamask/notification-controller>nanoid": {
      "globals": {
        "crypto.getRandomValues": true
      }
    },
    "@metamask/notification-services-controller": {
      "globals": {
        "Intl.NumberFormat": true,
        "addEventListener": true,
        "fetch": true,
        "registration": true,
        "removeEventListener": true
      },
      "packages": {
        "@metamask/base-controller": true,
        "@metamask/controller-utils": true,
        "@metamask/notification-services-controller>@contentful/rich-text-html-renderer": true,
        "@metamask/notification-services-controller>@metamask/utils": true,
        "@metamask/notification-services-controller>firebase": true,
        "@metamask/profile-sync-controller": true,
        "bignumber.js": true,
        "loglevel": true,
        "uuid": true
      }
    },
    "@metamask/notification-services-controller>@contentful/rich-text-html-renderer": {
      "globals": {
        "SuppressedError": true
      }
    },
    "@metamask/notification-services-controller>@metamask/utils": {
      "globals": {
        "TextDecoder": true,
        "TextEncoder": true
      },
      "packages": {
        "@metamask/utils>@metamask/superstruct": true,
        "@metamask/utils>@scure/base": true,
        "@metamask/utils>pony-cause": true,
        "@noble/hashes": true,
        "browserify>buffer": true,
        "nock>debug": true,
        "semver": true
      }
    },
    "@metamask/notification-services-controller>firebase": {
      "packages": {
        "@metamask/notification-services-controller>firebase>@firebase/app": true,
        "@metamask/notification-services-controller>firebase>@firebase/messaging": true
      }
    },
    "@metamask/notification-services-controller>firebase>@firebase/app": {
      "globals": {
        "FinalizationRegistry": true,
        "console.warn": true
      },
      "packages": {
        "@metamask/notification-services-controller>firebase>@firebase/app>@firebase/component": true,
        "@metamask/notification-services-controller>firebase>@firebase/app>@firebase/logger": true,
        "@metamask/notification-services-controller>firebase>@firebase/app>idb": true,
        "@metamask/notification-services-controller>firebase>@firebase/util": true
      }
    },
    "@metamask/notification-services-controller>firebase>@firebase/app>@firebase/component": {
      "packages": {
        "@metamask/notification-services-controller>firebase>@firebase/util": true
      }
    },
    "@metamask/notification-services-controller>firebase>@firebase/app>@firebase/logger": {
      "globals": {
        "console": true
      },
      "packages": {
        "@swc/helpers>tslib": true
      }
    },
    "@metamask/notification-services-controller>firebase>@firebase/app>idb": {
      "globals": {
        "DOMException": true,
        "IDBCursor": true,
        "IDBDatabase": true,
        "IDBIndex": true,
        "IDBObjectStore": true,
        "IDBRequest": true,
        "IDBTransaction": true,
        "indexedDB.deleteDatabase": true,
        "indexedDB.open": true
      }
    },
    "@metamask/notification-services-controller>firebase>@firebase/installations": {
      "globals": {
        "BroadcastChannel": true,
        "Headers": true,
        "btoa": true,
        "console.error": true,
        "crypto": true,
        "fetch": true,
        "msCrypto": true,
        "navigator.onLine": true,
        "setTimeout": true
      },
      "packages": {
        "@metamask/notification-services-controller>firebase>@firebase/app": true,
        "@metamask/notification-services-controller>firebase>@firebase/app>@firebase/component": true,
        "@metamask/notification-services-controller>firebase>@firebase/app>idb": true,
        "@metamask/notification-services-controller>firebase>@firebase/util": true
      }
    },
    "@metamask/notification-services-controller>firebase>@firebase/messaging": {
      "globals": {
        "Headers": true,
        "Notification.maxActions": true,
        "Notification.permission": true,
        "Notification.requestPermission": true,
        "PushSubscription.prototype.hasOwnProperty": true,
        "ServiceWorkerRegistration": true,
        "URL": true,
        "addEventListener": true,
        "atob": true,
        "btoa": true,
        "clients.matchAll": true,
        "clients.openWindow": true,
        "console.warn": true,
        "document": true,
        "fetch": true,
        "indexedDB": true,
        "location.href": true,
        "location.origin": true,
        "navigator": true,
        "origin.replace": true,
        "registration.showNotification": true,
        "setTimeout": true
      },
      "packages": {
        "@metamask/notification-services-controller>firebase>@firebase/app": true,
        "@metamask/notification-services-controller>firebase>@firebase/app>@firebase/component": true,
        "@metamask/notification-services-controller>firebase>@firebase/app>idb": true,
        "@metamask/notification-services-controller>firebase>@firebase/installations": true,
        "@metamask/notification-services-controller>firebase>@firebase/util": true,
        "@swc/helpers>tslib": true
      }
    },
    "@metamask/notification-services-controller>firebase>@firebase/util": {
      "globals": {
        "atob": true,
        "browser": true,
        "btoa": true,
        "chrome": true,
        "console": true,
        "document": true,
        "indexedDB": true,
        "navigator": true,
        "process": true,
        "self": true,
        "setTimeout": true
      },
      "packages": {
        "process": true
      }
    },
    "@metamask/object-multiplex": {
      "globals": {
        "console.warn": true
      },
      "packages": {
        "@metamask/object-multiplex>once": true,
        "readable-stream": true
      }
    },
    "@metamask/object-multiplex>once": {
      "packages": {
        "@metamask/object-multiplex>once>wrappy": true
      }
    },
    "@metamask/obs-store": {
      "packages": {
        "@metamask/safe-event-emitter": true,
        "readable-stream": true
      }
    },
    "@metamask/permission-controller": {
      "globals": {
        "console.error": true
      },
      "packages": {
        "@metamask/controller-utils": true,
        "@metamask/permission-controller>@metamask/base-controller": true,
        "@metamask/permission-controller>@metamask/json-rpc-engine": true,
        "@metamask/permission-controller>@metamask/rpc-errors": true,
        "@metamask/permission-controller>nanoid": true,
        "@metamask/utils": true,
        "deep-freeze-strict": true,
        "immer": true
      }
    },
    "@metamask/permission-controller>@metamask/base-controller": {
      "globals": {
        "setTimeout": true
      },
      "packages": {
        "immer": true
      }
    },
    "@metamask/permission-controller>@metamask/json-rpc-engine": {
      "packages": {
        "@metamask/permission-controller>@metamask/rpc-errors": true,
        "@metamask/safe-event-emitter": true,
        "@metamask/utils": true
      }
    },
    "@metamask/permission-controller>@metamask/rpc-errors": {
      "packages": {
        "@metamask/rpc-errors>fast-safe-stringify": true,
        "@metamask/utils": true
      }
    },
    "@metamask/permission-controller>nanoid": {
      "globals": {
        "crypto.getRandomValues": true
      }
    },
    "@metamask/permission-log-controller": {
      "packages": {
        "@metamask/permission-log-controller>@metamask/base-controller": true,
        "@metamask/permission-log-controller>@metamask/utils": true
      }
    },
    "@metamask/permission-log-controller>@metamask/base-controller": {
      "globals": {
        "setTimeout": true
      },
      "packages": {
        "immer": true
      }
    },
    "@metamask/permission-log-controller>@metamask/utils": {
      "globals": {
        "TextDecoder": true,
        "TextEncoder": true
      },
      "packages": {
        "@metamask/utils>@metamask/superstruct": true,
        "@metamask/utils>@scure/base": true,
        "@metamask/utils>pony-cause": true,
        "@noble/hashes": true,
        "browserify>buffer": true,
        "nock>debug": true,
        "semver": true
      }
    },
    "@metamask/phishing-controller": {
      "globals": {
        "TextEncoder": true,
        "URL": true,
        "console.error": true,
        "fetch": true
      },
      "packages": {
        "@ethereumjs/tx>ethereum-cryptography": true,
        "@metamask/base-controller": true,
        "@metamask/controller-utils": true,
        "@noble/hashes": true,
        "punycode": true,
        "webpack-cli>fastest-levenshtein": true
      }
    },
    "@metamask/polling-controller": {
      "globals": {
        "clearTimeout": true,
        "console.error": true,
        "setTimeout": true
      },
      "packages": {
        "@metamask/base-controller": true,
        "@metamask/snaps-utils>fast-json-stable-stringify": true,
        "uuid": true
      }
    },
    "@metamask/post-message-stream": {
      "globals": {
        "MessageEvent.prototype": true,
        "WorkerGlobalScope": true,
        "addEventListener": true,
        "browser": true,
        "chrome": true,
        "location.origin": true,
        "postMessage": true,
        "removeEventListener": true
      },
      "packages": {
        "@metamask/post-message-stream>@metamask/utils": true,
        "readable-stream": true
      }
    },
    "@metamask/post-message-stream>@metamask/utils": {
      "globals": {
        "TextDecoder": true,
        "TextEncoder": true
      },
      "packages": {
        "@metamask/utils>@metamask/superstruct": true,
        "@metamask/utils>@scure/base": true,
        "@metamask/utils>pony-cause": true,
        "@noble/hashes": true,
        "browserify>buffer": true,
        "nock>debug": true,
        "semver": true
      }
    },
    "@metamask/ppom-validator": {
      "globals": {
        "URL": true,
        "console.error": true,
        "crypto": true
      },
      "packages": {
        "@metamask/base-controller": true,
        "@metamask/controller-utils": true,
        "@metamask/eth-query>json-rpc-random-id": true,
        "@metamask/ppom-validator>crypto-js": true,
        "@metamask/ppom-validator>elliptic": true,
        "await-semaphore": true,
        "browserify>buffer": true
      }
    },
    "@metamask/ppom-validator>crypto-js": {
      "globals": {
        "crypto": true,
        "define": true,
        "msCrypto": true
      },
      "packages": {
        "browserify>browser-resolve": true
      }
    },
    "@metamask/ppom-validator>elliptic": {
      "packages": {
        "@metamask/ppom-validator>elliptic>brorand": true,
        "@metamask/ppom-validator>elliptic>hmac-drbg": true,
        "@metamask/ppom-validator>elliptic>minimalistic-assert": true,
        "@metamask/ppom-validator>elliptic>minimalistic-crypto-utils": true,
        "bn.js": true,
        "ethers>@ethersproject/sha2>hash.js": true,
        "pumpify>inherits": true
      }
    },
    "@metamask/ppom-validator>elliptic>brorand": {
      "globals": {
        "crypto": true,
        "msCrypto": true
      },
      "packages": {
        "browserify>browser-resolve": true
      }
    },
    "@metamask/ppom-validator>elliptic>hmac-drbg": {
      "packages": {
        "@metamask/ppom-validator>elliptic>minimalistic-assert": true,
        "@metamask/ppom-validator>elliptic>minimalistic-crypto-utils": true,
        "ethers>@ethersproject/sha2>hash.js": true
      }
    },
    "@metamask/preferences-controller": {
      "packages": {
        "@metamask/base-controller": true,
        "@metamask/controller-utils": true
      }
    },
    "@metamask/profile-sync-controller": {
      "globals": {
        "Event": true,
        "Headers": true,
        "TextDecoder": true,
        "TextEncoder": true,
        "URL": true,
        "URLSearchParams": true,
        "addEventListener": true,
        "console.error": true,
        "dispatchEvent": true,
        "fetch": true,
        "removeEventListener": true,
        "setTimeout": true
      },
      "packages": {
        "@metamask/base-controller": true,
        "@metamask/keyring-api": true,
        "@metamask/keyring-controller": true,
        "@metamask/message-signing-snap>@noble/ciphers": true,
        "@metamask/profile-sync-controller>siwe": true,
        "@noble/hashes": true,
        "browserify>buffer": true,
        "loglevel": true
      }
    },
    "@metamask/profile-sync-controller>siwe": {
      "globals": {
        "console.error": true,
        "console.warn": true
      },
      "packages": {
        "@metamask/controller-utils>@spruceid/siwe-parser>valid-url": true,
        "@metamask/profile-sync-controller>siwe>@spruceid/siwe-parser": true,
        "@metamask/profile-sync-controller>siwe>@stablelib/random": true,
        "ethers": true
      }
    },
    "@metamask/profile-sync-controller>siwe>@spruceid/siwe-parser": {
      "globals": {
        "console.error": true,
        "console.log": true
      },
      "packages": {
        "@metamask/controller-utils>@spruceid/siwe-parser>apg-js": true,
        "@noble/hashes": true
      }
    },
    "@metamask/profile-sync-controller>siwe>@stablelib/random": {
      "globals": {
        "crypto": true,
        "msCrypto": true
      },
      "packages": {
        "@metamask/profile-sync-controller>siwe>@stablelib/random>@stablelib/binary": true,
        "@metamask/profile-sync-controller>siwe>@stablelib/random>@stablelib/wipe": true,
        "browserify>browser-resolve": true
      }
    },
    "@metamask/profile-sync-controller>siwe>@stablelib/random>@stablelib/binary": {
      "packages": {
        "@metamask/profile-sync-controller>siwe>@stablelib/random>@stablelib/binary>@stablelib/int": true
      }
    },
    "@metamask/queued-request-controller": {
      "packages": {
        "@metamask/base-controller": true,
        "@metamask/json-rpc-engine": true,
        "@metamask/rpc-errors": true,
        "@metamask/selected-network-controller": true,
        "@metamask/utils": true
      }
    },
    "@metamask/rate-limit-controller": {
      "globals": {
        "setTimeout": true
      },
      "packages": {
        "@metamask/rate-limit-controller>@metamask/base-controller": true,
        "@metamask/rate-limit-controller>@metamask/rpc-errors": true,
        "@metamask/rate-limit-controller>@metamask/utils": true
      }
    },
    "@metamask/rate-limit-controller>@metamask/base-controller": {
      "globals": {
        "setTimeout": true
      },
      "packages": {
        "immer": true
      }
    },
    "@metamask/rate-limit-controller>@metamask/rpc-errors": {
      "packages": {
        "@metamask/rate-limit-controller>@metamask/rpc-errors>@metamask/utils": true,
        "@metamask/rpc-errors>fast-safe-stringify": true
      }
    },
    "@metamask/rate-limit-controller>@metamask/rpc-errors>@metamask/utils": {
      "globals": {
        "TextDecoder": true,
        "TextEncoder": true
      },
      "packages": {
        "@metamask/utils>@metamask/superstruct": true,
        "@metamask/utils>@scure/base": true,
        "@metamask/utils>pony-cause": true,
        "@noble/hashes": true,
        "browserify>buffer": true,
        "nock>debug": true,
        "semver": true
      }
    },
    "@metamask/rate-limit-controller>@metamask/utils": {
      "globals": {
        "TextDecoder": true,
        "TextEncoder": true
      },
      "packages": {
        "@metamask/utils>@metamask/superstruct": true,
        "@metamask/utils>@scure/base": true,
        "@metamask/utils>pony-cause": true,
        "@noble/hashes": true,
        "browserify>buffer": true,
        "nock>debug": true,
        "semver": true
      }
    },
    "@metamask/rpc-errors": {
      "packages": {
        "@metamask/rpc-errors>fast-safe-stringify": true,
        "@metamask/utils": true
      }
    },
    "@metamask/rpc-methods-flask>nanoid": {
      "globals": {
        "crypto.getRandomValues": true
      }
    },
    "@metamask/rpc-methods>nanoid": {
      "globals": {
        "crypto.getRandomValues": true
      }
    },
    "@metamask/safe-event-emitter": {
      "globals": {
        "setTimeout": true
      },
      "packages": {
        "webpack>events": true
      }
    },
    "@metamask/scure-bip39": {
      "globals": {
        "TextEncoder": true
      },
      "packages": {
        "@metamask/scure-bip39>@noble/hashes": true,
        "@metamask/utils>@scure/base": true
      }
    },
    "@metamask/scure-bip39>@noble/hashes": {
      "globals": {
        "TextEncoder": true,
        "crypto": true
      }
    },
    "@metamask/selected-network-controller": {
      "packages": {
        "@metamask/base-controller": true,
        "@metamask/network-controller>@metamask/swappable-obj-proxy": true
      }
    },
    "@metamask/signature-controller": {
      "globals": {
        "fetch": true
      },
      "packages": {
        "@metamask/base-controller": true,
        "@metamask/controller-utils": true,
        "@metamask/keyring-controller": true,
        "@metamask/logging-controller": true,
        "@metamask/message-manager>jsonschema": true,
        "@metamask/signature-controller>@metamask/eth-sig-util": true,
        "@metamask/utils": true,
        "browserify>buffer": true,
        "uuid": true,
        "webpack>events": true
      }
    },
    "@metamask/signature-controller>@metamask/eth-sig-util": {
      "packages": {
        "@ethereumjs/tx>@ethereumjs/util": true,
        "@ethereumjs/tx>ethereum-cryptography": true,
        "@metamask/abi-utils": true,
        "@metamask/eth-sig-util>tweetnacl": true,
        "@metamask/signature-controller>@metamask/eth-sig-util>@metamask/utils": true,
        "@metamask/utils>@scure/base": true,
        "browserify>buffer": true
      }
    },
    "@metamask/signature-controller>@metamask/eth-sig-util>@metamask/utils": {
      "globals": {
        "TextDecoder": true,
        "TextEncoder": true
      },
      "packages": {
        "@metamask/utils>@metamask/superstruct": true,
        "@metamask/utils>@scure/base": true,
        "@metamask/utils>pony-cause": true,
        "@noble/hashes": true,
        "browserify>buffer": true,
        "nock>debug": true,
        "semver": true
      }
    },
    "@metamask/smart-transactions-controller": {
      "globals": {
        "URLSearchParams": true,
        "clearInterval": true,
        "console.error": true,
        "console.log": true,
        "fetch": true,
        "setInterval": true
      },
      "packages": {
        "@ethersproject/bytes": true,
        "@metamask/controller-utils": true,
        "@metamask/eth-query": true,
        "@metamask/smart-transactions-controller>@ethereumjs/tx": true,
        "@metamask/smart-transactions-controller>@ethereumjs/util": true,
        "@metamask/smart-transactions-controller>@metamask/polling-controller": true,
        "@metamask/smart-transactions-controller>@metamask/transaction-controller": true,
        "@metamask/smart-transactions-controller>bignumber.js": true,
        "browserify>buffer": true,
        "fast-json-patch": true,
        "lodash": true
      }
    },
    "@metamask/smart-transactions-controller>@ethereumjs/tx": {
      "packages": {
        "@ethereumjs/tx>ethereum-cryptography": true,
        "@metamask/eth-ledger-bridge-keyring>@ethereumjs/rlp": true,
        "@metamask/smart-transactions-controller>@ethereumjs/tx>@ethereumjs/common": true,
        "@metamask/smart-transactions-controller>@ethereumjs/util": true
      }
    },
    "@metamask/smart-transactions-controller>@ethereumjs/tx>@ethereumjs/common": {
      "packages": {
        "@metamask/smart-transactions-controller>@ethereumjs/util": true,
        "webpack>events": true
      }
    },
    "@metamask/smart-transactions-controller>@ethereumjs/util": {
      "globals": {
        "console.warn": true,
        "fetch": true
      },
      "packages": {
        "@ethereumjs/tx>ethereum-cryptography": true,
        "@metamask/eth-ledger-bridge-keyring>@ethereumjs/rlp": true,
        "webpack>events": true
      }
    },
    "@metamask/smart-transactions-controller>@metamask/base-controller": {
      "globals": {
        "setTimeout": true
      },
      "packages": {
        "immer": true
      }
    },
    "@metamask/smart-transactions-controller>@metamask/controllers>nanoid": {
      "globals": {
        "crypto.getRandomValues": true
      }
    },
    "@metamask/smart-transactions-controller>@metamask/polling-controller": {
      "globals": {
        "clearTimeout": true,
        "console.error": true,
        "setTimeout": true
      },
      "packages": {
        "@metamask/smart-transactions-controller>@metamask/base-controller": true,
        "@metamask/snaps-utils>fast-json-stable-stringify": true,
        "uuid": true
      }
    },
    "@metamask/smart-transactions-controller>@metamask/transaction-controller": {
      "globals": {
        "clearTimeout": true,
        "console.error": true,
        "fetch": true,
        "setTimeout": true
      },
      "packages": {
        "@ethereumjs/tx>@ethereumjs/common": true,
        "@ethersproject/abi": true,
        "@ethersproject/contracts": true,
        "@ethersproject/providers": true,
        "@metamask/controller-utils": true,
        "@metamask/eth-query": true,
        "@metamask/gas-fee-controller": true,
        "@metamask/metamask-eth-abis": true,
        "@metamask/name-controller>async-mutex": true,
        "@metamask/network-controller": true,
        "@metamask/smart-transactions-controller>@metamask/base-controller": true,
        "@metamask/smart-transactions-controller>@metamask/transaction-controller>@ethereumjs/tx": true,
        "@metamask/smart-transactions-controller>@metamask/transaction-controller>@ethereumjs/util": true,
        "@metamask/smart-transactions-controller>@metamask/transaction-controller>@metamask/nonce-tracker": true,
        "@metamask/smart-transactions-controller>@metamask/transaction-controller>@metamask/rpc-errors": true,
        "@metamask/smart-transactions-controller>@metamask/transaction-controller>@metamask/utils": true,
        "bn.js": true,
        "browserify>buffer": true,
        "eth-method-registry": true,
        "fast-json-patch": true,
        "lodash": true,
        "uuid": true,
        "webpack>events": true
      }
    },
    "@metamask/smart-transactions-controller>@metamask/transaction-controller>@ethereumjs/tx": {
      "packages": {
        "@ethereumjs/tx>@ethereumjs/common": true,
        "@ethereumjs/tx>ethereum-cryptography": true,
        "@metamask/smart-transactions-controller>@metamask/transaction-controller>@ethereumjs/tx>@ethereumjs/rlp": true,
        "@metamask/smart-transactions-controller>@metamask/transaction-controller>@ethereumjs/util": true,
        "browserify>buffer": true,
        "browserify>insert-module-globals>is-buffer": true
      }
    },
    "@metamask/smart-transactions-controller>@metamask/transaction-controller>@ethereumjs/tx>@ethereumjs/rlp": {
      "globals": {
        "TextEncoder": true
      }
    },
    "@metamask/smart-transactions-controller>@metamask/transaction-controller>@ethereumjs/util": {
      "globals": {
        "console.warn": true
      },
      "packages": {
        "@ethereumjs/tx>@ethereumjs/util>micro-ftch": true,
        "@ethereumjs/tx>ethereum-cryptography": true,
        "@metamask/smart-transactions-controller>@metamask/transaction-controller>@ethereumjs/tx>@ethereumjs/rlp": true,
        "browserify>buffer": true,
        "browserify>insert-module-globals>is-buffer": true,
        "webpack>events": true
      }
    },
    "@metamask/smart-transactions-controller>@metamask/transaction-controller>@metamask/nonce-tracker": {
      "packages": {
        "@ethersproject/providers": true,
        "@metamask/smart-transactions-controller>@metamask/transaction-controller>@metamask/nonce-tracker>async-mutex": true,
        "browserify>assert": true
      }
    },
    "@metamask/smart-transactions-controller>@metamask/transaction-controller>@metamask/nonce-tracker>async-mutex": {
      "globals": {
        "clearTimeout": true,
        "setTimeout": true
      },
      "packages": {
        "@swc/helpers>tslib": true
      }
    },
    "@metamask/smart-transactions-controller>@metamask/transaction-controller>@metamask/rpc-errors": {
      "packages": {
        "@metamask/rpc-errors>fast-safe-stringify": true,
        "@metamask/smart-transactions-controller>@metamask/transaction-controller>@metamask/rpc-errors>@metamask/utils": true
      }
    },
    "@metamask/smart-transactions-controller>@metamask/transaction-controller>@metamask/rpc-errors>@metamask/utils": {
      "globals": {
        "TextDecoder": true,
        "TextEncoder": true
      },
      "packages": {
        "@metamask/utils>@metamask/superstruct": true,
        "@metamask/utils>@scure/base": true,
        "@metamask/utils>pony-cause": true,
        "@noble/hashes": true,
        "browserify>buffer": true,
        "nock>debug": true,
        "semver": true
      }
    },
    "@metamask/smart-transactions-controller>@metamask/transaction-controller>@metamask/utils": {
      "globals": {
        "TextDecoder": true,
        "TextEncoder": true
      },
      "packages": {
        "@metamask/utils>@metamask/superstruct": true,
        "@metamask/utils>@scure/base": true,
        "@metamask/utils>pony-cause": true,
        "@noble/hashes": true,
        "browserify>buffer": true,
        "nock>debug": true,
        "semver": true
      }
    },
    "@metamask/smart-transactions-controller>bignumber.js": {
      "globals": {
        "crypto": true,
        "define": true
      }
    },
    "@metamask/snaps-controllers": {
      "globals": {
        "DecompressionStream": true,
        "URL": true,
        "clearTimeout": true,
        "document.getElementById": true,
        "fetch.bind": true,
        "setTimeout": true
      },
      "packages": {
        "@metamask/base-controller": true,
        "@metamask/json-rpc-engine": true,
        "@metamask/json-rpc-middleware-stream": true,
        "@metamask/object-multiplex": true,
        "@metamask/permission-controller": true,
        "@metamask/post-message-stream": true,
<<<<<<< HEAD
        "@metamask/snaps-controllers>@metamask/base-controller": true,
        "@metamask/snaps-controllers>@metamask/json-rpc-engine": true,
        "@metamask/snaps-controllers>@metamask/rpc-errors": true,
=======
        "@metamask/rpc-errors": true,
        "@metamask/snaps-controllers>@metamask/permission-controller": true,
>>>>>>> fac35b88
        "@metamask/snaps-controllers>@xstate/fsm": true,
        "@metamask/snaps-controllers>concat-stream": true,
        "@metamask/snaps-controllers>get-npm-tarball-url": true,
        "@metamask/snaps-controllers>nanoid": true,
        "@metamask/snaps-controllers>readable-web-to-node-stream": true,
        "@metamask/snaps-controllers>tar-stream": true,
        "@metamask/snaps-rpc-methods": true,
        "@metamask/snaps-sdk": true,
        "@metamask/snaps-utils": true,
        "@metamask/snaps-utils>@metamask/snaps-registry": true,
        "@metamask/utils": true,
        "browserify>browserify-zlib": true,
        "eslint>fast-deep-equal": true,
        "immer": true,
        "readable-stream": true,
        "semver": true
      }
    },
    "@metamask/snaps-controllers-flask>nanoid": {
      "globals": {
        "crypto.getRandomValues": true
      }
    },
<<<<<<< HEAD
    "@metamask/snaps-controllers>@metamask/base-controller": {
      "globals": {
        "setTimeout": true
      },
      "packages": {
        "immer": true
      }
    },
    "@metamask/snaps-controllers>@metamask/json-rpc-engine": {
      "packages": {
        "@metamask/safe-event-emitter": true,
        "@metamask/snaps-controllers>@metamask/rpc-errors": true,
        "@metamask/utils": true
      }
    },
    "@metamask/snaps-controllers>@metamask/rpc-errors": {
      "packages": {
        "@metamask/rpc-errors>fast-safe-stringify": true,
        "@metamask/utils": true
      }
    },
=======
    "@metamask/snaps-controllers>@metamask/permission-controller": {
      "globals": {
        "console.error": true
      },
      "packages": {
        "@metamask/base-controller": true,
        "@metamask/controller-utils": true,
        "@metamask/json-rpc-engine": true,
        "@metamask/rpc-errors": true,
        "@metamask/snaps-controllers>nanoid": true,
        "@metamask/utils": true,
        "deep-freeze-strict": true,
        "immer": true
      }
    },
>>>>>>> fac35b88
    "@metamask/snaps-controllers>concat-stream": {
      "packages": {
        "browserify>buffer": true,
        "browserify>concat-stream>typedarray": true,
        "pumpify>inherits": true,
        "readable-stream": true,
        "terser>source-map-support>buffer-from": true
      }
    },
    "@metamask/snaps-controllers>nanoid": {
      "globals": {
        "crypto.getRandomValues": true
      }
    },
    "@metamask/snaps-controllers>readable-web-to-node-stream": {
      "packages": {
        "readable-stream": true
      }
    },
    "@metamask/snaps-controllers>tar-stream": {
      "packages": {
        "@metamask/snaps-controllers>tar-stream>b4a": true,
        "@metamask/snaps-controllers>tar-stream>fast-fifo": true,
        "@metamask/snaps-controllers>tar-stream>streamx": true,
        "browserify>browser-resolve": true
      }
    },
    "@metamask/snaps-controllers>tar-stream>b4a": {
      "globals": {
        "TextDecoder": true,
        "TextEncoder": true
      }
    },
    "@metamask/snaps-controllers>tar-stream>streamx": {
      "packages": {
        "@metamask/snaps-controllers>tar-stream>fast-fifo": true,
        "@metamask/snaps-controllers>tar-stream>streamx>queue-tick": true,
        "webpack>events": true
      }
    },
    "@metamask/snaps-controllers>tar-stream>streamx>queue-tick": {
      "globals": {
        "queueMicrotask": true
      }
    },
    "@metamask/snaps-execution-environments": {
      "globals": {
        "document.getElementById": true
      },
      "packages": {
        "@metamask/post-message-stream": true,
        "@metamask/snaps-utils": true,
        "@metamask/utils": true
      }
    },
    "@metamask/snaps-rpc-methods": {
      "packages": {
<<<<<<< HEAD
        "@metamask/permission-controller": true,
        "@metamask/snaps-rpc-methods>@metamask/rpc-errors": true,
=======
        "@metamask/rpc-errors": true,
        "@metamask/snaps-rpc-methods>@metamask/permission-controller": true,
>>>>>>> fac35b88
        "@metamask/snaps-sdk": true,
        "@metamask/snaps-sdk>@metamask/key-tree": true,
        "@metamask/snaps-utils": true,
        "@metamask/utils": true,
        "@metamask/utils>@metamask/superstruct": true,
        "@noble/hashes": true
      }
    },
<<<<<<< HEAD
    "@metamask/snaps-rpc-methods>@metamask/rpc-errors": {
      "packages": {
        "@metamask/rpc-errors>fast-safe-stringify": true,
        "@metamask/utils": true
=======
    "@metamask/snaps-rpc-methods>@metamask/permission-controller": {
      "globals": {
        "console.error": true
      },
      "packages": {
        "@metamask/base-controller": true,
        "@metamask/controller-utils": true,
        "@metamask/json-rpc-engine": true,
        "@metamask/rpc-errors": true,
        "@metamask/snaps-rpc-methods>@metamask/permission-controller>nanoid": true,
        "@metamask/utils": true,
        "deep-freeze-strict": true,
        "immer": true
      }
    },
    "@metamask/snaps-rpc-methods>@metamask/permission-controller>nanoid": {
      "globals": {
        "crypto.getRandomValues": true
>>>>>>> fac35b88
      }
    },
    "@metamask/snaps-sdk": {
      "globals": {
        "fetch": true
      },
      "packages": {
        "@metamask/rpc-errors": true,
        "@metamask/utils": true,
        "@metamask/utils>@metamask/superstruct": true
      }
    },
    "@metamask/snaps-sdk>@metamask/key-tree": {
      "packages": {
        "@metamask/message-signing-snap>@noble/curves": true,
        "@metamask/scure-bip39": true,
        "@metamask/snaps-sdk>@metamask/key-tree>@metamask/utils": true,
        "@metamask/utils>@scure/base": true,
        "@noble/hashes": true
      }
    },
    "@metamask/snaps-sdk>@metamask/key-tree>@metamask/utils": {
      "globals": {
        "TextDecoder": true,
        "TextEncoder": true
      },
      "packages": {
        "@metamask/utils>@metamask/superstruct": true,
        "@metamask/utils>@scure/base": true,
        "@metamask/utils>pony-cause": true,
        "@noble/hashes": true,
        "browserify>buffer": true,
        "nock>debug": true,
        "semver": true
      }
    },
    "@metamask/snaps-utils": {
      "globals": {
        "File": true,
        "FileReader": true,
        "TextDecoder": true,
        "TextEncoder": true,
        "URL": true,
        "console.error": true,
        "console.log": true,
        "console.warn": true,
        "crypto": true,
        "document.body.appendChild": true,
        "document.createElement": true,
        "fetch": true
      },
      "packages": {
<<<<<<< HEAD
        "@metamask/permission-controller": true,
        "@metamask/snaps-sdk": true,
        "@metamask/snaps-sdk>@metamask/key-tree": true,
        "@metamask/snaps-utils>@metamask/rpc-errors": true,
=======
        "@metamask/rpc-errors": true,
        "@metamask/snaps-sdk": true,
        "@metamask/snaps-sdk>@metamask/key-tree": true,
        "@metamask/snaps-utils>@metamask/permission-controller": true,
>>>>>>> fac35b88
        "@metamask/snaps-utils>@metamask/slip44": true,
        "@metamask/snaps-utils>cron-parser": true,
        "@metamask/snaps-utils>fast-json-stable-stringify": true,
        "@metamask/snaps-utils>fast-xml-parser": true,
        "@metamask/snaps-utils>marked": true,
        "@metamask/snaps-utils>rfdc": true,
        "@metamask/snaps-utils>validate-npm-package-name": true,
        "@metamask/utils": true,
        "@metamask/utils>@metamask/superstruct": true,
        "@metamask/utils>@scure/base": true,
        "@noble/hashes": true,
        "chalk": true,
        "semver": true
      }
    },
<<<<<<< HEAD
    "@metamask/snaps-utils>@metamask/rpc-errors": {
      "packages": {
        "@metamask/rpc-errors>fast-safe-stringify": true,
        "@metamask/utils": true
=======
    "@metamask/snaps-utils>@metamask/permission-controller": {
      "globals": {
        "console.error": true
      },
      "packages": {
        "@metamask/base-controller": true,
        "@metamask/controller-utils": true,
        "@metamask/json-rpc-engine": true,
        "@metamask/rpc-errors": true,
        "@metamask/snaps-utils>@metamask/permission-controller>nanoid": true,
        "@metamask/utils": true,
        "deep-freeze-strict": true,
        "immer": true
      }
    },
    "@metamask/snaps-utils>@metamask/permission-controller>nanoid": {
      "globals": {
        "crypto.getRandomValues": true
>>>>>>> fac35b88
      }
    },
    "@metamask/snaps-utils>@metamask/snaps-registry": {
      "packages": {
        "@metamask/message-signing-snap>@noble/curves": true,
        "@metamask/utils": true,
        "@metamask/utils>@metamask/superstruct": true,
        "@noble/hashes": true
      }
    },
    "@metamask/snaps-utils>cron-parser": {
      "packages": {
        "browserify>browser-resolve": true,
        "luxon": true
      }
    },
    "@metamask/snaps-utils>fast-xml-parser": {
      "globals": {
        "entityName": true,
        "val": true
      },
      "packages": {
        "@metamask/snaps-utils>fast-xml-parser>strnum": true
      }
    },
    "@metamask/snaps-utils>marked": {
      "globals": {
        "console.error": true,
        "console.warn": true,
        "define": true
      }
    },
    "@metamask/snaps-utils>rfdc": {
      "packages": {
        "browserify>buffer": true
      }
    },
    "@metamask/snaps-utils>validate-npm-package-name": {
      "packages": {
        "@metamask/snaps-utils>validate-npm-package-name>builtins": true
      }
    },
    "@metamask/snaps-utils>validate-npm-package-name>builtins": {
      "packages": {
        "process": true,
        "semver": true
      }
    },
    "@metamask/test-bundler>@ethersproject/networks": {
      "packages": {
        "ethers>@ethersproject/logger": true
      }
    },
    "@metamask/transaction-controller": {
      "globals": {
        "clearTimeout": true,
        "console.error": true,
        "fetch": true,
        "setTimeout": true
      },
      "packages": {
        "@ethereumjs/tx": true,
        "@ethereumjs/tx>@ethereumjs/common": true,
        "@ethereumjs/tx>@ethereumjs/util": true,
        "@ethersproject/abi": true,
        "@ethersproject/contracts": true,
        "@ethersproject/providers": true,
        "@metamask/base-controller": true,
        "@metamask/controller-utils": true,
        "@metamask/eth-query": true,
        "@metamask/gas-fee-controller": true,
        "@metamask/metamask-eth-abis": true,
        "@metamask/name-controller>async-mutex": true,
        "@metamask/network-controller": true,
        "@metamask/rpc-errors": true,
        "@metamask/transaction-controller>@metamask/nonce-tracker": true,
        "@metamask/utils": true,
        "bn.js": true,
        "browserify>buffer": true,
        "eth-method-registry": true,
        "fast-json-patch": true,
        "lodash": true,
        "uuid": true,
        "webpack>events": true
      }
    },
    "@metamask/transaction-controller>@metamask/nonce-tracker": {
      "packages": {
        "@ethersproject/providers": true,
        "@metamask/transaction-controller>@metamask/nonce-tracker>async-mutex": true,
        "browserify>assert": true
      }
    },
    "@metamask/transaction-controller>@metamask/nonce-tracker>async-mutex": {
      "globals": {
        "clearTimeout": true,
        "setTimeout": true
      },
      "packages": {
        "@swc/helpers>tslib": true
      }
    },
    "@metamask/user-operation-controller": {
      "globals": {
        "fetch": true
      },
      "packages": {
        "@metamask/controller-utils": true,
        "@metamask/eth-query": true,
        "@metamask/gas-fee-controller": true,
        "@metamask/transaction-controller": true,
        "@metamask/user-operation-controller>@metamask/base-controller": true,
        "@metamask/user-operation-controller>@metamask/polling-controller": true,
        "@metamask/user-operation-controller>@metamask/rpc-errors": true,
        "@metamask/user-operation-controller>@metamask/utils": true,
        "bn.js": true,
        "lodash": true,
        "superstruct": true,
        "uuid": true,
        "webpack>events": true
      }
    },
    "@metamask/user-operation-controller>@metamask/base-controller": {
      "globals": {
        "setTimeout": true
      },
      "packages": {
        "immer": true
      }
    },
    "@metamask/user-operation-controller>@metamask/polling-controller": {
      "globals": {
        "clearTimeout": true,
        "console.error": true,
        "setTimeout": true
      },
      "packages": {
        "@metamask/snaps-utils>fast-json-stable-stringify": true,
        "@metamask/user-operation-controller>@metamask/base-controller": true,
        "uuid": true
      }
    },
    "@metamask/user-operation-controller>@metamask/rpc-errors": {
      "packages": {
        "@metamask/rpc-errors>fast-safe-stringify": true,
        "@metamask/user-operation-controller>@metamask/rpc-errors>@metamask/utils": true
      }
    },
    "@metamask/user-operation-controller>@metamask/rpc-errors>@metamask/utils": {
      "globals": {
        "TextDecoder": true,
        "TextEncoder": true
      },
      "packages": {
        "@metamask/utils>@metamask/superstruct": true,
        "@metamask/utils>@scure/base": true,
        "@metamask/utils>pony-cause": true,
        "@noble/hashes": true,
        "browserify>buffer": true,
        "nock>debug": true,
        "semver": true
      }
    },
    "@metamask/user-operation-controller>@metamask/utils": {
      "globals": {
        "TextDecoder": true,
        "TextEncoder": true
      },
      "packages": {
        "@metamask/utils>@metamask/superstruct": true,
        "@metamask/utils>@scure/base": true,
        "@metamask/utils>pony-cause": true,
        "@noble/hashes": true,
        "browserify>buffer": true,
        "nock>debug": true,
        "semver": true
      }
    },
    "@metamask/utils": {
      "globals": {
        "TextDecoder": true,
        "TextEncoder": true
      },
      "packages": {
        "@metamask/utils>@metamask/superstruct": true,
        "@metamask/utils>@scure/base": true,
        "@metamask/utils>pony-cause": true,
        "@noble/hashes": true,
        "browserify>buffer": true,
        "nock>debug": true,
        "semver": true
      }
    },
    "@metamask/utils>@scure/base": {
      "globals": {
        "TextDecoder": true,
        "TextEncoder": true
      }
    },
    "@ngraveio/bc-ur": {
      "packages": {
        "@ngraveio/bc-ur>@keystonehq/alias-sampling": true,
        "@ngraveio/bc-ur>bignumber.js": true,
        "@ngraveio/bc-ur>cbor-sync": true,
        "@ngraveio/bc-ur>crc": true,
        "@ngraveio/bc-ur>jsbi": true,
        "addons-linter>sha.js": true,
        "browserify>assert": true,
        "browserify>buffer": true
      }
    },
    "@ngraveio/bc-ur>assert>object-is": {
      "packages": {
        "string.prototype.matchall>call-bind": true,
        "string.prototype.matchall>define-properties": true
      }
    },
    "@ngraveio/bc-ur>bignumber.js": {
      "globals": {
        "crypto": true,
        "define": true
      }
    },
    "@ngraveio/bc-ur>cbor-sync": {
      "globals": {
        "define": true
      },
      "packages": {
        "browserify>buffer": true
      }
    },
    "@ngraveio/bc-ur>crc": {
      "packages": {
        "browserify>buffer": true
      }
    },
    "@ngraveio/bc-ur>jsbi": {
      "globals": {
        "define": true
      }
    },
    "@noble/hashes": {
      "globals": {
        "TextEncoder": true,
        "crypto": true
      }
    },
    "@popperjs/core": {
      "globals": {
        "Element": true,
        "HTMLElement": true,
        "ShadowRoot": true,
        "console.error": true,
        "console.warn": true,
        "document": true,
        "navigator.userAgent": true
      }
    },
    "@reduxjs/toolkit": {
      "globals": {
        "AbortController": true,
        "__REDUX_DEVTOOLS_EXTENSION_COMPOSE__": true,
        "__REDUX_DEVTOOLS_EXTENSION__": true,
        "console": true,
        "queueMicrotask": true,
        "requestAnimationFrame": true,
        "setTimeout": true
      },
      "packages": {
        "@reduxjs/toolkit>reselect": true,
        "immer": true,
        "process": true,
        "redux": true,
        "redux-thunk": true
      }
    },
    "@segment/loosely-validate-event": {
      "packages": {
        "@segment/loosely-validate-event>component-type": true,
        "@segment/loosely-validate-event>join-component": true,
        "browserify>assert": true,
        "browserify>buffer": true
      }
    },
    "@sentry/browser": {
      "globals": {
        "PerformanceObserver.supportedEntryTypes": true,
        "Request": true,
        "URL": true,
        "XMLHttpRequest.prototype": true,
        "__SENTRY_DEBUG__": true,
        "__SENTRY_RELEASE__": true,
        "addEventListener": true,
        "console.error": true,
        "indexedDB.open": true,
        "performance.timeOrigin": true,
        "setTimeout": true
      },
      "packages": {
        "@sentry/browser>@sentry-internal/browser-utils": true,
        "@sentry/browser>@sentry-internal/feedback": true,
        "@sentry/browser>@sentry-internal/replay": true,
        "@sentry/browser>@sentry-internal/replay-canvas": true,
        "@sentry/browser>@sentry/core": true,
        "@sentry/utils": true
      }
    },
    "@sentry/browser>@sentry-internal/browser-utils": {
      "globals": {
        "PerformanceEventTiming.prototype": true,
        "PerformanceObserver": true,
        "XMLHttpRequest.prototype": true,
        "__SENTRY_DEBUG__": true,
        "addEventListener": true,
        "clearTimeout": true,
        "performance": true,
        "removeEventListener": true,
        "setTimeout": true
      },
      "packages": {
        "@sentry/browser>@sentry/core": true,
        "@sentry/utils": true
      }
    },
    "@sentry/browser>@sentry-internal/feedback": {
      "globals": {
        "FormData": true,
        "HTMLFormElement": true,
        "__SENTRY_DEBUG__": true,
        "cancelAnimationFrame": true,
        "clearTimeout": true,
        "document.createElement": true,
        "document.createElementNS": true,
        "document.createTextNode": true,
        "isSecureContext": true,
        "requestAnimationFrame": true,
        "setTimeout": true
      },
      "packages": {
        "@sentry/browser>@sentry/core": true,
        "@sentry/utils": true
      }
    },
    "@sentry/browser>@sentry-internal/replay": {
      "globals": {
        "Blob": true,
        "CSSConditionRule": true,
        "CSSGroupingRule": true,
        "CSSMediaRule": true,
        "CSSRule": true,
        "CSSSupportsRule": true,
        "Document": true,
        "DragEvent": true,
        "Element": true,
        "FormData": true,
        "HTMLElement": true,
        "HTMLFormElement": true,
        "Headers": true,
        "MouseEvent": true,
        "MutationObserver": true,
        "Node.DOCUMENT_FRAGMENT_NODE": true,
        "Node.prototype.contains": true,
        "PointerEvent": true,
        "TextEncoder": true,
        "URL": true,
        "URLSearchParams": true,
        "Worker": true,
        "__RRWEB_EXCLUDE_IFRAME__": true,
        "__RRWEB_EXCLUDE_SHADOW_DOM__": true,
        "__SENTRY_DEBUG__": true,
        "__SENTRY_EXCLUDE_REPLAY_WORKER__": true,
        "__rrMutationObserver": true,
        "addEventListener": true,
        "clearTimeout": true,
        "console.debug": true,
        "console.error": true,
        "console.warn": true,
        "customElements.get": true,
        "document": true,
        "innerHeight": true,
        "innerWidth": true,
        "location.href": true,
        "location.origin": true,
        "parent": true,
        "setTimeout": true
      },
      "packages": {
        "@sentry/browser>@sentry-internal/browser-utils": true,
        "@sentry/browser>@sentry/core": true,
        "@sentry/utils": true
      }
    },
    "@sentry/browser>@sentry-internal/replay-canvas": {
      "globals": {
        "Blob": true,
        "HTMLCanvasElement": true,
        "HTMLImageElement": true,
        "ImageData": true,
        "URL.createObjectURL": true,
        "WeakRef": true,
        "Worker": true,
        "cancelAnimationFrame": true,
        "console.error": true,
        "createImageBitmap": true,
        "document": true
      },
      "packages": {
        "@sentry/browser>@sentry/core": true,
        "@sentry/utils": true
      }
    },
    "@sentry/browser>@sentry/core": {
      "globals": {
        "Headers": true,
        "Request": true,
        "URL": true,
        "__SENTRY_DEBUG__": true,
        "__SENTRY_TRACING__": true,
        "clearInterval": true,
        "clearTimeout": true,
        "console.log": true,
        "console.warn": true,
        "setInterval": true,
        "setTimeout": true
      },
      "packages": {
        "@sentry/utils": true
      }
    },
    "@sentry/utils": {
      "globals": {
        "CustomEvent": true,
        "DOMError": true,
        "DOMException": true,
        "EdgeRuntime": true,
        "Element": true,
        "ErrorEvent": true,
        "Event": true,
        "HTMLElement": true,
        "Headers": true,
        "Request": true,
        "Response": true,
        "TextDecoder": true,
        "TextEncoder": true,
        "URL": true,
        "__SENTRY_BROWSER_BUNDLE__": true,
        "__SENTRY_DEBUG__": true,
        "clearTimeout": true,
        "console.error": true,
        "document": true,
        "setInterval": true,
        "setTimeout": true
      },
      "packages": {
        "process": true
      }
    },
    "@solana/addresses": {
      "globals": {
        "Intl.Collator": true,
        "TextEncoder": true,
        "crypto.subtle.digest": true,
        "crypto.subtle.exportKey": true
      },
      "packages": {
        "@solana/addresses>@solana/assertions": true,
        "@solana/addresses>@solana/codecs-core": true,
        "@solana/addresses>@solana/codecs-strings": true,
        "@solana/addresses>@solana/errors": true
      }
    },
    "@solana/addresses>@solana/assertions": {
      "globals": {
        "crypto": true,
        "isSecureContext": true
      },
      "packages": {
        "@solana/addresses>@solana/errors": true
      }
    },
    "@solana/addresses>@solana/codecs-core": {
      "packages": {
        "@solana/addresses>@solana/errors": true
      }
    },
    "@solana/addresses>@solana/codecs-strings": {
      "globals": {
        "TextDecoder": true,
        "TextEncoder": true,
        "atob": true,
        "btoa": true
      },
      "packages": {
        "@solana/addresses>@solana/codecs-core": true,
        "@solana/addresses>@solana/errors": true
      }
    },
    "@solana/addresses>@solana/errors": {
      "globals": {
        "btoa": true
      }
    },
    "@storybook/addon-docs>remark-external-links>mdast-util-definitions": {
      "packages": {
        "react-markdown>unist-util-visit": true
      }
    },
    "@storybook/addon-knobs>qs": {
      "packages": {
        "string.prototype.matchall>side-channel": true
      }
    },
    "@swc/helpers>tslib": {
      "globals": {
        "SuppressedError": true,
        "define": true
      }
    },
    "@trezor/connect-web": {
      "globals": {
        "URLSearchParams": true,
        "__TREZOR_CONNECT_SRC": true,
        "addEventListener": true,
        "btoa": true,
        "chrome": true,
        "clearInterval": true,
        "clearTimeout": true,
        "console.warn": true,
        "document.body": true,
        "document.createElement": true,
        "document.createTextNode": true,
        "document.getElementById": true,
        "document.querySelectorAll": true,
        "location": true,
        "navigator": true,
        "open": true,
        "origin": true,
        "removeEventListener": true,
        "setInterval": true,
        "setTimeout": true
      },
      "packages": {
        "@swc/helpers>tslib": true,
        "@trezor/connect-web>@trezor/connect": true,
        "@trezor/connect-web>@trezor/connect-common": true,
        "@trezor/connect-web>@trezor/utils": true,
        "webpack>events": true
      }
    },
    "@trezor/connect-web>@trezor/connect": {
      "packages": {
        "@swc/helpers>tslib": true,
        "@trezor/connect-web>@trezor/connect>@trezor/protobuf": true,
        "@trezor/connect-web>@trezor/connect>@trezor/schema-utils": true,
        "@trezor/connect-web>@trezor/connect>@trezor/transport": true,
        "@trezor/connect-web>@trezor/utils": true
      }
    },
    "@trezor/connect-web>@trezor/connect-common": {
      "globals": {
        "console.warn": true,
        "localStorage.getItem": true,
        "localStorage.setItem": true,
        "navigator": true,
        "setTimeout": true,
        "window": true
      },
      "packages": {
        "@swc/helpers>tslib": true,
        "@trezor/connect-web>@trezor/connect-common>@trezor/env-utils": true,
        "@trezor/connect-web>@trezor/utils": true
      }
    },
    "@trezor/connect-web>@trezor/connect-common>@trezor/env-utils": {
      "globals": {
        "innerHeight": true,
        "innerWidth": true,
        "location.hostname": true,
        "location.origin": true,
        "navigator.languages": true,
        "navigator.platform": true,
        "navigator.userAgent": true,
        "screen.height": true,
        "screen.width": true
      },
      "packages": {
        "@swc/helpers>tslib": true,
        "@trezor/connect-web>@trezor/connect-common>@trezor/env-utils>ua-parser-js": true,
        "process": true
      }
    },
    "@trezor/connect-web>@trezor/connect-common>@trezor/env-utils>ua-parser-js": {
      "globals": {
        "define": true
      }
    },
    "@trezor/connect-web>@trezor/connect>@trezor/protobuf": {
      "packages": {
        "@swc/helpers>tslib": true,
        "@trezor/connect-web>@trezor/connect>@trezor/protobuf>protobufjs": true,
        "@trezor/connect-web>@trezor/connect>@trezor/schema-utils": true,
        "browserify>buffer": true
      }
    },
    "@trezor/connect-web>@trezor/connect>@trezor/protobuf>protobufjs": {
      "globals": {
        "process": true,
        "setTimeout": true
      },
      "packages": {
        "@trezor/connect-web>@trezor/connect>@trezor/protobuf>protobufjs>@protobufjs/aspromise": true,
        "@trezor/connect-web>@trezor/connect>@trezor/protobuf>protobufjs>@protobufjs/base64": true,
        "@trezor/connect-web>@trezor/connect>@trezor/protobuf>protobufjs>@protobufjs/codegen": true,
        "@trezor/connect-web>@trezor/connect>@trezor/protobuf>protobufjs>@protobufjs/eventemitter": true,
        "@trezor/connect-web>@trezor/connect>@trezor/protobuf>protobufjs>@protobufjs/fetch": true,
        "@trezor/connect-web>@trezor/connect>@trezor/protobuf>protobufjs>@protobufjs/float": true,
        "@trezor/connect-web>@trezor/connect>@trezor/protobuf>protobufjs>@protobufjs/inquire": true,
        "@trezor/connect-web>@trezor/connect>@trezor/protobuf>protobufjs>@protobufjs/path": true,
        "@trezor/connect-web>@trezor/connect>@trezor/protobuf>protobufjs>@protobufjs/pool": true,
        "@trezor/connect-web>@trezor/connect>@trezor/protobuf>protobufjs>@protobufjs/utf8": true
      }
    },
    "@trezor/connect-web>@trezor/connect>@trezor/protobuf>protobufjs>@protobufjs/codegen": {
      "globals": {
        "console.log": true
      }
    },
    "@trezor/connect-web>@trezor/connect>@trezor/protobuf>protobufjs>@protobufjs/fetch": {
      "globals": {
        "XMLHttpRequest": true
      },
      "packages": {
        "@trezor/connect-web>@trezor/connect>@trezor/protobuf>protobufjs>@protobufjs/aspromise": true,
        "@trezor/connect-web>@trezor/connect>@trezor/protobuf>protobufjs>@protobufjs/inquire": true
      }
    },
    "@trezor/connect-web>@trezor/connect>@trezor/schema-utils": {
      "globals": {
        "console.warn": true
      },
      "packages": {
        "@trezor/connect-web>@trezor/connect>@trezor/schema-utils>@sinclair/typebox": true,
        "browserify>buffer": true,
        "ts-mixer": true
      }
    },
    "@trezor/connect-web>@trezor/utils": {
      "globals": {
        "AbortController": true,
        "Intl.NumberFormat": true,
        "clearInterval": true,
        "clearTimeout": true,
        "console.error": true,
        "console.info": true,
        "console.log": true,
        "console.warn": true,
        "setInterval": true,
        "setTimeout": true
      },
      "packages": {
        "@swc/helpers>tslib": true,
        "@trezor/connect-web>@trezor/utils>bignumber.js": true,
        "browserify>buffer": true,
        "webpack>events": true
      }
    },
    "@trezor/connect-web>@trezor/utils>bignumber.js": {
      "globals": {
        "crypto": true,
        "define": true
      }
    },
    "@welldone-software/why-did-you-render": {
      "globals": {
        "Element": true,
        "console.group": true,
        "console.groupCollapsed": true,
        "console.groupEnd": true,
        "console.log": true,
        "console.warn": true,
        "define": true,
        "setTimeout": true
      },
      "packages": {
        "lodash": true,
        "react": true
      }
    },
    "@zxing/browser": {
      "globals": {
        "HTMLElement": true,
        "HTMLImageElement": true,
        "HTMLVideoElement": true,
        "clearTimeout": true,
        "console.error": true,
        "console.warn": true,
        "document": true,
        "navigator": true,
        "setTimeout": true
      },
      "packages": {
        "@zxing/library": true
      }
    },
    "@zxing/library": {
      "globals": {
        "HTMLImageElement": true,
        "HTMLVideoElement": true,
        "TextDecoder": true,
        "TextEncoder": true,
        "URL.createObjectURL": true,
        "btoa": true,
        "console.log": true,
        "console.warn": true,
        "document": true,
        "navigator": true,
        "setTimeout": true
      },
      "packages": {
        "@zxing/library>ts-custom-error": true
      }
    },
    "addons-linter>sha.js": {
      "packages": {
        "koa>content-disposition>safe-buffer": true,
        "pumpify>inherits": true
      }
    },
    "await-semaphore": {
      "packages": {
        "browserify>timers-browserify": true,
        "process": true
      }
    },
    "axios>form-data": {
      "globals": {
        "FormData": true
      }
    },
    "base32-encode": {
      "packages": {
        "base32-encode>to-data-view": true
      }
    },
    "bignumber.js": {
      "globals": {
        "crypto": true,
        "define": true
      }
    },
    "blo": {
      "globals": {
        "btoa": true
      }
    },
    "bn.js": {
      "globals": {
        "Buffer": true
      },
      "packages": {
        "browserify>browser-resolve": true
      }
    },
    "bowser": {
      "globals": {
        "define": true
      }
    },
    "browserify>assert": {
      "globals": {
        "Buffer": true
      },
      "packages": {
        "browserify>assert>util": true,
        "react>object-assign": true
      }
    },
    "browserify>assert>util": {
      "globals": {
        "console.error": true,
        "console.log": true,
        "console.trace": true,
        "process": true
      },
      "packages": {
        "browserify>assert>util>inherits": true,
        "process": true
      }
    },
    "browserify>browserify-zlib": {
      "packages": {
        "browserify>assert": true,
        "browserify>browserify-zlib>pako": true,
        "browserify>buffer": true,
        "browserify>util": true,
        "process": true,
        "stream-browserify": true
      }
    },
    "browserify>buffer": {
      "globals": {
        "console": true
      },
      "packages": {
        "base64-js": true,
        "buffer>ieee754": true
      }
    },
    "browserify>punycode": {
      "globals": {
        "define": true
      }
    },
    "browserify>string_decoder": {
      "packages": {
        "koa>content-disposition>safe-buffer": true
      }
    },
    "browserify>timers-browserify": {
      "globals": {
        "clearInterval": true,
        "clearTimeout": true,
        "setInterval": true,
        "setTimeout": true
      },
      "packages": {
        "process": true
      }
    },
    "browserify>url": {
      "packages": {
        "@storybook/addon-knobs>qs": true,
        "browserify>punycode": true
      }
    },
    "browserify>util": {
      "globals": {
        "console.error": true,
        "console.log": true,
        "console.trace": true
      },
      "packages": {
        "browserify>util>is-arguments": true,
        "browserify>util>is-typed-array": true,
        "browserify>util>which-typed-array": true,
        "koa>is-generator-function": true,
        "process": true,
        "pumpify>inherits": true
      }
    },
    "browserify>util>is-arguments": {
      "packages": {
        "koa>is-generator-function>has-tostringtag": true,
        "string.prototype.matchall>call-bind": true
      }
    },
    "browserify>util>is-typed-array": {
      "packages": {
        "browserify>util>which-typed-array": true
      }
    },
    "browserify>util>which-typed-array": {
      "packages": {
        "browserify>util>which-typed-array>for-each": true,
        "koa>is-generator-function>has-tostringtag": true,
        "string.prototype.matchall>call-bind": true,
        "string.prototype.matchall>es-abstract>available-typed-arrays": true,
        "string.prototype.matchall>es-abstract>gopd": true
      }
    },
    "browserify>util>which-typed-array>for-each": {
      "packages": {
        "string.prototype.matchall>es-abstract>is-callable": true
      }
    },
    "browserify>vm-browserify": {
      "globals": {
        "document.body.appendChild": true,
        "document.body.removeChild": true,
        "document.createElement": true
      }
    },
    "buffer": {
      "globals": {
        "console": true
      },
      "packages": {
        "base64-js": true,
        "buffer>ieee754": true
      }
    },
    "chalk": {
      "packages": {
        "chalk>ansi-styles": true,
        "chalk>supports-color": true
      }
    },
    "chalk>ansi-styles": {
      "packages": {
        "chalk>ansi-styles>color-convert": true
      }
    },
    "chalk>ansi-styles>color-convert": {
      "packages": {
        "jest-canvas-mock>moo-color>color-name": true
      }
    },
    "chart.js": {
      "globals": {
        "Intl.NumberFormat": true,
        "MutationObserver": true,
        "OffscreenCanvas": true,
        "Path2D": true,
        "ResizeObserver": true,
        "addEventListener": true,
        "clearTimeout": true,
        "console.error": true,
        "console.warn": true,
        "devicePixelRatio": true,
        "document": true,
        "removeEventListener": true,
        "requestAnimationFrame": true,
        "setTimeout": true
      },
      "packages": {
        "chart.js>@kurkle/color": true
      }
    },
    "chart.js>@kurkle/color": {
      "globals": {
        "define": true
      }
    },
    "classnames": {
      "globals": {
        "classNames": "write",
        "define": true
      }
    },
    "cockatiel": {
      "globals": {
        "AbortController": true,
        "AbortSignal": true,
        "WeakRef": true,
        "clearTimeout": true,
        "performance": true,
        "setTimeout": true
      },
      "packages": {
        "process": true
      }
    },
    "copy-to-clipboard": {
      "globals": {
        "clipboardData": true,
        "console.error": true,
        "console.warn": true,
        "document.body.appendChild": true,
        "document.body.removeChild": true,
        "document.createElement": true,
        "document.createRange": true,
        "document.execCommand": true,
        "document.getSelection": true,
        "navigator.userAgent": true,
        "prompt": true
      },
      "packages": {
        "copy-to-clipboard>toggle-selection": true
      }
    },
    "copy-to-clipboard>toggle-selection": {
      "globals": {
        "document.activeElement": true,
        "document.getSelection": true
      }
    },
    "crypto-browserify": {
      "packages": {
        "crypto-browserify>browserify-cipher": true,
        "crypto-browserify>browserify-sign": true,
        "crypto-browserify>create-ecdh": true,
        "crypto-browserify>create-hmac": true,
        "crypto-browserify>diffie-hellman": true,
        "crypto-browserify>pbkdf2": true,
        "crypto-browserify>public-encrypt": true,
        "crypto-browserify>randombytes": true,
        "crypto-browserify>randomfill": true,
        "ethereumjs-util>create-hash": true
      }
    },
    "crypto-browserify>browserify-cipher": {
      "packages": {
        "crypto-browserify>browserify-cipher>browserify-des": true,
        "crypto-browserify>browserify-cipher>evp_bytestokey": true,
        "ethereumjs-util>ethereum-cryptography>browserify-aes": true
      }
    },
    "crypto-browserify>browserify-cipher>browserify-des": {
      "packages": {
        "browserify>buffer": true,
        "crypto-browserify>browserify-cipher>browserify-des>des.js": true,
        "ethereumjs-util>create-hash>cipher-base": true,
        "pumpify>inherits": true
      }
    },
    "crypto-browserify>browserify-cipher>browserify-des>des.js": {
      "packages": {
        "@metamask/ppom-validator>elliptic>minimalistic-assert": true,
        "pumpify>inherits": true
      }
    },
    "crypto-browserify>browserify-cipher>evp_bytestokey": {
      "packages": {
        "ethereumjs-util>create-hash>md5.js": true,
        "koa>content-disposition>safe-buffer": true
      }
    },
    "crypto-browserify>browserify-sign": {
      "packages": {
        "@metamask/ppom-validator>elliptic": true,
        "bn.js": true,
        "browserify>buffer": true,
        "crypto-browserify>create-hmac": true,
        "crypto-browserify>public-encrypt>browserify-rsa": true,
        "crypto-browserify>public-encrypt>parse-asn1": true,
        "ethereumjs-util>create-hash": true,
        "pumpify>inherits": true,
        "stream-browserify": true
      }
    },
    "crypto-browserify>create-ecdh": {
      "packages": {
        "@metamask/ppom-validator>elliptic": true,
        "bn.js": true,
        "browserify>buffer": true
      }
    },
    "crypto-browserify>create-hmac": {
      "packages": {
        "addons-linter>sha.js": true,
        "ethereumjs-util>create-hash": true,
        "ethereumjs-util>create-hash>cipher-base": true,
        "ethereumjs-util>create-hash>ripemd160": true,
        "koa>content-disposition>safe-buffer": true,
        "pumpify>inherits": true
      }
    },
    "crypto-browserify>diffie-hellman": {
      "packages": {
        "bn.js": true,
        "browserify>buffer": true,
        "crypto-browserify>diffie-hellman>miller-rabin": true,
        "crypto-browserify>randombytes": true
      }
    },
    "crypto-browserify>diffie-hellman>miller-rabin": {
      "packages": {
        "@metamask/ppom-validator>elliptic>brorand": true,
        "bn.js": true
      }
    },
    "crypto-browserify>pbkdf2": {
      "globals": {
        "crypto": true,
        "process": true,
        "queueMicrotask": true,
        "setImmediate": true,
        "setTimeout": true
      },
      "packages": {
        "addons-linter>sha.js": true,
        "ethereumjs-util>create-hash": true,
        "ethereumjs-util>create-hash>ripemd160": true,
        "koa>content-disposition>safe-buffer": true,
        "process": true
      }
    },
    "crypto-browserify>public-encrypt": {
      "packages": {
        "bn.js": true,
        "browserify>buffer": true,
        "crypto-browserify>public-encrypt>browserify-rsa": true,
        "crypto-browserify>public-encrypt>parse-asn1": true,
        "crypto-browserify>randombytes": true,
        "ethereumjs-util>create-hash": true
      }
    },
    "crypto-browserify>public-encrypt>browserify-rsa": {
      "packages": {
        "bn.js": true,
        "browserify>buffer": true,
        "crypto-browserify>randombytes": true
      }
    },
    "crypto-browserify>public-encrypt>parse-asn1": {
      "packages": {
        "browserify>buffer": true,
        "crypto-browserify>browserify-cipher>evp_bytestokey": true,
        "crypto-browserify>pbkdf2": true,
        "crypto-browserify>public-encrypt>parse-asn1>asn1.js": true,
        "ethereumjs-util>ethereum-cryptography>browserify-aes": true
      }
    },
    "crypto-browserify>public-encrypt>parse-asn1>asn1.js": {
      "packages": {
        "@metamask/ppom-validator>elliptic>minimalistic-assert": true,
        "bn.js": true,
        "browserify>buffer": true,
        "browserify>vm-browserify": true,
        "pumpify>inherits": true
      }
    },
    "crypto-browserify>randombytes": {
      "globals": {
        "crypto": true,
        "msCrypto": true
      },
      "packages": {
        "koa>content-disposition>safe-buffer": true,
        "process": true
      }
    },
    "crypto-browserify>randomfill": {
      "globals": {
        "crypto": true,
        "msCrypto": true
      },
      "packages": {
        "crypto-browserify>randombytes": true,
        "koa>content-disposition>safe-buffer": true,
        "process": true
      }
    },
    "currency-formatter": {
      "packages": {
        "currency-formatter>accounting": true,
        "currency-formatter>locale-currency": true,
        "react>object-assign": true
      }
    },
    "currency-formatter>accounting": {
      "globals": {
        "define": true
      }
    },
    "currency-formatter>locale-currency": {
      "globals": {
        "countryCode": true
      }
    },
    "debounce-stream": {
      "packages": {
        "debounce-stream>debounce": true,
        "debounce-stream>duplexer": true,
        "debounce-stream>through": true
      }
    },
    "debounce-stream>debounce": {
      "globals": {
        "clearTimeout": true,
        "setTimeout": true
      }
    },
    "debounce-stream>duplexer": {
      "packages": {
        "stream-browserify": true
      }
    },
    "debounce-stream>through": {
      "packages": {
        "process": true,
        "stream-browserify": true
      }
    },
    "depcheck>@vue/compiler-sfc>postcss>nanoid": {
      "globals": {
        "crypto.getRandomValues": true
      }
    },
    "depcheck>is-core-module>hasown": {
      "packages": {
        "browserify>has>function-bind": true
      }
    },
    "dependency-tree>precinct>detective-postcss>postcss>nanoid": {
      "globals": {
        "crypto.getRandomValues": true
      }
    },
    "eslint-plugin-react>array-includes>is-string": {
      "packages": {
        "koa>is-generator-function>has-tostringtag": true
      }
    },
    "eth-ens-namehash": {
      "globals": {
        "name": "write"
      },
      "packages": {
        "@metamask/ethjs>js-sha3": true,
        "browserify>buffer": true,
        "eth-ens-namehash>idna-uts46-hx": true
      }
    },
    "eth-ens-namehash>idna-uts46-hx": {
      "globals": {
        "define": true
      },
      "packages": {
        "browserify>punycode": true
      }
    },
    "eth-keyring-controller>@metamask/browser-passworder": {
      "globals": {
        "crypto": true
      }
    },
    "eth-lattice-keyring": {
      "globals": {
        "addEventListener": true,
        "browser": true,
        "clearInterval": true,
        "fetch": true,
        "open": true,
        "setInterval": true
      },
      "packages": {
        "@ethereumjs/tx": true,
        "@ethereumjs/tx>@ethereumjs/util": true,
        "bn.js": true,
        "browserify>buffer": true,
        "crypto-browserify": true,
        "eth-lattice-keyring>gridplus-sdk": true,
        "eth-lattice-keyring>rlp": true,
        "webpack>events": true
      }
    },
    "eth-lattice-keyring>gridplus-sdk": {
      "globals": {
        "AbortController": true,
        "Request": true,
        "URL": true,
        "__values": true,
        "caches": true,
        "clearTimeout": true,
        "console.error": true,
        "console.log": true,
        "console.warn": true,
        "fetch": true,
        "setTimeout": true
      },
      "packages": {
        "@ethereumjs/tx>@ethereumjs/common>crc-32": true,
        "@ethersproject/abi": true,
        "@metamask/eth-ledger-bridge-keyring>@ethereumjs/rlp": true,
        "@metamask/eth-sig-util": true,
        "@metamask/ethjs>js-sha3": true,
        "@metamask/keyring-api>bech32": true,
        "@metamask/ppom-validator>elliptic": true,
        "bn.js": true,
        "browserify>buffer": true,
        "eth-lattice-keyring>gridplus-sdk>@ethereumjs/common": true,
        "eth-lattice-keyring>gridplus-sdk>@ethereumjs/tx": true,
        "eth-lattice-keyring>gridplus-sdk>aes-js": true,
        "eth-lattice-keyring>gridplus-sdk>bignumber.js": true,
        "eth-lattice-keyring>gridplus-sdk>borc": true,
        "eth-lattice-keyring>gridplus-sdk>bs58check": true,
        "eth-lattice-keyring>gridplus-sdk>secp256k1": true,
        "eth-lattice-keyring>gridplus-sdk>uuid": true,
        "ethers>@ethersproject/sha2>hash.js": true,
        "lodash": true
      }
    },
    "eth-lattice-keyring>gridplus-sdk>@ethereumjs/common": {
      "packages": {
        "eth-lattice-keyring>gridplus-sdk>@ethereumjs/tx>@ethereumjs/util": true,
        "webpack>events": true
      }
    },
    "eth-lattice-keyring>gridplus-sdk>@ethereumjs/tx": {
      "packages": {
        "@ethereumjs/tx>ethereum-cryptography": true,
        "@metamask/eth-ledger-bridge-keyring>@ethereumjs/rlp": true,
        "eth-lattice-keyring>gridplus-sdk>@ethereumjs/tx>@ethereumjs/common": true,
        "eth-lattice-keyring>gridplus-sdk>@ethereumjs/tx>@ethereumjs/util": true
      }
    },
    "eth-lattice-keyring>gridplus-sdk>@ethereumjs/tx>@ethereumjs/common": {
      "packages": {
        "eth-lattice-keyring>gridplus-sdk>@ethereumjs/tx>@ethereumjs/util": true,
        "webpack>events": true
      }
    },
    "eth-lattice-keyring>gridplus-sdk>@ethereumjs/tx>@ethereumjs/util": {
      "globals": {
        "console.warn": true,
        "fetch": true
      },
      "packages": {
        "@ethereumjs/tx>ethereum-cryptography": true,
        "@metamask/eth-ledger-bridge-keyring>@ethereumjs/rlp": true,
        "webpack>events": true
      }
    },
    "eth-lattice-keyring>gridplus-sdk>aes-js": {
      "globals": {
        "define": true
      }
    },
    "eth-lattice-keyring>gridplus-sdk>bignumber.js": {
      "globals": {
        "crypto": true,
        "define": true
      }
    },
    "eth-lattice-keyring>gridplus-sdk>borc": {
      "globals": {
        "console": true
      },
      "packages": {
        "browserify>buffer": true,
        "buffer>ieee754": true,
        "eth-lattice-keyring>gridplus-sdk>borc>bignumber.js": true,
        "eth-lattice-keyring>gridplus-sdk>borc>iso-url": true
      }
    },
    "eth-lattice-keyring>gridplus-sdk>borc>bignumber.js": {
      "globals": {
        "crypto": true,
        "define": true
      }
    },
    "eth-lattice-keyring>gridplus-sdk>borc>iso-url": {
      "globals": {
        "URL": true,
        "URLSearchParams": true,
        "location": true,
        "navigator": true
      }
    },
    "eth-lattice-keyring>gridplus-sdk>bs58check": {
      "packages": {
        "@noble/hashes": true,
        "eth-lattice-keyring>gridplus-sdk>bs58check>bs58": true
      }
    },
    "eth-lattice-keyring>gridplus-sdk>bs58check>bs58": {
      "packages": {
        "eth-lattice-keyring>gridplus-sdk>bs58check>bs58>base-x": true
      }
    },
    "eth-lattice-keyring>gridplus-sdk>secp256k1": {
      "packages": {
        "@metamask/ppom-validator>elliptic": true
      }
    },
    "eth-lattice-keyring>gridplus-sdk>uuid": {
      "globals": {
        "crypto": true
      }
    },
    "eth-lattice-keyring>rlp": {
      "globals": {
        "TextEncoder": true
      }
    },
    "eth-method-registry": {
      "packages": {
        "@metamask/ethjs-contract": true,
        "@metamask/ethjs-query": true
      }
    },
    "ethereumjs-util": {
      "packages": {
        "bn.js": true,
        "browserify>assert": true,
        "browserify>buffer": true,
        "browserify>insert-module-globals>is-buffer": true,
        "ethereumjs-util>create-hash": true,
        "ethereumjs-util>ethereum-cryptography": true,
        "ethereumjs-util>rlp": true
      }
    },
    "ethereumjs-util>create-hash": {
      "packages": {
        "addons-linter>sha.js": true,
        "ethereumjs-util>create-hash>cipher-base": true,
        "ethereumjs-util>create-hash>md5.js": true,
        "ethereumjs-util>create-hash>ripemd160": true,
        "pumpify>inherits": true
      }
    },
    "ethereumjs-util>create-hash>cipher-base": {
      "packages": {
        "browserify>string_decoder": true,
        "koa>content-disposition>safe-buffer": true,
        "pumpify>inherits": true,
        "stream-browserify": true
      }
    },
    "ethereumjs-util>create-hash>md5.js": {
      "packages": {
        "ethereumjs-util>create-hash>md5.js>hash-base": true,
        "koa>content-disposition>safe-buffer": true,
        "pumpify>inherits": true
      }
    },
    "ethereumjs-util>create-hash>md5.js>hash-base": {
      "packages": {
        "koa>content-disposition>safe-buffer": true,
        "pumpify>inherits": true,
        "readable-stream": true
      }
    },
    "ethereumjs-util>create-hash>ripemd160": {
      "packages": {
        "browserify>buffer": true,
        "ethereumjs-util>create-hash>md5.js>hash-base": true,
        "pumpify>inherits": true
      }
    },
    "ethereumjs-util>ethereum-cryptography": {
      "packages": {
        "browserify>buffer": true,
        "crypto-browserify>randombytes": true,
        "ethereumjs-util>ethereum-cryptography>keccak": true,
        "ganache>secp256k1": true
      }
    },
    "ethereumjs-util>ethereum-cryptography>browserify-aes": {
      "packages": {
        "browserify>buffer": true,
        "crypto-browserify>browserify-cipher>evp_bytestokey": true,
        "ethereumjs-util>create-hash>cipher-base": true,
        "ethereumjs-util>ethereum-cryptography>browserify-aes>buffer-xor": true,
        "koa>content-disposition>safe-buffer": true,
        "pumpify>inherits": true
      }
    },
    "ethereumjs-util>ethereum-cryptography>browserify-aes>buffer-xor": {
      "packages": {
        "browserify>buffer": true
      }
    },
    "ethereumjs-util>ethereum-cryptography>bs58check": {
      "packages": {
        "ethereumjs-util>create-hash": true,
        "ethereumjs-util>ethereum-cryptography>bs58check>bs58": true,
        "koa>content-disposition>safe-buffer": true
      }
    },
    "ethereumjs-util>ethereum-cryptography>bs58check>bs58": {
      "packages": {
        "@ensdomains/content-hash>multihashes>multibase>base-x": true
      }
    },
    "ethereumjs-util>ethereum-cryptography>keccak": {
      "packages": {
        "browserify>buffer": true,
        "readable-stream": true
      }
    },
    "ethereumjs-util>rlp": {
      "packages": {
        "bn.js": true,
        "browserify>buffer": true
      }
    },
    "ethereumjs-wallet>randombytes": {
      "globals": {
        "crypto.getRandomValues": true
      }
    },
    "ethers": {
      "packages": {
        "@ethersproject/abi": true,
        "@ethersproject/bignumber": true,
        "@ethersproject/bytes": true,
        "@ethersproject/contracts": true,
        "@ethersproject/hash": true,
        "@ethersproject/hdnode": true,
        "@ethersproject/wallet": true,
        "ethers>@ethersproject/abstract-signer": true,
        "ethers>@ethersproject/address": true,
        "ethers>@ethersproject/base64": true,
        "ethers>@ethersproject/basex": true,
        "ethers>@ethersproject/constants": true,
        "ethers>@ethersproject/json-wallets": true,
        "ethers>@ethersproject/keccak256": true,
        "ethers>@ethersproject/logger": true,
        "ethers>@ethersproject/properties": true,
        "ethers>@ethersproject/providers": true,
        "ethers>@ethersproject/random": true,
        "ethers>@ethersproject/rlp": true,
        "ethers>@ethersproject/sha2": true,
        "ethers>@ethersproject/signing-key": true,
        "ethers>@ethersproject/solidity": true,
        "ethers>@ethersproject/strings": true,
        "ethers>@ethersproject/transactions": true,
        "ethers>@ethersproject/units": true,
        "ethers>@ethersproject/web": true,
        "ethers>@ethersproject/wordlists": true
      }
    },
    "ethers>@ethersproject/abstract-provider": {
      "packages": {
        "@ethersproject/bignumber": true,
        "@ethersproject/bytes": true,
        "ethers>@ethersproject/logger": true,
        "ethers>@ethersproject/properties": true
      }
    },
    "ethers>@ethersproject/abstract-signer": {
      "packages": {
        "ethers>@ethersproject/logger": true,
        "ethers>@ethersproject/properties": true
      }
    },
    "ethers>@ethersproject/address": {
      "packages": {
        "@ethersproject/bignumber": true,
        "@ethersproject/bytes": true,
        "ethers>@ethersproject/keccak256": true,
        "ethers>@ethersproject/logger": true,
        "ethers>@ethersproject/rlp": true
      }
    },
    "ethers>@ethersproject/base64": {
      "globals": {
        "atob": true,
        "btoa": true
      },
      "packages": {
        "@ethersproject/bytes": true
      }
    },
    "ethers>@ethersproject/basex": {
      "packages": {
        "@ethersproject/bytes": true,
        "ethers>@ethersproject/properties": true
      }
    },
    "ethers>@ethersproject/constants": {
      "packages": {
        "@ethersproject/bignumber": true
      }
    },
    "ethers>@ethersproject/json-wallets": {
      "packages": {
        "@ethersproject/bytes": true,
        "@ethersproject/hdnode": true,
        "ethers>@ethersproject/address": true,
        "ethers>@ethersproject/json-wallets>aes-js": true,
        "ethers>@ethersproject/json-wallets>scrypt-js": true,
        "ethers>@ethersproject/keccak256": true,
        "ethers>@ethersproject/logger": true,
        "ethers>@ethersproject/pbkdf2": true,
        "ethers>@ethersproject/properties": true,
        "ethers>@ethersproject/random": true,
        "ethers>@ethersproject/strings": true,
        "ethers>@ethersproject/transactions": true
      }
    },
    "ethers>@ethersproject/json-wallets>aes-js": {
      "globals": {
        "define": true
      }
    },
    "ethers>@ethersproject/json-wallets>scrypt-js": {
      "globals": {
        "define": true,
        "setTimeout": true
      },
      "packages": {
        "browserify>timers-browserify": true
      }
    },
    "ethers>@ethersproject/keccak256": {
      "packages": {
        "@ethersproject/bytes": true,
        "@metamask/ethjs>js-sha3": true
      }
    },
    "ethers>@ethersproject/logger": {
      "globals": {
        "console": true
      }
    },
    "ethers>@ethersproject/pbkdf2": {
      "packages": {
        "@ethersproject/bytes": true,
        "ethers>@ethersproject/sha2": true
      }
    },
    "ethers>@ethersproject/properties": {
      "packages": {
        "ethers>@ethersproject/logger": true
      }
    },
    "ethers>@ethersproject/providers": {
      "globals": {
        "WebSocket": true,
        "clearInterval": true,
        "clearTimeout": true,
        "console.log": true,
        "console.warn": true,
        "setInterval": true,
        "setTimeout": true
      },
      "packages": {
        "@ethersproject/bignumber": true,
        "@ethersproject/bytes": true,
        "@ethersproject/hash": true,
        "ethers>@ethersproject/abstract-provider": true,
        "ethers>@ethersproject/abstract-signer": true,
        "ethers>@ethersproject/address": true,
        "ethers>@ethersproject/base64": true,
        "ethers>@ethersproject/basex": true,
        "ethers>@ethersproject/constants": true,
        "ethers>@ethersproject/logger": true,
        "ethers>@ethersproject/properties": true,
        "ethers>@ethersproject/providers>@ethersproject/networks": true,
        "ethers>@ethersproject/providers>@ethersproject/web": true,
        "ethers>@ethersproject/providers>bech32": true,
        "ethers>@ethersproject/random": true,
        "ethers>@ethersproject/sha2": true,
        "ethers>@ethersproject/strings": true,
        "ethers>@ethersproject/transactions": true
      }
    },
    "ethers>@ethersproject/providers>@ethersproject/networks": {
      "packages": {
        "ethers>@ethersproject/logger": true
      }
    },
    "ethers>@ethersproject/providers>@ethersproject/web": {
      "globals": {
        "clearTimeout": true,
        "fetch": true,
        "setTimeout": true
      },
      "packages": {
        "@ethersproject/bytes": true,
        "ethers>@ethersproject/base64": true,
        "ethers>@ethersproject/logger": true,
        "ethers>@ethersproject/properties": true,
        "ethers>@ethersproject/strings": true
      }
    },
    "ethers>@ethersproject/random": {
      "packages": {
        "@ethersproject/bytes": true,
        "ethers>@ethersproject/logger": true
      }
    },
    "ethers>@ethersproject/rlp": {
      "packages": {
        "@ethersproject/bytes": true,
        "ethers>@ethersproject/logger": true
      }
    },
    "ethers>@ethersproject/sha2": {
      "packages": {
        "@ethersproject/bytes": true,
        "ethers>@ethersproject/logger": true,
        "ethers>@ethersproject/sha2>hash.js": true
      }
    },
    "ethers>@ethersproject/sha2>hash.js": {
      "packages": {
        "@metamask/ppom-validator>elliptic>minimalistic-assert": true,
        "pumpify>inherits": true
      }
    },
    "ethers>@ethersproject/signing-key": {
      "packages": {
        "@ethersproject/bytes": true,
        "@metamask/ppom-validator>elliptic": true,
        "ethers>@ethersproject/logger": true,
        "ethers>@ethersproject/properties": true
      }
    },
    "ethers>@ethersproject/solidity": {
      "packages": {
        "@ethersproject/bignumber": true,
        "@ethersproject/bytes": true,
        "ethers>@ethersproject/keccak256": true,
        "ethers>@ethersproject/logger": true,
        "ethers>@ethersproject/sha2": true,
        "ethers>@ethersproject/strings": true
      }
    },
    "ethers>@ethersproject/strings": {
      "packages": {
        "@ethersproject/bytes": true,
        "ethers>@ethersproject/constants": true,
        "ethers>@ethersproject/logger": true
      }
    },
    "ethers>@ethersproject/transactions": {
      "packages": {
        "@ethersproject/bignumber": true,
        "@ethersproject/bytes": true,
        "ethers>@ethersproject/address": true,
        "ethers>@ethersproject/constants": true,
        "ethers>@ethersproject/keccak256": true,
        "ethers>@ethersproject/logger": true,
        "ethers>@ethersproject/properties": true,
        "ethers>@ethersproject/rlp": true,
        "ethers>@ethersproject/signing-key": true
      }
    },
    "ethers>@ethersproject/units": {
      "packages": {
        "@ethersproject/bignumber": true,
        "ethers>@ethersproject/logger": true
      }
    },
    "ethers>@ethersproject/web": {
      "globals": {
        "clearTimeout": true,
        "fetch": true,
        "setTimeout": true
      },
      "packages": {
        "@ethersproject/bytes": true,
        "ethers>@ethersproject/base64": true,
        "ethers>@ethersproject/logger": true,
        "ethers>@ethersproject/properties": true,
        "ethers>@ethersproject/strings": true
      }
    },
    "ethers>@ethersproject/wordlists": {
      "packages": {
        "@ethersproject/bytes": true,
        "@ethersproject/hash": true,
        "ethers>@ethersproject/logger": true,
        "ethers>@ethersproject/properties": true,
        "ethers>@ethersproject/strings": true
      }
    },
    "extension-port-stream": {
      "packages": {
        "browserify>buffer": true,
        "extension-port-stream>readable-stream": true
      }
    },
    "extension-port-stream>readable-stream": {
      "globals": {
        "AbortController": true,
        "AggregateError": true,
        "Blob": true
      },
      "packages": {
        "browserify>buffer": true,
        "browserify>string_decoder": true,
        "extension-port-stream>readable-stream>abort-controller": true,
        "process": true,
        "webpack>events": true
      }
    },
    "extension-port-stream>readable-stream>abort-controller": {
      "globals": {
        "AbortController": true
      }
    },
    "fast-json-patch": {
      "globals": {
        "addEventListener": true,
        "clearTimeout": true,
        "removeEventListener": true,
        "setTimeout": true
      }
    },
    "fuse.js": {
      "globals": {
        "console": true,
        "define": true
      }
    },
    "ganache>secp256k1": {
      "packages": {
        "@metamask/ppom-validator>elliptic": true
      }
    },
    "gulp>vinyl-fs>object.assign": {
      "packages": {
        "@lavamoat/lavapack>json-stable-stringify>object-keys": true,
        "string.prototype.matchall>call-bind": true,
        "string.prototype.matchall>define-properties": true,
        "string.prototype.matchall>has-symbols": true
      }
    },
    "he": {
      "globals": {
        "define": true
      }
    },
    "history": {
      "globals": {
        "console": true,
        "define": true,
        "document.defaultView": true,
        "document.querySelector": true
      }
    },
    "https-browserify": {
      "packages": {
        "browserify>url": true,
        "stream-http": true
      }
    },
    "koa>content-disposition>safe-buffer": {
      "packages": {
        "browserify>buffer": true
      }
    },
    "koa>is-generator-function": {
      "packages": {
        "koa>is-generator-function>has-tostringtag": true
      }
    },
    "koa>is-generator-function>has-tostringtag": {
      "packages": {
        "string.prototype.matchall>has-symbols": true
      }
    },
    "localforage": {
      "globals": {
        "Blob": true,
        "BlobBuilder": true,
        "FileReader": true,
        "IDBKeyRange": true,
        "MSBlobBuilder": true,
        "MozBlobBuilder": true,
        "OIndexedDB": true,
        "WebKitBlobBuilder": true,
        "atob": true,
        "btoa": true,
        "console.error": true,
        "console.info": true,
        "console.warn": true,
        "define": true,
        "fetch": true,
        "indexedDB": true,
        "localStorage": true,
        "mozIndexedDB": true,
        "msIndexedDB": true,
        "navigator.platform": true,
        "navigator.userAgent": true,
        "openDatabase": true,
        "setTimeout": true,
        "webkitIndexedDB": true
      }
    },
    "lodash": {
      "globals": {
        "clearTimeout": true,
        "define": true,
        "setTimeout": true
      }
    },
    "loglevel": {
      "globals": {
        "console": true,
        "define": true,
        "document.cookie": true,
        "localStorage": true,
        "log": "write",
        "navigator": true
      }
    },
    "lottie-web": {
      "globals": {
        "Blob": true,
        "Howl": true,
        "OffscreenCanvas": true,
        "URL.createObjectURL": true,
        "Worker": true,
        "XMLHttpRequest": true,
        "bodymovin": "write",
        "clearInterval": true,
        "console": true,
        "define": true,
        "document.body": true,
        "document.createElement": true,
        "document.createElementNS": true,
        "document.getElementsByClassName": true,
        "document.getElementsByTagName": true,
        "document.querySelectorAll": true,
        "document.readyState": true,
        "location.origin": true,
        "location.pathname": true,
        "navigator": true,
        "requestAnimationFrame": true,
        "setInterval": true,
        "setTimeout": true
      }
    },
    "luxon": {
      "globals": {
        "Intl": true
      }
    },
    "nanoid": {
      "globals": {
        "crypto": true,
        "msCrypto": true,
        "navigator": true
      }
    },
    "nock>debug": {
      "globals": {
        "console": true,
        "document": true,
        "localStorage": true,
        "navigator": true,
        "process": true
      },
      "packages": {
        "nock>debug>ms": true,
        "process": true
      }
    },
    "node-fetch": {
      "globals": {
        "Headers": true,
        "Request": true,
        "Response": true,
        "fetch": true
      }
    },
    "path-browserify": {
      "packages": {
        "process": true
      }
    },
    "process": {
      "globals": {
        "clearTimeout": true,
        "setTimeout": true
      }
    },
    "promise-to-callback": {
      "packages": {
        "promise-to-callback>is-fn": true,
        "promise-to-callback>set-immediate-shim": true
      }
    },
    "promise-to-callback>set-immediate-shim": {
      "globals": {
        "setTimeout.apply": true
      },
      "packages": {
        "browserify>timers-browserify": true
      }
    },
    "prop-types": {
      "globals": {
        "console": true
      },
      "packages": {
        "prop-types>react-is": true,
        "react>object-assign": true
      }
    },
    "prop-types>react-is": {
      "globals": {
        "console": true
      }
    },
    "qrcode-generator": {
      "globals": {
        "define": true
      }
    },
    "qrcode.react": {
      "globals": {
        "Path2D": true,
        "devicePixelRatio": true
      },
      "packages": {
        "react": true
      }
    },
    "react": {
      "globals": {
        "console": true
      },
      "packages": {
        "prop-types": true,
        "react>object-assign": true
      }
    },
    "react-beautiful-dnd": {
      "globals": {
        "Element.prototype": true,
        "__REDUX_DEVTOOLS_EXTENSION_COMPOSE__": true,
        "addEventListener": true,
        "cancelAnimationFrame": true,
        "clearTimeout": true,
        "console": true,
        "document": true,
        "getComputedStyle": true,
        "pageXOffset": true,
        "pageYOffset": true,
        "removeEventListener": true,
        "requestAnimationFrame": true,
        "scrollBy": true,
        "setTimeout": true
      },
      "packages": {
        "@babel/runtime": true,
        "react": true,
        "react-beautiful-dnd>css-box-model": true,
        "react-beautiful-dnd>memoize-one": true,
        "react-beautiful-dnd>raf-schd": true,
        "react-beautiful-dnd>use-memo-one": true,
        "react-dom": true,
        "react-redux": true,
        "redux": true
      }
    },
    "react-beautiful-dnd>css-box-model": {
      "globals": {
        "getComputedStyle": true,
        "pageXOffset": true,
        "pageYOffset": true
      },
      "packages": {
        "react-router-dom>tiny-invariant": true
      }
    },
    "react-beautiful-dnd>raf-schd": {
      "globals": {
        "cancelAnimationFrame": true,
        "requestAnimationFrame": true
      }
    },
    "react-beautiful-dnd>use-memo-one": {
      "packages": {
        "react": true
      }
    },
    "react-chartjs-2": {
      "globals": {
        "setTimeout": true
      },
      "packages": {
        "chart.js": true,
        "react": true
      }
    },
    "react-devtools": {
      "packages": {
        "react-devtools>react-devtools-core": true
      }
    },
    "react-devtools>react-devtools-core": {
      "globals": {
        "WebSocket": true,
        "setTimeout": true
      }
    },
    "react-dnd-html5-backend": {
      "globals": {
        "addEventListener": true,
        "clearTimeout": true,
        "removeEventListener": true
      }
    },
    "react-dom": {
      "globals": {
        "HTMLIFrameElement": true,
        "MSApp": true,
        "__REACT_DEVTOOLS_GLOBAL_HOOK__": true,
        "addEventListener": true,
        "clearTimeout": true,
        "clipboardData": true,
        "console": true,
        "dispatchEvent": true,
        "document": true,
        "event": "write",
        "jest": true,
        "location.protocol": true,
        "navigator.userAgent.indexOf": true,
        "performance": true,
        "removeEventListener": true,
        "self": true,
        "setTimeout": true,
        "top": true,
        "trustedTypes": true
      },
      "packages": {
        "prop-types": true,
        "react": true,
        "react-dom>scheduler": true,
        "react>object-assign": true
      }
    },
    "react-dom>scheduler": {
      "globals": {
        "MessageChannel": true,
        "cancelAnimationFrame": true,
        "clearTimeout": true,
        "console": true,
        "navigator": true,
        "performance": true,
        "requestAnimationFrame": true,
        "setTimeout": true
      }
    },
    "react-focus-lock": {
      "globals": {
        "addEventListener": true,
        "console.error": true,
        "console.warn": true,
        "document": true,
        "removeEventListener": true,
        "setTimeout": true
      },
      "packages": {
        "@babel/runtime": true,
        "prop-types": true,
        "react": true,
        "react-focus-lock>focus-lock": true,
        "react-focus-lock>react-clientside-effect": true,
        "react-focus-lock>use-callback-ref": true,
        "react-focus-lock>use-sidecar": true
      }
    },
    "react-focus-lock>focus-lock": {
      "globals": {
        "HTMLIFrameElement": true,
        "Node.DOCUMENT_FRAGMENT_NODE": true,
        "Node.DOCUMENT_NODE": true,
        "Node.DOCUMENT_POSITION_CONTAINED_BY": true,
        "Node.DOCUMENT_POSITION_CONTAINS": true,
        "Node.ELEMENT_NODE": true,
        "console.error": true,
        "console.warn": true,
        "document": true,
        "getComputedStyle": true,
        "setTimeout": true
      },
      "packages": {
        "@swc/helpers>tslib": true
      }
    },
    "react-focus-lock>react-clientside-effect": {
      "packages": {
        "@babel/runtime": true,
        "react": true
      }
    },
    "react-focus-lock>use-callback-ref": {
      "packages": {
        "react": true
      }
    },
    "react-focus-lock>use-sidecar": {
      "globals": {
        "console.error": true
      },
      "packages": {
        "@swc/helpers>tslib": true,
        "react": true,
        "react-focus-lock>use-sidecar>detect-node-es": true
      }
    },
    "react-idle-timer": {
      "globals": {
        "clearTimeout": true,
        "document": true,
        "setTimeout": true
      },
      "packages": {
        "prop-types": true,
        "react": true
      }
    },
    "react-inspector": {
      "globals": {
        "Node": true,
        "chromeDark": true,
        "chromeLight": true
      },
      "packages": {
        "react": true
      }
    },
    "react-markdown": {
      "globals": {
        "console.warn": true
      },
      "packages": {
        "prop-types": true,
        "react": true,
        "react-markdown>comma-separated-tokens": true,
        "react-markdown>property-information": true,
        "react-markdown>react-is": true,
        "react-markdown>remark-parse": true,
        "react-markdown>remark-rehype": true,
        "react-markdown>space-separated-tokens": true,
        "react-markdown>style-to-object": true,
        "react-markdown>unified": true,
        "react-markdown>unist-util-visit": true,
        "react-markdown>vfile": true
      }
    },
    "react-markdown>property-information": {
      "packages": {
        "watchify>xtend": true
      }
    },
    "react-markdown>react-is": {
      "globals": {
        "console": true
      }
    },
    "react-markdown>remark-parse": {
      "packages": {
        "react-markdown>remark-parse>mdast-util-from-markdown": true
      }
    },
    "react-markdown>remark-parse>mdast-util-from-markdown": {
      "packages": {
        "react-markdown>remark-parse>mdast-util-from-markdown>mdast-util-to-string": true,
        "react-markdown>remark-parse>mdast-util-from-markdown>micromark": true,
        "react-markdown>remark-parse>mdast-util-from-markdown>unist-util-stringify-position": true,
        "react-syntax-highlighter>refractor>parse-entities": true
      }
    },
    "react-markdown>remark-parse>mdast-util-from-markdown>micromark": {
      "packages": {
        "react-syntax-highlighter>refractor>parse-entities": true
      }
    },
    "react-markdown>remark-rehype": {
      "packages": {
        "react-markdown>remark-rehype>mdast-util-to-hast": true
      }
    },
    "react-markdown>remark-rehype>mdast-util-to-hast": {
      "globals": {
        "console.warn": true
      },
      "packages": {
        "@storybook/addon-docs>remark-external-links>mdast-util-definitions": true,
        "react-markdown>remark-rehype>mdast-util-to-hast>mdurl": true,
        "react-markdown>remark-rehype>mdast-util-to-hast>unist-builder": true,
        "react-markdown>remark-rehype>mdast-util-to-hast>unist-util-generated": true,
        "react-markdown>remark-rehype>mdast-util-to-hast>unist-util-position": true,
        "react-markdown>unist-util-visit": true
      }
    },
    "react-markdown>style-to-object": {
      "packages": {
        "react-markdown>style-to-object>inline-style-parser": true
      }
    },
    "react-markdown>unified": {
      "packages": {
        "mocha>yargs-unparser>is-plain-obj": true,
        "react-markdown>unified>bail": true,
        "react-markdown>unified>extend": true,
        "react-markdown>unified>is-buffer": true,
        "react-markdown>unified>trough": true,
        "react-markdown>vfile": true
      }
    },
    "react-markdown>unist-util-visit": {
      "packages": {
        "react-markdown>unist-util-visit>unist-util-visit-parents": true
      }
    },
    "react-markdown>unist-util-visit>unist-util-visit-parents": {
      "packages": {
        "react-markdown>unist-util-visit>unist-util-is": true
      }
    },
    "react-markdown>vfile": {
      "packages": {
        "path-browserify": true,
        "process": true,
        "react-markdown>vfile>is-buffer": true,
        "react-markdown>vfile>replace-ext": true,
        "react-markdown>vfile>vfile-message": true
      }
    },
    "react-markdown>vfile>replace-ext": {
      "packages": {
        "path-browserify": true
      }
    },
    "react-markdown>vfile>vfile-message": {
      "packages": {
        "react-markdown>vfile>unist-util-stringify-position": true
      }
    },
    "react-popper": {
      "globals": {
        "document": true
      },
      "packages": {
        "@popperjs/core": true,
        "react": true,
        "react-popper>react-fast-compare": true,
        "react-popper>warning": true
      }
    },
    "react-popper>react-fast-compare": {
      "globals": {
        "Element": true,
        "console.warn": true
      }
    },
    "react-popper>warning": {
      "globals": {
        "console": true
      }
    },
    "react-redux": {
      "globals": {
        "console": true,
        "document": true
      },
      "packages": {
        "@babel/runtime": true,
        "prop-types": true,
        "react": true,
        "react-dom": true,
        "react-redux>hoist-non-react-statics": true,
        "react-redux>react-is": true
      }
    },
    "react-redux>hoist-non-react-statics": {
      "packages": {
        "prop-types>react-is": true
      }
    },
    "react-redux>react-is": {
      "globals": {
        "console": true
      }
    },
    "react-responsive-carousel": {
      "globals": {
        "addEventListener": true,
        "removeEventListener": true
      }
    },
    "react-router-dom": {
      "packages": {
        "prop-types": true,
        "react": true,
        "react-router-dom>history": true,
        "react-router-dom>react-router": true,
        "react-router-dom>tiny-invariant": true,
        "react-router-dom>tiny-warning": true
      }
    },
    "react-router-dom-v5-compat": {
      "globals": {
        "FormData": true,
        "URL": true,
        "URLSearchParams": true,
        "__reactRouterVersion": "write",
        "addEventListener": true,
        "confirm": true,
        "define": true,
        "document": true,
        "history.scrollRestoration": true,
        "location.href": true,
        "removeEventListener": true,
        "scrollTo": true,
        "scrollY": true,
        "sessionStorage.getItem": true,
        "sessionStorage.setItem": true,
        "setTimeout": true
      },
      "packages": {
        "history": true,
        "react": true,
        "react-dom": true,
        "react-router-dom": true,
        "react-router-dom-v5-compat>@remix-run/router": true,
        "react-router-dom-v5-compat>react-router": true
      }
    },
    "react-router-dom-v5-compat>@remix-run/router": {
      "globals": {
        "AbortController": true,
        "DOMException": true,
        "FormData": true,
        "Headers": true,
        "Request": true,
        "Response": true,
        "URL": true,
        "URLSearchParams": true,
        "console": true,
        "document.defaultView": true
      }
    },
    "react-router-dom-v5-compat>react-router": {
      "globals": {
        "console.error": true,
        "define": true
      },
      "packages": {
        "react": true,
        "react-router-dom-v5-compat>@remix-run/router": true
      }
    },
    "react-router-dom>history": {
      "globals": {
        "addEventListener": true,
        "confirm": true,
        "document": true,
        "history": true,
        "location": true,
        "navigator.userAgent": true,
        "removeEventListener": true
      },
      "packages": {
        "react-router-dom>history>resolve-pathname": true,
        "react-router-dom>history>value-equal": true,
        "react-router-dom>tiny-invariant": true,
        "react-router-dom>tiny-warning": true
      }
    },
    "react-router-dom>react-router": {
      "packages": {
        "prop-types": true,
        "prop-types>react-is": true,
        "react": true,
        "react-redux>hoist-non-react-statics": true,
        "react-router-dom>history": true,
        "react-router-dom>tiny-invariant": true,
        "react-router-dom>tiny-warning": true,
        "serve-handler>path-to-regexp": true
      }
    },
    "react-router-dom>tiny-warning": {
      "globals": {
        "console": true
      }
    },
    "react-simple-file-input": {
      "globals": {
        "File": true,
        "FileReader": true,
        "console.warn": true
      },
      "packages": {
        "prop-types": true,
        "react": true
      }
    },
    "react-syntax-highlighter>refractor>parse-entities": {
      "globals": {
        "document.createElement": true
      }
    },
    "react-tippy": {
      "globals": {
        "Element": true,
        "MSStream": true,
        "MutationObserver": true,
        "addEventListener": true,
        "clearTimeout": true,
        "console.error": true,
        "console.warn": true,
        "define": true,
        "document": true,
        "getComputedStyle": true,
        "innerHeight": true,
        "innerWidth": true,
        "navigator.maxTouchPoints": true,
        "navigator.msMaxTouchPoints": true,
        "navigator.userAgent": true,
        "performance": true,
        "requestAnimationFrame": true,
        "setTimeout": true
      },
      "packages": {
        "react": true,
        "react-dom": true,
        "react-tippy>popper.js": true
      }
    },
    "react-tippy>popper.js": {
      "globals": {
        "MSInputMethodContext": true,
        "Node.DOCUMENT_POSITION_FOLLOWING": true,
        "cancelAnimationFrame": true,
        "console.warn": true,
        "define": true,
        "devicePixelRatio": true,
        "document": true,
        "getComputedStyle": true,
        "innerHeight": true,
        "innerWidth": true,
        "navigator.userAgent": true,
        "requestAnimationFrame": true,
        "setTimeout": true
      }
    },
    "react-toggle-button": {
      "globals": {
        "clearTimeout": true,
        "console.warn": true,
        "define": true,
        "performance": true,
        "setTimeout": true
      },
      "packages": {
        "react": true
      }
    },
    "readable-stream": {
      "packages": {
        "browserify>browser-resolve": true,
        "browserify>buffer": true,
        "browserify>string_decoder": true,
        "process": true,
        "pumpify>inherits": true,
        "readable-stream>util-deprecate": true,
        "webpack>events": true
      }
    },
    "readable-stream>util-deprecate": {
      "globals": {
        "console.trace": true,
        "console.warn": true,
        "localStorage": true
      }
    },
    "redux": {
      "globals": {
        "console": true
      },
      "packages": {
        "@babel/runtime": true
      }
    },
    "semver": {
      "globals": {
        "console.error": true
      },
      "packages": {
        "process": true
      }
    },
    "serve-handler>path-to-regexp": {
      "packages": {
        "serve-handler>path-to-regexp>isarray": true
      }
    },
    "stream-browserify": {
      "packages": {
        "pumpify>inherits": true,
        "readable-stream": true,
        "webpack>events": true
      }
    },
    "stream-http": {
      "globals": {
        "AbortController": true,
        "Blob": true,
        "MSStreamReader": true,
        "ReadableStream": true,
        "WritableStream": true,
        "XDomainRequest": true,
        "XMLHttpRequest": true,
        "clearTimeout": true,
        "fetch": true,
        "location.protocol.search": true,
        "setTimeout": true
      },
      "packages": {
        "browserify>buffer": true,
        "browserify>url": true,
        "process": true,
        "pumpify>inherits": true,
        "readable-stream": true,
        "stream-http>builtin-status-codes": true,
        "watchify>xtend": true
      }
    },
    "string.prototype.matchall>call-bind": {
      "packages": {
        "browserify>has>function-bind": true,
        "string.prototype.matchall>call-bind>es-define-property": true,
        "string.prototype.matchall>call-bind>es-errors": true,
        "string.prototype.matchall>call-bind>set-function-length": true,
        "string.prototype.matchall>get-intrinsic": true
      }
    },
    "string.prototype.matchall>call-bind>es-define-property": {
      "packages": {
        "string.prototype.matchall>get-intrinsic": true
      }
    },
    "string.prototype.matchall>call-bind>set-function-length": {
      "packages": {
        "string.prototype.matchall>call-bind>es-errors": true,
        "string.prototype.matchall>define-properties>define-data-property": true,
        "string.prototype.matchall>es-abstract>gopd": true,
        "string.prototype.matchall>es-abstract>has-property-descriptors": true,
        "string.prototype.matchall>get-intrinsic": true
      }
    },
    "string.prototype.matchall>define-properties": {
      "packages": {
        "@lavamoat/lavapack>json-stable-stringify>object-keys": true,
        "string.prototype.matchall>define-properties>define-data-property": true,
        "string.prototype.matchall>es-abstract>has-property-descriptors": true
      }
    },
    "string.prototype.matchall>define-properties>define-data-property": {
      "packages": {
        "string.prototype.matchall>call-bind>es-define-property": true,
        "string.prototype.matchall>call-bind>es-errors": true,
        "string.prototype.matchall>es-abstract>gopd": true
      }
    },
    "string.prototype.matchall>es-abstract>array-buffer-byte-length": {
      "packages": {
        "string.prototype.matchall>call-bind": true,
        "string.prototype.matchall>es-abstract>is-array-buffer": true
      }
    },
    "string.prototype.matchall>es-abstract>available-typed-arrays": {
      "packages": {
        "string.prototype.matchall>es-abstract>typed-array-length>possible-typed-array-names": true
      }
    },
    "string.prototype.matchall>es-abstract>es-to-primitive>is-symbol": {
      "packages": {
        "string.prototype.matchall>has-symbols": true
      }
    },
    "string.prototype.matchall>es-abstract>gopd": {
      "packages": {
        "string.prototype.matchall>get-intrinsic": true
      }
    },
    "string.prototype.matchall>es-abstract>has-property-descriptors": {
      "packages": {
        "string.prototype.matchall>call-bind>es-define-property": true
      }
    },
    "string.prototype.matchall>es-abstract>is-array-buffer": {
      "packages": {
        "string.prototype.matchall>call-bind": true,
        "string.prototype.matchall>get-intrinsic": true
      }
    },
    "string.prototype.matchall>es-abstract>is-callable": {
      "globals": {
        "document": true
      }
    },
    "string.prototype.matchall>es-abstract>is-regex": {
      "packages": {
        "koa>is-generator-function>has-tostringtag": true,
        "string.prototype.matchall>call-bind": true
      }
    },
    "string.prototype.matchall>es-abstract>is-shared-array-buffer": {
      "packages": {
        "string.prototype.matchall>call-bind": true
      }
    },
    "string.prototype.matchall>es-abstract>object-inspect": {
      "globals": {
        "HTMLElement": true,
        "WeakRef": true
      },
      "packages": {
        "browserify>browser-resolve": true
      }
    },
    "string.prototype.matchall>get-intrinsic": {
      "globals": {
        "AggregateError": true,
        "FinalizationRegistry": true,
        "WeakRef": true
      },
      "packages": {
        "browserify>has>function-bind": true,
        "depcheck>is-core-module>hasown": true,
        "string.prototype.matchall>call-bind>es-errors": true,
        "string.prototype.matchall>es-abstract>has-proto": true,
        "string.prototype.matchall>has-symbols": true
      }
    },
    "string.prototype.matchall>internal-slot": {
      "packages": {
        "depcheck>is-core-module>hasown": true,
        "string.prototype.matchall>call-bind>es-errors": true,
        "string.prototype.matchall>side-channel": true
      }
    },
    "string.prototype.matchall>regexp.prototype.flags": {
      "packages": {
        "string.prototype.matchall>call-bind": true,
        "string.prototype.matchall>call-bind>es-errors": true,
        "string.prototype.matchall>define-properties": true,
        "string.prototype.matchall>regexp.prototype.flags>set-function-name": true
      }
    },
    "string.prototype.matchall>regexp.prototype.flags>set-function-name": {
      "packages": {
        "string.prototype.matchall>call-bind>es-errors": true,
        "string.prototype.matchall>define-properties>define-data-property": true,
        "string.prototype.matchall>es-abstract>function.prototype.name>functions-have-names": true,
        "string.prototype.matchall>es-abstract>has-property-descriptors": true
      }
    },
    "string.prototype.matchall>side-channel": {
      "packages": {
        "string.prototype.matchall>call-bind": true,
        "string.prototype.matchall>es-abstract>object-inspect": true,
        "string.prototype.matchall>get-intrinsic": true
      }
    },
    "superstruct": {
      "globals": {
        "console.warn": true,
        "define": true
      }
    },
    "terser>source-map-support>buffer-from": {
      "packages": {
        "browserify>buffer": true
      }
    },
    "uri-js": {
      "globals": {
        "define": true
      }
    },
    "uuid": {
      "globals": {
        "crypto": true,
        "msCrypto": true
      }
    },
    "wait-on>rxjs": {
      "globals": {
        "cancelAnimationFrame": true,
        "clearInterval": true,
        "clearTimeout": true,
        "performance": true,
        "requestAnimationFrame": true,
        "setInterval.apply": true,
        "setTimeout.apply": true
      }
    },
    "web3": {
      "globals": {
        "XMLHttpRequest": true
      }
    },
    "web3-stream-provider": {
      "globals": {
        "setTimeout": true
      },
      "packages": {
        "browserify>util": true,
        "readable-stream": true,
        "web3-stream-provider>uuid": true
      }
    },
    "web3-stream-provider>uuid": {
      "globals": {
        "crypto": true
      }
    },
    "webextension-polyfill": {
      "globals": {
        "browser": true,
        "chrome": true,
        "console.error": true,
        "console.warn": true,
        "define": true
      }
    },
    "webpack>events": {
      "globals": {
        "console": true
      }
    }
  }
}<|MERGE_RESOLUTION|>--- conflicted
+++ resolved
@@ -1820,17 +1820,6 @@
         "crypto": true
       }
     },
-    "@metamask/multichain": {
-      "packages": {
-        "@metamask/controller-utils": true,
-        "@metamask/multichain>@metamask/api-specs": true,
-        "@metamask/permission-controller": true,
-        "@metamask/rpc-errors": true,
-        "@metamask/utils": true,
-        "browserify>assert": true,
-        "lodash": true
-      }
-    },
     "@metamask/name-controller": {
       "globals": {
         "fetch": true
@@ -2282,8 +2271,8 @@
         "@metamask/permission-controller>@metamask/base-controller": true,
         "@metamask/permission-controller>@metamask/json-rpc-engine": true,
         "@metamask/permission-controller>@metamask/rpc-errors": true,
+        "@metamask/permission-controller>@metamask/utils": true,
         "@metamask/permission-controller>nanoid": true,
-        "@metamask/utils": true,
         "deep-freeze-strict": true,
         "immer": true
       }
@@ -2298,15 +2287,60 @@
     },
     "@metamask/permission-controller>@metamask/json-rpc-engine": {
       "packages": {
+        "@metamask/permission-controller>@metamask/json-rpc-engine>@metamask/utils": true,
         "@metamask/permission-controller>@metamask/rpc-errors": true,
-        "@metamask/safe-event-emitter": true,
-        "@metamask/utils": true
+        "@metamask/safe-event-emitter": true
+      }
+    },
+    "@metamask/permission-controller>@metamask/json-rpc-engine>@metamask/utils": {
+      "globals": {
+        "TextDecoder": true,
+        "TextEncoder": true
+      },
+      "packages": {
+        "@metamask/utils>@metamask/superstruct": true,
+        "@metamask/utils>@scure/base": true,
+        "@metamask/utils>pony-cause": true,
+        "@noble/hashes": true,
+        "browserify>buffer": true,
+        "nock>debug": true,
+        "semver": true
       }
     },
     "@metamask/permission-controller>@metamask/rpc-errors": {
       "packages": {
-        "@metamask/rpc-errors>fast-safe-stringify": true,
-        "@metamask/utils": true
+        "@metamask/permission-controller>@metamask/rpc-errors>@metamask/utils": true,
+        "@metamask/rpc-errors>fast-safe-stringify": true
+      }
+    },
+    "@metamask/permission-controller>@metamask/rpc-errors>@metamask/utils": {
+      "globals": {
+        "TextDecoder": true,
+        "TextEncoder": true
+      },
+      "packages": {
+        "@metamask/utils>@metamask/superstruct": true,
+        "@metamask/utils>@scure/base": true,
+        "@metamask/utils>pony-cause": true,
+        "@noble/hashes": true,
+        "browserify>buffer": true,
+        "nock>debug": true,
+        "semver": true
+      }
+    },
+    "@metamask/permission-controller>@metamask/utils": {
+      "globals": {
+        "TextDecoder": true,
+        "TextEncoder": true
+      },
+      "packages": {
+        "@metamask/utils>@metamask/superstruct": true,
+        "@metamask/utils>@scure/base": true,
+        "@metamask/utils>pony-cause": true,
+        "@noble/hashes": true,
+        "browserify>buffer": true,
+        "nock>debug": true,
+        "semver": true
       }
     },
     "@metamask/permission-controller>nanoid": {
@@ -2882,16 +2916,9 @@
         "@metamask/json-rpc-engine": true,
         "@metamask/json-rpc-middleware-stream": true,
         "@metamask/object-multiplex": true,
-        "@metamask/permission-controller": true,
         "@metamask/post-message-stream": true,
-<<<<<<< HEAD
-        "@metamask/snaps-controllers>@metamask/base-controller": true,
-        "@metamask/snaps-controllers>@metamask/json-rpc-engine": true,
-        "@metamask/snaps-controllers>@metamask/rpc-errors": true,
-=======
         "@metamask/rpc-errors": true,
         "@metamask/snaps-controllers>@metamask/permission-controller": true,
->>>>>>> fac35b88
         "@metamask/snaps-controllers>@xstate/fsm": true,
         "@metamask/snaps-controllers>concat-stream": true,
         "@metamask/snaps-controllers>get-npm-tarball-url": true,
@@ -2915,29 +2942,6 @@
         "crypto.getRandomValues": true
       }
     },
-<<<<<<< HEAD
-    "@metamask/snaps-controllers>@metamask/base-controller": {
-      "globals": {
-        "setTimeout": true
-      },
-      "packages": {
-        "immer": true
-      }
-    },
-    "@metamask/snaps-controllers>@metamask/json-rpc-engine": {
-      "packages": {
-        "@metamask/safe-event-emitter": true,
-        "@metamask/snaps-controllers>@metamask/rpc-errors": true,
-        "@metamask/utils": true
-      }
-    },
-    "@metamask/snaps-controllers>@metamask/rpc-errors": {
-      "packages": {
-        "@metamask/rpc-errors>fast-safe-stringify": true,
-        "@metamask/utils": true
-      }
-    },
-=======
     "@metamask/snaps-controllers>@metamask/permission-controller": {
       "globals": {
         "console.error": true
@@ -2953,7 +2957,6 @@
         "immer": true
       }
     },
->>>>>>> fac35b88
     "@metamask/snaps-controllers>concat-stream": {
       "packages": {
         "browserify>buffer": true,
@@ -3011,13 +3014,8 @@
     },
     "@metamask/snaps-rpc-methods": {
       "packages": {
-<<<<<<< HEAD
-        "@metamask/permission-controller": true,
-        "@metamask/snaps-rpc-methods>@metamask/rpc-errors": true,
-=======
         "@metamask/rpc-errors": true,
         "@metamask/snaps-rpc-methods>@metamask/permission-controller": true,
->>>>>>> fac35b88
         "@metamask/snaps-sdk": true,
         "@metamask/snaps-sdk>@metamask/key-tree": true,
         "@metamask/snaps-utils": true,
@@ -3026,12 +3024,6 @@
         "@noble/hashes": true
       }
     },
-<<<<<<< HEAD
-    "@metamask/snaps-rpc-methods>@metamask/rpc-errors": {
-      "packages": {
-        "@metamask/rpc-errors>fast-safe-stringify": true,
-        "@metamask/utils": true
-=======
     "@metamask/snaps-rpc-methods>@metamask/permission-controller": {
       "globals": {
         "console.error": true
@@ -3050,7 +3042,6 @@
     "@metamask/snaps-rpc-methods>@metamask/permission-controller>nanoid": {
       "globals": {
         "crypto.getRandomValues": true
->>>>>>> fac35b88
       }
     },
     "@metamask/snaps-sdk": {
@@ -3103,17 +3094,10 @@
         "fetch": true
       },
       "packages": {
-<<<<<<< HEAD
-        "@metamask/permission-controller": true,
-        "@metamask/snaps-sdk": true,
-        "@metamask/snaps-sdk>@metamask/key-tree": true,
-        "@metamask/snaps-utils>@metamask/rpc-errors": true,
-=======
         "@metamask/rpc-errors": true,
         "@metamask/snaps-sdk": true,
         "@metamask/snaps-sdk>@metamask/key-tree": true,
         "@metamask/snaps-utils>@metamask/permission-controller": true,
->>>>>>> fac35b88
         "@metamask/snaps-utils>@metamask/slip44": true,
         "@metamask/snaps-utils>cron-parser": true,
         "@metamask/snaps-utils>fast-json-stable-stringify": true,
@@ -3129,12 +3113,6 @@
         "semver": true
       }
     },
-<<<<<<< HEAD
-    "@metamask/snaps-utils>@metamask/rpc-errors": {
-      "packages": {
-        "@metamask/rpc-errors>fast-safe-stringify": true,
-        "@metamask/utils": true
-=======
     "@metamask/snaps-utils>@metamask/permission-controller": {
       "globals": {
         "console.error": true
@@ -3153,7 +3131,6 @@
     "@metamask/snaps-utils>@metamask/permission-controller>nanoid": {
       "globals": {
         "crypto.getRandomValues": true
->>>>>>> fac35b88
       }
     },
     "@metamask/snaps-utils>@metamask/snaps-registry": {
