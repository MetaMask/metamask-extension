{
  "resources": {
    "@babel/runtime": {
      "globals": {
        "regeneratorRuntime": "write"
      }
    },
    "@contentful/rich-text-html-renderer": {
      "globals": {
        "SuppressedError": true
      }
    },
    "@ensdomains/content-hash": {
      "globals": {
        "console.warn": true
      },
      "packages": {
        "@ensdomains/content-hash>cids": true,
        "@ensdomains/content-hash>js-base64": true,
        "@ensdomains/content-hash>multicodec": true,
        "@ensdomains/content-hash>multihashes": true,
        "browserify>buffer": true
      }
    },
    "@ensdomains/content-hash>cids": {
      "packages": {
        "@ensdomains/content-hash>cids>multibase": true,
        "@ensdomains/content-hash>cids>multihashes": true,
        "@ensdomains/content-hash>cids>uint8arrays": true,
        "@ensdomains/content-hash>multicodec": true
      }
    },
    "@ensdomains/content-hash>cids>multibase": {
      "globals": {
        "TextDecoder": true,
        "TextEncoder": true
      },
      "packages": {
        "@ensdomains/content-hash>cids>multibase>@multiformats/base-x": true
      }
    },
    "@ensdomains/content-hash>cids>multihashes": {
      "packages": {
        "@ensdomains/content-hash>cids>multibase": true,
        "@ensdomains/content-hash>cids>multihashes>varint": true,
        "@ensdomains/content-hash>cids>uint8arrays": true
      }
    },
    "@ensdomains/content-hash>cids>uint8arrays": {
      "globals": {
        "TextDecoder": true,
        "TextEncoder": true
      },
      "packages": {
        "@ensdomains/content-hash>cids>multibase": true
      }
    },
    "@ensdomains/content-hash>js-base64": {
      "globals": {
        "Base64": "write",
        "TextDecoder": true,
        "TextEncoder": true,
        "atob": true,
        "btoa": true,
        "define": true
      },
      "packages": {
        "browserify>buffer": true
      }
    },
    "@ensdomains/content-hash>multicodec": {
      "packages": {
        "@ensdomains/content-hash>multicodec>uint8arrays": true,
        "sass-embedded>varint": true
      }
    },
    "@ensdomains/content-hash>multicodec>uint8arrays": {
      "globals": {
        "Buffer": true,
        "TextDecoder": true,
        "TextEncoder": true
      },
      "packages": {
        "@metamask/assets-controllers>multiformats": true
      }
    },
    "@ensdomains/content-hash>multihashes": {
      "packages": {
        "@ensdomains/content-hash>multihashes>multibase": true,
        "@ensdomains/content-hash>multihashes>varint": true,
        "@ensdomains/content-hash>multihashes>web-encoding": true,
        "browserify>buffer": true
      }
    },
    "@ensdomains/content-hash>multihashes>multibase": {
      "packages": {
        "@ensdomains/content-hash>multihashes>multibase>base-x": true,
        "@ensdomains/content-hash>multihashes>web-encoding": true,
        "browserify>buffer": true
      }
    },
    "@ensdomains/content-hash>multihashes>multibase>base-x": {
      "packages": {
        "koa>content-disposition>safe-buffer": true
      }
    },
    "@ensdomains/content-hash>multihashes>web-encoding": {
      "globals": {
        "TextDecoder": true,
        "TextEncoder": true
      },
      "packages": {
        "browserify>util": true
      }
    },
    "@ethereumjs/tx": {
      "packages": {
        "@ethereumjs/tx>@ethereumjs/common": true,
        "@ethereumjs/tx>@ethereumjs/rlp": true,
        "@ethereumjs/tx>@ethereumjs/util": true,
        "@ethereumjs/tx>ethereum-cryptography": true,
        "browserify>buffer": true,
        "browserify>insert-module-globals>is-buffer": true
      }
    },
    "@ethereumjs/tx>@ethereumjs/common": {
      "packages": {
        "@ethereumjs/tx>@ethereumjs/common>crc-32": true,
        "@ethereumjs/tx>@ethereumjs/util": true,
        "browserify>buffer": true,
        "webpack>events": true
      }
    },
    "@ethereumjs/tx>@ethereumjs/common>crc-32": {
      "globals": {
        "DO_NOT_EXPORT_CRC": true,
        "define": true
      }
    },
    "@ethereumjs/tx>@ethereumjs/rlp": {
      "globals": {
        "TextEncoder": true
      }
    },
    "@ethereumjs/tx>@ethereumjs/util": {
      "globals": {
        "console.warn": true
      },
      "packages": {
        "@ethereumjs/tx>@ethereumjs/rlp": true,
        "@ethereumjs/tx>@ethereumjs/util>micro-ftch": true,
        "@ethereumjs/tx>ethereum-cryptography": true,
        "browserify>buffer": true,
        "browserify>insert-module-globals>is-buffer": true,
        "webpack>events": true
      }
    },
    "@ethereumjs/tx>@ethereumjs/util>micro-ftch": {
      "globals": {
        "Headers": true,
        "TextDecoder": true,
        "URL": true,
        "btoa": true,
        "fetch": true
      },
      "packages": {
        "browserify>browserify-zlib": true,
        "browserify>buffer": true,
        "browserify>https-browserify": true,
        "browserify>process": true,
        "browserify>stream-http": true,
        "browserify>url": true,
        "browserify>util": true
      }
    },
    "@ethereumjs/tx>ethereum-cryptography": {
      "globals": {
        "TextDecoder": true,
        "crypto": true
      },
      "packages": {
        "@ethereumjs/tx>ethereum-cryptography>@noble/curves": true,
        "@ethereumjs/tx>ethereum-cryptography>@noble/hashes": true,
        "@ethereumjs/tx>ethereum-cryptography>@scure/bip32": true
      }
    },
    "@ethereumjs/tx>ethereum-cryptography>@noble/curves": {
      "globals": {
        "TextEncoder": true
      },
      "packages": {
        "@ethereumjs/tx>ethereum-cryptography>@noble/hashes": true
      }
    },
    "@ethereumjs/tx>ethereum-cryptography>@noble/hashes": {
      "globals": {
        "TextEncoder": true,
        "crypto": true
      }
    },
    "@ethereumjs/tx>ethereum-cryptography>@scure/bip32": {
      "packages": {
        "@ethereumjs/tx>ethereum-cryptography>@scure/bip32>@noble/curves": true,
        "@ethereumjs/tx>ethereum-cryptography>@scure/bip32>@noble/hashes": true,
        "@metamask/utils>@scure/base": true
      }
    },
    "@ethereumjs/tx>ethereum-cryptography>@scure/bip32>@noble/curves": {
      "globals": {
        "TextEncoder": true
      },
      "packages": {
        "@ethereumjs/tx>ethereum-cryptography>@scure/bip32>@noble/hashes": true
      }
    },
    "@ethereumjs/tx>ethereum-cryptography>@scure/bip32>@noble/hashes": {
      "globals": {
        "TextEncoder": true,
        "crypto": true
      }
    },
    "@ethersproject/abi": {
      "globals": {
        "console.log": true
      },
      "packages": {
        "@ethersproject/abi>@ethersproject/address": true,
        "@ethersproject/abi>@ethersproject/bytes": true,
        "@ethersproject/abi>@ethersproject/constants": true,
        "@ethersproject/abi>@ethersproject/hash": true,
        "@ethersproject/abi>@ethersproject/keccak256": true,
        "@ethersproject/abi>@ethersproject/logger": true,
        "@ethersproject/abi>@ethersproject/properties": true,
        "@ethersproject/abi>@ethersproject/strings": true,
        "@ethersproject/bignumber": true
      }
    },
    "@ethersproject/abi>@ethersproject/address": {
      "packages": {
        "@ethersproject/abi>@ethersproject/bytes": true,
        "@ethersproject/abi>@ethersproject/keccak256": true,
        "@ethersproject/abi>@ethersproject/logger": true,
        "@ethersproject/bignumber": true,
        "@ethersproject/providers>@ethersproject/rlp": true
      }
    },
    "@ethersproject/abi>@ethersproject/bytes": {
      "packages": {
        "@ethersproject/abi>@ethersproject/logger": true
      }
    },
    "@ethersproject/abi>@ethersproject/constants": {
      "packages": {
        "@ethersproject/bignumber": true
      }
    },
    "@ethersproject/abi>@ethersproject/hash": {
      "packages": {
        "@ethersproject/abi>@ethersproject/address": true,
        "@ethersproject/abi>@ethersproject/bytes": true,
        "@ethersproject/abi>@ethersproject/keccak256": true,
        "@ethersproject/abi>@ethersproject/logger": true,
        "@ethersproject/abi>@ethersproject/properties": true,
        "@ethersproject/abi>@ethersproject/strings": true,
        "@ethersproject/bignumber": true,
        "@ethersproject/providers>@ethersproject/base64": true
      }
    },
    "@ethersproject/abi>@ethersproject/keccak256": {
      "packages": {
        "@ethersproject/abi>@ethersproject/bytes": true,
        "@metamask/ethjs>js-sha3": true
      }
    },
    "@ethersproject/abi>@ethersproject/logger": {
      "globals": {
        "console": true
      }
    },
    "@ethersproject/abi>@ethersproject/properties": {
      "packages": {
        "@ethersproject/abi>@ethersproject/logger": true
      }
    },
    "@ethersproject/abi>@ethersproject/strings": {
      "packages": {
        "@ethersproject/abi>@ethersproject/bytes": true,
        "@ethersproject/abi>@ethersproject/constants": true,
        "@ethersproject/abi>@ethersproject/logger": true
      }
    },
    "@ethersproject/bignumber": {
      "packages": {
        "@ethersproject/abi>@ethersproject/bytes": true,
        "@ethersproject/abi>@ethersproject/logger": true,
        "bn.js": true
      }
    },
    "@ethersproject/contracts": {
      "globals": {
        "setTimeout": true
      },
      "packages": {
        "@ethersproject/abi": true,
        "@ethersproject/abi>@ethersproject/address": true,
        "@ethersproject/abi>@ethersproject/bytes": true,
        "@ethersproject/abi>@ethersproject/logger": true,
        "@ethersproject/abi>@ethersproject/properties": true,
        "@ethersproject/bignumber": true,
        "@ethersproject/hdnode>@ethersproject/abstract-signer": true,
        "@ethersproject/hdnode>@ethersproject/transactions": true,
        "@metamask/test-bundler>@ethersproject/abstract-provider": true
      }
    },
    "@ethersproject/hdnode": {
      "packages": {
        "@ethersproject/abi>@ethersproject/bytes": true,
        "@ethersproject/abi>@ethersproject/logger": true,
        "@ethersproject/abi>@ethersproject/properties": true,
        "@ethersproject/abi>@ethersproject/strings": true,
        "@ethersproject/bignumber": true,
        "@ethersproject/hdnode>@ethersproject/basex": true,
        "@ethersproject/hdnode>@ethersproject/pbkdf2": true,
        "@ethersproject/hdnode>@ethersproject/sha2": true,
        "@ethersproject/hdnode>@ethersproject/signing-key": true,
        "@ethersproject/hdnode>@ethersproject/transactions": true,
        "@ethersproject/hdnode>@ethersproject/wordlists": true
      }
    },
    "@ethersproject/hdnode>@ethersproject/abstract-signer": {
      "packages": {
        "@ethersproject/abi>@ethersproject/logger": true,
        "@ethersproject/abi>@ethersproject/properties": true
      }
    },
    "@ethersproject/hdnode>@ethersproject/basex": {
      "packages": {
        "@ethersproject/abi>@ethersproject/bytes": true,
        "@ethersproject/abi>@ethersproject/properties": true
      }
    },
    "@ethersproject/hdnode>@ethersproject/pbkdf2": {
      "packages": {
        "@ethersproject/abi>@ethersproject/bytes": true,
        "@ethersproject/hdnode>@ethersproject/sha2": true
      }
    },
    "@ethersproject/hdnode>@ethersproject/sha2": {
      "packages": {
        "@ethersproject/abi>@ethersproject/bytes": true,
        "@ethersproject/abi>@ethersproject/logger": true,
        "ethereumjs-util>ethereum-cryptography>hash.js": true
      }
    },
    "@ethersproject/hdnode>@ethersproject/signing-key": {
      "packages": {
        "@ethersproject/abi>@ethersproject/bytes": true,
        "@ethersproject/abi>@ethersproject/logger": true,
        "@ethersproject/abi>@ethersproject/properties": true,
        "@metamask/ppom-validator>elliptic": true
      }
    },
    "@ethersproject/hdnode>@ethersproject/transactions": {
      "packages": {
        "@ethersproject/abi>@ethersproject/address": true,
        "@ethersproject/abi>@ethersproject/bytes": true,
        "@ethersproject/abi>@ethersproject/constants": true,
        "@ethersproject/abi>@ethersproject/keccak256": true,
        "@ethersproject/abi>@ethersproject/logger": true,
        "@ethersproject/abi>@ethersproject/properties": true,
        "@ethersproject/bignumber": true,
        "@ethersproject/hdnode>@ethersproject/signing-key": true,
        "@ethersproject/providers>@ethersproject/rlp": true
      }
    },
    "@ethersproject/hdnode>@ethersproject/wordlists": {
      "packages": {
        "@ethersproject/abi>@ethersproject/bytes": true,
        "@ethersproject/abi>@ethersproject/hash": true,
        "@ethersproject/abi>@ethersproject/logger": true,
        "@ethersproject/abi>@ethersproject/properties": true,
        "@ethersproject/abi>@ethersproject/strings": true
      }
    },
    "@ethersproject/providers": {
      "globals": {
        "WebSocket": true,
        "clearInterval": true,
        "clearTimeout": true,
        "console.log": true,
        "console.warn": true,
        "setInterval": true,
        "setTimeout": true
      },
      "packages": {
        "@ethersproject/abi>@ethersproject/address": true,
        "@ethersproject/abi>@ethersproject/bytes": true,
        "@ethersproject/abi>@ethersproject/constants": true,
        "@ethersproject/abi>@ethersproject/hash": true,
        "@ethersproject/abi>@ethersproject/logger": true,
        "@ethersproject/abi>@ethersproject/properties": true,
        "@ethersproject/abi>@ethersproject/strings": true,
        "@ethersproject/bignumber": true,
        "@ethersproject/hdnode>@ethersproject/abstract-signer": true,
        "@ethersproject/hdnode>@ethersproject/basex": true,
        "@ethersproject/hdnode>@ethersproject/sha2": true,
        "@ethersproject/hdnode>@ethersproject/transactions": true,
        "@ethersproject/providers>@ethersproject/base64": true,
        "@ethersproject/providers>@ethersproject/random": true,
        "@ethersproject/providers>@ethersproject/web": true,
        "@ethersproject/providers>bech32": true,
        "@metamask/test-bundler>@ethersproject/abstract-provider": true,
        "@metamask/test-bundler>@ethersproject/networks": true
      }
    },
    "@ethersproject/providers>@ethersproject/base64": {
      "globals": {
        "atob": true,
        "btoa": true
      },
      "packages": {
        "@ethersproject/abi>@ethersproject/bytes": true
      }
    },
    "@ethersproject/providers>@ethersproject/random": {
      "globals": {
        "crypto.getRandomValues": true
      },
      "packages": {
        "@ethersproject/abi>@ethersproject/bytes": true,
        "@ethersproject/abi>@ethersproject/logger": true
      }
    },
    "@ethersproject/providers>@ethersproject/rlp": {
      "packages": {
        "@ethersproject/abi>@ethersproject/bytes": true,
        "@ethersproject/abi>@ethersproject/logger": true
      }
    },
    "@ethersproject/providers>@ethersproject/web": {
      "globals": {
        "clearTimeout": true,
        "fetch": true,
        "setTimeout": true
      },
      "packages": {
        "@ethersproject/abi>@ethersproject/bytes": true,
        "@ethersproject/abi>@ethersproject/logger": true,
        "@ethersproject/abi>@ethersproject/properties": true,
        "@ethersproject/abi>@ethersproject/strings": true,
        "@ethersproject/providers>@ethersproject/base64": true
      }
    },
    "@keystonehq/bc-ur-registry-eth": {
      "packages": {
        "@ethereumjs/tx>@ethereumjs/util": true,
        "@keystonehq/bc-ur-registry-eth>@keystonehq/bc-ur-registry": true,
        "@metamask/eth-trezor-keyring>hdkey": true,
        "browserify>buffer": true,
        "uuid": true
      }
    },
    "@keystonehq/bc-ur-registry-eth>@keystonehq/bc-ur-registry": {
      "globals": {
        "define": true
      },
      "packages": {
        "@ngraveio/bc-ur": true,
        "@trezor/connect-web>tslib": true,
        "browserify>buffer": true,
        "ethereumjs-util>ethereum-cryptography>bs58check": true,
        "ganache>abstract-level>buffer": true
      }
    },
    "@keystonehq/metamask-airgapped-keyring": {
      "packages": {
        "@ethereumjs/tx": true,
        "@keystonehq/bc-ur-registry-eth": true,
        "@keystonehq/metamask-airgapped-keyring>@keystonehq/base-eth-keyring": true,
        "@keystonehq/metamask-airgapped-keyring>@metamask/obs-store": true,
        "@keystonehq/metamask-airgapped-keyring>rlp": true,
        "browserify>buffer": true,
        "uuid": true,
        "webpack>events": true
      }
    },
    "@keystonehq/metamask-airgapped-keyring>@keystonehq/base-eth-keyring": {
      "packages": {
        "@ethereumjs/tx": true,
        "@ethereumjs/tx>@ethereumjs/util": true,
        "@keystonehq/bc-ur-registry-eth": true,
        "@metamask/eth-trezor-keyring>hdkey": true,
        "browserify>buffer": true,
        "eth-lattice-keyring>rlp": true,
        "uuid": true
      }
    },
    "@keystonehq/metamask-airgapped-keyring>@metamask/obs-store": {
      "packages": {
        "@keystonehq/metamask-airgapped-keyring>@metamask/obs-store>@metamask/safe-event-emitter": true,
        "@keystonehq/metamask-airgapped-keyring>@metamask/obs-store>through2": true,
        "stream-browserify": true
      }
    },
    "@keystonehq/metamask-airgapped-keyring>@metamask/obs-store>@metamask/safe-event-emitter": {
      "globals": {
        "setTimeout": true
      },
      "packages": {
        "webpack>events": true
      }
    },
    "@keystonehq/metamask-airgapped-keyring>@metamask/obs-store>through2": {
      "packages": {
        "@keystonehq/metamask-airgapped-keyring>@metamask/obs-store>through2>readable-stream": true,
        "browserify>process": true,
        "browserify>util": true,
        "watchify>xtend": true
      }
    },
    "@keystonehq/metamask-airgapped-keyring>@metamask/obs-store>through2>readable-stream": {
      "packages": {
        "@keystonehq/metamask-airgapped-keyring>@metamask/obs-store>through2>readable-stream>isarray": true,
        "@keystonehq/metamask-airgapped-keyring>@metamask/obs-store>through2>readable-stream>safe-buffer": true,
        "@keystonehq/metamask-airgapped-keyring>@metamask/obs-store>through2>readable-stream>string_decoder": true,
        "browserify>browser-resolve": true,
        "browserify>process": true,
        "browserify>timers-browserify": true,
        "pumpify>inherits": true,
        "readable-stream-2>core-util-is": true,
        "readable-stream-2>process-nextick-args": true,
        "readable-stream>util-deprecate": true,
        "webpack>events": true
      }
    },
    "@keystonehq/metamask-airgapped-keyring>@metamask/obs-store>through2>readable-stream>safe-buffer": {
      "packages": {
        "browserify>buffer": true
      }
    },
    "@keystonehq/metamask-airgapped-keyring>@metamask/obs-store>through2>readable-stream>string_decoder": {
      "packages": {
        "@keystonehq/metamask-airgapped-keyring>@metamask/obs-store>through2>readable-stream>safe-buffer": true
      }
    },
    "@keystonehq/metamask-airgapped-keyring>rlp": {
      "packages": {
        "bn.js": true,
        "browserify>buffer": true
      }
    },
    "@lavamoat/lavadome-react": {
      "globals": {
        "Document.prototype": true,
        "DocumentFragment.prototype": true,
        "Element.prototype": true,
        "Node.prototype": true,
        "console.warn": true,
        "document": true
      },
      "packages": {
        "react": true
      }
    },
    "@material-ui/core": {
      "globals": {
        "Image": true,
        "_formatMuiErrorMessage": true,
        "addEventListener": true,
        "clearInterval": true,
        "clearTimeout": true,
        "console.error": true,
        "console.warn": true,
        "document": true,
        "getComputedStyle": true,
        "getSelection": true,
        "innerHeight": true,
        "innerWidth": true,
        "matchMedia": true,
        "navigator": true,
        "performance.now": true,
        "removeEventListener": true,
        "requestAnimationFrame": true,
        "setInterval": true,
        "setTimeout": true
      },
      "packages": {
        "@babel/runtime": true,
        "@material-ui/core>@material-ui/styles": true,
        "@material-ui/core>@material-ui/system": true,
        "@material-ui/core>@material-ui/utils": true,
        "@material-ui/core>clsx": true,
        "@material-ui/core>popper.js": true,
        "@material-ui/core>react-transition-group": true,
        "prop-types": true,
        "prop-types>react-is": true,
        "react": true,
        "react-dom": true,
        "react-redux>hoist-non-react-statics": true
      }
    },
    "@material-ui/core>@material-ui/styles": {
      "globals": {
        "console.error": true,
        "console.warn": true,
        "document.createComment": true,
        "document.head": true
      },
      "packages": {
        "@babel/runtime": true,
        "@material-ui/core>@material-ui/styles>jss": true,
        "@material-ui/core>@material-ui/styles>jss-plugin-camel-case": true,
        "@material-ui/core>@material-ui/styles>jss-plugin-default-unit": true,
        "@material-ui/core>@material-ui/styles>jss-plugin-global": true,
        "@material-ui/core>@material-ui/styles>jss-plugin-nested": true,
        "@material-ui/core>@material-ui/styles>jss-plugin-props-sort": true,
        "@material-ui/core>@material-ui/styles>jss-plugin-rule-value-function": true,
        "@material-ui/core>@material-ui/styles>jss-plugin-vendor-prefixer": true,
        "@material-ui/core>@material-ui/utils": true,
        "@material-ui/core>clsx": true,
        "prop-types": true,
        "react": true,
        "react-redux>hoist-non-react-statics": true
      }
    },
    "@material-ui/core>@material-ui/styles>jss": {
      "globals": {
        "CSS": true,
        "document.createElement": true,
        "document.querySelector": true
      },
      "packages": {
        "@babel/runtime": true,
        "@material-ui/core>@material-ui/styles>jss>is-in-browser": true,
        "react-router-dom>tiny-warning": true
      }
    },
    "@material-ui/core>@material-ui/styles>jss-plugin-camel-case": {
      "packages": {
        "@material-ui/core>@material-ui/styles>jss-plugin-camel-case>hyphenate-style-name": true
      }
    },
    "@material-ui/core>@material-ui/styles>jss-plugin-default-unit": {
      "globals": {
        "CSS": true
      },
      "packages": {
        "@material-ui/core>@material-ui/styles>jss": true
      }
    },
    "@material-ui/core>@material-ui/styles>jss-plugin-global": {
      "packages": {
        "@babel/runtime": true,
        "@material-ui/core>@material-ui/styles>jss": true
      }
    },
    "@material-ui/core>@material-ui/styles>jss-plugin-nested": {
      "packages": {
        "@babel/runtime": true,
        "react-router-dom>tiny-warning": true
      }
    },
    "@material-ui/core>@material-ui/styles>jss-plugin-rule-value-function": {
      "packages": {
        "@material-ui/core>@material-ui/styles>jss": true,
        "react-router-dom>tiny-warning": true
      }
    },
    "@material-ui/core>@material-ui/styles>jss-plugin-vendor-prefixer": {
      "packages": {
        "@material-ui/core>@material-ui/styles>jss": true,
        "@material-ui/core>@material-ui/styles>jss-plugin-vendor-prefixer>css-vendor": true
      }
    },
    "@material-ui/core>@material-ui/styles>jss-plugin-vendor-prefixer>css-vendor": {
      "globals": {
        "document.createElement": true,
        "document.documentElement": true,
        "getComputedStyle": true
      },
      "packages": {
        "@babel/runtime": true,
        "@material-ui/core>@material-ui/styles>jss>is-in-browser": true
      }
    },
    "@material-ui/core>@material-ui/styles>jss>is-in-browser": {
      "globals": {
        "document": true
      }
    },
    "@material-ui/core>@material-ui/system": {
      "globals": {
        "console.error": true
      },
      "packages": {
        "@babel/runtime": true,
        "@material-ui/core>@material-ui/utils": true,
        "prop-types": true
      }
    },
    "@material-ui/core>@material-ui/utils": {
      "packages": {
        "@babel/runtime": true,
        "prop-types": true,
        "prop-types>react-is": true
      }
    },
    "@material-ui/core>popper.js": {
      "globals": {
        "MSInputMethodContext": true,
        "Node.DOCUMENT_POSITION_FOLLOWING": true,
        "cancelAnimationFrame": true,
        "console.warn": true,
        "define": true,
        "devicePixelRatio": true,
        "document": true,
        "getComputedStyle": true,
        "innerHeight": true,
        "innerWidth": true,
        "navigator": true,
        "requestAnimationFrame": true,
        "setTimeout": true
      }
    },
    "@material-ui/core>react-transition-group": {
      "globals": {
        "Element": true,
        "setTimeout": true
      },
      "packages": {
        "@material-ui/core>react-transition-group>dom-helpers": true,
        "prop-types": true,
        "react": true,
        "react-dom": true
      }
    },
    "@material-ui/core>react-transition-group>dom-helpers": {
      "packages": {
        "@babel/runtime": true
      }
    },
    "@metamask-institutional/custody-controller": {
      "packages": {
        "@ethereumjs/tx>@ethereumjs/util": true,
        "@metamask-institutional/custody-controller>@metamask/obs-store": true,
        "@metamask-institutional/custody-keyring": true
      }
    },
    "@metamask-institutional/custody-controller>@metamask/obs-store": {
      "packages": {
<<<<<<< HEAD
        "@metamask-institutional/custody-controller>@metamask/obs-store>@metamask/safe-event-emitter": true,
        "@metamask-institutional/custody-controller>@metamask/obs-store>through2": true,
        "stream-browserify": true
      }
    },
    "@metamask-institutional/custody-controller>@metamask/obs-store>@metamask/safe-event-emitter": {
      "globals": {
        "setTimeout": true
      },
      "packages": {
        "webpack>events": true
      }
    },
    "@metamask-institutional/custody-controller>@metamask/obs-store>through2": {
      "packages": {
        "@metamask-institutional/custody-controller>@metamask/obs-store>through2>readable-stream": true,
        "browserify>process": true,
        "browserify>util": true,
        "watchify>xtend": true
      }
    },
    "@metamask-institutional/custody-controller>@metamask/obs-store>through2>readable-stream": {
      "packages": {
        "@metamask-institutional/custody-controller>@metamask/obs-store>through2>readable-stream>isarray": true,
        "@metamask-institutional/custody-controller>@metamask/obs-store>through2>readable-stream>safe-buffer": true,
        "@metamask-institutional/custody-controller>@metamask/obs-store>through2>readable-stream>string_decoder": true,
        "browserify>browser-resolve": true,
        "browserify>process": true,
        "browserify>timers-browserify": true,
        "pumpify>inherits": true,
        "readable-stream-2>core-util-is": true,
        "readable-stream-2>process-nextick-args": true,
        "readable-stream>util-deprecate": true,
        "webpack>events": true
      }
    },
    "@metamask-institutional/custody-controller>@metamask/obs-store>through2>readable-stream>safe-buffer": {
      "packages": {
        "browserify>buffer": true
      }
    },
    "@metamask-institutional/custody-controller>@metamask/obs-store>through2>readable-stream>string_decoder": {
      "packages": {
        "@metamask-institutional/custody-controller>@metamask/obs-store>through2>readable-stream>safe-buffer": true
=======
        "@metamask-institutional/custody-controller>@metamask/obs-store>readable-stream": true,
        "@metamask/safe-event-emitter": true
      }
    },
    "@metamask-institutional/custody-controller>@metamask/obs-store>readable-stream": {
      "packages": {
        "browserify>browser-resolve": true,
        "browserify>buffer": true,
        "browserify>process": true,
        "browserify>string_decoder": true,
        "pumpify>inherits": true,
        "readable-stream>util-deprecate": true,
        "webpack>events": true
>>>>>>> 0f11247a
      }
    },
    "@metamask-institutional/custody-keyring": {
      "globals": {
        "console.error": true,
        "console.log": true,
        "console.warn": true
      },
      "packages": {
        "@ethereumjs/tx>@ethereumjs/util": true,
        "@metamask-institutional/custody-keyring>@metamask-institutional/configuration-client": true,
        "@metamask-institutional/custody-keyring>@metamask/obs-store": true,
        "@metamask-institutional/sdk": true,
        "@metamask-institutional/sdk>@metamask-institutional/types": true,
        "browserify>crypto-browserify": true,
        "gulp-sass>lodash.clonedeep": true,
        "webpack>events": true
      }
    },
    "@metamask-institutional/custody-keyring>@metamask-institutional/configuration-client": {
      "globals": {
        "console.log": true,
        "fetch": true
      }
    },
    "@metamask-institutional/custody-keyring>@metamask/obs-store": {
      "packages": {
<<<<<<< HEAD
        "@metamask-institutional/custody-keyring>@metamask/obs-store>@metamask/safe-event-emitter": true,
        "@metamask-institutional/custody-keyring>@metamask/obs-store>through2": true,
        "stream-browserify": true
      }
    },
    "@metamask-institutional/custody-keyring>@metamask/obs-store>@metamask/safe-event-emitter": {
      "globals": {
        "setTimeout": true
      },
      "packages": {
        "webpack>events": true
      }
    },
    "@metamask-institutional/custody-keyring>@metamask/obs-store>through2": {
      "packages": {
        "@metamask-institutional/custody-keyring>@metamask/obs-store>through2>readable-stream": true,
        "browserify>process": true,
        "browserify>util": true,
        "watchify>xtend": true
      }
    },
    "@metamask-institutional/custody-keyring>@metamask/obs-store>through2>readable-stream": {
      "packages": {
        "@metamask-institutional/custody-keyring>@metamask/obs-store>through2>readable-stream>isarray": true,
        "@metamask-institutional/custody-keyring>@metamask/obs-store>through2>readable-stream>safe-buffer": true,
        "@metamask-institutional/custody-keyring>@metamask/obs-store>through2>readable-stream>string_decoder": true,
        "browserify>browser-resolve": true,
        "browserify>process": true,
        "browserify>timers-browserify": true,
        "pumpify>inherits": true,
        "readable-stream-2>core-util-is": true,
        "readable-stream-2>process-nextick-args": true,
=======
        "@metamask-institutional/custody-keyring>@metamask/obs-store>readable-stream": true,
        "@metamask/safe-event-emitter": true
      }
    },
    "@metamask-institutional/custody-keyring>@metamask/obs-store>readable-stream": {
      "packages": {
        "browserify>browser-resolve": true,
        "browserify>buffer": true,
        "browserify>process": true,
        "browserify>string_decoder": true,
        "pumpify>inherits": true,
>>>>>>> 0f11247a
        "readable-stream>util-deprecate": true,
        "webpack>events": true
      }
    },
<<<<<<< HEAD
    "@metamask-institutional/custody-keyring>@metamask/obs-store>through2>readable-stream>safe-buffer": {
      "packages": {
        "browserify>buffer": true
      }
    },
    "@metamask-institutional/custody-keyring>@metamask/obs-store>through2>readable-stream>string_decoder": {
      "packages": {
        "@metamask-institutional/custody-keyring>@metamask/obs-store>through2>readable-stream>safe-buffer": true
      }
    },
=======
>>>>>>> 0f11247a
    "@metamask-institutional/extension": {
      "globals": {
        "console.log": true
      },
      "packages": {
        "@metamask-institutional/custody-controller": true,
        "@metamask-institutional/sdk": true,
        "@metamask-institutional/sdk>@metamask-institutional/types": true,
        "gulp-sass>lodash.clonedeep": true
      }
    },
    "@metamask-institutional/institutional-features": {
      "packages": {
        "@metamask-institutional/custody-keyring": true,
        "@metamask-institutional/institutional-features>@metamask/obs-store": true
      }
    },
    "@metamask-institutional/institutional-features>@metamask/obs-store": {
      "packages": {
<<<<<<< HEAD
        "@metamask-institutional/institutional-features>@metamask/obs-store>@metamask/safe-event-emitter": true,
        "@metamask-institutional/institutional-features>@metamask/obs-store>through2": true,
        "stream-browserify": true
      }
    },
    "@metamask-institutional/institutional-features>@metamask/obs-store>@metamask/safe-event-emitter": {
      "globals": {
        "setTimeout": true
      },
      "packages": {
        "webpack>events": true
      }
    },
    "@metamask-institutional/institutional-features>@metamask/obs-store>through2": {
      "packages": {
        "@metamask-institutional/institutional-features>@metamask/obs-store>through2>readable-stream": true,
        "browserify>process": true,
        "browserify>util": true,
        "watchify>xtend": true
      }
    },
    "@metamask-institutional/institutional-features>@metamask/obs-store>through2>readable-stream": {
      "packages": {
        "@metamask-institutional/institutional-features>@metamask/obs-store>through2>readable-stream>isarray": true,
        "@metamask-institutional/institutional-features>@metamask/obs-store>through2>readable-stream>safe-buffer": true,
        "@metamask-institutional/institutional-features>@metamask/obs-store>through2>readable-stream>string_decoder": true,
        "browserify>browser-resolve": true,
        "browserify>process": true,
        "browserify>timers-browserify": true,
        "pumpify>inherits": true,
        "readable-stream-2>core-util-is": true,
        "readable-stream-2>process-nextick-args": true,
        "readable-stream>util-deprecate": true,
        "webpack>events": true
      }
    },
    "@metamask-institutional/institutional-features>@metamask/obs-store>through2>readable-stream>safe-buffer": {
      "packages": {
        "browserify>buffer": true
      }
    },
    "@metamask-institutional/institutional-features>@metamask/obs-store>through2>readable-stream>string_decoder": {
      "packages": {
        "@metamask-institutional/institutional-features>@metamask/obs-store>through2>readable-stream>safe-buffer": true
=======
        "@metamask-institutional/institutional-features>@metamask/obs-store>readable-stream": true,
        "@metamask/safe-event-emitter": true
      }
    },
    "@metamask-institutional/institutional-features>@metamask/obs-store>readable-stream": {
      "packages": {
        "browserify>browser-resolve": true,
        "browserify>buffer": true,
        "browserify>process": true,
        "browserify>string_decoder": true,
        "pumpify>inherits": true,
        "readable-stream>util-deprecate": true,
        "webpack>events": true
>>>>>>> 0f11247a
      }
    },
    "@metamask-institutional/rpc-allowlist": {
      "globals": {
        "URL": true
      }
    },
    "@metamask-institutional/sdk": {
      "globals": {
        "URLSearchParams": true,
        "console.debug": true,
        "console.error": true,
        "console.log": true,
        "fetch": true
      },
      "packages": {
        "@metamask-institutional/sdk>@metamask-institutional/simplecache": true,
        "browserify>crypto-browserify": true,
        "webpack>events": true
      }
    },
    "@metamask-institutional/transaction-update": {
      "globals": {
        "clearInterval": true,
        "console.info": true,
        "console.log": true,
        "setInterval": true
      },
      "packages": {
        "@ethereumjs/tx>@ethereumjs/util": true,
        "@metamask-institutional/sdk": true,
        "@metamask-institutional/transaction-update>@metamask-institutional/websocket-client": true,
        "@metamask-institutional/transaction-update>@metamask/obs-store": true,
        "webpack>events": true
      }
    },
    "@metamask-institutional/transaction-update>@metamask-institutional/websocket-client": {
      "globals": {
        "WebSocket": true,
        "clearTimeout": true,
        "console.log": true,
        "setTimeout": true
      },
      "packages": {
        "webpack>events": true
      }
    },
    "@metamask-institutional/transaction-update>@metamask/obs-store": {
      "packages": {
<<<<<<< HEAD
        "@metamask-institutional/transaction-update>@metamask/obs-store>@metamask/safe-event-emitter": true,
        "@metamask-institutional/transaction-update>@metamask/obs-store>through2": true,
        "stream-browserify": true
      }
    },
    "@metamask-institutional/transaction-update>@metamask/obs-store>@metamask/safe-event-emitter": {
      "globals": {
        "setTimeout": true
      },
      "packages": {
        "webpack>events": true
      }
    },
    "@metamask-institutional/transaction-update>@metamask/obs-store>through2": {
      "packages": {
        "@metamask-institutional/transaction-update>@metamask/obs-store>through2>readable-stream": true,
        "browserify>process": true,
        "browserify>util": true,
        "watchify>xtend": true
      }
    },
    "@metamask-institutional/transaction-update>@metamask/obs-store>through2>readable-stream": {
      "packages": {
        "@metamask-institutional/transaction-update>@metamask/obs-store>through2>readable-stream>isarray": true,
        "@metamask-institutional/transaction-update>@metamask/obs-store>through2>readable-stream>safe-buffer": true,
        "@metamask-institutional/transaction-update>@metamask/obs-store>through2>readable-stream>string_decoder": true,
        "browserify>browser-resolve": true,
        "browserify>process": true,
        "browserify>timers-browserify": true,
        "pumpify>inherits": true,
        "readable-stream-2>core-util-is": true,
        "readable-stream-2>process-nextick-args": true,
=======
        "@metamask-institutional/transaction-update>@metamask/obs-store>readable-stream": true,
        "@metamask/safe-event-emitter": true
      }
    },
    "@metamask-institutional/transaction-update>@metamask/obs-store>readable-stream": {
      "packages": {
        "browserify>browser-resolve": true,
        "browserify>buffer": true,
        "browserify>process": true,
        "browserify>string_decoder": true,
        "pumpify>inherits": true,
>>>>>>> 0f11247a
        "readable-stream>util-deprecate": true,
        "webpack>events": true
      }
    },
<<<<<<< HEAD
    "@metamask-institutional/transaction-update>@metamask/obs-store>through2>readable-stream>safe-buffer": {
      "packages": {
        "browserify>buffer": true
      }
    },
    "@metamask-institutional/transaction-update>@metamask/obs-store>through2>readable-stream>string_decoder": {
      "packages": {
        "@metamask-institutional/transaction-update>@metamask/obs-store>through2>readable-stream>safe-buffer": true
      }
    },
=======
>>>>>>> 0f11247a
    "@metamask/abi-utils": {
      "packages": {
        "@metamask/utils": true,
        "superstruct": true
      }
    },
    "@metamask/accounts-controller": {
      "packages": {
        "@ethereumjs/tx>@ethereumjs/util": true,
        "@ethereumjs/tx>ethereum-cryptography": true,
        "@metamask/accounts-controller>@metamask/base-controller": true,
        "@metamask/eth-snap-keyring": true,
        "@metamask/keyring-api": true,
        "@metamask/keyring-controller": true,
        "@metamask/snaps-utils": true,
        "@metamask/utils": true,
        "uuid": true
      }
    },
    "@metamask/accounts-controller>@metamask/base-controller": {
      "globals": {
        "setTimeout": true
      },
      "packages": {
        "immer": true
      }
    },
    "@metamask/address-book-controller": {
      "packages": {
        "@metamask/address-book-controller>@metamask/base-controller": true,
        "@metamask/address-book-controller>@metamask/controller-utils": true
      }
    },
    "@metamask/address-book-controller>@metamask/base-controller": {
      "globals": {
        "setTimeout": true
      },
      "packages": {
        "immer": true
      }
    },
    "@metamask/address-book-controller>@metamask/controller-utils": {
      "globals": {
        "URL": true,
        "console.error": true,
        "fetch": true,
        "setTimeout": true
      },
      "packages": {
        "@ethereumjs/tx>@ethereumjs/util": true,
        "@metamask/controller-utils>@spruceid/siwe-parser": true,
        "@metamask/ethjs>@metamask/ethjs-unit": true,
        "@metamask/utils": true,
        "bn.js": true,
        "browserify>buffer": true,
        "eslint>fast-deep-equal": true,
        "eth-ens-namehash": true
      }
    },
    "@metamask/announcement-controller": {
      "packages": {
        "@metamask/announcement-controller>@metamask/base-controller": true
      }
    },
    "@metamask/announcement-controller>@metamask/base-controller": {
      "globals": {
        "setTimeout": true
      },
      "packages": {
        "immer": true
      }
    },
    "@metamask/approval-controller": {
      "globals": {
        "console.info": true
      },
      "packages": {
        "@metamask/approval-controller>@metamask/base-controller": true,
        "@metamask/approval-controller>nanoid": true,
        "@metamask/providers>@metamask/rpc-errors": true
      }
    },
    "@metamask/approval-controller>@metamask/base-controller": {
      "globals": {
        "setTimeout": true
      },
      "packages": {
        "immer": true
      }
    },
    "@metamask/approval-controller>nanoid": {
      "globals": {
        "crypto.getRandomValues": true
      }
    },
    "@metamask/assets-controllers": {
      "globals": {
        "AbortController": true,
        "Headers": true,
        "URL": true,
        "URLSearchParams": true,
        "clearInterval": true,
        "clearTimeout": true,
        "console.error": true,
        "console.log": true,
        "setInterval": true,
        "setTimeout": true
      },
      "packages": {
        "@ethereumjs/tx>@ethereumjs/util": true,
        "@ethersproject/abi>@ethersproject/address": true,
        "@ethersproject/contracts": true,
        "@ethersproject/providers": true,
        "@metamask/abi-utils": true,
        "@metamask/assets-controllers>@metamask/base-controller": true,
        "@metamask/assets-controllers>@metamask/polling-controller": true,
        "@metamask/assets-controllers>async-mutex": true,
        "@metamask/assets-controllers>cockatiel": true,
        "@metamask/assets-controllers>multiformats": true,
        "@metamask/contract-metadata": true,
        "@metamask/controller-utils": true,
        "@metamask/eth-query": true,
        "@metamask/metamask-eth-abis": true,
        "@metamask/providers>@metamask/rpc-errors": true,
        "@metamask/utils": true,
        "bn.js": true,
        "lodash": true,
        "single-call-balance-checker-abi": true,
        "uuid": true,
        "webpack>events": true
      }
    },
    "@metamask/assets-controllers>@metamask/base-controller": {
      "globals": {
        "setTimeout": true
      },
      "packages": {
        "immer": true
      }
    },
    "@metamask/assets-controllers>@metamask/polling-controller": {
      "globals": {
        "clearTimeout": true,
        "console.error": true,
        "setTimeout": true
      },
      "packages": {
        "@metamask/assets-controllers>@metamask/polling-controller>@metamask/base-controller": true,
        "@metamask/snaps-utils>fast-json-stable-stringify": true,
        "uuid": true
      }
    },
    "@metamask/assets-controllers>@metamask/polling-controller>@metamask/base-controller": {
      "globals": {
        "setTimeout": true
      },
      "packages": {
        "immer": true
      }
    },
    "@metamask/assets-controllers>async-mutex": {
      "globals": {
        "setTimeout": true
      },
      "packages": {
        "@trezor/connect-web>tslib": true
      }
    },
    "@metamask/assets-controllers>cockatiel": {
      "globals": {
        "AbortController": true,
        "AbortSignal": true,
        "WeakRef": true,
        "clearTimeout": true,
        "performance": true,
        "setTimeout": true
      },
      "packages": {
        "browserify>process": true
      }
    },
    "@metamask/assets-controllers>multiformats": {
      "globals": {
        "TextDecoder": true,
        "TextEncoder": true,
        "console.warn": true,
        "crypto.subtle.digest": true
      }
    },
    "@metamask/base-controller": {
      "globals": {
        "setTimeout": true
      },
      "packages": {
        "immer": true
      }
    },
    "@metamask/browser-passworder": {
      "globals": {
        "CryptoKey": true,
        "btoa": true,
        "crypto.getRandomValues": true,
        "crypto.subtle.decrypt": true,
        "crypto.subtle.deriveKey": true,
        "crypto.subtle.encrypt": true,
        "crypto.subtle.exportKey": true,
        "crypto.subtle.importKey": true
      },
      "packages": {
        "@metamask/utils": true,
        "browserify>buffer": true
      }
    },
    "@metamask/controller-utils": {
      "globals": {
        "URL": true,
        "console.error": true,
        "fetch": true,
        "setTimeout": true
      },
      "packages": {
        "@ethereumjs/tx>@ethereumjs/util": true,
        "@metamask/controller-utils>@spruceid/siwe-parser": true,
        "@metamask/ethjs>@metamask/ethjs-unit": true,
        "@metamask/utils": true,
        "bn.js": true,
        "browserify>buffer": true,
        "eslint>fast-deep-equal": true,
        "eth-ens-namehash": true
      }
    },
    "@metamask/controller-utils>@spruceid/siwe-parser": {
      "globals": {
        "console.error": true,
        "console.log": true
      },
      "packages": {
        "@metamask/controller-utils>@spruceid/siwe-parser>apg-js": true,
        "@noble/hashes": true
      }
    },
    "@metamask/controller-utils>@spruceid/siwe-parser>apg-js": {
      "globals": {
        "mode": true
      },
      "packages": {
        "browserify>buffer": true,
        "browserify>insert-module-globals>is-buffer": true
      }
    },
    "@metamask/controllers>web3": {
      "globals": {
        "XMLHttpRequest": true
      }
    },
    "@metamask/controllers>web3-provider-engine>cross-fetch>node-fetch": {
      "globals": {
        "fetch": true
      }
    },
    "@metamask/controllers>web3-provider-engine>eth-json-rpc-middleware>node-fetch": {
      "globals": {
        "fetch": true
      }
    },
    "@metamask/ens-controller": {
      "packages": {
        "@ethersproject/providers": true,
        "@metamask/ens-controller>@metamask/base-controller": true,
        "@metamask/ens-controller>@metamask/controller-utils": true,
        "@metamask/utils": true,
        "punycode": true
      }
    },
    "@metamask/ens-controller>@metamask/base-controller": {
      "globals": {
        "setTimeout": true
      },
      "packages": {
        "immer": true
      }
    },
    "@metamask/ens-controller>@metamask/controller-utils": {
      "globals": {
        "URL": true,
        "console.error": true,
        "fetch": true,
        "setTimeout": true
      },
      "packages": {
        "@ethereumjs/tx>@ethereumjs/util": true,
        "@metamask/controller-utils>@spruceid/siwe-parser": true,
        "@metamask/ethjs>@metamask/ethjs-unit": true,
        "@metamask/utils": true,
        "bn.js": true,
        "browserify>buffer": true,
        "eslint>fast-deep-equal": true,
        "eth-ens-namehash": true
      }
    },
    "@metamask/eth-json-rpc-filters": {
      "globals": {
        "console.error": true
      },
      "packages": {
        "@metamask/assets-controllers>async-mutex": true,
        "@metamask/eth-json-rpc-filters>@metamask/eth-query": true,
        "@metamask/eth-json-rpc-filters>@metamask/json-rpc-engine": true,
        "@metamask/safe-event-emitter": true,
        "pify": true
      }
    },
    "@metamask/eth-json-rpc-filters>@metamask/eth-query": {
      "packages": {
        "@metamask/eth-query>json-rpc-random-id": true,
        "watchify>xtend": true
      }
    },
    "@metamask/eth-json-rpc-filters>@metamask/json-rpc-engine": {
      "packages": {
        "@metamask/providers>@metamask/rpc-errors": true,
        "@metamask/safe-event-emitter": true,
        "@metamask/utils": true
      }
    },
    "@metamask/eth-json-rpc-middleware": {
      "globals": {
        "URL": true,
        "console.error": true,
        "setTimeout": true
      },
      "packages": {
        "@metamask/eth-json-rpc-middleware>@metamask/json-rpc-engine": true,
        "@metamask/eth-json-rpc-middleware>safe-stable-stringify": true,
        "@metamask/eth-sig-util": true,
        "@metamask/providers>@metamask/rpc-errors": true,
        "@metamask/utils": true,
        "pify": true,
        "sass-loader>klona": true
      }
    },
    "@metamask/eth-json-rpc-middleware>@metamask/json-rpc-engine": {
      "packages": {
        "@metamask/providers>@metamask/rpc-errors": true,
        "@metamask/safe-event-emitter": true,
        "@metamask/utils": true
      }
    },
    "@metamask/eth-ledger-bridge-keyring": {
      "globals": {
        "addEventListener": true,
        "console.log": true,
        "document.createElement": true,
        "document.head.appendChild": true,
        "fetch": true,
        "removeEventListener": true
      },
      "packages": {
        "@ethereumjs/tx": true,
        "@ethereumjs/tx>@ethereumjs/rlp": true,
        "@ethereumjs/tx>@ethereumjs/util": true,
        "@metamask/eth-sig-util": true,
        "@metamask/eth-trezor-keyring>hdkey": true,
        "browserify>buffer": true,
        "webpack>events": true
      }
    },
    "@metamask/eth-query": {
      "packages": {
        "@metamask/eth-query>json-rpc-random-id": true,
        "watchify>xtend": true
      }
    },
    "@metamask/eth-sig-util": {
      "packages": {
        "@ethereumjs/tx>@ethereumjs/util": true,
        "@ethereumjs/tx>ethereum-cryptography": true,
        "@metamask/abi-utils": true,
        "@metamask/eth-sig-util>tweetnacl": true,
        "@metamask/eth-sig-util>tweetnacl-util": true,
        "@metamask/utils": true,
        "browserify>buffer": true
      }
    },
    "@metamask/eth-sig-util>tweetnacl": {
      "globals": {
        "crypto": true,
        "msCrypto": true,
        "nacl": "write"
      },
      "packages": {
        "browserify>browser-resolve": true
      }
    },
    "@metamask/eth-sig-util>tweetnacl-util": {
      "globals": {
        "atob": true,
        "btoa": true
      },
      "packages": {
        "browserify>browser-resolve": true
      }
    },
    "@metamask/eth-snap-keyring": {
      "globals": {
        "URL": true,
        "console.error": true
      },
      "packages": {
        "@ethereumjs/tx": true,
        "@metamask/eth-sig-util": true,
        "@metamask/eth-snap-keyring>uuid": true,
        "@metamask/keyring-api": true,
        "@metamask/utils": true,
        "superstruct": true,
        "webpack>events": true
      }
    },
    "@metamask/eth-snap-keyring>uuid": {
      "globals": {
        "crypto": true
      }
    },
    "@metamask/eth-token-tracker": {
      "globals": {
        "console.warn": true
      },
      "packages": {
        "@babel/runtime": true,
        "@metamask/eth-token-tracker>@metamask/eth-block-tracker": true,
        "@metamask/eth-token-tracker>deep-equal": true,
        "@metamask/ethjs-contract": true,
        "@metamask/ethjs-query": true,
        "@metamask/safe-event-emitter": true,
        "bn.js": true,
        "human-standard-token-abi": true
      }
    },
    "@metamask/eth-token-tracker>@metamask/eth-block-tracker": {
      "globals": {
        "clearTimeout": true,
        "console.error": true,
        "setTimeout": true
      },
      "packages": {
        "@metamask/eth-query>json-rpc-random-id": true,
        "@metamask/safe-event-emitter": true,
        "@metamask/utils": true,
        "pify": true
      }
    },
    "@metamask/eth-token-tracker>deep-equal": {
      "packages": {
        "@lavamoat/lavapack>json-stable-stringify>isarray": true,
        "@lavamoat/lavapack>json-stable-stringify>object-keys": true,
        "@metamask/eth-token-tracker>deep-equal>es-get-iterator": true,
        "@metamask/eth-token-tracker>deep-equal>is-date-object": true,
        "@metamask/eth-token-tracker>deep-equal>which-boxed-primitive": true,
        "@metamask/eth-token-tracker>deep-equal>which-collection": true,
        "@ngraveio/bc-ur>assert>object-is": true,
        "browserify>util>is-arguments": true,
        "browserify>util>which-typed-array": true,
        "gulp>vinyl-fs>object.assign": true,
        "string.prototype.matchall>call-bind": true,
        "string.prototype.matchall>es-abstract>array-buffer-byte-length": true,
        "string.prototype.matchall>es-abstract>is-array-buffer": true,
        "string.prototype.matchall>es-abstract>is-regex": true,
        "string.prototype.matchall>es-abstract>is-shared-array-buffer": true,
        "string.prototype.matchall>get-intrinsic": true,
        "string.prototype.matchall>regexp.prototype.flags": true,
        "string.prototype.matchall>side-channel": true
      }
    },
    "@metamask/eth-token-tracker>deep-equal>es-get-iterator": {
      "packages": {
        "@lavamoat/lavapack>json-stable-stringify>isarray": true,
        "@metamask/eth-token-tracker>deep-equal>es-get-iterator>is-map": true,
        "@metamask/eth-token-tracker>deep-equal>es-get-iterator>is-set": true,
        "@metamask/eth-token-tracker>deep-equal>es-get-iterator>stop-iteration-iterator": true,
        "browserify>process": true,
        "browserify>util>is-arguments": true,
        "eslint-plugin-react>array-includes>is-string": true,
        "string.prototype.matchall>call-bind": true,
        "string.prototype.matchall>get-intrinsic": true,
        "string.prototype.matchall>has-symbols": true
      }
    },
    "@metamask/eth-token-tracker>deep-equal>es-get-iterator>stop-iteration-iterator": {
      "globals": {
        "StopIteration": true
      },
      "packages": {
        "string.prototype.matchall>internal-slot": true
      }
    },
    "@metamask/eth-token-tracker>deep-equal>is-date-object": {
      "packages": {
        "koa>is-generator-function>has-tostringtag": true
      }
    },
    "@metamask/eth-token-tracker>deep-equal>which-boxed-primitive": {
      "packages": {
        "@metamask/eth-token-tracker>deep-equal>which-boxed-primitive>is-bigint": true,
        "@metamask/eth-token-tracker>deep-equal>which-boxed-primitive>is-boolean-object": true,
        "@metamask/eth-token-tracker>deep-equal>which-boxed-primitive>is-number-object": true,
        "eslint-plugin-react>array-includes>is-string": true,
        "string.prototype.matchall>es-abstract>es-to-primitive>is-symbol": true
      }
    },
    "@metamask/eth-token-tracker>deep-equal>which-boxed-primitive>is-bigint": {
      "packages": {
        "string.prototype.matchall>es-abstract>unbox-primitive>has-bigints": true
      }
    },
    "@metamask/eth-token-tracker>deep-equal>which-boxed-primitive>is-boolean-object": {
      "packages": {
        "koa>is-generator-function>has-tostringtag": true,
        "string.prototype.matchall>call-bind": true
      }
    },
    "@metamask/eth-token-tracker>deep-equal>which-boxed-primitive>is-number-object": {
      "packages": {
        "koa>is-generator-function>has-tostringtag": true
      }
    },
    "@metamask/eth-token-tracker>deep-equal>which-collection": {
      "packages": {
        "@metamask/eth-token-tracker>deep-equal>es-get-iterator>is-map": true,
        "@metamask/eth-token-tracker>deep-equal>es-get-iterator>is-set": true,
        "@metamask/eth-token-tracker>deep-equal>which-collection>is-weakmap": true,
        "@metamask/eth-token-tracker>deep-equal>which-collection>is-weakset": true
      }
    },
    "@metamask/eth-token-tracker>deep-equal>which-collection>is-weakset": {
      "packages": {
        "string.prototype.matchall>call-bind": true,
        "string.prototype.matchall>get-intrinsic": true
      }
    },
    "@metamask/eth-trezor-keyring": {
      "globals": {
        "setTimeout": true
      },
      "packages": {
        "@ethereumjs/tx": true,
        "@ethereumjs/tx>@ethereumjs/util": true,
        "@metamask/eth-trezor-keyring>@trezor/connect-plugin-ethereum": true,
        "@metamask/eth-trezor-keyring>@trezor/connect-web": true,
        "@metamask/eth-trezor-keyring>hdkey": true,
        "browserify>buffer": true,
        "webpack>events": true
      }
    },
    "@metamask/eth-trezor-keyring>@trezor/connect-plugin-ethereum": {
      "packages": {
        "@metamask/eth-sig-util": true,
        "@trezor/connect-web>tslib": true
      }
    },
    "@metamask/eth-trezor-keyring>@trezor/connect-web": {
      "globals": {
        "URLSearchParams": true,
        "__TREZOR_CONNECT_SRC": true,
        "addEventListener": true,
        "btoa": true,
        "chrome": true,
        "clearInterval": true,
        "clearTimeout": true,
        "console.warn": true,
        "document.body": true,
        "document.createElement": true,
        "document.createTextNode": true,
        "document.getElementById": true,
        "document.querySelectorAll": true,
        "location": true,
        "navigator": true,
        "open": true,
        "origin": true,
        "removeEventListener": true,
        "setInterval": true,
        "setTimeout": true
      },
      "packages": {
        "@trezor/connect-web>@trezor/connect": true,
        "@trezor/connect-web>@trezor/connect-common": true,
        "@trezor/connect-web>@trezor/utils": true,
        "@trezor/connect-web>tslib": true,
        "webpack>events": true
      }
    },
    "@metamask/eth-trezor-keyring>hdkey": {
      "packages": {
        "browserify>assert": true,
        "browserify>crypto-browserify": true,
        "ethereumjs-util>create-hash>ripemd160": true,
        "ethereumjs-util>ethereum-cryptography>bs58check": true,
        "ganache>secp256k1": true,
        "koa>content-disposition>safe-buffer": true
      }
    },
    "@metamask/etherscan-link": {
      "globals": {
        "URL": true
      }
    },
    "@metamask/ethjs": {
      "globals": {
        "clearInterval": true,
        "setInterval": true
      },
      "packages": {
        "@metamask/ethjs-contract": true,
        "@metamask/ethjs-query": true,
        "@metamask/ethjs>@metamask/ethjs-filter": true,
        "@metamask/ethjs>@metamask/ethjs-provider-http": true,
        "@metamask/ethjs>@metamask/ethjs-unit": true,
        "@metamask/ethjs>@metamask/ethjs-util": true,
        "@metamask/ethjs>@metamask/number-to-bn": true,
        "@metamask/ethjs>ethjs-abi": true,
        "@metamask/ethjs>js-sha3": true,
        "bn.js": true,
        "browserify>buffer": true
      }
    },
    "@metamask/ethjs-contract": {
      "packages": {
        "@babel/runtime": true,
        "@metamask/ethjs>@metamask/ethjs-filter": true,
        "@metamask/ethjs>@metamask/ethjs-util": true,
        "@metamask/ethjs>ethjs-abi": true,
        "@metamask/ethjs>js-sha3": true,
        "promise-to-callback": true
      }
    },
    "@metamask/ethjs-query": {
      "globals": {
        "console": true
      },
      "packages": {
        "@metamask/ethjs-query>@metamask/ethjs-format": true,
        "@metamask/ethjs-query>@metamask/ethjs-rpc": true,
        "promise-to-callback": true
      }
    },
    "@metamask/ethjs-query>@metamask/ethjs-format": {
      "packages": {
        "@metamask/ethjs-query>@metamask/ethjs-format>ethjs-schema": true,
        "@metamask/ethjs>@metamask/ethjs-util": true,
        "@metamask/ethjs>@metamask/ethjs-util>strip-hex-prefix": true,
        "@metamask/ethjs>@metamask/number-to-bn": true
      }
    },
    "@metamask/ethjs-query>@metamask/ethjs-rpc": {
      "packages": {
        "promise-to-callback": true
      }
    },
    "@metamask/ethjs>@metamask/ethjs-filter": {
      "globals": {
        "clearInterval": true,
        "setInterval": true
      }
    },
    "@metamask/ethjs>@metamask/ethjs-provider-http": {
      "packages": {
        "@metamask/ethjs>@metamask/ethjs-provider-http>xhr2": true
      }
    },
    "@metamask/ethjs>@metamask/ethjs-provider-http>xhr2": {
      "globals": {
        "XMLHttpRequest": true
      }
    },
    "@metamask/ethjs>@metamask/ethjs-unit": {
      "packages": {
        "@metamask/ethjs>@metamask/number-to-bn": true,
        "bn.js": true
      }
    },
    "@metamask/ethjs>@metamask/ethjs-util": {
      "packages": {
        "@metamask/ethjs>@metamask/ethjs-util>is-hex-prefixed": true,
        "@metamask/ethjs>@metamask/ethjs-util>strip-hex-prefix": true,
        "browserify>buffer": true
      }
    },
    "@metamask/ethjs>@metamask/ethjs-util>strip-hex-prefix": {
      "packages": {
        "@metamask/ethjs>@metamask/ethjs-util>is-hex-prefixed": true
      }
    },
    "@metamask/ethjs>@metamask/number-to-bn": {
      "packages": {
        "@metamask/ethjs>@metamask/ethjs-util>strip-hex-prefix": true,
        "bn.js": true
      }
    },
    "@metamask/ethjs>ethjs-abi": {
      "packages": {
        "@metamask/ethjs>ethjs-abi>number-to-bn": true,
        "@metamask/ethjs>js-sha3": true,
        "bn.js": true,
        "browserify>buffer": true
      }
    },
    "@metamask/ethjs>ethjs-abi>number-to-bn": {
      "packages": {
        "@metamask/ethjs>@metamask/ethjs-util>strip-hex-prefix": true,
        "bn.js": true
      }
    },
    "@metamask/ethjs>js-sha3": {
      "globals": {
        "define": true
      },
      "packages": {
        "browserify>process": true
      }
    },
    "@metamask/gas-fee-controller": {
      "globals": {
        "clearInterval": true,
        "console.error": true,
        "setInterval": true
      },
      "packages": {
        "@metamask/assets-controllers>@metamask/polling-controller": true,
        "@metamask/eth-query": true,
        "@metamask/gas-fee-controller>@metamask/controller-utils": true,
        "bn.js": true,
        "uuid": true
      }
    },
    "@metamask/gas-fee-controller>@metamask/controller-utils": {
      "globals": {
        "URL": true,
        "console.error": true,
        "fetch": true,
        "setTimeout": true
      },
      "packages": {
        "@ethereumjs/tx>@ethereumjs/util": true,
        "@metamask/controller-utils>@spruceid/siwe-parser": true,
        "@metamask/ethjs>@metamask/ethjs-unit": true,
        "@metamask/utils": true,
        "bn.js": true,
        "browserify>buffer": true,
        "eslint>fast-deep-equal": true,
        "eth-ens-namehash": true
      }
    },
    "@metamask/jazzicon": {
      "globals": {
        "document.createElement": true,
        "document.createElementNS": true
      },
      "packages": {
        "@metamask/jazzicon>color": true,
        "@metamask/jazzicon>mersenne-twister": true
      }
    },
    "@metamask/jazzicon>color": {
      "packages": {
        "@metamask/jazzicon>color>clone": true,
        "@metamask/jazzicon>color>color-convert": true,
        "@metamask/jazzicon>color>color-string": true
      }
    },
    "@metamask/jazzicon>color>clone": {
      "packages": {
        "browserify>buffer": true
      }
    },
    "@metamask/jazzicon>color>color-convert": {
      "packages": {
        "@metamask/jazzicon>color>color-convert>color-name": true
      }
    },
    "@metamask/jazzicon>color>color-string": {
      "packages": {
        "jest-canvas-mock>moo-color>color-name": true
      }
    },
    "@metamask/keyring-api": {
      "globals": {
        "URL": true
      },
      "packages": {
        "@metamask/keyring-api>bech32": true,
        "@metamask/keyring-api>uuid": true,
        "@metamask/utils": true,
        "superstruct": true
      }
    },
    "@metamask/keyring-api>uuid": {
      "globals": {
        "crypto": true
      }
    },
    "@metamask/keyring-controller": {
      "packages": {
        "@ethereumjs/tx>@ethereumjs/util": true,
        "@metamask/assets-controllers>async-mutex": true,
        "@metamask/browser-passworder": true,
        "@metamask/eth-sig-util": true,
        "@metamask/keyring-controller>@metamask/base-controller": true,
        "@metamask/keyring-controller>@metamask/eth-hd-keyring": true,
        "@metamask/keyring-controller>@metamask/eth-simple-keyring": true,
        "@metamask/keyring-controller>ethereumjs-wallet": true,
        "@metamask/utils": true
      }
    },
    "@metamask/keyring-controller>@metamask/base-controller": {
      "globals": {
        "setTimeout": true
      },
      "packages": {
        "immer": true
      }
    },
    "@metamask/keyring-controller>@metamask/eth-hd-keyring": {
      "globals": {
        "TextEncoder": true
      },
      "packages": {
        "@ethereumjs/tx>@ethereumjs/util": true,
        "@ethereumjs/tx>ethereum-cryptography": true,
        "@metamask/eth-sig-util": true,
        "@metamask/scure-bip39": true,
        "@metamask/utils": true,
        "browserify>buffer": true
      }
    },
    "@metamask/keyring-controller>@metamask/eth-simple-keyring": {
      "packages": {
        "@ethereumjs/tx>@ethereumjs/util": true,
        "@ethereumjs/tx>ethereum-cryptography": true,
        "@metamask/eth-sig-util": true,
        "@metamask/utils": true,
        "browserify>buffer": true,
        "mocha>serialize-javascript>randombytes": true
      }
    },
    "@metamask/keyring-controller>ethereumjs-wallet": {
      "packages": {
        "@metamask/keyring-controller>ethereumjs-wallet>ethereum-cryptography": true,
        "@metamask/keyring-controller>ethereumjs-wallet>ethereumjs-util": true,
        "@metamask/keyring-controller>ethereumjs-wallet>utf8": true,
        "browserify>buffer": true,
        "browserify>crypto-browserify": true,
        "eth-lattice-keyring>gridplus-sdk>aes-js": true,
        "ethereumjs-util>ethereum-cryptography>bs58check": true,
        "ethereumjs-util>ethereum-cryptography>scrypt-js": true,
        "mocha>serialize-javascript>randombytes": true,
        "uuid": true
      }
    },
    "@metamask/keyring-controller>ethereumjs-wallet>ethereum-cryptography": {
      "packages": {
        "browserify>assert": true,
        "browserify>buffer": true,
        "browserify>crypto-browserify>create-hmac": true,
        "ethereumjs-util>ethereum-cryptography>bs58check": true,
        "ethereumjs-util>ethereum-cryptography>hash.js": true,
        "ganache>keccak": true,
        "ganache>secp256k1": true,
        "koa>content-disposition>safe-buffer": true,
        "mocha>serialize-javascript>randombytes": true
      }
    },
    "@metamask/keyring-controller>ethereumjs-wallet>ethereumjs-util": {
      "packages": {
        "@metamask/keyring-controller>ethereumjs-wallet>ethereum-cryptography": true,
        "@metamask/keyring-controller>ethereumjs-wallet>ethereumjs-util>rlp": true,
        "bn.js": true,
        "browserify>assert": true,
        "browserify>buffer": true,
        "browserify>insert-module-globals>is-buffer": true,
        "ethereumjs-util>create-hash": true
      }
    },
    "@metamask/keyring-controller>ethereumjs-wallet>ethereumjs-util>rlp": {
      "packages": {
        "bn.js": true,
        "browserify>buffer": true
      }
    },
    "@metamask/logging-controller": {
      "packages": {
        "@metamask/logging-controller>@metamask/base-controller": true,
        "uuid": true
      }
    },
    "@metamask/logging-controller>@metamask/base-controller": {
      "globals": {
        "setTimeout": true
      },
      "packages": {
        "immer": true
      }
    },
    "@metamask/logo": {
      "globals": {
        "addEventListener": true,
        "document.body.appendChild": true,
        "document.createElementNS": true,
        "innerHeight": true,
        "innerWidth": true,
        "requestAnimationFrame": true
      },
      "packages": {
        "@metamask/logo>gl-mat4": true,
        "@metamask/logo>gl-vec3": true
      }
    },
    "@metamask/message-manager": {
      "packages": {
        "@metamask/base-controller": true,
        "@metamask/eth-sig-util": true,
        "@metamask/message-manager>@metamask/controller-utils": true,
        "@metamask/message-manager>jsonschema": true,
        "@metamask/utils": true,
        "browserify>buffer": true,
        "uuid": true,
        "webpack>events": true
      }
    },
    "@metamask/message-manager>@metamask/controller-utils": {
      "globals": {
        "URL": true,
        "console.error": true,
        "fetch": true,
        "setTimeout": true
      },
      "packages": {
        "@ethereumjs/tx>@ethereumjs/util": true,
        "@metamask/controller-utils>@spruceid/siwe-parser": true,
        "@metamask/ethjs>@metamask/ethjs-unit": true,
        "@metamask/utils": true,
        "bn.js": true,
        "browserify>buffer": true,
        "eslint>fast-deep-equal": true,
        "eth-ens-namehash": true
      }
    },
    "@metamask/message-manager>jsonschema": {
      "packages": {
        "browserify>url": true
      }
    },
    "@metamask/message-signing-snap>@noble/curves": {
      "globals": {
        "TextEncoder": true
      },
      "packages": {
        "@noble/hashes": true
      }
    },
    "@metamask/name-controller": {
      "globals": {
        "fetch": true
      },
      "packages": {
        "@metamask/name-controller>@metamask/base-controller": true,
        "@metamask/name-controller>@metamask/controller-utils": true,
        "@metamask/name-controller>async-mutex": true,
        "@metamask/utils": true
      }
    },
    "@metamask/name-controller>@metamask/base-controller": {
      "globals": {
        "setTimeout": true
      },
      "packages": {
        "immer": true
      }
    },
    "@metamask/name-controller>@metamask/controller-utils": {
      "globals": {
        "URL": true,
        "console.error": true,
        "fetch": true,
        "setTimeout": true
      },
      "packages": {
        "@ethereumjs/tx>@ethereumjs/util": true,
        "@metamask/controller-utils>@spruceid/siwe-parser": true,
        "@metamask/ethjs>@metamask/ethjs-unit": true,
        "@metamask/utils": true,
        "bn.js": true,
        "browserify>buffer": true,
        "eslint>fast-deep-equal": true,
        "eth-ens-namehash": true
      }
    },
    "@metamask/name-controller>async-mutex": {
      "globals": {
        "clearTimeout": true,
        "setTimeout": true
      },
      "packages": {
        "@trezor/connect-web>tslib": true
      }
    },
    "@metamask/network-controller": {
      "globals": {
        "URL": true,
        "btoa": true,
        "fetch": true,
        "setTimeout": true
      },
      "packages": {
        "@metamask/eth-json-rpc-middleware": true,
        "@metamask/eth-query": true,
        "@metamask/eth-token-tracker>@metamask/eth-block-tracker": true,
        "@metamask/network-controller>@metamask/base-controller": true,
        "@metamask/network-controller>@metamask/controller-utils": true,
        "@metamask/network-controller>@metamask/eth-json-rpc-infura": true,
        "@metamask/network-controller>@metamask/eth-json-rpc-provider": true,
        "@metamask/network-controller>@metamask/json-rpc-engine": true,
        "@metamask/network-controller>@metamask/swappable-obj-proxy": true,
        "@metamask/providers>@metamask/rpc-errors": true,
        "@metamask/utils": true,
        "browserify>assert": true,
        "uuid": true
      }
    },
    "@metamask/network-controller>@metamask/base-controller": {
      "globals": {
        "setTimeout": true
      },
      "packages": {
        "immer": true
      }
    },
    "@metamask/network-controller>@metamask/controller-utils": {
      "globals": {
        "URL": true,
        "console.error": true,
        "fetch": true,
        "setTimeout": true
      },
      "packages": {
        "@ethereumjs/tx>@ethereumjs/util": true,
        "@metamask/controller-utils>@spruceid/siwe-parser": true,
        "@metamask/ethjs>@metamask/ethjs-unit": true,
        "@metamask/utils": true,
        "bn.js": true,
        "browserify>buffer": true,
        "eslint>fast-deep-equal": true,
        "eth-ens-namehash": true
      }
    },
    "@metamask/network-controller>@metamask/eth-json-rpc-infura": {
      "globals": {
        "setTimeout": true
      },
      "packages": {
        "@metamask/network-controller>@metamask/eth-json-rpc-infura>@metamask/eth-json-rpc-provider": true,
        "@metamask/network-controller>@metamask/eth-json-rpc-infura>@metamask/json-rpc-engine": true,
        "@metamask/providers>@metamask/rpc-errors": true,
        "@metamask/utils": true,
        "node-fetch": true
      }
    },
    "@metamask/network-controller>@metamask/eth-json-rpc-infura>@metamask/eth-json-rpc-provider": {
      "packages": {
        "@metamask/network-controller>@metamask/eth-json-rpc-infura>@metamask/json-rpc-engine": true,
        "@metamask/safe-event-emitter": true
      }
    },
    "@metamask/network-controller>@metamask/eth-json-rpc-infura>@metamask/json-rpc-engine": {
      "packages": {
        "@metamask/providers>@metamask/rpc-errors": true,
        "@metamask/safe-event-emitter": true,
        "@metamask/utils": true
      }
    },
    "@metamask/network-controller>@metamask/eth-json-rpc-provider": {
      "packages": {
        "@metamask/network-controller>@metamask/json-rpc-engine": true,
        "@metamask/safe-event-emitter": true
      }
    },
    "@metamask/network-controller>@metamask/json-rpc-engine": {
      "packages": {
        "@metamask/providers>@metamask/rpc-errors": true,
        "@metamask/safe-event-emitter": true,
        "@metamask/utils": true
      }
    },
    "@metamask/notification-controller": {
      "packages": {
        "@metamask/notification-controller>@metamask/base-controller": true,
        "@metamask/notification-controller>@metamask/utils": true,
        "@metamask/notification-controller>nanoid": true
      }
    },
    "@metamask/notification-controller>@metamask/base-controller": {
      "globals": {
        "setTimeout": true
      },
      "packages": {
        "immer": true
      }
    },
    "@metamask/notification-controller>@metamask/utils": {
      "globals": {
        "TextDecoder": true,
        "TextEncoder": true
      },
      "packages": {
        "browserify>buffer": true,
        "nock>debug": true,
        "semver": true,
        "superstruct": true
      }
    },
    "@metamask/notification-controller>nanoid": {
      "globals": {
        "crypto.getRandomValues": true
      }
    },
    "@metamask/object-multiplex": {
      "globals": {
        "console.warn": true
      },
      "packages": {
        "@metamask/object-multiplex>once": true,
        "readable-stream": true
      }
    },
    "@metamask/object-multiplex>once": {
      "packages": {
        "@metamask/object-multiplex>once>wrappy": true
      }
    },
    "@metamask/obs-store": {
      "packages": {
        "@metamask/safe-event-emitter": true,
        "readable-stream": true
      }
    },
    "@metamask/permission-controller": {
      "globals": {
        "console.error": true
      },
      "packages": {
        "@metamask/network-controller>@metamask/json-rpc-engine": true,
        "@metamask/permission-controller>@metamask/base-controller": true,
        "@metamask/permission-controller>@metamask/controller-utils": true,
        "@metamask/permission-controller>nanoid": true,
        "@metamask/providers>@metamask/rpc-errors": true,
        "@metamask/utils": true,
        "deep-freeze-strict": true,
        "immer": true
      }
    },
    "@metamask/permission-controller>@metamask/base-controller": {
      "globals": {
        "setTimeout": true
      },
      "packages": {
        "immer": true
      }
    },
    "@metamask/permission-controller>@metamask/controller-utils": {
      "globals": {
        "URL": true,
        "console.error": true,
        "fetch": true,
        "setTimeout": true
      },
      "packages": {
        "@ethereumjs/tx>@ethereumjs/util": true,
        "@metamask/controller-utils>@spruceid/siwe-parser": true,
        "@metamask/ethjs>@metamask/ethjs-unit": true,
        "@metamask/utils": true,
        "bn.js": true,
        "browserify>buffer": true,
        "eslint>fast-deep-equal": true,
        "eth-ens-namehash": true
      }
    },
    "@metamask/permission-controller>nanoid": {
      "globals": {
        "crypto.getRandomValues": true
      }
    },
    "@metamask/permission-log-controller": {
      "packages": {
        "@metamask/permission-log-controller>@metamask/base-controller": true,
        "@metamask/utils": true
      }
    },
    "@metamask/permission-log-controller>@metamask/base-controller": {
      "globals": {
        "setTimeout": true
      },
      "packages": {
        "immer": true
      }
    },
    "@metamask/phishing-controller": {
      "globals": {
        "fetch": true
      },
      "packages": {
        "@metamask/controller-utils": true,
        "@metamask/phishing-controller>@metamask/base-controller": true,
        "@metamask/phishing-warning>eth-phishing-detect": true,
        "punycode": true
      }
    },
    "@metamask/phishing-controller>@metamask/base-controller": {
      "globals": {
        "setTimeout": true
      },
      "packages": {
        "immer": true
      }
    },
    "@metamask/phishing-warning>eth-phishing-detect": {
      "packages": {
        "eslint>optionator>fast-levenshtein": true
      }
    },
    "@metamask/post-message-stream": {
      "globals": {
        "MessageEvent.prototype": true,
        "WorkerGlobalScope": true,
        "addEventListener": true,
        "browser": true,
        "chrome": true,
        "location.origin": true,
        "postMessage": true,
        "removeEventListener": true
      },
      "packages": {
        "@metamask/utils": true,
        "readable-stream": true
      }
    },
    "@metamask/ppom-validator": {
      "globals": {
        "URL": true,
        "console.error": true,
        "crypto": true
      },
      "packages": {
        "@metamask/eth-query>json-rpc-random-id": true,
        "@metamask/ppom-validator>@metamask/base-controller": true,
        "@metamask/ppom-validator>@metamask/controller-utils": true,
        "@metamask/ppom-validator>crypto-js": true,
        "@metamask/ppom-validator>elliptic": true,
        "await-semaphore": true,
        "browserify>buffer": true
      }
    },
    "@metamask/ppom-validator>@metamask/base-controller": {
      "globals": {
        "setTimeout": true
      },
      "packages": {
        "immer": true
      }
    },
    "@metamask/ppom-validator>@metamask/controller-utils": {
      "globals": {
        "URL": true,
        "console.error": true,
        "fetch": true,
        "setTimeout": true
      },
      "packages": {
        "@ethereumjs/tx>@ethereumjs/util": true,
        "@metamask/controller-utils>@spruceid/siwe-parser": true,
        "@metamask/ethjs>@metamask/ethjs-unit": true,
        "@metamask/utils": true,
        "bn.js": true,
        "browserify>buffer": true,
        "eslint>fast-deep-equal": true,
        "eth-ens-namehash": true
      }
    },
    "@metamask/ppom-validator>crypto-js": {
      "globals": {
        "crypto": true,
        "define": true,
        "msCrypto": true
      },
      "packages": {
        "browserify>browser-resolve": true
      }
    },
    "@metamask/ppom-validator>elliptic": {
      "packages": {
        "@metamask/ppom-validator>elliptic>brorand": true,
        "@metamask/ppom-validator>elliptic>hmac-drbg": true,
        "@metamask/ppom-validator>elliptic>minimalistic-assert": true,
        "@metamask/ppom-validator>elliptic>minimalistic-crypto-utils": true,
        "bn.js": true,
        "ethereumjs-util>ethereum-cryptography>hash.js": true,
        "pumpify>inherits": true
      }
    },
    "@metamask/ppom-validator>elliptic>brorand": {
      "globals": {
        "crypto": true,
        "msCrypto": true
      },
      "packages": {
        "browserify>browser-resolve": true
      }
    },
    "@metamask/ppom-validator>elliptic>hmac-drbg": {
      "packages": {
        "@metamask/ppom-validator>elliptic>minimalistic-assert": true,
        "@metamask/ppom-validator>elliptic>minimalistic-crypto-utils": true,
        "ethereumjs-util>ethereum-cryptography>hash.js": true
      }
    },
    "@metamask/providers>@metamask/rpc-errors": {
      "packages": {
        "@metamask/utils": true,
        "eth-rpc-errors>fast-safe-stringify": true
      }
    },
    "@metamask/queued-request-controller": {
      "packages": {
        "@metamask/providers>@metamask/rpc-errors": true,
        "@metamask/queued-request-controller>@metamask/base-controller": true,
        "@metamask/queued-request-controller>@metamask/json-rpc-engine": true,
        "@metamask/selected-network-controller": true,
        "@metamask/utils": true
      }
    },
    "@metamask/queued-request-controller>@metamask/base-controller": {
      "globals": {
        "setTimeout": true
      },
      "packages": {
        "immer": true
      }
    },
    "@metamask/queued-request-controller>@metamask/json-rpc-engine": {
      "packages": {
        "@metamask/providers>@metamask/rpc-errors": true,
        "@metamask/safe-event-emitter": true,
        "@metamask/utils": true
      }
    },
    "@metamask/rate-limit-controller": {
      "globals": {
        "setTimeout": true
      },
      "packages": {
        "@metamask/providers>@metamask/rpc-errors": true,
        "@metamask/rate-limit-controller>@metamask/base-controller": true,
        "@metamask/utils": true
      }
    },
    "@metamask/rate-limit-controller>@metamask/base-controller": {
      "globals": {
        "setTimeout": true
      },
      "packages": {
        "immer": true
      }
    },
    "@metamask/rpc-methods-flask>nanoid": {
      "globals": {
        "crypto.getRandomValues": true
      }
    },
    "@metamask/rpc-methods>nanoid": {
      "globals": {
        "crypto.getRandomValues": true
      }
    },
    "@metamask/safe-event-emitter": {
      "globals": {
        "setTimeout": true
      },
      "packages": {
        "webpack>events": true
      }
    },
    "@metamask/scure-bip39": {
      "globals": {
        "TextEncoder": true
      },
      "packages": {
        "@metamask/scure-bip39>@noble/hashes": true,
        "@metamask/utils>@scure/base": true
      }
    },
    "@metamask/scure-bip39>@noble/hashes": {
      "globals": {
        "TextEncoder": true,
        "crypto": true
      }
    },
    "@metamask/selected-network-controller": {
      "packages": {
        "@metamask/network-controller>@metamask/swappable-obj-proxy": true,
        "@metamask/selected-network-controller>@metamask/base-controller": true
      }
    },
    "@metamask/selected-network-controller>@metamask/base-controller": {
      "globals": {
        "setTimeout": true
      },
      "packages": {
        "immer": true
      }
    },
    "@metamask/signature-controller": {
      "globals": {
        "console.info": true
      },
      "packages": {
        "@metamask/logging-controller": true,
        "@metamask/providers>@metamask/rpc-errors": true,
        "@metamask/signature-controller>@metamask/base-controller": true,
        "@metamask/signature-controller>@metamask/controller-utils": true,
        "@metamask/signature-controller>@metamask/message-manager": true,
        "@metamask/utils": true,
        "browserify>buffer": true,
        "lodash": true,
        "webpack>events": true
      }
    },
    "@metamask/signature-controller>@metamask/base-controller": {
      "globals": {
        "setTimeout": true
      },
      "packages": {
        "immer": true
      }
    },
    "@metamask/signature-controller>@metamask/controller-utils": {
      "globals": {
        "URL": true,
        "console.error": true,
        "fetch": true,
        "setTimeout": true
      },
      "packages": {
        "@ethereumjs/tx>@ethereumjs/util": true,
        "@metamask/controller-utils>@spruceid/siwe-parser": true,
        "@metamask/ethjs>@metamask/ethjs-unit": true,
        "@metamask/utils": true,
        "bn.js": true,
        "browserify>buffer": true,
        "eslint>fast-deep-equal": true,
        "eth-ens-namehash": true
      }
    },
    "@metamask/signature-controller>@metamask/message-manager": {
      "packages": {
        "@metamask/eth-sig-util": true,
        "@metamask/message-manager>jsonschema": true,
        "@metamask/signature-controller>@metamask/base-controller": true,
        "@metamask/signature-controller>@metamask/controller-utils": true,
        "@metamask/utils": true,
        "browserify>buffer": true,
        "uuid": true,
        "webpack>events": true
      }
    },
    "@metamask/smart-transactions-controller": {
      "globals": {
        "URLSearchParams": true,
        "clearInterval": true,
        "console.error": true,
        "console.log": true,
        "fetch": true,
        "setInterval": true
      },
      "packages": {
        "@ethersproject/abi>@ethersproject/bytes": true,
        "@metamask/assets-controllers>@metamask/polling-controller": true,
        "@metamask/eth-query": true,
        "@metamask/smart-transactions-controller>@ethereumjs/tx": true,
        "@metamask/smart-transactions-controller>@ethereumjs/util": true,
        "@metamask/smart-transactions-controller>@metamask/controller-utils": true,
        "@metamask/smart-transactions-controller>@metamask/transaction-controller": true,
        "@metamask/smart-transactions-controller>bignumber.js": true,
        "browserify>buffer": true,
        "fast-json-patch": true,
        "lodash": true,
        "webpack>events": true
      }
    },
    "@metamask/smart-transactions-controller>@babel/runtime": {
      "globals": {
        "regeneratorRuntime": "write"
      }
    },
    "@metamask/smart-transactions-controller>@ethereumjs/tx": {
      "packages": {
        "@ethereumjs/tx>ethereum-cryptography": true,
        "@metamask/smart-transactions-controller>@ethereumjs/tx>@ethereumjs/common": true,
        "@metamask/smart-transactions-controller>@ethereumjs/tx>@ethereumjs/rlp": true,
        "@metamask/smart-transactions-controller>@ethereumjs/util": true
      }
    },
    "@metamask/smart-transactions-controller>@ethereumjs/tx>@ethereumjs/common": {
      "packages": {
        "@metamask/smart-transactions-controller>@ethereumjs/util": true,
        "webpack>events": true
      }
    },
    "@metamask/smart-transactions-controller>@ethereumjs/tx>@ethereumjs/rlp": {
      "globals": {
        "TextEncoder": true
      }
    },
    "@metamask/smart-transactions-controller>@ethereumjs/util": {
      "globals": {
        "console.warn": true,
        "fetch": true
      },
      "packages": {
        "@ethereumjs/tx>ethereum-cryptography": true,
        "@metamask/smart-transactions-controller>@ethereumjs/util>@ethereumjs/rlp": true,
        "webpack>events": true
      }
    },
    "@metamask/smart-transactions-controller>@ethereumjs/util>@ethereumjs/rlp": {
      "globals": {
        "TextEncoder": true
      }
    },
    "@metamask/smart-transactions-controller>@metamask/controller-utils": {
      "globals": {
        "URL": true,
        "console.error": true,
        "fetch": true,
        "setTimeout": true
      },
      "packages": {
        "@metamask/controller-utils>@spruceid/siwe-parser": true,
        "@metamask/ethjs>@metamask/ethjs-unit": true,
        "@metamask/smart-transactions-controller>@metamask/controller-utils>@ethereumjs/util": true,
        "@metamask/utils": true,
        "bn.js": true,
        "browserify>buffer": true,
        "eslint>fast-deep-equal": true,
        "eth-ens-namehash": true
      }
    },
    "@metamask/smart-transactions-controller>@metamask/controller-utils>@ethereumjs/util": {
      "globals": {
        "console.warn": true
      },
      "packages": {
        "@ethereumjs/tx>@ethereumjs/rlp": true,
        "@ethereumjs/tx>@ethereumjs/util>micro-ftch": true,
        "@ethereumjs/tx>ethereum-cryptography": true,
        "browserify>buffer": true,
        "browserify>insert-module-globals>is-buffer": true,
        "webpack>events": true
      }
    },
    "@metamask/smart-transactions-controller>@metamask/controllers>nanoid": {
      "globals": {
        "crypto.getRandomValues": true
      }
    },
    "@metamask/smart-transactions-controller>@metamask/transaction-controller": {
      "globals": {
        "clearTimeout": true,
        "console.error": true,
        "fetch": true,
        "setTimeout": true
      },
      "packages": {
        "@ethereumjs/tx>@ethereumjs/common": true,
        "@ethersproject/abi": true,
        "@ethersproject/contracts": true,
        "@ethersproject/providers": true,
        "@metamask/eth-query": true,
        "@metamask/metamask-eth-abis": true,
        "@metamask/network-controller": true,
        "@metamask/providers>@metamask/rpc-errors": true,
        "@metamask/smart-transactions-controller>@metamask/transaction-controller>@ethereumjs/tx": true,
        "@metamask/smart-transactions-controller>@metamask/transaction-controller>@ethereumjs/util": true,
        "@metamask/smart-transactions-controller>@metamask/transaction-controller>@metamask/base-controller": true,
        "@metamask/smart-transactions-controller>@metamask/transaction-controller>@metamask/controller-utils": true,
        "@metamask/smart-transactions-controller>@metamask/transaction-controller>@metamask/gas-fee-controller": true,
        "@metamask/smart-transactions-controller>@metamask/transaction-controller>async-mutex": true,
        "@metamask/smart-transactions-controller>@metamask/transaction-controller>eth-method-registry": true,
        "@metamask/transaction-controller>@metamask/nonce-tracker": true,
        "@metamask/utils": true,
        "bn.js": true,
        "browserify>buffer": true,
        "fast-json-patch": true,
        "lodash": true,
        "uuid": true,
        "webpack>events": true
      }
    },
    "@metamask/smart-transactions-controller>@metamask/transaction-controller>@ethereumjs/tx": {
      "packages": {
        "@ethereumjs/tx>@ethereumjs/common": true,
        "@ethereumjs/tx>@ethereumjs/rlp": true,
        "@ethereumjs/tx>ethereum-cryptography": true,
        "@metamask/smart-transactions-controller>@metamask/transaction-controller>@ethereumjs/util": true,
        "browserify>buffer": true,
        "browserify>insert-module-globals>is-buffer": true
      }
    },
    "@metamask/smart-transactions-controller>@metamask/transaction-controller>@ethereumjs/util": {
      "globals": {
        "console.warn": true
      },
      "packages": {
        "@ethereumjs/tx>@ethereumjs/rlp": true,
        "@ethereumjs/tx>@ethereumjs/util>micro-ftch": true,
        "@ethereumjs/tx>ethereum-cryptography": true,
        "browserify>buffer": true,
        "browserify>insert-module-globals>is-buffer": true,
        "webpack>events": true
      }
    },
    "@metamask/smart-transactions-controller>@metamask/transaction-controller>@metamask/base-controller": {
      "globals": {
        "setTimeout": true
      },
      "packages": {
        "immer": true
      }
    },
    "@metamask/smart-transactions-controller>@metamask/transaction-controller>@metamask/controller-utils": {
      "globals": {
        "URL": true,
        "console.error": true,
        "fetch": true,
        "setTimeout": true
      },
      "packages": {
        "@metamask/controller-utils>@spruceid/siwe-parser": true,
        "@metamask/ethjs>@metamask/ethjs-unit": true,
        "@metamask/smart-transactions-controller>@metamask/transaction-controller>@ethereumjs/util": true,
        "@metamask/utils": true,
        "bn.js": true,
        "browserify>buffer": true,
        "eslint>fast-deep-equal": true,
        "eth-ens-namehash": true
      }
    },
    "@metamask/smart-transactions-controller>@metamask/transaction-controller>@metamask/gas-fee-controller": {
      "globals": {
        "clearInterval": true,
        "console.error": true,
        "setInterval": true
      },
      "packages": {
        "@metamask/eth-query": true,
        "@metamask/smart-transactions-controller>@metamask/transaction-controller>@metamask/gas-fee-controller>@metamask/controller-utils": true,
        "@metamask/smart-transactions-controller>@metamask/transaction-controller>@metamask/gas-fee-controller>@metamask/polling-controller": true,
        "bn.js": true,
        "browserify>buffer": true,
        "uuid": true
      }
    },
    "@metamask/smart-transactions-controller>@metamask/transaction-controller>@metamask/gas-fee-controller>@metamask/base-controller": {
      "globals": {
        "setTimeout": true
      },
      "packages": {
        "immer": true
      }
    },
    "@metamask/smart-transactions-controller>@metamask/transaction-controller>@metamask/gas-fee-controller>@metamask/controller-utils": {
      "globals": {
        "URL": true,
        "console.error": true,
        "fetch": true,
        "setTimeout": true
      },
      "packages": {
        "@metamask/controller-utils>@spruceid/siwe-parser": true,
        "@metamask/ethjs>@metamask/ethjs-unit": true,
        "@metamask/smart-transactions-controller>@metamask/transaction-controller>@metamask/gas-fee-controller>@metamask/controller-utils>@ethereumjs/util": true,
        "@metamask/utils": true,
        "bn.js": true,
        "browserify>buffer": true,
        "eslint>fast-deep-equal": true,
        "eth-ens-namehash": true
      }
    },
    "@metamask/smart-transactions-controller>@metamask/transaction-controller>@metamask/gas-fee-controller>@metamask/controller-utils>@ethereumjs/util": {
      "globals": {
        "console.warn": true
      },
      "packages": {
        "@ethereumjs/tx>@ethereumjs/rlp": true,
        "@ethereumjs/tx>@ethereumjs/util>micro-ftch": true,
        "@ethereumjs/tx>ethereum-cryptography": true,
        "browserify>buffer": true,
        "browserify>insert-module-globals>is-buffer": true,
        "webpack>events": true
      }
    },
    "@metamask/smart-transactions-controller>@metamask/transaction-controller>@metamask/gas-fee-controller>@metamask/polling-controller": {
      "globals": {
        "clearTimeout": true,
        "console.error": true,
        "setTimeout": true
      },
      "packages": {
        "@metamask/smart-transactions-controller>@metamask/transaction-controller>@metamask/gas-fee-controller>@metamask/base-controller": true,
        "@metamask/snaps-utils>fast-json-stable-stringify": true,
        "uuid": true
      }
    },
    "@metamask/smart-transactions-controller>@metamask/transaction-controller>async-mutex": {
      "globals": {
        "clearTimeout": true,
        "setTimeout": true
      },
      "packages": {
        "@trezor/connect-web>tslib": true
      }
    },
    "@metamask/smart-transactions-controller>@metamask/transaction-controller>eth-method-registry": {
      "packages": {
        "@metamask/smart-transactions-controller>@metamask/transaction-controller>eth-method-registry>@metamask/ethjs-contract": true,
        "@metamask/smart-transactions-controller>@metamask/transaction-controller>eth-method-registry>@metamask/ethjs-query": true
      }
    },
    "@metamask/smart-transactions-controller>@metamask/transaction-controller>eth-method-registry>@metamask/ethjs-contract": {
      "packages": {
        "@metamask/ethjs>ethjs-abi": true,
        "@metamask/ethjs>js-sha3": true,
        "@metamask/smart-transactions-controller>@babel/runtime": true,
        "@metamask/smart-transactions-controller>@metamask/transaction-controller>eth-method-registry>@metamask/ethjs-contract>@metamask/ethjs-filter": true,
        "@metamask/smart-transactions-controller>@metamask/transaction-controller>eth-method-registry>@metamask/ethjs-contract>@metamask/ethjs-util": true,
        "promise-to-callback": true
      }
    },
    "@metamask/smart-transactions-controller>@metamask/transaction-controller>eth-method-registry>@metamask/ethjs-contract>@metamask/ethjs-filter": {
      "globals": {
        "clearInterval": true,
        "setInterval": true
      }
    },
    "@metamask/smart-transactions-controller>@metamask/transaction-controller>eth-method-registry>@metamask/ethjs-contract>@metamask/ethjs-util": {
      "packages": {
        "@metamask/ethjs>@metamask/ethjs-util>is-hex-prefixed": true,
        "@metamask/ethjs>@metamask/ethjs-util>strip-hex-prefix": true,
        "browserify>buffer": true
      }
    },
    "@metamask/smart-transactions-controller>@metamask/transaction-controller>eth-method-registry>@metamask/ethjs-query": {
      "globals": {
        "console": true
      },
      "packages": {
        "@metamask/smart-transactions-controller>@metamask/transaction-controller>eth-method-registry>@metamask/ethjs-query>@metamask/ethjs-format": true,
        "@metamask/smart-transactions-controller>@metamask/transaction-controller>eth-method-registry>@metamask/ethjs-query>@metamask/ethjs-rpc": true,
        "promise-to-callback": true
      }
    },
    "@metamask/smart-transactions-controller>@metamask/transaction-controller>eth-method-registry>@metamask/ethjs-query>@metamask/ethjs-format": {
      "packages": {
        "@metamask/ethjs-query>@metamask/ethjs-format>ethjs-schema": true,
        "@metamask/ethjs>@metamask/ethjs-util>strip-hex-prefix": true,
        "@metamask/ethjs>@metamask/number-to-bn": true,
        "@metamask/smart-transactions-controller>@metamask/transaction-controller>eth-method-registry>@metamask/ethjs-contract>@metamask/ethjs-util": true
      }
    },
    "@metamask/smart-transactions-controller>@metamask/transaction-controller>eth-method-registry>@metamask/ethjs-query>@metamask/ethjs-rpc": {
      "packages": {
        "promise-to-callback": true
      }
    },
    "@metamask/smart-transactions-controller>bignumber.js": {
      "globals": {
        "crypto": true,
        "define": true
      }
    },
    "@metamask/snaps-controllers": {
      "globals": {
        "DecompressionStream": true,
        "URL": true,
        "clearTimeout": true,
        "document.getElementById": true,
        "fetch.bind": true,
        "setTimeout": true
      },
      "packages": {
        "@metamask/object-multiplex": true,
        "@metamask/post-message-stream": true,
        "@metamask/providers>@metamask/rpc-errors": true,
        "@metamask/snaps-controllers>@metamask/base-controller": true,
        "@metamask/snaps-controllers>@metamask/json-rpc-engine": true,
        "@metamask/snaps-controllers>@metamask/json-rpc-middleware-stream": true,
        "@metamask/snaps-controllers>@metamask/permission-controller": true,
        "@metamask/snaps-controllers>@xstate/fsm": true,
        "@metamask/snaps-controllers>concat-stream": true,
        "@metamask/snaps-controllers>get-npm-tarball-url": true,
        "@metamask/snaps-controllers>nanoid": true,
        "@metamask/snaps-controllers>readable-web-to-node-stream": true,
        "@metamask/snaps-controllers>tar-stream": true,
        "@metamask/snaps-rpc-methods": true,
        "@metamask/snaps-sdk": true,
        "@metamask/snaps-utils": true,
        "@metamask/snaps-utils>@metamask/snaps-registry": true,
        "@metamask/utils": true,
        "browserify>browserify-zlib": true,
        "eslint>fast-deep-equal": true,
        "readable-stream": true
      }
    },
    "@metamask/snaps-controllers-flask>nanoid": {
      "globals": {
        "crypto.getRandomValues": true
      }
    },
    "@metamask/snaps-controllers>@metamask/base-controller": {
      "globals": {
        "setTimeout": true
      },
      "packages": {
        "immer": true
      }
    },
    "@metamask/snaps-controllers>@metamask/json-rpc-engine": {
      "packages": {
        "@metamask/providers>@metamask/rpc-errors": true,
        "@metamask/safe-event-emitter": true,
        "@metamask/utils": true
      }
    },
    "@metamask/snaps-controllers>@metamask/json-rpc-middleware-stream": {
      "globals": {
        "console.warn": true,
        "setTimeout": true
      },
      "packages": {
        "@metamask/safe-event-emitter": true,
        "readable-stream": true
      }
    },
    "@metamask/snaps-controllers>@metamask/permission-controller": {
      "globals": {
        "console.error": true
      },
      "packages": {
        "@metamask/providers>@metamask/rpc-errors": true,
        "@metamask/snaps-controllers>@metamask/base-controller": true,
        "@metamask/snaps-controllers>@metamask/json-rpc-engine": true,
        "@metamask/snaps-controllers>@metamask/phishing-controller>@metamask/controller-utils": true,
        "@metamask/snaps-controllers>nanoid": true,
        "@metamask/utils": true,
        "deep-freeze-strict": true,
        "immer": true
      }
    },
    "@metamask/snaps-controllers>@metamask/phishing-controller>@metamask/controller-utils": {
      "globals": {
        "URL": true,
        "console.error": true,
        "fetch": true,
        "setTimeout": true
      },
      "packages": {
        "@ethereumjs/tx>@ethereumjs/util": true,
        "@metamask/controller-utils>@spruceid/siwe-parser": true,
        "@metamask/ethjs>@metamask/ethjs-unit": true,
        "@metamask/utils": true,
        "bn.js": true,
        "browserify>buffer": true,
        "eslint>fast-deep-equal": true,
        "eth-ens-namehash": true
      }
    },
    "@metamask/snaps-controllers>concat-stream": {
      "packages": {
        "browserify>buffer": true,
        "browserify>concat-stream>typedarray": true,
        "pumpify>inherits": true,
        "readable-stream": true,
        "terser>source-map-support>buffer-from": true
      }
    },
    "@metamask/snaps-controllers>nanoid": {
      "globals": {
        "crypto.getRandomValues": true
      }
    },
    "@metamask/snaps-controllers>readable-web-to-node-stream": {
      "packages": {
        "readable-stream": true
      }
    },
    "@metamask/snaps-controllers>tar-stream": {
      "packages": {
        "@metamask/snaps-controllers>tar-stream>b4a": true,
        "@metamask/snaps-controllers>tar-stream>fast-fifo": true,
        "@metamask/snaps-controllers>tar-stream>streamx": true,
        "browserify>browser-resolve": true
      }
    },
    "@metamask/snaps-controllers>tar-stream>b4a": {
      "globals": {
        "TextDecoder": true,
        "TextEncoder": true
      }
    },
    "@metamask/snaps-controllers>tar-stream>streamx": {
      "packages": {
        "@metamask/snaps-controllers>tar-stream>fast-fifo": true,
        "@metamask/snaps-controllers>tar-stream>streamx>queue-tick": true,
        "webpack>events": true
      }
    },
    "@metamask/snaps-controllers>tar-stream>streamx>queue-tick": {
      "globals": {
        "queueMicrotask": true
      }
    },
    "@metamask/snaps-execution-environments": {
      "globals": {
        "document.getElementById": true
      },
      "packages": {
        "@metamask/post-message-stream": true,
        "@metamask/snaps-utils": true,
        "@metamask/utils": true
      }
    },
    "@metamask/snaps-rpc-methods": {
      "packages": {
        "@metamask/providers>@metamask/rpc-errors": true,
        "@metamask/snaps-rpc-methods>@metamask/permission-controller": true,
        "@metamask/snaps-sdk": true,
        "@metamask/snaps-sdk>@metamask/key-tree": true,
        "@metamask/snaps-utils": true,
        "@metamask/utils": true,
        "@noble/hashes": true,
        "superstruct": true
      }
    },
    "@metamask/snaps-rpc-methods>@metamask/permission-controller": {
      "globals": {
        "console.error": true
      },
      "packages": {
        "@metamask/providers>@metamask/rpc-errors": true,
        "@metamask/snaps-rpc-methods>@metamask/permission-controller>@metamask/base-controller": true,
        "@metamask/snaps-rpc-methods>@metamask/permission-controller>@metamask/controller-utils": true,
        "@metamask/snaps-rpc-methods>@metamask/permission-controller>@metamask/json-rpc-engine": true,
        "@metamask/snaps-rpc-methods>@metamask/permission-controller>nanoid": true,
        "@metamask/utils": true,
        "deep-freeze-strict": true,
        "immer": true
      }
    },
    "@metamask/snaps-rpc-methods>@metamask/permission-controller>@metamask/base-controller": {
      "globals": {
        "setTimeout": true
      },
      "packages": {
        "immer": true
      }
    },
    "@metamask/snaps-rpc-methods>@metamask/permission-controller>@metamask/controller-utils": {
      "globals": {
        "URL": true,
        "console.error": true,
        "fetch": true,
        "setTimeout": true
      },
      "packages": {
        "@ethereumjs/tx>@ethereumjs/util": true,
        "@metamask/controller-utils>@spruceid/siwe-parser": true,
        "@metamask/ethjs>@metamask/ethjs-unit": true,
        "@metamask/utils": true,
        "bn.js": true,
        "browserify>buffer": true,
        "eslint>fast-deep-equal": true,
        "eth-ens-namehash": true
      }
    },
    "@metamask/snaps-rpc-methods>@metamask/permission-controller>@metamask/json-rpc-engine": {
      "packages": {
        "@metamask/providers>@metamask/rpc-errors": true,
        "@metamask/safe-event-emitter": true,
        "@metamask/utils": true
      }
    },
    "@metamask/snaps-rpc-methods>@metamask/permission-controller>nanoid": {
      "globals": {
        "crypto.getRandomValues": true
      }
    },
    "@metamask/snaps-sdk": {
      "globals": {
        "fetch": true
      },
      "packages": {
        "@metamask/providers>@metamask/rpc-errors": true,
        "@metamask/utils": true,
        "superstruct": true
      }
    },
    "@metamask/snaps-sdk>@metamask/key-tree": {
      "packages": {
        "@metamask/message-signing-snap>@noble/curves": true,
        "@metamask/scure-bip39": true,
        "@metamask/utils": true,
        "@metamask/utils>@scure/base": true,
        "@noble/hashes": true
      }
    },
    "@metamask/snaps-utils": {
      "globals": {
        "File": true,
        "FileReader": true,
        "TextDecoder": true,
        "TextEncoder": true,
        "URL": true,
        "console.error": true,
        "console.log": true,
        "console.warn": true,
        "crypto": true,
        "document.body.appendChild": true,
        "document.createElement": true,
        "fetch": true
      },
      "packages": {
        "@metamask/providers>@metamask/rpc-errors": true,
        "@metamask/snaps-sdk": true,
        "@metamask/snaps-sdk>@metamask/key-tree": true,
        "@metamask/snaps-utils>@metamask/permission-controller": true,
        "@metamask/snaps-utils>@metamask/slip44": true,
        "@metamask/snaps-utils>cron-parser": true,
        "@metamask/snaps-utils>fast-json-stable-stringify": true,
        "@metamask/snaps-utils>fast-xml-parser": true,
        "@metamask/snaps-utils>marked": true,
        "@metamask/snaps-utils>rfdc": true,
        "@metamask/snaps-utils>validate-npm-package-name": true,
        "@metamask/utils": true,
        "@metamask/utils>@scure/base": true,
        "@noble/hashes": true,
        "chalk": true,
        "semver": true,
        "superstruct": true
      }
    },
    "@metamask/snaps-utils>@metamask/base-controller": {
      "globals": {
        "setTimeout": true
      },
      "packages": {
        "immer": true
      }
    },
    "@metamask/snaps-utils>@metamask/permission-controller": {
      "globals": {
        "console.error": true
      },
      "packages": {
        "@metamask/providers>@metamask/rpc-errors": true,
        "@metamask/snaps-utils>@metamask/base-controller": true,
        "@metamask/snaps-utils>@metamask/permission-controller>@metamask/controller-utils": true,
        "@metamask/snaps-utils>@metamask/permission-controller>@metamask/json-rpc-engine": true,
        "@metamask/snaps-utils>@metamask/permission-controller>nanoid": true,
        "@metamask/utils": true,
        "deep-freeze-strict": true,
        "immer": true
      }
    },
    "@metamask/snaps-utils>@metamask/permission-controller>@metamask/controller-utils": {
      "globals": {
        "URL": true,
        "console.error": true,
        "fetch": true,
        "setTimeout": true
      },
      "packages": {
        "@ethereumjs/tx>@ethereumjs/util": true,
        "@metamask/controller-utils>@spruceid/siwe-parser": true,
        "@metamask/ethjs>@metamask/ethjs-unit": true,
        "@metamask/utils": true,
        "bn.js": true,
        "browserify>buffer": true,
        "eslint>fast-deep-equal": true,
        "eth-ens-namehash": true
      }
    },
    "@metamask/snaps-utils>@metamask/permission-controller>@metamask/json-rpc-engine": {
      "packages": {
        "@metamask/providers>@metamask/rpc-errors": true,
        "@metamask/safe-event-emitter": true,
        "@metamask/utils": true
      }
    },
    "@metamask/snaps-utils>@metamask/permission-controller>nanoid": {
      "globals": {
        "crypto.getRandomValues": true
      }
    },
    "@metamask/snaps-utils>@metamask/snaps-registry": {
      "packages": {
        "@metamask/message-signing-snap>@noble/curves": true,
        "@metamask/utils": true,
        "@noble/hashes": true,
        "superstruct": true
      }
    },
    "@metamask/snaps-utils>cron-parser": {
      "packages": {
        "browserify>browser-resolve": true,
        "luxon": true
      }
    },
    "@metamask/snaps-utils>fast-xml-parser": {
      "globals": {
        "entityName": true,
        "val": true
      },
      "packages": {
        "@metamask/snaps-utils>fast-xml-parser>strnum": true
      }
    },
    "@metamask/snaps-utils>marked": {
      "globals": {
        "console.error": true,
        "console.warn": true,
        "define": true
      }
    },
    "@metamask/snaps-utils>rfdc": {
      "packages": {
        "browserify>buffer": true
      }
    },
    "@metamask/snaps-utils>validate-npm-package-name": {
      "packages": {
        "@metamask/snaps-utils>validate-npm-package-name>builtins": true
      }
    },
    "@metamask/snaps-utils>validate-npm-package-name>builtins": {
      "packages": {
        "browserify>process": true,
        "semver": true
      }
    },
    "@metamask/test-bundler>@ethersproject/abstract-provider": {
      "packages": {
        "@ethersproject/abi>@ethersproject/bytes": true,
        "@ethersproject/abi>@ethersproject/logger": true,
        "@ethersproject/abi>@ethersproject/properties": true,
        "@ethersproject/bignumber": true
      }
    },
    "@metamask/test-bundler>@ethersproject/networks": {
      "packages": {
        "@ethersproject/abi>@ethersproject/logger": true
      }
    },
    "@metamask/transaction-controller": {
      "globals": {
        "clearTimeout": true,
        "console.error": true,
        "fetch": true,
        "setTimeout": true
      },
      "packages": {
        "@ethereumjs/tx": true,
        "@ethereumjs/tx>@ethereumjs/common": true,
        "@ethereumjs/tx>@ethereumjs/util": true,
        "@ethersproject/abi": true,
        "@ethersproject/contracts": true,
        "@ethersproject/providers": true,
        "@metamask/eth-query": true,
        "@metamask/gas-fee-controller": true,
        "@metamask/metamask-eth-abis": true,
        "@metamask/network-controller": true,
        "@metamask/providers>@metamask/rpc-errors": true,
        "@metamask/transaction-controller>@metamask/base-controller": true,
        "@metamask/transaction-controller>@metamask/controller-utils": true,
        "@metamask/transaction-controller>@metamask/nonce-tracker": true,
        "@metamask/transaction-controller>async-mutex": true,
        "@metamask/utils": true,
        "bn.js": true,
        "browserify>buffer": true,
        "eth-method-registry": true,
        "fast-json-patch": true,
        "lodash": true,
        "uuid": true,
        "webpack>events": true
      }
    },
    "@metamask/transaction-controller>@metamask/base-controller": {
      "globals": {
        "setTimeout": true
      },
      "packages": {
        "immer": true
      }
    },
    "@metamask/transaction-controller>@metamask/controller-utils": {
      "globals": {
        "URL": true,
        "console.error": true,
        "fetch": true,
        "setTimeout": true
      },
      "packages": {
        "@ethereumjs/tx>@ethereumjs/util": true,
        "@metamask/controller-utils>@spruceid/siwe-parser": true,
        "@metamask/ethjs>@metamask/ethjs-unit": true,
        "@metamask/utils": true,
        "bn.js": true,
        "browserify>buffer": true,
        "eslint>fast-deep-equal": true,
        "eth-ens-namehash": true
      }
    },
    "@metamask/transaction-controller>@metamask/nonce-tracker": {
      "packages": {
        "@ethersproject/providers": true,
        "@metamask/transaction-controller>@metamask/nonce-tracker>async-mutex": true,
        "browserify>assert": true
      }
    },
    "@metamask/transaction-controller>@metamask/nonce-tracker>async-mutex": {
      "globals": {
        "clearTimeout": true,
        "setTimeout": true
      },
      "packages": {
        "@trezor/connect-web>tslib": true
      }
    },
    "@metamask/transaction-controller>async-mutex": {
      "globals": {
        "clearTimeout": true,
        "setTimeout": true
      },
      "packages": {
        "@trezor/connect-web>tslib": true
      }
    },
    "@metamask/user-operation-controller": {
      "globals": {
        "fetch": true
      },
      "packages": {
        "@metamask/assets-controllers>@metamask/polling-controller": true,
        "@metamask/eth-query": true,
        "@metamask/gas-fee-controller": true,
        "@metamask/providers>@metamask/rpc-errors": true,
        "@metamask/transaction-controller": true,
        "@metamask/user-operation-controller>@metamask/base-controller": true,
        "@metamask/user-operation-controller>@metamask/controller-utils": true,
        "@metamask/utils": true,
        "bn.js": true,
        "lodash": true,
        "superstruct": true,
        "uuid": true,
        "webpack>events": true
      }
    },
    "@metamask/user-operation-controller>@metamask/base-controller": {
      "globals": {
        "setTimeout": true
      },
      "packages": {
        "immer": true
      }
    },
    "@metamask/user-operation-controller>@metamask/controller-utils": {
      "globals": {
        "URL": true,
        "console.error": true,
        "fetch": true,
        "setTimeout": true
      },
      "packages": {
        "@ethereumjs/tx>@ethereumjs/util": true,
        "@metamask/controller-utils>@spruceid/siwe-parser": true,
        "@metamask/ethjs>@metamask/ethjs-unit": true,
        "@metamask/utils": true,
        "bn.js": true,
        "browserify>buffer": true,
        "eslint>fast-deep-equal": true,
        "eth-ens-namehash": true
      }
    },
    "@metamask/utils": {
      "globals": {
        "TextDecoder": true,
        "TextEncoder": true
      },
      "packages": {
        "@metamask/utils>@scure/base": true,
        "@metamask/utils>pony-cause": true,
        "@noble/hashes": true,
        "browserify>buffer": true,
        "nock>debug": true,
        "semver": true,
        "superstruct": true
      }
    },
    "@metamask/utils>@scure/base": {
      "globals": {
        "TextDecoder": true,
        "TextEncoder": true
      }
    },
    "@ngraveio/bc-ur": {
      "packages": {
        "@ngraveio/bc-ur>@keystonehq/alias-sampling": true,
        "@ngraveio/bc-ur>bignumber.js": true,
        "@ngraveio/bc-ur>cbor-sync": true,
        "@ngraveio/bc-ur>crc": true,
        "@ngraveio/bc-ur>jsbi": true,
        "addons-linter>sha.js": true,
        "browserify>assert": true,
        "browserify>buffer": true
      }
    },
    "@ngraveio/bc-ur>assert>object-is": {
      "packages": {
        "string.prototype.matchall>call-bind": true,
        "string.prototype.matchall>define-properties": true
      }
    },
    "@ngraveio/bc-ur>bignumber.js": {
      "globals": {
        "crypto": true,
        "define": true
      }
    },
    "@ngraveio/bc-ur>cbor-sync": {
      "globals": {
        "define": true
      },
      "packages": {
        "browserify>buffer": true
      }
    },
    "@ngraveio/bc-ur>crc": {
      "packages": {
        "browserify>buffer": true
      }
    },
    "@ngraveio/bc-ur>jsbi": {
      "globals": {
        "define": true
      }
    },
    "@noble/ciphers": {
      "globals": {
        "TextDecoder": true,
        "TextEncoder": true,
        "crypto": true
      }
    },
    "@noble/hashes": {
      "globals": {
        "TextEncoder": true,
        "crypto": true
      }
    },
    "@popperjs/core": {
      "globals": {
        "Element": true,
        "HTMLElement": true,
        "ShadowRoot": true,
        "console.error": true,
        "console.warn": true,
        "document": true,
        "navigator.userAgent": true
      }
    },
    "@reduxjs/toolkit": {
      "globals": {
        "AbortController": true,
        "__REDUX_DEVTOOLS_EXTENSION_COMPOSE__": true,
        "__REDUX_DEVTOOLS_EXTENSION__": true,
        "console": true,
        "queueMicrotask": true,
        "requestAnimationFrame": true,
        "setTimeout": true
      },
      "packages": {
        "@reduxjs/toolkit>reselect": true,
        "browserify>process": true,
        "immer": true,
        "redux": true,
        "redux-thunk": true
      }
    },
    "@segment/loosely-validate-event": {
      "packages": {
        "@segment/loosely-validate-event>component-type": true,
        "@segment/loosely-validate-event>join-component": true,
        "browserify>assert": true,
        "browserify>buffer": true
      }
    },
    "@sentry/browser": {
      "globals": {
        "TextDecoder": true,
        "TextEncoder": true,
        "XMLHttpRequest": true,
        "__SENTRY_DEBUG__": true,
        "__SENTRY_RELEASE__": true,
        "indexedDB.open": true,
        "setTimeout": true
      },
      "packages": {
        "@sentry/browser>@sentry-internal/tracing": true,
        "@sentry/browser>@sentry/core": true,
        "@sentry/browser>@sentry/replay": true,
        "@sentry/utils": true
      }
    },
    "@sentry/browser>@sentry-internal/tracing": {
      "globals": {
        "Headers": true,
        "PerformanceObserver": true,
        "Request": true,
        "__SENTRY_DEBUG__": true,
        "addEventListener": true,
        "performance.getEntriesByType": true,
        "removeEventListener": true
      },
      "packages": {
        "@sentry/browser>@sentry/core": true,
        "@sentry/utils": true
      }
    },
    "@sentry/browser>@sentry/core": {
      "globals": {
        "__SENTRY_DEBUG__": true,
        "__SENTRY_TRACING__": true,
        "clearInterval": true,
        "clearTimeout": true,
        "console.warn": true,
        "setInterval": true,
        "setTimeout": true
      },
      "packages": {
        "@sentry/utils": true
      }
    },
    "@sentry/browser>@sentry/replay": {
      "globals": {
        "Blob": true,
        "CSSConditionRule": true,
        "CSSGroupingRule": true,
        "CSSMediaRule": true,
        "CSSSupportsRule": true,
        "DragEvent": true,
        "Element": true,
        "FormData": true,
        "HTMLCanvasElement": true,
        "HTMLElement.prototype": true,
        "HTMLFormElement": true,
        "HTMLImageElement": true,
        "HTMLInputElement.prototype": true,
        "HTMLOptionElement.prototype": true,
        "HTMLSelectElement.prototype": true,
        "HTMLTextAreaElement.prototype": true,
        "Headers": true,
        "ImageData": true,
        "MouseEvent": true,
        "MutationObserver": true,
        "Node.prototype.contains": true,
        "PerformanceObserver": true,
        "TextEncoder": true,
        "URL": true,
        "URLSearchParams": true,
        "Worker": true,
        "Zone": true,
        "__SENTRY_DEBUG__": true,
        "__rrMutationObserver": true,
        "clearTimeout": true,
        "console.error": true,
        "console.warn": true,
        "document": true,
        "innerHeight": true,
        "innerWidth": true,
        "location.href": true,
        "pageXOffset": true,
        "pageYOffset": true,
        "requestAnimationFrame": true,
        "setTimeout": true
      },
      "packages": {
        "@sentry/browser>@sentry/core": true,
        "@sentry/utils": true,
        "browserify>process": true
      }
    },
    "@sentry/integrations": {
      "globals": {
        "Request": true,
        "__SENTRY_DEBUG__": true,
        "console.log": true
      },
      "packages": {
        "@sentry/utils": true,
        "localforage": true
      }
    },
    "@sentry/utils": {
      "globals": {
        "CustomEvent": true,
        "DOMError": true,
        "DOMException": true,
        "Element": true,
        "ErrorEvent": true,
        "Event": true,
        "Headers": true,
        "Request": true,
        "Response": true,
        "TextEncoder": true,
        "URL": true,
        "XMLHttpRequest.prototype": true,
        "__SENTRY_BROWSER_BUNDLE__": true,
        "__SENTRY_DEBUG__": true,
        "clearTimeout": true,
        "console.error": true,
        "document": true,
        "setTimeout": true
      },
      "packages": {
        "browserify>process": true
      }
    },
    "@storybook/addon-docs>remark-external-links>mdast-util-definitions": {
      "packages": {
        "react-markdown>unist-util-visit": true
      }
    },
    "@storybook/addon-knobs>qs": {
      "packages": {
        "string.prototype.matchall>side-channel": true
      }
    },
    "@trezor/connect-web": {
      "globals": {
        "URLSearchParams": true,
        "__TREZOR_CONNECT_SRC": true,
        "addEventListener": true,
        "btoa": true,
        "chrome": true,
        "clearInterval": true,
        "clearTimeout": true,
        "console.warn": true,
        "document.body": true,
        "document.createElement": true,
        "document.createTextNode": true,
        "document.getElementById": true,
        "document.querySelectorAll": true,
        "location": true,
        "navigator": true,
        "open": true,
        "origin": true,
        "removeEventListener": true,
        "setInterval": true,
        "setTimeout": true
      },
      "packages": {
        "@trezor/connect-web>@trezor/connect": true,
        "@trezor/connect-web>@trezor/connect-common": true,
        "@trezor/connect-web>@trezor/utils": true,
        "@trezor/connect-web>tslib": true,
        "webpack>events": true
      }
    },
    "@trezor/connect-web>@trezor/connect": {
      "packages": {
        "@trezor/connect-web>@trezor/connect>@trezor/protobuf": true,
        "@trezor/connect-web>@trezor/connect>@trezor/schema-utils": true,
        "@trezor/connect-web>@trezor/connect>@trezor/transport": true,
        "@trezor/connect-web>@trezor/utils": true,
        "@trezor/connect-web>tslib": true
      }
    },
    "@trezor/connect-web>@trezor/connect-common": {
      "globals": {
        "console.warn": true,
        "localStorage.getItem": true,
        "localStorage.setItem": true,
        "navigator": true,
        "setTimeout": true,
        "window": true
      },
      "packages": {
        "@trezor/connect-web>@trezor/connect-common>@trezor/env-utils": true,
        "@trezor/connect-web>@trezor/utils": true,
        "@trezor/connect-web>tslib": true
      }
    },
    "@trezor/connect-web>@trezor/connect-common>@trezor/env-utils": {
      "globals": {
        "innerHeight": true,
        "innerWidth": true,
        "location.hostname": true,
        "location.origin": true,
        "navigator.languages": true,
        "navigator.platform": true,
        "navigator.userAgent": true,
        "screen.height": true,
        "screen.width": true
      },
      "packages": {
        "@trezor/connect-web>@trezor/connect-common>@trezor/env-utils>ua-parser-js": true,
        "@trezor/connect-web>tslib": true,
        "browserify>process": true
      }
    },
    "@trezor/connect-web>@trezor/connect-common>@trezor/env-utils>ua-parser-js": {
      "globals": {
        "define": true
      }
    },
    "@trezor/connect-web>@trezor/connect>@trezor/protobuf": {
      "packages": {
        "@trezor/connect-web>@trezor/connect>@trezor/schema-utils": true,
        "@trezor/connect-web>tslib": true,
        "browserify>buffer": true,
        "firebase>@firebase/firestore>@grpc/proto-loader>protobufjs": true
      }
    },
    "@trezor/connect-web>@trezor/connect>@trezor/schema-utils": {
      "globals": {
        "console.warn": true
      },
      "packages": {
        "@trezor/connect-web>@trezor/connect>@trezor/schema-utils>@sinclair/typebox": true,
        "browserify>buffer": true,
        "ts-mixer": true
      }
    },
    "@trezor/connect-web>@trezor/utils": {
      "globals": {
        "AbortController": true,
        "Intl.NumberFormat": true,
        "clearTimeout": true,
        "console.error": true,
        "console.info": true,
        "console.log": true,
        "console.warn": true,
        "setTimeout": true
      },
      "packages": {
        "@trezor/connect-web>tslib": true,
        "browserify>buffer": true,
        "webpack>events": true
      }
    },
    "@trezor/connect-web>tslib": {
      "globals": {
        "SuppressedError": true,
        "define": true
      }
    },
    "@zxing/browser": {
      "globals": {
        "HTMLElement": true,
        "HTMLImageElement": true,
        "HTMLVideoElement": true,
        "clearTimeout": true,
        "console.error": true,
        "console.warn": true,
        "document": true,
        "navigator": true,
        "setTimeout": true
      },
      "packages": {
        "@zxing/library": true
      }
    },
    "@zxing/library": {
      "globals": {
        "HTMLImageElement": true,
        "HTMLVideoElement": true,
        "TextDecoder": true,
        "TextEncoder": true,
        "URL.createObjectURL": true,
        "btoa": true,
        "console.log": true,
        "console.warn": true,
        "document": true,
        "navigator": true,
        "setTimeout": true
      },
      "packages": {
        "@zxing/library>ts-custom-error": true
      }
    },
    "addons-linter>sha.js": {
      "packages": {
        "koa>content-disposition>safe-buffer": true,
        "pumpify>inherits": true
      }
    },
    "await-semaphore": {
      "packages": {
        "browserify>process": true,
        "browserify>timers-browserify": true
      }
    },
    "base32-encode": {
      "packages": {
        "base32-encode>to-data-view": true
      }
    },
    "bignumber.js": {
      "globals": {
        "crypto": true,
        "define": true
      }
    },
    "blo": {
      "globals": {
        "btoa": true
      }
    },
    "bn.js": {
      "globals": {
        "Buffer": true
      },
      "packages": {
        "browserify>browser-resolve": true
      }
    },
    "bowser": {
      "globals": {
        "define": true
      }
    },
    "browserify>assert": {
      "globals": {
        "Buffer": true
      },
      "packages": {
        "browserify>assert>util": true,
        "react>object-assign": true
      }
    },
    "browserify>assert>util": {
      "globals": {
        "console.error": true,
        "console.log": true,
        "console.trace": true,
        "process": true
      },
      "packages": {
        "browserify>assert>util>inherits": true,
        "browserify>process": true
      }
    },
    "browserify>browserify-zlib": {
      "packages": {
        "browserify>assert": true,
        "browserify>browserify-zlib>pako": true,
        "browserify>buffer": true,
        "browserify>process": true,
        "browserify>util": true,
        "stream-browserify": true
      }
    },
    "browserify>buffer": {
      "globals": {
        "console": true
      },
      "packages": {
        "base64-js": true,
        "browserify>buffer>ieee754": true
      }
    },
    "browserify>crypto-browserify": {
      "packages": {
        "browserify>crypto-browserify>browserify-cipher": true,
        "browserify>crypto-browserify>browserify-sign": true,
        "browserify>crypto-browserify>create-ecdh": true,
        "browserify>crypto-browserify>create-hmac": true,
        "browserify>crypto-browserify>diffie-hellman": true,
        "browserify>crypto-browserify>pbkdf2": true,
        "browserify>crypto-browserify>public-encrypt": true,
        "browserify>crypto-browserify>randomfill": true,
        "ethereumjs-util>create-hash": true,
        "mocha>serialize-javascript>randombytes": true
      }
    },
    "browserify>crypto-browserify>browserify-cipher": {
      "packages": {
        "browserify>crypto-browserify>browserify-cipher>browserify-des": true,
        "browserify>crypto-browserify>browserify-cipher>evp_bytestokey": true,
        "ethereumjs-util>ethereum-cryptography>browserify-aes": true
      }
    },
    "browserify>crypto-browserify>browserify-cipher>browserify-des": {
      "packages": {
        "browserify>buffer": true,
        "browserify>crypto-browserify>browserify-cipher>browserify-des>des.js": true,
        "ethereumjs-util>create-hash>cipher-base": true,
        "pumpify>inherits": true
      }
    },
    "browserify>crypto-browserify>browserify-cipher>browserify-des>des.js": {
      "packages": {
        "@metamask/ppom-validator>elliptic>minimalistic-assert": true,
        "pumpify>inherits": true
      }
    },
    "browserify>crypto-browserify>browserify-cipher>evp_bytestokey": {
      "packages": {
        "ethereumjs-util>create-hash>md5.js": true,
        "koa>content-disposition>safe-buffer": true
      }
    },
    "browserify>crypto-browserify>browserify-sign": {
      "packages": {
        "@metamask/ppom-validator>elliptic": true,
        "bn.js": true,
        "browserify>buffer": true,
        "browserify>crypto-browserify>create-hmac": true,
        "browserify>crypto-browserify>public-encrypt>browserify-rsa": true,
        "browserify>crypto-browserify>public-encrypt>parse-asn1": true,
        "ethereumjs-util>create-hash": true,
        "pumpify>inherits": true,
        "stream-browserify": true
      }
    },
    "browserify>crypto-browserify>create-ecdh": {
      "packages": {
        "@metamask/ppom-validator>elliptic": true,
        "bn.js": true,
        "browserify>buffer": true
      }
    },
    "browserify>crypto-browserify>create-hmac": {
      "packages": {
        "addons-linter>sha.js": true,
        "ethereumjs-util>create-hash": true,
        "ethereumjs-util>create-hash>cipher-base": true,
        "ethereumjs-util>create-hash>ripemd160": true,
        "koa>content-disposition>safe-buffer": true,
        "pumpify>inherits": true
      }
    },
    "browserify>crypto-browserify>diffie-hellman": {
      "packages": {
        "bn.js": true,
        "browserify>buffer": true,
        "browserify>crypto-browserify>diffie-hellman>miller-rabin": true,
        "mocha>serialize-javascript>randombytes": true
      }
    },
    "browserify>crypto-browserify>diffie-hellman>miller-rabin": {
      "packages": {
        "@metamask/ppom-validator>elliptic>brorand": true,
        "bn.js": true
      }
    },
    "browserify>crypto-browserify>pbkdf2": {
      "globals": {
        "crypto": true,
        "process": true,
        "queueMicrotask": true,
        "setImmediate": true,
        "setTimeout": true
      },
      "packages": {
        "addons-linter>sha.js": true,
        "browserify>process": true,
        "ethereumjs-util>create-hash": true,
        "ethereumjs-util>create-hash>ripemd160": true,
        "koa>content-disposition>safe-buffer": true
      }
    },
    "browserify>crypto-browserify>public-encrypt": {
      "packages": {
        "bn.js": true,
        "browserify>buffer": true,
        "browserify>crypto-browserify>public-encrypt>browserify-rsa": true,
        "browserify>crypto-browserify>public-encrypt>parse-asn1": true,
        "ethereumjs-util>create-hash": true,
        "mocha>serialize-javascript>randombytes": true
      }
    },
    "browserify>crypto-browserify>public-encrypt>browserify-rsa": {
      "packages": {
        "bn.js": true,
        "browserify>buffer": true,
        "mocha>serialize-javascript>randombytes": true
      }
    },
    "browserify>crypto-browserify>public-encrypt>parse-asn1": {
      "packages": {
        "browserify>buffer": true,
        "browserify>crypto-browserify>browserify-cipher>evp_bytestokey": true,
        "browserify>crypto-browserify>pbkdf2": true,
        "browserify>crypto-browserify>public-encrypt>parse-asn1>asn1.js": true,
        "ethereumjs-util>ethereum-cryptography>browserify-aes": true
      }
    },
    "browserify>crypto-browserify>public-encrypt>parse-asn1>asn1.js": {
      "packages": {
        "@metamask/ppom-validator>elliptic>minimalistic-assert": true,
        "bn.js": true,
        "browserify>buffer": true,
        "browserify>vm-browserify": true,
        "pumpify>inherits": true
      }
    },
    "browserify>crypto-browserify>randomfill": {
      "globals": {
        "crypto": true,
        "msCrypto": true
      },
      "packages": {
        "browserify>process": true,
        "koa>content-disposition>safe-buffer": true,
        "mocha>serialize-javascript>randombytes": true
      }
    },
    "browserify>https-browserify": {
      "packages": {
        "browserify>stream-http": true,
        "browserify>url": true
      }
    },
    "browserify>path-browserify": {
      "packages": {
        "browserify>process": true
      }
    },
    "browserify>process": {
      "globals": {
        "clearTimeout": true,
        "setTimeout": true
      }
    },
    "browserify>punycode": {
      "globals": {
        "define": true
      }
    },
    "browserify>stream-http": {
      "globals": {
        "AbortController": true,
        "Blob": true,
        "MSStreamReader": true,
        "ReadableStream": true,
        "WritableStream": true,
        "XDomainRequest": true,
        "XMLHttpRequest": true,
        "clearTimeout": true,
        "fetch": true,
        "location.protocol.search": true,
        "setTimeout": true
      },
      "packages": {
        "browserify>buffer": true,
        "browserify>process": true,
        "browserify>stream-http>builtin-status-codes": true,
        "browserify>url": true,
        "pumpify>inherits": true,
        "readable-stream": true,
        "watchify>xtend": true
      }
    },
    "browserify>string_decoder": {
      "packages": {
        "koa>content-disposition>safe-buffer": true
      }
    },
    "browserify>timers-browserify": {
      "globals": {
        "clearInterval": true,
        "clearTimeout": true,
        "setInterval": true,
        "setTimeout": true
      },
      "packages": {
        "browserify>process": true
      }
    },
    "browserify>url": {
      "packages": {
        "@storybook/addon-knobs>qs": true,
        "browserify>punycode": true
      }
    },
    "browserify>util": {
      "globals": {
        "console.error": true,
        "console.log": true,
        "console.trace": true
      },
      "packages": {
        "browserify>process": true,
        "browserify>util>is-arguments": true,
        "browserify>util>is-typed-array": true,
        "browserify>util>which-typed-array": true,
        "koa>is-generator-function": true,
        "pumpify>inherits": true
      }
    },
    "browserify>util>is-arguments": {
      "packages": {
        "koa>is-generator-function>has-tostringtag": true,
        "string.prototype.matchall>call-bind": true
      }
    },
    "browserify>util>is-typed-array": {
      "packages": {
        "browserify>util>is-typed-array>for-each": true,
        "koa>is-generator-function>has-tostringtag": true,
        "string.prototype.matchall>call-bind": true,
        "string.prototype.matchall>es-abstract>available-typed-arrays": true,
        "string.prototype.matchall>es-abstract>gopd": true
      }
    },
    "browserify>util>is-typed-array>for-each": {
      "packages": {
        "string.prototype.matchall>es-abstract>is-callable": true
      }
    },
    "browserify>util>which-typed-array": {
      "packages": {
        "browserify>util>is-typed-array": true,
        "browserify>util>is-typed-array>for-each": true,
        "koa>is-generator-function>has-tostringtag": true,
        "string.prototype.matchall>call-bind": true,
        "string.prototype.matchall>es-abstract>available-typed-arrays": true,
        "string.prototype.matchall>es-abstract>gopd": true
      }
    },
    "browserify>vm-browserify": {
      "globals": {
        "document.body.appendChild": true,
        "document.body.removeChild": true,
        "document.createElement": true
      }
    },
    "chalk": {
      "packages": {
        "chalk>ansi-styles": true,
        "chalk>supports-color": true
      }
    },
    "chalk>ansi-styles": {
      "packages": {
        "chalk>ansi-styles>color-convert": true
      }
    },
    "chalk>ansi-styles>color-convert": {
      "packages": {
        "jest-canvas-mock>moo-color>color-name": true
      }
    },
    "classnames": {
      "globals": {
        "classNames": "write",
        "define": true
      }
    },
    "copy-to-clipboard": {
      "globals": {
        "clipboardData": true,
        "console.error": true,
        "console.warn": true,
        "document.body.appendChild": true,
        "document.body.removeChild": true,
        "document.createElement": true,
        "document.createRange": true,
        "document.execCommand": true,
        "document.getSelection": true,
        "navigator.userAgent": true,
        "prompt": true
      },
      "packages": {
        "copy-to-clipboard>toggle-selection": true
      }
    },
    "copy-to-clipboard>toggle-selection": {
      "globals": {
        "document.activeElement": true,
        "document.getSelection": true
      }
    },
    "currency-formatter": {
      "packages": {
        "currency-formatter>accounting": true,
        "currency-formatter>locale-currency": true,
        "react>object-assign": true
      }
    },
    "currency-formatter>accounting": {
      "globals": {
        "define": true
      }
    },
    "currency-formatter>locale-currency": {
      "globals": {
        "countryCode": true
      }
    },
    "debounce-stream": {
      "packages": {
        "debounce-stream>debounce": true,
        "debounce-stream>duplexer": true,
        "debounce-stream>through": true
      }
    },
    "debounce-stream>debounce": {
      "globals": {
        "clearTimeout": true,
        "setTimeout": true
      }
    },
    "debounce-stream>duplexer": {
      "packages": {
        "stream-browserify": true
      }
    },
    "debounce-stream>through": {
      "packages": {
        "browserify>process": true,
        "stream-browserify": true
      }
    },
    "depcheck>@vue/compiler-sfc>postcss>nanoid": {
      "globals": {
        "crypto.getRandomValues": true
      }
    },
    "depcheck>is-core-module>hasown": {
      "packages": {
        "browserify>has>function-bind": true
      }
    },
    "dependency-tree>precinct>detective-postcss>postcss>nanoid": {
      "globals": {
        "crypto.getRandomValues": true
      }
    },
    "eslint-plugin-react>array-includes>is-string": {
      "packages": {
        "koa>is-generator-function>has-tostringtag": true
      }
    },
    "eslint>optionator>fast-levenshtein": {
      "globals": {
        "Intl": true,
        "Levenshtein": "write",
        "console.log": true,
        "define": true,
        "importScripts": true,
        "postMessage": true
      }
    },
    "eth-ens-namehash": {
      "globals": {
        "name": "write"
      },
      "packages": {
        "@metamask/ethjs>js-sha3": true,
        "browserify>buffer": true,
        "eth-ens-namehash>idna-uts46-hx": true
      }
    },
    "eth-ens-namehash>idna-uts46-hx": {
      "globals": {
        "define": true
      },
      "packages": {
        "browserify>punycode": true
      }
    },
    "eth-keyring-controller>@metamask/browser-passworder": {
      "globals": {
        "crypto": true
      }
    },
    "eth-lattice-keyring": {
      "globals": {
        "addEventListener": true,
        "browser": true,
        "clearInterval": true,
        "fetch": true,
        "open": true,
        "setInterval": true
      },
      "packages": {
        "@ethereumjs/tx>@ethereumjs/util": true,
        "bn.js": true,
        "browserify>buffer": true,
        "browserify>crypto-browserify": true,
        "eth-lattice-keyring>@ethereumjs/tx": true,
        "eth-lattice-keyring>gridplus-sdk": true,
        "eth-lattice-keyring>rlp": true,
        "webpack>events": true
      }
    },
    "eth-lattice-keyring>@ethereumjs/tx": {
      "packages": {
        "@ethereumjs/tx>@ethereumjs/common": true,
        "@ethereumjs/tx>@ethereumjs/rlp": true,
        "@ethereumjs/tx>@ethereumjs/util": true,
        "@ethersproject/providers": true,
        "browserify>buffer": true,
        "browserify>insert-module-globals>is-buffer": true,
        "eth-lattice-keyring>@ethereumjs/tx>@chainsafe/ssz": true,
        "eth-lattice-keyring>@ethereumjs/tx>ethereum-cryptography": true
      }
    },
    "eth-lattice-keyring>@ethereumjs/tx>@chainsafe/ssz": {
      "packages": {
        "browserify": true,
        "browserify>buffer": true,
        "eth-lattice-keyring>@ethereumjs/tx>@chainsafe/ssz>@chainsafe/persistent-merkle-tree": true,
        "eth-lattice-keyring>@ethereumjs/tx>@chainsafe/ssz>case": true
      }
    },
    "eth-lattice-keyring>@ethereumjs/tx>@chainsafe/ssz>@chainsafe/persistent-merkle-tree": {
      "globals": {
        "WeakRef": true
      },
      "packages": {
        "browserify": true
      }
    },
    "eth-lattice-keyring>@ethereumjs/tx>ethereum-cryptography": {
      "globals": {
        "TextDecoder": true,
        "crypto": true
      },
      "packages": {
        "eth-lattice-keyring>@ethereumjs/tx>ethereum-cryptography>@noble/hashes": true
      }
    },
    "eth-lattice-keyring>@ethereumjs/tx>ethereum-cryptography>@noble/hashes": {
      "globals": {
        "TextEncoder": true,
        "crypto": true
      }
    },
    "eth-lattice-keyring>gridplus-sdk": {
      "globals": {
        "AbortController": true,
        "Request": true,
        "URL": true,
        "__values": true,
        "caches": true,
        "clearTimeout": true,
        "console.error": true,
        "console.log": true,
        "console.warn": true,
        "fetch": true,
        "setTimeout": true
      },
      "packages": {
        "@ethereumjs/tx>@ethereumjs/common>crc-32": true,
        "@ethersproject/abi": true,
        "@metamask/ethjs>js-sha3": true,
        "@metamask/keyring-api>bech32": true,
        "@metamask/ppom-validator>elliptic": true,
        "bn.js": true,
        "browserify>buffer": true,
        "eth-lattice-keyring>gridplus-sdk>@ethereumjs/common": true,
        "eth-lattice-keyring>gridplus-sdk>@ethereumjs/tx": true,
        "eth-lattice-keyring>gridplus-sdk>aes-js": true,
        "eth-lattice-keyring>gridplus-sdk>bignumber.js": true,
        "eth-lattice-keyring>gridplus-sdk>bitwise": true,
        "eth-lattice-keyring>gridplus-sdk>borc": true,
        "eth-lattice-keyring>gridplus-sdk>eth-eip712-util-browser": true,
        "eth-lattice-keyring>gridplus-sdk>secp256k1": true,
        "eth-lattice-keyring>gridplus-sdk>uuid": true,
        "eth-lattice-keyring>rlp": true,
        "ethereumjs-util>ethereum-cryptography>bs58check": true,
        "ethereumjs-util>ethereum-cryptography>hash.js": true,
        "lodash": true
      }
    },
    "eth-lattice-keyring>gridplus-sdk>@ethereumjs/common": {
      "packages": {
        "@ethereumjs/tx>@ethereumjs/common>crc-32": true,
        "@ethereumjs/tx>@ethereumjs/util": true,
        "browserify>buffer": true,
        "webpack>events": true
      }
    },
    "eth-lattice-keyring>gridplus-sdk>@ethereumjs/tx": {
      "packages": {
        "@ethereumjs/tx>@ethereumjs/rlp": true,
        "@ethereumjs/tx>@ethereumjs/util": true,
        "@ethersproject/providers": true,
        "browserify>buffer": true,
        "browserify>insert-module-globals>is-buffer": true,
        "eth-lattice-keyring>@ethereumjs/tx>@chainsafe/ssz": true,
        "eth-lattice-keyring>gridplus-sdk>@ethereumjs/tx>@ethereumjs/common": true,
        "eth-lattice-keyring>gridplus-sdk>@ethereumjs/tx>ethereum-cryptography": true
      }
    },
    "eth-lattice-keyring>gridplus-sdk>@ethereumjs/tx>@ethereumjs/common": {
      "packages": {
        "@ethereumjs/tx>@ethereumjs/common>crc-32": true,
        "@ethereumjs/tx>@ethereumjs/util": true,
        "browserify>buffer": true,
        "webpack>events": true
      }
    },
    "eth-lattice-keyring>gridplus-sdk>@ethereumjs/tx>ethereum-cryptography": {
      "globals": {
        "TextDecoder": true,
        "crypto": true
      },
      "packages": {
        "eth-lattice-keyring>gridplus-sdk>@ethereumjs/tx>ethereum-cryptography>@noble/hashes": true
      }
    },
    "eth-lattice-keyring>gridplus-sdk>@ethereumjs/tx>ethereum-cryptography>@noble/hashes": {
      "globals": {
        "TextEncoder": true,
        "crypto": true
      }
    },
    "eth-lattice-keyring>gridplus-sdk>aes-js": {
      "globals": {
        "define": true
      }
    },
    "eth-lattice-keyring>gridplus-sdk>bignumber.js": {
      "globals": {
        "crypto": true,
        "define": true
      }
    },
    "eth-lattice-keyring>gridplus-sdk>bitwise": {
      "packages": {
        "browserify>buffer": true
      }
    },
    "eth-lattice-keyring>gridplus-sdk>borc": {
      "globals": {
        "console": true
      },
      "packages": {
        "browserify>buffer": true,
        "browserify>buffer>ieee754": true,
        "eth-lattice-keyring>gridplus-sdk>borc>bignumber.js": true,
        "eth-lattice-keyring>gridplus-sdk>borc>iso-url": true
      }
    },
    "eth-lattice-keyring>gridplus-sdk>borc>bignumber.js": {
      "globals": {
        "crypto": true,
        "define": true
      }
    },
    "eth-lattice-keyring>gridplus-sdk>borc>iso-url": {
      "globals": {
        "URL": true,
        "URLSearchParams": true,
        "location": true
      }
    },
    "eth-lattice-keyring>gridplus-sdk>eth-eip712-util-browser": {
      "globals": {
        "intToBuffer": true
      },
      "packages": {
        "@metamask/ethjs>js-sha3": true,
        "bn.js": true,
        "ganache>abstract-level>buffer": true
      }
    },
    "eth-lattice-keyring>gridplus-sdk>secp256k1": {
      "packages": {
        "@metamask/ppom-validator>elliptic": true
      }
    },
    "eth-lattice-keyring>gridplus-sdk>uuid": {
      "globals": {
        "crypto": true
      }
    },
    "eth-lattice-keyring>rlp": {
      "globals": {
        "TextEncoder": true
      }
    },
    "eth-method-registry": {
      "packages": {
        "@metamask/ethjs-contract": true,
        "@metamask/ethjs-query": true
      }
    },
    "eth-rpc-errors": {
      "packages": {
        "eth-rpc-errors>fast-safe-stringify": true
      }
    },
    "ethereumjs-util": {
      "packages": {
        "bn.js": true,
        "browserify>assert": true,
        "browserify>buffer": true,
        "browserify>insert-module-globals>is-buffer": true,
        "ethereumjs-util>create-hash": true,
        "ethereumjs-util>ethereum-cryptography": true,
        "ethereumjs-util>rlp": true
      }
    },
    "ethereumjs-util>create-hash": {
      "packages": {
        "addons-linter>sha.js": true,
        "ethereumjs-util>create-hash>cipher-base": true,
        "ethereumjs-util>create-hash>md5.js": true,
        "ethereumjs-util>create-hash>ripemd160": true,
        "pumpify>inherits": true
      }
    },
    "ethereumjs-util>create-hash>cipher-base": {
      "packages": {
        "browserify>string_decoder": true,
        "koa>content-disposition>safe-buffer": true,
        "pumpify>inherits": true,
        "stream-browserify": true
      }
    },
    "ethereumjs-util>create-hash>md5.js": {
      "packages": {
        "ethereumjs-util>create-hash>md5.js>hash-base": true,
        "koa>content-disposition>safe-buffer": true,
        "pumpify>inherits": true
      }
    },
    "ethereumjs-util>create-hash>md5.js>hash-base": {
      "packages": {
        "koa>content-disposition>safe-buffer": true,
        "pumpify>inherits": true,
        "readable-stream": true
      }
    },
    "ethereumjs-util>create-hash>ripemd160": {
      "packages": {
        "browserify>buffer": true,
        "ethereumjs-util>create-hash>md5.js>hash-base": true,
        "pumpify>inherits": true
      }
    },
    "ethereumjs-util>ethereum-cryptography": {
      "packages": {
        "browserify>buffer": true,
        "ganache>keccak": true,
        "ganache>secp256k1": true,
        "mocha>serialize-javascript>randombytes": true
      }
    },
    "ethereumjs-util>ethereum-cryptography>browserify-aes": {
      "packages": {
        "browserify>buffer": true,
        "browserify>crypto-browserify>browserify-cipher>evp_bytestokey": true,
        "ethereumjs-util>create-hash>cipher-base": true,
        "ethereumjs-util>ethereum-cryptography>browserify-aes>buffer-xor": true,
        "koa>content-disposition>safe-buffer": true,
        "pumpify>inherits": true
      }
    },
    "ethereumjs-util>ethereum-cryptography>browserify-aes>buffer-xor": {
      "packages": {
        "browserify>buffer": true
      }
    },
    "ethereumjs-util>ethereum-cryptography>bs58check": {
      "packages": {
        "ethereumjs-util>create-hash": true,
        "ethereumjs-util>ethereum-cryptography>bs58check>bs58": true,
        "koa>content-disposition>safe-buffer": true
      }
    },
    "ethereumjs-util>ethereum-cryptography>bs58check>bs58": {
      "packages": {
        "@ensdomains/content-hash>multihashes>multibase>base-x": true
      }
    },
    "ethereumjs-util>ethereum-cryptography>hash.js": {
      "packages": {
        "@metamask/ppom-validator>elliptic>minimalistic-assert": true,
        "pumpify>inherits": true
      }
    },
    "ethereumjs-util>ethereum-cryptography>scrypt-js": {
      "globals": {
        "define": true,
        "setTimeout": true
      },
      "packages": {
        "browserify>timers-browserify": true
      }
    },
    "ethereumjs-util>rlp": {
      "packages": {
        "bn.js": true,
        "browserify>buffer": true
      }
    },
    "ethereumjs-wallet>randombytes": {
      "globals": {
        "crypto.getRandomValues": true
      }
    },
    "extension-port-stream": {
      "packages": {
        "browserify>buffer": true,
        "extension-port-stream>readable-stream": true
      }
    },
    "extension-port-stream>readable-stream": {
      "globals": {
        "AbortController": true,
        "AggregateError": true,
        "Blob": true
      },
      "packages": {
        "browserify>buffer": true,
        "browserify>process": true,
        "browserify>string_decoder": true,
        "extension-port-stream>readable-stream>abort-controller": true,
        "webpack>events": true
      }
    },
    "extension-port-stream>readable-stream>abort-controller": {
      "globals": {
        "AbortController": true
      }
    },
    "fast-json-patch": {
      "globals": {
        "addEventListener": true,
        "clearTimeout": true,
        "removeEventListener": true,
        "setTimeout": true
      }
    },
    "firebase": {
      "packages": {
        "firebase>@firebase/app": true,
        "firebase>@firebase/messaging": true
      }
    },
    "firebase>@firebase/app": {
      "globals": {
        "FinalizationRegistry": true,
        "console.warn": true
      },
      "packages": {
        "firebase>@firebase/app>@firebase/component": true,
        "firebase>@firebase/app>@firebase/logger": true,
        "firebase>@firebase/app>idb": true,
        "firebase>@firebase/util": true
      }
    },
    "firebase>@firebase/app>@firebase/component": {
      "packages": {
        "firebase>@firebase/util": true
      }
    },
    "firebase>@firebase/app>@firebase/logger": {
      "globals": {
        "console": true
      },
      "packages": {
        "@trezor/connect-web>tslib": true
      }
    },
    "firebase>@firebase/app>idb": {
      "globals": {
        "DOMException": true,
        "IDBCursor": true,
        "IDBDatabase": true,
        "IDBIndex": true,
        "IDBObjectStore": true,
        "IDBRequest": true,
        "IDBTransaction": true,
        "indexedDB.deleteDatabase": true,
        "indexedDB.open": true
      }
    },
    "firebase>@firebase/firestore>@grpc/proto-loader>protobufjs": {
      "globals": {
        "process": true,
        "setTimeout": true
      },
      "packages": {
        "firebase>@firebase/firestore>@grpc/proto-loader>protobufjs>@protobufjs/aspromise": true,
        "firebase>@firebase/firestore>@grpc/proto-loader>protobufjs>@protobufjs/base64": true,
        "firebase>@firebase/firestore>@grpc/proto-loader>protobufjs>@protobufjs/codegen": true,
        "firebase>@firebase/firestore>@grpc/proto-loader>protobufjs>@protobufjs/eventemitter": true,
        "firebase>@firebase/firestore>@grpc/proto-loader>protobufjs>@protobufjs/fetch": true,
        "firebase>@firebase/firestore>@grpc/proto-loader>protobufjs>@protobufjs/float": true,
        "firebase>@firebase/firestore>@grpc/proto-loader>protobufjs>@protobufjs/inquire": true,
        "firebase>@firebase/firestore>@grpc/proto-loader>protobufjs>@protobufjs/path": true,
        "firebase>@firebase/firestore>@grpc/proto-loader>protobufjs>@protobufjs/pool": true,
        "firebase>@firebase/firestore>@grpc/proto-loader>protobufjs>@protobufjs/utf8": true
      }
    },
    "firebase>@firebase/firestore>@grpc/proto-loader>protobufjs>@protobufjs/codegen": {
      "globals": {
        "console.log": true
      }
    },
    "firebase>@firebase/firestore>@grpc/proto-loader>protobufjs>@protobufjs/fetch": {
      "globals": {
        "XMLHttpRequest": true
      },
      "packages": {
        "firebase>@firebase/firestore>@grpc/proto-loader>protobufjs>@protobufjs/aspromise": true,
        "firebase>@firebase/firestore>@grpc/proto-loader>protobufjs>@protobufjs/inquire": true
      }
    },
    "firebase>@firebase/installations": {
      "globals": {
        "BroadcastChannel": true,
        "Headers": true,
        "btoa": true,
        "console.error": true,
        "crypto": true,
        "fetch": true,
        "msCrypto": true,
        "navigator.onLine": true,
        "setTimeout": true
      },
      "packages": {
        "firebase>@firebase/app": true,
        "firebase>@firebase/app>@firebase/component": true,
        "firebase>@firebase/app>idb": true,
        "firebase>@firebase/util": true
      }
    },
    "firebase>@firebase/messaging": {
      "globals": {
        "Headers": true,
        "Notification.maxActions": true,
        "Notification.permission": true,
        "Notification.requestPermission": true,
        "PushSubscription.prototype.hasOwnProperty": true,
        "ServiceWorkerRegistration": true,
        "URL": true,
        "addEventListener": true,
        "atob": true,
        "btoa": true,
        "clients.matchAll": true,
        "clients.openWindow": true,
        "console.warn": true,
        "document": true,
        "fetch": true,
        "indexedDB": true,
        "location.href": true,
        "location.origin": true,
        "navigator": true,
        "origin.replace": true,
        "registration.showNotification": true,
        "setTimeout": true
      },
      "packages": {
        "@trezor/connect-web>tslib": true,
        "firebase>@firebase/app": true,
        "firebase>@firebase/app>@firebase/component": true,
        "firebase>@firebase/app>idb": true,
        "firebase>@firebase/installations": true,
        "firebase>@firebase/util": true
      }
    },
    "firebase>@firebase/util": {
      "globals": {
        "atob": true,
        "browser": true,
        "btoa": true,
        "chrome": true,
        "console": true,
        "document": true,
        "indexedDB": true,
        "navigator": true,
        "process": true,
        "self": true,
        "setTimeout": true
      },
      "packages": {
        "browserify>process": true
      }
    },
    "fuse.js": {
      "globals": {
        "console": true,
        "define": true
      }
    },
    "ganache>abstract-level>buffer": {
      "globals": {
        "console": true
      },
      "packages": {
        "base64-js": true,
        "browserify>buffer>ieee754": true
      }
    },
    "ganache>keccak": {
      "packages": {
        "browserify>buffer": true,
        "readable-stream": true
      }
    },
    "ganache>secp256k1": {
      "packages": {
        "@metamask/ppom-validator>elliptic": true
      }
    },
    "gulp>vinyl-fs>object.assign": {
      "packages": {
        "@lavamoat/lavapack>json-stable-stringify>object-keys": true,
        "string.prototype.matchall>call-bind": true,
        "string.prototype.matchall>define-properties": true,
        "string.prototype.matchall>has-symbols": true
      }
    },
    "he": {
      "globals": {
        "define": true
      }
    },
    "json-rpc-engine": {
      "packages": {
        "eth-rpc-errors": true,
        "json-rpc-engine>@metamask/safe-event-emitter": true
      }
    },
    "json-rpc-engine>@metamask/safe-event-emitter": {
      "globals": {
        "setTimeout": true
      },
      "packages": {
        "webpack>events": true
      }
    },
    "json-rpc-middleware-stream": {
      "globals": {
        "console.warn": true,
        "setTimeout": true
      },
      "packages": {
        "@metamask/safe-event-emitter": true,
        "readable-stream": true
      }
    },
    "koa>content-disposition>safe-buffer": {
      "packages": {
        "browserify>buffer": true
      }
    },
    "koa>is-generator-function": {
      "packages": {
        "koa>is-generator-function>has-tostringtag": true
      }
    },
    "koa>is-generator-function>has-tostringtag": {
      "packages": {
        "string.prototype.matchall>has-symbols": true
      }
    },
    "localforage": {
      "globals": {
        "Blob": true,
        "BlobBuilder": true,
        "FileReader": true,
        "IDBKeyRange": true,
        "MSBlobBuilder": true,
        "MozBlobBuilder": true,
        "OIndexedDB": true,
        "WebKitBlobBuilder": true,
        "atob": true,
        "btoa": true,
        "console.error": true,
        "console.info": true,
        "console.warn": true,
        "define": true,
        "fetch": true,
        "indexedDB": true,
        "localStorage": true,
        "mozIndexedDB": true,
        "msIndexedDB": true,
        "navigator.platform": true,
        "navigator.userAgent": true,
        "openDatabase": true,
        "setTimeout": true,
        "webkitIndexedDB": true
      }
    },
    "lodash": {
      "globals": {
        "clearTimeout": true,
        "define": true,
        "setTimeout": true
      }
    },
    "loglevel": {
      "globals": {
        "console": true,
        "define": true,
        "document.cookie": true,
        "localStorage": true,
        "log": "write",
        "navigator": true
      }
    },
    "luxon": {
      "globals": {
        "Intl": true
      }
    },
    "mocha>serialize-javascript>randombytes": {
      "globals": {
        "crypto": true,
        "msCrypto": true
      },
      "packages": {
        "browserify>process": true,
        "koa>content-disposition>safe-buffer": true
      }
    },
    "nanoid": {
      "globals": {
        "crypto": true,
        "msCrypto": true,
        "navigator": true
      }
    },
    "nock>debug": {
      "globals": {
        "console": true,
        "document": true,
        "localStorage": true,
        "navigator": true,
        "process": true
      },
      "packages": {
        "browserify>process": true,
        "nock>debug>ms": true
      }
    },
    "node-fetch": {
      "globals": {
        "Headers": true,
        "Request": true,
        "Response": true,
        "fetch": true
      }
    },
    "promise-to-callback": {
      "packages": {
        "promise-to-callback>is-fn": true,
        "promise-to-callback>set-immediate-shim": true
      }
    },
    "promise-to-callback>set-immediate-shim": {
      "globals": {
        "setTimeout.apply": true
      },
      "packages": {
        "browserify>timers-browserify": true
      }
    },
    "prop-types": {
      "globals": {
        "console": true
      },
      "packages": {
        "prop-types>react-is": true,
        "react>object-assign": true
      }
    },
    "prop-types>react-is": {
      "globals": {
        "console": true
      }
    },
    "qrcode-generator": {
      "globals": {
        "define": true
      }
    },
    "qrcode.react": {
      "globals": {
        "Path2D": true,
        "devicePixelRatio": true
      },
      "packages": {
        "react": true
      }
    },
    "react": {
      "globals": {
        "console": true
      },
      "packages": {
        "prop-types": true,
        "react>object-assign": true
      }
    },
    "react-beautiful-dnd": {
      "globals": {
        "Element.prototype": true,
        "__REDUX_DEVTOOLS_EXTENSION_COMPOSE__": true,
        "addEventListener": true,
        "cancelAnimationFrame": true,
        "clearTimeout": true,
        "console": true,
        "document": true,
        "getComputedStyle": true,
        "pageXOffset": true,
        "pageYOffset": true,
        "removeEventListener": true,
        "requestAnimationFrame": true,
        "scrollBy": true,
        "setTimeout": true
      },
      "packages": {
        "@babel/runtime": true,
        "react": true,
        "react-beautiful-dnd>css-box-model": true,
        "react-beautiful-dnd>memoize-one": true,
        "react-beautiful-dnd>raf-schd": true,
        "react-beautiful-dnd>use-memo-one": true,
        "react-dom": true,
        "react-redux": true,
        "redux": true
      }
    },
    "react-beautiful-dnd>css-box-model": {
      "globals": {
        "getComputedStyle": true,
        "pageXOffset": true,
        "pageYOffset": true
      },
      "packages": {
        "react-router-dom>tiny-invariant": true
      }
    },
    "react-beautiful-dnd>raf-schd": {
      "globals": {
        "cancelAnimationFrame": true,
        "requestAnimationFrame": true
      }
    },
    "react-beautiful-dnd>use-memo-one": {
      "packages": {
        "react": true
      }
    },
    "react-devtools": {
      "packages": {
        "react-devtools>react-devtools-core": true
      }
    },
    "react-devtools>react-devtools-core": {
      "globals": {
        "WebSocket": true,
        "setTimeout": true
      }
    },
    "react-dnd-html5-backend": {
      "globals": {
        "addEventListener": true,
        "clearTimeout": true,
        "removeEventListener": true
      }
    },
    "react-dom": {
      "globals": {
        "HTMLIFrameElement": true,
        "MSApp": true,
        "__REACT_DEVTOOLS_GLOBAL_HOOK__": true,
        "addEventListener": true,
        "clearTimeout": true,
        "clipboardData": true,
        "console": true,
        "dispatchEvent": true,
        "document": true,
        "event": "write",
        "jest": true,
        "location.protocol": true,
        "navigator.userAgent.indexOf": true,
        "performance": true,
        "removeEventListener": true,
        "self": true,
        "setTimeout": true,
        "top": true,
        "trustedTypes": true
      },
      "packages": {
        "prop-types": true,
        "react": true,
        "react-dom>scheduler": true,
        "react>object-assign": true
      }
    },
    "react-dom>scheduler": {
      "globals": {
        "MessageChannel": true,
        "cancelAnimationFrame": true,
        "clearTimeout": true,
        "console": true,
        "navigator": true,
        "performance": true,
        "requestAnimationFrame": true,
        "setTimeout": true
      }
    },
    "react-focus-lock": {
      "globals": {
        "addEventListener": true,
        "console.error": true,
        "console.warn": true,
        "document": true,
        "removeEventListener": true,
        "setTimeout": true
      },
      "packages": {
        "@babel/runtime": true,
        "prop-types": true,
        "react": true,
        "react-focus-lock>focus-lock": true,
        "react-focus-lock>react-clientside-effect": true,
        "react-focus-lock>use-callback-ref": true,
        "react-focus-lock>use-sidecar": true
      }
    },
    "react-focus-lock>focus-lock": {
      "globals": {
        "HTMLIFrameElement": true,
        "Node.DOCUMENT_FRAGMENT_NODE": true,
        "Node.DOCUMENT_NODE": true,
        "Node.DOCUMENT_POSITION_CONTAINED_BY": true,
        "Node.DOCUMENT_POSITION_CONTAINS": true,
        "Node.ELEMENT_NODE": true,
        "console.error": true,
        "console.warn": true,
        "document": true,
        "getComputedStyle": true,
        "setTimeout": true
      },
      "packages": {
        "@trezor/connect-web>tslib": true
      }
    },
    "react-focus-lock>react-clientside-effect": {
      "packages": {
        "@babel/runtime": true,
        "react": true
      }
    },
    "react-focus-lock>use-callback-ref": {
      "packages": {
        "react": true
      }
    },
    "react-focus-lock>use-sidecar": {
      "globals": {
        "console.error": true
      },
      "packages": {
        "@trezor/connect-web>tslib": true,
        "react": true,
        "react-focus-lock>use-sidecar>detect-node-es": true
      }
    },
    "react-idle-timer": {
      "globals": {
        "clearTimeout": true,
        "document": true,
        "setTimeout": true
      },
      "packages": {
        "prop-types": true,
        "react": true
      }
    },
    "react-inspector": {
      "globals": {
        "Node": true,
        "chromeDark": true,
        "chromeLight": true
      },
      "packages": {
        "react": true
      }
    },
    "react-markdown": {
      "globals": {
        "console.warn": true
      },
      "packages": {
        "prop-types": true,
        "react": true,
        "react-markdown>comma-separated-tokens": true,
        "react-markdown>property-information": true,
        "react-markdown>react-is": true,
        "react-markdown>remark-parse": true,
        "react-markdown>remark-rehype": true,
        "react-markdown>space-separated-tokens": true,
        "react-markdown>style-to-object": true,
        "react-markdown>unified": true,
        "react-markdown>unist-util-visit": true,
        "react-markdown>vfile": true
      }
    },
    "react-markdown>property-information": {
      "packages": {
        "watchify>xtend": true
      }
    },
    "react-markdown>react-is": {
      "globals": {
        "console": true
      }
    },
    "react-markdown>remark-parse": {
      "packages": {
        "react-markdown>remark-parse>mdast-util-from-markdown": true
      }
    },
    "react-markdown>remark-parse>mdast-util-from-markdown": {
      "packages": {
        "react-markdown>remark-parse>mdast-util-from-markdown>mdast-util-to-string": true,
        "react-markdown>remark-parse>mdast-util-from-markdown>micromark": true,
        "react-markdown>remark-parse>mdast-util-from-markdown>unist-util-stringify-position": true,
        "react-syntax-highlighter>refractor>parse-entities": true
      }
    },
    "react-markdown>remark-parse>mdast-util-from-markdown>micromark": {
      "packages": {
        "react-syntax-highlighter>refractor>parse-entities": true
      }
    },
    "react-markdown>remark-rehype": {
      "packages": {
        "react-markdown>remark-rehype>mdast-util-to-hast": true
      }
    },
    "react-markdown>remark-rehype>mdast-util-to-hast": {
      "globals": {
        "console.warn": true
      },
      "packages": {
        "@storybook/addon-docs>remark-external-links>mdast-util-definitions": true,
        "react-markdown>remark-rehype>mdast-util-to-hast>mdurl": true,
        "react-markdown>remark-rehype>mdast-util-to-hast>unist-builder": true,
        "react-markdown>remark-rehype>mdast-util-to-hast>unist-util-generated": true,
        "react-markdown>remark-rehype>mdast-util-to-hast>unist-util-position": true,
        "react-markdown>unist-util-visit": true
      }
    },
    "react-markdown>style-to-object": {
      "packages": {
        "react-markdown>style-to-object>inline-style-parser": true
      }
    },
    "react-markdown>unified": {
      "packages": {
        "mocha>yargs-unparser>is-plain-obj": true,
        "react-markdown>unified>bail": true,
        "react-markdown>unified>extend": true,
        "react-markdown>unified>is-buffer": true,
        "react-markdown>unified>trough": true,
        "react-markdown>vfile": true
      }
    },
    "react-markdown>unist-util-visit": {
      "packages": {
        "react-markdown>unist-util-visit>unist-util-visit-parents": true
      }
    },
    "react-markdown>unist-util-visit>unist-util-visit-parents": {
      "packages": {
        "react-markdown>unist-util-visit>unist-util-is": true
      }
    },
    "react-markdown>vfile": {
      "packages": {
        "browserify>path-browserify": true,
        "browserify>process": true,
        "react-markdown>vfile>is-buffer": true,
        "react-markdown>vfile>vfile-message": true,
        "vinyl>replace-ext": true
      }
    },
    "react-markdown>vfile>vfile-message": {
      "packages": {
        "react-markdown>vfile>unist-util-stringify-position": true
      }
    },
    "react-popper": {
      "globals": {
        "document": true
      },
      "packages": {
        "@popperjs/core": true,
        "react": true,
        "react-popper>react-fast-compare": true,
        "react-popper>warning": true
      }
    },
    "react-popper>react-fast-compare": {
      "globals": {
        "Element": true,
        "console.warn": true
      }
    },
    "react-popper>warning": {
      "globals": {
        "console": true
      }
    },
    "react-redux": {
      "globals": {
        "console": true,
        "document": true
      },
      "packages": {
        "prop-types": true,
        "react": true,
        "react-dom": true,
        "react-redux>@babel/runtime": true,
        "react-redux>hoist-non-react-statics": true,
        "react-redux>react-is": true
      }
    },
    "react-redux>hoist-non-react-statics": {
      "packages": {
        "prop-types>react-is": true
      }
    },
    "react-redux>react-is": {
      "globals": {
        "console": true
      }
    },
    "react-responsive-carousel": {
      "globals": {
        "addEventListener": true,
        "removeEventListener": true
      }
    },
    "react-router-dom": {
      "packages": {
        "prop-types": true,
        "react": true,
        "react-router-dom>history": true,
        "react-router-dom>react-router": true,
        "react-router-dom>tiny-invariant": true,
        "react-router-dom>tiny-warning": true
      }
    },
    "react-router-dom>history": {
      "globals": {
        "addEventListener": true,
        "confirm": true,
        "document": true,
        "history": true,
        "location": true,
        "navigator.userAgent": true,
        "removeEventListener": true
      },
      "packages": {
        "react-router-dom>history>resolve-pathname": true,
        "react-router-dom>history>value-equal": true,
        "react-router-dom>tiny-invariant": true,
        "react-router-dom>tiny-warning": true
      }
    },
    "react-router-dom>react-router": {
      "packages": {
        "prop-types": true,
        "prop-types>react-is": true,
        "react": true,
        "react-redux>hoist-non-react-statics": true,
        "react-router-dom>react-router>history": true,
        "react-router-dom>react-router>mini-create-react-context": true,
        "react-router-dom>tiny-invariant": true,
        "react-router-dom>tiny-warning": true,
        "sinon>nise>path-to-regexp": true
      }
    },
    "react-router-dom>react-router>history": {
      "globals": {
        "addEventListener": true,
        "confirm": true,
        "document": true,
        "history": true,
        "location": true,
        "navigator.userAgent": true,
        "removeEventListener": true
      },
      "packages": {
        "react-router-dom>history>resolve-pathname": true,
        "react-router-dom>history>value-equal": true,
        "react-router-dom>tiny-invariant": true,
        "react-router-dom>tiny-warning": true
      }
    },
    "react-router-dom>react-router>mini-create-react-context": {
      "packages": {
        "@babel/runtime": true,
        "prop-types": true,
        "react": true,
        "react-router-dom>react-router>mini-create-react-context>gud": true,
        "react-router-dom>tiny-warning": true
      }
    },
    "react-router-dom>tiny-warning": {
      "globals": {
        "console": true
      }
    },
    "react-simple-file-input": {
      "globals": {
        "File": true,
        "FileReader": true,
        "console.warn": true
      },
      "packages": {
        "prop-types": true,
        "react": true
      }
    },
    "react-syntax-highlighter>refractor>parse-entities": {
      "globals": {
        "document.createElement": true
      }
    },
    "react-tippy": {
      "globals": {
        "Element": true,
        "MSStream": true,
        "MutationObserver": true,
        "addEventListener": true,
        "clearTimeout": true,
        "console.error": true,
        "console.warn": true,
        "define": true,
        "document": true,
        "getComputedStyle": true,
        "innerHeight": true,
        "innerWidth": true,
        "navigator.maxTouchPoints": true,
        "navigator.msMaxTouchPoints": true,
        "navigator.userAgent": true,
        "performance": true,
        "requestAnimationFrame": true,
        "setTimeout": true
      },
      "packages": {
        "react": true,
        "react-dom": true,
        "react-tippy>popper.js": true
      }
    },
    "react-tippy>popper.js": {
      "globals": {
        "MSInputMethodContext": true,
        "Node.DOCUMENT_POSITION_FOLLOWING": true,
        "cancelAnimationFrame": true,
        "console.warn": true,
        "define": true,
        "devicePixelRatio": true,
        "document": true,
        "getComputedStyle": true,
        "innerHeight": true,
        "innerWidth": true,
        "navigator.userAgent": true,
        "requestAnimationFrame": true,
        "setTimeout": true
      }
    },
    "react-toggle-button": {
      "globals": {
        "clearTimeout": true,
        "console.warn": true,
        "define": true,
        "performance": true,
        "setTimeout": true
      },
      "packages": {
        "react": true
      }
    },
    "readable-stream": {
      "packages": {
        "browserify>browser-resolve": true,
        "browserify>buffer": true,
        "browserify>process": true,
        "browserify>string_decoder": true,
        "pumpify>inherits": true,
        "readable-stream>util-deprecate": true,
        "webpack>events": true
      }
    },
    "readable-stream-2>core-util-is": {
      "packages": {
        "browserify>insert-module-globals>is-buffer": true
      }
    },
    "readable-stream-2>process-nextick-args": {
      "packages": {
        "browserify>process": true
      }
    },
    "readable-stream>util-deprecate": {
      "globals": {
        "console.trace": true,
        "console.warn": true,
        "localStorage": true
      }
    },
    "redux": {
      "globals": {
        "console": true
      },
      "packages": {
        "@babel/runtime": true
      }
    },
    "semver": {
      "globals": {
        "console.error": true
      },
      "packages": {
        "browserify>process": true
      }
    },
    "sinon>nise>path-to-regexp": {
      "packages": {
        "sinon>nise>path-to-regexp>isarray": true
      }
    },
    "stream-browserify": {
      "packages": {
        "pumpify>inherits": true,
        "readable-stream": true,
        "webpack>events": true
      }
    },
    "string.prototype.matchall>call-bind": {
      "packages": {
        "browserify>has>function-bind": true,
        "string.prototype.matchall>call-bind>es-errors": true,
        "string.prototype.matchall>call-bind>set-function-length": true,
        "string.prototype.matchall>get-intrinsic": true
      }
    },
    "string.prototype.matchall>call-bind>set-function-length": {
      "packages": {
        "string.prototype.matchall>call-bind>es-errors": true,
        "string.prototype.matchall>define-properties>define-data-property": true,
        "string.prototype.matchall>es-abstract>gopd": true,
        "string.prototype.matchall>es-abstract>has-property-descriptors": true,
        "string.prototype.matchall>get-intrinsic": true
      }
    },
    "string.prototype.matchall>define-properties": {
      "packages": {
        "@lavamoat/lavapack>json-stable-stringify>object-keys": true,
        "string.prototype.matchall>define-properties>define-data-property": true,
        "string.prototype.matchall>es-abstract>has-property-descriptors": true
      }
    },
    "string.prototype.matchall>define-properties>define-data-property": {
      "packages": {
        "string.prototype.matchall>call-bind>es-errors": true,
        "string.prototype.matchall>es-abstract>gopd": true,
        "string.prototype.matchall>es-abstract>has-property-descriptors": true,
        "string.prototype.matchall>get-intrinsic": true
      }
    },
    "string.prototype.matchall>es-abstract>array-buffer-byte-length": {
      "packages": {
        "string.prototype.matchall>call-bind": true,
        "string.prototype.matchall>es-abstract>is-array-buffer": true
      }
    },
    "string.prototype.matchall>es-abstract>es-to-primitive>is-symbol": {
      "packages": {
        "string.prototype.matchall>has-symbols": true
      }
    },
    "string.prototype.matchall>es-abstract>gopd": {
      "packages": {
        "string.prototype.matchall>get-intrinsic": true
      }
    },
    "string.prototype.matchall>es-abstract>has-property-descriptors": {
      "packages": {
        "string.prototype.matchall>get-intrinsic": true
      }
    },
    "string.prototype.matchall>es-abstract>is-array-buffer": {
      "packages": {
        "browserify>util>is-typed-array": true,
        "string.prototype.matchall>call-bind": true,
        "string.prototype.matchall>get-intrinsic": true
      }
    },
    "string.prototype.matchall>es-abstract>is-callable": {
      "globals": {
        "document": true
      }
    },
    "string.prototype.matchall>es-abstract>is-regex": {
      "packages": {
        "koa>is-generator-function>has-tostringtag": true,
        "string.prototype.matchall>call-bind": true
      }
    },
    "string.prototype.matchall>es-abstract>is-shared-array-buffer": {
      "packages": {
        "string.prototype.matchall>call-bind": true
      }
    },
    "string.prototype.matchall>es-abstract>object-inspect": {
      "globals": {
        "HTMLElement": true,
        "WeakRef": true
      },
      "packages": {
        "browserify>browser-resolve": true
      }
    },
    "string.prototype.matchall>get-intrinsic": {
      "globals": {
        "AggregateError": true,
        "FinalizationRegistry": true,
        "WeakRef": true
      },
      "packages": {
        "browserify>has>function-bind": true,
        "depcheck>is-core-module>hasown": true,
        "string.prototype.matchall>call-bind>es-errors": true,
        "string.prototype.matchall>es-abstract>has-proto": true,
        "string.prototype.matchall>has-symbols": true
      }
    },
    "string.prototype.matchall>internal-slot": {
      "packages": {
        "depcheck>is-core-module>hasown": true,
        "string.prototype.matchall>get-intrinsic": true,
        "string.prototype.matchall>side-channel": true
      }
    },
    "string.prototype.matchall>regexp.prototype.flags": {
      "packages": {
        "string.prototype.matchall>call-bind": true,
        "string.prototype.matchall>define-properties": true,
        "string.prototype.matchall>regexp.prototype.flags>set-function-name": true
      }
    },
    "string.prototype.matchall>regexp.prototype.flags>set-function-name": {
      "packages": {
        "string.prototype.matchall>define-properties>define-data-property": true,
        "string.prototype.matchall>es-abstract>function.prototype.name>functions-have-names": true,
        "string.prototype.matchall>es-abstract>has-property-descriptors": true
      }
    },
    "string.prototype.matchall>side-channel": {
      "packages": {
        "string.prototype.matchall>call-bind": true,
        "string.prototype.matchall>es-abstract>object-inspect": true,
        "string.prototype.matchall>get-intrinsic": true
      }
    },
    "superstruct": {
      "globals": {
        "console.warn": true,
        "define": true
      }
    },
    "terser>source-map-support>buffer-from": {
      "packages": {
        "browserify>buffer": true
      }
    },
    "uuid": {
      "globals": {
        "crypto": true,
        "msCrypto": true
      }
    },
    "vinyl>replace-ext": {
      "packages": {
        "browserify>path-browserify": true
      }
    },
    "web3": {
      "globals": {
        "XMLHttpRequest": true
      }
    },
    "web3-stream-provider": {
      "globals": {
        "setTimeout": true
      },
      "packages": {
        "browserify>util": true,
        "readable-stream": true,
        "web3-stream-provider>uuid": true
      }
    },
    "web3-stream-provider>uuid": {
      "globals": {
        "crypto": true
      }
    },
    "webextension-polyfill": {
      "globals": {
        "browser": true,
        "chrome": true,
        "console.error": true,
        "console.warn": true,
        "define": true
      }
    },
    "webpack>events": {
      "globals": {
        "console": true
      }
    }
  }
}<|MERGE_RESOLUTION|>--- conflicted
+++ resolved
@@ -742,72 +742,8 @@
     "@metamask-institutional/custody-controller": {
       "packages": {
         "@ethereumjs/tx>@ethereumjs/util": true,
-        "@metamask-institutional/custody-controller>@metamask/obs-store": true,
-        "@metamask-institutional/custody-keyring": true
-      }
-    },
-    "@metamask-institutional/custody-controller>@metamask/obs-store": {
-      "packages": {
-<<<<<<< HEAD
-        "@metamask-institutional/custody-controller>@metamask/obs-store>@metamask/safe-event-emitter": true,
-        "@metamask-institutional/custody-controller>@metamask/obs-store>through2": true,
-        "stream-browserify": true
-      }
-    },
-    "@metamask-institutional/custody-controller>@metamask/obs-store>@metamask/safe-event-emitter": {
-      "globals": {
-        "setTimeout": true
-      },
-      "packages": {
-        "webpack>events": true
-      }
-    },
-    "@metamask-institutional/custody-controller>@metamask/obs-store>through2": {
-      "packages": {
-        "@metamask-institutional/custody-controller>@metamask/obs-store>through2>readable-stream": true,
-        "browserify>process": true,
-        "browserify>util": true,
-        "watchify>xtend": true
-      }
-    },
-    "@metamask-institutional/custody-controller>@metamask/obs-store>through2>readable-stream": {
-      "packages": {
-        "@metamask-institutional/custody-controller>@metamask/obs-store>through2>readable-stream>isarray": true,
-        "@metamask-institutional/custody-controller>@metamask/obs-store>through2>readable-stream>safe-buffer": true,
-        "@metamask-institutional/custody-controller>@metamask/obs-store>through2>readable-stream>string_decoder": true,
-        "browserify>browser-resolve": true,
-        "browserify>process": true,
-        "browserify>timers-browserify": true,
-        "pumpify>inherits": true,
-        "readable-stream-2>core-util-is": true,
-        "readable-stream-2>process-nextick-args": true,
-        "readable-stream>util-deprecate": true,
-        "webpack>events": true
-      }
-    },
-    "@metamask-institutional/custody-controller>@metamask/obs-store>through2>readable-stream>safe-buffer": {
-      "packages": {
-        "browserify>buffer": true
-      }
-    },
-    "@metamask-institutional/custody-controller>@metamask/obs-store>through2>readable-stream>string_decoder": {
-      "packages": {
-        "@metamask-institutional/custody-controller>@metamask/obs-store>through2>readable-stream>safe-buffer": true
-=======
-        "@metamask-institutional/custody-controller>@metamask/obs-store>readable-stream": true,
-        "@metamask/safe-event-emitter": true
-      }
-    },
-    "@metamask-institutional/custody-controller>@metamask/obs-store>readable-stream": {
-      "packages": {
-        "browserify>browser-resolve": true,
-        "browserify>buffer": true,
-        "browserify>process": true,
-        "browserify>string_decoder": true,
-        "pumpify>inherits": true,
-        "readable-stream>util-deprecate": true,
-        "webpack>events": true
->>>>>>> 0f11247a
+        "@metamask-institutional/custody-keyring": true,
+        "@metamask/obs-store": true
       }
     },
     "@metamask-institutional/custody-keyring": {
@@ -819,9 +755,9 @@
       "packages": {
         "@ethereumjs/tx>@ethereumjs/util": true,
         "@metamask-institutional/custody-keyring>@metamask-institutional/configuration-client": true,
-        "@metamask-institutional/custody-keyring>@metamask/obs-store": true,
         "@metamask-institutional/sdk": true,
         "@metamask-institutional/sdk>@metamask-institutional/types": true,
+        "@metamask/obs-store": true,
         "browserify>crypto-browserify": true,
         "gulp-sass>lodash.clonedeep": true,
         "webpack>events": true
@@ -833,71 +769,6 @@
         "fetch": true
       }
     },
-    "@metamask-institutional/custody-keyring>@metamask/obs-store": {
-      "packages": {
-<<<<<<< HEAD
-        "@metamask-institutional/custody-keyring>@metamask/obs-store>@metamask/safe-event-emitter": true,
-        "@metamask-institutional/custody-keyring>@metamask/obs-store>through2": true,
-        "stream-browserify": true
-      }
-    },
-    "@metamask-institutional/custody-keyring>@metamask/obs-store>@metamask/safe-event-emitter": {
-      "globals": {
-        "setTimeout": true
-      },
-      "packages": {
-        "webpack>events": true
-      }
-    },
-    "@metamask-institutional/custody-keyring>@metamask/obs-store>through2": {
-      "packages": {
-        "@metamask-institutional/custody-keyring>@metamask/obs-store>through2>readable-stream": true,
-        "browserify>process": true,
-        "browserify>util": true,
-        "watchify>xtend": true
-      }
-    },
-    "@metamask-institutional/custody-keyring>@metamask/obs-store>through2>readable-stream": {
-      "packages": {
-        "@metamask-institutional/custody-keyring>@metamask/obs-store>through2>readable-stream>isarray": true,
-        "@metamask-institutional/custody-keyring>@metamask/obs-store>through2>readable-stream>safe-buffer": true,
-        "@metamask-institutional/custody-keyring>@metamask/obs-store>through2>readable-stream>string_decoder": true,
-        "browserify>browser-resolve": true,
-        "browserify>process": true,
-        "browserify>timers-browserify": true,
-        "pumpify>inherits": true,
-        "readable-stream-2>core-util-is": true,
-        "readable-stream-2>process-nextick-args": true,
-=======
-        "@metamask-institutional/custody-keyring>@metamask/obs-store>readable-stream": true,
-        "@metamask/safe-event-emitter": true
-      }
-    },
-    "@metamask-institutional/custody-keyring>@metamask/obs-store>readable-stream": {
-      "packages": {
-        "browserify>browser-resolve": true,
-        "browserify>buffer": true,
-        "browserify>process": true,
-        "browserify>string_decoder": true,
-        "pumpify>inherits": true,
->>>>>>> 0f11247a
-        "readable-stream>util-deprecate": true,
-        "webpack>events": true
-      }
-    },
-<<<<<<< HEAD
-    "@metamask-institutional/custody-keyring>@metamask/obs-store>through2>readable-stream>safe-buffer": {
-      "packages": {
-        "browserify>buffer": true
-      }
-    },
-    "@metamask-institutional/custody-keyring>@metamask/obs-store>through2>readable-stream>string_decoder": {
-      "packages": {
-        "@metamask-institutional/custody-keyring>@metamask/obs-store>through2>readable-stream>safe-buffer": true
-      }
-    },
-=======
->>>>>>> 0f11247a
     "@metamask-institutional/extension": {
       "globals": {
         "console.log": true
@@ -912,71 +783,7 @@
     "@metamask-institutional/institutional-features": {
       "packages": {
         "@metamask-institutional/custody-keyring": true,
-        "@metamask-institutional/institutional-features>@metamask/obs-store": true
-      }
-    },
-    "@metamask-institutional/institutional-features>@metamask/obs-store": {
-      "packages": {
-<<<<<<< HEAD
-        "@metamask-institutional/institutional-features>@metamask/obs-store>@metamask/safe-event-emitter": true,
-        "@metamask-institutional/institutional-features>@metamask/obs-store>through2": true,
-        "stream-browserify": true
-      }
-    },
-    "@metamask-institutional/institutional-features>@metamask/obs-store>@metamask/safe-event-emitter": {
-      "globals": {
-        "setTimeout": true
-      },
-      "packages": {
-        "webpack>events": true
-      }
-    },
-    "@metamask-institutional/institutional-features>@metamask/obs-store>through2": {
-      "packages": {
-        "@metamask-institutional/institutional-features>@metamask/obs-store>through2>readable-stream": true,
-        "browserify>process": true,
-        "browserify>util": true,
-        "watchify>xtend": true
-      }
-    },
-    "@metamask-institutional/institutional-features>@metamask/obs-store>through2>readable-stream": {
-      "packages": {
-        "@metamask-institutional/institutional-features>@metamask/obs-store>through2>readable-stream>isarray": true,
-        "@metamask-institutional/institutional-features>@metamask/obs-store>through2>readable-stream>safe-buffer": true,
-        "@metamask-institutional/institutional-features>@metamask/obs-store>through2>readable-stream>string_decoder": true,
-        "browserify>browser-resolve": true,
-        "browserify>process": true,
-        "browserify>timers-browserify": true,
-        "pumpify>inherits": true,
-        "readable-stream-2>core-util-is": true,
-        "readable-stream-2>process-nextick-args": true,
-        "readable-stream>util-deprecate": true,
-        "webpack>events": true
-      }
-    },
-    "@metamask-institutional/institutional-features>@metamask/obs-store>through2>readable-stream>safe-buffer": {
-      "packages": {
-        "browserify>buffer": true
-      }
-    },
-    "@metamask-institutional/institutional-features>@metamask/obs-store>through2>readable-stream>string_decoder": {
-      "packages": {
-        "@metamask-institutional/institutional-features>@metamask/obs-store>through2>readable-stream>safe-buffer": true
-=======
-        "@metamask-institutional/institutional-features>@metamask/obs-store>readable-stream": true,
-        "@metamask/safe-event-emitter": true
-      }
-    },
-    "@metamask-institutional/institutional-features>@metamask/obs-store>readable-stream": {
-      "packages": {
-        "browserify>browser-resolve": true,
-        "browserify>buffer": true,
-        "browserify>process": true,
-        "browserify>string_decoder": true,
-        "pumpify>inherits": true,
-        "readable-stream>util-deprecate": true,
-        "webpack>events": true
->>>>>>> 0f11247a
+        "@metamask/obs-store": true
       }
     },
     "@metamask-institutional/rpc-allowlist": {
@@ -1009,7 +816,7 @@
         "@ethereumjs/tx>@ethereumjs/util": true,
         "@metamask-institutional/sdk": true,
         "@metamask-institutional/transaction-update>@metamask-institutional/websocket-client": true,
-        "@metamask-institutional/transaction-update>@metamask/obs-store": true,
+        "@metamask/obs-store": true,
         "webpack>events": true
       }
     },
@@ -1024,71 +831,6 @@
         "webpack>events": true
       }
     },
-    "@metamask-institutional/transaction-update>@metamask/obs-store": {
-      "packages": {
-<<<<<<< HEAD
-        "@metamask-institutional/transaction-update>@metamask/obs-store>@metamask/safe-event-emitter": true,
-        "@metamask-institutional/transaction-update>@metamask/obs-store>through2": true,
-        "stream-browserify": true
-      }
-    },
-    "@metamask-institutional/transaction-update>@metamask/obs-store>@metamask/safe-event-emitter": {
-      "globals": {
-        "setTimeout": true
-      },
-      "packages": {
-        "webpack>events": true
-      }
-    },
-    "@metamask-institutional/transaction-update>@metamask/obs-store>through2": {
-      "packages": {
-        "@metamask-institutional/transaction-update>@metamask/obs-store>through2>readable-stream": true,
-        "browserify>process": true,
-        "browserify>util": true,
-        "watchify>xtend": true
-      }
-    },
-    "@metamask-institutional/transaction-update>@metamask/obs-store>through2>readable-stream": {
-      "packages": {
-        "@metamask-institutional/transaction-update>@metamask/obs-store>through2>readable-stream>isarray": true,
-        "@metamask-institutional/transaction-update>@metamask/obs-store>through2>readable-stream>safe-buffer": true,
-        "@metamask-institutional/transaction-update>@metamask/obs-store>through2>readable-stream>string_decoder": true,
-        "browserify>browser-resolve": true,
-        "browserify>process": true,
-        "browserify>timers-browserify": true,
-        "pumpify>inherits": true,
-        "readable-stream-2>core-util-is": true,
-        "readable-stream-2>process-nextick-args": true,
-=======
-        "@metamask-institutional/transaction-update>@metamask/obs-store>readable-stream": true,
-        "@metamask/safe-event-emitter": true
-      }
-    },
-    "@metamask-institutional/transaction-update>@metamask/obs-store>readable-stream": {
-      "packages": {
-        "browserify>browser-resolve": true,
-        "browserify>buffer": true,
-        "browserify>process": true,
-        "browserify>string_decoder": true,
-        "pumpify>inherits": true,
->>>>>>> 0f11247a
-        "readable-stream>util-deprecate": true,
-        "webpack>events": true
-      }
-    },
-<<<<<<< HEAD
-    "@metamask-institutional/transaction-update>@metamask/obs-store>through2>readable-stream>safe-buffer": {
-      "packages": {
-        "browserify>buffer": true
-      }
-    },
-    "@metamask-institutional/transaction-update>@metamask/obs-store>through2>readable-stream>string_decoder": {
-      "packages": {
-        "@metamask-institutional/transaction-update>@metamask/obs-store>through2>readable-stream>safe-buffer": true
-      }
-    },
-=======
->>>>>>> 0f11247a
     "@metamask/abi-utils": {
       "packages": {
         "@metamask/utils": true,
