--- conflicted
+++ resolved
@@ -1405,7 +1405,7 @@
     },
     "@metamask/eth-json-rpc-middleware>@metamask/eth-json-rpc-provider>@metamask/json-rpc-engine": {
       "packages": {
-        "@metamask/providers>@metamask/rpc-errors": true,
+        "@metamask/rpc-errors": true,
         "@metamask/safe-event-emitter": true,
         "@metamask/utils": true
       }
@@ -2082,12 +2082,7 @@
         "@metamask/network-controller>@metamask/eth-json-rpc-provider": true,
         "@metamask/network-controller>@metamask/json-rpc-engine": true,
         "@metamask/network-controller>@metamask/swappable-obj-proxy": true,
-<<<<<<< HEAD
         "@metamask/rpc-errors": true,
-        "@metamask/snaps-controllers>@metamask/json-rpc-engine": true,
-=======
-        "@metamask/providers>@metamask/rpc-errors": true,
->>>>>>> 2aaf5659
         "@metamask/utils": true,
         "browserify>assert": true,
         "uuid": true
@@ -2146,7 +2141,7 @@
     },
     "@metamask/network-controller>@metamask/json-rpc-engine": {
       "packages": {
-        "@metamask/providers>@metamask/rpc-errors": true,
+        "@metamask/rpc-errors": true,
         "@metamask/safe-event-emitter": true,
         "@metamask/utils": true
       }
@@ -2212,12 +2207,7 @@
         "@metamask/permission-controller>@metamask/controller-utils": true,
         "@metamask/permission-controller>@metamask/json-rpc-engine": true,
         "@metamask/permission-controller>nanoid": true,
-<<<<<<< HEAD
         "@metamask/rpc-errors": true,
-        "@metamask/snaps-controllers>@metamask/json-rpc-engine": true,
-=======
-        "@metamask/providers>@metamask/rpc-errors": true,
->>>>>>> 2aaf5659
         "@metamask/utils": true,
         "deep-freeze-strict": true,
         "immer": true
@@ -2251,7 +2241,7 @@
     },
     "@metamask/permission-controller>@metamask/json-rpc-engine": {
       "packages": {
-        "@metamask/providers>@metamask/rpc-errors": true,
+        "@metamask/rpc-errors": true,
         "@metamask/safe-event-emitter": true,
         "@metamask/utils": true
       }
@@ -2398,13 +2388,8 @@
     },
     "@metamask/queued-request-controller": {
       "packages": {
-<<<<<<< HEAD
-        "@metamask/queued-request-controller>@metamask/base-controller": true,
+        "@metamask/base-controller": true,
         "@metamask/rpc-errors": true,
-=======
-        "@metamask/base-controller": true,
-        "@metamask/providers>@metamask/rpc-errors": true,
->>>>>>> 2aaf5659
         "@metamask/selected-network-controller": true,
         "@metamask/snaps-controllers>@metamask/json-rpc-engine": true,
         "@metamask/utils": true
@@ -2415,33 +2400,17 @@
         "setTimeout": true
       },
       "packages": {
-<<<<<<< HEAD
-        "@metamask/rate-limit-controller>@metamask/base-controller": true,
+        "@metamask/base-controller": true,
         "@metamask/rpc-errors": true,
         "@metamask/utils": true
       }
     },
-    "@metamask/rate-limit-controller>@metamask/base-controller": {
-      "globals": {
-        "setTimeout": true
-      },
-      "packages": {
-        "immer": true
-      }
-    },
     "@metamask/rpc-errors": {
       "packages": {
         "@metamask/utils": true,
         "eth-rpc-errors>fast-safe-stringify": true
       }
     },
-=======
-        "@metamask/base-controller": true,
-        "@metamask/providers>@metamask/rpc-errors": true,
-        "@metamask/utils": true
-      }
-    },
->>>>>>> 2aaf5659
     "@metamask/rpc-methods-flask>nanoid": {
       "globals": {
         "crypto.getRandomValues": true
@@ -2496,12 +2465,7 @@
       "packages": {
         "@metamask/base-controller": true,
         "@metamask/logging-controller": true,
-<<<<<<< HEAD
         "@metamask/rpc-errors": true,
-        "@metamask/signature-controller>@metamask/base-controller": true,
-=======
-        "@metamask/providers>@metamask/rpc-errors": true,
->>>>>>> 2aaf5659
         "@metamask/signature-controller>@metamask/controller-utils": true,
         "@metamask/signature-controller>@metamask/message-manager": true,
         "@metamask/utils": true,
@@ -2870,12 +2834,7 @@
         "@metamask/base-controller": true,
         "@metamask/object-multiplex": true,
         "@metamask/post-message-stream": true,
-<<<<<<< HEAD
         "@metamask/rpc-errors": true,
-        "@metamask/snaps-controllers>@metamask/base-controller": true,
-=======
-        "@metamask/providers>@metamask/rpc-errors": true,
->>>>>>> 2aaf5659
         "@metamask/snaps-controllers>@metamask/json-rpc-engine": true,
         "@metamask/snaps-controllers>@metamask/json-rpc-middleware-stream": true,
         "@metamask/snaps-controllers>@metamask/permission-controller": true,
@@ -2924,7 +2883,7 @@
       "packages": {
         "@metamask/base-controller": true,
         "@metamask/controller-utils": true,
-        "@metamask/providers>@metamask/rpc-errors": true,
+        "@metamask/rpc-errors": true,
         "@metamask/snaps-controllers>@metamask/json-rpc-engine": true,
         "@metamask/snaps-controllers>nanoid": true,
         "@metamask/utils": true,
@@ -2989,13 +2948,8 @@
     },
     "@metamask/snaps-rpc-methods": {
       "packages": {
-<<<<<<< HEAD
-        "@metamask/permission-controller": true,
         "@metamask/rpc-errors": true,
-=======
-        "@metamask/providers>@metamask/rpc-errors": true,
         "@metamask/snaps-rpc-methods>@metamask/permission-controller": true,
->>>>>>> 2aaf5659
         "@metamask/snaps-sdk": true,
         "@metamask/snaps-sdk>@metamask/key-tree": true,
         "@metamask/snaps-utils": true,
@@ -3011,7 +2965,7 @@
       "packages": {
         "@metamask/base-controller": true,
         "@metamask/controller-utils": true,
-        "@metamask/providers>@metamask/rpc-errors": true,
+        "@metamask/rpc-errors": true,
         "@metamask/snaps-controllers>@metamask/json-rpc-engine": true,
         "@metamask/snaps-rpc-methods>@metamask/permission-controller>nanoid": true,
         "@metamask/utils": true,
@@ -3069,12 +3023,7 @@
         "fetch": true
       },
       "packages": {
-<<<<<<< HEAD
-        "@metamask/permission-controller": true,
         "@metamask/rpc-errors": true,
-=======
-        "@metamask/providers>@metamask/rpc-errors": true,
->>>>>>> 2aaf5659
         "@metamask/snaps-sdk": true,
         "@metamask/snaps-sdk>@metamask/key-tree": true,
         "@metamask/snaps-utils>@metamask/permission-controller": true,
@@ -3099,7 +3048,7 @@
       "packages": {
         "@metamask/base-controller": true,
         "@metamask/controller-utils": true,
-        "@metamask/providers>@metamask/rpc-errors": true,
+        "@metamask/rpc-errors": true,
         "@metamask/snaps-controllers>@metamask/json-rpc-engine": true,
         "@metamask/snaps-utils>@metamask/permission-controller>nanoid": true,
         "@metamask/utils": true,
