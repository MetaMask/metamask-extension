{
  "resources": {
    "@babel/runtime": {
      "globals": {
        "regeneratorRuntime": "write"
      }
    },
    "@babel/runtime>regenerator-runtime": {
      "globals": {
        "regeneratorRuntime": "write"
      }
    },
    "@download/blockies": {
      "globals": {
        "document.createElement": true
      }
    },
    "@ensdomains/content-hash": {
      "globals": {
        "console.warn": true
      },
      "packages": {
        "@ensdomains/content-hash>cids": true,
        "@ensdomains/content-hash>js-base64": true,
        "@ensdomains/content-hash>multicodec": true,
        "@ensdomains/content-hash>multihashes": true,
        "browserify>buffer": true
      }
    },
    "@ensdomains/content-hash>cids": {
      "packages": {
        "@ensdomains/content-hash>cids>multibase": true,
        "@ensdomains/content-hash>cids>multicodec": true,
        "@ensdomains/content-hash>cids>multihashes": true,
        "@ensdomains/content-hash>cids>uint8arrays": true
      }
    },
    "@ensdomains/content-hash>cids>multibase": {
      "globals": {
        "TextDecoder": true,
        "TextEncoder": true
      },
      "packages": {
        "@ensdomains/content-hash>cids>multibase>@multiformats/base-x": true
      }
    },
    "@ensdomains/content-hash>cids>multicodec": {
      "packages": {
        "@ensdomains/content-hash>cids>multicodec>varint": true,
        "@ensdomains/content-hash>cids>uint8arrays": true
      }
    },
    "@ensdomains/content-hash>cids>multihashes": {
      "packages": {
        "@ensdomains/content-hash>cids>multibase": true,
        "@ensdomains/content-hash>cids>uint8arrays": true,
        "@ensdomains/content-hash>multihashes>varint": true
      }
    },
    "@ensdomains/content-hash>cids>uint8arrays": {
      "globals": {
        "TextDecoder": true,
        "TextEncoder": true
      },
      "packages": {
        "@ensdomains/content-hash>cids>multibase": true
      }
    },
    "@ensdomains/content-hash>js-base64": {
      "globals": {
        "Base64": "write",
        "TextDecoder": true,
        "TextEncoder": true,
        "atob": true,
        "btoa": true,
        "define": true
      },
      "packages": {
        "browserify>buffer": true
      }
    },
    "@ensdomains/content-hash>multicodec": {
      "packages": {
        "@ensdomains/content-hash>multicodec>uint8arrays": true,
        "@ensdomains/content-hash>multicodec>varint": true
      }
    },
    "@ensdomains/content-hash>multicodec>uint8arrays": {
      "packages": {
        "@ensdomains/content-hash>multicodec>uint8arrays>multibase": true,
        "@ensdomains/content-hash>multihashes>web-encoding": true
      }
    },
    "@ensdomains/content-hash>multicodec>uint8arrays>multibase": {
      "packages": {
        "@ensdomains/content-hash>cids>multibase>@multiformats/base-x": true,
        "@ensdomains/content-hash>multihashes>web-encoding": true
      }
    },
    "@ensdomains/content-hash>multihashes": {
      "packages": {
        "@ensdomains/content-hash>multihashes>multibase": true,
        "@ensdomains/content-hash>multihashes>varint": true,
        "@ensdomains/content-hash>multihashes>web-encoding": true,
        "browserify>buffer": true
      }
    },
    "@ensdomains/content-hash>multihashes>multibase": {
      "packages": {
        "@ensdomains/content-hash>multihashes>web-encoding": true,
        "browserify>buffer": true,
        "ethereumjs-wallet>bs58check>bs58>base-x": true
      }
    },
    "@ensdomains/content-hash>multihashes>web-encoding": {
      "globals": {
        "TextDecoder": true,
        "TextEncoder": true
      },
      "packages": {
        "browserify>util": true
      }
    },
    "@ethereumjs/common": {
      "packages": {
        "@ethereumjs/common>crc-32": true,
        "@ethereumjs/tx>@ethereumjs/util": true,
        "browserify>buffer": true,
        "browserify>events": true
      }
    },
    "@ethereumjs/common>crc-32": {
      "globals": {
        "DO_NOT_EXPORT_CRC": true,
        "define": true
      }
    },
    "@ethereumjs/tx": {
      "packages": {
        "@ethereumjs/common": true,
        "@ethereumjs/tx>@ethereumjs/rlp": true,
        "@ethereumjs/tx>@ethereumjs/util": true,
        "@ethereumjs/tx>ethereum-cryptography": true,
        "browserify>buffer": true,
        "browserify>insert-module-globals>is-buffer": true
      }
    },
    "@ethereumjs/tx>@ethereumjs/rlp": {
      "globals": {
        "TextEncoder": true
      }
    },
    "@ethereumjs/tx>@ethereumjs/util": {
      "globals": {
        "console.warn": true
      },
      "packages": {
        "@ethereumjs/tx>@ethereumjs/rlp": true,
        "@ethereumjs/tx>@ethereumjs/util>ethereum-cryptography": true,
        "@ethereumjs/tx>@ethereumjs/util>micro-ftch": true,
        "browserify>buffer": true,
        "browserify>events": true,
        "browserify>insert-module-globals>is-buffer": true
      }
    },
    "@ethereumjs/tx>@ethereumjs/util>ethereum-cryptography": {
      "globals": {
        "TextDecoder": true,
        "crypto": true
      },
      "packages": {
        "@ethereumjs/tx>@ethereumjs/util>ethereum-cryptography>@noble/hashes": true,
        "@ethereumjs/tx>ethereum-cryptography>@noble/curves": true
      }
    },
    "@ethereumjs/tx>@ethereumjs/util>ethereum-cryptography>@noble/hashes": {
      "globals": {
        "TextEncoder": true,
        "crypto": true
      }
    },
    "@ethereumjs/tx>@ethereumjs/util>micro-ftch": {
      "globals": {
        "Headers": true,
        "TextDecoder": true,
        "URL": true,
        "btoa": true,
        "fetch": true
      },
      "packages": {
        "browserify>browserify-zlib": true,
        "browserify>buffer": true,
        "browserify>https-browserify": true,
        "browserify>process": true,
        "browserify>stream-http": true,
        "browserify>url": true,
        "browserify>util": true
      }
    },
    "@ethereumjs/tx>ethereum-cryptography": {
      "globals": {
        "TextDecoder": true,
        "crypto": true
      },
      "packages": {
        "@ethereumjs/tx>ethereum-cryptography>@noble/hashes": true
      }
    },
    "@ethereumjs/tx>ethereum-cryptography>@noble/curves": {
      "globals": {
        "TextEncoder": true
      },
      "packages": {
        "@ethereumjs/tx>ethereum-cryptography>@noble/curves>@noble/hashes": true
      }
    },
    "@ethereumjs/tx>ethereum-cryptography>@noble/curves>@noble/hashes": {
      "globals": {
        "TextEncoder": true,
        "crypto": true
      }
    },
    "@ethereumjs/tx>ethereum-cryptography>@noble/hashes": {
      "globals": {
        "TextEncoder": true,
        "crypto": true
      }
    },
    "@ethersproject/abi": {
      "globals": {
        "console.log": true
      },
      "packages": {
        "@ethersproject/abi>@ethersproject/address": true,
        "@ethersproject/abi>@ethersproject/bytes": true,
        "@ethersproject/abi>@ethersproject/constants": true,
        "@ethersproject/abi>@ethersproject/hash": true,
        "@ethersproject/abi>@ethersproject/keccak256": true,
        "@ethersproject/abi>@ethersproject/logger": true,
        "@ethersproject/abi>@ethersproject/properties": true,
        "@ethersproject/abi>@ethersproject/strings": true,
        "@ethersproject/bignumber": true
      }
    },
    "@ethersproject/abi>@ethersproject/address": {
      "packages": {
        "@ethersproject/abi>@ethersproject/bytes": true,
        "@ethersproject/abi>@ethersproject/keccak256": true,
        "@ethersproject/abi>@ethersproject/logger": true,
        "@ethersproject/bignumber": true,
        "@ethersproject/providers>@ethersproject/rlp": true
      }
    },
    "@ethersproject/abi>@ethersproject/bytes": {
      "packages": {
        "@ethersproject/abi>@ethersproject/logger": true
      }
    },
    "@ethersproject/abi>@ethersproject/constants": {
      "packages": {
        "@ethersproject/bignumber": true
      }
    },
    "@ethersproject/abi>@ethersproject/hash": {
      "packages": {
        "@ethersproject/abi>@ethersproject/address": true,
        "@ethersproject/abi>@ethersproject/bytes": true,
        "@ethersproject/abi>@ethersproject/keccak256": true,
        "@ethersproject/abi>@ethersproject/logger": true,
        "@ethersproject/abi>@ethersproject/properties": true,
        "@ethersproject/abi>@ethersproject/strings": true,
        "@ethersproject/bignumber": true,
        "@ethersproject/providers>@ethersproject/base64": true
      }
    },
    "@ethersproject/abi>@ethersproject/keccak256": {
      "packages": {
        "@ethersproject/abi>@ethersproject/bytes": true,
        "@ethersproject/abi>@ethersproject/keccak256>js-sha3": true
      }
    },
    "@ethersproject/abi>@ethersproject/keccak256>js-sha3": {
      "globals": {
        "define": true
      },
      "packages": {
        "browserify>process": true
      }
    },
    "@ethersproject/abi>@ethersproject/logger": {
      "globals": {
        "console": true
      }
    },
    "@ethersproject/abi>@ethersproject/properties": {
      "packages": {
        "@ethersproject/abi>@ethersproject/logger": true
      }
    },
    "@ethersproject/abi>@ethersproject/strings": {
      "packages": {
        "@ethersproject/abi>@ethersproject/bytes": true,
        "@ethersproject/abi>@ethersproject/constants": true,
        "@ethersproject/abi>@ethersproject/logger": true
      }
    },
    "@ethersproject/bignumber": {
      "packages": {
        "@ethersproject/abi>@ethersproject/bytes": true,
        "@ethersproject/abi>@ethersproject/logger": true,
        "@ethersproject/bignumber>bn.js": true
      }
    },
    "@ethersproject/bignumber>bn.js": {
      "globals": {
        "Buffer": true
      },
      "packages": {
        "browserify>browser-resolve": true
      }
    },
    "@ethersproject/contracts": {
      "globals": {
        "setTimeout": true
      },
      "packages": {
        "@ethersproject/abi": true,
        "@ethersproject/abi>@ethersproject/address": true,
        "@ethersproject/abi>@ethersproject/bytes": true,
        "@ethersproject/abi>@ethersproject/logger": true,
        "@ethersproject/abi>@ethersproject/properties": true,
        "@ethersproject/bignumber": true,
        "@ethersproject/hdnode>@ethersproject/abstract-signer": true,
        "@ethersproject/hdnode>@ethersproject/transactions": true,
        "@ethersproject/providers>@ethersproject/abstract-provider": true
      }
    },
    "@ethersproject/hdnode": {
      "packages": {
        "@ethersproject/abi>@ethersproject/bytes": true,
        "@ethersproject/abi>@ethersproject/logger": true,
        "@ethersproject/abi>@ethersproject/properties": true,
        "@ethersproject/abi>@ethersproject/strings": true,
        "@ethersproject/bignumber": true,
        "@ethersproject/hdnode>@ethersproject/basex": true,
        "@ethersproject/hdnode>@ethersproject/pbkdf2": true,
        "@ethersproject/hdnode>@ethersproject/sha2": true,
        "@ethersproject/hdnode>@ethersproject/signing-key": true,
        "@ethersproject/hdnode>@ethersproject/transactions": true,
        "@ethersproject/hdnode>@ethersproject/wordlists": true
      }
    },
    "@ethersproject/hdnode>@ethersproject/abstract-signer": {
      "packages": {
        "@ethersproject/abi>@ethersproject/logger": true,
        "@ethersproject/abi>@ethersproject/properties": true
      }
    },
    "@ethersproject/hdnode>@ethersproject/basex": {
      "packages": {
        "@ethersproject/abi>@ethersproject/bytes": true,
        "@ethersproject/abi>@ethersproject/properties": true
      }
    },
    "@ethersproject/hdnode>@ethersproject/pbkdf2": {
      "packages": {
        "@ethersproject/abi>@ethersproject/bytes": true,
        "@ethersproject/hdnode>@ethersproject/sha2": true
      }
    },
    "@ethersproject/hdnode>@ethersproject/sha2": {
      "packages": {
        "@ethersproject/abi>@ethersproject/bytes": true,
        "@ethersproject/abi>@ethersproject/logger": true,
        "ethereumjs-util>ethereum-cryptography>hash.js": true
      }
    },
    "@ethersproject/hdnode>@ethersproject/signing-key": {
      "packages": {
        "@ethersproject/abi>@ethersproject/bytes": true,
        "@ethersproject/abi>@ethersproject/logger": true,
        "@ethersproject/abi>@ethersproject/properties": true,
        "ganache>secp256k1>elliptic": true
      }
    },
    "@ethersproject/hdnode>@ethersproject/transactions": {
      "packages": {
        "@ethersproject/abi>@ethersproject/address": true,
        "@ethersproject/abi>@ethersproject/bytes": true,
        "@ethersproject/abi>@ethersproject/constants": true,
        "@ethersproject/abi>@ethersproject/keccak256": true,
        "@ethersproject/abi>@ethersproject/logger": true,
        "@ethersproject/abi>@ethersproject/properties": true,
        "@ethersproject/bignumber": true,
        "@ethersproject/hdnode>@ethersproject/signing-key": true,
        "@ethersproject/providers>@ethersproject/rlp": true
      }
    },
    "@ethersproject/hdnode>@ethersproject/wordlists": {
      "packages": {
        "@ethersproject/abi>@ethersproject/bytes": true,
        "@ethersproject/abi>@ethersproject/hash": true,
        "@ethersproject/abi>@ethersproject/logger": true,
        "@ethersproject/abi>@ethersproject/properties": true,
        "@ethersproject/abi>@ethersproject/strings": true
      }
    },
    "@ethersproject/providers": {
      "globals": {
        "WebSocket": true,
        "clearInterval": true,
        "clearTimeout": true,
        "console.log": true,
        "console.warn": true,
        "setInterval": true,
        "setTimeout": true
      },
      "packages": {
        "@ethersproject/abi>@ethersproject/address": true,
        "@ethersproject/abi>@ethersproject/bytes": true,
        "@ethersproject/abi>@ethersproject/constants": true,
        "@ethersproject/abi>@ethersproject/hash": true,
        "@ethersproject/abi>@ethersproject/logger": true,
        "@ethersproject/abi>@ethersproject/properties": true,
        "@ethersproject/abi>@ethersproject/strings": true,
        "@ethersproject/bignumber": true,
        "@ethersproject/hdnode>@ethersproject/abstract-signer": true,
        "@ethersproject/hdnode>@ethersproject/basex": true,
        "@ethersproject/hdnode>@ethersproject/sha2": true,
        "@ethersproject/hdnode>@ethersproject/transactions": true,
        "@ethersproject/providers>@ethersproject/abstract-provider": true,
        "@ethersproject/providers>@ethersproject/base64": true,
        "@ethersproject/providers>@ethersproject/networks": true,
        "@ethersproject/providers>@ethersproject/random": true,
        "@ethersproject/providers>@ethersproject/web": true,
        "@ethersproject/providers>bech32": true
      }
    },
    "@ethersproject/providers>@ethersproject/abstract-provider": {
      "packages": {
        "@ethersproject/abi>@ethersproject/bytes": true,
        "@ethersproject/abi>@ethersproject/logger": true,
        "@ethersproject/abi>@ethersproject/properties": true,
        "@ethersproject/bignumber": true
      }
    },
    "@ethersproject/providers>@ethersproject/base64": {
      "globals": {
        "atob": true,
        "btoa": true
      },
      "packages": {
        "@ethersproject/abi>@ethersproject/bytes": true
      }
    },
    "@ethersproject/providers>@ethersproject/networks": {
      "packages": {
        "@ethersproject/abi>@ethersproject/logger": true
      }
    },
    "@ethersproject/providers>@ethersproject/random": {
      "packages": {
        "@ethersproject/abi>@ethersproject/bytes": true,
        "@ethersproject/abi>@ethersproject/logger": true
      }
    },
    "@ethersproject/providers>@ethersproject/rlp": {
      "packages": {
        "@ethersproject/abi>@ethersproject/bytes": true,
        "@ethersproject/abi>@ethersproject/logger": true
      }
    },
    "@ethersproject/providers>@ethersproject/web": {
      "globals": {
        "clearTimeout": true,
        "fetch": true,
        "setTimeout": true
      },
      "packages": {
        "@ethersproject/abi>@ethersproject/bytes": true,
        "@ethersproject/abi>@ethersproject/logger": true,
        "@ethersproject/abi>@ethersproject/properties": true,
        "@ethersproject/abi>@ethersproject/strings": true,
        "@ethersproject/providers>@ethersproject/base64": true
      }
    },
    "@keystonehq/bc-ur-registry-eth": {
      "packages": {
        "@ethereumjs/tx>@ethereumjs/util": true,
        "@keystonehq/bc-ur-registry-eth>@keystonehq/bc-ur-registry": true,
        "@keystonehq/bc-ur-registry-eth>hdkey": true,
        "browserify>buffer": true,
        "uuid": true
      }
    },
    "@keystonehq/bc-ur-registry-eth>@keystonehq/bc-ur-registry": {
      "globals": {
        "define": true
      },
      "packages": {
        "@ngraveio/bc-ur": true,
        "browserify>buffer": true,
        "ethereumjs-wallet>bs58check": true,
        "wait-on>rxjs>tslib": true
      }
    },
    "@keystonehq/bc-ur-registry-eth>hdkey": {
      "packages": {
        "browserify>assert": true,
        "browserify>crypto-browserify": true,
        "ethereumjs-util>ethereum-cryptography>secp256k1": true,
        "ethereumjs-wallet>bs58check": true,
        "ethereumjs-wallet>safe-buffer": true
      }
    },
    "@keystonehq/metamask-airgapped-keyring": {
      "packages": {
        "@ethereumjs/tx": true,
        "@keystonehq/bc-ur-registry-eth": true,
        "@keystonehq/metamask-airgapped-keyring>@keystonehq/base-eth-keyring": true,
        "@keystonehq/metamask-airgapped-keyring>@metamask/obs-store": true,
        "browserify>buffer": true,
        "browserify>events": true,
        "ethereumjs-util>rlp": true,
        "uuid": true
      }
    },
    "@keystonehq/metamask-airgapped-keyring>@keystonehq/base-eth-keyring": {
      "packages": {
        "@ethereumjs/tx": true,
        "@ethereumjs/tx>@ethereumjs/util": true,
        "@keystonehq/bc-ur-registry-eth": true,
        "@keystonehq/bc-ur-registry-eth>hdkey": true,
        "@keystonehq/metamask-airgapped-keyring>@keystonehq/base-eth-keyring>rlp": true,
        "browserify>buffer": true,
        "uuid": true
      }
    },
    "@keystonehq/metamask-airgapped-keyring>@keystonehq/base-eth-keyring>rlp": {
      "globals": {
        "TextEncoder": true
      }
    },
    "@keystonehq/metamask-airgapped-keyring>@metamask/obs-store": {
      "packages": {
        "@keystonehq/metamask-airgapped-keyring>@metamask/obs-store>through2": true,
        "@metamask/safe-event-emitter": true,
        "browserify>stream-browserify": true
      }
    },
    "@keystonehq/metamask-airgapped-keyring>@metamask/obs-store>through2": {
      "packages": {
        "browserify>process": true,
        "browserify>util": true,
        "readable-stream": true,
        "watchify>xtend": true
      }
    },
    "@material-ui/core": {
      "globals": {
        "Image": true,
        "_formatMuiErrorMessage": true,
        "addEventListener": true,
        "clearInterval": true,
        "clearTimeout": true,
        "console.error": true,
        "console.warn": true,
        "document": true,
        "getComputedStyle": true,
        "getSelection": true,
        "innerHeight": true,
        "innerWidth": true,
        "matchMedia": true,
        "navigator": true,
        "performance.now": true,
        "removeEventListener": true,
        "requestAnimationFrame": true,
        "setInterval": true,
        "setTimeout": true
      },
      "packages": {
        "@babel/runtime": true,
        "@material-ui/core>@material-ui/styles": true,
        "@material-ui/core>@material-ui/system": true,
        "@material-ui/core>@material-ui/utils": true,
        "@material-ui/core>clsx": true,
        "@material-ui/core>popper.js": true,
        "@material-ui/core>react-transition-group": true,
        "prop-types": true,
        "prop-types>react-is": true,
        "react": true,
        "react-dom": true,
        "react-redux>hoist-non-react-statics": true
      }
    },
    "@material-ui/core>@material-ui/styles": {
      "globals": {
        "console.error": true,
        "console.warn": true,
        "document.createComment": true,
        "document.head": true
      },
      "packages": {
        "@babel/runtime": true,
        "@material-ui/core>@material-ui/styles>jss": true,
        "@material-ui/core>@material-ui/styles>jss-plugin-camel-case": true,
        "@material-ui/core>@material-ui/styles>jss-plugin-default-unit": true,
        "@material-ui/core>@material-ui/styles>jss-plugin-global": true,
        "@material-ui/core>@material-ui/styles>jss-plugin-nested": true,
        "@material-ui/core>@material-ui/styles>jss-plugin-props-sort": true,
        "@material-ui/core>@material-ui/styles>jss-plugin-rule-value-function": true,
        "@material-ui/core>@material-ui/styles>jss-plugin-vendor-prefixer": true,
        "@material-ui/core>@material-ui/utils": true,
        "@material-ui/core>clsx": true,
        "prop-types": true,
        "react": true,
        "react-redux>hoist-non-react-statics": true
      }
    },
    "@material-ui/core>@material-ui/styles>jss": {
      "globals": {
        "CSS": true,
        "document.createElement": true,
        "document.querySelector": true
      },
      "packages": {
        "@babel/runtime": true,
        "@material-ui/core>@material-ui/styles>jss>is-in-browser": true,
        "react-router-dom>tiny-warning": true
      }
    },
    "@material-ui/core>@material-ui/styles>jss-plugin-camel-case": {
      "packages": {
        "@material-ui/core>@material-ui/styles>jss-plugin-camel-case>hyphenate-style-name": true
      }
    },
    "@material-ui/core>@material-ui/styles>jss-plugin-default-unit": {
      "globals": {
        "CSS": true
      },
      "packages": {
        "@material-ui/core>@material-ui/styles>jss": true
      }
    },
    "@material-ui/core>@material-ui/styles>jss-plugin-global": {
      "packages": {
        "@babel/runtime": true,
        "@material-ui/core>@material-ui/styles>jss": true
      }
    },
    "@material-ui/core>@material-ui/styles>jss-plugin-nested": {
      "packages": {
        "@babel/runtime": true,
        "react-router-dom>tiny-warning": true
      }
    },
    "@material-ui/core>@material-ui/styles>jss-plugin-rule-value-function": {
      "packages": {
        "@material-ui/core>@material-ui/styles>jss": true,
        "react-router-dom>tiny-warning": true
      }
    },
    "@material-ui/core>@material-ui/styles>jss-plugin-vendor-prefixer": {
      "packages": {
        "@material-ui/core>@material-ui/styles>jss": true,
        "@material-ui/core>@material-ui/styles>jss-plugin-vendor-prefixer>css-vendor": true
      }
    },
    "@material-ui/core>@material-ui/styles>jss-plugin-vendor-prefixer>css-vendor": {
      "globals": {
        "document.createElement": true,
        "document.documentElement": true,
        "getComputedStyle": true
      },
      "packages": {
        "@babel/runtime": true,
        "@material-ui/core>@material-ui/styles>jss>is-in-browser": true
      }
    },
    "@material-ui/core>@material-ui/styles>jss>is-in-browser": {
      "globals": {
        "document": true
      }
    },
    "@material-ui/core>@material-ui/system": {
      "globals": {
        "console.error": true
      },
      "packages": {
        "@babel/runtime": true,
        "@material-ui/core>@material-ui/utils": true,
        "prop-types": true
      }
    },
    "@material-ui/core>@material-ui/utils": {
      "packages": {
        "@babel/runtime": true,
        "prop-types": true,
        "prop-types>react-is": true
      }
    },
    "@material-ui/core>popper.js": {
      "globals": {
        "MSInputMethodContext": true,
        "Node.DOCUMENT_POSITION_FOLLOWING": true,
        "cancelAnimationFrame": true,
        "console.warn": true,
        "define": true,
        "devicePixelRatio": true,
        "document": true,
        "getComputedStyle": true,
        "innerHeight": true,
        "innerWidth": true,
        "navigator": true,
        "requestAnimationFrame": true,
        "setTimeout": true
      }
    },
    "@material-ui/core>react-transition-group": {
      "globals": {
        "Element": true,
        "setTimeout": true
      },
      "packages": {
        "@material-ui/core>react-transition-group>dom-helpers": true,
        "prop-types": true,
        "react": true,
        "react-dom": true
      }
    },
    "@material-ui/core>react-transition-group>dom-helpers": {
      "packages": {
        "@babel/runtime": true
      }
    },
    "@metamask-institutional/custody-controller": {
      "packages": {
        "@ethereumjs/tx>@ethereumjs/util": true,
        "@metamask-institutional/custody-controller>@metamask-institutional/custody-keyring": true,
        "@metamask/obs-store": true
      }
    },
    "@metamask-institutional/custody-controller>@metamask-institutional/custody-keyring": {
      "globals": {
        "console.log": true,
        "console.warn": true
      },
      "packages": {
        "@ethereumjs/tx>@ethereumjs/util": true,
        "@metamask-institutional/custody-keyring>@metamask-institutional/configuration-client": true,
        "@metamask-institutional/sdk": true,
        "@metamask-institutional/sdk>@metamask-institutional/types": true,
        "@metamask/obs-store": true,
        "browserify>crypto-browserify": true,
        "browserify>events": true,
        "gulp-sass>lodash.clonedeep": true
      }
    },
    "@metamask-institutional/custody-keyring": {
      "globals": {
        "console.log": true,
        "console.warn": true
      },
      "packages": {
        "@ethereumjs/tx>@ethereumjs/util": true,
        "@metamask-institutional/custody-keyring>@metamask-institutional/configuration-client": true,
        "@metamask-institutional/sdk": true,
        "@metamask-institutional/sdk>@metamask-institutional/types": true,
        "@metamask/obs-store": true,
        "browserify>crypto-browserify": true,
        "browserify>events": true,
        "gulp-sass>lodash.clonedeep": true
      }
    },
    "@metamask-institutional/custody-keyring>@metamask-institutional/configuration-client": {
      "globals": {
        "console.log": true,
        "fetch": true
      }
    },
    "@metamask-institutional/extension": {
      "globals": {
        "console.log": true,
        "fetch": true
      },
      "packages": {
        "@ethereumjs/tx>@ethereumjs/util": true,
        "@metamask-institutional/extension>@metamask-institutional/custody-controller": true,
        "@metamask-institutional/sdk": true,
        "@metamask-institutional/sdk>@metamask-institutional/types": true
      }
    },
    "@metamask-institutional/extension>@metamask-institutional/custody-controller": {
      "packages": {
        "@ethereumjs/tx>@ethereumjs/util": true,
        "@metamask-institutional/custody-keyring": true,
        "@metamask/obs-store": true
      }
    },
    "@metamask-institutional/institutional-features": {
      "globals": {
        "chrome.runtime.id": true,
        "console.log": true,
        "fetch": true,
        "setInterval": true
      },
      "packages": {
        "@metamask-institutional/institutional-features>@auth0/auth0-spa-js": true,
        "@metamask-institutional/institutional-features>@metamask-institutional/custody-keyring": true,
        "@metamask-institutional/sdk>@metamask-institutional/simplecache": true,
        "@metamask/obs-store": true,
        "browserify>events": true
      }
    },
    "@metamask-institutional/institutional-features>@auth0/auth0-spa-js": {
      "globals": {
        "AbortController": true,
        "Blob": true,
        "MessageChannel": true,
        "TextEncoder": true,
        "URL.createObjectURL": true,
        "URLSearchParams": true,
        "Worker": true,
        "addEventListener": true,
        "atob": true,
        "btoa": true,
        "clearInterval": true,
        "clearTimeout": true,
        "console.warn": true,
        "crossOriginIsolated": true,
        "crypto": true,
        "document.body.appendChild": true,
        "document.body.contains": true,
        "document.body.removeChild": true,
        "document.cookie": "write",
        "document.createElement": true,
        "fetch": true,
        "innerHeight": true,
        "innerWidth": true,
        "localStorage": true,
        "location.assign": true,
        "location.href": true,
        "location.origin": true,
        "location.protocol": true,
        "open": true,
        "removeEventListener": true,
        "screenX": true,
        "screenY": true,
        "sessionStorage": true,
        "setInterval": true,
        "setTimeout": true
      }
    },
    "@metamask-institutional/institutional-features>@metamask-institutional/custody-keyring": {
      "globals": {
        "console.log": true,
        "console.warn": true
      },
      "packages": {
        "@ethereumjs/tx>@ethereumjs/util": true,
        "@metamask-institutional/custody-keyring>@metamask-institutional/configuration-client": true,
        "@metamask-institutional/sdk": true,
        "@metamask-institutional/sdk>@metamask-institutional/types": true,
        "@metamask/obs-store": true,
        "browserify>crypto-browserify": true,
        "browserify>events": true,
        "gulp-sass>lodash.clonedeep": true
      }
    },
    "@metamask-institutional/portfolio-dashboard": {
      "globals": {
        "console.log": true,
        "fetch": true
      }
    },
    "@metamask-institutional/sdk": {
      "globals": {
        "URLSearchParams": true,
        "console.debug": true,
        "console.log": true,
        "console.warn": true,
        "fetch": true
      },
      "packages": {
        "@metamask-institutional/sdk>@metamask-institutional/simplecache": true,
        "@metamask-institutional/sdk>bignumber.js": true,
        "@metamask-institutional/sdk>jsonwebtoken": true,
        "browserify>crypto-browserify": true,
        "browserify>events": true
      }
    },
    "@metamask-institutional/sdk>bignumber.js": {
      "globals": {
        "crypto": true,
        "define": true
      }
    },
    "@metamask-institutional/sdk>jsonwebtoken": {
      "packages": {
        "@metamask-institutional/sdk>jsonwebtoken>jws": true,
        "browserify>buffer": true,
        "browserify>crypto-browserify": true,
        "browserify>process": true,
        "lodash": true,
        "mocha>ms": true,
        "semver": true
      }
    },
    "@metamask-institutional/sdk>jsonwebtoken>jws": {
      "packages": {
        "@metamask-institutional/sdk>jsonwebtoken>jws>jwa": true,
        "browserify>buffer": true,
        "browserify>process": true,
        "browserify>stream-browserify": true,
        "browserify>util": true,
        "ethereumjs-wallet>safe-buffer": true
      }
    },
    "@metamask-institutional/sdk>jsonwebtoken>jws>jwa": {
      "packages": {
        "@metamask-institutional/sdk>jsonwebtoken>jws>jwa>buffer-equal-constant-time": true,
        "@metamask-institutional/sdk>jsonwebtoken>jws>jwa>ecdsa-sig-formatter": true,
        "browserify>crypto-browserify": true,
        "browserify>util": true,
        "ethereumjs-wallet>safe-buffer": true
      }
    },
    "@metamask-institutional/sdk>jsonwebtoken>jws>jwa>buffer-equal-constant-time": {
      "packages": {
        "browserify>buffer": true
      }
    },
    "@metamask-institutional/sdk>jsonwebtoken>jws>jwa>ecdsa-sig-formatter": {
      "packages": {
        "ethereumjs-wallet>safe-buffer": true
      }
    },
    "@metamask-institutional/transaction-update": {
      "globals": {
        "clearInterval": true,
        "console.info": true,
        "console.log": true,
        "setInterval": true
      },
      "packages": {
        "@metamask-institutional/sdk": true,
        "@metamask-institutional/transaction-update>@metamask-institutional/websocket-client": true,
        "@metamask/obs-store": true,
        "browserify>events": true,
        "ethereumjs-util": true
      }
    },
    "@metamask-institutional/transaction-update>@metamask-institutional/websocket-client": {
      "globals": {
        "WebSocket": true,
        "clearTimeout": true,
        "console.log": true,
        "setTimeout": true
      },
      "packages": {
        "browserify>events": true
      }
    },
    "@metamask/address-book-controller": {
      "packages": {
        "@metamask/base-controller": true,
        "@metamask/controller-utils": true
      }
    },
    "@metamask/announcement-controller": {
      "packages": {
        "@metamask/base-controller": true
      }
    },
    "@metamask/approval-controller": {
      "globals": {
        "console.info": true
      },
      "packages": {
        "@metamask/approval-controller>nanoid": true,
        "@metamask/base-controller": true,
        "eth-rpc-errors": true
      }
    },
    "@metamask/approval-controller>nanoid": {
      "globals": {
        "crypto.getRandomValues": true
      }
    },
    "@metamask/assets-controllers": {
      "globals": {
        "Headers": true,
        "URL": true,
        "clearInterval": true,
        "clearTimeout": true,
        "console.info": true,
        "console.log": true,
        "setInterval": true,
        "setTimeout": true
      },
      "packages": {
        "@ethersproject/abi>@ethersproject/address": true,
        "@ethersproject/contracts": true,
        "@ethersproject/providers": true,
        "@metamask/assets-controllers>@metamask/abi-utils": true,
        "@metamask/assets-controllers>@metamask/rpc-errors": true,
        "@metamask/assets-controllers>abort-controller": true,
        "@metamask/assets-controllers>multiformats": true,
        "@metamask/base-controller": true,
        "@metamask/contract-metadata": true,
        "@metamask/controller-utils": true,
        "@metamask/metamask-eth-abis": true,
        "@metamask/utils": true,
        "browserify>events": true,
        "eth-json-rpc-filters>async-mutex": true,
        "eth-query": true,
        "ethereumjs-util": true,
        "single-call-balance-checker-abi": true,
        "uuid": true
      }
    },
    "@metamask/assets-controllers>@metamask/abi-utils": {
      "packages": {
        "@metamask/assets-controllers>@metamask/abi-utils>@metamask/utils": true,
        "superstruct": true
      }
    },
    "@metamask/assets-controllers>@metamask/abi-utils>@metamask/utils": {
      "globals": {
        "TextDecoder": true,
        "TextEncoder": true
      },
      "packages": {
        "browserify>buffer": true,
        "nock>debug": true,
        "semver": true,
        "superstruct": true
      }
    },
    "@metamask/assets-controllers>@metamask/rpc-errors": {
      "packages": {
        "@metamask/utils": true,
        "eth-rpc-errors>fast-safe-stringify": true
      }
    },
    "@metamask/assets-controllers>abort-controller": {
      "globals": {
        "AbortController": true
      }
    },
    "@metamask/assets-controllers>multiformats": {
      "globals": {
        "TextDecoder": true,
        "TextEncoder": true,
        "console.warn": true
      }
    },
    "@metamask/base-controller": {
      "globals": {
        "setTimeout": true
      },
      "packages": {
        "immer": true
      }
    },
    "@metamask/browser-passworder": {
      "globals": {
        "btoa": true,
        "crypto.getRandomValues": true,
        "crypto.subtle.decrypt": true,
        "crypto.subtle.deriveKey": true,
        "crypto.subtle.encrypt": true,
        "crypto.subtle.exportKey": true,
        "crypto.subtle.importKey": true
      },
      "packages": {
        "browserify>buffer": true
      }
    },
    "@metamask/controller-utils": {
      "globals": {
        "URL": true,
        "console.error": true,
        "fetch": true,
        "setTimeout": true
      },
      "packages": {
        "@metamask/controller-utils>@metamask/utils": true,
        "@metamask/controller-utils>@spruceid/siwe-parser": true,
        "browserify>buffer": true,
        "eslint>fast-deep-equal": true,
        "eth-ens-namehash": true,
        "ethereumjs-util": true,
        "ethjs>ethjs-unit": true
      }
    },
    "@metamask/controller-utils>@metamask/utils": {
      "globals": {
        "TextDecoder": true,
        "TextEncoder": true
      },
      "packages": {
        "@metamask/key-tree>@noble/hashes": true,
        "browserify>buffer": true,
        "nock>debug": true,
        "semver": true,
        "superstruct": true
      }
    },
    "@metamask/controller-utils>@spruceid/siwe-parser": {
      "globals": {
        "console.error": true,
        "console.log": true
      },
      "packages": {
        "@metamask/controller-utils>@spruceid/siwe-parser>apg-js": true
      }
    },
    "@metamask/controller-utils>@spruceid/siwe-parser>apg-js": {
      "globals": {
        "mode": true
      },
      "packages": {
        "browserify>buffer": true,
        "browserify>insert-module-globals>is-buffer": true
      }
    },
    "@metamask/controllers>web3": {
      "globals": {
        "XMLHttpRequest": true
      }
    },
    "@metamask/controllers>web3-provider-engine>cross-fetch>node-fetch": {
      "globals": {
        "fetch": true
      }
    },
    "@metamask/controllers>web3-provider-engine>eth-json-rpc-middleware>node-fetch": {
      "globals": {
        "fetch": true
      }
    },
    "@metamask/eth-json-rpc-middleware": {
      "globals": {
        "URL": true,
        "console.error": true,
        "setTimeout": true
      },
      "packages": {
        "@metamask/eth-json-rpc-middleware>@metamask/utils": true,
        "@metamask/eth-json-rpc-middleware>clone": true,
        "@metamask/eth-json-rpc-middleware>pify": true,
        "@metamask/eth-json-rpc-middleware>safe-stable-stringify": true,
        "@metamask/eth-snap-keyring>@metamask/eth-sig-util": true,
        "eth-rpc-errors": true,
        "json-rpc-engine": true
      }
    },
    "@metamask/eth-json-rpc-middleware>@metamask/utils": {
      "globals": {
        "TextDecoder": true,
        "TextEncoder": true
      },
      "packages": {
        "browserify>buffer": true,
        "nock>debug": true,
        "semver": true,
        "superstruct": true
      }
    },
    "@metamask/eth-json-rpc-middleware>clone": {
      "packages": {
        "browserify>buffer": true
      }
    },
    "@metamask/eth-keyring-controller": {
      "globals": {
        "console.error": true
      },
      "packages": {
        "@metamask/browser-passworder": true,
        "@metamask/eth-keyring-controller>@metamask/eth-hd-keyring": true,
        "@metamask/eth-keyring-controller>@metamask/eth-simple-keyring": true,
        "@metamask/eth-keyring-controller>obs-store": true,
        "@metamask/eth-snap-keyring>@metamask/eth-sig-util": true,
        "@metamask/utils": true,
        "browserify>events": true
      }
    },
    "@metamask/eth-keyring-controller>@metamask/eth-hd-keyring": {
      "globals": {
        "TextEncoder": true
      },
      "packages": {
        "@ethereumjs/tx>@ethereumjs/util": true,
        "@metamask/eth-keyring-controller>@metamask/eth-hd-keyring>ethereum-cryptography": true,
        "@metamask/eth-snap-keyring>@metamask/eth-sig-util": true,
        "@metamask/scure-bip39": true,
        "browserify>buffer": true
      }
    },
    "@metamask/eth-keyring-controller>@metamask/eth-hd-keyring>ethereum-cryptography": {
      "globals": {
        "TextDecoder": true,
        "crypto": true
      },
      "packages": {
        "@metamask/eth-keyring-controller>@metamask/eth-hd-keyring>ethereum-cryptography>@noble/hashes": true,
        "@metamask/eth-keyring-controller>@metamask/eth-hd-keyring>ethereum-cryptography>@scure/bip32": true
      }
    },
    "@metamask/eth-keyring-controller>@metamask/eth-hd-keyring>ethereum-cryptography>@noble/hashes": {
      "globals": {
        "TextEncoder": true,
        "crypto": true
      }
    },
    "@metamask/eth-keyring-controller>@metamask/eth-hd-keyring>ethereum-cryptography>@noble/secp256k1": {
      "globals": {
        "crypto": true
      },
      "packages": {
        "browserify>browser-resolve": true
      }
    },
    "@metamask/eth-keyring-controller>@metamask/eth-hd-keyring>ethereum-cryptography>@scure/bip32": {
      "packages": {
        "@metamask/eth-keyring-controller>@metamask/eth-hd-keyring>ethereum-cryptography>@noble/secp256k1": true,
        "@metamask/eth-keyring-controller>@metamask/eth-hd-keyring>ethereum-cryptography>@scure/bip39>@noble/hashes": true,
        "@metamask/key-tree>@scure/base": true
      }
    },
    "@metamask/eth-keyring-controller>@metamask/eth-hd-keyring>ethereum-cryptography>@scure/bip39>@noble/hashes": {
      "globals": {
        "TextEncoder": true,
        "crypto": true
      }
    },
<<<<<<< HEAD
=======
    "@metamask/eth-keyring-controller>@metamask/eth-sig-util": {
      "packages": {
        "@ethereumjs/tx>@ethereumjs/util": true,
        "@metamask/eth-keyring-controller>@metamask/eth-sig-util>ethereum-cryptography": true,
        "bn.js": true,
        "browserify>buffer": true,
        "eth-sig-util>ethereumjs-util>ethjs-util": true,
        "eth-sig-util>tweetnacl": true,
        "eth-sig-util>tweetnacl-util": true
      }
    },
    "@metamask/eth-keyring-controller>@metamask/eth-sig-util>ethereum-cryptography": {
      "globals": {
        "TextDecoder": true,
        "crypto": true
      },
      "packages": {
        "@metamask/eth-keyring-controller>@metamask/eth-sig-util>ethereum-cryptography>@noble/hashes": true
      }
    },
    "@metamask/eth-keyring-controller>@metamask/eth-sig-util>ethereum-cryptography>@noble/hashes": {
      "globals": {
        "TextEncoder": true,
        "crypto": true
      }
    },
>>>>>>> bfe0323b
    "@metamask/eth-keyring-controller>@metamask/eth-simple-keyring": {
      "packages": {
        "@ethereumjs/tx>@ethereumjs/util": true,
        "@metamask/eth-keyring-controller>@metamask/eth-simple-keyring>ethereum-cryptography": true,
        "@metamask/eth-snap-keyring>@metamask/eth-sig-util": true,
        "browserify>buffer": true,
        "browserify>events": true,
        "ethereumjs-wallet>randombytes": true
      }
    },
    "@metamask/eth-keyring-controller>@metamask/eth-simple-keyring>ethereum-cryptography": {
      "globals": {
        "TextDecoder": true,
        "crypto": true
      },
      "packages": {
        "@metamask/eth-keyring-controller>@metamask/eth-simple-keyring>ethereum-cryptography>@noble/hashes": true
      }
    },
    "@metamask/eth-keyring-controller>@metamask/eth-simple-keyring>ethereum-cryptography>@noble/hashes": {
      "globals": {
        "TextEncoder": true,
        "crypto": true
      }
    },
    "@metamask/eth-keyring-controller>obs-store": {
      "packages": {
        "@metamask/eth-token-tracker>safe-event-emitter": true,
        "watchify>xtend": true
      }
    },
    "@metamask/eth-ledger-bridge-keyring": {
      "globals": {
        "addEventListener": true,
        "console.log": true,
        "document.createElement": true,
        "document.head.appendChild": true,
        "fetch": true,
        "removeEventListener": true
      },
      "packages": {
        "@ethereumjs/tx": true,
        "@metamask/eth-ledger-bridge-keyring>eth-sig-util": true,
        "@metamask/eth-ledger-bridge-keyring>hdkey": true,
        "browserify>buffer": true,
        "browserify>events": true,
        "ethereumjs-util": true
      }
    },
    "@metamask/eth-ledger-bridge-keyring>eth-sig-util": {
      "packages": {
        "@metamask/eth-ledger-bridge-keyring>eth-sig-util>ethereumjs-util": true,
        "browserify>buffer": true,
        "eth-sig-util>tweetnacl": true,
        "eth-sig-util>tweetnacl-util": true,
        "ethereumjs-abi": true
      }
    },
    "@metamask/eth-ledger-bridge-keyring>eth-sig-util>ethereumjs-util": {
      "packages": {
        "bn.js": true,
        "browserify>assert": true,
        "browserify>buffer": true,
        "eth-sig-util>ethereumjs-util>ethjs-util": true,
        "ethereumjs-util>create-hash": true,
        "ethereumjs-util>ethereum-cryptography": true,
        "ethereumjs-util>rlp": true,
        "ethereumjs-wallet>safe-buffer": true,
        "ganache>secp256k1>elliptic": true
      }
    },
    "@metamask/eth-ledger-bridge-keyring>hdkey": {
      "packages": {
        "@metamask/eth-ledger-bridge-keyring>hdkey>secp256k1": true,
        "@metamask/eth-trezor-keyring>hdkey>coinstring": true,
        "browserify>assert": true,
        "browserify>crypto-browserify": true,
        "ethereumjs-wallet>safe-buffer": true
      }
    },
    "@metamask/eth-ledger-bridge-keyring>hdkey>secp256k1": {
      "packages": {
        "@metamask/eth-trezor-keyring>hdkey>secp256k1>bip66": true,
        "bn.js": true,
        "browserify>insert-module-globals>is-buffer": true,
        "ethereumjs-util>create-hash": true,
        "ethereumjs-wallet>safe-buffer": true,
        "ganache>secp256k1>elliptic": true
      }
    },
    "@metamask/eth-snap-keyring>@metamask/eth-sig-util": {
      "packages": {
        "@ethereumjs/tx>@ethereumjs/util": true,
        "@metamask/eth-snap-keyring>@metamask/eth-sig-util>ethereum-cryptography": true,
        "bn.js": true,
        "browserify>buffer": true,
        "eth-sig-util>ethereumjs-util>ethjs-util": true,
        "eth-sig-util>tweetnacl": true,
        "eth-sig-util>tweetnacl-util": true
      }
    },
    "@metamask/eth-snap-keyring>@metamask/eth-sig-util>ethereum-cryptography": {
      "globals": {
        "TextDecoder": true,
        "crypto": true
      },
      "packages": {
        "@metamask/eth-snap-keyring>@metamask/eth-sig-util>ethereum-cryptography>@noble/hashes": true
      }
    },
    "@metamask/eth-snap-keyring>@metamask/eth-sig-util>ethereum-cryptography>@noble/hashes": {
      "globals": {
        "TextEncoder": true,
        "crypto": true
      }
    },
    "@metamask/eth-token-tracker": {
      "globals": {
        "console.warn": true
      },
      "packages": {
        "@babel/runtime": true,
        "@metamask/eth-token-tracker>deep-equal": true,
        "@metamask/eth-token-tracker>eth-block-tracker": true,
        "@metamask/eth-token-tracker>ethjs": true,
        "@metamask/eth-token-tracker>human-standard-token-abi": true,
        "@metamask/eth-token-tracker>safe-event-emitter": true,
        "ethjs-contract": true,
        "ethjs-query": true
      }
    },
    "@metamask/eth-token-tracker>deep-equal": {
      "packages": {
        "@metamask/eth-token-tracker>deep-equal>is-arguments": true,
        "@metamask/eth-token-tracker>deep-equal>is-date-object": true,
        "@ngraveio/bc-ur>assert>object-is": true,
        "globalthis>define-properties>object-keys": true,
        "string.prototype.matchall>es-abstract>is-regex": true,
        "string.prototype.matchall>regexp.prototype.flags": true
      }
    },
    "@metamask/eth-token-tracker>deep-equal>is-arguments": {
      "packages": {
        "koa>is-generator-function>has-tostringtag": true,
        "string.prototype.matchall>call-bind": true
      }
    },
    "@metamask/eth-token-tracker>deep-equal>is-date-object": {
      "packages": {
        "koa>is-generator-function>has-tostringtag": true
      }
    },
    "@metamask/eth-token-tracker>eth-block-tracker": {
      "globals": {
        "clearTimeout": true,
        "console.error": true,
        "setTimeout": true
      },
      "packages": {
        "@metamask/eth-token-tracker>eth-block-tracker>pify": true,
        "@metamask/eth-token-tracker>safe-event-emitter": true,
        "eth-query": true
      }
    },
    "@metamask/eth-token-tracker>ethjs": {
      "globals": {
        "clearInterval": true,
        "setInterval": true
      },
      "packages": {
        "@metamask/eth-token-tracker>ethjs>bn.js": true,
        "@metamask/eth-token-tracker>ethjs>ethjs-abi": true,
        "@metamask/eth-token-tracker>ethjs>ethjs-contract": true,
        "@metamask/eth-token-tracker>ethjs>ethjs-query": true,
        "@metamask/eth-token-tracker>ethjs>ethjs-util": true,
        "browserify>buffer": true,
        "ethjs>ethjs-filter": true,
        "ethjs>ethjs-provider-http": true,
        "ethjs>ethjs-unit": true,
        "ethjs>js-sha3": true,
        "ethjs>number-to-bn": true
      }
    },
    "@metamask/eth-token-tracker>ethjs>ethjs-abi": {
      "packages": {
        "@metamask/eth-token-tracker>ethjs>bn.js": true,
        "browserify>buffer": true,
        "ethjs>js-sha3": true,
        "ethjs>number-to-bn": true
      }
    },
    "@metamask/eth-token-tracker>ethjs>ethjs-contract": {
      "packages": {
        "@metamask/eth-token-tracker>ethjs>ethjs-contract>ethjs-abi": true,
        "@metamask/eth-token-tracker>ethjs>ethjs-util": true,
        "ethjs-query>babel-runtime": true,
        "ethjs>ethjs-filter": true,
        "ethjs>js-sha3": true,
        "promise-to-callback": true
      }
    },
    "@metamask/eth-token-tracker>ethjs>ethjs-contract>ethjs-abi": {
      "packages": {
        "@metamask/eth-token-tracker>ethjs>bn.js": true,
        "browserify>buffer": true,
        "ethjs>js-sha3": true,
        "ethjs>number-to-bn": true
      }
    },
    "@metamask/eth-token-tracker>ethjs>ethjs-query": {
      "globals": {
        "console": true
      },
      "packages": {
        "ethjs-query>babel-runtime": true,
        "ethjs-query>ethjs-format": true,
        "ethjs-query>ethjs-rpc": true,
        "promise-to-callback": true
      }
    },
    "@metamask/eth-token-tracker>ethjs>ethjs-util": {
      "packages": {
        "browserify>buffer": true,
        "ethjs>ethjs-util>is-hex-prefixed": true,
        "ethjs>ethjs-util>strip-hex-prefix": true
      }
    },
    "@metamask/eth-token-tracker>safe-event-emitter": {
      "globals": {
        "setTimeout": true
      },
      "packages": {
        "browserify>util": true,
        "webpack>events": true
      }
    },
    "@metamask/eth-trezor-keyring": {
      "globals": {
        "setTimeout": true
      },
      "packages": {
        "@ethereumjs/tx": true,
        "@ethereumjs/tx>@ethereumjs/util": true,
        "@metamask/eth-trezor-keyring>@trezor/connect-plugin-ethereum": true,
        "@metamask/eth-trezor-keyring>@trezor/connect-web": true,
        "@metamask/eth-trezor-keyring>hdkey": true,
        "browserify>buffer": true,
        "browserify>events": true
      }
    },
    "@metamask/eth-trezor-keyring>@trezor/connect-plugin-ethereum": {
      "packages": {
        "@metamask/eth-snap-keyring>@metamask/eth-sig-util": true
      }
    },
    "@metamask/eth-trezor-keyring>@trezor/connect-web": {
      "globals": {
        "addEventListener": true,
        "btoa": true,
        "chrome": true,
        "clearInterval": true,
        "clearTimeout": true,
        "console.warn": true,
        "document.body": true,
        "document.createElement": true,
        "document.createTextNode": true,
        "document.getElementById": true,
        "document.querySelectorAll": true,
        "navigator.usb.requestDevice": true,
        "open": true,
        "removeEventListener": true,
        "setInterval": true,
        "setTimeout": true
      },
      "packages": {
        "@metamask/eth-trezor-keyring>@trezor/connect-web>@trezor/connect": true,
        "@metamask/eth-trezor-keyring>@trezor/connect-web>@trezor/utils": true,
        "browserify>events": true,
        "wait-on>rxjs>tslib": true
      }
    },
    "@metamask/eth-trezor-keyring>@trezor/connect-web>@trezor/connect": {
      "globals": {
        "__TREZOR_CONNECT_SRC": true,
        "chrome": true,
        "console.error": true,
        "console.log": true,
        "console.warn": true,
        "location": true,
        "navigator": true
      },
      "packages": {
        "@metamask/eth-trezor-keyring>@trezor/connect-web>@trezor/connect>@trezor/transport": true,
        "wait-on>rxjs>tslib": true
      }
    },
    "@metamask/eth-trezor-keyring>@trezor/connect-web>@trezor/connect>@trezor/transport": {
      "globals": {
        "fetch": true,
        "navigator.usb": true,
        "onconnect": "write",
        "setTimeout": true
      },
      "packages": {
        "@metamask/eth-trezor-keyring>@trezor/connect-web>@trezor/connect>@trezor/transport>bytebuffer": true,
        "@metamask/eth-trezor-keyring>@trezor/connect-web>@trezor/connect>@trezor/transport>long": true,
        "@metamask/eth-trezor-keyring>@trezor/connect-web>@trezor/connect>@trezor/transport>protobufjs": true,
        "@metamask/eth-trezor-keyring>@trezor/connect-web>@trezor/utils": true,
        "browserify>buffer": true,
        "browserify>events": true,
        "lavamoat>json-stable-stringify": true
      }
    },
    "@metamask/eth-trezor-keyring>@trezor/connect-web>@trezor/connect>@trezor/transport>bytebuffer": {
      "globals": {
        "console": true,
        "define": true
      },
      "packages": {
        "@metamask/eth-trezor-keyring>@trezor/connect-web>@trezor/connect>@trezor/transport>bytebuffer>long": true
      }
    },
    "@metamask/eth-trezor-keyring>@trezor/connect-web>@trezor/connect>@trezor/transport>bytebuffer>long": {
      "globals": {
        "define": true
      }
    },
    "@metamask/eth-trezor-keyring>@trezor/connect-web>@trezor/connect>@trezor/transport>long": {
      "globals": {
        "WebAssembly.Instance": true,
        "WebAssembly.Module": true
      }
    },
    "@metamask/eth-trezor-keyring>@trezor/connect-web>@trezor/connect>@trezor/transport>protobufjs": {
      "globals": {
        "process": true,
        "setTimeout": true
      },
      "packages": {
        "@metamask/eth-trezor-keyring>@trezor/connect-web>@trezor/connect>@trezor/transport>protobufjs>@protobufjs/aspromise": true,
        "@metamask/eth-trezor-keyring>@trezor/connect-web>@trezor/connect>@trezor/transport>protobufjs>@protobufjs/base64": true,
        "@metamask/eth-trezor-keyring>@trezor/connect-web>@trezor/connect>@trezor/transport>protobufjs>@protobufjs/codegen": true,
        "@metamask/eth-trezor-keyring>@trezor/connect-web>@trezor/connect>@trezor/transport>protobufjs>@protobufjs/eventemitter": true,
        "@metamask/eth-trezor-keyring>@trezor/connect-web>@trezor/connect>@trezor/transport>protobufjs>@protobufjs/fetch": true,
        "@metamask/eth-trezor-keyring>@trezor/connect-web>@trezor/connect>@trezor/transport>protobufjs>@protobufjs/float": true,
        "@metamask/eth-trezor-keyring>@trezor/connect-web>@trezor/connect>@trezor/transport>protobufjs>@protobufjs/inquire": true,
        "@metamask/eth-trezor-keyring>@trezor/connect-web>@trezor/connect>@trezor/transport>protobufjs>@protobufjs/path": true,
        "@metamask/eth-trezor-keyring>@trezor/connect-web>@trezor/connect>@trezor/transport>protobufjs>@protobufjs/pool": true,
        "@metamask/eth-trezor-keyring>@trezor/connect-web>@trezor/connect>@trezor/transport>protobufjs>@protobufjs/utf8": true
      }
    },
    "@metamask/eth-trezor-keyring>@trezor/connect-web>@trezor/connect>@trezor/transport>protobufjs>@protobufjs/codegen": {
      "globals": {
        "console.log": true
      }
    },
    "@metamask/eth-trezor-keyring>@trezor/connect-web>@trezor/connect>@trezor/transport>protobufjs>@protobufjs/fetch": {
      "globals": {
        "XMLHttpRequest": true
      },
      "packages": {
        "@metamask/eth-trezor-keyring>@trezor/connect-web>@trezor/connect>@trezor/transport>protobufjs>@protobufjs/aspromise": true,
        "@metamask/eth-trezor-keyring>@trezor/connect-web>@trezor/connect>@trezor/transport>protobufjs>@protobufjs/inquire": true
      }
    },
    "@metamask/eth-trezor-keyring>@trezor/connect-web>@trezor/utils": {
      "globals": {
        "AbortController": true,
        "clearTimeout": true,
        "setTimeout": true
      },
      "packages": {
        "browserify>buffer": true
      }
    },
    "@metamask/eth-trezor-keyring>hdkey": {
      "packages": {
        "@metamask/eth-trezor-keyring>hdkey>coinstring": true,
        "@metamask/eth-trezor-keyring>hdkey>secp256k1": true,
        "browserify>assert": true,
        "browserify>crypto-browserify": true,
        "ethereumjs-wallet>safe-buffer": true
      }
    },
    "@metamask/eth-trezor-keyring>hdkey>coinstring": {
      "packages": {
        "@metamask/eth-trezor-keyring>hdkey>coinstring>bs58": true,
        "browserify>buffer": true,
        "ethereumjs-util>create-hash": true
      }
    },
    "@metamask/eth-trezor-keyring>hdkey>secp256k1": {
      "packages": {
        "@metamask/eth-trezor-keyring>hdkey>secp256k1>bip66": true,
        "bn.js": true,
        "browserify>insert-module-globals>is-buffer": true,
        "ethereumjs-util>create-hash": true,
        "ethereumjs-wallet>safe-buffer": true,
        "ganache>secp256k1>elliptic": true
      }
    },
    "@metamask/eth-trezor-keyring>hdkey>secp256k1>bip66": {
      "packages": {
        "ethereumjs-wallet>safe-buffer": true
      }
    },
    "@metamask/etherscan-link": {
      "globals": {
        "URL": true
      }
    },
    "@metamask/gas-fee-controller": {
      "globals": {
        "clearInterval": true,
        "console.error": true,
        "setInterval": true
      },
      "packages": {
        "@metamask/base-controller": true,
        "@metamask/controller-utils": true,
        "eth-query": true,
        "ethereumjs-util": true,
        "ethjs>ethjs-unit": true,
        "uuid": true
      }
    },
    "@metamask/jazzicon": {
      "globals": {
        "document.createElement": true,
        "document.createElementNS": true
      },
      "packages": {
        "@metamask/jazzicon>color": true,
        "@metamask/jazzicon>mersenne-twister": true
      }
    },
    "@metamask/jazzicon>color": {
      "packages": {
        "@metamask/jazzicon>color>clone": true,
        "@metamask/jazzicon>color>color-convert": true,
        "@metamask/jazzicon>color>color-string": true
      }
    },
    "@metamask/jazzicon>color>clone": {
      "packages": {
        "browserify>buffer": true
      }
    },
    "@metamask/jazzicon>color>color-convert": {
      "packages": {
        "@metamask/jazzicon>color>color-convert>color-name": true
      }
    },
    "@metamask/jazzicon>color>color-string": {
      "packages": {
        "jest-canvas-mock>moo-color>color-name": true
      }
    },
    "@metamask/key-tree>@noble/ed25519": {
      "globals": {
        "crypto": true
      },
      "packages": {
        "browserify>browser-resolve": true
      }
    },
    "@metamask/key-tree>@noble/hashes": {
      "globals": {
        "TextEncoder": true,
        "crypto": true
      }
    },
    "@metamask/key-tree>@noble/secp256k1": {
      "globals": {
        "crypto": true
      },
      "packages": {
        "browserify>browser-resolve": true
      }
    },
    "@metamask/key-tree>@scure/base": {
      "globals": {
        "TextDecoder": true,
        "TextEncoder": true
      }
    },
    "@metamask/keyring-controller": {
      "packages": {
        "@metamask/base-controller": true,
        "@metamask/keyring-controller>@metamask/eth-keyring-controller": true,
        "@metamask/keyring-controller>@metamask/utils": true,
        "@metamask/keyring-controller>ethereumjs-wallet": true,
        "eth-json-rpc-filters>async-mutex": true,
        "ethereumjs-util": true
      }
    },
    "@metamask/keyring-controller>@metamask/eth-keyring-controller": {
      "globals": {
        "console.error": true
      },
      "packages": {
        "@metamask/browser-passworder": true,
        "@metamask/eth-keyring-controller>@metamask/eth-hd-keyring": true,
        "@metamask/eth-keyring-controller>@metamask/eth-simple-keyring": true,
        "@metamask/keyring-controller>@metamask/eth-keyring-controller>@metamask/eth-sig-util": true,
        "@metamask/keyring-controller>@metamask/utils": true,
        "@metamask/obs-store": true,
        "browserify>events": true
      }
    },
    "@metamask/keyring-controller>@metamask/eth-keyring-controller>@metamask/eth-sig-util": {
      "packages": {
        "@ethereumjs/tx>@ethereumjs/util": true,
        "@metamask/keyring-controller>@metamask/eth-keyring-controller>@metamask/eth-sig-util>ethereum-cryptography": true,
        "bn.js": true,
        "browserify>buffer": true,
        "eth-sig-util>ethereumjs-util>ethjs-util": true,
        "eth-sig-util>tweetnacl": true,
        "eth-sig-util>tweetnacl-util": true
      }
    },
    "@metamask/keyring-controller>@metamask/eth-keyring-controller>@metamask/eth-sig-util>ethereum-cryptography": {
      "globals": {
        "TextDecoder": true,
        "crypto": true
      },
      "packages": {
        "@metamask/keyring-controller>@metamask/eth-keyring-controller>@metamask/eth-sig-util>ethereum-cryptography>@noble/hashes": true
      }
    },
    "@metamask/keyring-controller>@metamask/eth-keyring-controller>@metamask/eth-sig-util>ethereum-cryptography>@noble/hashes": {
      "globals": {
        "TextEncoder": true,
        "crypto": true
      }
    },
    "@metamask/keyring-controller>@metamask/utils": {
      "globals": {
        "TextDecoder": true,
        "TextEncoder": true
      },
      "packages": {
        "@metamask/key-tree>@noble/hashes": true,
        "browserify>buffer": true,
        "nock>debug": true,
        "semver": true,
        "superstruct": true
      }
    },
    "@metamask/keyring-controller>ethereumjs-wallet": {
      "packages": {
        "@metamask/keyring-controller>ethereumjs-wallet>ethereumjs-util": true,
        "@truffle/codec>utf8": true,
        "browserify>buffer": true,
        "browserify>crypto-browserify": true,
        "ethereumjs-util>ethereum-cryptography": true,
        "ethereumjs-util>ethereum-cryptography>scrypt-js": true,
        "ethereumjs-wallet>aes-js": true,
        "ethereumjs-wallet>bs58check": true,
        "ethereumjs-wallet>randombytes": true,
        "uuid": true
      }
    },
    "@metamask/keyring-controller>ethereumjs-wallet>ethereumjs-util": {
      "packages": {
        "@metamask/keyring-controller>ethereumjs-wallet>ethereumjs-util>bn.js": true,
        "browserify>assert": true,
        "browserify>buffer": true,
        "browserify>insert-module-globals>is-buffer": true,
        "ethereumjs-util>create-hash": true,
        "ethereumjs-util>ethereum-cryptography": true,
        "ethereumjs-util>rlp": true
      }
    },
    "@metamask/keyring-controller>ethereumjs-wallet>ethereumjs-util>bn.js": {
      "globals": {
        "Buffer": true
      },
      "packages": {
        "browserify>browser-resolve": true
      }
    },
    "@metamask/logo": {
      "globals": {
        "addEventListener": true,
        "document.body.appendChild": true,
        "document.createElementNS": true,
        "innerHeight": true,
        "innerWidth": true,
        "requestAnimationFrame": true
      },
      "packages": {
        "@metamask/logo>gl-mat4": true,
        "@metamask/logo>gl-vec3": true
      }
    },
    "@metamask/message-manager": {
      "packages": {
        "@metamask/base-controller": true,
        "@metamask/controller-utils": true,
        "@metamask/message-manager>@metamask/eth-sig-util": true,
        "@metamask/message-manager>jsonschema": true,
        "browserify>buffer": true,
        "browserify>events": true,
        "ethereumjs-util": true,
        "uuid": true
      }
    },
    "@metamask/message-manager>@metamask/eth-sig-util": {
      "packages": {
        "@ethereumjs/tx>@ethereumjs/util": true,
        "@metamask/message-manager>@metamask/eth-sig-util>ethereum-cryptography": true,
        "bn.js": true,
        "browserify>buffer": true,
        "eth-sig-util>ethereumjs-util>ethjs-util": true,
        "eth-sig-util>tweetnacl": true,
        "eth-sig-util>tweetnacl-util": true
      }
    },
    "@metamask/message-manager>@metamask/eth-sig-util>ethereum-cryptography": {
      "globals": {
        "TextDecoder": true,
        "crypto": true
      },
      "packages": {
        "@metamask/message-manager>@metamask/eth-sig-util>ethereum-cryptography>@noble/hashes": true
      }
    },
    "@metamask/message-manager>@metamask/eth-sig-util>ethereum-cryptography>@noble/hashes": {
      "globals": {
        "TextEncoder": true,
        "crypto": true
      }
    },
    "@metamask/message-manager>jsonschema": {
      "packages": {
        "browserify>url": true
      }
    },
    "@metamask/network-controller": {
      "globals": {
        "URL": true,
        "btoa": true,
        "fetch": true,
        "setTimeout": true
      },
      "packages": {
        "@metamask/base-controller": true,
        "@metamask/controller-utils": true,
        "@metamask/eth-json-rpc-middleware": true,
        "@metamask/network-controller>@metamask/eth-json-rpc-infura": true,
        "@metamask/network-controller>@metamask/eth-json-rpc-provider": true,
        "@metamask/network-controller>@metamask/swappable-obj-proxy": true,
        "@metamask/network-controller>eth-block-tracker": true,
        "@metamask/utils": true,
        "browserify>assert": true,
        "eth-query": true,
        "eth-rpc-errors": true,
        "json-rpc-engine": true,
        "uuid": true
      }
    },
    "@metamask/network-controller>@metamask/eth-json-rpc-infura": {
      "globals": {
        "setTimeout": true
      },
      "packages": {
        "@metamask/network-controller>@metamask/eth-json-rpc-infura>@metamask/utils": true,
        "@metamask/network-controller>@metamask/eth-json-rpc-provider": true,
        "eth-rpc-errors": true,
        "json-rpc-engine": true,
        "node-fetch": true
      }
    },
    "@metamask/network-controller>@metamask/eth-json-rpc-infura>@metamask/utils": {
      "globals": {
        "TextDecoder": true,
        "TextEncoder": true
      },
      "packages": {
        "browserify>buffer": true,
        "nock>debug": true,
        "semver": true,
        "superstruct": true
      }
    },
    "@metamask/network-controller>@metamask/eth-json-rpc-provider": {
      "packages": {
        "@metamask/safe-event-emitter": true,
        "json-rpc-engine": true
      }
    },
    "@metamask/network-controller>eth-block-tracker": {
      "globals": {
        "clearTimeout": true,
        "console.error": true,
        "setTimeout": true
      },
      "packages": {
        "@metamask/network-controller>eth-block-tracker>@metamask/safe-event-emitter": true,
        "@metamask/network-controller>eth-block-tracker>pify": true,
        "@metamask/utils": true,
        "eth-query>json-rpc-random-id": true
      }
    },
    "@metamask/network-controller>eth-block-tracker>@metamask/safe-event-emitter": {
      "globals": {
        "setTimeout": true
      },
      "packages": {
        "browserify>events": true
      }
    },
    "@metamask/notification-controller>nanoid": {
      "globals": {
        "crypto.getRandomValues": true
      }
    },
    "@metamask/obs-store": {
      "packages": {
        "@metamask/obs-store>through2": true,
        "@metamask/safe-event-emitter": true,
        "browserify>stream-browserify": true
      }
    },
    "@metamask/obs-store>through2": {
      "packages": {
        "browserify>process": true,
        "browserify>util": true,
        "readable-stream": true,
        "watchify>xtend": true
      }
    },
    "@metamask/permission-controller": {
      "globals": {
        "console.error": true
      },
      "packages": {
        "@metamask/base-controller": true,
        "@metamask/controller-utils": true,
        "@metamask/permission-controller>nanoid": true,
        "@metamask/utils": true,
        "deep-freeze-strict": true,
        "eth-rpc-errors": true,
        "immer": true,
        "json-rpc-engine": true
      }
    },
    "@metamask/permission-controller>nanoid": {
      "globals": {
        "crypto.getRandomValues": true
      }
    },
    "@metamask/phishing-controller": {
      "globals": {
        "fetch": true
      },
      "packages": {
        "@metamask/phishing-controller>@metamask/base-controller": true,
        "@metamask/phishing-controller>@metamask/controller-utils": true,
        "@metamask/phishing-warning>eth-phishing-detect": true,
        "punycode": true
      }
    },
    "@metamask/phishing-controller>@metamask/base-controller": {
      "packages": {
        "immer": true
      }
    },
    "@metamask/phishing-controller>@metamask/controller-utils": {
      "globals": {
        "URL": true,
        "console.error": true,
        "fetch": true,
        "setTimeout": true
      },
      "packages": {
        "@metamask/controller-utils>@spruceid/siwe-parser": true,
        "@metamask/utils": true,
        "browserify>buffer": true,
        "eslint>fast-deep-equal": true,
        "eth-ens-namehash": true,
        "ethereumjs-util": true,
        "ethjs>ethjs-unit": true
      }
    },
    "@metamask/phishing-warning>eth-phishing-detect": {
      "packages": {
        "eslint>optionator>fast-levenshtein": true
      }
    },
    "@metamask/rpc-methods": {
      "packages": {
        "@metamask/browser-passworder": true,
        "@metamask/key-tree>@noble/hashes": true,
        "@metamask/permission-controller": true,
        "@metamask/rpc-methods>@metamask/key-tree": true,
        "@metamask/rpc-methods>@metamask/utils": true,
        "@metamask/rpc-methods>nanoid": true,
        "@metamask/snaps-ui": true,
        "@metamask/snaps-utils": true,
        "eth-rpc-errors": true,
        "superstruct": true
      }
    },
    "@metamask/rpc-methods-flask>nanoid": {
      "globals": {
        "crypto.getRandomValues": true
      }
    },
    "@metamask/rpc-methods>@metamask/key-tree": {
      "packages": {
        "@metamask/key-tree>@noble/ed25519": true,
        "@metamask/key-tree>@noble/hashes": true,
        "@metamask/key-tree>@noble/secp256k1": true,
        "@metamask/key-tree>@scure/base": true,
        "@metamask/rpc-methods>@metamask/utils": true,
        "@metamask/scure-bip39": true
      }
    },
    "@metamask/rpc-methods>@metamask/utils": {
      "globals": {
        "TextDecoder": true,
        "TextEncoder": true
      },
      "packages": {
        "@metamask/key-tree>@noble/hashes": true,
        "browserify>buffer": true,
        "nock>debug": true,
        "semver": true,
        "superstruct": true
      }
    },
    "@metamask/rpc-methods>nanoid": {
      "globals": {
        "crypto.getRandomValues": true
      }
    },
    "@metamask/safe-event-emitter": {
      "globals": {
        "setTimeout": true
      },
      "packages": {
        "browserify>events": true
      }
    },
    "@metamask/scure-bip39": {
      "globals": {
        "TextEncoder": true
      },
      "packages": {
        "@metamask/key-tree>@scure/base": true,
        "@metamask/scure-bip39>@noble/hashes": true
      }
    },
    "@metamask/scure-bip39>@noble/hashes": {
      "globals": {
        "TextEncoder": true,
        "crypto": true
      }
    },
    "@metamask/signature-controller": {
      "globals": {
        "console.info": true
      },
      "packages": {
        "@metamask/base-controller": true,
        "@metamask/controller-utils": true,
        "@metamask/message-manager": true,
        "browserify>buffer": true,
        "browserify>events": true,
        "eth-rpc-errors": true,
        "ethereumjs-util": true,
        "lodash": true
      }
    },
    "@metamask/smart-transactions-controller": {
      "globals": {
        "URLSearchParams": true,
        "clearInterval": true,
        "console.error": true,
        "console.log": true,
        "fetch": true,
        "setInterval": true
      },
      "packages": {
        "@ethersproject/abi>@ethersproject/bytes": true,
        "@ethersproject/bignumber": true,
        "@ethersproject/providers": true,
        "@metamask/base-controller": true,
        "@metamask/controller-utils": true,
        "@metamask/smart-transactions-controller>bignumber.js": true,
        "fast-json-patch": true,
        "lodash": true
      }
    },
    "@metamask/smart-transactions-controller>@metamask/controllers>nanoid": {
      "globals": {
        "crypto.getRandomValues": true
      }
    },
    "@metamask/smart-transactions-controller>bignumber.js": {
      "globals": {
        "crypto": true,
        "define": true
      }
    },
    "@metamask/snaps-controllers-flask>nanoid": {
      "globals": {
        "crypto.getRandomValues": true
      }
    },
    "@metamask/snaps-controllers>nanoid": {
      "globals": {
        "crypto.getRandomValues": true
      }
    },
    "@metamask/snaps-ui": {
      "packages": {
        "@metamask/snaps-ui>@metamask/utils": true,
        "superstruct": true
      }
    },
    "@metamask/snaps-ui>@metamask/utils": {
      "globals": {
        "TextDecoder": true,
        "TextEncoder": true
      },
      "packages": {
        "@metamask/key-tree>@noble/hashes": true,
        "browserify>buffer": true,
        "nock>debug": true,
        "semver": true,
        "superstruct": true
      }
    },
    "@metamask/snaps-utils": {
      "globals": {
        "TextDecoder": true,
        "URL": true,
        "console.error": true,
        "console.log": true,
        "console.warn": true,
        "document.body.appendChild": true,
        "document.createElement": true
      },
      "packages": {
        "@metamask/key-tree>@noble/hashes": true,
        "@metamask/key-tree>@scure/base": true,
        "@metamask/snaps-utils>@metamask/key-tree": true,
        "@metamask/snaps-utils>@metamask/utils": true,
        "@metamask/snaps-utils>cron-parser": true,
        "@metamask/snaps-utils>fast-json-stable-stringify": true,
        "@metamask/snaps-utils>rfdc": true,
        "@metamask/snaps-utils>validate-npm-package-name": true,
        "semver": true,
        "superstruct": true
      }
    },
    "@metamask/snaps-utils>@metamask/key-tree": {
      "packages": {
        "@metamask/key-tree>@noble/ed25519": true,
        "@metamask/key-tree>@noble/hashes": true,
        "@metamask/key-tree>@noble/secp256k1": true,
        "@metamask/key-tree>@scure/base": true,
        "@metamask/scure-bip39": true,
        "@metamask/snaps-utils>@metamask/utils": true
      }
    },
    "@metamask/snaps-utils>@metamask/utils": {
      "globals": {
        "TextDecoder": true,
        "TextEncoder": true
      },
      "packages": {
        "@metamask/key-tree>@noble/hashes": true,
        "browserify>buffer": true,
        "nock>debug": true,
        "semver": true,
        "superstruct": true
      }
    },
    "@metamask/snaps-utils>cron-parser": {
      "packages": {
        "browserify>browser-resolve": true,
        "luxon": true
      }
    },
    "@metamask/snaps-utils>rfdc": {
      "packages": {
        "browserify>buffer": true
      }
    },
    "@metamask/snaps-utils>validate-npm-package-name": {
      "packages": {
        "@metamask/snaps-utils>validate-npm-package-name>builtins": true
      }
    },
    "@metamask/snaps-utils>validate-npm-package-name>builtins": {
      "packages": {
        "browserify>process": true,
        "semver": true
      }
    },
    "@metamask/subject-metadata-controller": {
      "packages": {
        "@metamask/subject-metadata-controller>@metamask/base-controller": true
      }
    },
    "@metamask/subject-metadata-controller>@metamask/base-controller": {
      "packages": {
        "immer": true
      }
    },
    "@metamask/utils": {
      "globals": {
        "TextDecoder": true,
        "TextEncoder": true
      },
      "packages": {
        "browserify>buffer": true,
        "nock>debug": true,
        "semver": true,
        "superstruct": true
      }
    },
    "@ngraveio/bc-ur": {
      "packages": {
        "@ngraveio/bc-ur>@apocentre/alias-sampling": true,
        "@ngraveio/bc-ur>bignumber.js": true,
        "@ngraveio/bc-ur>cbor-sync": true,
        "@ngraveio/bc-ur>crc": true,
        "@ngraveio/bc-ur>jsbi": true,
        "addons-linter>sha.js": true,
        "browserify>assert": true,
        "browserify>buffer": true
      }
    },
    "@ngraveio/bc-ur>assert>object-is": {
      "packages": {
        "globalthis>define-properties": true,
        "string.prototype.matchall>call-bind": true
      }
    },
    "@ngraveio/bc-ur>bignumber.js": {
      "globals": {
        "crypto": true,
        "define": true
      }
    },
    "@ngraveio/bc-ur>cbor-sync": {
      "globals": {
        "define": true
      },
      "packages": {
        "browserify>buffer": true
      }
    },
    "@ngraveio/bc-ur>crc": {
      "packages": {
        "browserify>buffer": true
      }
    },
    "@ngraveio/bc-ur>jsbi": {
      "globals": {
        "define": true
      }
    },
    "@popperjs/core": {
      "globals": {
        "Element": true,
        "HTMLElement": true,
        "ShadowRoot": true,
        "console.error": true,
        "console.warn": true,
        "document": true,
        "navigator.userAgent": true
      }
    },
    "@reduxjs/toolkit": {
      "globals": {
        "AbortController": true,
        "__REDUX_DEVTOOLS_EXTENSION_COMPOSE__": true,
        "__REDUX_DEVTOOLS_EXTENSION__": true,
        "console.error": true,
        "console.info": true,
        "console.warn": true
      },
      "packages": {
        "@reduxjs/toolkit>reselect": true,
        "immer": true,
        "redux": true,
        "redux-thunk": true
      }
    },
    "@segment/loosely-validate-event": {
      "packages": {
        "@segment/loosely-validate-event>component-type": true,
        "@segment/loosely-validate-event>join-component": true,
        "browserify>assert": true,
        "browserify>buffer": true
      }
    },
    "@sentry/browser": {
      "globals": {
        "TextDecoder": true,
        "TextEncoder": true,
        "XMLHttpRequest": true,
        "__SENTRY_DEBUG__": true,
        "__SENTRY_RELEASE__": true,
        "indexedDB.open": true,
        "setTimeout": true
      },
      "packages": {
        "@sentry/browser>@sentry-internal/tracing": true,
        "@sentry/browser>@sentry/core": true,
        "@sentry/browser>@sentry/replay": true,
        "@sentry/utils": true
      }
    },
    "@sentry/browser>@sentry-internal/tracing": {
      "globals": {
        "Headers": true,
        "PerformanceObserver": true,
        "Request": true,
        "__SENTRY_DEBUG__": true,
        "addEventListener": true,
        "performance.getEntriesByType": true,
        "removeEventListener": true
      },
      "packages": {
        "@sentry/browser>@sentry/core": true,
        "@sentry/utils": true
      }
    },
    "@sentry/browser>@sentry/core": {
      "globals": {
        "__SENTRY_DEBUG__": true,
        "__SENTRY_TRACING__": true,
        "clearInterval": true,
        "clearTimeout": true,
        "console.warn": true,
        "setInterval": true,
        "setTimeout": true
      },
      "packages": {
        "@sentry/utils": true
      }
    },
    "@sentry/browser>@sentry/replay": {
      "globals": {
        "Blob": true,
        "CSSConditionRule": true,
        "CSSGroupingRule": true,
        "CSSMediaRule": true,
        "CSSSupportsRule": true,
        "DragEvent": true,
        "Element": true,
        "FormData": true,
        "HTMLCanvasElement": true,
        "HTMLElement.prototype": true,
        "HTMLFormElement": true,
        "HTMLImageElement": true,
        "HTMLInputElement.prototype": true,
        "HTMLOptionElement.prototype": true,
        "HTMLSelectElement.prototype": true,
        "HTMLTextAreaElement.prototype": true,
        "Headers": true,
        "ImageData": true,
        "MouseEvent": true,
        "MutationObserver": true,
        "Node.prototype.contains": true,
        "PerformanceObserver": true,
        "TextEncoder": true,
        "URL": true,
        "URLSearchParams": true,
        "Worker": true,
        "Zone": true,
        "__SENTRY_DEBUG__": true,
        "__rrMutationObserver": true,
        "clearTimeout": true,
        "console.error": true,
        "console.warn": true,
        "document": true,
        "innerHeight": true,
        "innerWidth": true,
        "location.href": true,
        "pageXOffset": true,
        "pageYOffset": true,
        "requestAnimationFrame": true,
        "setTimeout": true
      },
      "packages": {
        "@sentry/browser>@sentry/core": true,
        "@sentry/utils": true,
        "browserify>process": true
      }
    },
    "@sentry/integrations": {
      "globals": {
        "Request": true,
        "__SENTRY_DEBUG__": true,
        "console.log": true
      },
      "packages": {
        "@sentry/utils": true,
        "localforage": true
      }
    },
    "@sentry/utils": {
      "globals": {
        "CustomEvent": true,
        "DOMError": true,
        "DOMException": true,
        "Element": true,
        "ErrorEvent": true,
        "Event": true,
        "Headers": true,
        "Request": true,
        "Response": true,
        "TextEncoder": true,
        "URL": true,
        "XMLHttpRequest.prototype": true,
        "__SENTRY_BROWSER_BUNDLE__": true,
        "__SENTRY_DEBUG__": true,
        "clearTimeout": true,
        "console.error": true,
        "document": true,
        "new": true,
        "setTimeout": true,
        "target": true
      },
      "packages": {
        "browserify>process": true
      }
    },
    "@truffle/codec": {
      "packages": {
        "@truffle/codec>@truffle/abi-utils": true,
        "@truffle/codec>@truffle/compile-common": true,
        "@truffle/codec>big.js": true,
        "@truffle/codec>bn.js": true,
        "@truffle/codec>cbor": true,
        "@truffle/codec>semver": true,
        "@truffle/codec>utf8": true,
        "@truffle/codec>web3-utils": true,
        "browserify>buffer": true,
        "browserify>os-browserify": true,
        "browserify>util": true,
        "lodash": true,
        "nock>debug": true
      }
    },
    "@truffle/codec>@truffle/abi-utils": {
      "packages": {
        "@truffle/codec>@truffle/abi-utils>change-case": true,
        "@truffle/codec>@truffle/abi-utils>fast-check": true,
        "@truffle/codec>web3-utils": true
      }
    },
    "@truffle/codec>@truffle/abi-utils>change-case": {
      "packages": {
        "@truffle/codec>@truffle/abi-utils>change-case>camel-case": true,
        "@truffle/codec>@truffle/abi-utils>change-case>constant-case": true,
        "@truffle/codec>@truffle/abi-utils>change-case>dot-case": true,
        "@truffle/codec>@truffle/abi-utils>change-case>header-case": true,
        "@truffle/codec>@truffle/abi-utils>change-case>is-lower-case": true,
        "@truffle/codec>@truffle/abi-utils>change-case>is-upper-case": true,
        "@truffle/codec>@truffle/abi-utils>change-case>lower-case": true,
        "@truffle/codec>@truffle/abi-utils>change-case>lower-case-first": true,
        "@truffle/codec>@truffle/abi-utils>change-case>no-case": true,
        "@truffle/codec>@truffle/abi-utils>change-case>param-case": true,
        "@truffle/codec>@truffle/abi-utils>change-case>pascal-case": true,
        "@truffle/codec>@truffle/abi-utils>change-case>path-case": true,
        "@truffle/codec>@truffle/abi-utils>change-case>sentence-case": true,
        "@truffle/codec>@truffle/abi-utils>change-case>snake-case": true,
        "@truffle/codec>@truffle/abi-utils>change-case>swap-case": true,
        "@truffle/codec>@truffle/abi-utils>change-case>title-case": true,
        "@truffle/codec>@truffle/abi-utils>change-case>upper-case": true,
        "@truffle/codec>@truffle/abi-utils>change-case>upper-case-first": true
      }
    },
    "@truffle/codec>@truffle/abi-utils>change-case>camel-case": {
      "packages": {
        "@truffle/codec>@truffle/abi-utils>change-case>no-case": true,
        "@truffle/codec>@truffle/abi-utils>change-case>upper-case": true
      }
    },
    "@truffle/codec>@truffle/abi-utils>change-case>constant-case": {
      "packages": {
        "@truffle/codec>@truffle/abi-utils>change-case>snake-case": true,
        "@truffle/codec>@truffle/abi-utils>change-case>upper-case": true
      }
    },
    "@truffle/codec>@truffle/abi-utils>change-case>dot-case": {
      "packages": {
        "@truffle/codec>@truffle/abi-utils>change-case>no-case": true
      }
    },
    "@truffle/codec>@truffle/abi-utils>change-case>header-case": {
      "packages": {
        "@truffle/codec>@truffle/abi-utils>change-case>no-case": true,
        "@truffle/codec>@truffle/abi-utils>change-case>upper-case": true
      }
    },
    "@truffle/codec>@truffle/abi-utils>change-case>is-lower-case": {
      "packages": {
        "@truffle/codec>@truffle/abi-utils>change-case>lower-case": true
      }
    },
    "@truffle/codec>@truffle/abi-utils>change-case>is-upper-case": {
      "packages": {
        "@truffle/codec>@truffle/abi-utils>change-case>upper-case": true
      }
    },
    "@truffle/codec>@truffle/abi-utils>change-case>lower-case-first": {
      "packages": {
        "@truffle/codec>@truffle/abi-utils>change-case>lower-case": true
      }
    },
    "@truffle/codec>@truffle/abi-utils>change-case>no-case": {
      "packages": {
        "@truffle/codec>@truffle/abi-utils>change-case>lower-case": true
      }
    },
    "@truffle/codec>@truffle/abi-utils>change-case>param-case": {
      "packages": {
        "@truffle/codec>@truffle/abi-utils>change-case>no-case": true
      }
    },
    "@truffle/codec>@truffle/abi-utils>change-case>pascal-case": {
      "packages": {
        "@truffle/codec>@truffle/abi-utils>change-case>camel-case": true,
        "@truffle/codec>@truffle/abi-utils>change-case>upper-case-first": true
      }
    },
    "@truffle/codec>@truffle/abi-utils>change-case>path-case": {
      "packages": {
        "@truffle/codec>@truffle/abi-utils>change-case>no-case": true
      }
    },
    "@truffle/codec>@truffle/abi-utils>change-case>sentence-case": {
      "packages": {
        "@truffle/codec>@truffle/abi-utils>change-case>no-case": true,
        "@truffle/codec>@truffle/abi-utils>change-case>upper-case-first": true
      }
    },
    "@truffle/codec>@truffle/abi-utils>change-case>snake-case": {
      "packages": {
        "@truffle/codec>@truffle/abi-utils>change-case>no-case": true
      }
    },
    "@truffle/codec>@truffle/abi-utils>change-case>swap-case": {
      "packages": {
        "@truffle/codec>@truffle/abi-utils>change-case>lower-case": true,
        "@truffle/codec>@truffle/abi-utils>change-case>upper-case": true
      }
    },
    "@truffle/codec>@truffle/abi-utils>change-case>title-case": {
      "packages": {
        "@truffle/codec>@truffle/abi-utils>change-case>no-case": true,
        "@truffle/codec>@truffle/abi-utils>change-case>upper-case": true
      }
    },
    "@truffle/codec>@truffle/abi-utils>change-case>upper-case-first": {
      "packages": {
        "@truffle/codec>@truffle/abi-utils>change-case>upper-case": true
      }
    },
    "@truffle/codec>@truffle/abi-utils>fast-check": {
      "globals": {
        "clearTimeout": true,
        "console.log": true,
        "setTimeout": true
      },
      "packages": {
        "@truffle/codec>@truffle/abi-utils>fast-check>pure-rand": true,
        "browserify>buffer": true
      }
    },
    "@truffle/codec>@truffle/compile-common": {
      "packages": {
        "@truffle/codec>@truffle/compile-common>@truffle/error": true,
        "@truffle/codec>@truffle/compile-common>colors": true,
        "browserify>path-browserify": true
      }
    },
    "@truffle/codec>@truffle/compile-common>colors": {
      "globals": {
        "console.log": true
      },
      "packages": {
        "browserify>os-browserify": true,
        "browserify>process": true,
        "browserify>util": true
      }
    },
    "@truffle/codec>big.js": {
      "globals": {
        "define": true
      }
    },
    "@truffle/codec>bn.js": {
      "globals": {
        "Buffer": true
      },
      "packages": {
        "browserify>browser-resolve": true
      }
    },
    "@truffle/codec>cbor": {
      "globals": {
        "TextDecoder": true
      },
      "packages": {
        "@truffle/codec>cbor>bignumber.js": true,
        "@truffle/codec>cbor>nofilter": true,
        "browserify>buffer": true,
        "browserify>insert-module-globals>is-buffer": true,
        "browserify>stream-browserify": true,
        "browserify>url": true,
        "browserify>util": true
      }
    },
    "@truffle/codec>cbor>bignumber.js": {
      "globals": {
        "crypto": true,
        "define": true
      }
    },
    "@truffle/codec>cbor>nofilter": {
      "packages": {
        "browserify>buffer": true,
        "browserify>stream-browserify": true,
        "browserify>util": true
      }
    },
    "@truffle/codec>semver": {
      "globals": {
        "console.error": true
      },
      "packages": {
        "browserify>process": true,
        "semver>lru-cache": true
      }
    },
    "@truffle/codec>web3-utils": {
      "globals": {
        "setTimeout": true
      },
      "packages": {
        "@truffle/codec>utf8": true,
        "@truffle/codec>web3-utils>bn.js": true,
        "@truffle/codec>web3-utils>ethereum-bloom-filters": true,
        "browserify>buffer": true,
        "ethereumjs-util": true,
        "ethereumjs-wallet>randombytes": true,
        "ethjs>ethjs-unit": true,
        "ethjs>number-to-bn": true
      }
    },
    "@truffle/codec>web3-utils>bn.js": {
      "globals": {
        "Buffer": true
      },
      "packages": {
        "browserify>browser-resolve": true
      }
    },
    "@truffle/codec>web3-utils>ethereum-bloom-filters": {
      "packages": {
        "@truffle/codec>web3-utils>ethereum-bloom-filters>js-sha3": true
      }
    },
    "@truffle/codec>web3-utils>ethereum-bloom-filters>js-sha3": {
      "globals": {
        "define": true
      },
      "packages": {
        "browserify>process": true
      }
    },
    "@truffle/decoder": {
      "packages": {
        "@truffle/codec": true,
        "@truffle/codec>@truffle/abi-utils": true,
        "@truffle/codec>@truffle/compile-common": true,
        "@truffle/codec>web3-utils": true,
        "@truffle/decoder>@truffle/encoder": true,
        "@truffle/decoder>@truffle/source-map-utils": true,
        "@truffle/decoder>bn.js": true,
        "nock>debug": true
      }
    },
    "@truffle/decoder>@truffle/encoder": {
      "packages": {
        "@ethersproject/abi>@ethersproject/address": true,
        "@ethersproject/bignumber": true,
        "@truffle/codec": true,
        "@truffle/codec>@truffle/abi-utils": true,
        "@truffle/codec>@truffle/compile-common": true,
        "@truffle/codec>big.js": true,
        "@truffle/codec>web3-utils": true,
        "@truffle/decoder>@truffle/encoder>@ensdomains/ensjs": true,
        "@truffle/decoder>@truffle/encoder>bignumber.js": true,
        "lodash": true,
        "nock>debug": true
      }
    },
    "@truffle/decoder>@truffle/encoder>@ensdomains/ensjs": {
      "globals": {
        "console.log": true,
        "console.warn": true,
        "registries": true
      },
      "packages": {
        "@babel/runtime": true,
        "@truffle/decoder>@truffle/encoder>@ensdomains/ensjs>@ensdomains/address-encoder": true,
        "@truffle/decoder>@truffle/encoder>@ensdomains/ensjs>@ensdomains/ens": true,
        "@truffle/decoder>@truffle/encoder>@ensdomains/ensjs>@ensdomains/resolver": true,
        "@truffle/decoder>@truffle/encoder>@ensdomains/ensjs>content-hash": true,
        "@truffle/decoder>@truffle/encoder>@ensdomains/ensjs>ethers": true,
        "@truffle/decoder>@truffle/encoder>@ensdomains/ensjs>js-sha3": true,
        "browserify>buffer": true,
        "eth-ens-namehash": true,
        "ethereumjs-wallet>bs58check>bs58": true
      }
    },
    "@truffle/decoder>@truffle/encoder>@ensdomains/ensjs>@ensdomains/address-encoder": {
      "globals": {
        "console": true
      },
      "packages": {
        "bn.js": true,
        "browserify>buffer": true,
        "browserify>crypto-browserify": true,
        "ethereumjs-util>create-hash>ripemd160": true
      }
    },
    "@truffle/decoder>@truffle/encoder>@ensdomains/ensjs>content-hash": {
      "packages": {
        "@truffle/decoder>@truffle/encoder>@ensdomains/ensjs>content-hash>cids": true,
        "@truffle/decoder>@truffle/encoder>@ensdomains/ensjs>content-hash>multicodec": true,
        "@truffle/decoder>@truffle/encoder>@ensdomains/ensjs>content-hash>multihashes": true,
        "browserify>buffer": true
      }
    },
    "@truffle/decoder>@truffle/encoder>@ensdomains/ensjs>content-hash>cids": {
      "packages": {
        "@truffle/decoder>@truffle/encoder>@ensdomains/ensjs>content-hash>cids>class-is": true,
        "@truffle/decoder>@truffle/encoder>@ensdomains/ensjs>content-hash>cids>multibase": true,
        "@truffle/decoder>@truffle/encoder>@ensdomains/ensjs>content-hash>cids>multicodec": true,
        "@truffle/decoder>@truffle/encoder>@ensdomains/ensjs>content-hash>multihashes": true,
        "browserify>buffer": true
      }
    },
    "@truffle/decoder>@truffle/encoder>@ensdomains/ensjs>content-hash>cids>multibase": {
      "packages": {
        "browserify>buffer": true,
        "ethereumjs-wallet>bs58check>bs58>base-x": true
      }
    },
    "@truffle/decoder>@truffle/encoder>@ensdomains/ensjs>content-hash>cids>multicodec": {
      "packages": {
        "@ensdomains/content-hash>multihashes>varint": true,
        "browserify>buffer": true
      }
    },
    "@truffle/decoder>@truffle/encoder>@ensdomains/ensjs>content-hash>multicodec": {
      "packages": {
        "@ensdomains/content-hash>multihashes>varint": true,
        "browserify>buffer": true
      }
    },
    "@truffle/decoder>@truffle/encoder>@ensdomains/ensjs>content-hash>multihashes": {
      "packages": {
        "@ensdomains/content-hash>multihashes>varint": true,
        "@truffle/decoder>@truffle/encoder>@ensdomains/ensjs>content-hash>multihashes>multibase": true,
        "browserify>buffer": true
      }
    },
    "@truffle/decoder>@truffle/encoder>@ensdomains/ensjs>content-hash>multihashes>multibase": {
      "packages": {
        "browserify>buffer": true,
        "ethereumjs-wallet>bs58check>bs58>base-x": true
      }
    },
    "@truffle/decoder>@truffle/encoder>@ensdomains/ensjs>ethers": {
      "packages": {
        "@ethersproject/abi": true,
        "@ethersproject/abi>@ethersproject/address": true,
        "@ethersproject/abi>@ethersproject/bytes": true,
        "@ethersproject/abi>@ethersproject/constants": true,
        "@ethersproject/abi>@ethersproject/hash": true,
        "@ethersproject/abi>@ethersproject/keccak256": true,
        "@ethersproject/abi>@ethersproject/logger": true,
        "@ethersproject/abi>@ethersproject/properties": true,
        "@ethersproject/abi>@ethersproject/strings": true,
        "@ethersproject/bignumber": true,
        "@ethersproject/contracts": true,
        "@ethersproject/hdnode": true,
        "@ethersproject/hdnode>@ethersproject/abstract-signer": true,
        "@ethersproject/hdnode>@ethersproject/basex": true,
        "@ethersproject/hdnode>@ethersproject/sha2": true,
        "@ethersproject/hdnode>@ethersproject/signing-key": true,
        "@ethersproject/hdnode>@ethersproject/transactions": true,
        "@ethersproject/hdnode>@ethersproject/wordlists": true,
        "@ethersproject/providers": true,
        "@ethersproject/providers>@ethersproject/base64": true,
        "@ethersproject/providers>@ethersproject/random": true,
        "@ethersproject/providers>@ethersproject/rlp": true,
        "@ethersproject/providers>@ethersproject/web": true,
        "@truffle/decoder>@truffle/encoder>@ensdomains/ensjs>ethers>@ethersproject/json-wallets": true,
        "@truffle/decoder>@truffle/encoder>@ensdomains/ensjs>ethers>@ethersproject/solidity": true,
        "@truffle/decoder>@truffle/encoder>@ensdomains/ensjs>ethers>@ethersproject/units": true,
        "@truffle/decoder>@truffle/encoder>@ensdomains/ensjs>ethers>@ethersproject/wallet": true
      }
    },
    "@truffle/decoder>@truffle/encoder>@ensdomains/ensjs>ethers>@ethersproject/json-wallets": {
      "packages": {
        "@ethersproject/abi>@ethersproject/address": true,
        "@ethersproject/abi>@ethersproject/bytes": true,
        "@ethersproject/abi>@ethersproject/keccak256": true,
        "@ethersproject/abi>@ethersproject/logger": true,
        "@ethersproject/abi>@ethersproject/properties": true,
        "@ethersproject/abi>@ethersproject/strings": true,
        "@ethersproject/hdnode": true,
        "@ethersproject/hdnode>@ethersproject/pbkdf2": true,
        "@ethersproject/hdnode>@ethersproject/transactions": true,
        "@ethersproject/providers>@ethersproject/random": true,
        "@truffle/decoder>@truffle/encoder>@ensdomains/ensjs>ethers>@ethersproject/json-wallets>aes-js": true,
        "ethereumjs-util>ethereum-cryptography>scrypt-js": true
      }
    },
    "@truffle/decoder>@truffle/encoder>@ensdomains/ensjs>ethers>@ethersproject/json-wallets>aes-js": {
      "globals": {
        "define": true
      }
    },
    "@truffle/decoder>@truffle/encoder>@ensdomains/ensjs>ethers>@ethersproject/solidity": {
      "packages": {
        "@ethersproject/abi>@ethersproject/bytes": true,
        "@ethersproject/abi>@ethersproject/keccak256": true,
        "@ethersproject/abi>@ethersproject/logger": true,
        "@ethersproject/abi>@ethersproject/strings": true,
        "@ethersproject/bignumber": true,
        "@ethersproject/hdnode>@ethersproject/sha2": true
      }
    },
    "@truffle/decoder>@truffle/encoder>@ensdomains/ensjs>ethers>@ethersproject/units": {
      "packages": {
        "@ethersproject/abi>@ethersproject/logger": true,
        "@ethersproject/bignumber": true
      }
    },
    "@truffle/decoder>@truffle/encoder>@ensdomains/ensjs>ethers>@ethersproject/wallet": {
      "packages": {
        "@ethersproject/abi>@ethersproject/address": true,
        "@ethersproject/abi>@ethersproject/bytes": true,
        "@ethersproject/abi>@ethersproject/hash": true,
        "@ethersproject/abi>@ethersproject/keccak256": true,
        "@ethersproject/abi>@ethersproject/logger": true,
        "@ethersproject/abi>@ethersproject/properties": true,
        "@ethersproject/hdnode": true,
        "@ethersproject/hdnode>@ethersproject/abstract-signer": true,
        "@ethersproject/hdnode>@ethersproject/signing-key": true,
        "@ethersproject/hdnode>@ethersproject/transactions": true,
        "@ethersproject/providers>@ethersproject/abstract-provider": true,
        "@ethersproject/providers>@ethersproject/random": true,
        "@truffle/decoder>@truffle/encoder>@ensdomains/ensjs>ethers>@ethersproject/json-wallets": true
      }
    },
    "@truffle/decoder>@truffle/encoder>@ensdomains/ensjs>js-sha3": {
      "globals": {
        "define": true
      },
      "packages": {
        "browserify>process": true
      }
    },
    "@truffle/decoder>@truffle/encoder>bignumber.js": {
      "globals": {
        "crypto": true,
        "define": true
      }
    },
    "@truffle/decoder>@truffle/source-map-utils": {
      "packages": {
        "@truffle/codec": true,
        "@truffle/codec>web3-utils": true,
        "@truffle/decoder>@truffle/source-map-utils>@truffle/code-utils": true,
        "@truffle/decoder>@truffle/source-map-utils>json-pointer": true,
        "@truffle/decoder>@truffle/source-map-utils>node-interval-tree": true,
        "nock>debug": true
      }
    },
    "@truffle/decoder>@truffle/source-map-utils>@truffle/code-utils": {
      "packages": {
        "@truffle/codec>cbor": true,
        "browserify>buffer": true
      }
    },
    "@truffle/decoder>@truffle/source-map-utils>json-pointer": {
      "packages": {
        "@truffle/decoder>@truffle/source-map-utils>json-pointer>foreach": true
      }
    },
    "@truffle/decoder>@truffle/source-map-utils>node-interval-tree": {
      "packages": {
        "@truffle/decoder>@truffle/source-map-utils>node-interval-tree>shallowequal": true
      }
    },
    "@truffle/decoder>bn.js": {
      "globals": {
        "Buffer": true
      },
      "packages": {
        "browserify>browser-resolve": true
      }
    },
    "@zxing/browser": {
      "globals": {
        "HTMLElement": true,
        "HTMLImageElement": true,
        "HTMLVideoElement": true,
        "clearTimeout": true,
        "console.error": true,
        "console.warn": true,
        "document": true,
        "navigator": true,
        "setTimeout": true
      },
      "packages": {
        "@zxing/library": true
      }
    },
    "@zxing/library": {
      "globals": {
        "HTMLImageElement": true,
        "HTMLVideoElement": true,
        "TextDecoder": true,
        "TextEncoder": true,
        "URL.createObjectURL": true,
        "btoa": true,
        "console.log": true,
        "console.warn": true,
        "document": true,
        "navigator": true,
        "setTimeout": true
      },
      "packages": {
        "@zxing/library>ts-custom-error": true
      }
    },
    "addons-linter>sha.js": {
      "packages": {
        "ethereumjs-wallet>safe-buffer": true,
        "pumpify>inherits": true
      }
    },
    "await-semaphore": {
      "packages": {
        "browserify>process": true,
        "browserify>timers-browserify": true
      }
    },
    "base32-encode": {
      "packages": {
        "base32-encode>to-data-view": true
      }
    },
    "bignumber.js": {
      "globals": {
        "crypto": true,
        "define": true
      }
    },
    "bn.js": {
      "globals": {
        "Buffer": true
      },
      "packages": {
        "browserify>browser-resolve": true
      }
    },
    "bowser": {
      "globals": {
        "define": true
      }
    },
    "browserify>assert": {
      "globals": {
        "Buffer": true
      },
      "packages": {
        "browserify>assert>util": true,
        "react>object-assign": true
      }
    },
    "browserify>assert>util": {
      "globals": {
        "console.error": true,
        "console.log": true,
        "console.trace": true,
        "process": true
      },
      "packages": {
        "browserify>assert>util>inherits": true,
        "browserify>process": true
      }
    },
    "browserify>browser-resolve": {
      "packages": {
        "ethjs-query>babel-runtime>core-js": true
      }
    },
    "browserify>browserify-zlib": {
      "packages": {
        "browserify>assert": true,
        "browserify>browserify-zlib>pako": true,
        "browserify>buffer": true,
        "browserify>process": true,
        "browserify>stream-browserify": true,
        "browserify>util": true
      }
    },
    "browserify>buffer": {
      "globals": {
        "console": true
      },
      "packages": {
        "base64-js": true,
        "browserify>buffer>ieee754": true
      }
    },
    "browserify>crypto-browserify": {
      "packages": {
        "browserify>crypto-browserify>browserify-cipher": true,
        "browserify>crypto-browserify>browserify-sign": true,
        "browserify>crypto-browserify>create-ecdh": true,
        "browserify>crypto-browserify>create-hmac": true,
        "browserify>crypto-browserify>diffie-hellman": true,
        "browserify>crypto-browserify>pbkdf2": true,
        "browserify>crypto-browserify>public-encrypt": true,
        "browserify>crypto-browserify>randomfill": true,
        "ethereumjs-util>create-hash": true,
        "ethereumjs-wallet>randombytes": true
      }
    },
    "browserify>crypto-browserify>browserify-cipher": {
      "packages": {
        "browserify>crypto-browserify>browserify-cipher>browserify-des": true,
        "browserify>crypto-browserify>browserify-cipher>evp_bytestokey": true,
        "ethereumjs-util>ethereum-cryptography>browserify-aes": true
      }
    },
    "browserify>crypto-browserify>browserify-cipher>browserify-des": {
      "packages": {
        "browserify>buffer": true,
        "browserify>crypto-browserify>browserify-cipher>browserify-des>des.js": true,
        "ethereumjs-util>create-hash>cipher-base": true,
        "pumpify>inherits": true
      }
    },
    "browserify>crypto-browserify>browserify-cipher>browserify-des>des.js": {
      "packages": {
        "ganache>secp256k1>elliptic>minimalistic-assert": true,
        "pumpify>inherits": true
      }
    },
    "browserify>crypto-browserify>browserify-cipher>evp_bytestokey": {
      "packages": {
        "ethereumjs-util>create-hash>md5.js": true,
        "ethereumjs-wallet>safe-buffer": true
      }
    },
    "browserify>crypto-browserify>browserify-sign": {
      "packages": {
        "bn.js": true,
        "browserify>buffer": true,
        "browserify>crypto-browserify>create-hmac": true,
        "browserify>crypto-browserify>public-encrypt>browserify-rsa": true,
        "browserify>crypto-browserify>public-encrypt>parse-asn1": true,
        "browserify>stream-browserify": true,
        "ethereumjs-util>create-hash": true,
        "ganache>secp256k1>elliptic": true,
        "pumpify>inherits": true
      }
    },
    "browserify>crypto-browserify>create-ecdh": {
      "packages": {
        "bn.js": true,
        "browserify>buffer": true,
        "ganache>secp256k1>elliptic": true
      }
    },
    "browserify>crypto-browserify>create-hmac": {
      "packages": {
        "addons-linter>sha.js": true,
        "ethereumjs-util>create-hash": true,
        "ethereumjs-util>create-hash>cipher-base": true,
        "ethereumjs-util>create-hash>ripemd160": true,
        "ethereumjs-wallet>safe-buffer": true,
        "pumpify>inherits": true
      }
    },
    "browserify>crypto-browserify>diffie-hellman": {
      "packages": {
        "bn.js": true,
        "browserify>buffer": true,
        "browserify>crypto-browserify>diffie-hellman>miller-rabin": true,
        "ethereumjs-wallet>randombytes": true
      }
    },
    "browserify>crypto-browserify>diffie-hellman>miller-rabin": {
      "packages": {
        "bn.js": true,
        "ganache>secp256k1>elliptic>brorand": true
      }
    },
    "browserify>crypto-browserify>pbkdf2": {
      "globals": {
        "crypto": true,
        "process": true,
        "queueMicrotask": true,
        "setImmediate": true,
        "setTimeout": true
      },
      "packages": {
        "addons-linter>sha.js": true,
        "browserify>process": true,
        "ethereumjs-util>create-hash": true,
        "ethereumjs-util>create-hash>ripemd160": true,
        "ethereumjs-wallet>safe-buffer": true
      }
    },
    "browserify>crypto-browserify>public-encrypt": {
      "packages": {
        "bn.js": true,
        "browserify>buffer": true,
        "browserify>crypto-browserify>public-encrypt>browserify-rsa": true,
        "browserify>crypto-browserify>public-encrypt>parse-asn1": true,
        "ethereumjs-util>create-hash": true,
        "ethereumjs-wallet>randombytes": true
      }
    },
    "browserify>crypto-browserify>public-encrypt>browserify-rsa": {
      "packages": {
        "bn.js": true,
        "browserify>buffer": true,
        "ethereumjs-wallet>randombytes": true
      }
    },
    "browserify>crypto-browserify>public-encrypt>parse-asn1": {
      "packages": {
        "browserify>buffer": true,
        "browserify>crypto-browserify>browserify-cipher>evp_bytestokey": true,
        "browserify>crypto-browserify>pbkdf2": true,
        "browserify>crypto-browserify>public-encrypt>parse-asn1>asn1.js": true,
        "ethereumjs-util>ethereum-cryptography>browserify-aes": true
      }
    },
    "browserify>crypto-browserify>public-encrypt>parse-asn1>asn1.js": {
      "packages": {
        "bn.js": true,
        "browserify>buffer": true,
        "browserify>vm-browserify": true,
        "ganache>secp256k1>elliptic>minimalistic-assert": true,
        "pumpify>inherits": true
      }
    },
    "browserify>crypto-browserify>randomfill": {
      "globals": {
        "crypto": true,
        "msCrypto": true
      },
      "packages": {
        "browserify>process": true,
        "ethereumjs-wallet>randombytes": true,
        "ethereumjs-wallet>safe-buffer": true
      }
    },
    "browserify>events": {
      "globals": {
        "console": true
      }
    },
    "browserify>has": {
      "packages": {
        "browserify>has>function-bind": true
      }
    },
    "browserify>https-browserify": {
      "packages": {
        "browserify>stream-http": true,
        "browserify>url": true
      }
    },
    "browserify>os-browserify": {
      "globals": {
        "location": true,
        "navigator": true
      }
    },
    "browserify>path-browserify": {
      "packages": {
        "browserify>process": true
      }
    },
    "browserify>process": {
      "globals": {
        "clearTimeout": true,
        "setTimeout": true
      }
    },
    "browserify>punycode": {
      "globals": {
        "define": true
      }
    },
    "browserify>stream-browserify": {
      "packages": {
        "browserify>events": true,
        "pumpify>inherits": true,
        "readable-stream": true
      }
    },
    "browserify>stream-http": {
      "globals": {
        "AbortController": true,
        "Blob": true,
        "MSStreamReader": true,
        "ReadableStream": true,
        "WritableStream": true,
        "XDomainRequest": true,
        "XMLHttpRequest": true,
        "clearTimeout": true,
        "fetch": true,
        "location.protocol.search": true,
        "setTimeout": true
      },
      "packages": {
        "browserify>buffer": true,
        "browserify>process": true,
        "browserify>stream-http>builtin-status-codes": true,
        "browserify>stream-http>readable-stream": true,
        "browserify>url": true,
        "pumpify>inherits": true,
        "watchify>xtend": true
      }
    },
    "browserify>stream-http>readable-stream": {
      "packages": {
        "browserify>browser-resolve": true,
        "browserify>buffer": true,
        "browserify>events": true,
        "browserify>process": true,
        "browserify>string_decoder": true,
        "pumpify>inherits": true,
        "readable-stream>util-deprecate": true
      }
    },
    "browserify>string_decoder": {
      "packages": {
        "ethereumjs-wallet>safe-buffer": true
      }
    },
    "browserify>timers-browserify": {
      "globals": {
        "clearInterval": true,
        "clearTimeout": true,
        "setInterval": true,
        "setTimeout": true
      },
      "packages": {
        "browserify>process": true
      }
    },
    "browserify>url": {
      "packages": {
        "browserify>punycode": true,
        "browserify>querystring-es3": true
      }
    },
    "browserify>util": {
      "globals": {
        "console.error": true,
        "console.log": true,
        "console.trace": true,
        "process": true
      },
      "packages": {
        "browserify>process": true,
        "browserify>util>inherits": true
      }
    },
    "browserify>vm-browserify": {
      "globals": {
        "document.body.appendChild": true,
        "document.body.removeChild": true,
        "document.createElement": true
      }
    },
    "classnames": {
      "globals": {
        "classNames": "write",
        "define": true
      }
    },
    "copy-to-clipboard": {
      "globals": {
        "clipboardData": true,
        "console.error": true,
        "console.warn": true,
        "document.body.appendChild": true,
        "document.body.removeChild": true,
        "document.createElement": true,
        "document.createRange": true,
        "document.execCommand": true,
        "document.getSelection": true,
        "navigator.userAgent": true,
        "prompt": true
      },
      "packages": {
        "copy-to-clipboard>toggle-selection": true
      }
    },
    "copy-to-clipboard>toggle-selection": {
      "globals": {
        "document.activeElement": true,
        "document.getSelection": true
      }
    },
    "currency-formatter": {
      "packages": {
        "currency-formatter>accounting": true,
        "currency-formatter>locale-currency": true,
        "react>object-assign": true
      }
    },
    "currency-formatter>accounting": {
      "globals": {
        "define": true
      }
    },
    "currency-formatter>locale-currency": {
      "globals": {
        "countryCode": true
      }
    },
    "debounce-stream": {
      "packages": {
        "debounce-stream>debounce": true,
        "debounce-stream>duplexer": true,
        "debounce-stream>through": true
      }
    },
    "debounce-stream>debounce": {
      "globals": {
        "clearTimeout": true,
        "setTimeout": true
      }
    },
    "debounce-stream>duplexer": {
      "packages": {
        "browserify>stream-browserify": true
      }
    },
    "debounce-stream>through": {
      "packages": {
        "browserify>process": true,
        "browserify>stream-browserify": true
      }
    },
    "depcheck>@vue/compiler-sfc>postcss>nanoid": {
      "globals": {
        "crypto.getRandomValues": true
      }
    },
    "dependency-tree>precinct>detective-postcss>postcss>nanoid": {
      "globals": {
        "crypto.getRandomValues": true
      }
    },
    "end-of-stream": {
      "packages": {
        "browserify>process": true,
        "pump>once": true
      }
    },
    "eslint>optionator>fast-levenshtein": {
      "globals": {
        "Intl": true,
        "Levenshtein": "write",
        "console.log": true,
        "define": true,
        "importScripts": true,
        "postMessage": true
      }
    },
    "eth-ens-namehash": {
      "globals": {
        "name": "write"
      },
      "packages": {
        "browserify>buffer": true,
        "eth-ens-namehash>idna-uts46-hx": true,
        "eth-ens-namehash>js-sha3": true
      }
    },
    "eth-ens-namehash>idna-uts46-hx": {
      "globals": {
        "define": true
      },
      "packages": {
        "browserify>punycode": true
      }
    },
    "eth-ens-namehash>js-sha3": {
      "packages": {
        "browserify>process": true
      }
    },
    "eth-json-rpc-filters": {
      "globals": {
        "console.error": true
      },
      "packages": {
        "@metamask/safe-event-emitter": true,
        "eth-json-rpc-filters>async-mutex": true,
        "eth-query": true,
        "json-rpc-engine": true,
        "pify": true
      }
    },
    "eth-json-rpc-filters>async-mutex": {
      "globals": {
        "setTimeout": true
      },
      "packages": {
        "wait-on>rxjs>tslib": true
      }
    },
    "eth-keyring-controller>@metamask/browser-passworder": {
      "globals": {
        "crypto": true
      }
    },
    "eth-lattice-keyring": {
      "globals": {
        "addEventListener": true,
        "browser": true,
        "clearInterval": true,
        "fetch": true,
        "open": true,
        "setInterval": true
      },
      "packages": {
        "@ethereumjs/tx>@ethereumjs/util": true,
        "browserify>buffer": true,
        "browserify>crypto-browserify": true,
        "browserify>events": true,
        "eth-lattice-keyring>@ethereumjs/tx": true,
        "eth-lattice-keyring>bn.js": true,
        "eth-lattice-keyring>gridplus-sdk": true,
        "eth-lattice-keyring>rlp": true
      }
    },
    "eth-lattice-keyring>@ethereumjs/tx": {
      "packages": {
        "@ethereumjs/common": true,
        "@ethereumjs/tx>@ethereumjs/rlp": true,
        "@ethereumjs/tx>@ethereumjs/util": true,
        "@ethersproject/providers": true,
        "browserify>buffer": true,
        "browserify>insert-module-globals>is-buffer": true,
        "eth-lattice-keyring>@ethereumjs/tx>@chainsafe/ssz": true,
        "eth-lattice-keyring>@ethereumjs/tx>ethereum-cryptography": true
      }
    },
    "eth-lattice-keyring>@ethereumjs/tx>@chainsafe/ssz": {
      "packages": {
        "browserify": true,
        "browserify>buffer": true,
        "eth-lattice-keyring>@ethereumjs/tx>@chainsafe/ssz>@chainsafe/persistent-merkle-tree": true,
        "eth-lattice-keyring>@ethereumjs/tx>@chainsafe/ssz>case": true
      }
    },
    "eth-lattice-keyring>@ethereumjs/tx>@chainsafe/ssz>@chainsafe/persistent-merkle-tree": {
      "globals": {
        "WeakRef": true
      },
      "packages": {
        "browserify": true
      }
    },
    "eth-lattice-keyring>@ethereumjs/tx>ethereum-cryptography": {
      "globals": {
        "TextDecoder": true,
        "crypto": true
      },
      "packages": {
        "eth-lattice-keyring>@ethereumjs/tx>ethereum-cryptography>@noble/hashes": true
      }
    },
    "eth-lattice-keyring>@ethereumjs/tx>ethereum-cryptography>@noble/hashes": {
      "globals": {
        "TextEncoder": true,
        "crypto": true
      }
    },
    "eth-lattice-keyring>bn.js": {
      "globals": {
        "Buffer": true
      },
      "packages": {
        "browserify>browser-resolve": true
      }
    },
    "eth-lattice-keyring>gridplus-sdk": {
      "globals": {
        "AbortController": true,
        "Request": true,
        "URL": true,
        "__values": true,
        "caches": true,
        "clearTimeout": true,
        "console.error": true,
        "console.log": true,
        "console.warn": true,
        "fetch": true,
        "setTimeout": true
      },
      "packages": {
        "@ethereumjs/common>crc-32": true,
        "@ethersproject/abi": true,
        "bn.js": true,
        "browserify>buffer": true,
        "eth-lattice-keyring>gridplus-sdk>@ethereumjs/common": true,
        "eth-lattice-keyring>gridplus-sdk>@ethereumjs/tx": true,
        "eth-lattice-keyring>gridplus-sdk>bech32": true,
        "eth-lattice-keyring>gridplus-sdk>bignumber.js": true,
        "eth-lattice-keyring>gridplus-sdk>bitwise": true,
        "eth-lattice-keyring>gridplus-sdk>borc": true,
        "eth-lattice-keyring>gridplus-sdk>eth-eip712-util-browser": true,
        "eth-lattice-keyring>gridplus-sdk>js-sha3": true,
        "eth-lattice-keyring>gridplus-sdk>rlp": true,
        "eth-lattice-keyring>gridplus-sdk>secp256k1": true,
        "eth-lattice-keyring>gridplus-sdk>uuid": true,
        "ethereumjs-util>ethereum-cryptography>hash.js": true,
        "ethereumjs-wallet>aes-js": true,
        "ethereumjs-wallet>bs58check": true,
        "ganache>secp256k1>elliptic": true,
        "lodash": true
      }
    },
    "eth-lattice-keyring>gridplus-sdk>@ethereumjs/common": {
      "packages": {
        "@ethereumjs/common>crc-32": true,
        "@ethereumjs/tx>@ethereumjs/util": true,
        "browserify>buffer": true,
        "browserify>events": true
      }
    },
    "eth-lattice-keyring>gridplus-sdk>@ethereumjs/tx": {
      "packages": {
        "@ethereumjs/tx>@ethereumjs/rlp": true,
        "@ethereumjs/tx>@ethereumjs/util": true,
        "@ethersproject/providers": true,
        "browserify>buffer": true,
        "browserify>insert-module-globals>is-buffer": true,
        "eth-lattice-keyring>@ethereumjs/tx>@chainsafe/ssz": true,
        "eth-lattice-keyring>gridplus-sdk>@ethereumjs/tx>@ethereumjs/common": true,
        "eth-lattice-keyring>gridplus-sdk>@ethereumjs/tx>ethereum-cryptography": true
      }
    },
    "eth-lattice-keyring>gridplus-sdk>@ethereumjs/tx>@ethereumjs/common": {
      "packages": {
        "@ethereumjs/common>crc-32": true,
        "@ethereumjs/tx>@ethereumjs/util": true,
        "browserify>buffer": true,
        "browserify>events": true
      }
    },
    "eth-lattice-keyring>gridplus-sdk>@ethereumjs/tx>ethereum-cryptography": {
      "globals": {
        "TextDecoder": true,
        "crypto": true
      },
      "packages": {
        "eth-lattice-keyring>gridplus-sdk>@ethereumjs/tx>ethereum-cryptography>@noble/hashes": true
      }
    },
    "eth-lattice-keyring>gridplus-sdk>@ethereumjs/tx>ethereum-cryptography>@noble/hashes": {
      "globals": {
        "TextEncoder": true,
        "crypto": true
      }
    },
    "eth-lattice-keyring>gridplus-sdk>bignumber.js": {
      "globals": {
        "crypto": true,
        "define": true
      }
    },
    "eth-lattice-keyring>gridplus-sdk>bitwise": {
      "packages": {
        "browserify>buffer": true
      }
    },
    "eth-lattice-keyring>gridplus-sdk>borc": {
      "globals": {
        "console": true
      },
      "packages": {
        "browserify>buffer": true,
        "browserify>buffer>ieee754": true,
        "eth-lattice-keyring>gridplus-sdk>borc>bignumber.js": true,
        "eth-lattice-keyring>gridplus-sdk>borc>iso-url": true
      }
    },
    "eth-lattice-keyring>gridplus-sdk>borc>bignumber.js": {
      "globals": {
        "crypto": true,
        "define": true
      }
    },
    "eth-lattice-keyring>gridplus-sdk>borc>iso-url": {
      "globals": {
        "URL": true,
        "URLSearchParams": true,
        "location": true
      }
    },
    "eth-lattice-keyring>gridplus-sdk>eth-eip712-util-browser": {
      "globals": {
        "intToBuffer": true
      },
      "packages": {
        "eth-lattice-keyring>gridplus-sdk>eth-eip712-util-browser>bn.js": true,
        "eth-lattice-keyring>gridplus-sdk>eth-eip712-util-browser>buffer": true,
        "eth-lattice-keyring>gridplus-sdk>eth-eip712-util-browser>js-sha3": true
      }
    },
    "eth-lattice-keyring>gridplus-sdk>eth-eip712-util-browser>bn.js": {
      "globals": {
        "Buffer": true
      },
      "packages": {
        "browserify>browser-resolve": true
      }
    },
    "eth-lattice-keyring>gridplus-sdk>eth-eip712-util-browser>buffer": {
      "globals": {
        "console": true
      },
      "packages": {
        "base64-js": true,
        "browserify>buffer>ieee754": true
      }
    },
    "eth-lattice-keyring>gridplus-sdk>eth-eip712-util-browser>js-sha3": {
      "globals": {
        "define": true
      },
      "packages": {
        "browserify>process": true
      }
    },
    "eth-lattice-keyring>gridplus-sdk>js-sha3": {
      "globals": {
        "define": true
      },
      "packages": {
        "browserify>process": true
      }
    },
    "eth-lattice-keyring>gridplus-sdk>rlp": {
      "globals": {
        "TextEncoder": true
      }
    },
    "eth-lattice-keyring>gridplus-sdk>secp256k1": {
      "packages": {
        "ganache>secp256k1>elliptic": true
      }
    },
    "eth-lattice-keyring>gridplus-sdk>uuid": {
      "globals": {
        "crypto": true
      }
    },
    "eth-lattice-keyring>rlp": {
      "globals": {
        "TextEncoder": true
      }
    },
    "eth-method-registry": {
      "packages": {
        "ethjs": true
      }
    },
    "eth-query": {
      "packages": {
        "eth-query>json-rpc-random-id": true,
        "nock>debug": true,
        "watchify>xtend": true
      }
    },
    "eth-rpc-errors": {
      "packages": {
        "eth-rpc-errors>fast-safe-stringify": true
      }
    },
    "eth-sig-util": {
      "packages": {
        "browserify>buffer": true,
        "eth-sig-util>ethereumjs-util": true,
        "eth-sig-util>tweetnacl": true,
        "eth-sig-util>tweetnacl-util": true,
        "ethereumjs-abi": true
      }
    },
    "eth-sig-util>ethereumjs-util": {
      "packages": {
        "bn.js": true,
        "browserify>assert": true,
        "browserify>buffer": true,
        "eth-sig-util>ethereumjs-util>ethjs-util": true,
        "ethereumjs-util>create-hash": true,
        "ethereumjs-util>ethereum-cryptography": true,
        "ethereumjs-util>rlp": true,
        "ethereumjs-wallet>safe-buffer": true,
        "ganache>secp256k1>elliptic": true
      }
    },
    "eth-sig-util>ethereumjs-util>ethjs-util": {
      "packages": {
        "browserify>buffer": true,
        "ethjs>ethjs-util>is-hex-prefixed": true,
        "ethjs>ethjs-util>strip-hex-prefix": true
      }
    },
    "eth-sig-util>tweetnacl": {
      "globals": {
        "crypto": true,
        "msCrypto": true,
        "nacl": "write"
      },
      "packages": {
        "browserify>browser-resolve": true
      }
    },
    "eth-sig-util>tweetnacl-util": {
      "globals": {
        "atob": true,
        "btoa": true
      },
      "packages": {
        "browserify>browser-resolve": true
      }
    },
    "ethereumjs-abi": {
      "packages": {
        "bn.js": true,
        "browserify>buffer": true,
        "ethereumjs-abi>ethereumjs-util": true
      }
    },
    "ethereumjs-abi>ethereumjs-util": {
      "packages": {
        "bn.js": true,
        "browserify>assert": true,
        "browserify>buffer": true,
        "eth-sig-util>ethereumjs-util>ethjs-util": true,
        "ethereumjs-util>create-hash": true,
        "ethereumjs-util>ethereum-cryptography": true,
        "ethereumjs-util>rlp": true,
        "ganache>secp256k1>elliptic": true
      }
    },
    "ethereumjs-util": {
      "packages": {
        "browserify>assert": true,
        "browserify>buffer": true,
        "browserify>insert-module-globals>is-buffer": true,
        "ethereumjs-util>bn.js": true,
        "ethereumjs-util>create-hash": true,
        "ethereumjs-util>ethereum-cryptography": true,
        "ethereumjs-util>rlp": true
      }
    },
    "ethereumjs-util>bn.js": {
      "globals": {
        "Buffer": true
      },
      "packages": {
        "browserify>browser-resolve": true
      }
    },
    "ethereumjs-util>create-hash": {
      "packages": {
        "addons-linter>sha.js": true,
        "ethereumjs-util>create-hash>cipher-base": true,
        "ethereumjs-util>create-hash>md5.js": true,
        "ethereumjs-util>create-hash>ripemd160": true,
        "pumpify>inherits": true
      }
    },
    "ethereumjs-util>create-hash>cipher-base": {
      "packages": {
        "browserify>stream-browserify": true,
        "browserify>string_decoder": true,
        "ethereumjs-wallet>safe-buffer": true,
        "pumpify>inherits": true
      }
    },
    "ethereumjs-util>create-hash>md5.js": {
      "packages": {
        "ethereumjs-util>create-hash>md5.js>hash-base": true,
        "ethereumjs-wallet>safe-buffer": true,
        "pumpify>inherits": true
      }
    },
    "ethereumjs-util>create-hash>md5.js>hash-base": {
      "packages": {
        "ethereumjs-util>create-hash>md5.js>hash-base>readable-stream": true,
        "ethereumjs-wallet>safe-buffer": true,
        "pumpify>inherits": true
      }
    },
    "ethereumjs-util>create-hash>md5.js>hash-base>readable-stream": {
      "packages": {
        "browserify>browser-resolve": true,
        "browserify>buffer": true,
        "browserify>events": true,
        "browserify>process": true,
        "browserify>string_decoder": true,
        "pumpify>inherits": true,
        "readable-stream>util-deprecate": true
      }
    },
    "ethereumjs-util>create-hash>ripemd160": {
      "packages": {
        "browserify>buffer": true,
        "ethereumjs-util>create-hash>md5.js>hash-base": true,
        "pumpify>inherits": true
      }
    },
    "ethereumjs-util>ethereum-cryptography": {
      "packages": {
        "browserify>assert": true,
        "browserify>buffer": true,
        "browserify>crypto-browserify>create-hmac": true,
        "ethereumjs-util>ethereum-cryptography>hash.js": true,
        "ethereumjs-util>ethereum-cryptography>keccak": true,
        "ethereumjs-util>ethereum-cryptography>secp256k1": true,
        "ethereumjs-wallet>bs58check": true,
        "ethereumjs-wallet>randombytes": true,
        "ethereumjs-wallet>safe-buffer": true
      }
    },
    "ethereumjs-util>ethereum-cryptography>browserify-aes": {
      "packages": {
        "browserify>buffer": true,
        "browserify>crypto-browserify>browserify-cipher>evp_bytestokey": true,
        "ethereumjs-util>create-hash>cipher-base": true,
        "ethereumjs-util>ethereum-cryptography>browserify-aes>buffer-xor": true,
        "ethereumjs-wallet>safe-buffer": true,
        "pumpify>inherits": true
      }
    },
    "ethereumjs-util>ethereum-cryptography>browserify-aes>buffer-xor": {
      "packages": {
        "browserify>buffer": true
      }
    },
    "ethereumjs-util>ethereum-cryptography>hash.js": {
      "packages": {
        "ganache>secp256k1>elliptic>minimalistic-assert": true,
        "pumpify>inherits": true
      }
    },
    "ethereumjs-util>ethereum-cryptography>keccak": {
      "packages": {
        "browserify>buffer": true,
        "ethereumjs-util>ethereum-cryptography>keccak>readable-stream": true
      }
    },
    "ethereumjs-util>ethereum-cryptography>keccak>readable-stream": {
      "packages": {
        "browserify>browser-resolve": true,
        "browserify>buffer": true,
        "browserify>events": true,
        "browserify>process": true,
        "browserify>string_decoder": true,
        "pumpify>inherits": true,
        "readable-stream>util-deprecate": true
      }
    },
    "ethereumjs-util>ethereum-cryptography>scrypt-js": {
      "globals": {
        "define": true,
        "setTimeout": true
      },
      "packages": {
        "browserify>timers-browserify": true
      }
    },
    "ethereumjs-util>ethereum-cryptography>secp256k1": {
      "packages": {
        "ganache>secp256k1>elliptic": true
      }
    },
    "ethereumjs-util>rlp": {
      "packages": {
        "browserify>buffer": true,
        "ethereumjs-util>rlp>bn.js": true
      }
    },
    "ethereumjs-util>rlp>bn.js": {
      "globals": {
        "Buffer": true
      },
      "packages": {
        "browserify>browser-resolve": true
      }
    },
    "ethereumjs-wallet": {
      "packages": {
        "@truffle/codec>utf8": true,
        "browserify>crypto-browserify": true,
        "ethereumjs-wallet>aes-js": true,
        "ethereumjs-wallet>bs58check": true,
        "ethereumjs-wallet>ethereumjs-util": true,
        "ethereumjs-wallet>randombytes": true,
        "ethereumjs-wallet>safe-buffer": true,
        "ethereumjs-wallet>scryptsy": true,
        "ethereumjs-wallet>uuid": true
      }
    },
    "ethereumjs-wallet>aes-js": {
      "globals": {
        "define": true
      }
    },
    "ethereumjs-wallet>bs58check": {
      "packages": {
        "ethereumjs-util>create-hash": true,
        "ethereumjs-wallet>bs58check>bs58": true,
        "ethereumjs-wallet>safe-buffer": true
      }
    },
    "ethereumjs-wallet>bs58check>bs58": {
      "packages": {
        "ethereumjs-wallet>bs58check>bs58>base-x": true
      }
    },
    "ethereumjs-wallet>bs58check>bs58>base-x": {
      "packages": {
        "ethereumjs-wallet>safe-buffer": true
      }
    },
    "ethereumjs-wallet>ethereumjs-util": {
      "packages": {
        "bn.js": true,
        "browserify>assert": true,
        "browserify>buffer": true,
        "eth-sig-util>ethereumjs-util>ethjs-util": true,
        "ethereumjs-util>create-hash": true,
        "ethereumjs-util>ethereum-cryptography": true,
        "ethereumjs-util>rlp": true,
        "ganache>secp256k1>elliptic": true
      }
    },
    "ethereumjs-wallet>randombytes": {
      "globals": {
        "crypto": true,
        "msCrypto": true
      },
      "packages": {
        "browserify>process": true,
        "ethereumjs-wallet>safe-buffer": true
      }
    },
    "ethereumjs-wallet>safe-buffer": {
      "packages": {
        "browserify>buffer": true
      }
    },
    "ethereumjs-wallet>scryptsy": {
      "packages": {
        "browserify>buffer": true,
        "browserify>crypto-browserify>pbkdf2": true
      }
    },
    "ethereumjs-wallet>uuid": {
      "globals": {
        "crypto": true,
        "msCrypto": true
      }
    },
    "ethers>@ethersproject/random": {
      "globals": {
        "crypto.getRandomValues": true
      }
    },
    "ethjs": {
      "globals": {
        "clearInterval": true,
        "setInterval": true
      },
      "packages": {
        "browserify>buffer": true,
        "ethjs-contract": true,
        "ethjs-query": true,
        "ethjs>bn.js": true,
        "ethjs>ethjs-abi": true,
        "ethjs>ethjs-filter": true,
        "ethjs>ethjs-provider-http": true,
        "ethjs>ethjs-unit": true,
        "ethjs>ethjs-util": true,
        "ethjs>js-sha3": true,
        "ethjs>number-to-bn": true
      }
    },
    "ethjs-contract": {
      "packages": {
        "ethjs-contract>ethjs-abi": true,
        "ethjs-contract>ethjs-util": true,
        "ethjs-query>babel-runtime": true,
        "ethjs>ethjs-filter": true,
        "ethjs>js-sha3": true,
        "promise-to-callback": true
      }
    },
    "ethjs-contract>ethjs-abi": {
      "packages": {
        "browserify>buffer": true,
        "ethjs-contract>ethjs-abi>bn.js": true,
        "ethjs>js-sha3": true,
        "ethjs>number-to-bn": true
      }
    },
    "ethjs-contract>ethjs-util": {
      "packages": {
        "browserify>buffer": true,
        "ethjs>ethjs-util>is-hex-prefixed": true,
        "ethjs>ethjs-util>strip-hex-prefix": true
      }
    },
    "ethjs-query": {
      "globals": {
        "console": true
      },
      "packages": {
        "ethjs-query>ethjs-format": true,
        "ethjs-query>ethjs-rpc": true,
        "promise-to-callback": true
      }
    },
    "ethjs-query>babel-runtime": {
      "packages": {
        "@babel/runtime": true,
        "@babel/runtime>regenerator-runtime": true,
        "ethjs-query>babel-runtime>core-js": true
      }
    },
    "ethjs-query>babel-runtime>core-js": {
      "globals": {
        "PromiseRejectionEvent": true,
        "__e": "write",
        "__g": "write",
        "document.createTextNode": true,
        "postMessage": true,
        "setTimeout": true
      }
    },
    "ethjs-query>ethjs-format": {
      "packages": {
        "ethjs-query>ethjs-format>ethjs-schema": true,
        "ethjs-query>ethjs-format>ethjs-util": true,
        "ethjs>ethjs-util>strip-hex-prefix": true,
        "ethjs>number-to-bn": true
      }
    },
    "ethjs-query>ethjs-format>ethjs-util": {
      "packages": {
        "browserify>buffer": true,
        "ethjs>ethjs-util>is-hex-prefixed": true,
        "ethjs>ethjs-util>strip-hex-prefix": true
      }
    },
    "ethjs-query>ethjs-rpc": {
      "packages": {
        "promise-to-callback": true
      }
    },
    "ethjs>ethjs-abi": {
      "packages": {
        "browserify>buffer": true,
        "ethjs>bn.js": true,
        "ethjs>js-sha3": true,
        "ethjs>number-to-bn": true
      }
    },
    "ethjs>ethjs-filter": {
      "globals": {
        "clearInterval": true,
        "setInterval": true
      }
    },
    "ethjs>ethjs-provider-http": {
      "packages": {
        "ethjs>ethjs-provider-http>xhr2": true
      }
    },
    "ethjs>ethjs-provider-http>xhr2": {
      "globals": {
        "XMLHttpRequest": true
      }
    },
    "ethjs>ethjs-unit": {
      "packages": {
        "ethjs>ethjs-unit>bn.js": true,
        "ethjs>number-to-bn": true
      }
    },
    "ethjs>ethjs-util": {
      "packages": {
        "browserify>buffer": true,
        "ethjs>ethjs-util>is-hex-prefixed": true,
        "ethjs>ethjs-util>strip-hex-prefix": true
      }
    },
    "ethjs>ethjs-util>strip-hex-prefix": {
      "packages": {
        "ethjs>ethjs-util>is-hex-prefixed": true
      }
    },
    "ethjs>js-sha3": {
      "packages": {
        "browserify>process": true
      }
    },
    "ethjs>number-to-bn": {
      "packages": {
        "ethjs>ethjs-util>strip-hex-prefix": true,
        "ethjs>number-to-bn>bn.js": true
      }
    },
    "extension-port-stream": {
      "packages": {
        "browserify>buffer": true,
        "browserify>stream-browserify": true
      }
    },
    "fast-json-patch": {
      "globals": {
        "addEventListener": true,
        "clearTimeout": true,
        "removeEventListener": true,
        "setTimeout": true
      }
    },
    "fuse.js": {
      "globals": {
        "console": true,
        "define": true
      }
    },
    "ganache>secp256k1>elliptic": {
      "packages": {
        "bn.js": true,
        "ethereumjs-util>ethereum-cryptography>hash.js": true,
        "ganache>secp256k1>elliptic>brorand": true,
        "ganache>secp256k1>elliptic>hmac-drbg": true,
        "ganache>secp256k1>elliptic>minimalistic-assert": true,
        "ganache>secp256k1>elliptic>minimalistic-crypto-utils": true,
        "pumpify>inherits": true
      }
    },
    "ganache>secp256k1>elliptic>brorand": {
      "globals": {
        "crypto": true,
        "msCrypto": true
      },
      "packages": {
        "browserify>browser-resolve": true
      }
    },
    "ganache>secp256k1>elliptic>hmac-drbg": {
      "packages": {
        "ethereumjs-util>ethereum-cryptography>hash.js": true,
        "ganache>secp256k1>elliptic>minimalistic-assert": true,
        "ganache>secp256k1>elliptic>minimalistic-crypto-utils": true
      }
    },
    "globalthis>define-properties": {
      "packages": {
        "globalthis>define-properties>has-property-descriptors": true,
        "globalthis>define-properties>object-keys": true
      }
    },
    "globalthis>define-properties>has-property-descriptors": {
      "packages": {
        "string.prototype.matchall>get-intrinsic": true
      }
    },
    "json-rpc-engine": {
      "packages": {
        "@metamask/safe-event-emitter": true,
        "eth-rpc-errors": true
      }
    },
    "json-rpc-middleware-stream": {
      "globals": {
        "console.warn": true,
        "setTimeout": true
      },
      "packages": {
        "@metamask/safe-event-emitter": true,
        "readable-stream": true
      }
    },
    "koa>is-generator-function>has-tostringtag": {
      "packages": {
        "string.prototype.matchall>has-symbols": true
      }
    },
    "lavamoat>json-stable-stringify": {
      "packages": {
        "lavamoat>json-stable-stringify>jsonify": true
      }
    },
    "localforage": {
      "globals": {
        "Blob": true,
        "BlobBuilder": true,
        "FileReader": true,
        "IDBKeyRange": true,
        "MSBlobBuilder": true,
        "MozBlobBuilder": true,
        "OIndexedDB": true,
        "WebKitBlobBuilder": true,
        "atob": true,
        "btoa": true,
        "console.error": true,
        "console.info": true,
        "console.warn": true,
        "define": true,
        "fetch": true,
        "indexedDB": true,
        "localStorage": true,
        "mozIndexedDB": true,
        "msIndexedDB": true,
        "navigator.platform": true,
        "navigator.userAgent": true,
        "openDatabase": true,
        "setTimeout": true,
        "webkitIndexedDB": true
      }
    },
    "lodash": {
      "globals": {
        "clearTimeout": true,
        "define": true,
        "setTimeout": true
      }
    },
    "loglevel": {
      "globals": {
        "console": true,
        "define": true,
        "document.cookie": true,
        "localStorage": true,
        "log": "write",
        "navigator": true
      }
    },
    "luxon": {
      "globals": {
        "Intl": true
      }
    },
    "nanoid": {
      "globals": {
        "crypto": true,
        "msCrypto": true,
        "navigator": true
      }
    },
    "nock>debug": {
      "globals": {
        "console": true,
        "document": true,
        "localStorage": true,
        "navigator": true,
        "process": true
      },
      "packages": {
        "browserify>process": true,
        "nock>debug>ms": true
      }
    },
    "node-fetch": {
      "globals": {
        "Headers": true,
        "Request": true,
        "Response": true,
        "fetch": true
      }
    },
    "nonce-tracker": {
      "packages": {
        "await-semaphore": true,
        "browserify>assert": true,
        "ethjs-query": true
      }
    },
    "obj-multiplex": {
      "globals": {
        "console.warn": true
      },
      "packages": {
        "end-of-stream": true,
        "pump>once": true,
        "readable-stream": true
      }
    },
    "promise-to-callback": {
      "packages": {
        "promise-to-callback>is-fn": true,
        "promise-to-callback>set-immediate-shim": true
      }
    },
    "promise-to-callback>set-immediate-shim": {
      "globals": {
        "setTimeout.apply": true
      },
      "packages": {
        "browserify>timers-browserify": true
      }
    },
    "prop-types": {
      "globals": {
        "console": true
      },
      "packages": {
        "prop-types>react-is": true,
        "react>object-assign": true
      }
    },
    "prop-types>react-is": {
      "globals": {
        "console": true
      }
    },
    "pump": {
      "packages": {
        "browserify>browser-resolve": true,
        "browserify>process": true,
        "end-of-stream": true,
        "pump>once": true
      }
    },
    "pump>once": {
      "packages": {
        "pump>once>wrappy": true
      }
    },
    "qrcode-generator": {
      "globals": {
        "define": true
      }
    },
    "qrcode.react": {
      "globals": {
        "Path2D": true,
        "devicePixelRatio": true
      },
      "packages": {
        "prop-types": true,
        "qrcode.react>qr.js": true,
        "react": true
      }
    },
    "react": {
      "globals": {
        "console": true
      },
      "packages": {
        "prop-types": true,
        "react>object-assign": true
      }
    },
    "react-devtools": {
      "packages": {
        "react-devtools>react-devtools-core": true
      }
    },
    "react-devtools>react-devtools-core": {
      "globals": {
        "WebSocket": true,
        "setTimeout": true
      }
    },
    "react-dnd-html5-backend": {
      "globals": {
        "addEventListener": true,
        "clearTimeout": true,
        "removeEventListener": true
      }
    },
    "react-dom": {
      "globals": {
        "HTMLIFrameElement": true,
        "MSApp": true,
        "__REACT_DEVTOOLS_GLOBAL_HOOK__": true,
        "addEventListener": true,
        "clearTimeout": true,
        "clipboardData": true,
        "console": true,
        "dispatchEvent": true,
        "document": true,
        "event": "write",
        "jest": true,
        "location.protocol": true,
        "navigator.userAgent.indexOf": true,
        "performance": true,
        "removeEventListener": true,
        "self": true,
        "setTimeout": true,
        "top": true,
        "trustedTypes": true
      },
      "packages": {
        "prop-types": true,
        "react": true,
        "react-dom>scheduler": true,
        "react>object-assign": true
      }
    },
    "react-dom>scheduler": {
      "globals": {
        "MessageChannel": true,
        "cancelAnimationFrame": true,
        "clearTimeout": true,
        "console": true,
        "navigator": true,
        "performance": true,
        "requestAnimationFrame": true,
        "setTimeout": true
      }
    },
    "react-focus-lock": {
      "globals": {
        "addEventListener": true,
        "console.error": true,
        "console.warn": true,
        "document": true,
        "removeEventListener": true,
        "setTimeout": true
      },
      "packages": {
        "@babel/runtime": true,
        "prop-types": true,
        "react": true,
        "react-focus-lock>focus-lock": true,
        "react-focus-lock>react-clientside-effect": true,
        "react-focus-lock>use-callback-ref": true,
        "react-focus-lock>use-sidecar": true
      }
    },
    "react-focus-lock>focus-lock": {
      "globals": {
        "HTMLIFrameElement": true,
        "Node.DOCUMENT_FRAGMENT_NODE": true,
        "Node.DOCUMENT_NODE": true,
        "Node.DOCUMENT_POSITION_CONTAINED_BY": true,
        "Node.DOCUMENT_POSITION_CONTAINS": true,
        "Node.ELEMENT_NODE": true,
        "console.error": true,
        "console.warn": true,
        "document": true,
        "getComputedStyle": true,
        "setTimeout": true
      },
      "packages": {
        "wait-on>rxjs>tslib": true
      }
    },
    "react-focus-lock>react-clientside-effect": {
      "packages": {
        "@babel/runtime": true,
        "react": true
      }
    },
    "react-focus-lock>use-callback-ref": {
      "packages": {
        "react": true
      }
    },
    "react-focus-lock>use-sidecar": {
      "globals": {
        "console.error": true
      },
      "packages": {
        "react": true,
        "react-focus-lock>use-sidecar>detect-node-es": true,
        "wait-on>rxjs>tslib": true
      }
    },
    "react-idle-timer": {
      "globals": {
        "clearTimeout": true,
        "document": true,
        "setTimeout": true
      },
      "packages": {
        "prop-types": true,
        "react": true
      }
    },
    "react-inspector": {
      "globals": {
        "Node": true,
        "chromeDark": true,
        "chromeLight": true
      },
      "packages": {
        "react": true
      }
    },
    "react-popper": {
      "globals": {
        "document": true
      },
      "packages": {
        "@popperjs/core": true,
        "react": true,
        "react-popper>react-fast-compare": true,
        "react-popper>warning": true
      }
    },
    "react-popper>react-fast-compare": {
      "globals": {
        "Element": true,
        "console.warn": true
      }
    },
    "react-popper>warning": {
      "globals": {
        "console": true
      }
    },
    "react-redux": {
      "globals": {
        "console": true,
        "document": true
      },
      "packages": {
        "@babel/runtime": true,
        "prop-types": true,
        "prop-types>react-is": true,
        "react": true,
        "react-dom": true,
        "react-redux>hoist-non-react-statics": true,
        "redux": true
      }
    },
    "react-redux>hoist-non-react-statics": {
      "packages": {
        "prop-types>react-is": true
      }
    },
    "react-responsive-carousel": {
      "globals": {
        "HTMLElement": true,
        "addEventListener": true,
        "clearTimeout": true,
        "console.warn": true,
        "document": true,
        "getComputedStyle": true,
        "removeEventListener": true,
        "setTimeout": true
      },
      "packages": {
        "classnames": true,
        "react": true,
        "react-dom": true,
        "react-responsive-carousel>react-easy-swipe": true
      }
    },
    "react-responsive-carousel>react-easy-swipe": {
      "globals": {
        "addEventListener": true,
        "define": true,
        "document.addEventListener": true,
        "document.removeEventListener": true
      },
      "packages": {
        "prop-types": true,
        "react": true
      }
    },
    "react-router-dom": {
      "packages": {
        "prop-types": true,
        "react": true,
        "react-router-dom>history": true,
        "react-router-dom>react-router": true,
        "react-router-dom>tiny-invariant": true,
        "react-router-dom>tiny-warning": true
      }
    },
    "react-router-dom>history": {
      "globals": {
        "addEventListener": true,
        "confirm": true,
        "document": true,
        "history": true,
        "location": true,
        "navigator.userAgent": true,
        "removeEventListener": true
      },
      "packages": {
        "react-router-dom>history>resolve-pathname": true,
        "react-router-dom>history>value-equal": true,
        "react-router-dom>tiny-invariant": true,
        "react-router-dom>tiny-warning": true
      }
    },
    "react-router-dom>react-router": {
      "packages": {
        "prop-types": true,
        "prop-types>react-is": true,
        "react": true,
        "react-redux>hoist-non-react-statics": true,
        "react-router-dom>react-router>history": true,
        "react-router-dom>react-router>mini-create-react-context": true,
        "react-router-dom>tiny-invariant": true,
        "react-router-dom>tiny-warning": true,
        "sinon>nise>path-to-regexp": true
      }
    },
    "react-router-dom>react-router>history": {
      "globals": {
        "addEventListener": true,
        "confirm": true,
        "document": true,
        "history": true,
        "location": true,
        "navigator.userAgent": true,
        "removeEventListener": true
      },
      "packages": {
        "react-router-dom>history>resolve-pathname": true,
        "react-router-dom>history>value-equal": true,
        "react-router-dom>tiny-invariant": true,
        "react-router-dom>tiny-warning": true
      }
    },
    "react-router-dom>react-router>mini-create-react-context": {
      "packages": {
        "@babel/runtime": true,
        "prop-types": true,
        "react": true,
        "react-router-dom>react-router>mini-create-react-context>gud": true,
        "react-router-dom>tiny-warning": true
      }
    },
    "react-router-dom>tiny-warning": {
      "globals": {
        "console": true
      }
    },
    "react-simple-file-input": {
      "globals": {
        "File": true,
        "FileReader": true,
        "console.warn": true
      },
      "packages": {
        "prop-types": true,
        "react": true
      }
    },
    "react-tippy": {
      "globals": {
        "Element": true,
        "MSStream": true,
        "MutationObserver": true,
        "addEventListener": true,
        "clearTimeout": true,
        "console.error": true,
        "console.warn": true,
        "define": true,
        "document": true,
        "getComputedStyle": true,
        "innerHeight": true,
        "innerWidth": true,
        "navigator.maxTouchPoints": true,
        "navigator.msMaxTouchPoints": true,
        "navigator.userAgent": true,
        "performance": true,
        "requestAnimationFrame": true,
        "setTimeout": true
      },
      "packages": {
        "react": true,
        "react-dom": true,
        "react-tippy>popper.js": true
      }
    },
    "react-tippy>popper.js": {
      "globals": {
        "MSInputMethodContext": true,
        "Node.DOCUMENT_POSITION_FOLLOWING": true,
        "cancelAnimationFrame": true,
        "console.warn": true,
        "define": true,
        "devicePixelRatio": true,
        "document": true,
        "getComputedStyle": true,
        "innerHeight": true,
        "innerWidth": true,
        "navigator.userAgent": true,
        "requestAnimationFrame": true,
        "setTimeout": true
      }
    },
    "react-toggle-button": {
      "globals": {
        "clearTimeout": true,
        "console.warn": true,
        "define": true,
        "performance": true,
        "setTimeout": true
      },
      "packages": {
        "react": true
      }
    },
    "readable-stream": {
      "packages": {
        "browserify>browser-resolve": true,
        "browserify>events": true,
        "browserify>process": true,
        "browserify>timers-browserify": true,
        "pumpify>inherits": true,
        "readable-stream>core-util-is": true,
        "readable-stream>isarray": true,
        "readable-stream>process-nextick-args": true,
        "readable-stream>safe-buffer": true,
        "readable-stream>string_decoder": true,
        "readable-stream>util-deprecate": true
      }
    },
    "readable-stream>core-util-is": {
      "packages": {
        "browserify>insert-module-globals>is-buffer": true
      }
    },
    "readable-stream>process-nextick-args": {
      "packages": {
        "browserify>process": true
      }
    },
    "readable-stream>safe-buffer": {
      "packages": {
        "browserify>buffer": true
      }
    },
    "readable-stream>string_decoder": {
      "packages": {
        "readable-stream>safe-buffer": true
      }
    },
    "readable-stream>util-deprecate": {
      "globals": {
        "console.trace": true,
        "console.warn": true,
        "localStorage": true
      }
    },
    "redux": {
      "globals": {
        "console": true
      },
      "packages": {
        "@babel/runtime": true
      }
    },
    "semver": {
      "globals": {
        "console.error": true
      },
      "packages": {
        "browserify>process": true,
        "browserify>util": true,
        "semver>lru-cache": true
      }
    },
    "semver>lru-cache": {
      "packages": {
        "semver>lru-cache>yallist": true
      }
    },
    "sinon>nise>path-to-regexp": {
      "packages": {
        "sinon>nise>path-to-regexp>isarray": true
      }
    },
    "string.prototype.matchall>call-bind": {
      "packages": {
        "browserify>has>function-bind": true,
        "string.prototype.matchall>get-intrinsic": true
      }
    },
    "string.prototype.matchall>es-abstract>is-regex": {
      "packages": {
        "koa>is-generator-function>has-tostringtag": true,
        "string.prototype.matchall>call-bind": true
      }
    },
    "string.prototype.matchall>get-intrinsic": {
      "globals": {
        "AggregateError": true,
        "FinalizationRegistry": true,
        "WeakRef": true
      },
      "packages": {
        "browserify>has": true,
        "browserify>has>function-bind": true,
        "string.prototype.matchall>es-abstract>has-proto": true,
        "string.prototype.matchall>has-symbols": true
      }
    },
    "string.prototype.matchall>regexp.prototype.flags": {
      "packages": {
        "globalthis>define-properties": true,
        "string.prototype.matchall>call-bind": true,
        "string.prototype.matchall>regexp.prototype.flags>functions-have-names": true
      }
    },
    "superstruct": {
      "globals": {
        "console.warn": true,
        "define": true
      }
    },
    "uuid": {
      "globals": {
        "crypto": true,
        "msCrypto": true
      }
    },
    "wait-on>rxjs>tslib": {
      "globals": {
        "define": true
      }
    },
    "web3": {
      "globals": {
        "XMLHttpRequest": true
      }
    },
    "web3-stream-provider": {
      "globals": {
        "setTimeout": true
      },
      "packages": {
        "browserify>util": true,
        "readable-stream": true,
        "web3-stream-provider>uuid": true
      }
    },
    "web3-stream-provider>uuid": {
      "globals": {
        "crypto": true,
        "msCrypto": true
      }
    },
    "webextension-polyfill": {
      "globals": {
        "browser": true,
        "chrome": true,
        "console.error": true,
        "console.warn": true,
        "define": true
      }
    },
    "webpack>events": {
      "globals": {
        "console": true
      }
    }
  }
}<|MERGE_RESOLUTION|>--- conflicted
+++ resolved
@@ -1236,8 +1236,6 @@
         "crypto": true
       }
     },
-<<<<<<< HEAD
-=======
     "@metamask/eth-keyring-controller>@metamask/eth-sig-util": {
       "packages": {
         "@ethereumjs/tx>@ethereumjs/util": true,
@@ -1264,7 +1262,6 @@
         "crypto": true
       }
     },
->>>>>>> bfe0323b
     "@metamask/eth-keyring-controller>@metamask/eth-simple-keyring": {
       "packages": {
         "@ethereumjs/tx>@ethereumjs/util": true,
