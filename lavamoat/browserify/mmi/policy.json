{
  "resources": {
    "@babel/runtime": {
      "globals": {
        "regeneratorRuntime": "write"
      }
    },
    "@ensdomains/content-hash": {
      "globals": {
        "console.warn": true
      },
      "packages": {
        "@ensdomains/content-hash>cids": true,
        "@ensdomains/content-hash>js-base64": true,
        "@ensdomains/content-hash>multicodec": true,
        "@ensdomains/content-hash>multihashes": true,
        "browserify>buffer": true
      }
    },
    "@ensdomains/content-hash>cids": {
      "packages": {
        "@ensdomains/content-hash>cids>multibase": true,
        "@ensdomains/content-hash>cids>multihashes": true,
        "@ensdomains/content-hash>cids>uint8arrays": true,
        "@ensdomains/content-hash>multicodec": true
      }
    },
    "@ensdomains/content-hash>cids>multibase": {
      "globals": {
        "TextDecoder": true,
        "TextEncoder": true
      },
      "packages": {
        "@ensdomains/content-hash>cids>multibase>@multiformats/base-x": true
      }
    },
    "@ensdomains/content-hash>cids>multihashes": {
      "packages": {
        "@ensdomains/content-hash>cids>multibase": true,
        "@ensdomains/content-hash>cids>multihashes>varint": true,
        "@ensdomains/content-hash>cids>uint8arrays": true
      }
    },
    "@ensdomains/content-hash>cids>uint8arrays": {
      "globals": {
        "TextDecoder": true,
        "TextEncoder": true
      },
      "packages": {
        "@ensdomains/content-hash>cids>multibase": true
      }
    },
    "@ensdomains/content-hash>js-base64": {
      "globals": {
        "Base64": "write",
        "TextDecoder": true,
        "TextEncoder": true,
        "atob": true,
        "btoa": true,
        "define": true
      },
      "packages": {
        "browserify>buffer": true
      }
    },
    "@ensdomains/content-hash>multicodec": {
      "packages": {
        "@ensdomains/content-hash>multicodec>uint8arrays": true,
        "sass-embedded>varint": true
      }
    },
    "@ensdomains/content-hash>multicodec>uint8arrays": {
      "globals": {
        "Buffer": true,
        "TextDecoder": true,
        "TextEncoder": true
      },
      "packages": {
        "@metamask/assets-controllers>multiformats": true
      }
    },
    "@ensdomains/content-hash>multihashes": {
      "packages": {
        "@ensdomains/content-hash>multihashes>multibase": true,
        "@ensdomains/content-hash>multihashes>varint": true,
        "@ensdomains/content-hash>multihashes>web-encoding": true,
        "browserify>buffer": true
      }
    },
    "@ensdomains/content-hash>multihashes>multibase": {
      "packages": {
        "@ensdomains/content-hash>multihashes>multibase>base-x": true,
        "@ensdomains/content-hash>multihashes>web-encoding": true,
        "browserify>buffer": true
      }
    },
    "@ensdomains/content-hash>multihashes>multibase>base-x": {
      "packages": {
        "koa>content-disposition>safe-buffer": true
      }
    },
    "@ensdomains/content-hash>multihashes>web-encoding": {
      "globals": {
        "TextDecoder": true,
        "TextEncoder": true
      },
      "packages": {
        "browserify>util": true
      }
    },
    "@ethereumjs/common": {
      "packages": {
        "@ethereumjs/common>crc-32": true,
        "@ethereumjs/tx>@ethereumjs/util": true,
        "browserify>buffer": true,
        "webpack>events": true
      }
    },
    "@ethereumjs/common>crc-32": {
      "globals": {
        "DO_NOT_EXPORT_CRC": true,
        "define": true
      }
    },
    "@ethereumjs/tx": {
      "packages": {
        "@ethereumjs/common": true,
        "@ethereumjs/tx>@ethereumjs/rlp": true,
        "@ethereumjs/tx>@ethereumjs/util": true,
        "@ethereumjs/tx>ethereum-cryptography": true,
        "browserify>buffer": true,
        "browserify>insert-module-globals>is-buffer": true
      }
    },
    "@ethereumjs/tx>@ethereumjs/rlp": {
      "globals": {
        "TextEncoder": true
      }
    },
    "@ethereumjs/tx>@ethereumjs/util": {
      "globals": {
        "console.warn": true
      },
      "packages": {
        "@ethereumjs/tx>@ethereumjs/rlp": true,
        "@ethereumjs/tx>@ethereumjs/util>micro-ftch": true,
        "@ethereumjs/tx>ethereum-cryptography": true,
        "browserify>buffer": true,
        "browserify>insert-module-globals>is-buffer": true,
        "webpack>events": true
      }
    },
    "@ethereumjs/tx>@ethereumjs/util>micro-ftch": {
      "globals": {
        "Headers": true,
        "TextDecoder": true,
        "URL": true,
        "btoa": true,
        "fetch": true
      },
      "packages": {
        "browserify>browserify-zlib": true,
        "browserify>buffer": true,
        "browserify>https-browserify": true,
        "browserify>process": true,
        "browserify>stream-http": true,
        "browserify>url": true,
        "browserify>util": true
      }
    },
    "@ethereumjs/tx>ethereum-cryptography": {
      "globals": {
        "TextDecoder": true,
        "crypto": true
      },
      "packages": {
        "@ethereumjs/tx>ethereum-cryptography>@noble/curves": true,
        "@ethereumjs/tx>ethereum-cryptography>@scure/bip32": true,
        "@noble/hashes": true
      }
    },
    "@ethereumjs/tx>ethereum-cryptography>@noble/curves": {
      "globals": {
        "TextEncoder": true
      },
      "packages": {
        "@noble/hashes": true
      }
    },
    "@ethereumjs/tx>ethereum-cryptography>@scure/bip32": {
      "packages": {
        "@ethereumjs/tx>ethereum-cryptography>@noble/curves": true,
        "@metamask/utils>@scure/base": true,
        "@noble/hashes": true
      }
    },
    "@ethersproject/abi": {
      "globals": {
        "console.log": true
      },
      "packages": {
        "@ethersproject/abi>@ethersproject/address": true,
        "@ethersproject/abi>@ethersproject/bytes": true,
        "@ethersproject/abi>@ethersproject/constants": true,
        "@ethersproject/abi>@ethersproject/hash": true,
        "@ethersproject/abi>@ethersproject/keccak256": true,
        "@ethersproject/abi>@ethersproject/logger": true,
        "@ethersproject/abi>@ethersproject/properties": true,
        "@ethersproject/abi>@ethersproject/strings": true,
        "@ethersproject/bignumber": true
      }
    },
    "@ethersproject/abi>@ethersproject/address": {
      "packages": {
        "@ethersproject/abi>@ethersproject/bytes": true,
        "@ethersproject/abi>@ethersproject/keccak256": true,
        "@ethersproject/abi>@ethersproject/logger": true,
        "@ethersproject/bignumber": true,
        "@ethersproject/providers>@ethersproject/rlp": true
      }
    },
    "@ethersproject/abi>@ethersproject/bytes": {
      "packages": {
        "@ethersproject/abi>@ethersproject/logger": true
      }
    },
    "@ethersproject/abi>@ethersproject/constants": {
      "packages": {
        "@ethersproject/bignumber": true
      }
    },
    "@ethersproject/abi>@ethersproject/hash": {
      "packages": {
        "@ethersproject/abi>@ethersproject/address": true,
        "@ethersproject/abi>@ethersproject/bytes": true,
        "@ethersproject/abi>@ethersproject/keccak256": true,
        "@ethersproject/abi>@ethersproject/logger": true,
        "@ethersproject/abi>@ethersproject/properties": true,
        "@ethersproject/abi>@ethersproject/strings": true,
        "@ethersproject/bignumber": true,
        "@ethersproject/providers>@ethersproject/base64": true
      }
    },
    "@ethersproject/abi>@ethersproject/keccak256": {
      "packages": {
        "@ethersproject/abi>@ethersproject/bytes": true,
        "@metamask/ethjs>js-sha3": true
      }
    },
    "@ethersproject/abi>@ethersproject/logger": {
      "globals": {
        "console": true
      }
    },
    "@ethersproject/abi>@ethersproject/properties": {
      "packages": {
        "@ethersproject/abi>@ethersproject/logger": true
      }
    },
    "@ethersproject/abi>@ethersproject/strings": {
      "packages": {
        "@ethersproject/abi>@ethersproject/bytes": true,
        "@ethersproject/abi>@ethersproject/constants": true,
        "@ethersproject/abi>@ethersproject/logger": true
      }
    },
    "@ethersproject/bignumber": {
      "packages": {
        "@ethersproject/abi>@ethersproject/bytes": true,
        "@ethersproject/abi>@ethersproject/logger": true,
        "bn.js": true
      }
    },
    "@ethersproject/contracts": {
      "globals": {
        "setTimeout": true
      },
      "packages": {
        "@ethersproject/abi": true,
        "@ethersproject/abi>@ethersproject/address": true,
        "@ethersproject/abi>@ethersproject/bytes": true,
        "@ethersproject/abi>@ethersproject/logger": true,
        "@ethersproject/abi>@ethersproject/properties": true,
        "@ethersproject/bignumber": true,
        "@ethersproject/hdnode>@ethersproject/abstract-signer": true,
        "@ethersproject/hdnode>@ethersproject/transactions": true,
        "@metamask/test-bundler>@ethersproject/abstract-provider": true
      }
    },
    "@ethersproject/hdnode": {
      "packages": {
        "@ethersproject/abi>@ethersproject/bytes": true,
        "@ethersproject/abi>@ethersproject/logger": true,
        "@ethersproject/abi>@ethersproject/properties": true,
        "@ethersproject/abi>@ethersproject/strings": true,
        "@ethersproject/bignumber": true,
        "@ethersproject/hdnode>@ethersproject/basex": true,
        "@ethersproject/hdnode>@ethersproject/pbkdf2": true,
        "@ethersproject/hdnode>@ethersproject/sha2": true,
        "@ethersproject/hdnode>@ethersproject/signing-key": true,
        "@ethersproject/hdnode>@ethersproject/transactions": true,
        "@ethersproject/hdnode>@ethersproject/wordlists": true
      }
    },
    "@ethersproject/hdnode>@ethersproject/abstract-signer": {
      "packages": {
        "@ethersproject/abi>@ethersproject/logger": true,
        "@ethersproject/abi>@ethersproject/properties": true
      }
    },
    "@ethersproject/hdnode>@ethersproject/basex": {
      "packages": {
        "@ethersproject/abi>@ethersproject/bytes": true,
        "@ethersproject/abi>@ethersproject/properties": true
      }
    },
    "@ethersproject/hdnode>@ethersproject/pbkdf2": {
      "packages": {
        "@ethersproject/abi>@ethersproject/bytes": true,
        "@ethersproject/hdnode>@ethersproject/sha2": true
      }
    },
    "@ethersproject/hdnode>@ethersproject/sha2": {
      "packages": {
        "@ethersproject/abi>@ethersproject/bytes": true,
        "@ethersproject/abi>@ethersproject/logger": true,
        "ethereumjs-util>ethereum-cryptography>hash.js": true
      }
    },
    "@ethersproject/hdnode>@ethersproject/signing-key": {
      "packages": {
        "@ethersproject/abi>@ethersproject/bytes": true,
        "@ethersproject/abi>@ethersproject/logger": true,
        "@ethersproject/abi>@ethersproject/properties": true,
        "@metamask/ppom-validator>elliptic": true
      }
    },
    "@ethersproject/hdnode>@ethersproject/transactions": {
      "packages": {
        "@ethersproject/abi>@ethersproject/address": true,
        "@ethersproject/abi>@ethersproject/bytes": true,
        "@ethersproject/abi>@ethersproject/constants": true,
        "@ethersproject/abi>@ethersproject/keccak256": true,
        "@ethersproject/abi>@ethersproject/logger": true,
        "@ethersproject/abi>@ethersproject/properties": true,
        "@ethersproject/bignumber": true,
        "@ethersproject/hdnode>@ethersproject/signing-key": true,
        "@ethersproject/providers>@ethersproject/rlp": true
      }
    },
    "@ethersproject/hdnode>@ethersproject/wordlists": {
      "packages": {
        "@ethersproject/abi>@ethersproject/bytes": true,
        "@ethersproject/abi>@ethersproject/hash": true,
        "@ethersproject/abi>@ethersproject/logger": true,
        "@ethersproject/abi>@ethersproject/properties": true,
        "@ethersproject/abi>@ethersproject/strings": true
      }
    },
    "@ethersproject/providers": {
      "globals": {
        "WebSocket": true,
        "clearInterval": true,
        "clearTimeout": true,
        "console.log": true,
        "console.warn": true,
        "setInterval": true,
        "setTimeout": true
      },
      "packages": {
        "@ethersproject/abi>@ethersproject/address": true,
        "@ethersproject/abi>@ethersproject/bytes": true,
        "@ethersproject/abi>@ethersproject/constants": true,
        "@ethersproject/abi>@ethersproject/hash": true,
        "@ethersproject/abi>@ethersproject/logger": true,
        "@ethersproject/abi>@ethersproject/properties": true,
        "@ethersproject/abi>@ethersproject/strings": true,
        "@ethersproject/bignumber": true,
        "@ethersproject/hdnode>@ethersproject/abstract-signer": true,
        "@ethersproject/hdnode>@ethersproject/basex": true,
        "@ethersproject/hdnode>@ethersproject/sha2": true,
        "@ethersproject/hdnode>@ethersproject/transactions": true,
        "@ethersproject/providers>@ethersproject/base64": true,
        "@ethersproject/providers>@ethersproject/random": true,
        "@ethersproject/providers>@ethersproject/web": true,
        "@ethersproject/providers>bech32": true,
        "@metamask/test-bundler>@ethersproject/abstract-provider": true,
        "@metamask/test-bundler>@ethersproject/networks": true
      }
    },
    "@ethersproject/providers>@ethersproject/base64": {
      "globals": {
        "atob": true,
        "btoa": true
      },
      "packages": {
        "@ethersproject/abi>@ethersproject/bytes": true
      }
    },
    "@ethersproject/providers>@ethersproject/random": {
      "globals": {
        "crypto.getRandomValues": true
      },
      "packages": {
        "@ethersproject/abi>@ethersproject/bytes": true,
        "@ethersproject/abi>@ethersproject/logger": true
      }
    },
    "@ethersproject/providers>@ethersproject/rlp": {
      "packages": {
        "@ethersproject/abi>@ethersproject/bytes": true,
        "@ethersproject/abi>@ethersproject/logger": true
      }
    },
    "@ethersproject/providers>@ethersproject/web": {
      "globals": {
        "clearTimeout": true,
        "fetch": true,
        "setTimeout": true
      },
      "packages": {
        "@ethersproject/abi>@ethersproject/bytes": true,
        "@ethersproject/abi>@ethersproject/logger": true,
        "@ethersproject/abi>@ethersproject/properties": true,
        "@ethersproject/abi>@ethersproject/strings": true,
        "@ethersproject/providers>@ethersproject/base64": true
      }
    },
    "@keystonehq/bc-ur-registry-eth": {
      "packages": {
        "@ethereumjs/tx>@ethereumjs/util": true,
        "@keystonehq/bc-ur-registry-eth>@keystonehq/bc-ur-registry": true,
        "@metamask/eth-trezor-keyring>hdkey": true,
        "browserify>buffer": true,
        "uuid": true
      }
    },
    "@keystonehq/bc-ur-registry-eth>@keystonehq/bc-ur-registry": {
      "globals": {
        "define": true
      },
      "packages": {
        "@ngraveio/bc-ur": true,
        "@trezor/connect-web>tslib": true,
        "browserify>buffer": true,
        "ethereumjs-util>ethereum-cryptography>bs58check": true,
        "ganache>abstract-level>buffer": true
      }
    },
    "@keystonehq/metamask-airgapped-keyring": {
      "packages": {
        "@ethereumjs/tx": true,
        "@keystonehq/bc-ur-registry-eth": true,
        "@keystonehq/metamask-airgapped-keyring>@keystonehq/base-eth-keyring": true,
        "@keystonehq/metamask-airgapped-keyring>@metamask/obs-store": true,
        "@keystonehq/metamask-airgapped-keyring>rlp": true,
        "browserify>buffer": true,
        "uuid": true,
        "webpack>events": true
      }
    },
    "@keystonehq/metamask-airgapped-keyring>@keystonehq/base-eth-keyring": {
      "packages": {
        "@ethereumjs/tx": true,
        "@ethereumjs/tx>@ethereumjs/util": true,
        "@keystonehq/bc-ur-registry-eth": true,
        "@metamask/eth-trezor-keyring>hdkey": true,
        "browserify>buffer": true,
        "eth-lattice-keyring>rlp": true,
        "uuid": true
      }
    },
    "@keystonehq/metamask-airgapped-keyring>@metamask/obs-store": {
      "packages": {
        "@keystonehq/metamask-airgapped-keyring>@metamask/obs-store>@metamask/safe-event-emitter": true,
        "@keystonehq/metamask-airgapped-keyring>@metamask/obs-store>through2": true,
        "stream-browserify": true
      }
    },
    "@keystonehq/metamask-airgapped-keyring>@metamask/obs-store>@metamask/safe-event-emitter": {
      "globals": {
        "setTimeout": true
      },
      "packages": {
        "webpack>events": true
      }
    },
    "@keystonehq/metamask-airgapped-keyring>@metamask/obs-store>through2": {
      "packages": {
        "browserify>process": true,
        "browserify>util": true,
        "readable-stream": true,
        "watchify>xtend": true
      }
    },
    "@keystonehq/metamask-airgapped-keyring>rlp": {
      "packages": {
        "bn.js": true,
        "browserify>buffer": true
      }
    },
    "@lavamoat/lavadome-react": {
      "globals": {
        "Document.prototype": true,
        "DocumentFragment.prototype": true,
        "Element.prototype": true,
        "Node.prototype": true,
        "console.warn": true,
        "document": true
      },
      "packages": {
        "react": true
      }
    },
    "@material-ui/core": {
      "globals": {
        "Image": true,
        "_formatMuiErrorMessage": true,
        "addEventListener": true,
        "clearInterval": true,
        "clearTimeout": true,
        "console.error": true,
        "console.warn": true,
        "document": true,
        "getComputedStyle": true,
        "getSelection": true,
        "innerHeight": true,
        "innerWidth": true,
        "matchMedia": true,
        "navigator": true,
        "performance.now": true,
        "removeEventListener": true,
        "requestAnimationFrame": true,
        "setInterval": true,
        "setTimeout": true
      },
      "packages": {
        "@babel/runtime": true,
        "@material-ui/core>@material-ui/styles": true,
        "@material-ui/core>@material-ui/system": true,
        "@material-ui/core>@material-ui/utils": true,
        "@material-ui/core>clsx": true,
        "@material-ui/core>popper.js": true,
        "@material-ui/core>react-transition-group": true,
        "prop-types": true,
        "prop-types>react-is": true,
        "react": true,
        "react-dom": true,
        "react-redux>hoist-non-react-statics": true
      }
    },
    "@material-ui/core>@material-ui/styles": {
      "globals": {
        "console.error": true,
        "console.warn": true,
        "document.createComment": true,
        "document.head": true
      },
      "packages": {
        "@babel/runtime": true,
        "@material-ui/core>@material-ui/styles>jss": true,
        "@material-ui/core>@material-ui/styles>jss-plugin-camel-case": true,
        "@material-ui/core>@material-ui/styles>jss-plugin-default-unit": true,
        "@material-ui/core>@material-ui/styles>jss-plugin-global": true,
        "@material-ui/core>@material-ui/styles>jss-plugin-nested": true,
        "@material-ui/core>@material-ui/styles>jss-plugin-props-sort": true,
        "@material-ui/core>@material-ui/styles>jss-plugin-rule-value-function": true,
        "@material-ui/core>@material-ui/styles>jss-plugin-vendor-prefixer": true,
        "@material-ui/core>@material-ui/utils": true,
        "@material-ui/core>clsx": true,
        "prop-types": true,
        "react": true,
        "react-redux>hoist-non-react-statics": true
      }
    },
    "@material-ui/core>@material-ui/styles>jss": {
      "globals": {
        "CSS": true,
        "document.createElement": true,
        "document.querySelector": true
      },
      "packages": {
        "@babel/runtime": true,
        "@material-ui/core>@material-ui/styles>jss>is-in-browser": true,
        "react-router-dom>tiny-warning": true
      }
    },
    "@material-ui/core>@material-ui/styles>jss-plugin-camel-case": {
      "packages": {
        "@material-ui/core>@material-ui/styles>jss-plugin-camel-case>hyphenate-style-name": true
      }
    },
    "@material-ui/core>@material-ui/styles>jss-plugin-default-unit": {
      "globals": {
        "CSS": true
      },
      "packages": {
        "@material-ui/core>@material-ui/styles>jss": true
      }
    },
    "@material-ui/core>@material-ui/styles>jss-plugin-global": {
      "packages": {
        "@babel/runtime": true,
        "@material-ui/core>@material-ui/styles>jss": true
      }
    },
    "@material-ui/core>@material-ui/styles>jss-plugin-nested": {
      "packages": {
        "@babel/runtime": true,
        "react-router-dom>tiny-warning": true
      }
    },
    "@material-ui/core>@material-ui/styles>jss-plugin-rule-value-function": {
      "packages": {
        "@material-ui/core>@material-ui/styles>jss": true,
        "react-router-dom>tiny-warning": true
      }
    },
    "@material-ui/core>@material-ui/styles>jss-plugin-vendor-prefixer": {
      "packages": {
        "@material-ui/core>@material-ui/styles>jss": true,
        "@material-ui/core>@material-ui/styles>jss-plugin-vendor-prefixer>css-vendor": true
      }
    },
    "@material-ui/core>@material-ui/styles>jss-plugin-vendor-prefixer>css-vendor": {
      "globals": {
        "document.createElement": true,
        "document.documentElement": true,
        "getComputedStyle": true
      },
      "packages": {
        "@babel/runtime": true,
        "@material-ui/core>@material-ui/styles>jss>is-in-browser": true
      }
    },
    "@material-ui/core>@material-ui/styles>jss>is-in-browser": {
      "globals": {
        "document": true
      }
    },
    "@material-ui/core>@material-ui/system": {
      "globals": {
        "console.error": true
      },
      "packages": {
        "@babel/runtime": true,
        "@material-ui/core>@material-ui/utils": true,
        "prop-types": true
      }
    },
    "@material-ui/core>@material-ui/utils": {
      "packages": {
        "@babel/runtime": true,
        "prop-types": true,
        "prop-types>react-is": true
      }
    },
    "@material-ui/core>popper.js": {
      "globals": {
        "MSInputMethodContext": true,
        "Node.DOCUMENT_POSITION_FOLLOWING": true,
        "cancelAnimationFrame": true,
        "console.warn": true,
        "define": true,
        "devicePixelRatio": true,
        "document": true,
        "getComputedStyle": true,
        "innerHeight": true,
        "innerWidth": true,
        "navigator": true,
        "requestAnimationFrame": true,
        "setTimeout": true
      }
    },
    "@material-ui/core>react-transition-group": {
      "globals": {
        "Element": true,
        "setTimeout": true
      },
      "packages": {
        "@material-ui/core>react-transition-group>dom-helpers": true,
        "prop-types": true,
        "react": true,
        "react-dom": true
      }
    },
    "@material-ui/core>react-transition-group>dom-helpers": {
      "packages": {
        "@babel/runtime": true
      }
    },
    "@metamask-institutional/custody-controller": {
      "packages": {
        "@ethereumjs/tx>@ethereumjs/util": true,
        "@metamask-institutional/custody-keyring": true,
        "@metamask/obs-store": true
      }
    },
    "@metamask-institutional/custody-keyring": {
      "globals": {
        "console.log": true,
        "console.warn": true
      },
      "packages": {
        "@ethereumjs/tx>@ethereumjs/util": true,
        "@metamask-institutional/custody-keyring>@metamask-institutional/configuration-client": true,
        "@metamask-institutional/sdk": true,
        "@metamask-institutional/sdk>@metamask-institutional/types": true,
        "@metamask/obs-store": true,
        "browserify>crypto-browserify": true,
        "gulp-sass>lodash.clonedeep": true,
        "webpack>events": true
      }
    },
    "@metamask-institutional/custody-keyring>@metamask-institutional/configuration-client": {
      "globals": {
        "console.log": true,
        "fetch": true
      }
    },
    "@metamask-institutional/extension": {
      "globals": {
        "console.log": true
      },
      "packages": {
        "@metamask-institutional/custody-controller": true,
        "@metamask-institutional/sdk": true,
        "@metamask-institutional/sdk>@metamask-institutional/types": true,
        "gulp-sass>lodash.clonedeep": true
      }
    },
    "@metamask-institutional/institutional-features": {
      "packages": {
        "@metamask-institutional/custody-keyring": true,
        "@metamask/obs-store": true
      }
    },
    "@metamask-institutional/portfolio-dashboard": {
      "globals": {
        "console.log": true,
        "fetch": true
      }
    },
    "@metamask-institutional/rpc-allowlist": {
      "globals": {
        "URL": true
      }
    },
    "@metamask-institutional/sdk": {
      "globals": {
        "URLSearchParams": true,
        "console.debug": true,
        "console.log": true,
        "console.warn": true,
        "fetch": true
      },
      "packages": {
        "@metamask-institutional/sdk>@metamask-institutional/simplecache": true,
        "@metamask-institutional/sdk>jsonwebtoken": true,
        "browserify>crypto-browserify": true,
        "webpack>events": true
      }
    },
    "@metamask-institutional/sdk>jsonwebtoken": {
      "packages": {
        "@metamask-institutional/sdk>jsonwebtoken>jws": true,
        "browserify>buffer": true,
        "browserify>crypto-browserify": true,
        "browserify>process": true,
        "lodash": true,
        "mocha>ms": true,
        "semver": true
      }
    },
    "@metamask-institutional/sdk>jsonwebtoken>jws": {
      "packages": {
        "@metamask-institutional/sdk>jsonwebtoken>jws>jwa": true,
        "browserify>buffer": true,
        "browserify>process": true,
        "browserify>util": true,
        "koa>content-disposition>safe-buffer": true,
        "stream-browserify": true
      }
    },
    "@metamask-institutional/sdk>jsonwebtoken>jws>jwa": {
      "packages": {
        "@metamask-institutional/sdk>jsonwebtoken>jws>jwa>buffer-equal-constant-time": true,
        "@metamask-institutional/sdk>jsonwebtoken>jws>jwa>ecdsa-sig-formatter": true,
        "browserify>crypto-browserify": true,
        "browserify>util": true,
        "koa>content-disposition>safe-buffer": true
      }
    },
    "@metamask-institutional/sdk>jsonwebtoken>jws>jwa>buffer-equal-constant-time": {
      "packages": {
        "browserify>buffer": true
      }
    },
    "@metamask-institutional/sdk>jsonwebtoken>jws>jwa>ecdsa-sig-formatter": {
      "packages": {
        "koa>content-disposition>safe-buffer": true
      }
    },
    "@metamask-institutional/transaction-update": {
      "globals": {
        "clearInterval": true,
        "console.info": true,
        "console.log": true,
        "setInterval": true
      },
      "packages": {
        "@metamask-institutional/sdk": true,
        "@metamask-institutional/transaction-update>@metamask-institutional/websocket-client": true,
        "@metamask/obs-store": true,
        "ethereumjs-util": true,
        "webpack>events": true
      }
    },
    "@metamask-institutional/transaction-update>@metamask-institutional/websocket-client": {
      "globals": {
        "WebSocket": true,
        "clearTimeout": true,
        "console.log": true,
        "setTimeout": true
      },
      "packages": {
        "webpack>events": true
      }
    },
    "@metamask/abi-utils": {
      "packages": {
        "@metamask/utils": true,
        "superstruct": true
      }
    },
    "@metamask/accounts-controller": {
      "packages": {
        "@ethereumjs/tx>@ethereumjs/util": true,
        "@ethereumjs/tx>ethereum-cryptography": true,
        "@metamask/base-controller": true,
        "@metamask/eth-snap-keyring": true,
        "@metamask/keyring-api": true,
        "@metamask/keyring-controller": true,
        "uuid": true
      }
    },
    "@metamask/address-book-controller": {
      "packages": {
        "@metamask/address-book-controller>@metamask/controller-utils": true,
        "@metamask/base-controller": true
      }
    },
    "@metamask/address-book-controller>@metamask/controller-utils": {
      "globals": {
        "URL": true,
        "console.error": true,
        "fetch": true,
        "setTimeout": true
      },
      "packages": {
        "@ethereumjs/tx>@ethereumjs/util": true,
        "@metamask/controller-utils>@spruceid/siwe-parser": true,
        "@metamask/ethjs>@metamask/ethjs-unit": true,
        "@metamask/utils": true,
        "bn.js": true,
        "browserify>buffer": true,
        "eslint>fast-deep-equal": true,
        "eth-ens-namehash": true
      }
    },
    "@metamask/announcement-controller": {
      "packages": {
        "@metamask/base-controller": true
      }
    },
    "@metamask/announcement-controller>@metamask/base-controller": {
      "packages": {
        "immer": true
      }
    },
    "@metamask/approval-controller": {
      "globals": {
        "console.info": true
      },
      "packages": {
        "@metamask/approval-controller>@metamask/base-controller": true,
        "@metamask/approval-controller>nanoid": true,
        "@metamask/providers>@metamask/rpc-errors": true
      }
    },
    "@metamask/approval-controller>@metamask/base-controller": {
      "globals": {
        "setTimeout": true
      },
      "packages": {
        "immer": true
      }
    },
    "@metamask/approval-controller>nanoid": {
      "globals": {
        "crypto.getRandomValues": true
      }
    },
    "@metamask/assets-controllers": {
      "globals": {
        "AbortController": true,
        "Headers": true,
        "URL": true,
        "clearInterval": true,
        "clearTimeout": true,
        "console.error": true,
        "console.log": true,
        "setInterval": true,
        "setTimeout": true
      },
      "packages": {
        "@ethereumjs/tx>@ethereumjs/util": true,
        "@ethersproject/abi>@ethersproject/address": true,
        "@ethersproject/contracts": true,
        "@ethersproject/providers": true,
        "@metamask/abi-utils": true,
        "@metamask/assets-controllers>@metamask/controller-utils": true,
        "@metamask/assets-controllers>@metamask/metamask-eth-abis": true,
        "@metamask/assets-controllers>@metamask/polling-controller": true,
        "@metamask/assets-controllers>cockatiel": true,
        "@metamask/assets-controllers>multiformats": true,
        "@metamask/base-controller": true,
        "@metamask/contract-metadata": true,
        "@metamask/eth-query": true,
        "@metamask/name-controller>async-mutex": true,
        "@metamask/providers>@metamask/rpc-errors": true,
        "@metamask/utils": true,
        "bn.js": true,
        "lodash": true,
        "single-call-balance-checker-abi": true,
        "uuid": true,
        "webpack>events": true
      }
    },
    "@metamask/assets-controllers>@metamask/controller-utils": {
      "globals": {
        "URL": true,
        "console.error": true,
        "fetch": true,
        "setTimeout": true
      },
      "packages": {
        "@ethereumjs/tx>@ethereumjs/util": true,
        "@metamask/controller-utils>@spruceid/siwe-parser": true,
        "@metamask/ethjs>@metamask/ethjs-unit": true,
        "@metamask/utils": true,
        "bn.js": true,
        "browserify>buffer": true,
        "eslint>fast-deep-equal": true,
        "eth-ens-namehash": true
      }
    },
    "@metamask/assets-controllers>@metamask/polling-controller": {
      "globals": {
        "clearTimeout": true,
        "console.error": true,
        "setTimeout": true
      },
      "packages": {
        "@metamask/base-controller": true,
        "@metamask/snaps-utils>fast-json-stable-stringify": true,
        "uuid": true
      }
    },
    "@metamask/assets-controllers>cockatiel": {
      "globals": {
        "AbortController": true,
        "AbortSignal": true,
        "WeakRef": true,
        "clearTimeout": true,
        "performance": true,
        "setTimeout": true
      },
      "packages": {
        "browserify>process": true
      }
    },
    "@metamask/assets-controllers>multiformats": {
      "globals": {
        "TextDecoder": true,
        "TextEncoder": true,
        "console.warn": true,
        "crypto.subtle.digest": true
      }
    },
    "@metamask/base-controller": {
      "globals": {
        "setTimeout": true
      },
      "packages": {
        "immer": true
      }
    },
    "@metamask/browser-passworder": {
      "globals": {
        "CryptoKey": true,
        "btoa": true,
        "crypto.getRandomValues": true,
        "crypto.subtle.decrypt": true,
        "crypto.subtle.deriveKey": true,
        "crypto.subtle.encrypt": true,
        "crypto.subtle.exportKey": true,
        "crypto.subtle.importKey": true
      },
      "packages": {
        "@metamask/utils": true,
        "browserify>buffer": true
      }
    },
    "@metamask/controller-utils": {
      "globals": {
        "URL": true,
        "console.error": true,
        "fetch": true,
        "setTimeout": true
      },
      "packages": {
        "@ethereumjs/tx>@ethereumjs/util": true,
        "@metamask/controller-utils>@spruceid/siwe-parser": true,
        "@metamask/ethjs>@metamask/ethjs-unit": true,
        "@metamask/utils": true,
        "bn.js": true,
        "browserify>buffer": true,
        "eslint>fast-deep-equal": true,
        "eth-ens-namehash": true
      }
    },
    "@metamask/controller-utils>@spruceid/siwe-parser": {
      "globals": {
        "console.error": true,
        "console.log": true
      },
      "packages": {
        "@metamask/controller-utils>@spruceid/siwe-parser>apg-js": true
      }
    },
    "@metamask/controller-utils>@spruceid/siwe-parser>apg-js": {
      "globals": {
        "mode": true
      },
      "packages": {
        "browserify>buffer": true,
        "browserify>insert-module-globals>is-buffer": true
      }
    },
    "@metamask/controllers>web3": {
      "globals": {
        "XMLHttpRequest": true
      }
    },
    "@metamask/controllers>web3-provider-engine>cross-fetch>node-fetch": {
      "globals": {
        "fetch": true
      }
    },
    "@metamask/controllers>web3-provider-engine>eth-json-rpc-middleware>node-fetch": {
      "globals": {
        "fetch": true
      }
    },
    "@metamask/ens-controller": {
      "packages": {
        "@ethersproject/providers": true,
        "@metamask/base-controller": true,
        "@metamask/ens-controller>@metamask/controller-utils": true,
        "@metamask/utils": true,
        "ethereum-ens-network-map": true,
        "punycode": true
      }
    },
    "@metamask/ens-controller>@metamask/controller-utils": {
      "globals": {
        "URL": true,
        "console.error": true,
        "fetch": true,
        "setTimeout": true
      },
      "packages": {
        "@ethereumjs/tx>@ethereumjs/util": true,
        "@metamask/controller-utils>@spruceid/siwe-parser": true,
        "@metamask/ethjs>@metamask/ethjs-unit": true,
        "@metamask/utils": true,
        "bn.js": true,
        "browserify>buffer": true,
        "eslint>fast-deep-equal": true,
        "eth-ens-namehash": true
      }
    },
<<<<<<< HEAD
    "@metamask/eth-json-rpc-filters": {
=======
    "@metamask/eth-json-rpc-middleware>@metamask/eth-json-rpc-provider": {
      "packages": {
        "@metamask/eth-json-rpc-middleware>@metamask/eth-json-rpc-provider>@metamask/safe-event-emitter": true,
        "@metamask/providers>@metamask/json-rpc-engine": true
      }
    },
    "@metamask/eth-json-rpc-middleware>@metamask/eth-json-rpc-provider>@metamask/safe-event-emitter": {
      "globals": {
        "setTimeout": true
      },
      "packages": {
        "webpack>events": true
      }
    },
    "@metamask/eth-keyring-controller": {
>>>>>>> 0aaffd19
      "globals": {
        "console.error": true
      },
      "packages": {
        "@metamask/eth-json-rpc-filters>@metamask/eth-query": true,
        "@metamask/name-controller>async-mutex": true,
        "@metamask/providers>@metamask/json-rpc-engine": true,
        "@metamask/safe-event-emitter": true,
        "pify": true
      }
    },
    "@metamask/eth-json-rpc-filters>@metamask/eth-query": {
      "packages": {
        "@metamask/eth-query>json-rpc-random-id": true,
        "watchify>xtend": true
      }
    },
    "@metamask/eth-json-rpc-middleware": {
      "globals": {
        "URL": true,
        "console.error": true,
        "setTimeout": true
      },
      "packages": {
        "@metamask/eth-json-rpc-middleware>safe-stable-stringify": true,
        "@metamask/eth-sig-util": true,
        "@metamask/providers>@metamask/json-rpc-engine": true,
        "@metamask/providers>@metamask/rpc-errors": true,
        "@metamask/utils": true,
        "pify": true,
        "sass-loader>klona": true
      }
    },
    "@metamask/eth-json-rpc-middleware>@metamask/eth-json-rpc-provider": {
      "packages": {
        "@metamask/providers>@metamask/json-rpc-engine": true,
        "@metamask/safe-event-emitter": true
      }
    },
    "@metamask/eth-keyring-controller": {
      "globals": {
        "console.error": true
      },
      "packages": {
        "@metamask/browser-passworder": true,
        "@metamask/eth-keyring-controller>@metamask/obs-store": true,
        "@metamask/eth-sig-util": true,
        "@metamask/keyring-controller>@metamask/eth-hd-keyring": true,
        "@metamask/keyring-controller>@metamask/eth-simple-keyring": true,
        "@metamask/utils": true,
        "webpack>events": true
      }
    },
    "@metamask/eth-keyring-controller>@metamask/obs-store": {
      "packages": {
        "@metamask/eth-keyring-controller>@metamask/obs-store>readable-stream": true,
        "@metamask/safe-event-emitter": true
      }
    },
    "@metamask/eth-keyring-controller>@metamask/obs-store>readable-stream": {
      "packages": {
        "browserify>browser-resolve": true,
        "browserify>buffer": true,
        "browserify>process": true,
        "browserify>string_decoder": true,
        "pumpify>inherits": true,
        "readable-stream>util-deprecate": true,
        "webpack>events": true
      }
    },
    "@metamask/eth-ledger-bridge-keyring": {
      "globals": {
        "addEventListener": true,
        "console.log": true,
        "document.createElement": true,
        "document.head.appendChild": true,
        "fetch": true,
        "removeEventListener": true
      },
      "packages": {
        "@ethereumjs/tx": true,
        "@ethereumjs/tx>@ethereumjs/rlp": true,
        "@ethereumjs/tx>@ethereumjs/util": true,
        "@metamask/eth-sig-util": true,
        "@metamask/eth-trezor-keyring>hdkey": true,
        "browserify>buffer": true,
        "webpack>events": true
      }
    },
    "@metamask/eth-query": {
      "packages": {
        "@metamask/eth-query>json-rpc-random-id": true,
        "watchify>xtend": true
      }
    },
    "@metamask/eth-sig-util": {
      "packages": {
        "@ethereumjs/tx>@ethereumjs/util": true,
        "@ethereumjs/tx>ethereum-cryptography": true,
        "@metamask/abi-utils": true,
        "@metamask/eth-sig-util>tweetnacl": true,
        "@metamask/eth-sig-util>tweetnacl-util": true,
        "@metamask/utils": true,
        "browserify>buffer": true
      }
    },
    "@metamask/eth-sig-util>tweetnacl": {
      "globals": {
        "crypto": true,
        "msCrypto": true,
        "nacl": "write"
      },
      "packages": {
        "browserify>browser-resolve": true
      }
    },
    "@metamask/eth-sig-util>tweetnacl-util": {
      "globals": {
        "atob": true,
        "btoa": true
      },
      "packages": {
        "browserify>browser-resolve": true
      }
    },
    "@metamask/eth-snap-keyring": {
      "globals": {
        "console.error": true
      },
      "packages": {
        "@ethereumjs/tx": true,
        "@metamask/eth-sig-util": true,
        "@metamask/eth-snap-keyring>@metamask/keyring-api": true,
        "@metamask/eth-snap-keyring>uuid": true,
        "@metamask/utils": true,
        "superstruct": true,
        "webpack>events": true
      }
    },
    "@metamask/eth-snap-keyring>@metamask/keyring-api": {
      "packages": {
        "@metamask/eth-snap-keyring>uuid": true,
        "@metamask/utils": true,
        "superstruct": true
      }
    },
    "@metamask/eth-snap-keyring>uuid": {
      "globals": {
        "crypto": true
      }
    },
    "@metamask/eth-token-tracker": {
      "globals": {
        "console.warn": true
      },
      "packages": {
        "@babel/runtime": true,
        "@metamask/eth-token-tracker>deep-equal": true,
        "@metamask/eth-token-tracker>eth-block-tracker": true,
        "@metamask/ethjs-contract": true,
        "@metamask/ethjs-query": true,
        "@metamask/safe-event-emitter": true,
        "bn.js": true,
        "human-standard-token-abi": true
      }
    },
    "@metamask/eth-token-tracker>deep-equal": {
      "packages": {
        "@lavamoat/lavapack>json-stable-stringify>isarray": true,
        "@lavamoat/lavapack>json-stable-stringify>object-keys": true,
        "@metamask/eth-token-tracker>deep-equal>es-get-iterator": true,
        "@metamask/eth-token-tracker>deep-equal>is-date-object": true,
        "@metamask/eth-token-tracker>deep-equal>which-boxed-primitive": true,
        "@metamask/eth-token-tracker>deep-equal>which-collection": true,
        "@ngraveio/bc-ur>assert>object-is": true,
        "browserify>util>is-arguments": true,
        "browserify>util>which-typed-array": true,
        "gulp>vinyl-fs>object.assign": true,
        "string.prototype.matchall>call-bind": true,
        "string.prototype.matchall>es-abstract>array-buffer-byte-length": true,
        "string.prototype.matchall>es-abstract>is-array-buffer": true,
        "string.prototype.matchall>es-abstract>is-regex": true,
        "string.prototype.matchall>es-abstract>is-shared-array-buffer": true,
        "string.prototype.matchall>get-intrinsic": true,
        "string.prototype.matchall>regexp.prototype.flags": true,
        "string.prototype.matchall>side-channel": true
      }
    },
    "@metamask/eth-token-tracker>deep-equal>es-get-iterator": {
      "packages": {
        "@lavamoat/lavapack>json-stable-stringify>isarray": true,
        "@metamask/eth-token-tracker>deep-equal>es-get-iterator>is-map": true,
        "@metamask/eth-token-tracker>deep-equal>es-get-iterator>is-set": true,
        "@metamask/eth-token-tracker>deep-equal>es-get-iterator>stop-iteration-iterator": true,
        "browserify>process": true,
        "browserify>util>is-arguments": true,
        "eslint-plugin-react>array-includes>is-string": true,
        "string.prototype.matchall>call-bind": true,
        "string.prototype.matchall>get-intrinsic": true,
        "string.prototype.matchall>has-symbols": true
      }
    },
    "@metamask/eth-token-tracker>deep-equal>es-get-iterator>stop-iteration-iterator": {
      "globals": {
        "StopIteration": true
      },
      "packages": {
        "string.prototype.matchall>internal-slot": true
      }
    },
    "@metamask/eth-token-tracker>deep-equal>is-date-object": {
      "packages": {
        "koa>is-generator-function>has-tostringtag": true
      }
    },
    "@metamask/eth-token-tracker>deep-equal>which-boxed-primitive": {
      "packages": {
        "@metamask/eth-token-tracker>deep-equal>which-boxed-primitive>is-bigint": true,
        "@metamask/eth-token-tracker>deep-equal>which-boxed-primitive>is-boolean-object": true,
        "@metamask/eth-token-tracker>deep-equal>which-boxed-primitive>is-number-object": true,
        "eslint-plugin-react>array-includes>is-string": true,
        "string.prototype.matchall>es-abstract>es-to-primitive>is-symbol": true
      }
    },
    "@metamask/eth-token-tracker>deep-equal>which-boxed-primitive>is-bigint": {
      "packages": {
        "string.prototype.matchall>es-abstract>unbox-primitive>has-bigints": true
      }
    },
    "@metamask/eth-token-tracker>deep-equal>which-boxed-primitive>is-boolean-object": {
      "packages": {
        "koa>is-generator-function>has-tostringtag": true,
        "string.prototype.matchall>call-bind": true
      }
    },
    "@metamask/eth-token-tracker>deep-equal>which-boxed-primitive>is-number-object": {
      "packages": {
        "koa>is-generator-function>has-tostringtag": true
      }
    },
    "@metamask/eth-token-tracker>deep-equal>which-collection": {
      "packages": {
        "@metamask/eth-token-tracker>deep-equal>es-get-iterator>is-map": true,
        "@metamask/eth-token-tracker>deep-equal>es-get-iterator>is-set": true,
        "@metamask/eth-token-tracker>deep-equal>which-collection>is-weakmap": true,
        "@metamask/eth-token-tracker>deep-equal>which-collection>is-weakset": true
      }
    },
    "@metamask/eth-token-tracker>deep-equal>which-collection>is-weakset": {
      "packages": {
        "string.prototype.matchall>call-bind": true,
        "string.prototype.matchall>get-intrinsic": true
      }
    },
    "@metamask/eth-token-tracker>eth-block-tracker": {
      "globals": {
        "clearTimeout": true,
        "console.error": true,
        "setTimeout": true
      },
      "packages": {
        "@metamask/eth-query>json-rpc-random-id": true,
        "@metamask/safe-event-emitter": true,
        "@metamask/utils": true,
        "pify": true
      }
    },
    "@metamask/eth-trezor-keyring": {
      "globals": {
        "setTimeout": true
      },
      "packages": {
        "@ethereumjs/tx": true,
        "@ethereumjs/tx>@ethereumjs/util": true,
        "@metamask/eth-trezor-keyring>@trezor/connect-plugin-ethereum": true,
        "@metamask/eth-trezor-keyring>hdkey": true,
        "@trezor/connect-web": true,
        "browserify>buffer": true,
        "webpack>events": true
      }
    },
    "@metamask/eth-trezor-keyring>@trezor/connect-plugin-ethereum": {
      "packages": {
        "@metamask/eth-sig-util": true,
        "@trezor/connect-web>tslib": true
      }
    },
    "@metamask/eth-trezor-keyring>hdkey": {
      "packages": {
        "browserify>assert": true,
        "browserify>crypto-browserify": true,
        "ethereumjs-util>create-hash>ripemd160": true,
        "ethereumjs-util>ethereum-cryptography>bs58check": true,
        "ganache>secp256k1": true,
        "koa>content-disposition>safe-buffer": true
      }
    },
    "@metamask/etherscan-link": {
      "globals": {
        "URL": true
      }
    },
    "@metamask/ethjs": {
      "globals": {
        "clearInterval": true,
        "setInterval": true
      },
      "packages": {
        "@metamask/ethjs-contract": true,
        "@metamask/ethjs-query": true,
        "@metamask/ethjs>@metamask/ethjs-filter": true,
        "@metamask/ethjs>@metamask/ethjs-provider-http": true,
        "@metamask/ethjs>@metamask/ethjs-unit": true,
        "@metamask/ethjs>@metamask/ethjs-util": true,
        "@metamask/ethjs>@metamask/number-to-bn": true,
        "@metamask/ethjs>ethjs-abi": true,
        "@metamask/ethjs>js-sha3": true,
        "bn.js": true,
        "browserify>buffer": true
      }
    },
    "@metamask/ethjs-contract": {
      "packages": {
        "@babel/runtime": true,
        "@metamask/ethjs>@metamask/ethjs-filter": true,
        "@metamask/ethjs>@metamask/ethjs-util": true,
        "@metamask/ethjs>ethjs-abi": true,
        "@metamask/ethjs>js-sha3": true,
        "promise-to-callback": true
      }
    },
    "@metamask/ethjs-query": {
      "globals": {
        "console": true
      },
      "packages": {
        "@metamask/ethjs-query>@metamask/ethjs-format": true,
        "@metamask/ethjs-query>@metamask/ethjs-rpc": true,
        "promise-to-callback": true
      }
    },
    "@metamask/ethjs-query>@metamask/ethjs-format": {
      "packages": {
        "@metamask/ethjs-query>@metamask/ethjs-format>ethjs-schema": true,
        "@metamask/ethjs>@metamask/ethjs-util": true,
        "@metamask/ethjs>@metamask/ethjs-util>strip-hex-prefix": true,
        "@metamask/ethjs>@metamask/number-to-bn": true
      }
    },
    "@metamask/ethjs-query>@metamask/ethjs-rpc": {
      "packages": {
        "promise-to-callback": true
      }
    },
    "@metamask/ethjs>@metamask/ethjs-filter": {
      "globals": {
        "clearInterval": true,
        "setInterval": true
      }
    },
    "@metamask/ethjs>@metamask/ethjs-provider-http": {
      "packages": {
        "@metamask/ethjs>@metamask/ethjs-provider-http>xhr2": true
      }
    },
    "@metamask/ethjs>@metamask/ethjs-provider-http>xhr2": {
      "globals": {
        "XMLHttpRequest": true
      }
    },
    "@metamask/ethjs>@metamask/ethjs-unit": {
      "packages": {
        "@metamask/ethjs>@metamask/number-to-bn": true,
        "bn.js": true
      }
    },
    "@metamask/ethjs>@metamask/ethjs-util": {
      "packages": {
        "@metamask/ethjs>@metamask/ethjs-util>is-hex-prefixed": true,
        "@metamask/ethjs>@metamask/ethjs-util>strip-hex-prefix": true,
        "browserify>buffer": true
      }
    },
    "@metamask/ethjs>@metamask/ethjs-util>strip-hex-prefix": {
      "packages": {
        "@metamask/ethjs>@metamask/ethjs-util>is-hex-prefixed": true
      }
    },
    "@metamask/ethjs>@metamask/number-to-bn": {
      "packages": {
        "@metamask/ethjs>@metamask/ethjs-util>strip-hex-prefix": true,
        "bn.js": true
      }
    },
    "@metamask/ethjs>ethjs-abi": {
      "packages": {
        "@metamask/ethjs>ethjs-abi>number-to-bn": true,
        "@metamask/ethjs>js-sha3": true,
        "bn.js": true,
        "browserify>buffer": true
      }
    },
    "@metamask/ethjs>ethjs-abi>number-to-bn": {
      "packages": {
        "@metamask/ethjs>@metamask/ethjs-util>strip-hex-prefix": true,
        "bn.js": true
      }
    },
    "@metamask/ethjs>js-sha3": {
      "globals": {
        "define": true
      },
      "packages": {
        "browserify>process": true
      }
    },
    "@metamask/gas-fee-controller": {
      "globals": {
        "clearInterval": true,
        "console.error": true,
        "setInterval": true
      },
      "packages": {
        "@metamask/eth-query": true,
        "@metamask/ethjs>@metamask/ethjs-unit": true,
        "@metamask/gas-fee-controller>@metamask/controller-utils": true,
        "@metamask/gas-fee-controller>@metamask/polling-controller": true,
        "bn.js": true,
        "uuid": true
      }
    },
    "@metamask/gas-fee-controller>@metamask/controller-utils": {
      "globals": {
        "URL": true,
        "console.error": true,
        "fetch": true,
        "setTimeout": true
      },
      "packages": {
        "@ethereumjs/tx>@ethereumjs/util": true,
        "@metamask/controller-utils>@spruceid/siwe-parser": true,
        "@metamask/ethjs>@metamask/ethjs-unit": true,
        "@metamask/utils": true,
        "bn.js": true,
        "browserify>buffer": true,
        "eslint>fast-deep-equal": true,
        "eth-ens-namehash": true
      }
    },
    "@metamask/gas-fee-controller>@metamask/polling-controller": {
      "globals": {
        "clearTimeout": true,
        "console.error": true,
        "setTimeout": true
      },
      "packages": {
        "@metamask/gas-fee-controller>@metamask/polling-controller>@metamask/base-controller": true,
        "@metamask/snaps-utils>fast-json-stable-stringify": true,
        "uuid": true
      }
    },
    "@metamask/gas-fee-controller>@metamask/polling-controller>@metamask/base-controller": {
      "globals": {
        "setTimeout": true
      },
      "packages": {
        "immer": true
      }
    },
    "@metamask/jazzicon": {
      "globals": {
        "document.createElement": true,
        "document.createElementNS": true
      },
      "packages": {
        "@metamask/jazzicon>color": true,
        "@metamask/jazzicon>mersenne-twister": true
      }
    },
    "@metamask/jazzicon>color": {
      "packages": {
        "@metamask/jazzicon>color>clone": true,
        "@metamask/jazzicon>color>color-convert": true,
        "@metamask/jazzicon>color>color-string": true
      }
    },
    "@metamask/jazzicon>color>clone": {
      "packages": {
        "browserify>buffer": true
      }
    },
    "@metamask/jazzicon>color>color-convert": {
      "packages": {
        "@metamask/jazzicon>color>color-convert>color-name": true
      }
    },
    "@metamask/jazzicon>color>color-string": {
      "packages": {
        "jest-canvas-mock>moo-color>color-name": true
      }
    },
    "@metamask/keyring-api": {
      "packages": {
        "@metamask/keyring-api>uuid": true,
        "@metamask/utils": true,
        "superstruct": true
      }
    },
    "@metamask/keyring-api>uuid": {
      "globals": {
        "crypto": true
      }
    },
    "@metamask/keyring-controller": {
      "packages": {
        "@ethereumjs/tx>@ethereumjs/util": true,
        "@metamask/base-controller": true,
        "@metamask/browser-passworder": true,
        "@metamask/eth-sig-util": true,
        "@metamask/keyring-controller>@metamask/eth-hd-keyring": true,
        "@metamask/keyring-controller>@metamask/eth-simple-keyring": true,
        "@metamask/keyring-controller>ethereumjs-wallet": true,
        "@metamask/name-controller>async-mutex": true,
        "@metamask/utils": true
      }
    },
    "@metamask/keyring-controller>@metamask/eth-hd-keyring": {
      "globals": {
        "TextEncoder": true
      },
      "packages": {
        "@ethereumjs/tx>@ethereumjs/util": true,
        "@ethereumjs/tx>ethereum-cryptography": true,
        "@metamask/eth-sig-util": true,
        "@metamask/scure-bip39": true,
        "@metamask/utils": true,
        "browserify>buffer": true
      }
    },
    "@metamask/keyring-controller>@metamask/eth-simple-keyring": {
      "packages": {
        "@ethereumjs/tx>@ethereumjs/util": true,
        "@ethereumjs/tx>ethereum-cryptography": true,
        "@metamask/eth-sig-util": true,
        "@metamask/utils": true,
        "browserify>buffer": true,
        "mocha>serialize-javascript>randombytes": true
      }
    },
    "@metamask/keyring-controller>ethereumjs-wallet": {
      "packages": {
        "@metamask/keyring-controller>ethereumjs-wallet>ethereum-cryptography": true,
        "@metamask/keyring-controller>ethereumjs-wallet>ethereumjs-util": true,
        "@metamask/keyring-controller>ethereumjs-wallet>utf8": true,
        "browserify>buffer": true,
        "browserify>crypto-browserify": true,
        "eth-lattice-keyring>gridplus-sdk>aes-js": true,
        "ethereumjs-util>ethereum-cryptography>bs58check": true,
        "ethereumjs-util>ethereum-cryptography>scrypt-js": true,
        "mocha>serialize-javascript>randombytes": true,
        "uuid": true
      }
    },
    "@metamask/keyring-controller>ethereumjs-wallet>ethereum-cryptography": {
      "packages": {
        "browserify>assert": true,
        "browserify>buffer": true,
        "browserify>crypto-browserify>create-hmac": true,
        "ethereumjs-util>ethereum-cryptography>bs58check": true,
        "ethereumjs-util>ethereum-cryptography>hash.js": true,
        "ganache>keccak": true,
        "ganache>secp256k1": true,
        "koa>content-disposition>safe-buffer": true,
        "mocha>serialize-javascript>randombytes": true
      }
    },
    "@metamask/keyring-controller>ethereumjs-wallet>ethereumjs-util": {
      "packages": {
        "@metamask/keyring-controller>ethereumjs-wallet>ethereum-cryptography": true,
        "@metamask/keyring-controller>ethereumjs-wallet>ethereumjs-util>rlp": true,
        "bn.js": true,
        "browserify>assert": true,
        "browserify>buffer": true,
        "browserify>insert-module-globals>is-buffer": true,
        "ethereumjs-util>create-hash": true
      }
    },
    "@metamask/keyring-controller>ethereumjs-wallet>ethereumjs-util>rlp": {
      "packages": {
        "bn.js": true,
        "browserify>buffer": true
      }
    },
    "@metamask/logging-controller": {
      "packages": {
        "@metamask/base-controller": true,
        "uuid": true
      }
    },
    "@metamask/logo": {
      "globals": {
        "addEventListener": true,
        "document.body.appendChild": true,
        "document.createElementNS": true,
        "innerHeight": true,
        "innerWidth": true,
        "requestAnimationFrame": true
      },
      "packages": {
        "@metamask/logo>gl-mat4": true,
        "@metamask/logo>gl-vec3": true
      }
    },
    "@metamask/message-manager": {
      "packages": {
        "@metamask/base-controller": true,
        "@metamask/eth-sig-util": true,
        "@metamask/message-manager>@metamask/controller-utils": true,
        "@metamask/message-manager>jsonschema": true,
        "@metamask/utils": true,
        "browserify>buffer": true,
        "uuid": true,
        "webpack>events": true
      }
    },
    "@metamask/message-manager>@metamask/controller-utils": {
      "globals": {
        "URL": true,
        "console.error": true,
        "fetch": true,
        "setTimeout": true
      },
      "packages": {
        "@ethereumjs/tx>@ethereumjs/util": true,
        "@metamask/controller-utils>@spruceid/siwe-parser": true,
        "@metamask/ethjs>@metamask/ethjs-unit": true,
        "@metamask/utils": true,
        "bn.js": true,
        "browserify>buffer": true,
        "eslint>fast-deep-equal": true,
        "eth-ens-namehash": true
      }
    },
    "@metamask/message-manager>jsonschema": {
      "packages": {
        "browserify>url": true
      }
    },
    "@metamask/name-controller": {
      "globals": {
        "fetch": true
      },
      "packages": {
        "@metamask/base-controller": true,
        "@metamask/name-controller>async-mutex": true,
        "@metamask/utils": true
      }
    },
    "@metamask/name-controller>async-mutex": {
      "globals": {
        "setTimeout": true
      },
      "packages": {
        "@trezor/connect-web>tslib": true
      }
    },
    "@metamask/network-controller": {
      "globals": {
        "URL": true,
        "btoa": true,
        "fetch": true,
        "setTimeout": true
      },
      "packages": {
        "@metamask/eth-json-rpc-middleware": true,
        "@metamask/eth-query": true,
        "@metamask/eth-token-tracker>eth-block-tracker": true,
        "@metamask/network-controller>@metamask/base-controller": true,
        "@metamask/network-controller>@metamask/controller-utils": true,
        "@metamask/network-controller>@metamask/eth-json-rpc-infura": true,
        "@metamask/network-controller>@metamask/eth-json-rpc-provider": true,
        "@metamask/network-controller>@metamask/json-rpc-engine": true,
        "@metamask/network-controller>@metamask/swappable-obj-proxy": true,
        "@metamask/providers>@metamask/rpc-errors": true,
        "@metamask/utils": true,
        "browserify>assert": true,
        "uuid": true
      }
    },
    "@metamask/network-controller>@metamask/base-controller": {
      "globals": {
        "setTimeout": true
      },
      "packages": {
        "immer": true
      }
    },
    "@metamask/network-controller>@metamask/controller-utils": {
      "globals": {
        "URL": true,
        "console.error": true,
        "fetch": true,
        "setTimeout": true
      },
      "packages": {
        "@ethereumjs/tx>@ethereumjs/util": true,
        "@metamask/controller-utils>@spruceid/siwe-parser": true,
        "@metamask/ethjs>@metamask/ethjs-unit": true,
        "@metamask/utils": true,
        "bn.js": true,
        "browserify>buffer": true,
        "eslint>fast-deep-equal": true,
        "eth-ens-namehash": true
      }
    },
    "@metamask/network-controller>@metamask/eth-json-rpc-infura": {
      "globals": {
        "setTimeout": true
      },
      "packages": {
        "@metamask/eth-json-rpc-middleware>@metamask/eth-json-rpc-provider": true,
        "@metamask/providers>@metamask/json-rpc-engine": true,
        "@metamask/providers>@metamask/rpc-errors": true,
        "@metamask/utils": true,
        "node-fetch": true
      }
    },
    "@metamask/network-controller>@metamask/eth-json-rpc-provider": {
      "packages": {
        "@metamask/network-controller>@metamask/json-rpc-engine": true,
<<<<<<< HEAD
        "@metamask/safe-event-emitter": true
      }
    },
    "@metamask/network-controller>@metamask/json-rpc-engine": {
=======
        "@metamask/network-controller>@metamask/json-rpc-engine>@metamask/safe-event-emitter": true
      }
    },
    "@metamask/network-controller>@metamask/json-rpc-engine": {
      "packages": {
        "@metamask/network-controller>@metamask/json-rpc-engine>@metamask/safe-event-emitter": true,
        "@metamask/providers>@metamask/rpc-errors": true,
        "@metamask/utils": true
      }
    },
    "@metamask/network-controller>@metamask/json-rpc-engine>@metamask/safe-event-emitter": {
      "globals": {
        "setTimeout": true
      },
>>>>>>> 0aaffd19
      "packages": {
        "@metamask/providers>@metamask/rpc-errors": true,
        "@metamask/safe-event-emitter": true,
        "@metamask/utils": true
      }
    },
    "@metamask/notification-controller": {
      "packages": {
        "@metamask/notification-controller>@metamask/base-controller": true,
        "@metamask/notification-controller>@metamask/utils": true,
        "@metamask/notification-controller>nanoid": true
      }
    },
    "@metamask/notification-controller>@metamask/base-controller": {
      "globals": {
        "setTimeout": true
      },
      "packages": {
        "immer": true
      }
    },
    "@metamask/notification-controller>@metamask/utils": {
      "globals": {
        "TextDecoder": true,
        "TextEncoder": true
      },
      "packages": {
        "browserify>buffer": true,
        "nock>debug": true,
        "semver": true,
        "superstruct": true
      }
    },
    "@metamask/notification-controller>nanoid": {
      "globals": {
        "crypto.getRandomValues": true
      }
    },
    "@metamask/obs-store": {
      "packages": {
        "@metamask/obs-store>@metamask/safe-event-emitter": true,
        "@metamask/obs-store>through2": true,
        "stream-browserify": true
      }
    },
    "@metamask/obs-store>@metamask/safe-event-emitter": {
      "globals": {
        "setTimeout": true
      },
      "packages": {
        "webpack>events": true
      }
    },
    "@metamask/obs-store>through2": {
      "packages": {
        "browserify>process": true,
        "browserify>util": true,
        "readable-stream": true,
        "watchify>xtend": true
      }
    },
    "@metamask/permission-controller": {
      "globals": {
        "console.error": true
      },
      "packages": {
        "@metamask/base-controller": true,
        "@metamask/permission-controller>@metamask/controller-utils": true,
        "@metamask/permission-controller>nanoid": true,
        "@metamask/providers>@metamask/json-rpc-engine": true,
        "@metamask/providers>@metamask/rpc-errors": true,
        "@metamask/utils": true,
        "deep-freeze-strict": true,
        "immer": true
      }
    },
    "@metamask/permission-controller>@metamask/controller-utils": {
      "globals": {
        "URL": true,
        "console.error": true,
        "fetch": true,
        "setTimeout": true
      },
      "packages": {
        "@ethereumjs/tx>@ethereumjs/util": true,
        "@metamask/controller-utils>@spruceid/siwe-parser": true,
        "@metamask/ethjs>@metamask/ethjs-unit": true,
        "@metamask/utils": true,
        "bn.js": true,
        "browserify>buffer": true,
        "eslint>fast-deep-equal": true,
        "eth-ens-namehash": true
      }
    },
    "@metamask/permission-controller>nanoid": {
      "globals": {
        "crypto.getRandomValues": true
      }
    },
    "@metamask/permission-log-controller": {
      "packages": {
        "@metamask/base-controller": true,
        "@metamask/utils": true
      }
    },
    "@metamask/phishing-controller": {
      "globals": {
        "fetch": true
      },
      "packages": {
        "@metamask/base-controller": true,
        "@metamask/phishing-controller>@metamask/controller-utils": true,
        "@metamask/phishing-warning>eth-phishing-detect": true,
        "punycode": true
      }
    },
    "@metamask/phishing-controller>@metamask/controller-utils": {
      "globals": {
        "URL": true,
        "console.error": true,
        "fetch": true,
        "setTimeout": true
      },
      "packages": {
        "@ethereumjs/tx>@ethereumjs/util": true,
        "@metamask/controller-utils>@spruceid/siwe-parser": true,
        "@metamask/ethjs>@metamask/ethjs-unit": true,
        "@metamask/utils": true,
        "bn.js": true,
        "browserify>buffer": true,
        "eslint>fast-deep-equal": true,
        "eth-ens-namehash": true
      }
    },
    "@metamask/phishing-warning>eth-phishing-detect": {
      "packages": {
        "eslint>optionator>fast-levenshtein": true
      }
    },
    "@metamask/post-message-stream": {
      "globals": {
        "MessageEvent.prototype": true,
        "WorkerGlobalScope": true,
        "addEventListener": true,
        "browser": true,
        "chrome": true,
        "location.origin": true,
        "postMessage": true,
        "removeEventListener": true
      },
      "packages": {
        "@metamask/post-message-stream>readable-stream": true,
        "@metamask/utils": true
      }
    },
    "@metamask/post-message-stream>readable-stream": {
      "packages": {
        "browserify>browser-resolve": true,
        "browserify>buffer": true,
        "browserify>process": true,
        "browserify>string_decoder": true,
        "pumpify>inherits": true,
        "readable-stream>util-deprecate": true,
        "webpack>events": true
      }
    },
    "@metamask/ppom-validator": {
      "globals": {
        "URL": true,
        "console.error": true,
        "crypto": true
      },
      "packages": {
        "@metamask/eth-query>json-rpc-random-id": true,
        "@metamask/ppom-validator>@metamask/base-controller": true,
        "@metamask/ppom-validator>@metamask/controller-utils": true,
        "@metamask/ppom-validator>crypto-js": true,
        "@metamask/ppom-validator>elliptic": true,
        "await-semaphore": true,
        "browserify>buffer": true
      }
    },
    "@metamask/ppom-validator>@metamask/base-controller": {
      "globals": {
        "setTimeout": true
      },
      "packages": {
        "immer": true
      }
    },
    "@metamask/ppom-validator>@metamask/controller-utils": {
      "globals": {
        "URL": true,
        "console.error": true,
        "fetch": true,
        "setTimeout": true
      },
      "packages": {
        "@ethereumjs/tx>@ethereumjs/util": true,
        "@metamask/controller-utils>@spruceid/siwe-parser": true,
        "@metamask/ethjs>@metamask/ethjs-unit": true,
        "@metamask/utils": true,
        "bn.js": true,
        "browserify>buffer": true,
        "eslint>fast-deep-equal": true,
        "eth-ens-namehash": true
      }
    },
    "@metamask/ppom-validator>crypto-js": {
      "globals": {
        "crypto": true,
        "define": true,
        "msCrypto": true
      },
      "packages": {
        "browserify>browser-resolve": true
      }
    },
    "@metamask/ppom-validator>elliptic": {
      "packages": {
        "@metamask/ppom-validator>elliptic>brorand": true,
        "@metamask/ppom-validator>elliptic>hmac-drbg": true,
        "@metamask/ppom-validator>elliptic>minimalistic-assert": true,
        "@metamask/ppom-validator>elliptic>minimalistic-crypto-utils": true,
        "bn.js": true,
        "ethereumjs-util>ethereum-cryptography>hash.js": true,
        "pumpify>inherits": true
      }
    },
    "@metamask/ppom-validator>elliptic>brorand": {
      "globals": {
        "crypto": true,
        "msCrypto": true
      },
      "packages": {
        "browserify>browser-resolve": true
      }
    },
    "@metamask/ppom-validator>elliptic>hmac-drbg": {
      "packages": {
        "@metamask/ppom-validator>elliptic>minimalistic-assert": true,
        "@metamask/ppom-validator>elliptic>minimalistic-crypto-utils": true,
        "ethereumjs-util>ethereum-cryptography>hash.js": true
      }
    },
    "@metamask/providers>@metamask/json-rpc-engine": {
      "packages": {
        "@metamask/providers>@metamask/rpc-errors": true,
        "@metamask/safe-event-emitter": true,
        "@metamask/utils": true
      }
    },
    "@metamask/providers>@metamask/object-multiplex": {
      "globals": {
        "console.warn": true
      },
      "packages": {
        "@metamask/providers>@metamask/object-multiplex>readable-stream": true,
        "pump>once": true
      }
    },
    "@metamask/providers>@metamask/object-multiplex>readable-stream": {
      "packages": {
        "browserify>browser-resolve": true,
        "browserify>buffer": true,
        "browserify>process": true,
        "browserify>string_decoder": true,
        "pumpify>inherits": true,
        "readable-stream>util-deprecate": true,
        "webpack>events": true
      }
    },
    "@metamask/providers>@metamask/rpc-errors": {
      "packages": {
        "@metamask/utils": true,
        "eth-rpc-errors>fast-safe-stringify": true
      }
    },
    "@metamask/queued-request-controller": {
      "packages": {
        "@metamask/providers>@metamask/rpc-errors": true,
        "@metamask/queued-request-controller>@metamask/base-controller": true,
        "@metamask/queued-request-controller>@metamask/json-rpc-engine": true,
        "@metamask/utils": true
      }
    },
    "@metamask/queued-request-controller>@metamask/base-controller": {
      "globals": {
        "setTimeout": true
      },
      "packages": {
        "immer": true
      }
    },
    "@metamask/queued-request-controller>@metamask/json-rpc-engine": {
      "packages": {
        "@metamask/providers>@metamask/rpc-errors": true,
        "@metamask/safe-event-emitter": true,
        "@metamask/utils": true
      }
    },
    "@metamask/rate-limit-controller": {
      "globals": {
        "setTimeout": true
      },
      "packages": {
        "@metamask/rate-limit-controller>@metamask/base-controller": true,
        "eth-rpc-errors": true
      }
    },
    "@metamask/rate-limit-controller>@metamask/base-controller": {
      "globals": {
        "setTimeout": true
      },
      "packages": {
        "immer": true
      }
    },
    "@metamask/rpc-methods-flask>nanoid": {
      "globals": {
        "crypto.getRandomValues": true
      }
    },
    "@metamask/rpc-methods>nanoid": {
      "globals": {
        "crypto.getRandomValues": true
      }
    },
    "@metamask/safe-event-emitter": {
      "globals": {
        "setTimeout": true
      },
      "packages": {
        "webpack>events": true
      }
    },
    "@metamask/scure-bip39": {
      "globals": {
        "TextEncoder": true
      },
      "packages": {
        "@metamask/scure-bip39>@noble/hashes": true,
        "@metamask/utils>@scure/base": true
      }
    },
    "@metamask/scure-bip39>@noble/hashes": {
      "globals": {
        "TextEncoder": true,
        "crypto": true
      }
    },
    "@metamask/selected-network-controller": {
      "packages": {
        "@metamask/base-controller": true,
        "@metamask/network-controller>@metamask/swappable-obj-proxy": true
      }
    },
    "@metamask/signature-controller": {
      "globals": {
        "console.info": true
      },
      "packages": {
        "@metamask/base-controller": true,
        "@metamask/logging-controller": true,
        "@metamask/message-manager": true,
        "@metamask/providers>@metamask/rpc-errors": true,
        "@metamask/signature-controller>@metamask/controller-utils": true,
        "browserify>buffer": true,
        "ethereumjs-util": true,
        "lodash": true,
        "webpack>events": true
      }
    },
    "@metamask/signature-controller>@metamask/controller-utils": {
      "globals": {
        "URL": true,
        "console.error": true,
        "fetch": true,
        "setTimeout": true
      },
      "packages": {
        "@ethereumjs/tx>@ethereumjs/util": true,
        "@metamask/controller-utils>@spruceid/siwe-parser": true,
        "@metamask/ethjs>@metamask/ethjs-unit": true,
        "@metamask/utils": true,
        "bn.js": true,
        "browserify>buffer": true,
        "eslint>fast-deep-equal": true,
        "eth-ens-namehash": true
      }
    },
    "@metamask/smart-transactions-controller": {
      "globals": {
        "URLSearchParams": true,
        "clearInterval": true,
        "console.error": true,
        "console.log": true,
        "fetch": true,
        "setInterval": true
      },
      "packages": {
        "@ethersproject/abi>@ethersproject/bytes": true,
        "@ethersproject/bignumber": true,
        "@ethersproject/providers": true,
        "@metamask/smart-transactions-controller>@metamask/base-controller": true,
        "@metamask/smart-transactions-controller>@metamask/controller-utils": true,
        "@metamask/smart-transactions-controller>bignumber.js": true,
        "fast-json-patch": true,
        "lodash": true
      }
    },
    "@metamask/smart-transactions-controller>@metamask/base-controller": {
      "globals": {
        "setTimeout": true
      },
      "packages": {
        "immer": true
      }
    },
    "@metamask/smart-transactions-controller>@metamask/controller-utils": {
      "globals": {
        "URL": true,
        "console.error": true,
        "fetch": true,
        "setTimeout": true
      },
      "packages": {
        "@metamask/controller-utils>@spruceid/siwe-parser": true,
        "@metamask/smart-transactions-controller>@metamask/controller-utils>ethjs-unit": true,
        "@metamask/utils": true,
        "browserify>buffer": true,
        "eslint>fast-deep-equal": true,
        "eth-ens-namehash": true,
        "ethereumjs-util": true
      }
    },
    "@metamask/smart-transactions-controller>@metamask/controller-utils>ethjs-unit": {
      "packages": {
        "@metamask/ethjs>ethjs-abi>number-to-bn": true,
        "bn.js": true
      }
    },
    "@metamask/smart-transactions-controller>@metamask/controllers>nanoid": {
      "globals": {
        "crypto.getRandomValues": true
      }
    },
    "@metamask/smart-transactions-controller>bignumber.js": {
      "globals": {
        "crypto": true,
        "define": true
      }
    },
    "@metamask/snaps-controllers": {
      "globals": {
        "DecompressionStream": true,
        "URL": true,
        "chrome.offscreen.createDocument": true,
        "chrome.offscreen.hasDocument": true,
        "clearTimeout": true,
        "document.getElementById": true,
        "fetch.bind": true,
        "setTimeout": true
      },
      "packages": {
        "@metamask/base-controller": true,
        "@metamask/post-message-stream": true,
        "@metamask/providers>@metamask/json-rpc-engine": true,
        "@metamask/providers>@metamask/object-multiplex": true,
        "@metamask/providers>@metamask/rpc-errors": true,
        "@metamask/snaps-controllers>@metamask/permission-controller": true,
        "@metamask/snaps-controllers>@xstate/fsm": true,
        "@metamask/snaps-controllers>concat-stream": true,
        "@metamask/snaps-controllers>get-npm-tarball-url": true,
        "@metamask/snaps-controllers>nanoid": true,
        "@metamask/snaps-controllers>readable-stream": true,
        "@metamask/snaps-controllers>readable-web-to-node-stream": true,
        "@metamask/snaps-controllers>tar-stream": true,
        "@metamask/snaps-rpc-methods": true,
        "@metamask/snaps-sdk": true,
        "@metamask/snaps-utils": true,
        "@metamask/snaps-utils>@metamask/snaps-registry": true,
        "@metamask/utils": true,
        "browserify>browserify-zlib": true,
        "json-rpc-middleware-stream": true
      }
    },
    "@metamask/snaps-controllers-flask>nanoid": {
      "globals": {
        "crypto.getRandomValues": true
      }
    },
    "@metamask/snaps-controllers>@metamask/permission-controller": {
      "globals": {
        "console.error": true
      },
      "packages": {
        "@metamask/base-controller": true,
        "@metamask/providers>@metamask/json-rpc-engine": true,
        "@metamask/providers>@metamask/rpc-errors": true,
        "@metamask/snaps-controllers>@metamask/permission-controller>@metamask/controller-utils": true,
        "@metamask/snaps-controllers>nanoid": true,
        "@metamask/utils": true,
        "deep-freeze-strict": true,
        "immer": true
      }
    },
    "@metamask/snaps-controllers>@metamask/permission-controller>@metamask/controller-utils": {
      "globals": {
        "URL": true,
        "console.error": true,
        "fetch": true,
        "setTimeout": true
      },
      "packages": {
        "@ethereumjs/tx>@ethereumjs/util": true,
        "@metamask/controller-utils>@spruceid/siwe-parser": true,
        "@metamask/ethjs>@metamask/ethjs-unit": true,
        "@metamask/utils": true,
        "bn.js": true,
        "browserify>buffer": true,
        "eslint>fast-deep-equal": true,
        "eth-ens-namehash": true
      }
    },
    "@metamask/snaps-controllers>concat-stream": {
      "packages": {
        "@metamask/snaps-controllers>readable-stream": true,
        "browserify>buffer": true,
        "browserify>concat-stream>typedarray": true,
        "pumpify>inherits": true,
        "terser>source-map-support>buffer-from": true
      }
    },
    "@metamask/snaps-controllers>nanoid": {
      "globals": {
        "crypto.getRandomValues": true
      }
    },
    "@metamask/snaps-controllers>readable-stream": {
      "packages": {
        "browserify>browser-resolve": true,
        "browserify>buffer": true,
        "browserify>process": true,
        "browserify>string_decoder": true,
        "pumpify>inherits": true,
        "readable-stream>util-deprecate": true,
        "webpack>events": true
      }
    },
    "@metamask/snaps-controllers>readable-web-to-node-stream": {
      "packages": {
        "@metamask/snaps-controllers>readable-web-to-node-stream>readable-stream": true
      }
    },
    "@metamask/snaps-controllers>readable-web-to-node-stream>readable-stream": {
      "packages": {
        "browserify>browser-resolve": true,
        "browserify>buffer": true,
        "browserify>process": true,
        "browserify>string_decoder": true,
        "pumpify>inherits": true,
        "readable-stream>util-deprecate": true,
        "webpack>events": true
      }
    },
    "@metamask/snaps-controllers>tar-stream": {
      "packages": {
        "@metamask/snaps-controllers>tar-stream>b4a": true,
        "@metamask/snaps-controllers>tar-stream>fast-fifo": true,
        "@metamask/snaps-controllers>tar-stream>streamx": true,
        "browserify>browser-resolve": true
      }
    },
    "@metamask/snaps-controllers>tar-stream>b4a": {
      "globals": {
        "TextDecoder": true,
        "TextEncoder": true
      }
    },
    "@metamask/snaps-controllers>tar-stream>streamx": {
      "packages": {
        "@metamask/snaps-controllers>tar-stream>fast-fifo": true,
        "@metamask/snaps-controllers>tar-stream>streamx>queue-tick": true,
        "webpack>events": true
      }
    },
    "@metamask/snaps-controllers>tar-stream>streamx>queue-tick": {
      "globals": {
        "queueMicrotask": true
      }
    },
    "@metamask/snaps-rpc-methods": {
      "packages": {
        "@metamask/permission-controller": true,
        "@metamask/providers>@metamask/rpc-errors": true,
        "@metamask/snaps-sdk": true,
        "@metamask/snaps-sdk>@metamask/key-tree": true,
        "@metamask/snaps-utils": true,
        "@metamask/utils": true,
        "@noble/hashes": true,
        "superstruct": true
      }
    },
    "@metamask/snaps-sdk": {
      "globals": {
        "fetch": true
      },
      "packages": {
        "@metamask/providers>@metamask/rpc-errors": true,
        "@metamask/snaps-sdk>fast-xml-parser": true,
        "@metamask/utils": true,
        "superstruct": true
      }
    },
    "@metamask/snaps-sdk>@metamask/key-tree": {
      "packages": {
        "@metamask/scure-bip39": true,
        "@metamask/snaps-sdk>@metamask/key-tree>@metamask/utils": true,
        "@metamask/snaps-sdk>@metamask/key-tree>@noble/ed25519": true,
        "@metamask/utils>@scure/base": true,
        "@noble/hashes": true,
        "eth-lattice-keyring>@noble/secp256k1": true
      }
    },
    "@metamask/snaps-sdk>@metamask/key-tree>@metamask/utils": {
      "globals": {
        "TextDecoder": true,
        "TextEncoder": true
      },
      "packages": {
        "@noble/hashes": true,
        "browserify>buffer": true,
        "nock>debug": true,
        "semver": true,
        "superstruct": true
      }
    },
    "@metamask/snaps-sdk>@metamask/key-tree>@noble/ed25519": {
      "globals": {
        "crypto": true
      },
      "packages": {
        "browserify>browser-resolve": true
      }
    },
    "@metamask/snaps-sdk>fast-xml-parser": {
      "globals": {
        "entityName": true,
        "val": true
      },
      "packages": {
        "@metamask/snaps-sdk>fast-xml-parser>strnum": true
      }
    },
    "@metamask/snaps-utils": {
      "globals": {
        "File": true,
        "FileReader": true,
        "TextDecoder": true,
        "URL": true,
        "console.error": true,
        "console.log": true,
        "console.warn": true,
        "crypto": true,
        "document.body.appendChild": true,
        "document.createElement": true,
        "fetch": true
      },
      "packages": {
        "@metamask/permission-controller": true,
        "@metamask/providers>@metamask/rpc-errors": true,
        "@metamask/snaps-sdk": true,
        "@metamask/snaps-sdk>@metamask/key-tree": true,
        "@metamask/snaps-utils>@metamask/slip44": true,
        "@metamask/snaps-utils>cron-parser": true,
        "@metamask/snaps-utils>fast-json-stable-stringify": true,
        "@metamask/snaps-utils>marked": true,
        "@metamask/snaps-utils>rfdc": true,
        "@metamask/snaps-utils>validate-npm-package-name": true,
        "@metamask/utils": true,
        "@metamask/utils>@scure/base": true,
        "@noble/hashes": true,
        "chalk": true,
        "semver": true,
        "superstruct": true
      }
    },
    "@metamask/snaps-utils>@metamask/snaps-registry": {
      "packages": {
        "@ethereumjs/tx>ethereum-cryptography>@noble/curves": true,
        "@metamask/utils": true,
        "@noble/hashes": true,
        "superstruct": true
      }
    },
    "@metamask/snaps-utils>cron-parser": {
      "packages": {
        "browserify>browser-resolve": true,
        "luxon": true
      }
    },
    "@metamask/snaps-utils>marked": {
      "globals": {
        "Hooks": true,
        "Lexer": true,
        "Parser": true,
        "Renderer": true,
        "TextRenderer": true,
        "Tokenizer": true,
        "console.error": true,
        "console.warn": true,
        "defaults": true,
        "define": true,
        "inlineQueue": true,
        "passThroughHooks": true,
        "renderer": true,
        "rules": true,
        "state": true,
        "textRenderer": true,
        "tokenizer": true,
        "tokens": true
      }
    },
    "@metamask/snaps-utils>rfdc": {
      "packages": {
        "browserify>buffer": true
      }
    },
    "@metamask/snaps-utils>validate-npm-package-name": {
      "packages": {
        "@metamask/snaps-utils>validate-npm-package-name>builtins": true
      }
    },
    "@metamask/snaps-utils>validate-npm-package-name>builtins": {
      "packages": {
        "browserify>process": true,
        "semver": true
      }
    },
    "@metamask/test-bundler>@ethersproject/abstract-provider": {
      "packages": {
        "@ethersproject/abi>@ethersproject/bytes": true,
        "@ethersproject/abi>@ethersproject/logger": true,
        "@ethersproject/abi>@ethersproject/properties": true,
        "@ethersproject/bignumber": true
      }
    },
    "@metamask/test-bundler>@ethersproject/networks": {
      "packages": {
        "@ethersproject/abi>@ethersproject/logger": true
      }
    },
    "@metamask/transaction-controller": {
      "globals": {
        "clearTimeout": true,
        "console.error": true,
        "fetch": true,
        "setTimeout": true
      },
      "packages": {
        "@ethereumjs/common": true,
        "@ethereumjs/tx": true,
        "@ethereumjs/tx>@ethereumjs/util": true,
        "@ethersproject/abi": true,
        "@ethersproject/contracts": true,
        "@ethersproject/providers": true,
        "@metamask/eth-query": true,
        "@metamask/gas-fee-controller": true,
        "@metamask/metamask-eth-abis": true,
        "@metamask/name-controller>async-mutex": true,
        "@metamask/network-controller": true,
        "@metamask/providers>@metamask/rpc-errors": true,
        "@metamask/transaction-controller>@metamask/base-controller": true,
        "@metamask/transaction-controller>@metamask/controller-utils": true,
        "@metamask/transaction-controller>nonce-tracker": true,
        "@metamask/utils": true,
        "bn.js": true,
        "eth-method-registry": true,
        "fast-json-patch": true,
        "lodash": true,
        "uuid": true,
        "webpack>events": true
      }
    },
    "@metamask/transaction-controller>@metamask/base-controller": {
      "globals": {
        "setTimeout": true
      },
      "packages": {
        "immer": true
      }
    },
    "@metamask/transaction-controller>@metamask/controller-utils": {
      "globals": {
        "URL": true,
        "console.error": true,
        "fetch": true,
        "setTimeout": true
      },
      "packages": {
        "@ethereumjs/tx>@ethereumjs/util": true,
        "@metamask/controller-utils>@spruceid/siwe-parser": true,
        "@metamask/ethjs>@metamask/ethjs-unit": true,
        "@metamask/utils": true,
        "bn.js": true,
        "browserify>buffer": true,
        "eslint>fast-deep-equal": true,
        "eth-ens-namehash": true
      }
    },
    "@metamask/transaction-controller>nonce-tracker": {
      "packages": {
        "@ethersproject/providers": true,
        "@metamask/eth-token-tracker>eth-block-tracker": true,
        "@metamask/transaction-controller>nonce-tracker>async-mutex": true,
        "browserify>assert": true
      }
    },
    "@metamask/transaction-controller>nonce-tracker>async-mutex": {
      "globals": {
        "clearTimeout": true,
        "setTimeout": true
      },
      "packages": {
        "@trezor/connect-web>tslib": true
      }
    },
    "@metamask/user-operation-controller": {
      "globals": {
        "fetch": true
      },
      "packages": {
        "@metamask/eth-query": true,
        "@metamask/gas-fee-controller": true,
        "@metamask/gas-fee-controller>@metamask/polling-controller": true,
        "@metamask/providers>@metamask/rpc-errors": true,
        "@metamask/transaction-controller": true,
        "@metamask/user-operation-controller>@metamask/base-controller": true,
        "@metamask/user-operation-controller>@metamask/controller-utils": true,
        "@metamask/utils": true,
        "bn.js": true,
        "lodash": true,
        "superstruct": true,
        "uuid": true,
        "webpack>events": true
      }
    },
    "@metamask/user-operation-controller>@metamask/base-controller": {
      "globals": {
        "setTimeout": true
      },
      "packages": {
        "immer": true
      }
    },
    "@metamask/user-operation-controller>@metamask/controller-utils": {
      "globals": {
        "URL": true,
        "console.error": true,
        "fetch": true,
        "setTimeout": true
      },
      "packages": {
        "@ethereumjs/tx>@ethereumjs/util": true,
        "@metamask/controller-utils>@spruceid/siwe-parser": true,
        "@metamask/ethjs>@metamask/ethjs-unit": true,
        "@metamask/utils": true,
        "bn.js": true,
        "browserify>buffer": true,
        "eslint>fast-deep-equal": true,
        "eth-ens-namehash": true
      }
    },
    "@metamask/utils": {
      "globals": {
        "TextDecoder": true,
        "TextEncoder": true
      },
      "packages": {
        "@metamask/utils>@scure/base": true,
        "@metamask/utils>pony-cause": true,
        "@noble/hashes": true,
        "browserify>buffer": true,
        "nock>debug": true,
        "semver": true,
        "superstruct": true
      }
    },
    "@metamask/utils>@scure/base": {
      "globals": {
        "TextDecoder": true,
        "TextEncoder": true
      }
    },
    "@ngraveio/bc-ur": {
      "packages": {
        "@ngraveio/bc-ur>@keystonehq/alias-sampling": true,
        "@ngraveio/bc-ur>bignumber.js": true,
        "@ngraveio/bc-ur>cbor-sync": true,
        "@ngraveio/bc-ur>crc": true,
        "@ngraveio/bc-ur>jsbi": true,
        "addons-linter>sha.js": true,
        "browserify>assert": true,
        "browserify>buffer": true
      }
    },
    "@ngraveio/bc-ur>assert>object-is": {
      "packages": {
        "string.prototype.matchall>call-bind": true,
        "string.prototype.matchall>define-properties": true
      }
    },
    "@ngraveio/bc-ur>bignumber.js": {
      "globals": {
        "crypto": true,
        "define": true
      }
    },
    "@ngraveio/bc-ur>cbor-sync": {
      "globals": {
        "define": true
      },
      "packages": {
        "browserify>buffer": true
      }
    },
    "@ngraveio/bc-ur>crc": {
      "packages": {
        "browserify>buffer": true
      }
    },
    "@ngraveio/bc-ur>jsbi": {
      "globals": {
        "define": true
      }
    },
    "@noble/hashes": {
      "globals": {
        "TextEncoder": true,
        "crypto": true
      }
    },
    "@popperjs/core": {
      "globals": {
        "Element": true,
        "HTMLElement": true,
        "ShadowRoot": true,
        "console.error": true,
        "console.warn": true,
        "document": true,
        "navigator.userAgent": true
      }
    },
    "@reduxjs/toolkit": {
      "globals": {
        "AbortController": true,
        "__REDUX_DEVTOOLS_EXTENSION_COMPOSE__": true,
        "__REDUX_DEVTOOLS_EXTENSION__": true,
        "console.error": true,
        "console.info": true,
        "console.warn": true
      },
      "packages": {
        "@reduxjs/toolkit>reselect": true,
        "immer": true,
        "redux": true,
        "redux-thunk": true
      }
    },
    "@segment/loosely-validate-event": {
      "packages": {
        "@segment/loosely-validate-event>component-type": true,
        "@segment/loosely-validate-event>join-component": true,
        "browserify>assert": true,
        "browserify>buffer": true
      }
    },
    "@sentry/browser": {
      "globals": {
        "TextDecoder": true,
        "TextEncoder": true,
        "XMLHttpRequest": true,
        "__SENTRY_DEBUG__": true,
        "__SENTRY_RELEASE__": true,
        "indexedDB.open": true,
        "setTimeout": true
      },
      "packages": {
        "@sentry/browser>@sentry-internal/tracing": true,
        "@sentry/browser>@sentry/core": true,
        "@sentry/browser>@sentry/replay": true,
        "@sentry/utils": true
      }
    },
    "@sentry/browser>@sentry-internal/tracing": {
      "globals": {
        "Headers": true,
        "PerformanceObserver": true,
        "Request": true,
        "__SENTRY_DEBUG__": true,
        "addEventListener": true,
        "performance.getEntriesByType": true,
        "removeEventListener": true
      },
      "packages": {
        "@sentry/browser>@sentry/core": true,
        "@sentry/utils": true
      }
    },
    "@sentry/browser>@sentry/core": {
      "globals": {
        "__SENTRY_DEBUG__": true,
        "__SENTRY_TRACING__": true,
        "clearInterval": true,
        "clearTimeout": true,
        "console.warn": true,
        "setInterval": true,
        "setTimeout": true
      },
      "packages": {
        "@sentry/utils": true
      }
    },
    "@sentry/browser>@sentry/replay": {
      "globals": {
        "Blob": true,
        "CSSConditionRule": true,
        "CSSGroupingRule": true,
        "CSSMediaRule": true,
        "CSSSupportsRule": true,
        "DragEvent": true,
        "Element": true,
        "FormData": true,
        "HTMLCanvasElement": true,
        "HTMLElement.prototype": true,
        "HTMLFormElement": true,
        "HTMLImageElement": true,
        "HTMLInputElement.prototype": true,
        "HTMLOptionElement.prototype": true,
        "HTMLSelectElement.prototype": true,
        "HTMLTextAreaElement.prototype": true,
        "Headers": true,
        "ImageData": true,
        "MouseEvent": true,
        "MutationObserver": true,
        "Node.prototype.contains": true,
        "PerformanceObserver": true,
        "TextEncoder": true,
        "URL": true,
        "URLSearchParams": true,
        "Worker": true,
        "Zone": true,
        "__SENTRY_DEBUG__": true,
        "__rrMutationObserver": true,
        "clearTimeout": true,
        "console.error": true,
        "console.warn": true,
        "document": true,
        "innerHeight": true,
        "innerWidth": true,
        "location.href": true,
        "pageXOffset": true,
        "pageYOffset": true,
        "requestAnimationFrame": true,
        "setTimeout": true
      },
      "packages": {
        "@sentry/browser>@sentry/core": true,
        "@sentry/utils": true,
        "browserify>process": true
      }
    },
    "@sentry/integrations": {
      "globals": {
        "Request": true,
        "__SENTRY_DEBUG__": true,
        "console.log": true
      },
      "packages": {
        "@sentry/utils": true,
        "localforage": true
      }
    },
    "@sentry/utils": {
      "globals": {
        "CustomEvent": true,
        "DOMError": true,
        "DOMException": true,
        "Element": true,
        "ErrorEvent": true,
        "Event": true,
        "Headers": true,
        "Request": true,
        "Response": true,
        "TextEncoder": true,
        "URL": true,
        "XMLHttpRequest.prototype": true,
        "__SENTRY_BROWSER_BUNDLE__": true,
        "__SENTRY_DEBUG__": true,
        "clearTimeout": true,
        "console.error": true,
        "document": true,
        "setTimeout": true
      },
      "packages": {
        "browserify>process": true
      }
    },
    "@storybook/addon-docs>remark-external-links>mdast-util-definitions": {
      "packages": {
        "react-markdown>unist-util-visit": true
      }
    },
    "@storybook/addon-knobs>qs": {
      "packages": {
        "string.prototype.matchall>side-channel": true
      }
    },
    "@trezor/connect-web": {
      "globals": {
        "URLSearchParams": true,
        "__TREZOR_CONNECT_SRC": true,
        "addEventListener": true,
        "btoa": true,
        "chrome": true,
        "clearInterval": true,
        "clearTimeout": true,
        "console.warn": true,
        "document.body": true,
        "document.createElement": true,
        "document.createTextNode": true,
        "document.getElementById": true,
        "document.querySelectorAll": true,
        "location": true,
        "navigator": true,
        "open": true,
        "removeEventListener": true,
        "setInterval": true,
        "setTimeout": true
      },
      "packages": {
        "@trezor/connect-web>@trezor/connect": true,
        "@trezor/connect-web>@trezor/utils": true,
        "@trezor/connect-web>tslib": true,
        "webpack>events": true
      }
    },
    "@trezor/connect-web>@trezor/connect": {
      "globals": {
        "console.error": true,
        "console.log": true,
        "console.warn": true
      },
      "packages": {
        "@trezor/connect-web>@trezor/connect>@trezor/protobuf": true,
        "@trezor/connect-web>@trezor/connect>@trezor/schema-utils": true,
        "@trezor/connect-web>@trezor/connect>@trezor/transport": true,
        "@trezor/connect-web>@trezor/utils": true,
        "@trezor/connect-web>tslib": true
      }
    },
    "@trezor/connect-web>@trezor/connect>@trezor/protobuf": {
      "packages": {
        "@trezor/connect-web>@trezor/connect>@trezor/schema-utils": true
      }
    },
    "@trezor/connect-web>@trezor/connect>@trezor/schema-utils": {
      "globals": {
        "console.warn": true
      },
      "packages": {
        "@trezor/connect-web>@trezor/connect>@trezor/schema-utils>@sinclair/typebox": true,
        "@trezor/connect-web>@trezor/connect>@trezor/schema-utils>ts-mixer": true,
        "browserify>buffer": true
      }
    },
    "@trezor/connect-web>@trezor/utils": {
      "globals": {
        "clearTimeout": true,
        "setTimeout": true
      }
    },
    "@trezor/connect-web>tslib": {
      "globals": {
        "SuppressedError": true,
        "define": true
      }
    },
    "@zxing/browser": {
      "globals": {
        "HTMLElement": true,
        "HTMLImageElement": true,
        "HTMLVideoElement": true,
        "clearTimeout": true,
        "console.error": true,
        "console.warn": true,
        "document": true,
        "navigator": true,
        "setTimeout": true
      },
      "packages": {
        "@zxing/library": true
      }
    },
    "@zxing/library": {
      "globals": {
        "HTMLImageElement": true,
        "HTMLVideoElement": true,
        "TextDecoder": true,
        "TextEncoder": true,
        "URL.createObjectURL": true,
        "btoa": true,
        "console.log": true,
        "console.warn": true,
        "document": true,
        "navigator": true,
        "setTimeout": true
      },
      "packages": {
        "@zxing/library>ts-custom-error": true
      }
    },
    "addons-linter>sha.js": {
      "packages": {
        "koa>content-disposition>safe-buffer": true,
        "pumpify>inherits": true
      }
    },
    "await-semaphore": {
      "packages": {
        "browserify>process": true,
        "browserify>timers-browserify": true
      }
    },
    "base32-encode": {
      "packages": {
        "base32-encode>to-data-view": true
      }
    },
    "bignumber.js": {
      "globals": {
        "crypto": true,
        "define": true
      }
    },
    "blo": {
      "globals": {
        "btoa": true
      }
    },
    "bn.js": {
      "globals": {
        "Buffer": true
      },
      "packages": {
        "browserify>browser-resolve": true
      }
    },
    "bowser": {
      "globals": {
        "define": true
      }
    },
    "brfs>static-module>object-inspect": {
      "globals": {
        "HTMLElement": true,
        "WeakRef": true
      },
      "packages": {
        "browserify>browser-resolve": true
      }
    },
    "browserify>assert": {
      "globals": {
        "Buffer": true
      },
      "packages": {
        "browserify>assert>util": true,
        "react>object-assign": true
      }
    },
    "browserify>assert>util": {
      "globals": {
        "console.error": true,
        "console.log": true,
        "console.trace": true,
        "process": true
      },
      "packages": {
        "browserify>assert>util>inherits": true,
        "browserify>process": true
      }
    },
    "browserify>browserify-zlib": {
      "packages": {
        "browserify>assert": true,
        "browserify>browserify-zlib>pako": true,
        "browserify>buffer": true,
        "browserify>process": true,
        "browserify>util": true,
        "stream-browserify": true
      }
    },
    "browserify>buffer": {
      "globals": {
        "console": true
      },
      "packages": {
        "base64-js": true,
        "browserify>buffer>ieee754": true
      }
    },
    "browserify>crypto-browserify": {
      "packages": {
        "browserify>crypto-browserify>browserify-cipher": true,
        "browserify>crypto-browserify>browserify-sign": true,
        "browserify>crypto-browserify>create-ecdh": true,
        "browserify>crypto-browserify>create-hmac": true,
        "browserify>crypto-browserify>diffie-hellman": true,
        "browserify>crypto-browserify>pbkdf2": true,
        "browserify>crypto-browserify>public-encrypt": true,
        "browserify>crypto-browserify>randomfill": true,
        "ethereumjs-util>create-hash": true,
        "mocha>serialize-javascript>randombytes": true
      }
    },
    "browserify>crypto-browserify>browserify-cipher": {
      "packages": {
        "browserify>crypto-browserify>browserify-cipher>browserify-des": true,
        "browserify>crypto-browserify>browserify-cipher>evp_bytestokey": true,
        "ethereumjs-util>ethereum-cryptography>browserify-aes": true
      }
    },
    "browserify>crypto-browserify>browserify-cipher>browserify-des": {
      "packages": {
        "browserify>buffer": true,
        "browserify>crypto-browserify>browserify-cipher>browserify-des>des.js": true,
        "ethereumjs-util>create-hash>cipher-base": true,
        "pumpify>inherits": true
      }
    },
    "browserify>crypto-browserify>browserify-cipher>browserify-des>des.js": {
      "packages": {
        "@metamask/ppom-validator>elliptic>minimalistic-assert": true,
        "pumpify>inherits": true
      }
    },
    "browserify>crypto-browserify>browserify-cipher>evp_bytestokey": {
      "packages": {
        "ethereumjs-util>create-hash>md5.js": true,
        "koa>content-disposition>safe-buffer": true
      }
    },
    "browserify>crypto-browserify>browserify-sign": {
      "packages": {
        "@metamask/ppom-validator>elliptic": true,
        "bn.js": true,
        "browserify>buffer": true,
        "browserify>crypto-browserify>create-hmac": true,
        "browserify>crypto-browserify>public-encrypt>browserify-rsa": true,
        "browserify>crypto-browserify>public-encrypt>parse-asn1": true,
        "ethereumjs-util>create-hash": true,
        "pumpify>inherits": true,
        "stream-browserify": true
      }
    },
    "browserify>crypto-browserify>create-ecdh": {
      "packages": {
        "@metamask/ppom-validator>elliptic": true,
        "bn.js": true,
        "browserify>buffer": true
      }
    },
    "browserify>crypto-browserify>create-hmac": {
      "packages": {
        "addons-linter>sha.js": true,
        "ethereumjs-util>create-hash": true,
        "ethereumjs-util>create-hash>cipher-base": true,
        "ethereumjs-util>create-hash>ripemd160": true,
        "koa>content-disposition>safe-buffer": true,
        "pumpify>inherits": true
      }
    },
    "browserify>crypto-browserify>diffie-hellman": {
      "packages": {
        "bn.js": true,
        "browserify>buffer": true,
        "browserify>crypto-browserify>diffie-hellman>miller-rabin": true,
        "mocha>serialize-javascript>randombytes": true
      }
    },
    "browserify>crypto-browserify>diffie-hellman>miller-rabin": {
      "packages": {
        "@metamask/ppom-validator>elliptic>brorand": true,
        "bn.js": true
      }
    },
    "browserify>crypto-browserify>pbkdf2": {
      "globals": {
        "crypto": true,
        "process": true,
        "queueMicrotask": true,
        "setImmediate": true,
        "setTimeout": true
      },
      "packages": {
        "addons-linter>sha.js": true,
        "browserify>process": true,
        "ethereumjs-util>create-hash": true,
        "ethereumjs-util>create-hash>ripemd160": true,
        "koa>content-disposition>safe-buffer": true
      }
    },
    "browserify>crypto-browserify>public-encrypt": {
      "packages": {
        "bn.js": true,
        "browserify>buffer": true,
        "browserify>crypto-browserify>public-encrypt>browserify-rsa": true,
        "browserify>crypto-browserify>public-encrypt>parse-asn1": true,
        "ethereumjs-util>create-hash": true,
        "mocha>serialize-javascript>randombytes": true
      }
    },
    "browserify>crypto-browserify>public-encrypt>browserify-rsa": {
      "packages": {
        "bn.js": true,
        "browserify>buffer": true,
        "mocha>serialize-javascript>randombytes": true
      }
    },
    "browserify>crypto-browserify>public-encrypt>parse-asn1": {
      "packages": {
        "browserify>buffer": true,
        "browserify>crypto-browserify>browserify-cipher>evp_bytestokey": true,
        "browserify>crypto-browserify>pbkdf2": true,
        "browserify>crypto-browserify>public-encrypt>parse-asn1>asn1.js": true,
        "ethereumjs-util>ethereum-cryptography>browserify-aes": true
      }
    },
    "browserify>crypto-browserify>public-encrypt>parse-asn1>asn1.js": {
      "packages": {
        "@metamask/ppom-validator>elliptic>minimalistic-assert": true,
        "bn.js": true,
        "browserify>buffer": true,
        "browserify>vm-browserify": true,
        "pumpify>inherits": true
      }
    },
    "browserify>crypto-browserify>randomfill": {
      "globals": {
        "crypto": true,
        "msCrypto": true
      },
      "packages": {
        "browserify>process": true,
        "koa>content-disposition>safe-buffer": true,
        "mocha>serialize-javascript>randombytes": true
      }
    },
    "browserify>https-browserify": {
      "packages": {
        "browserify>stream-http": true,
        "browserify>url": true
      }
    },
    "browserify>path-browserify": {
      "packages": {
        "browserify>process": true
      }
    },
    "browserify>process": {
      "globals": {
        "clearTimeout": true,
        "setTimeout": true
      }
    },
    "browserify>punycode": {
      "globals": {
        "define": true
      }
    },
    "browserify>stream-http": {
      "globals": {
        "AbortController": true,
        "Blob": true,
        "MSStreamReader": true,
        "ReadableStream": true,
        "WritableStream": true,
        "XDomainRequest": true,
        "XMLHttpRequest": true,
        "clearTimeout": true,
        "fetch": true,
        "location.protocol.search": true,
        "setTimeout": true
      },
      "packages": {
        "browserify>buffer": true,
        "browserify>process": true,
        "browserify>stream-http>builtin-status-codes": true,
        "browserify>stream-http>readable-stream": true,
        "browserify>url": true,
        "pumpify>inherits": true,
        "watchify>xtend": true
      }
    },
    "browserify>stream-http>readable-stream": {
      "packages": {
        "browserify>browser-resolve": true,
        "browserify>buffer": true,
        "browserify>process": true,
        "browserify>string_decoder": true,
        "pumpify>inherits": true,
        "readable-stream>util-deprecate": true,
        "webpack>events": true
      }
    },
    "browserify>string_decoder": {
      "packages": {
        "koa>content-disposition>safe-buffer": true
      }
    },
    "browserify>timers-browserify": {
      "globals": {
        "clearInterval": true,
        "clearTimeout": true,
        "setInterval": true,
        "setTimeout": true
      },
      "packages": {
        "browserify>process": true
      }
    },
    "browserify>url": {
      "packages": {
        "@storybook/addon-knobs>qs": true,
        "browserify>punycode": true
      }
    },
    "browserify>util": {
      "globals": {
        "console.error": true,
        "console.log": true,
        "console.trace": true
      },
      "packages": {
        "browserify>process": true,
        "browserify>util>is-arguments": true,
        "browserify>util>is-typed-array": true,
        "browserify>util>which-typed-array": true,
        "koa>is-generator-function": true,
        "pumpify>inherits": true
      }
    },
    "browserify>util>is-arguments": {
      "packages": {
        "koa>is-generator-function>has-tostringtag": true,
        "string.prototype.matchall>call-bind": true
      }
    },
    "browserify>util>is-typed-array": {
      "packages": {
        "browserify>util>is-typed-array>for-each": true,
        "koa>is-generator-function>has-tostringtag": true,
        "string.prototype.matchall>call-bind": true,
        "string.prototype.matchall>es-abstract>available-typed-arrays": true,
        "string.prototype.matchall>es-abstract>gopd": true
      }
    },
    "browserify>util>is-typed-array>for-each": {
      "packages": {
        "string.prototype.matchall>es-abstract>is-callable": true
      }
    },
    "browserify>util>which-typed-array": {
      "packages": {
        "browserify>util>is-typed-array": true,
        "browserify>util>is-typed-array>for-each": true,
        "koa>is-generator-function>has-tostringtag": true,
        "string.prototype.matchall>call-bind": true,
        "string.prototype.matchall>es-abstract>available-typed-arrays": true,
        "string.prototype.matchall>es-abstract>gopd": true
      }
    },
    "browserify>vm-browserify": {
      "globals": {
        "document.body.appendChild": true,
        "document.body.removeChild": true,
        "document.createElement": true
      }
    },
    "chalk": {
      "packages": {
        "chalk>ansi-styles": true,
        "chalk>supports-color": true
      }
    },
    "chalk>ansi-styles": {
      "packages": {
        "chalk>ansi-styles>color-convert": true
      }
    },
    "chalk>ansi-styles>color-convert": {
      "packages": {
        "jest-canvas-mock>moo-color>color-name": true
      }
    },
    "classnames": {
      "globals": {
        "classNames": "write",
        "define": true
      }
    },
    "copy-to-clipboard": {
      "globals": {
        "clipboardData": true,
        "console.error": true,
        "console.warn": true,
        "document.body.appendChild": true,
        "document.body.removeChild": true,
        "document.createElement": true,
        "document.createRange": true,
        "document.execCommand": true,
        "document.getSelection": true,
        "navigator.userAgent": true,
        "prompt": true
      },
      "packages": {
        "copy-to-clipboard>toggle-selection": true
      }
    },
    "copy-to-clipboard>toggle-selection": {
      "globals": {
        "document.activeElement": true,
        "document.getSelection": true
      }
    },
    "currency-formatter": {
      "packages": {
        "currency-formatter>accounting": true,
        "currency-formatter>locale-currency": true,
        "react>object-assign": true
      }
    },
    "currency-formatter>accounting": {
      "globals": {
        "define": true
      }
    },
    "currency-formatter>locale-currency": {
      "globals": {
        "countryCode": true
      }
    },
    "debounce-stream": {
      "packages": {
        "debounce-stream>debounce": true,
        "debounce-stream>duplexer": true,
        "debounce-stream>through": true
      }
    },
    "debounce-stream>debounce": {
      "globals": {
        "clearTimeout": true,
        "setTimeout": true
      }
    },
    "debounce-stream>duplexer": {
      "packages": {
        "stream-browserify": true
      }
    },
    "debounce-stream>through": {
      "packages": {
        "browserify>process": true,
        "stream-browserify": true
      }
    },
    "depcheck>@vue/compiler-sfc>postcss>nanoid": {
      "globals": {
        "crypto.getRandomValues": true
      }
    },
    "depcheck>is-core-module>hasown": {
      "packages": {
        "browserify>has>function-bind": true
      }
    },
    "dependency-tree>precinct>detective-postcss>postcss>nanoid": {
      "globals": {
        "crypto.getRandomValues": true
      }
    },
    "end-of-stream": {
      "packages": {
        "browserify>process": true,
        "pump>once": true
      }
    },
    "eslint-plugin-react>array-includes>is-string": {
      "packages": {
        "koa>is-generator-function>has-tostringtag": true
      }
    },
    "eslint>optionator>fast-levenshtein": {
      "globals": {
        "Intl": true,
        "Levenshtein": "write",
        "console.log": true,
        "define": true,
        "importScripts": true,
        "postMessage": true
      }
    },
    "eth-ens-namehash": {
      "globals": {
        "name": "write"
      },
      "packages": {
        "@metamask/ethjs>js-sha3": true,
        "browserify>buffer": true,
        "eth-ens-namehash>idna-uts46-hx": true
      }
    },
    "eth-ens-namehash>idna-uts46-hx": {
      "globals": {
        "define": true
      },
      "packages": {
        "browserify>punycode": true
      }
    },
    "eth-keyring-controller>@metamask/browser-passworder": {
      "globals": {
        "crypto": true
      }
    },
    "eth-lattice-keyring": {
      "globals": {
        "addEventListener": true,
        "browser": true,
        "clearInterval": true,
        "fetch": true,
        "open": true,
        "setInterval": true
      },
      "packages": {
        "@ethereumjs/tx>@ethereumjs/util": true,
        "bn.js": true,
        "browserify>buffer": true,
        "browserify>crypto-browserify": true,
        "eth-lattice-keyring>@ethereumjs/tx": true,
        "eth-lattice-keyring>gridplus-sdk": true,
        "eth-lattice-keyring>rlp": true,
        "webpack>events": true
      }
    },
    "eth-lattice-keyring>@ethereumjs/tx": {
      "packages": {
        "@ethereumjs/common": true,
        "@ethereumjs/tx>@ethereumjs/rlp": true,
        "@ethereumjs/tx>@ethereumjs/util": true,
        "@ethersproject/providers": true,
        "browserify>buffer": true,
        "browserify>insert-module-globals>is-buffer": true,
        "eth-lattice-keyring>@ethereumjs/tx>@chainsafe/ssz": true,
        "eth-lattice-keyring>@ethereumjs/tx>ethereum-cryptography": true
      }
    },
    "eth-lattice-keyring>@ethereumjs/tx>@chainsafe/ssz": {
      "packages": {
        "browserify": true,
        "browserify>buffer": true,
        "eth-lattice-keyring>@ethereumjs/tx>@chainsafe/ssz>@chainsafe/persistent-merkle-tree": true,
        "eth-lattice-keyring>@ethereumjs/tx>@chainsafe/ssz>case": true
      }
    },
    "eth-lattice-keyring>@ethereumjs/tx>@chainsafe/ssz>@chainsafe/persistent-merkle-tree": {
      "globals": {
        "WeakRef": true
      },
      "packages": {
        "browserify": true
      }
    },
    "eth-lattice-keyring>@ethereumjs/tx>ethereum-cryptography": {
      "globals": {
        "TextDecoder": true,
        "crypto": true
      },
      "packages": {
        "eth-lattice-keyring>@ethereumjs/tx>ethereum-cryptography>@noble/hashes": true
      }
    },
    "eth-lattice-keyring>@ethereumjs/tx>ethereum-cryptography>@noble/hashes": {
      "globals": {
        "TextEncoder": true,
        "crypto": true
      }
    },
    "eth-lattice-keyring>@noble/secp256k1": {
      "globals": {
        "crypto": true
      },
      "packages": {
        "browserify>browser-resolve": true
      }
    },
    "eth-lattice-keyring>gridplus-sdk": {
      "globals": {
        "AbortController": true,
        "Request": true,
        "URL": true,
        "__values": true,
        "caches": true,
        "clearTimeout": true,
        "console.error": true,
        "console.log": true,
        "console.warn": true,
        "fetch": true,
        "setTimeout": true
      },
      "packages": {
        "@ethereumjs/common>crc-32": true,
        "@ethersproject/abi": true,
        "@metamask/ethjs>js-sha3": true,
        "@metamask/ppom-validator>elliptic": true,
        "bn.js": true,
        "browserify>buffer": true,
        "eth-lattice-keyring>gridplus-sdk>@ethereumjs/common": true,
        "eth-lattice-keyring>gridplus-sdk>@ethereumjs/tx": true,
        "eth-lattice-keyring>gridplus-sdk>aes-js": true,
        "eth-lattice-keyring>gridplus-sdk>bech32": true,
        "eth-lattice-keyring>gridplus-sdk>bignumber.js": true,
        "eth-lattice-keyring>gridplus-sdk>bitwise": true,
        "eth-lattice-keyring>gridplus-sdk>borc": true,
        "eth-lattice-keyring>gridplus-sdk>eth-eip712-util-browser": true,
        "eth-lattice-keyring>gridplus-sdk>secp256k1": true,
        "eth-lattice-keyring>gridplus-sdk>uuid": true,
        "eth-lattice-keyring>rlp": true,
        "ethereumjs-util>ethereum-cryptography>bs58check": true,
        "ethereumjs-util>ethereum-cryptography>hash.js": true,
        "lodash": true
      }
    },
    "eth-lattice-keyring>gridplus-sdk>@ethereumjs/common": {
      "packages": {
        "@ethereumjs/common>crc-32": true,
        "@ethereumjs/tx>@ethereumjs/util": true,
        "browserify>buffer": true,
        "webpack>events": true
      }
    },
    "eth-lattice-keyring>gridplus-sdk>@ethereumjs/tx": {
      "packages": {
        "@ethereumjs/tx>@ethereumjs/rlp": true,
        "@ethereumjs/tx>@ethereumjs/util": true,
        "@ethersproject/providers": true,
        "browserify>buffer": true,
        "browserify>insert-module-globals>is-buffer": true,
        "eth-lattice-keyring>@ethereumjs/tx>@chainsafe/ssz": true,
        "eth-lattice-keyring>gridplus-sdk>@ethereumjs/tx>@ethereumjs/common": true,
        "eth-lattice-keyring>gridplus-sdk>@ethereumjs/tx>ethereum-cryptography": true
      }
    },
    "eth-lattice-keyring>gridplus-sdk>@ethereumjs/tx>@ethereumjs/common": {
      "packages": {
        "@ethereumjs/common>crc-32": true,
        "@ethereumjs/tx>@ethereumjs/util": true,
        "browserify>buffer": true,
        "webpack>events": true
      }
    },
    "eth-lattice-keyring>gridplus-sdk>@ethereumjs/tx>ethereum-cryptography": {
      "globals": {
        "TextDecoder": true,
        "crypto": true
      },
      "packages": {
        "eth-lattice-keyring>gridplus-sdk>@ethereumjs/tx>ethereum-cryptography>@noble/hashes": true
      }
    },
    "eth-lattice-keyring>gridplus-sdk>@ethereumjs/tx>ethereum-cryptography>@noble/hashes": {
      "globals": {
        "TextEncoder": true,
        "crypto": true
      }
    },
    "eth-lattice-keyring>gridplus-sdk>aes-js": {
      "globals": {
        "define": true
      }
    },
    "eth-lattice-keyring>gridplus-sdk>bignumber.js": {
      "globals": {
        "crypto": true,
        "define": true
      }
    },
    "eth-lattice-keyring>gridplus-sdk>bitwise": {
      "packages": {
        "browserify>buffer": true
      }
    },
    "eth-lattice-keyring>gridplus-sdk>borc": {
      "globals": {
        "console": true
      },
      "packages": {
        "browserify>buffer": true,
        "browserify>buffer>ieee754": true,
        "eth-lattice-keyring>gridplus-sdk>borc>bignumber.js": true,
        "eth-lattice-keyring>gridplus-sdk>borc>iso-url": true
      }
    },
    "eth-lattice-keyring>gridplus-sdk>borc>bignumber.js": {
      "globals": {
        "crypto": true,
        "define": true
      }
    },
    "eth-lattice-keyring>gridplus-sdk>borc>iso-url": {
      "globals": {
        "URL": true,
        "URLSearchParams": true,
        "location": true
      }
    },
    "eth-lattice-keyring>gridplus-sdk>eth-eip712-util-browser": {
      "globals": {
        "intToBuffer": true
      },
      "packages": {
        "@metamask/ethjs>js-sha3": true,
        "bn.js": true,
        "ganache>abstract-level>buffer": true
      }
    },
    "eth-lattice-keyring>gridplus-sdk>secp256k1": {
      "packages": {
        "@metamask/ppom-validator>elliptic": true
      }
    },
    "eth-lattice-keyring>gridplus-sdk>uuid": {
      "globals": {
        "crypto": true
      }
    },
    "eth-lattice-keyring>rlp": {
      "globals": {
        "TextEncoder": true
      }
    },
    "eth-method-registry": {
      "packages": {
        "@metamask/ethjs-contract": true,
        "@metamask/ethjs-query": true
      }
    },
    "eth-rpc-errors": {
      "packages": {
        "eth-rpc-errors>fast-safe-stringify": true
      }
    },
    "ethereumjs-util": {
      "packages": {
        "bn.js": true,
        "browserify>assert": true,
        "browserify>buffer": true,
        "browserify>insert-module-globals>is-buffer": true,
        "ethereumjs-util>create-hash": true,
        "ethereumjs-util>ethereum-cryptography": true,
        "ethereumjs-util>rlp": true
      }
    },
    "ethereumjs-util>create-hash": {
      "packages": {
        "addons-linter>sha.js": true,
        "ethereumjs-util>create-hash>cipher-base": true,
        "ethereumjs-util>create-hash>md5.js": true,
        "ethereumjs-util>create-hash>ripemd160": true,
        "pumpify>inherits": true
      }
    },
    "ethereumjs-util>create-hash>cipher-base": {
      "packages": {
        "browserify>string_decoder": true,
        "koa>content-disposition>safe-buffer": true,
        "pumpify>inherits": true,
        "stream-browserify": true
      }
    },
    "ethereumjs-util>create-hash>md5.js": {
      "packages": {
        "ethereumjs-util>create-hash>md5.js>hash-base": true,
        "koa>content-disposition>safe-buffer": true,
        "pumpify>inherits": true
      }
    },
    "ethereumjs-util>create-hash>md5.js>hash-base": {
      "packages": {
        "ethereumjs-util>create-hash>md5.js>hash-base>readable-stream": true,
        "koa>content-disposition>safe-buffer": true,
        "pumpify>inherits": true
      }
    },
    "ethereumjs-util>create-hash>md5.js>hash-base>readable-stream": {
      "packages": {
        "browserify>browser-resolve": true,
        "browserify>buffer": true,
        "browserify>process": true,
        "browserify>string_decoder": true,
        "pumpify>inherits": true,
        "readable-stream>util-deprecate": true,
        "webpack>events": true
      }
    },
    "ethereumjs-util>create-hash>ripemd160": {
      "packages": {
        "browserify>buffer": true,
        "ethereumjs-util>create-hash>md5.js>hash-base": true,
        "pumpify>inherits": true
      }
    },
    "ethereumjs-util>ethereum-cryptography": {
      "packages": {
        "browserify>buffer": true,
        "ganache>keccak": true,
        "ganache>secp256k1": true,
        "mocha>serialize-javascript>randombytes": true
      }
    },
    "ethereumjs-util>ethereum-cryptography>browserify-aes": {
      "packages": {
        "browserify>buffer": true,
        "browserify>crypto-browserify>browserify-cipher>evp_bytestokey": true,
        "ethereumjs-util>create-hash>cipher-base": true,
        "ethereumjs-util>ethereum-cryptography>browserify-aes>buffer-xor": true,
        "koa>content-disposition>safe-buffer": true,
        "pumpify>inherits": true
      }
    },
    "ethereumjs-util>ethereum-cryptography>browserify-aes>buffer-xor": {
      "packages": {
        "browserify>buffer": true
      }
    },
    "ethereumjs-util>ethereum-cryptography>bs58check": {
      "packages": {
        "ethereumjs-util>create-hash": true,
        "ethereumjs-util>ethereum-cryptography>bs58check>bs58": true,
        "koa>content-disposition>safe-buffer": true
      }
    },
    "ethereumjs-util>ethereum-cryptography>bs58check>bs58": {
      "packages": {
        "@ensdomains/content-hash>multihashes>multibase>base-x": true
      }
    },
    "ethereumjs-util>ethereum-cryptography>hash.js": {
      "packages": {
        "@metamask/ppom-validator>elliptic>minimalistic-assert": true,
        "pumpify>inherits": true
      }
    },
    "ethereumjs-util>ethereum-cryptography>scrypt-js": {
      "globals": {
        "define": true,
        "setTimeout": true
      },
      "packages": {
        "browserify>timers-browserify": true
      }
    },
    "ethereumjs-util>rlp": {
      "packages": {
        "bn.js": true,
        "browserify>buffer": true
      }
    },
    "ethereumjs-wallet>randombytes": {
      "globals": {
        "crypto.getRandomValues": true
      }
    },
    "extension-port-stream": {
      "packages": {
        "browserify>buffer": true,
        "extension-port-stream>readable-stream": true
      }
    },
    "extension-port-stream>readable-stream": {
      "globals": {
        "AbortController": true,
        "AggregateError": true,
        "Blob": true
      },
      "packages": {
        "browserify>buffer": true,
        "browserify>process": true,
        "browserify>string_decoder": true,
        "extension-port-stream>readable-stream>abort-controller": true,
        "webpack>events": true
      }
    },
    "extension-port-stream>readable-stream>abort-controller": {
      "globals": {
        "AbortController": true
      }
    },
    "fast-json-patch": {
      "globals": {
        "addEventListener": true,
        "clearTimeout": true,
        "removeEventListener": true,
        "setTimeout": true
      }
    },
    "fuse.js": {
      "globals": {
        "console": true,
        "define": true
      }
    },
    "ganache>abstract-level>buffer": {
      "globals": {
        "console": true
      },
      "packages": {
        "base64-js": true,
        "browserify>buffer>ieee754": true
      }
    },
    "ganache>keccak": {
      "packages": {
        "browserify>buffer": true,
        "ganache>keccak>readable-stream": true
      }
    },
    "ganache>keccak>readable-stream": {
      "packages": {
        "browserify>browser-resolve": true,
        "browserify>buffer": true,
        "browserify>process": true,
        "browserify>string_decoder": true,
        "pumpify>inherits": true,
        "readable-stream>util-deprecate": true,
        "webpack>events": true
      }
    },
    "ganache>secp256k1": {
      "packages": {
        "@metamask/ppom-validator>elliptic": true
      }
    },
    "gulp>vinyl-fs>object.assign": {
      "packages": {
        "@lavamoat/lavapack>json-stable-stringify>object-keys": true,
        "string.prototype.matchall>call-bind": true,
        "string.prototype.matchall>define-properties": true,
        "string.prototype.matchall>has-symbols": true
      }
    },
    "json-rpc-engine": {
      "packages": {
        "eth-rpc-errors": true,
        "json-rpc-engine>@metamask/safe-event-emitter": true
      }
    },
    "json-rpc-engine>@metamask/safe-event-emitter": {
      "globals": {
        "setTimeout": true
      },
      "packages": {
        "webpack>events": true
      }
    },
    "json-rpc-middleware-stream": {
      "globals": {
        "console.warn": true,
        "setTimeout": true
      },
      "packages": {
        "@metamask/safe-event-emitter": true,
        "json-rpc-middleware-stream>readable-stream": true
      }
    },
    "json-rpc-middleware-stream>readable-stream": {
      "packages": {
        "browserify>browser-resolve": true,
        "browserify>buffer": true,
        "browserify>process": true,
        "browserify>string_decoder": true,
        "pumpify>inherits": true,
        "readable-stream>util-deprecate": true,
        "webpack>events": true
      }
    },
    "koa>content-disposition>safe-buffer": {
      "packages": {
        "browserify>buffer": true
      }
    },
    "koa>is-generator-function": {
      "packages": {
        "koa>is-generator-function>has-tostringtag": true
      }
    },
    "koa>is-generator-function>has-tostringtag": {
      "packages": {
        "string.prototype.matchall>has-symbols": true
      }
    },
    "localforage": {
      "globals": {
        "Blob": true,
        "BlobBuilder": true,
        "FileReader": true,
        "IDBKeyRange": true,
        "MSBlobBuilder": true,
        "MozBlobBuilder": true,
        "OIndexedDB": true,
        "WebKitBlobBuilder": true,
        "atob": true,
        "btoa": true,
        "console.error": true,
        "console.info": true,
        "console.warn": true,
        "define": true,
        "fetch": true,
        "indexedDB": true,
        "localStorage": true,
        "mozIndexedDB": true,
        "msIndexedDB": true,
        "navigator.platform": true,
        "navigator.userAgent": true,
        "openDatabase": true,
        "setTimeout": true,
        "webkitIndexedDB": true
      }
    },
    "lodash": {
      "globals": {
        "clearTimeout": true,
        "define": true,
        "setTimeout": true
      }
    },
    "loglevel": {
      "globals": {
        "console": true,
        "define": true,
        "document.cookie": true,
        "localStorage": true,
        "log": "write",
        "navigator": true
      }
    },
    "luxon": {
      "globals": {
        "Intl": true
      }
    },
    "mocha>serialize-javascript>randombytes": {
      "globals": {
        "crypto": true,
        "msCrypto": true
      },
      "packages": {
        "browserify>process": true,
        "koa>content-disposition>safe-buffer": true
      }
    },
    "nanoid": {
      "globals": {
        "crypto": true,
        "msCrypto": true,
        "navigator": true
      }
    },
    "nock>debug": {
      "globals": {
        "console": true,
        "document": true,
        "localStorage": true,
        "navigator": true,
        "process": true
      },
      "packages": {
        "browserify>process": true,
        "nock>debug>ms": true
      }
    },
    "node-fetch": {
      "globals": {
        "Headers": true,
        "Request": true,
        "Response": true,
        "fetch": true
      }
    },
    "obj-multiplex": {
      "globals": {
        "console.warn": true
      },
      "packages": {
        "end-of-stream": true,
        "pump>once": true,
        "readable-stream": true
      }
    },
    "promise-to-callback": {
      "packages": {
        "promise-to-callback>is-fn": true,
        "promise-to-callback>set-immediate-shim": true
      }
    },
    "promise-to-callback>set-immediate-shim": {
      "globals": {
        "setTimeout.apply": true
      },
      "packages": {
        "browserify>timers-browserify": true
      }
    },
    "prop-types": {
      "globals": {
        "console": true
      },
      "packages": {
        "prop-types>react-is": true,
        "react>object-assign": true
      }
    },
    "prop-types>react-is": {
      "globals": {
        "console": true
      }
    },
    "pump": {
      "packages": {
        "browserify>browser-resolve": true,
        "browserify>process": true,
        "end-of-stream": true,
        "pump>once": true
      }
    },
    "pump>once": {
      "packages": {
        "pump>once>wrappy": true
      }
    },
    "qrcode-generator": {
      "globals": {
        "define": true
      }
    },
    "qrcode.react": {
      "globals": {
        "Path2D": true,
        "devicePixelRatio": true
      },
      "packages": {
        "prop-types": true,
        "qrcode.react>qr.js": true,
        "react": true
      }
    },
    "react": {
      "globals": {
        "console": true
      },
      "packages": {
        "prop-types": true,
        "react>object-assign": true
      }
    },
    "react-beautiful-dnd": {
      "globals": {
        "Element.prototype": true,
        "__REDUX_DEVTOOLS_EXTENSION_COMPOSE__": true,
        "addEventListener": true,
        "cancelAnimationFrame": true,
        "clearTimeout": true,
        "console": true,
        "document": true,
        "getComputedStyle": true,
        "pageXOffset": true,
        "pageYOffset": true,
        "removeEventListener": true,
        "requestAnimationFrame": true,
        "scrollBy": true,
        "setTimeout": true
      },
      "packages": {
        "@babel/runtime": true,
        "react": true,
        "react-beautiful-dnd>css-box-model": true,
        "react-beautiful-dnd>memoize-one": true,
        "react-beautiful-dnd>raf-schd": true,
        "react-beautiful-dnd>use-memo-one": true,
        "react-dom": true,
        "react-redux": true,
        "redux": true
      }
    },
    "react-beautiful-dnd>css-box-model": {
      "globals": {
        "getComputedStyle": true,
        "pageXOffset": true,
        "pageYOffset": true
      },
      "packages": {
        "react-router-dom>tiny-invariant": true
      }
    },
    "react-beautiful-dnd>raf-schd": {
      "globals": {
        "cancelAnimationFrame": true,
        "requestAnimationFrame": true
      }
    },
    "react-beautiful-dnd>use-memo-one": {
      "packages": {
        "react": true
      }
    },
    "react-devtools": {
      "packages": {
        "react-devtools>react-devtools-core": true
      }
    },
    "react-devtools>react-devtools-core": {
      "globals": {
        "WebSocket": true,
        "setTimeout": true
      }
    },
    "react-dnd-html5-backend": {
      "globals": {
        "addEventListener": true,
        "clearTimeout": true,
        "removeEventListener": true
      }
    },
    "react-dom": {
      "globals": {
        "HTMLIFrameElement": true,
        "MSApp": true,
        "__REACT_DEVTOOLS_GLOBAL_HOOK__": true,
        "addEventListener": true,
        "clearTimeout": true,
        "clipboardData": true,
        "console": true,
        "dispatchEvent": true,
        "document": true,
        "event": "write",
        "jest": true,
        "location.protocol": true,
        "navigator.userAgent.indexOf": true,
        "performance": true,
        "removeEventListener": true,
        "self": true,
        "setTimeout": true,
        "top": true,
        "trustedTypes": true
      },
      "packages": {
        "prop-types": true,
        "react": true,
        "react-dom>scheduler": true,
        "react>object-assign": true
      }
    },
    "react-dom>scheduler": {
      "globals": {
        "MessageChannel": true,
        "cancelAnimationFrame": true,
        "clearTimeout": true,
        "console": true,
        "navigator": true,
        "performance": true,
        "requestAnimationFrame": true,
        "setTimeout": true
      }
    },
    "react-focus-lock": {
      "globals": {
        "addEventListener": true,
        "console.error": true,
        "console.warn": true,
        "document": true,
        "removeEventListener": true,
        "setTimeout": true
      },
      "packages": {
        "@babel/runtime": true,
        "prop-types": true,
        "react": true,
        "react-focus-lock>focus-lock": true,
        "react-focus-lock>react-clientside-effect": true,
        "react-focus-lock>use-callback-ref": true,
        "react-focus-lock>use-sidecar": true
      }
    },
    "react-focus-lock>focus-lock": {
      "globals": {
        "HTMLIFrameElement": true,
        "Node.DOCUMENT_FRAGMENT_NODE": true,
        "Node.DOCUMENT_NODE": true,
        "Node.DOCUMENT_POSITION_CONTAINED_BY": true,
        "Node.DOCUMENT_POSITION_CONTAINS": true,
        "Node.ELEMENT_NODE": true,
        "console.error": true,
        "console.warn": true,
        "document": true,
        "getComputedStyle": true,
        "setTimeout": true
      },
      "packages": {
        "@trezor/connect-web>tslib": true
      }
    },
    "react-focus-lock>react-clientside-effect": {
      "packages": {
        "@babel/runtime": true,
        "react": true
      }
    },
    "react-focus-lock>use-callback-ref": {
      "packages": {
        "react": true
      }
    },
    "react-focus-lock>use-sidecar": {
      "globals": {
        "console.error": true
      },
      "packages": {
        "@trezor/connect-web>tslib": true,
        "react": true,
        "react-focus-lock>use-sidecar>detect-node-es": true
      }
    },
    "react-idle-timer": {
      "globals": {
        "clearTimeout": true,
        "document": true,
        "setTimeout": true
      },
      "packages": {
        "prop-types": true,
        "react": true
      }
    },
    "react-inspector": {
      "globals": {
        "Node": true,
        "chromeDark": true,
        "chromeLight": true
      },
      "packages": {
        "react": true
      }
    },
    "react-markdown": {
      "globals": {
        "console.warn": true
      },
      "packages": {
        "prop-types": true,
        "react": true,
        "react-markdown>comma-separated-tokens": true,
        "react-markdown>property-information": true,
        "react-markdown>react-is": true,
        "react-markdown>remark-parse": true,
        "react-markdown>remark-rehype": true,
        "react-markdown>space-separated-tokens": true,
        "react-markdown>style-to-object": true,
        "react-markdown>unified": true,
        "react-markdown>unist-util-visit": true,
        "react-markdown>vfile": true
      }
    },
    "react-markdown>property-information": {
      "packages": {
        "watchify>xtend": true
      }
    },
    "react-markdown>react-is": {
      "globals": {
        "console": true
      }
    },
    "react-markdown>remark-parse": {
      "packages": {
        "react-markdown>remark-parse>mdast-util-from-markdown": true
      }
    },
    "react-markdown>remark-parse>mdast-util-from-markdown": {
      "packages": {
        "react-markdown>remark-parse>mdast-util-from-markdown>mdast-util-to-string": true,
        "react-markdown>remark-parse>mdast-util-from-markdown>micromark": true,
        "react-markdown>remark-parse>mdast-util-from-markdown>unist-util-stringify-position": true,
        "react-syntax-highlighter>refractor>parse-entities": true
      }
    },
    "react-markdown>remark-parse>mdast-util-from-markdown>micromark": {
      "packages": {
        "react-syntax-highlighter>refractor>parse-entities": true
      }
    },
    "react-markdown>remark-rehype": {
      "packages": {
        "react-markdown>remark-rehype>mdast-util-to-hast": true
      }
    },
    "react-markdown>remark-rehype>mdast-util-to-hast": {
      "globals": {
        "console.warn": true
      },
      "packages": {
        "@storybook/addon-docs>remark-external-links>mdast-util-definitions": true,
        "react-markdown>remark-rehype>mdast-util-to-hast>mdurl": true,
        "react-markdown>remark-rehype>mdast-util-to-hast>unist-builder": true,
        "react-markdown>remark-rehype>mdast-util-to-hast>unist-util-generated": true,
        "react-markdown>remark-rehype>mdast-util-to-hast>unist-util-position": true,
        "react-markdown>unist-util-visit": true
      }
    },
    "react-markdown>style-to-object": {
      "packages": {
        "react-markdown>style-to-object>inline-style-parser": true
      }
    },
    "react-markdown>unified": {
      "packages": {
        "mocha>yargs-unparser>is-plain-obj": true,
        "react-markdown>unified>bail": true,
        "react-markdown>unified>extend": true,
        "react-markdown>unified>is-buffer": true,
        "react-markdown>unified>trough": true,
        "react-markdown>vfile": true
      }
    },
    "react-markdown>unist-util-visit": {
      "packages": {
        "react-markdown>unist-util-visit>unist-util-visit-parents": true
      }
    },
    "react-markdown>unist-util-visit>unist-util-visit-parents": {
      "packages": {
        "react-markdown>unist-util-visit>unist-util-is": true
      }
    },
    "react-markdown>vfile": {
      "packages": {
        "browserify>path-browserify": true,
        "browserify>process": true,
        "react-markdown>vfile>is-buffer": true,
        "react-markdown>vfile>vfile-message": true,
        "vinyl>replace-ext": true
      }
    },
    "react-markdown>vfile>vfile-message": {
      "packages": {
        "react-markdown>vfile>unist-util-stringify-position": true
      }
    },
    "react-popper": {
      "globals": {
        "document": true
      },
      "packages": {
        "@popperjs/core": true,
        "react": true,
        "react-popper>react-fast-compare": true,
        "react-popper>warning": true
      }
    },
    "react-popper>react-fast-compare": {
      "globals": {
        "Element": true,
        "console.warn": true
      }
    },
    "react-popper>warning": {
      "globals": {
        "console": true
      }
    },
    "react-redux": {
      "globals": {
        "console": true,
        "document": true
      },
      "packages": {
        "@babel/runtime": true,
        "prop-types": true,
        "prop-types>react-is": true,
        "react": true,
        "react-dom": true,
        "react-redux>hoist-non-react-statics": true,
        "redux": true
      }
    },
    "react-redux>hoist-non-react-statics": {
      "packages": {
        "prop-types>react-is": true
      }
    },
    "react-responsive-carousel": {
      "globals": {
        "addEventListener": true,
        "removeEventListener": true
      }
    },
    "react-router-dom": {
      "packages": {
        "prop-types": true,
        "react": true,
        "react-router-dom>history": true,
        "react-router-dom>react-router": true,
        "react-router-dom>tiny-invariant": true,
        "react-router-dom>tiny-warning": true
      }
    },
    "react-router-dom>history": {
      "globals": {
        "addEventListener": true,
        "confirm": true,
        "document": true,
        "history": true,
        "location": true,
        "navigator.userAgent": true,
        "removeEventListener": true
      },
      "packages": {
        "react-router-dom>history>resolve-pathname": true,
        "react-router-dom>history>value-equal": true,
        "react-router-dom>tiny-invariant": true,
        "react-router-dom>tiny-warning": true
      }
    },
    "react-router-dom>react-router": {
      "packages": {
        "prop-types": true,
        "prop-types>react-is": true,
        "react": true,
        "react-redux>hoist-non-react-statics": true,
        "react-router-dom>react-router>history": true,
        "react-router-dom>react-router>mini-create-react-context": true,
        "react-router-dom>tiny-invariant": true,
        "react-router-dom>tiny-warning": true,
        "sinon>nise>path-to-regexp": true
      }
    },
    "react-router-dom>react-router>history": {
      "globals": {
        "addEventListener": true,
        "confirm": true,
        "document": true,
        "history": true,
        "location": true,
        "navigator.userAgent": true,
        "removeEventListener": true
      },
      "packages": {
        "react-router-dom>history>resolve-pathname": true,
        "react-router-dom>history>value-equal": true,
        "react-router-dom>tiny-invariant": true,
        "react-router-dom>tiny-warning": true
      }
    },
    "react-router-dom>react-router>mini-create-react-context": {
      "packages": {
        "@babel/runtime": true,
        "prop-types": true,
        "react": true,
        "react-router-dom>react-router>mini-create-react-context>gud": true,
        "react-router-dom>tiny-warning": true
      }
    },
    "react-router-dom>tiny-warning": {
      "globals": {
        "console": true
      }
    },
    "react-simple-file-input": {
      "globals": {
        "File": true,
        "FileReader": true,
        "console.warn": true
      },
      "packages": {
        "prop-types": true,
        "react": true
      }
    },
    "react-syntax-highlighter>refractor>parse-entities": {
      "globals": {
        "document.createElement": true
      }
    },
    "react-tippy": {
      "globals": {
        "Element": true,
        "MSStream": true,
        "MutationObserver": true,
        "addEventListener": true,
        "clearTimeout": true,
        "console.error": true,
        "console.warn": true,
        "define": true,
        "document": true,
        "getComputedStyle": true,
        "innerHeight": true,
        "innerWidth": true,
        "navigator.maxTouchPoints": true,
        "navigator.msMaxTouchPoints": true,
        "navigator.userAgent": true,
        "performance": true,
        "requestAnimationFrame": true,
        "setTimeout": true
      },
      "packages": {
        "react": true,
        "react-dom": true,
        "react-tippy>popper.js": true
      }
    },
    "react-tippy>popper.js": {
      "globals": {
        "MSInputMethodContext": true,
        "Node.DOCUMENT_POSITION_FOLLOWING": true,
        "cancelAnimationFrame": true,
        "console.warn": true,
        "define": true,
        "devicePixelRatio": true,
        "document": true,
        "getComputedStyle": true,
        "innerHeight": true,
        "innerWidth": true,
        "navigator.userAgent": true,
        "requestAnimationFrame": true,
        "setTimeout": true
      }
    },
    "react-toggle-button": {
      "globals": {
        "clearTimeout": true,
        "console.warn": true,
        "define": true,
        "performance": true,
        "setTimeout": true
      },
      "packages": {
        "react": true
      }
    },
    "readable-stream": {
      "packages": {
        "browserify>browser-resolve": true,
        "browserify>process": true,
        "browserify>timers-browserify": true,
        "pumpify>inherits": true,
        "readable-stream>core-util-is": true,
        "readable-stream>isarray": true,
        "readable-stream>process-nextick-args": true,
        "readable-stream>safe-buffer": true,
        "readable-stream>string_decoder": true,
        "readable-stream>util-deprecate": true,
        "webpack>events": true
      }
    },
    "readable-stream>core-util-is": {
      "packages": {
        "browserify>insert-module-globals>is-buffer": true
      }
    },
    "readable-stream>process-nextick-args": {
      "packages": {
        "browserify>process": true
      }
    },
    "readable-stream>safe-buffer": {
      "packages": {
        "browserify>buffer": true
      }
    },
    "readable-stream>string_decoder": {
      "packages": {
        "readable-stream>safe-buffer": true
      }
    },
    "readable-stream>util-deprecate": {
      "globals": {
        "console.trace": true,
        "console.warn": true,
        "localStorage": true
      }
    },
    "redux": {
      "globals": {
        "console": true
      },
      "packages": {
        "@babel/runtime": true
      }
    },
    "semver": {
      "globals": {
        "console.error": true
      },
      "packages": {
        "browserify>process": true,
        "semver>lru-cache": true
      }
    },
    "semver>lru-cache": {
      "packages": {
        "semver>lru-cache>yallist": true
      }
    },
    "sinon>nise>path-to-regexp": {
      "packages": {
        "sinon>nise>path-to-regexp>isarray": true
      }
    },
    "stream-browserify": {
      "packages": {
        "pumpify>inherits": true,
        "stream-browserify>readable-stream": true,
        "webpack>events": true
      }
    },
    "stream-browserify>readable-stream": {
      "packages": {
        "browserify>browser-resolve": true,
        "browserify>buffer": true,
        "browserify>process": true,
        "browserify>string_decoder": true,
        "pumpify>inherits": true,
        "readable-stream>util-deprecate": true,
        "webpack>events": true
      }
    },
    "string.prototype.matchall>call-bind": {
      "packages": {
        "browserify>has>function-bind": true,
        "string.prototype.matchall>call-bind>es-errors": true,
        "string.prototype.matchall>call-bind>set-function-length": true,
        "string.prototype.matchall>get-intrinsic": true
      }
    },
    "string.prototype.matchall>call-bind>set-function-length": {
      "packages": {
        "string.prototype.matchall>call-bind>es-errors": true,
        "string.prototype.matchall>define-properties>define-data-property": true,
        "string.prototype.matchall>es-abstract>gopd": true,
        "string.prototype.matchall>es-abstract>has-property-descriptors": true,
        "string.prototype.matchall>get-intrinsic": true
      }
    },
    "string.prototype.matchall>define-properties": {
      "packages": {
        "@lavamoat/lavapack>json-stable-stringify>object-keys": true,
        "string.prototype.matchall>define-properties>define-data-property": true,
        "string.prototype.matchall>es-abstract>has-property-descriptors": true
      }
    },
    "string.prototype.matchall>define-properties>define-data-property": {
      "packages": {
        "string.prototype.matchall>call-bind>es-errors": true,
        "string.prototype.matchall>es-abstract>gopd": true,
        "string.prototype.matchall>es-abstract>has-property-descriptors": true,
        "string.prototype.matchall>get-intrinsic": true
      }
    },
    "string.prototype.matchall>es-abstract>array-buffer-byte-length": {
      "packages": {
        "string.prototype.matchall>call-bind": true,
        "string.prototype.matchall>es-abstract>is-array-buffer": true
      }
    },
    "string.prototype.matchall>es-abstract>es-to-primitive>is-symbol": {
      "packages": {
        "string.prototype.matchall>has-symbols": true
      }
    },
    "string.prototype.matchall>es-abstract>gopd": {
      "packages": {
        "string.prototype.matchall>get-intrinsic": true
      }
    },
    "string.prototype.matchall>es-abstract>has-property-descriptors": {
      "packages": {
        "string.prototype.matchall>get-intrinsic": true
      }
    },
    "string.prototype.matchall>es-abstract>is-array-buffer": {
      "packages": {
        "browserify>util>is-typed-array": true,
        "string.prototype.matchall>call-bind": true,
        "string.prototype.matchall>get-intrinsic": true
      }
    },
    "string.prototype.matchall>es-abstract>is-callable": {
      "globals": {
        "document": true
      }
    },
    "string.prototype.matchall>es-abstract>is-regex": {
      "packages": {
        "koa>is-generator-function>has-tostringtag": true,
        "string.prototype.matchall>call-bind": true
      }
    },
    "string.prototype.matchall>es-abstract>is-shared-array-buffer": {
      "packages": {
        "string.prototype.matchall>call-bind": true
      }
    },
    "string.prototype.matchall>get-intrinsic": {
      "globals": {
        "AggregateError": true,
        "FinalizationRegistry": true,
        "WeakRef": true
      },
      "packages": {
        "browserify>has>function-bind": true,
        "depcheck>is-core-module>hasown": true,
        "string.prototype.matchall>call-bind>es-errors": true,
        "string.prototype.matchall>es-abstract>has-proto": true,
        "string.prototype.matchall>has-symbols": true
      }
    },
    "string.prototype.matchall>internal-slot": {
      "packages": {
        "depcheck>is-core-module>hasown": true,
        "string.prototype.matchall>get-intrinsic": true,
        "string.prototype.matchall>side-channel": true
      }
    },
    "string.prototype.matchall>regexp.prototype.flags": {
      "packages": {
        "string.prototype.matchall>call-bind": true,
        "string.prototype.matchall>define-properties": true,
        "string.prototype.matchall>regexp.prototype.flags>set-function-name": true
      }
    },
    "string.prototype.matchall>regexp.prototype.flags>set-function-name": {
      "packages": {
        "string.prototype.matchall>define-properties>define-data-property": true,
        "string.prototype.matchall>es-abstract>function.prototype.name>functions-have-names": true,
        "string.prototype.matchall>es-abstract>has-property-descriptors": true
      }
    },
    "string.prototype.matchall>side-channel": {
      "packages": {
        "brfs>static-module>object-inspect": true,
        "string.prototype.matchall>call-bind": true,
        "string.prototype.matchall>get-intrinsic": true
      }
    },
    "superstruct": {
      "globals": {
        "console.warn": true,
        "define": true
      }
    },
    "terser>source-map-support>buffer-from": {
      "packages": {
        "browserify>buffer": true
      }
    },
    "uuid": {
      "globals": {
        "crypto": true,
        "msCrypto": true
      }
    },
    "vinyl>replace-ext": {
      "packages": {
        "browserify>path-browserify": true
      }
    },
    "web3": {
      "globals": {
        "XMLHttpRequest": true
      }
    },
    "web3-stream-provider": {
      "globals": {
        "setTimeout": true
      },
      "packages": {
        "browserify>util": true,
        "readable-stream": true,
        "web3-stream-provider>uuid": true
      }
    },
    "web3-stream-provider>uuid": {
      "globals": {
        "crypto": true,
        "msCrypto": true
      }
    },
    "webextension-polyfill": {
      "globals": {
        "browser": true,
        "chrome": true,
        "console.error": true,
        "console.warn": true,
        "define": true
      }
    },
    "webpack>events": {
      "globals": {
        "console": true
      }
    }
  }
}<|MERGE_RESOLUTION|>--- conflicted
+++ resolved
@@ -698,6 +698,7 @@
     },
     "@metamask-institutional/custody-keyring": {
       "globals": {
+        "console.error": true,
         "console.log": true,
         "console.warn": true
       },
@@ -1091,25 +1092,7 @@
         "eth-ens-namehash": true
       }
     },
-<<<<<<< HEAD
     "@metamask/eth-json-rpc-filters": {
-=======
-    "@metamask/eth-json-rpc-middleware>@metamask/eth-json-rpc-provider": {
-      "packages": {
-        "@metamask/eth-json-rpc-middleware>@metamask/eth-json-rpc-provider>@metamask/safe-event-emitter": true,
-        "@metamask/providers>@metamask/json-rpc-engine": true
-      }
-    },
-    "@metamask/eth-json-rpc-middleware>@metamask/eth-json-rpc-provider>@metamask/safe-event-emitter": {
-      "globals": {
-        "setTimeout": true
-      },
-      "packages": {
-        "webpack>events": true
-      }
-    },
-    "@metamask/eth-keyring-controller": {
->>>>>>> 0aaffd19
       "globals": {
         "console.error": true
       },
@@ -1840,27 +1823,10 @@
     "@metamask/network-controller>@metamask/eth-json-rpc-provider": {
       "packages": {
         "@metamask/network-controller>@metamask/json-rpc-engine": true,
-<<<<<<< HEAD
         "@metamask/safe-event-emitter": true
       }
     },
     "@metamask/network-controller>@metamask/json-rpc-engine": {
-=======
-        "@metamask/network-controller>@metamask/json-rpc-engine>@metamask/safe-event-emitter": true
-      }
-    },
-    "@metamask/network-controller>@metamask/json-rpc-engine": {
-      "packages": {
-        "@metamask/network-controller>@metamask/json-rpc-engine>@metamask/safe-event-emitter": true,
-        "@metamask/providers>@metamask/rpc-errors": true,
-        "@metamask/utils": true
-      }
-    },
-    "@metamask/network-controller>@metamask/json-rpc-engine>@metamask/safe-event-emitter": {
-      "globals": {
-        "setTimeout": true
-      },
->>>>>>> 0aaffd19
       "packages": {
         "@metamask/providers>@metamask/rpc-errors": true,
         "@metamask/safe-event-emitter": true,
