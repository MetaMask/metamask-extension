--- conflicted
+++ resolved
@@ -984,15 +984,6 @@
         "ethereumjs-util": true
       }
     },
-<<<<<<< HEAD
-    "@metamask/assets-controllers>@metamask/controller-utils>@metamask/ethjs-unit": {
-      "packages": {
-        "bn.js": true,
-        "ethjs>number-to-bn": true
-      }
-    },
-=======
->>>>>>> e1da0ef1
     "@metamask/assets-controllers>cockatiel": {
       "globals": {
         "AbortController": true,
@@ -1015,6 +1006,7 @@
     },
     "@metamask/base-controller": {
       "globals": {
+        "console.error": true,
         "setTimeout": true
       },
       "packages": {
@@ -2352,9 +2344,9 @@
         "setInterval": true
       },
       "packages": {
-        "@metamask/assets-controllers>@metamask/controller-utils>@metamask/ethjs-unit": true,
         "@metamask/ethjs-query": true,
         "@metamask/ethjs-query>@metamask/ethjs-format>@metamask/ethjs-util": true,
+        "@metamask/gas-fee-controller>@metamask/ethjs-unit": true,
         "@metamask/transaction-controller>eth-method-registry>@metamask/ethjs>@metamask/ethjs-contract": true,
         "@metamask/transaction-controller>eth-method-registry>@metamask/ethjs>@metamask/ethjs-filter": true,
         "@metamask/transaction-controller>eth-method-registry>@metamask/ethjs>@metamask/ethjs-provider-http": true,
@@ -2451,8 +2443,8 @@
         "setTimeout": true
       },
       "packages": {
-        "@metamask/assets-controllers>@metamask/controller-utils>@metamask/ethjs-unit": true,
         "@metamask/controller-utils>@spruceid/siwe-parser": true,
+        "@metamask/gas-fee-controller>@metamask/ethjs-unit": true,
         "@metamask/utils": true,
         "browserify>buffer": true,
         "eslint>fast-deep-equal": true,
