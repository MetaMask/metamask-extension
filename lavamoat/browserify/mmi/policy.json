--- conflicted
+++ resolved
@@ -1171,8 +1171,8 @@
         "@metamask/eth-json-rpc-middleware>klona": true,
         "@metamask/eth-json-rpc-middleware>safe-stable-stringify": true,
         "@metamask/eth-sig-util": true,
-        "@metamask/providers>@metamask/json-rpc-engine": true,
         "@metamask/rpc-errors": true,
+        "@metamask/snaps-controllers>@metamask/json-rpc-engine": true,
         "@metamask/utils": true
       }
     },
@@ -1850,8 +1850,8 @@
         "@metamask/network-controller>@metamask/eth-json-rpc-middleware": true,
         "@metamask/network-controller>@metamask/eth-json-rpc-provider": true,
         "@metamask/network-controller>@metamask/swappable-obj-proxy": true,
-        "@metamask/providers>@metamask/json-rpc-engine": true,
         "@metamask/rpc-errors": true,
+        "@metamask/snaps-controllers>@metamask/json-rpc-engine": true,
         "@metamask/utils": true,
         "browserify>assert": true,
         "uuid": true
@@ -1945,9 +1945,9 @@
     },
     "@metamask/network-controller>@metamask/eth-json-rpc-provider": {
       "packages": {
-        "@metamask/providers>@metamask/json-rpc-engine": true,
         "@metamask/rpc-errors": true,
         "@metamask/safe-event-emitter": true,
+        "@metamask/snaps-controllers>@metamask/json-rpc-engine": true,
         "uuid": true
       }
     },
@@ -2162,8 +2162,8 @@
         "@metamask/permission-controller>@metamask/base-controller": true,
         "@metamask/permission-controller>@metamask/utils": true,
         "@metamask/permission-controller>nanoid": true,
-        "@metamask/providers>@metamask/json-rpc-engine": true,
         "@metamask/rpc-errors": true,
+        "@metamask/snaps-controllers>@metamask/json-rpc-engine": true,
         "deep-freeze-strict": true,
         "immer": true
       }
@@ -2435,35 +2435,13 @@
         "@metamask/profile-sync-controller>siwe>@stablelib/random>@stablelib/binary>@stablelib/int": true
       }
     },
-    "@metamask/providers>@metamask/json-rpc-engine": {
-      "packages": {
-        "@metamask/rpc-errors": true,
-        "@metamask/safe-event-emitter": true,
-        "@metamask/utils": true
-      }
-    },
-    "@metamask/providers>@metamask/json-rpc-middleware-stream": {
-      "globals": {
-        "console.warn": true,
-        "setTimeout": true
-      },
-      "packages": {
-        "@metamask/safe-event-emitter": true,
-        "@metamask/utils": true,
-        "readable-stream": true
-      }
-    },
     "@metamask/queued-request-controller": {
       "packages": {
-<<<<<<< HEAD
-        "@metamask/base-controller": true,
-        "@metamask/providers>@metamask/json-rpc-engine": true,
-=======
         "@metamask/queued-request-controller>@metamask/base-controller": true,
->>>>>>> 52801511
         "@metamask/queued-request-controller>@metamask/utils": true,
         "@metamask/rpc-errors": true,
-        "@metamask/selected-network-controller": true
+        "@metamask/selected-network-controller": true,
+        "@metamask/snaps-controllers>@metamask/json-rpc-engine": true
       }
     },
     "@metamask/queued-request-controller>@metamask/base-controller": {
@@ -2829,15 +2807,10 @@
       "packages": {
         "@metamask/object-multiplex": true,
         "@metamask/post-message-stream": true,
-        "@metamask/providers>@metamask/json-rpc-engine": true,
-        "@metamask/providers>@metamask/json-rpc-middleware-stream": true,
         "@metamask/rpc-errors": true,
-<<<<<<< HEAD
-=======
         "@metamask/snaps-controllers>@metamask/base-controller": true,
         "@metamask/snaps-controllers>@metamask/json-rpc-engine": true,
         "@metamask/snaps-controllers>@metamask/json-rpc-middleware-stream": true,
->>>>>>> 52801511
         "@metamask/snaps-controllers>@metamask/permission-controller": true,
         "@metamask/snaps-controllers>@xstate/fsm": true,
         "@metamask/snaps-controllers>concat-stream": true,
@@ -2860,8 +2833,6 @@
         "crypto.getRandomValues": true
       }
     },
-<<<<<<< HEAD
-=======
     "@metamask/snaps-controllers>@metamask/base-controller": {
       "globals": {
         "setTimeout": true
@@ -2888,20 +2859,15 @@
         "readable-stream": true
       }
     },
->>>>>>> 52801511
     "@metamask/snaps-controllers>@metamask/permission-controller": {
       "globals": {
         "console.error": true
       },
       "packages": {
         "@metamask/controller-utils": true,
-        "@metamask/providers>@metamask/json-rpc-engine": true,
         "@metamask/rpc-errors": true,
-<<<<<<< HEAD
-=======
         "@metamask/snaps-controllers>@metamask/base-controller": true,
         "@metamask/snaps-controllers>@metamask/json-rpc-engine": true,
->>>>>>> 52801511
         "@metamask/snaps-controllers>nanoid": true,
         "@metamask/utils": true,
         "deep-freeze-strict": true,
@@ -3013,13 +2979,9 @@
       },
       "packages": {
         "@metamask/controller-utils": true,
-        "@metamask/providers>@metamask/json-rpc-engine": true,
         "@metamask/rpc-errors": true,
-<<<<<<< HEAD
-=======
         "@metamask/snaps-controllers>@metamask/json-rpc-engine": true,
         "@metamask/snaps-execution-environments>@metamask/snaps-utils>@metamask/base-controller": true,
->>>>>>> 52801511
         "@metamask/snaps-execution-environments>nanoid": true,
         "@metamask/utils": true,
         "deep-freeze-strict": true,
@@ -3049,13 +3011,9 @@
       },
       "packages": {
         "@metamask/controller-utils": true,
-        "@metamask/providers>@metamask/json-rpc-engine": true,
         "@metamask/rpc-errors": true,
-<<<<<<< HEAD
-=======
         "@metamask/snaps-controllers>@metamask/json-rpc-engine": true,
         "@metamask/snaps-rpc-methods>@metamask/permission-controller>@metamask/base-controller": true,
->>>>>>> 52801511
         "@metamask/snaps-rpc-methods>@metamask/permission-controller>nanoid": true,
         "@metamask/utils": true,
         "deep-freeze-strict": true,
@@ -3143,13 +3101,9 @@
       },
       "packages": {
         "@metamask/controller-utils": true,
-        "@metamask/providers>@metamask/json-rpc-engine": true,
         "@metamask/rpc-errors": true,
-<<<<<<< HEAD
-=======
         "@metamask/snaps-controllers>@metamask/json-rpc-engine": true,
         "@metamask/snaps-utils>@metamask/base-controller": true,
->>>>>>> 52801511
         "@metamask/snaps-utils>@metamask/permission-controller>nanoid": true,
         "@metamask/utils": true,
         "deep-freeze-strict": true,
