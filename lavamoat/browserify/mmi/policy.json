{
  "resources": {
    "@babel/runtime": {
      "globals": {
        "regeneratorRuntime": "write"
      }
    },
    "eth-lattice-keyring>@ethereumjs/tx>@chainsafe/ssz>@chainsafe/persistent-merkle-tree": {
      "globals": {
        "WeakRef": true
      },
      "packages": {
        "browserify": true
      }
    },
    "eth-lattice-keyring>@ethereumjs/tx>@chainsafe/ssz": {
      "packages": {
        "eth-lattice-keyring>@ethereumjs/tx>@chainsafe/ssz>@chainsafe/persistent-merkle-tree": true,
        "browserify": true,
        "browserify>buffer": true,
        "eth-lattice-keyring>@ethereumjs/tx>@chainsafe/ssz>case": true
      }
    },
    "@metamask/notification-services-controller>@contentful/rich-text-html-renderer": {
      "globals": {
        "SuppressedError": true
      }
    },
    "@ensdomains/content-hash": {
      "globals": {
        "console.warn": true
      },
      "packages": {
        "browserify>buffer": true,
        "@ensdomains/content-hash>cids": true,
        "@ensdomains/content-hash>js-base64": true,
        "@ensdomains/content-hash>multicodec": true,
        "@ensdomains/content-hash>multihashes": true
      }
    },
    "@ethereumjs/tx>@ethereumjs/common": {
      "packages": {
        "@ethereumjs/tx>@ethereumjs/util": true,
        "webpack>events": true
      }
    },
    "@keystonehq/metamask-airgapped-keyring>@keystonehq/base-eth-keyring>@ethereumjs/tx>@ethereumjs/common": {
      "packages": {
        "@keystonehq/metamask-airgapped-keyring>@keystonehq/base-eth-keyring>@ethereumjs/util": true,
        "browserify>buffer": true,
        "eth-lattice-keyring>gridplus-sdk>crc-32": true,
        "webpack>events": true
      }
    },
    "@keystonehq/metamask-airgapped-keyring>@ethereumjs/tx>@ethereumjs/common": {
      "packages": {
        "@keystonehq/metamask-airgapped-keyring>@ethereumjs/tx>@ethereumjs/util": true,
        "browserify>buffer": true,
        "eth-lattice-keyring>gridplus-sdk>crc-32": true,
        "webpack>events": true
      }
    },
    "eth-lattice-keyring>@ethereumjs/tx>@ethereumjs/common": {
      "packages": {
        "eth-lattice-keyring>@ethereumjs/util": true,
        "browserify>buffer": true,
        "eth-lattice-keyring>gridplus-sdk>crc-32": true,
        "webpack>events": true
      }
    },
    "eth-lattice-keyring>gridplus-sdk>@ethereumjs/tx>@ethereumjs/common": {
      "packages": {
        "eth-lattice-keyring>gridplus-sdk>@ethereumjs/tx>@ethereumjs/util": true,
        "browserify>buffer": true,
        "eth-lattice-keyring>gridplus-sdk>crc-32": true,
        "webpack>events": true
      }
    },
    "eth-lattice-keyring>gridplus-sdk>@ethereumjs/common": {
      "packages": {
        "eth-lattice-keyring>gridplus-sdk>@ethereumjs/tx>@ethereumjs/util": true,
        "browserify>buffer": true,
        "eth-lattice-keyring>gridplus-sdk>crc-32": true,
        "webpack>events": true
      }
    },
    "@ethereumjs/tx>@ethereumjs/rlp": {
      "globals": {
        "TextEncoder": true
      }
    },
    "@keystonehq/metamask-airgapped-keyring>@keystonehq/base-eth-keyring>@ethereumjs/tx>@ethereumjs/rlp": {
      "globals": {
        "TextEncoder": true
      }
    },
    "@keystonehq/metamask-airgapped-keyring>@ethereumjs/tx>@ethereumjs/rlp": {
      "globals": {
        "TextEncoder": true
      }
    },
    "@metamask-institutional/custody-keyring>@ethereumjs/tx>@ethereumjs/rlp": {
      "globals": {
        "TextEncoder": true
      }
    },
    "@metamask/network-controller>@metamask/utils>@ethereumjs/tx>@ethereumjs/rlp": {
      "globals": {
        "TextEncoder": true
      }
    },
    "eth-lattice-keyring>@ethereumjs/tx>@ethereumjs/rlp": {
      "globals": {
        "TextEncoder": true
      }
    },
    "eth-lattice-keyring>gridplus-sdk>@ethereumjs/tx>@ethereumjs/rlp": {
      "globals": {
        "TextEncoder": true
      }
    },
    "@keystonehq/bc-ur-registry-eth>@ethereumjs/util>@ethereumjs/rlp": {
      "globals": {
        "TextEncoder": true
      }
    },
    "@metamask-institutional/custody-controller>@ethereumjs/util>@ethereumjs/rlp": {
      "globals": {
        "TextEncoder": true
      }
    },
    "@metamask-institutional/transaction-update>@ethereumjs/util>@ethereumjs/rlp": {
      "globals": {
        "TextEncoder": true
      }
    },
    "@metamask/eth-sig-util>@ethereumjs/util>@ethereumjs/rlp": {
      "globals": {
        "TextEncoder": true
      }
    },
    "@metamask/keyring-controller>@metamask/eth-hd-keyring>@metamask/eth-sig-util>@ethereumjs/rlp": {
      "globals": {
        "TextEncoder": true
      }
    },
    "@metamask/eth-json-rpc-middleware>@metamask/eth-sig-util>@ethereumjs/rlp": {
      "globals": {
        "TextEncoder": true
      }
    },
    "@metamask/eth-ledger-bridge-keyring>@metamask/eth-sig-util>@ethereumjs/rlp": {
      "globals": {
        "TextEncoder": true
      }
    },
    "@metamask/keyring-controller>@metamask/eth-simple-keyring>@metamask/eth-sig-util>@ethereumjs/rlp": {
      "globals": {
        "TextEncoder": true
      }
    },
    "@metamask/eth-snap-keyring>@metamask/eth-sig-util>@ethereumjs/rlp": {
      "globals": {
        "TextEncoder": true
      }
    },
    "@metamask/eth-trezor-keyring>@metamask/eth-sig-util>@ethereumjs/rlp": {
      "globals": {
        "TextEncoder": true
      }
    },
    "@metamask/keyring-controller>@metamask/eth-sig-util>@ethereumjs/rlp": {
      "globals": {
        "TextEncoder": true
      }
    },
    "@metamask/signature-controller>@metamask/eth-sig-util>@ethereumjs/rlp": {
      "globals": {
        "TextEncoder": true
      }
    },
    "@ethereumjs/tx": {
      "packages": {
        "@ethereumjs/tx>@ethereumjs/common": true,
        "@ethereumjs/tx>@ethereumjs/rlp": true,
        "@ethereumjs/tx>@ethereumjs/util": true,
        "@ethereumjs/tx>ethereum-cryptography": true
      }
    },
    "@keystonehq/metamask-airgapped-keyring>@keystonehq/base-eth-keyring>@ethereumjs/tx": {
      "packages": {
        "@keystonehq/metamask-airgapped-keyring>@keystonehq/base-eth-keyring>@ethereumjs/tx>@ethereumjs/common": true,
        "@keystonehq/metamask-airgapped-keyring>@keystonehq/base-eth-keyring>@ethereumjs/tx>@ethereumjs/rlp": true,
        "@keystonehq/metamask-airgapped-keyring>@keystonehq/base-eth-keyring>@ethereumjs/util": true,
        "browserify>buffer": true,
        "@ethereumjs/tx>ethereum-cryptography": true,
        "browserify>insert-module-globals>is-buffer": true
      }
    },
    "@keystonehq/metamask-airgapped-keyring>@ethereumjs/tx": {
      "packages": {
        "@keystonehq/metamask-airgapped-keyring>@ethereumjs/tx>@ethereumjs/common": true,
        "@keystonehq/metamask-airgapped-keyring>@ethereumjs/tx>@ethereumjs/rlp": true,
        "@keystonehq/metamask-airgapped-keyring>@ethereumjs/tx>@ethereumjs/util": true,
        "browserify>buffer": true,
        "@ethereumjs/tx>ethereum-cryptography": true,
        "browserify>insert-module-globals>is-buffer": true
      }
    },
    "@metamask/smart-transactions-controller>@ethereumjs/tx": {
      "packages": {
        "@ethereumjs/tx>@ethereumjs/common": true,
        "@ethereumjs/tx>@ethereumjs/rlp": true,
        "@ethereumjs/tx>@ethereumjs/util": true,
        "@ethereumjs/tx>ethereum-cryptography": true
      }
    },
    "eth-lattice-keyring>@ethereumjs/tx": {
      "packages": {
        "eth-lattice-keyring>@ethereumjs/tx>@chainsafe/ssz": true,
        "eth-lattice-keyring>@ethereumjs/tx>@ethereumjs/common": true,
        "eth-lattice-keyring>@ethereumjs/tx>@ethereumjs/rlp": true,
        "eth-lattice-keyring>@ethereumjs/util": true,
        "@ethersproject/providers": true,
        "browserify>buffer": true,
        "eth-lattice-keyring>@ethereumjs/tx>ethereum-cryptography": true,
        "browserify>insert-module-globals>is-buffer": true
      }
    },
    "eth-lattice-keyring>gridplus-sdk>@ethereumjs/tx": {
      "packages": {
        "eth-lattice-keyring>@ethereumjs/tx>@chainsafe/ssz": true,
        "eth-lattice-keyring>gridplus-sdk>@ethereumjs/tx>@ethereumjs/common": true,
        "eth-lattice-keyring>gridplus-sdk>@ethereumjs/tx>@ethereumjs/rlp": true,
        "eth-lattice-keyring>gridplus-sdk>@ethereumjs/tx>@ethereumjs/util": true,
        "@ethersproject/providers": true,
        "browserify>buffer": true,
        "eth-lattice-keyring>gridplus-sdk>@ethereumjs/tx>ethereum-cryptography": true,
        "browserify>insert-module-globals>is-buffer": true
      }
    },
    "@ethereumjs/tx>@ethereumjs/util": {
      "globals": {
        "console.warn": true,
        "fetch": true
      },
      "packages": {
        "@ethereumjs/tx>@ethereumjs/rlp": true,
        "@ethereumjs/tx>ethereum-cryptography": true,
        "webpack>events": true
      }
    },
    "@keystonehq/metamask-airgapped-keyring>@ethereumjs/tx>@ethereumjs/util": {
      "globals": {
        "console.warn": true
      },
      "packages": {
        "@keystonehq/metamask-airgapped-keyring>@ethereumjs/tx>@ethereumjs/rlp": true,
        "browserify>buffer": true,
        "@ethereumjs/tx>ethereum-cryptography": true,
        "webpack>events": true,
        "browserify>insert-module-globals>is-buffer": true,
        "eth-lattice-keyring>@ethereumjs/util>micro-ftch": true
      }
    },
    "@metamask/network-controller>@metamask/utils>@ethereumjs/tx>@ethereumjs/util": {
      "globals": {
        "console.warn": true
      },
      "packages": {
        "@metamask/network-controller>@metamask/utils>@ethereumjs/tx>@ethereumjs/rlp": true,
        "browserify>buffer": true,
        "@ethereumjs/tx>ethereum-cryptography": true,
        "webpack>events": true,
        "browserify>insert-module-globals>is-buffer": true,
        "eth-lattice-keyring>@ethereumjs/util>micro-ftch": true
      }
    },
    "eth-lattice-keyring>gridplus-sdk>@ethereumjs/tx>@ethereumjs/util": {
      "globals": {
        "console.warn": true
      },
      "packages": {
        "eth-lattice-keyring>gridplus-sdk>@ethereumjs/tx>@ethereumjs/rlp": true,
        "browserify>buffer": true,
        "@ethereumjs/tx>ethereum-cryptography": true,
        "webpack>events": true,
        "browserify>insert-module-globals>is-buffer": true,
        "eth-lattice-keyring>@ethereumjs/util>micro-ftch": true
      }
    },
    "@keystonehq/metamask-airgapped-keyring>@keystonehq/base-eth-keyring>@ethereumjs/util": {
      "globals": {
        "console.warn": true
      },
      "packages": {
        "@keystonehq/metamask-airgapped-keyring>@keystonehq/base-eth-keyring>@ethereumjs/tx>@ethereumjs/rlp": true,
        "browserify>buffer": true,
        "@ethereumjs/tx>ethereum-cryptography": true,
        "webpack>events": true,
        "browserify>insert-module-globals>is-buffer": true,
        "eth-lattice-keyring>@ethereumjs/util>micro-ftch": true
      }
    },
    "@keystonehq/bc-ur-registry-eth>@ethereumjs/util": {
      "globals": {
        "console.warn": true
      },
      "packages": {
        "@keystonehq/bc-ur-registry-eth>@ethereumjs/util>@ethereumjs/rlp": true,
        "browserify>buffer": true,
        "@ethereumjs/tx>ethereum-cryptography": true,
        "webpack>events": true,
        "browserify>insert-module-globals>is-buffer": true,
        "eth-lattice-keyring>@ethereumjs/util>micro-ftch": true
      }
    },
    "@metamask-institutional/custody-controller>@ethereumjs/util": {
      "globals": {
        "console.warn": true
      },
      "packages": {
        "@metamask-institutional/custody-controller>@ethereumjs/util>@ethereumjs/rlp": true,
        "browserify>buffer": true,
        "@ethereumjs/tx>ethereum-cryptography": true,
        "webpack>events": true,
        "browserify>insert-module-globals>is-buffer": true,
        "eth-lattice-keyring>@ethereumjs/util>micro-ftch": true
      }
    },
    "@metamask-institutional/custody-keyring>@ethereumjs/util": {
      "globals": {
        "console.warn": true
      },
      "packages": {
        "@metamask-institutional/custody-keyring>@ethereumjs/tx>@ethereumjs/rlp": true,
        "browserify>buffer": true,
        "@ethereumjs/tx>ethereum-cryptography": true,
        "webpack>events": true,
        "browserify>insert-module-globals>is-buffer": true,
        "eth-lattice-keyring>@ethereumjs/util>micro-ftch": true
      }
    },
    "@metamask-institutional/transaction-update>@ethereumjs/util": {
      "globals": {
        "console.warn": true
      },
      "packages": {
        "@metamask-institutional/transaction-update>@ethereumjs/util>@ethereumjs/rlp": true,
        "browserify>buffer": true,
        "@ethereumjs/tx>ethereum-cryptography": true,
        "webpack>events": true,
        "browserify>insert-module-globals>is-buffer": true,
        "eth-lattice-keyring>@ethereumjs/util>micro-ftch": true
      }
    },
    "@metamask/eth-sig-util>@ethereumjs/util": {
      "globals": {
        "console.warn": true
      },
      "packages": {
        "@metamask/eth-sig-util>@ethereumjs/util>@ethereumjs/rlp": true,
        "browserify>buffer": true,
        "@ethereumjs/tx>ethereum-cryptography": true,
        "webpack>events": true,
        "browserify>insert-module-globals>is-buffer": true,
        "eth-lattice-keyring>@ethereumjs/util>micro-ftch": true
      }
    },
    "@metamask/keyring-controller>@metamask/eth-hd-keyring>@metamask/eth-sig-util>@ethereumjs/util": {
      "globals": {
        "console.warn": true
      },
      "packages": {
        "@metamask/keyring-controller>@metamask/eth-hd-keyring>@metamask/eth-sig-util>@ethereumjs/rlp": true,
        "browserify>buffer": true,
        "@ethereumjs/tx>ethereum-cryptography": true,
        "webpack>events": true,
        "browserify>insert-module-globals>is-buffer": true,
        "eth-lattice-keyring>@ethereumjs/util>micro-ftch": true
      }
    },
    "@metamask/eth-json-rpc-middleware>@metamask/eth-sig-util>@ethereumjs/util": {
      "globals": {
        "console.warn": true
      },
      "packages": {
        "@metamask/eth-json-rpc-middleware>@metamask/eth-sig-util>@ethereumjs/rlp": true,
        "browserify>buffer": true,
        "@ethereumjs/tx>ethereum-cryptography": true,
        "webpack>events": true,
        "browserify>insert-module-globals>is-buffer": true,
        "eth-lattice-keyring>@ethereumjs/util>micro-ftch": true
      }
    },
    "@metamask/eth-ledger-bridge-keyring>@metamask/eth-sig-util>@ethereumjs/util": {
      "globals": {
        "console.warn": true
      },
      "packages": {
        "@metamask/eth-ledger-bridge-keyring>@metamask/eth-sig-util>@ethereumjs/rlp": true,
        "browserify>buffer": true,
        "@ethereumjs/tx>ethereum-cryptography": true,
        "webpack>events": true,
        "browserify>insert-module-globals>is-buffer": true,
        "eth-lattice-keyring>@ethereumjs/util>micro-ftch": true
      }
    },
    "@metamask/keyring-controller>@metamask/eth-simple-keyring>@metamask/eth-sig-util>@ethereumjs/util": {
      "globals": {
        "console.warn": true
      },
      "packages": {
        "@metamask/keyring-controller>@metamask/eth-simple-keyring>@metamask/eth-sig-util>@ethereumjs/rlp": true,
        "browserify>buffer": true,
        "@ethereumjs/tx>ethereum-cryptography": true,
        "webpack>events": true,
        "browserify>insert-module-globals>is-buffer": true,
        "eth-lattice-keyring>@ethereumjs/util>micro-ftch": true
      }
    },
    "@metamask/eth-snap-keyring>@metamask/eth-sig-util>@ethereumjs/util": {
      "globals": {
        "console.warn": true
      },
      "packages": {
        "@metamask/eth-snap-keyring>@metamask/eth-sig-util>@ethereumjs/rlp": true,
        "browserify>buffer": true,
        "@ethereumjs/tx>ethereum-cryptography": true,
        "webpack>events": true,
        "browserify>insert-module-globals>is-buffer": true,
        "eth-lattice-keyring>@ethereumjs/util>micro-ftch": true
      }
    },
    "@metamask/eth-trezor-keyring>@metamask/eth-sig-util>@ethereumjs/util": {
      "globals": {
        "console.warn": true
      },
      "packages": {
        "@metamask/eth-trezor-keyring>@metamask/eth-sig-util>@ethereumjs/rlp": true,
        "browserify>buffer": true,
        "@ethereumjs/tx>ethereum-cryptography": true,
        "webpack>events": true,
        "browserify>insert-module-globals>is-buffer": true,
        "eth-lattice-keyring>@ethereumjs/util>micro-ftch": true
      }
    },
    "@metamask/keyring-controller>@metamask/eth-sig-util>@ethereumjs/util": {
      "globals": {
        "console.warn": true
      },
      "packages": {
        "@metamask/keyring-controller>@metamask/eth-sig-util>@ethereumjs/rlp": true,
        "browserify>buffer": true,
        "@ethereumjs/tx>ethereum-cryptography": true,
        "webpack>events": true,
        "browserify>insert-module-globals>is-buffer": true,
        "eth-lattice-keyring>@ethereumjs/util>micro-ftch": true
      }
    },
    "@metamask/signature-controller>@metamask/eth-sig-util>@ethereumjs/util": {
      "globals": {
        "console.warn": true
      },
      "packages": {
        "@metamask/signature-controller>@metamask/eth-sig-util>@ethereumjs/rlp": true,
        "browserify>buffer": true,
        "@ethereumjs/tx>ethereum-cryptography": true,
        "webpack>events": true,
        "browserify>insert-module-globals>is-buffer": true,
        "eth-lattice-keyring>@ethereumjs/util>micro-ftch": true
      }
    },
    "eth-lattice-keyring>@ethereumjs/util": {
      "globals": {
        "console.warn": true
      },
      "packages": {
        "eth-lattice-keyring>@ethereumjs/tx>@ethereumjs/rlp": true,
        "browserify>buffer": true,
        "@ethereumjs/tx>ethereum-cryptography": true,
        "webpack>events": true,
        "browserify>insert-module-globals>is-buffer": true,
        "eth-lattice-keyring>@ethereumjs/util>micro-ftch": true
      }
    },
    "@ethersproject/abi": {
      "globals": {
        "console.log": true
      },
      "packages": {
        "ethers>@ethersproject/address": true,
        "@ethersproject/bignumber": true,
        "@ethersproject/bytes": true,
        "ethers>@ethersproject/constants": true,
        "@ethersproject/hash": true,
        "ethers>@ethersproject/keccak256": true,
        "ethers>@ethersproject/logger": true,
        "ethers>@ethersproject/properties": true,
        "ethers>@ethersproject/strings": true
      }
    },
    "ethers>@ethersproject/abstract-provider": {
      "packages": {
        "@ethersproject/bignumber": true,
        "@ethersproject/bytes": true,
        "ethers>@ethersproject/logger": true,
        "ethers>@ethersproject/properties": true
      }
    },
    "ethers>@ethersproject/abstract-signer": {
      "packages": {
        "ethers>@ethersproject/logger": true,
        "ethers>@ethersproject/properties": true
      }
    },
    "ethers>@ethersproject/address": {
      "packages": {
        "@ethersproject/bignumber": true,
        "@ethersproject/bytes": true,
        "ethers>@ethersproject/keccak256": true,
        "ethers>@ethersproject/logger": true,
        "ethers>@ethersproject/rlp": true
      }
    },
    "ethers>@ethersproject/base64": {
      "globals": {
        "atob": true,
        "btoa": true
      },
      "packages": {
        "@ethersproject/bytes": true
      }
    },
    "ethers>@ethersproject/basex": {
      "packages": {
        "@ethersproject/bytes": true,
        "ethers>@ethersproject/properties": true
      }
    },
    "@ethersproject/bignumber": {
      "packages": {
        "@ethersproject/bytes": true,
        "ethers>@ethersproject/logger": true,
        "bn.js": true
      }
    },
    "@ethersproject/bytes": {
      "packages": {
        "ethers>@ethersproject/logger": true
      }
    },
    "ethers>@ethersproject/constants": {
      "packages": {
        "@ethersproject/bignumber": true
      }
    },
    "@ethersproject/contracts": {
      "globals": {
        "setTimeout": true
      },
      "packages": {
        "@ethersproject/abi": true,
        "ethers>@ethersproject/abstract-provider": true,
        "ethers>@ethersproject/abstract-signer": true,
        "ethers>@ethersproject/address": true,
        "@ethersproject/bignumber": true,
        "@ethersproject/bytes": true,
        "ethers>@ethersproject/logger": true,
        "ethers>@ethersproject/properties": true,
        "ethers>@ethersproject/transactions": true
      }
    },
    "@ethersproject/hash": {
      "packages": {
        "ethers>@ethersproject/address": true,
        "ethers>@ethersproject/base64": true,
        "@ethersproject/bignumber": true,
        "@ethersproject/bytes": true,
        "ethers>@ethersproject/keccak256": true,
        "ethers>@ethersproject/logger": true,
        "ethers>@ethersproject/properties": true,
        "ethers>@ethersproject/strings": true
      }
    },
    "@ethersproject/hdnode": {
      "packages": {
        "ethers>@ethersproject/basex": true,
        "@ethersproject/bignumber": true,
        "@ethersproject/bytes": true,
        "ethers>@ethersproject/logger": true,
        "ethers>@ethersproject/pbkdf2": true,
        "ethers>@ethersproject/properties": true,
        "ethers>@ethersproject/sha2": true,
        "ethers>@ethersproject/signing-key": true,
        "ethers>@ethersproject/strings": true,
        "ethers>@ethersproject/transactions": true,
        "ethers>@ethersproject/wordlists": true
      }
    },
    "ethers>@ethersproject/json-wallets": {
      "packages": {
        "ethers>@ethersproject/address": true,
        "@ethersproject/bytes": true,
        "@ethersproject/hdnode": true,
        "ethers>@ethersproject/keccak256": true,
        "ethers>@ethersproject/logger": true,
        "ethers>@ethersproject/pbkdf2": true,
        "ethers>@ethersproject/properties": true,
        "ethers>@ethersproject/random": true,
        "ethers>@ethersproject/strings": true,
        "ethers>@ethersproject/transactions": true,
        "ethers>@ethersproject/json-wallets>aes-js": true,
        "ethers>@ethersproject/json-wallets>scrypt-js": true
      }
    },
    "ethers>@ethersproject/keccak256": {
      "packages": {
        "@ethersproject/bytes": true,
        "eth-ens-namehash>js-sha3": true
      }
    },
    "ethers>@ethersproject/logger": {
      "globals": {
        "console": true
      }
    },
    "ethers>@ethersproject/providers>@ethersproject/networks": {
      "packages": {
        "ethers>@ethersproject/logger": true
      }
    },
    "@metamask/test-bundler>@ethersproject/networks": {
      "packages": {
        "ethers>@ethersproject/logger": true
      }
    },
    "ethers>@ethersproject/pbkdf2": {
      "packages": {
        "@ethersproject/bytes": true,
        "ethers>@ethersproject/sha2": true
      }
    },
    "ethers>@ethersproject/properties": {
      "packages": {
        "ethers>@ethersproject/logger": true
      }
    },
    "@ethersproject/providers": {
      "globals": {
        "WebSocket": true,
        "clearInterval": true,
        "clearTimeout": true,
        "console.log": true,
        "console.warn": true,
        "setInterval": true,
        "setTimeout": true
      },
      "packages": {
        "ethers>@ethersproject/abstract-provider": true,
        "ethers>@ethersproject/abstract-signer": true,
        "ethers>@ethersproject/address": true,
        "ethers>@ethersproject/base64": true,
        "ethers>@ethersproject/basex": true,
        "@ethersproject/bignumber": true,
        "@ethersproject/bytes": true,
        "ethers>@ethersproject/constants": true,
        "@ethersproject/hash": true,
        "ethers>@ethersproject/logger": true,
        "@metamask/test-bundler>@ethersproject/networks": true,
        "ethers>@ethersproject/properties": true,
        "ethers>@ethersproject/random": true,
        "ethers>@ethersproject/sha2": true,
        "ethers>@ethersproject/strings": true,
        "ethers>@ethersproject/transactions": true,
        "@ethersproject/providers>@ethersproject/web": true,
        "@ethersproject/providers>bech32": true
      }
    },
    "ethers>@ethersproject/providers": {
      "globals": {
        "WebSocket": true,
        "clearInterval": true,
        "clearTimeout": true,
        "console.log": true,
        "console.warn": true,
        "setInterval": true,
        "setTimeout": true
      },
      "packages": {
        "ethers>@ethersproject/abstract-provider": true,
        "ethers>@ethersproject/abstract-signer": true,
        "ethers>@ethersproject/address": true,
        "ethers>@ethersproject/base64": true,
        "ethers>@ethersproject/basex": true,
        "@ethersproject/bignumber": true,
        "@ethersproject/bytes": true,
        "ethers>@ethersproject/constants": true,
        "@ethersproject/hash": true,
        "ethers>@ethersproject/logger": true,
        "ethers>@ethersproject/providers>@ethersproject/networks": true,
        "ethers>@ethersproject/properties": true,
        "ethers>@ethersproject/random": true,
        "ethers>@ethersproject/sha2": true,
        "ethers>@ethersproject/strings": true,
        "ethers>@ethersproject/transactions": true,
        "ethers>@ethersproject/providers>@ethersproject/web": true,
        "ethers>@ethersproject/providers>bech32": true
      }
    },
    "@ethersproject/providers>@ethersproject/random": {
      "globals": {
        "crypto.getRandomValues": true
      }
    },
    "ethers>@ethersproject/random": {
      "packages": {
        "@ethersproject/bytes": true,
        "ethers>@ethersproject/logger": true
      }
    },
    "ethers>@ethersproject/rlp": {
      "packages": {
        "@ethersproject/bytes": true,
        "ethers>@ethersproject/logger": true
      }
    },
    "ethers>@ethersproject/sha2": {
      "packages": {
        "@ethersproject/bytes": true,
        "ethers>@ethersproject/logger": true,
        "ethers>@ethersproject/sha2>hash.js": true
      }
    },
    "ethers>@ethersproject/signing-key": {
      "packages": {
        "@ethersproject/bytes": true,
        "ethers>@ethersproject/logger": true,
        "ethers>@ethersproject/properties": true,
        "@metamask/ppom-validator>elliptic": true
      }
    },
    "ethers>@ethersproject/solidity": {
      "packages": {
        "@ethersproject/bignumber": true,
        "@ethersproject/bytes": true,
        "ethers>@ethersproject/keccak256": true,
        "ethers>@ethersproject/logger": true,
        "ethers>@ethersproject/sha2": true,
        "ethers>@ethersproject/strings": true
      }
    },
    "ethers>@ethersproject/strings": {
      "packages": {
        "@ethersproject/bytes": true,
        "ethers>@ethersproject/constants": true,
        "ethers>@ethersproject/logger": true
      }
    },
    "ethers>@ethersproject/transactions": {
      "packages": {
        "ethers>@ethersproject/address": true,
        "@ethersproject/bignumber": true,
        "@ethersproject/bytes": true,
        "ethers>@ethersproject/constants": true,
        "ethers>@ethersproject/keccak256": true,
        "ethers>@ethersproject/logger": true,
        "ethers>@ethersproject/properties": true,
        "ethers>@ethersproject/rlp": true,
        "ethers>@ethersproject/signing-key": true
      }
    },
    "ethers>@ethersproject/units": {
      "packages": {
        "@ethersproject/bignumber": true,
        "ethers>@ethersproject/logger": true
      }
    },
    "@ethersproject/wallet": {
      "packages": {
        "ethers>@ethersproject/abstract-provider": true,
        "ethers>@ethersproject/abstract-signer": true,
        "ethers>@ethersproject/address": true,
        "@ethersproject/bytes": true,
        "@ethersproject/hash": true,
        "@ethersproject/hdnode": true,
        "ethers>@ethersproject/json-wallets": true,
        "ethers>@ethersproject/keccak256": true,
        "ethers>@ethersproject/logger": true,
        "ethers>@ethersproject/properties": true,
        "ethers>@ethersproject/random": true,
        "ethers>@ethersproject/signing-key": true,
        "ethers>@ethersproject/transactions": true
      }
    },
    "@ethersproject/providers>@ethersproject/web": {
      "globals": {
        "clearTimeout": true,
        "fetch": true,
        "setTimeout": true
      },
      "packages": {
        "ethers>@ethersproject/base64": true,
        "@ethersproject/bytes": true,
        "ethers>@ethersproject/logger": true,
        "ethers>@ethersproject/properties": true,
        "ethers>@ethersproject/strings": true
      }
    },
    "ethers>@ethersproject/providers>@ethersproject/web": {
      "globals": {
        "clearTimeout": true,
        "fetch": true,
        "setTimeout": true
      },
      "packages": {
        "ethers>@ethersproject/base64": true,
        "@ethersproject/bytes": true,
        "ethers>@ethersproject/logger": true,
        "ethers>@ethersproject/properties": true,
        "ethers>@ethersproject/strings": true
      }
    },
    "ethers>@ethersproject/web": {
      "globals": {
        "clearTimeout": true,
        "fetch": true,
        "setTimeout": true
      },
      "packages": {
        "ethers>@ethersproject/base64": true,
        "@ethersproject/bytes": true,
        "ethers>@ethersproject/logger": true,
        "ethers>@ethersproject/properties": true,
        "ethers>@ethersproject/strings": true
      }
    },
    "ethers>@ethersproject/wordlists": {
      "packages": {
        "@ethersproject/bytes": true,
        "@ethersproject/hash": true,
        "ethers>@ethersproject/logger": true,
        "ethers>@ethersproject/properties": true,
        "ethers>@ethersproject/strings": true
      }
    },
    "@metamask/notification-services-controller>firebase>@firebase/app": {
      "globals": {
        "FinalizationRegistry": true,
        "console.warn": true
      },
      "packages": {
        "@metamask/notification-services-controller>firebase>@firebase/app>@firebase/component": true,
        "@metamask/notification-services-controller>firebase>@firebase/app>@firebase/logger": true,
        "@metamask/notification-services-controller>firebase>@firebase/util": true,
        "@metamask/notification-services-controller>firebase>@firebase/app>idb": true
      }
    },
    "@metamask/notification-services-controller>firebase>@firebase/app>@firebase/component": {
      "packages": {
        "@metamask/notification-services-controller>firebase>@firebase/util": true
      }
    },
    "@metamask/notification-services-controller>firebase>@firebase/installations": {
      "globals": {
        "BroadcastChannel": true,
        "Headers": true,
        "btoa": true,
        "console.error": true,
        "crypto": true,
        "fetch": true,
        "msCrypto": true,
        "navigator.onLine": true,
        "setTimeout": true
      },
      "packages": {
        "@metamask/notification-services-controller>firebase>@firebase/app": true,
        "@metamask/notification-services-controller>firebase>@firebase/app>@firebase/component": true,
        "@metamask/notification-services-controller>firebase>@firebase/util": true,
        "@metamask/notification-services-controller>firebase>@firebase/app>idb": true
      }
    },
    "@metamask/notification-services-controller>firebase>@firebase/app>@firebase/logger": {
      "globals": {
        "console": true
      }
    },
    "@metamask/notification-services-controller>firebase>@firebase/messaging": {
      "globals": {
        "Headers": true,
        "Notification.maxActions": true,
        "Notification.permission": true,
        "Notification.requestPermission": true,
        "PushSubscription.prototype.hasOwnProperty": true,
        "ServiceWorkerRegistration": true,
        "URL": true,
        "addEventListener": true,
        "atob": true,
        "btoa": true,
        "clearTimeout": true,
        "clients.matchAll": true,
        "clients.openWindow": true,
        "console.warn": true,
        "document": true,
        "fetch": true,
        "indexedDB": true,
        "location.href": true,
        "location.origin": true,
        "navigator": true,
        "origin.replace": true,
        "registration.showNotification": true,
        "setTimeout": true
      },
      "packages": {
        "@metamask/notification-services-controller>firebase>@firebase/app": true,
        "@metamask/notification-services-controller>firebase>@firebase/app>@firebase/component": true,
        "@metamask/notification-services-controller>firebase>@firebase/installations": true,
        "@metamask/notification-services-controller>firebase>@firebase/util": true,
        "@metamask/notification-services-controller>firebase>@firebase/app>idb": true
      }
    },
    "@metamask/notification-services-controller>firebase>@firebase/util": {
      "globals": {
        "WorkerGlobalScope": true,
        "atob": true,
        "browser": true,
        "btoa": true,
        "chrome": true,
        "console": true,
        "document": true,
        "indexedDB": true,
        "navigator": true,
        "process": true,
        "setTimeout": true
      },
      "packages": {
        "process": true
      }
    },
    "@open-rpc/schema-utils-js>@json-schema-tools/dereferencer": {
      "packages": {
        "@open-rpc/schema-utils-js>@json-schema-tools/reference-resolver": true,
        "@open-rpc/schema-utils-js>@json-schema-tools/dereferencer>@json-schema-tools/traverse": true,
        "@metamask/rpc-errors>fast-safe-stringify": true
      }
    },
    "@open-rpc/schema-utils-js>@json-schema-tools/reference-resolver": {
      "packages": {
        "@open-rpc/schema-utils-js>@json-schema-tools/reference-resolver>@json-schema-spec/json-pointer": true,
        "@open-rpc/test-coverage>isomorphic-fetch": true
      }
    },
    "@keystonehq/metamask-airgapped-keyring>@keystonehq/base-eth-keyring": {
      "packages": {
        "@keystonehq/metamask-airgapped-keyring>@keystonehq/base-eth-keyring>@ethereumjs/tx": true,
        "@keystonehq/metamask-airgapped-keyring>@keystonehq/base-eth-keyring>@ethereumjs/util": true,
        "@keystonehq/bc-ur-registry-eth": true,
        "browserify>buffer": true,
        "@metamask/eth-trezor-keyring>hdkey": true,
        "eth-lattice-keyring>rlp": true,
        "uuid": true
      }
    },
    "@keystonehq/bc-ur-registry-eth": {
      "packages": {
        "@keystonehq/bc-ur-registry-eth>@ethereumjs/util": true,
        "@keystonehq/bc-ur-registry-eth>@keystonehq/bc-ur-registry": true,
        "browserify>buffer": true,
        "@metamask/eth-trezor-keyring>hdkey": true,
        "uuid": true
      }
    },
    "@keystonehq/bc-ur-registry-eth>@keystonehq/bc-ur-registry": {
      "globals": {
        "define": true
      },
      "packages": {
        "@ngraveio/bc-ur": true,
        "ethereumjs-util>ethereum-cryptography>bs58check": true,
        "buffer": true,
        "browserify>buffer": true,
        "tslib": true
      }
    },
    "@keystonehq/metamask-airgapped-keyring": {
      "packages": {
        "@keystonehq/metamask-airgapped-keyring>@ethereumjs/tx": true,
        "@keystonehq/metamask-airgapped-keyring>@keystonehq/base-eth-keyring": true,
        "@keystonehq/bc-ur-registry-eth": true,
        "@metamask/obs-store": true,
        "browserify>buffer": true,
        "webpack>events": true,
        "@keystonehq/metamask-airgapped-keyring>rlp": true,
        "uuid": true
      }
    },
    "chart.js>@kurkle/color": {
      "globals": {
        "define": true
      }
    },
    "@lavamoat/lavadome-react": {
      "globals": {
        "Document.prototype": true,
        "DocumentFragment.prototype": true,
        "Element.prototype": true,
        "Event.prototype": true,
        "EventTarget.prototype": true,
        "NavigateEvent.prototype": true,
        "NavigationDestination.prototype": true,
        "Node.prototype": true,
        "console.warn": true,
        "document": true,
        "navigation": true
      },
      "packages": {
        "react": true
      }
    },
    "@metamask/eth-ledger-bridge-keyring>@ledgerhq/hw-app-eth>@ledgerhq/domain-service": {
      "packages": {
        "@metamask/eth-ledger-bridge-keyring>@ledgerhq/hw-app-eth>@ledgerhq/logs": true,
        "@metamask/eth-ledger-bridge-keyring>@ledgerhq/hw-app-eth>@ledgerhq/domain-service>axios": true
      }
    },
    "@metamask/eth-ledger-bridge-keyring>@ledgerhq/hw-app-eth>@ledgerhq/errors": {
      "globals": {
        "console.warn": true
      }
    },
    "@metamask/eth-ledger-bridge-keyring>@ledgerhq/hw-app-eth>@ledgerhq/evm-tools": {
      "packages": {
        "ethers>@ethersproject/constants": true,
        "@ethersproject/hash": true,
        "@metamask/eth-ledger-bridge-keyring>@ledgerhq/hw-app-eth>@ledgerhq/cryptoassets-evm-signatures": true,
        "@metamask/eth-ledger-bridge-keyring>@ledgerhq/hw-app-eth>@ledgerhq/evm-tools>@ledgerhq/live-env": true,
        "@metamask/eth-ledger-bridge-keyring>@ledgerhq/hw-app-eth>@ledgerhq/evm-tools>axios": true,
        "@metamask/ppom-validator>crypto-js": true
      }
    },
    "@metamask/eth-ledger-bridge-keyring>@ledgerhq/hw-app-eth": {
      "globals": {
        "console.warn": true
      },
      "packages": {
        "@ethersproject/abi": true,
        "ethers>@ethersproject/rlp": true,
        "ethers>@ethersproject/transactions": true,
        "@metamask/eth-ledger-bridge-keyring>@ledgerhq/hw-app-eth>@ledgerhq/cryptoassets-evm-signatures": true,
        "@metamask/eth-ledger-bridge-keyring>@ledgerhq/hw-app-eth>@ledgerhq/domain-service": true,
        "@metamask/eth-ledger-bridge-keyring>@ledgerhq/hw-app-eth>@ledgerhq/errors": true,
        "@metamask/eth-ledger-bridge-keyring>@ledgerhq/hw-app-eth>@ledgerhq/evm-tools": true,
        "@metamask/eth-ledger-bridge-keyring>@ledgerhq/hw-app-eth>@ledgerhq/logs": true,
        "@metamask/eth-ledger-bridge-keyring>@ledgerhq/hw-app-eth>axios": true,
        "@metamask/eth-ledger-bridge-keyring>@ledgerhq/hw-app-eth>bignumber.js": true,
        "browserify>buffer": true,
        "semver": true
      }
    },
    "@metamask/eth-ledger-bridge-keyring>@ledgerhq/hw-app-eth>@ledgerhq/evm-tools>@ledgerhq/live-env": {
      "globals": {
        "console.warn": true
      },
      "packages": {
        "wait-on>rxjs": true
      }
    },
    "@metamask/eth-ledger-bridge-keyring>@ledgerhq/hw-app-eth>@ledgerhq/logs": {
      "globals": {
        "__ledgerLogsListen": "write",
        "console.error": true
      }
    },
    "@material-ui/core": {
      "globals": {
        "Image": true,
        "_formatMuiErrorMessage": true,
        "addEventListener": true,
        "clearInterval": true,
        "clearTimeout": true,
        "console.error": true,
        "console.warn": true,
        "document": true,
        "getComputedStyle": true,
        "getSelection": true,
        "innerHeight": true,
        "innerWidth": true,
        "matchMedia": true,
        "navigator": true,
        "performance.now": true,
        "removeEventListener": true,
        "requestAnimationFrame": true,
        "setInterval": true,
        "setTimeout": true
      },
      "packages": {
        "@babel/runtime": true,
        "@material-ui/core>@material-ui/styles": true,
        "@material-ui/core>@material-ui/system": true,
        "@material-ui/core>@material-ui/utils": true,
        "@material-ui/core>clsx": true,
        "react-redux>hoist-non-react-statics": true,
        "@material-ui/core>popper.js": true,
        "prop-types": true,
        "react": true,
        "react-dom": true,
        "prop-types>react-is": true,
        "@material-ui/core>react-transition-group": true
      }
    },
    "@material-ui/core>@material-ui/styles": {
      "globals": {
        "console.error": true,
        "console.warn": true,
        "document.createComment": true,
        "document.head": true
      },
      "packages": {
        "@babel/runtime": true,
        "@material-ui/core>@material-ui/utils": true,
        "@material-ui/core>clsx": true,
        "react-redux>hoist-non-react-statics": true,
        "@material-ui/core>@material-ui/styles>jss-plugin-camel-case": true,
        "@material-ui/core>@material-ui/styles>jss-plugin-default-unit": true,
        "@material-ui/core>@material-ui/styles>jss-plugin-global": true,
        "@material-ui/core>@material-ui/styles>jss-plugin-nested": true,
        "@material-ui/core>@material-ui/styles>jss-plugin-props-sort": true,
        "@material-ui/core>@material-ui/styles>jss-plugin-rule-value-function": true,
        "@material-ui/core>@material-ui/styles>jss-plugin-vendor-prefixer": true,
        "@material-ui/core>@material-ui/styles>jss": true,
        "prop-types": true,
        "react": true
      }
    },
    "@material-ui/core>@material-ui/system": {
      "globals": {
        "console.error": true
      },
      "packages": {
        "@babel/runtime": true,
        "@material-ui/core>@material-ui/utils": true,
        "prop-types": true
      }
    },
    "@material-ui/core>@material-ui/utils": {
      "packages": {
        "@babel/runtime": true,
        "prop-types": true,
        "prop-types>react-is": true
      }
    },
    "@metamask-institutional/custody-keyring>@metamask-institutional/configuration-client": {
      "globals": {
        "console.log": true,
        "fetch": true
      }
    },
    "@metamask-institutional/custody-controller": {
      "packages": {
        "@metamask-institutional/custody-controller>@ethereumjs/util": true,
        "@metamask-institutional/custody-keyring": true,
        "@metamask/obs-store": true
      }
    },
    "@metamask-institutional/custody-keyring": {
      "globals": {
        "console.error": true,
        "console.log": true,
        "console.warn": true
      },
      "packages": {
        "@metamask-institutional/custody-keyring>@ethereumjs/util": true,
        "@metamask-institutional/custody-keyring>@metamask-institutional/configuration-client": true,
        "@metamask-institutional/sdk": true,
        "@metamask-institutional/types": true,
        "@metamask/obs-store": true,
        "crypto-browserify": true,
        "webpack>events": true,
        "gulp-sass>lodash.clonedeep": true
      }
    },
    "@metamask-institutional/extension": {
      "globals": {
        "console.log": true
      },
      "packages": {
        "@metamask-institutional/custody-controller": true,
        "@metamask-institutional/sdk": true,
        "@metamask-institutional/types": true,
        "gulp-sass>lodash.clonedeep": true
      }
    },
    "@metamask-institutional/institutional-features": {
      "packages": {
        "@metamask-institutional/custody-keyring": true,
        "@metamask/obs-store": true
      }
    },
    "@metamask-institutional/rpc-allowlist": {
      "globals": {
        "URL": true
      }
    },
    "@metamask-institutional/sdk": {
      "globals": {
        "URLSearchParams": true,
        "console.debug": true,
        "console.error": true,
        "console.log": true,
        "fetch": true
      },
      "packages": {
        "@metamask-institutional/sdk>@metamask-institutional/simplecache": true,
        "crypto-browserify": true,
        "webpack>events": true
      }
    },
    "@metamask-institutional/transaction-update": {
      "globals": {
        "clearInterval": true,
        "console.info": true,
        "console.log": true,
        "setInterval": true
      },
      "packages": {
        "@metamask-institutional/transaction-update>@ethereumjs/util": true,
        "@metamask-institutional/sdk": true,
        "@metamask-institutional/transaction-update>@metamask-institutional/websocket-client": true,
        "@metamask/obs-store": true,
        "webpack>events": true
      }
    },
    "@metamask-institutional/transaction-update>@metamask-institutional/websocket-client": {
      "globals": {
        "WebSocket": true,
        "clearTimeout": true,
        "console.log": true,
        "setTimeout": true
      },
      "packages": {
        "webpack>events": true
      }
    },
    "@metamask/abi-utils": {
      "packages": {
        "@metamask/utils>@metamask/superstruct": true,
        "@metamask/abi-utils>@metamask/utils": true
      }
    },
    "@metamask/keyring-controller>@metamask/eth-hd-keyring>@metamask/eth-sig-util>@metamask/abi-utils": {
      "packages": {
        "@metamask/utils>@metamask/superstruct": true,
        "@metamask/utils": true
      }
    },
    "@metamask/eth-json-rpc-middleware>@metamask/eth-sig-util>@metamask/abi-utils": {
      "packages": {
        "@metamask/utils>@metamask/superstruct": true,
        "@metamask/utils": true
      }
    },
    "@metamask/network-controller>@metamask/eth-json-rpc-middleware>@metamask/eth-sig-util>@metamask/abi-utils": {
      "packages": {
        "@metamask/utils>@metamask/superstruct": true,
        "@metamask/network-controller>@metamask/eth-json-rpc-middleware>@metamask/eth-sig-util>@metamask/abi-utils>@metamask/utils": true
      }
    },
    "@metamask/eth-ledger-bridge-keyring>@metamask/eth-sig-util>@metamask/abi-utils": {
      "packages": {
        "@metamask/utils>@metamask/superstruct": true,
        "@metamask/utils": true
      }
    },
    "@metamask/keyring-controller>@metamask/eth-simple-keyring>@metamask/eth-sig-util>@metamask/abi-utils": {
      "packages": {
        "@metamask/utils>@metamask/superstruct": true,
        "@metamask/utils": true
      }
    },
    "@metamask/eth-snap-keyring>@metamask/eth-sig-util>@metamask/abi-utils": {
      "packages": {
        "@metamask/utils>@metamask/superstruct": true,
        "@metamask/utils": true
      }
    },
    "@metamask/eth-trezor-keyring>@metamask/eth-sig-util>@metamask/abi-utils": {
      "packages": {
        "@metamask/utils>@metamask/superstruct": true,
        "@metamask/utils": true
      }
    },
    "@metamask/keyring-controller>@metamask/eth-sig-util>@metamask/abi-utils": {
      "packages": {
        "@metamask/utils>@metamask/superstruct": true,
        "@metamask/utils": true
      }
    },
    "@metamask/signature-controller>@metamask/eth-sig-util>@metamask/abi-utils": {
      "packages": {
        "@metamask/utils>@metamask/superstruct": true,
        "@metamask/utils": true
      }
    },
    "@metamask/accounts-controller": {
      "packages": {
        "@metamask/base-controller": true,
        "@metamask/eth-snap-keyring": true,
        "@metamask/keyring-api": true,
        "@metamask/keyring-controller": true,
        "@metamask/accounts-controller>@metamask/keyring-utils": true,
        "@metamask/utils": true,
        "@ethereumjs/tx>ethereum-cryptography": true,
        "uuid": true
      }
    },
    "@metamask/address-book-controller": {
      "packages": {
        "@metamask/base-controller": true,
        "@metamask/controller-utils": true
      }
    },
    "@metamask/announcement-controller": {
      "packages": {
        "@metamask/base-controller": true
      }
    },
    "@metamask/approval-controller": {
      "globals": {
        "console.info": true
      },
      "packages": {
        "@metamask/base-controller": true,
        "@metamask/rpc-errors": true,
        "nanoid": true
      }
    },
    "@metamask/assets-controllers": {
      "globals": {
        "AbortController": true,
        "Headers": true,
        "URL": true,
        "URLSearchParams": true,
        "clearInterval": true,
        "clearTimeout": true,
        "console.error": true,
        "console.log": true,
        "setInterval": true,
        "setTimeout": true
      },
      "packages": {
        "@ethereumjs/tx>@ethereumjs/util": true,
        "ethers>@ethersproject/address": true,
        "@ethersproject/bignumber": true,
        "@ethersproject/contracts": true,
        "@ethersproject/providers": true,
        "@metamask/abi-utils": true,
        "@metamask/base-controller": true,
        "@metamask/contract-metadata": true,
        "@metamask/controller-utils": true,
        "@metamask/controller-utils>@metamask/eth-query": true,
        "@metamask/keyring-api": true,
        "@metamask/keyring-snap-client": true,
        "@metamask/metamask-eth-abis": true,
        "@metamask/assets-controllers>@metamask/polling-controller": true,
        "@metamask/rpc-errors": true,
        "@metamask/assets-controllers>@metamask/snaps-utils": true,
        "@metamask/utils": true,
        "@metamask/name-controller>async-mutex": true,
        "bn.js": true,
        "lodash": true,
        "@ensdomains/content-hash>multicodec>uint8arrays>multiformats": true,
        "single-call-balance-checker-abi": true,
        "uuid": true
      }
    },
    "@metamask/base-controller": {
      "globals": {
        "setTimeout": true
      },
      "packages": {
        "immer": true
      }
    },
    "@metamask/announcement-controller>@metamask/base-controller": {
      "globals": {
        "setTimeout": true
      },
      "packages": {
        "immer": true
      }
    },
    "@metamask/network-controller>@metamask/base-controller": {
      "globals": {
        "setTimeout": true
      },
      "packages": {
        "immer": true
      }
    },
    "@metamask/ppom-validator>@metamask/base-controller": {
      "globals": {
        "setTimeout": true
      },
      "packages": {
        "immer": true
      }
    },
    "@metamask/queued-request-controller>@metamask/base-controller": {
      "globals": {
        "setTimeout": true
      },
      "packages": {
        "immer": true
      }
    },
    "@metamask/selected-network-controller>@metamask/base-controller": {
      "globals": {
        "setTimeout": true
      },
      "packages": {
        "immer": true
      }
    },
    "@metamask/bridge-controller": {
      "globals": {
        "AbortController": true,
        "URLSearchParams": true,
        "console.log": true
      },
      "packages": {
        "ethers>@ethersproject/address": true,
        "ethers>@ethersproject/constants": true,
        "@ethersproject/contracts": true,
        "@ethersproject/providers": true,
        "@metamask/controller-utils": true,
        "@metamask/keyring-api": true,
        "@metamask/metamask-eth-abis": true,
        "@metamask/bridge-controller>@metamask/multichain-network-controller": true,
        "@metamask/bridge-controller>@metamask/polling-controller": true,
        "@metamask/bridge-controller>@metamask/snaps-utils": true,
        "@metamask/utils>@metamask/superstruct": true,
        "@metamask/utils": true
      }
    },
    "@metamask/browser-passworder": {
      "globals": {
        "CryptoKey": true,
        "btoa": true,
        "crypto.getRandomValues": true,
        "crypto.subtle.decrypt": true,
        "crypto.subtle.deriveKey": true,
        "crypto.subtle.encrypt": true,
        "crypto.subtle.exportKey": true,
        "crypto.subtle.importKey": true
      },
      "packages": {
        "@metamask/browser-passworder>@metamask/utils": true,
        "browserify>buffer": true
      }
    },
    "eth-keyring-controller>@metamask/browser-passworder": {
      "globals": {
        "crypto": true
      }
    },
    "@metamask/controller-utils": {
      "globals": {
        "URL": true,
        "console.error": true,
        "fetch": true,
        "setTimeout": true
      },
      "packages": {
        "@ethereumjs/tx>@ethereumjs/util": true,
        "@metamask/controller-utils>@metamask/ethjs-unit": true,
        "@metamask/utils": true,
        "@metamask/controller-utils>@spruceid/siwe-parser": true,
        "bn.js": true,
        "browserify>buffer": true,
        "cockatiel": true,
        "eth-ens-namehash": true,
        "eslint>fast-deep-equal": true
      }
    },
    "@metamask/ens-controller": {
      "packages": {
        "@ethersproject/providers": true,
        "@metamask/base-controller": true,
        "@metamask/controller-utils": true,
        "@metamask/utils": true,
        "punycode": true
      }
    },
    "@metamask/eth-token-tracker>@metamask/eth-block-tracker": {
      "globals": {
        "clearTimeout": true,
        "console.error": true,
        "setTimeout": true
      },
      "packages": {
        "@metamask/safe-event-emitter": true,
        "@metamask/utils": true,
        "@metamask/ppom-validator>json-rpc-random-id": true
      }
    },
    "@metamask/keyring-controller>@metamask/eth-hd-keyring": {
      "globals": {
        "TextEncoder": true
      },
      "packages": {
        "@ethereumjs/tx>@ethereumjs/util": true,
        "@metamask/keyring-controller>@metamask/eth-hd-keyring>@metamask/eth-sig-util": true,
        "@metamask/snaps-sdk>@metamask/key-tree": true,
        "@metamask/scure-bip39": true,
        "@metamask/utils": true,
        "browserify>buffer": true,
        "@ethereumjs/tx>ethereum-cryptography": true
      }
    },
    "@metamask/eth-json-rpc-filters": {
      "globals": {
        "console.error": true
      },
      "packages": {
        "@metamask/controller-utils>@metamask/eth-query": true,
        "@metamask/json-rpc-engine": true,
        "@metamask/safe-event-emitter": true,
        "@metamask/name-controller>async-mutex": true,
        "pify": true
      }
    },
    "@metamask/network-controller>@metamask/eth-json-rpc-infura": {
      "globals": {
        "fetch": true,
        "setTimeout": true
      },
      "packages": {
        "@metamask/eth-json-rpc-provider": true,
        "@metamask/json-rpc-engine": true,
        "@metamask/rpc-errors": true,
        "@metamask/network-controller>@metamask/eth-json-rpc-infura>@metamask/utils": true
      }
    },
    "@metamask/eth-json-rpc-middleware": {
      "globals": {
        "URL": true,
        "console.error": true,
        "setTimeout": true
      },
      "packages": {
        "@metamask/eth-json-rpc-middleware>@metamask/eth-sig-util": true,
        "@metamask/json-rpc-engine": true,
        "@metamask/rpc-errors": true,
        "@metamask/utils>@metamask/superstruct": true,
        "@metamask/utils": true,
        "@metamask/eth-json-rpc-middleware>klona": true,
        "@metamask/eth-json-rpc-middleware>safe-stable-stringify": true
      }
    },
    "@metamask/network-controller>@metamask/eth-json-rpc-middleware": {
      "globals": {
        "URL": true,
        "console.error": true,
        "setTimeout": true
      },
      "packages": {
        "@metamask/network-controller>@metamask/eth-json-rpc-middleware>@metamask/eth-sig-util": true,
        "@metamask/json-rpc-engine": true,
        "@metamask/rpc-errors": true,
        "@metamask/utils>@metamask/superstruct": true,
        "@metamask/network-controller>@metamask/eth-json-rpc-middleware>@metamask/utils": true,
        "@metamask/eth-json-rpc-middleware>klona": true,
        "@metamask/eth-json-rpc-middleware>safe-stable-stringify": true
      }
    },
    "@metamask/eth-json-rpc-provider": {
      "packages": {
        "@metamask/json-rpc-engine": true,
        "@metamask/rpc-errors": true,
        "@metamask/safe-event-emitter": true,
        "uuid": true
      }
    },
    "@metamask/eth-ledger-bridge-keyring": {
      "globals": {
        "addEventListener": true,
        "console.error": true,
        "document.createElement": true,
        "document.head.appendChild": true,
        "fetch": true,
        "removeEventListener": true
      },
      "packages": {
        "@ethereumjs/tx>@ethereumjs/rlp": true,
        "@ethereumjs/tx": true,
        "@ethereumjs/tx>@ethereumjs/util": true,
        "@metamask/eth-ledger-bridge-keyring>@ledgerhq/hw-app-eth": true,
        "@metamask/eth-ledger-bridge-keyring>@metamask/eth-sig-util": true,
        "@metamask/utils": true,
        "browserify>buffer": true,
        "@metamask/eth-trezor-keyring>hdkey": true
      }
    },
    "@metamask/controller-utils>@metamask/eth-query": {
      "packages": {
        "@metamask/ppom-validator>json-rpc-random-id": true,
        "watchify>xtend": true
      }
    },
    "@metamask/eth-sig-util": {
      "packages": {
        "@metamask/eth-sig-util>@ethereumjs/util": true,
        "@metamask/abi-utils": true,
        "@metamask/eth-sig-util>@metamask/utils": true,
        "@metamask/utils>@scure/base": true,
        "browserify>buffer": true,
        "@ethereumjs/tx>ethereum-cryptography": true,
        "@metamask/eth-sig-util>tweetnacl": true
      }
    },
    "@metamask/keyring-controller>@metamask/eth-hd-keyring>@metamask/eth-sig-util": {
      "packages": {
        "@metamask/keyring-controller>@metamask/eth-hd-keyring>@metamask/eth-sig-util>@ethereumjs/rlp": true,
        "@metamask/keyring-controller>@metamask/eth-hd-keyring>@metamask/eth-sig-util>@ethereumjs/util": true,
        "@metamask/keyring-controller>@metamask/eth-hd-keyring>@metamask/eth-sig-util>@metamask/abi-utils": true,
        "@metamask/utils": true,
        "@metamask/utils>@scure/base": true,
        "browserify>buffer": true,
        "@ethereumjs/tx>ethereum-cryptography": true,
        "@metamask/eth-sig-util>tweetnacl": true
      }
    },
    "@metamask/eth-json-rpc-middleware>@metamask/eth-sig-util": {
      "packages": {
        "@metamask/eth-json-rpc-middleware>@metamask/eth-sig-util>@ethereumjs/rlp": true,
        "@metamask/eth-json-rpc-middleware>@metamask/eth-sig-util>@ethereumjs/util": true,
        "@metamask/eth-json-rpc-middleware>@metamask/eth-sig-util>@metamask/abi-utils": true,
        "@metamask/utils": true,
        "@metamask/utils>@scure/base": true,
        "browserify>buffer": true,
        "@ethereumjs/tx>ethereum-cryptography": true,
        "@metamask/eth-sig-util>tweetnacl": true
      }
    },
    "@metamask/network-controller>@metamask/eth-json-rpc-middleware>@metamask/eth-sig-util": {
      "packages": {
        "@metamask/network-controller>@metamask/utils>@ethereumjs/tx>@ethereumjs/rlp": true,
        "@metamask/network-controller>@metamask/utils>@ethereumjs/tx>@ethereumjs/util": true,
        "@metamask/network-controller>@metamask/eth-json-rpc-middleware>@metamask/eth-sig-util>@metamask/abi-utils": true,
        "@metamask/network-controller>@metamask/eth-json-rpc-middleware>@metamask/eth-sig-util>@metamask/utils": true,
        "@metamask/utils>@scure/base": true,
        "browserify>buffer": true,
        "@ethereumjs/tx>ethereum-cryptography": true,
        "@metamask/eth-sig-util>tweetnacl": true
      }
    },
    "@metamask/eth-ledger-bridge-keyring>@metamask/eth-sig-util": {
      "packages": {
        "@metamask/eth-ledger-bridge-keyring>@metamask/eth-sig-util>@ethereumjs/rlp": true,
        "@metamask/eth-ledger-bridge-keyring>@metamask/eth-sig-util>@ethereumjs/util": true,
        "@metamask/eth-ledger-bridge-keyring>@metamask/eth-sig-util>@metamask/abi-utils": true,
        "@metamask/utils": true,
        "@metamask/utils>@scure/base": true,
        "browserify>buffer": true,
        "@ethereumjs/tx>ethereum-cryptography": true,
        "@metamask/eth-sig-util>tweetnacl": true
      }
    },
    "@metamask/keyring-controller>@metamask/eth-simple-keyring>@metamask/eth-sig-util": {
      "packages": {
        "@metamask/keyring-controller>@metamask/eth-simple-keyring>@metamask/eth-sig-util>@ethereumjs/rlp": true,
        "@metamask/keyring-controller>@metamask/eth-simple-keyring>@metamask/eth-sig-util>@ethereumjs/util": true,
        "@metamask/keyring-controller>@metamask/eth-simple-keyring>@metamask/eth-sig-util>@metamask/abi-utils": true,
        "@metamask/utils": true,
        "@metamask/utils>@scure/base": true,
        "browserify>buffer": true,
        "@ethereumjs/tx>ethereum-cryptography": true,
        "@metamask/eth-sig-util>tweetnacl": true
      }
    },
    "@metamask/eth-snap-keyring>@metamask/eth-sig-util": {
      "packages": {
        "@metamask/eth-snap-keyring>@metamask/eth-sig-util>@ethereumjs/rlp": true,
        "@metamask/eth-snap-keyring>@metamask/eth-sig-util>@ethereumjs/util": true,
        "@metamask/eth-snap-keyring>@metamask/eth-sig-util>@metamask/abi-utils": true,
        "@metamask/utils": true,
        "@metamask/utils>@scure/base": true,
        "browserify>buffer": true,
        "@ethereumjs/tx>ethereum-cryptography": true,
        "@metamask/eth-sig-util>tweetnacl": true
      }
    },
    "@metamask/eth-trezor-keyring>@metamask/eth-sig-util": {
      "packages": {
        "@metamask/eth-trezor-keyring>@metamask/eth-sig-util>@ethereumjs/rlp": true,
        "@metamask/eth-trezor-keyring>@metamask/eth-sig-util>@ethereumjs/util": true,
        "@metamask/eth-trezor-keyring>@metamask/eth-sig-util>@metamask/abi-utils": true,
        "@metamask/utils": true,
        "@metamask/utils>@scure/base": true,
        "browserify>buffer": true,
        "@ethereumjs/tx>ethereum-cryptography": true,
        "@metamask/eth-sig-util>tweetnacl": true
      }
    },
    "@metamask/keyring-controller>@metamask/eth-sig-util": {
      "packages": {
        "@metamask/keyring-controller>@metamask/eth-sig-util>@ethereumjs/rlp": true,
        "@metamask/keyring-controller>@metamask/eth-sig-util>@ethereumjs/util": true,
        "@metamask/keyring-controller>@metamask/eth-sig-util>@metamask/abi-utils": true,
        "@metamask/utils": true,
        "@metamask/utils>@scure/base": true,
        "browserify>buffer": true,
        "@ethereumjs/tx>ethereum-cryptography": true,
        "@metamask/eth-sig-util>tweetnacl": true
      }
    },
    "@metamask/signature-controller>@metamask/eth-sig-util": {
      "packages": {
        "@metamask/signature-controller>@metamask/eth-sig-util>@ethereumjs/rlp": true,
        "@metamask/signature-controller>@metamask/eth-sig-util>@ethereumjs/util": true,
        "@metamask/signature-controller>@metamask/eth-sig-util>@metamask/abi-utils": true,
        "@metamask/utils": true,
        "@metamask/utils>@scure/base": true,
        "browserify>buffer": true,
        "@ethereumjs/tx>ethereum-cryptography": true,
        "@metamask/eth-sig-util>tweetnacl": true
      }
    },
    "@metamask/keyring-controller>@metamask/eth-simple-keyring": {
      "packages": {
        "@ethereumjs/tx>@ethereumjs/util": true,
        "@metamask/keyring-controller>@metamask/eth-simple-keyring>@metamask/eth-sig-util": true,
        "@metamask/utils": true,
        "browserify>buffer": true,
        "@ethereumjs/tx>ethereum-cryptography": true,
        "crypto-browserify>randombytes": true
      }
    },
    "@metamask/eth-snap-keyring": {
      "globals": {
        "URL": true,
        "console.error": true,
        "console.info": true
      },
      "packages": {
        "@ethereumjs/tx": true,
        "@metamask/eth-snap-keyring>@metamask/eth-sig-util": true,
        "@metamask/keyring-api": true,
        "@metamask/eth-snap-keyring>@metamask/keyring-internal-snap-client": true,
        "@metamask/eth-snap-keyring>@metamask/keyring-utils": true,
        "@metamask/utils>@metamask/superstruct": true,
        "@metamask/utils": true,
        "webpack>events": true,
        "@metamask/eth-snap-keyring>uuid": true
      }
    },
    "@metamask/eth-token-tracker": {
      "globals": {
        "console.warn": true
      },
      "packages": {
        "@babel/runtime": true,
        "@ethersproject/bignumber": true,
        "@ethersproject/contracts": true,
        "@ethersproject/providers": true,
        "@metamask/eth-token-tracker>@metamask/eth-block-tracker": true,
        "@metamask/safe-event-emitter": true,
        "bn.js": true,
        "@metamask/eth-token-tracker>deep-equal": true,
        "human-standard-token-abi": true
      }
    },
    "@metamask/eth-trezor-keyring": {
      "globals": {
        "setTimeout": true
      },
      "packages": {
        "@ethereumjs/tx": true,
        "@ethereumjs/tx>@ethereumjs/util": true,
        "@metamask/eth-trezor-keyring>@metamask/eth-sig-util": true,
        "@metamask/utils": true,
        "@metamask/eth-trezor-keyring>@trezor/connect-plugin-ethereum": true,
        "@trezor/connect-web": true,
        "browserify>buffer": true,
        "@metamask/eth-trezor-keyring>hdkey": true
      }
    },
    "@metamask/etherscan-link": {
      "globals": {
        "URL": true
      }
    },
    "eth-method-registry>@metamask/ethjs-contract": {
      "packages": {
        "@babel/runtime": true,
        "eth-method-registry>@metamask/ethjs-contract>@metamask/ethjs-filter": true,
        "eth-method-registry>@metamask/ethjs-contract>@metamask/ethjs-util": true,
        "eth-method-registry>@metamask/ethjs-contract>ethjs-abi": true,
        "eth-ens-namehash>js-sha3": true,
        "promise-to-callback": true
      }
    },
    "eth-method-registry>@metamask/ethjs-contract>@metamask/ethjs-filter": {
      "globals": {
        "clearInterval": true,
        "setInterval": true
      }
    },
    "eth-method-registry>@metamask/ethjs-query>@metamask/ethjs-format": {
      "packages": {
        "eth-method-registry>@metamask/ethjs-contract>@metamask/ethjs-util": true,
        "@metamask/controller-utils>@metamask/ethjs-unit>@metamask/number-to-bn": true,
        "eth-method-registry>@metamask/ethjs-query>@metamask/ethjs-format>ethjs-schema": true,
        "eth-method-registry>@metamask/ethjs-query>@metamask/ethjs-format>strip-hex-prefix": true
      }
    },
    "eth-method-registry>@metamask/ethjs-query": {
      "globals": {
        "console": true
      },
      "packages": {
        "eth-method-registry>@metamask/ethjs-query>@metamask/ethjs-format": true,
        "eth-method-registry>@metamask/ethjs-query>@metamask/ethjs-rpc": true,
        "promise-to-callback": true
      }
    },
    "eth-method-registry>@metamask/ethjs-query>@metamask/ethjs-rpc": {
      "packages": {
        "promise-to-callback": true
      }
    },
    "@metamask/controller-utils>@metamask/ethjs-unit": {
      "packages": {
        "@metamask/controller-utils>@metamask/ethjs-unit>@metamask/number-to-bn": true,
        "bn.js": true
      }
    },
    "eth-method-registry>@metamask/ethjs-contract>@metamask/ethjs-util": {
      "packages": {
        "browserify>buffer": true,
        "eth-method-registry>@metamask/ethjs-query>@metamask/ethjs-format>is-hex-prefixed": true,
        "eth-method-registry>@metamask/ethjs-query>@metamask/ethjs-format>strip-hex-prefix": true
      }
    },
    "@metamask/gas-fee-controller": {
      "globals": {
        "clearInterval": true,
        "console.error": true,
        "setInterval": true
      },
      "packages": {
        "@metamask/controller-utils": true,
        "@metamask/controller-utils>@metamask/eth-query": true,
        "@metamask/polling-controller": true,
        "bn.js": true,
        "uuid": true
      }
    },
    "@metamask/jazzicon": {
      "globals": {
        "document.createElement": true,
        "document.createElementNS": true
      },
      "packages": {
        "@metamask/jazzicon>color": true,
        "@metamask/jazzicon>mersenne-twister": true
      }
    },
    "@metamask/json-rpc-engine": {
      "packages": {
        "@metamask/rpc-errors": true,
        "@metamask/safe-event-emitter": true,
        "@metamask/utils": true
      }
    },
    "@metamask/json-rpc-middleware-stream": {
      "globals": {
        "console.warn": true,
        "setTimeout": true
      },
      "packages": {
        "@metamask/safe-event-emitter": true,
        "@metamask/utils": true,
        "readable-stream": true
      }
    },
    "@metamask/snaps-sdk>@metamask/key-tree": {
      "globals": {
        "crypto.subtle": true
      },
      "packages": {
        "@metamask/scure-bip39": true,
        "@metamask/utils": true,
        "viem>webauthn-p256>@noble/curves": true,
        "@noble/hashes": true,
        "@metamask/utils>@scure/base": true
      }
    },
    "@metamask/keyring-api": {
      "packages": {
        "@metamask/keyring-api>@metamask/keyring-utils": true,
        "@metamask/utils>@metamask/superstruct": true,
        "@metamask/utils": true,
        "@metamask/keyring-api>bech32": true
      }
    },
    "@metamask/keyring-controller": {
      "globals": {
        "console.log": true
      },
      "packages": {
        "@ethereumjs/tx>@ethereumjs/util": true,
        "@metamask/base-controller": true,
        "@metamask/browser-passworder": true,
        "@metamask/keyring-controller>@metamask/eth-hd-keyring": true,
        "@metamask/keyring-controller>@metamask/eth-sig-util": true,
        "@metamask/keyring-controller>@metamask/eth-simple-keyring": true,
        "@metamask/utils": true,
        "@metamask/name-controller>async-mutex": true,
        "@metamask/keyring-controller>ethereumjs-wallet": true,
        "@metamask/keyring-controller>ulid": true
      }
    },
    "@metamask/eth-snap-keyring>@metamask/keyring-internal-snap-client": {
      "packages": {
        "@metamask/keyring-snap-client": true
      }
    },
    "@metamask/keyring-snap-client": {
      "packages": {
        "@metamask/keyring-api": true,
        "@metamask/keyring-api>@metamask/keyring-utils": true,
        "@metamask/utils>@metamask/superstruct": true,
        "@metamask/keyring-snap-client>uuid": true
      }
    },
    "@metamask/accounts-controller>@metamask/keyring-utils": {
      "globals": {
        "URL": true
      },
      "packages": {
        "@metamask/utils>@metamask/superstruct": true,
        "@metamask/utils": true,
        "bitcoin-address-validation": true
      }
    },
    "@metamask/eth-snap-keyring>@metamask/keyring-utils": {
      "globals": {
        "URL": true
      },
      "packages": {
        "@metamask/utils>@metamask/superstruct": true,
        "@metamask/utils": true,
        "bitcoin-address-validation": true
      }
    },
    "@metamask/keyring-api>@metamask/keyring-utils": {
      "globals": {
        "URL": true
      },
      "packages": {
        "@metamask/utils>@metamask/superstruct": true,
        "@metamask/utils": true,
        "bitcoin-address-validation": true
      }
    },
    "@metamask/logging-controller": {
      "packages": {
        "@metamask/base-controller": true,
        "uuid": true
      }
    },
    "@metamask/logo": {
      "globals": {
        "addEventListener": true,
        "document.body.appendChild": true,
        "document.createElementNS": true,
        "innerHeight": true,
        "innerWidth": true,
        "requestAnimationFrame": true
      },
      "packages": {
        "@metamask/logo>gl-mat4": true,
        "@metamask/logo>gl-vec3": true
      }
    },
    "@metamask/message-manager": {
      "packages": {
        "@metamask/base-controller": true,
        "@metamask/controller-utils": true,
        "@metamask/utils": true,
        "browserify>buffer": true,
        "webpack>events": true,
        "uuid": true
      }
    },
    "@metamask/multichain": {
      "globals": {
        "console.error": true
      },
      "packages": {
        "@metamask/multichain>@metamask/api-specs": true,
        "@metamask/controller-utils": true,
        "@metamask/eth-json-rpc-filters": true,
        "@metamask/json-rpc-engine": true,
        "@metamask/permission-controller": true,
        "@metamask/rpc-errors": true,
        "@metamask/safe-event-emitter": true,
        "@metamask/utils": true,
        "@open-rpc/schema-utils-js": true,
        "@metamask/multichain>jsonschema": true,
        "lodash": true
      }
    },
    "@metamask/multichain-network-controller": {
      "packages": {
        "@metamask/base-controller": true,
        "@metamask/keyring-api": true,
        "@metamask/network-controller": true,
        "@metamask/utils": true,
        "@metamask/multichain-network-controller>@solana/addresses": true
      }
    },
    "@metamask/bridge-controller>@metamask/multichain-network-controller": {
      "packages": {
        "@metamask/base-controller": true,
        "@metamask/keyring-api": true,
        "@metamask/network-controller": true,
        "@metamask/utils": true,
        "@metamask/bridge-controller>@metamask/multichain-network-controller>@solana/addresses": true
      }
    },
    "@metamask/multichain-transactions-controller": {
      "globals": {
        "console.error": true
      },
      "packages": {
        "@metamask/base-controller": true,
        "@metamask/keyring-api": true,
        "@metamask/keyring-snap-client": true,
        "@metamask/multichain-transactions-controller>@metamask/snaps-utils": true,
        "@metamask/utils": true
      }
    },
    "@metamask/name-controller": {
      "globals": {
        "fetch": true
      },
      "packages": {
        "@metamask/base-controller": true,
        "@metamask/controller-utils": true,
        "@metamask/utils": true,
        "@metamask/name-controller>async-mutex": true
      }
    },
    "@metamask/network-controller": {
      "globals": {
        "btoa": true,
        "fetch": true,
        "setTimeout": true
      },
      "packages": {
        "@metamask/network-controller>@metamask/base-controller": true,
        "@metamask/controller-utils": true,
        "@metamask/eth-token-tracker>@metamask/eth-block-tracker": true,
        "@metamask/network-controller>@metamask/eth-json-rpc-infura": true,
        "@metamask/network-controller>@metamask/eth-json-rpc-middleware": true,
        "@metamask/eth-json-rpc-provider": true,
        "@metamask/controller-utils>@metamask/eth-query": true,
        "@metamask/json-rpc-engine": true,
        "@metamask/rpc-errors": true,
        "@metamask/network-controller>@metamask/swappable-obj-proxy": true,
        "@metamask/network-controller>@metamask/utils": true,
        "eslint>fast-deep-equal": true,
        "reselect": true,
        "uri-js": true,
        "uuid": true
      }
    },
    "@metamask/transaction-controller>@metamask/nonce-tracker": {
      "packages": {
        "@ethersproject/providers": true,
        "browserify>assert": true,
        "@metamask/transaction-controller>@metamask/nonce-tracker>async-mutex": true
      }
    },
    "@metamask/notification-services-controller": {
      "globals": {
        "Intl.NumberFormat": true,
        "addEventListener": true,
        "fetch": true,
        "registration": true,
        "removeEventListener": true
      },
      "packages": {
        "@metamask/notification-services-controller>@contentful/rich-text-html-renderer": true,
        "@metamask/base-controller": true,
        "@metamask/controller-utils": true,
        "@metamask/profile-sync-controller": true,
        "@metamask/utils": true,
        "@metamask/notification-services-controller>bignumber.js": true,
        "@metamask/notification-services-controller>firebase": true,
        "loglevel": true,
        "uuid": true
      }
    },
    "@metamask/controller-utils>@metamask/ethjs-unit>@metamask/number-to-bn": {
      "packages": {
        "bn.js": true,
        "eth-method-registry>@metamask/ethjs-query>@metamask/ethjs-format>strip-hex-prefix": true
      }
    },
    "@metamask/object-multiplex": {
      "globals": {
        "console.warn": true
      },
      "packages": {
        "@metamask/object-multiplex>once": true,
        "readable-stream": true
      }
    },
    "@metamask/obs-store": {
      "packages": {
        "@metamask/safe-event-emitter": true,
        "readable-stream": true
      }
    },
    "@metamask/permission-controller": {
      "globals": {
        "console.error": true
      },
      "packages": {
        "@metamask/base-controller": true,
        "@metamask/controller-utils": true,
        "@metamask/json-rpc-engine": true,
        "@metamask/rpc-errors": true,
        "@metamask/utils": true,
        "deep-freeze-strict": true,
        "immer": true,
        "nanoid": true
      }
    },
    "@metamask/permission-log-controller": {
      "packages": {
        "@metamask/base-controller": true,
        "@metamask/utils": true
      }
    },
    "@metamask/phishing-controller": {
      "globals": {
        "TextEncoder": true,
        "URL": true,
        "console.error": true,
        "fetch": true
      },
      "packages": {
        "@metamask/base-controller": true,
        "@metamask/controller-utils": true,
        "@noble/hashes": true,
        "@ethereumjs/tx>ethereum-cryptography": true,
        "webpack-cli>fastest-levenshtein": true,
        "punycode": true
      }
    },
    "@metamask/polling-controller": {
      "globals": {
        "clearTimeout": true,
        "console.error": true,
        "setTimeout": true
      },
      "packages": {
        "@metamask/base-controller": true,
        "@metamask/snaps-utils>fast-json-stable-stringify": true,
        "uuid": true
      }
    },
<<<<<<< HEAD
    "@metamask/bridge-controller>@metamask/polling-controller": {
=======
    "@metamask/assets-controllers>@metamask/polling-controller": {
>>>>>>> 5bf44ce3
      "globals": {
        "clearTimeout": true,
        "console.error": true,
        "setTimeout": true
      },
      "packages": {
        "@metamask/base-controller": true,
        "@metamask/snaps-utils>fast-json-stable-stringify": true,
        "uuid": true
      }
    },
    "@metamask/post-message-stream": {
      "globals": {
        "MessageEvent.prototype": true,
        "WorkerGlobalScope": true,
        "addEventListener": true,
        "browser": true,
        "chrome": true,
        "location.origin": true,
        "postMessage": true,
        "removeEventListener": true
      },
      "packages": {
        "@metamask/utils": true,
        "readable-stream": true
      }
    },
    "@metamask/ppom-validator": {
      "globals": {
        "URL": true,
        "console.error": true,
        "crypto": true
      },
      "packages": {
        "@metamask/ppom-validator>@metamask/base-controller": true,
        "@metamask/controller-utils": true,
        "await-semaphore": true,
        "browserify>buffer": true,
        "@metamask/ppom-validator>crypto-js": true,
        "@metamask/ppom-validator>elliptic": true,
        "@metamask/ppom-validator>json-rpc-random-id": true
      }
    },
    "@metamask/preferences-controller": {
      "packages": {
        "@metamask/base-controller": true,
        "@metamask/controller-utils": true
      }
    },
    "@metamask/profile-sync-controller": {
      "globals": {
        "Event": true,
        "Headers": true,
        "TextDecoder": true,
        "TextEncoder": true,
        "URL": true,
        "URLSearchParams": true,
        "addEventListener": true,
        "console.error": true,
        "dispatchEvent": true,
        "fetch": true,
        "removeEventListener": true,
        "setTimeout": true
      },
      "packages": {
        "@metamask/base-controller": true,
        "@metamask/keyring-api": true,
        "@metamask/keyring-controller": true,
        "@metamask/network-controller": true,
        "@metamask/profile-sync-controller>@noble/ciphers": true,
        "@noble/hashes": true,
        "browserify>buffer": true,
        "loglevel": true,
        "@metamask/profile-sync-controller>siwe": true
      }
    },
    "@metamask/providers": {
      "globals": {
        "CustomEvent": true,
        "Event": true,
        "addEventListener": true,
        "chrome.runtime.connect": true,
        "console": true,
        "dispatchEvent": true,
        "document.createElement": true,
        "document.readyState": true,
        "ethereum": "write",
        "location.hostname": true,
        "removeEventListener": true,
        "web3": true
      },
      "packages": {
        "@metamask/json-rpc-engine": true,
        "@metamask/json-rpc-middleware-stream": true,
        "@metamask/object-multiplex": true,
        "@metamask/rpc-errors": true,
        "@metamask/safe-event-emitter": true,
        "@metamask/utils": true,
        "@metamask/providers>detect-browser": true,
        "@metamask/providers>extension-port-stream": true,
        "eslint>fast-deep-equal": true,
        "@metamask/providers>is-stream": true,
        "readable-stream": true
      }
    },
    "@metamask/queued-request-controller": {
      "packages": {
        "@metamask/queued-request-controller>@metamask/base-controller": true,
        "@metamask/json-rpc-engine": true,
        "@metamask/rpc-errors": true,
        "@metamask/selected-network-controller": true,
        "@metamask/queued-request-controller>@metamask/utils": true
      }
    },
    "@metamask/rate-limit-controller": {
      "globals": {
        "setTimeout": true
      },
      "packages": {
        "@metamask/base-controller": true,
        "@metamask/rpc-errors": true,
        "@metamask/utils": true
      }
    },
    "@metamask/remote-feature-flag-controller": {
      "packages": {
        "@metamask/base-controller": true,
        "@metamask/controller-utils": true,
        "uuid": true
      }
    },
    "@metamask/rpc-errors": {
      "packages": {
        "@metamask/utils": true,
        "@metamask/rpc-errors>fast-safe-stringify": true
      }
    },
    "@metamask/safe-event-emitter": {
      "globals": {
        "setTimeout": true
      },
      "packages": {
        "webpack>events": true
      }
    },
    "@metamask/scure-bip39": {
      "globals": {
        "TextEncoder": true
      },
      "packages": {
        "@metamask/scure-bip39>@noble/hashes": true,
        "@metamask/utils>@scure/base": true
      }
    },
    "@metamask/selected-network-controller": {
      "packages": {
        "@metamask/selected-network-controller>@metamask/base-controller": true,
        "@metamask/network-controller>@metamask/swappable-obj-proxy": true
      }
    },
    "@metamask/signature-controller": {
      "globals": {
        "fetch": true
      },
      "packages": {
        "@metamask/approval-controller": true,
        "@metamask/base-controller": true,
        "@metamask/controller-utils": true,
        "@metamask/signature-controller>@metamask/eth-sig-util": true,
        "@metamask/keyring-controller": true,
        "@metamask/logging-controller": true,
        "@metamask/utils": true,
        "browserify>buffer": true,
        "webpack>events": true,
        "@metamask/multichain>jsonschema": true,
        "uuid": true
      }
    },
    "@metamask/smart-transactions-controller": {
      "globals": {
        "URLSearchParams": true,
        "clearInterval": true,
        "console.error": true,
        "console.log": true,
        "fetch": true,
        "setInterval": true
      },
      "packages": {
        "@metamask/smart-transactions-controller>@ethereumjs/tx": true,
        "@ethereumjs/tx>@ethereumjs/util": true,
        "@ethersproject/bytes": true,
        "@metamask/controller-utils": true,
        "@metamask/controller-utils>@metamask/eth-query": true,
        "@metamask/polling-controller": true,
        "@metamask/transaction-controller": true,
        "@metamask/smart-transactions-controller>bignumber.js": true,
        "browserify>buffer": true,
        "fast-json-patch": true,
        "lodash": true
      }
    },
    "@metamask/snaps-controllers": {
      "globals": {
        "DecompressionStream": true,
        "URL": true,
        "clearTimeout": true,
        "document.getElementById": true,
        "fetch.bind": true,
        "setTimeout": true
      },
      "packages": {
        "@metamask/base-controller": true,
        "@metamask/json-rpc-engine": true,
        "@metamask/json-rpc-middleware-stream": true,
        "@metamask/object-multiplex": true,
        "@metamask/permission-controller": true,
        "@metamask/post-message-stream": true,
        "@metamask/rpc-errors": true,
        "@metamask/snaps-utils>@metamask/snaps-registry": true,
        "@metamask/snaps-rpc-methods": true,
        "@metamask/snaps-sdk": true,
        "@metamask/snaps-utils": true,
        "@metamask/utils": true,
        "@metamask/snaps-controllers>@xstate/fsm": true,
        "@metamask/name-controller>async-mutex": true,
        "browserify>browserify-zlib": true,
        "@metamask/snaps-controllers>concat-stream": true,
        "eslint>fast-deep-equal": true,
        "@metamask/snaps-controllers>get-npm-tarball-url": true,
        "immer": true,
        "luxon": true,
        "nanoid": true,
        "readable-stream": true,
        "@metamask/snaps-controllers>readable-web-to-node-stream": true,
        "semver": true,
        "@metamask/snaps-controllers>tar-stream": true
      }
    },
    "@metamask/snaps-execution-environments": {
      "globals": {
        "document.getElementById": true
      },
      "packages": {
        "@metamask/post-message-stream": true,
        "@metamask/snaps-utils": true,
        "@metamask/utils": true
      }
    },
    "@metamask/snaps-utils>@metamask/snaps-registry": {
      "packages": {
        "@metamask/utils>@metamask/superstruct": true,
        "@metamask/utils": true,
        "viem>webauthn-p256>@noble/curves": true,
        "@noble/hashes": true
      }
    },
    "@metamask/snaps-rpc-methods": {
      "packages": {
        "@metamask/snaps-sdk>@metamask/key-tree": true,
        "@metamask/permission-controller": true,
        "@metamask/rpc-errors": true,
        "@metamask/snaps-sdk": true,
        "@metamask/snaps-utils": true,
        "@metamask/utils>@metamask/superstruct": true,
        "@metamask/utils": true,
        "@noble/hashes": true,
        "luxon": true
      }
    },
    "@metamask/snaps-sdk": {
      "globals": {
        "URL": true,
        "fetch": true
      },
      "packages": {
        "@metamask/rpc-errors": true,
        "@metamask/utils>@metamask/superstruct": true,
        "@metamask/utils": true
      }
    },
    "@metamask/snaps-utils": {
      "globals": {
        "File": true,
        "FileReader": true,
        "TextDecoder": true,
        "TextEncoder": true,
        "URL": true,
        "console.error": true,
        "console.log": true,
        "console.warn": true,
        "crypto": true,
        "document.body.appendChild": true,
        "document.createElement": true,
        "fetch": true
      },
      "packages": {
        "@metamask/snaps-sdk>@metamask/key-tree": true,
        "@metamask/permission-controller": true,
        "@metamask/rpc-errors": true,
        "@metamask/snaps-utils>@metamask/slip44": true,
        "@metamask/snaps-sdk": true,
        "@metamask/utils>@metamask/superstruct": true,
        "@metamask/utils": true,
        "@noble/hashes": true,
        "@metamask/utils>@scure/base": true,
        "chalk": true,
        "@metamask/snaps-utils>cron-parser": true,
        "@metamask/snaps-utils>fast-json-stable-stringify": true,
        "@metamask/snaps-utils>fast-xml-parser": true,
        "@metamask/snaps-utils>marked": true,
        "@metamask/snaps-utils>rfdc": true,
        "semver": true,
        "@metamask/snaps-utils>validate-npm-package-name": true
      }
    },
    "@metamask/assets-controllers>@metamask/snaps-utils": {
      "globals": {
        "File": true,
        "FileReader": true,
        "TextDecoder": true,
        "TextEncoder": true,
        "URL": true,
        "console.error": true,
        "console.log": true,
        "console.warn": true,
        "crypto": true,
        "document.body.appendChild": true,
        "document.createElement": true,
        "fetch": true
      },
      "packages": {
        "@metamask/snaps-sdk>@metamask/key-tree": true,
        "@metamask/permission-controller": true,
        "@metamask/rpc-errors": true,
        "@metamask/snaps-utils>@metamask/slip44": true,
        "@metamask/snaps-sdk": true,
        "@metamask/utils>@metamask/superstruct": true,
        "@metamask/utils": true,
        "@noble/hashes": true,
        "@metamask/utils>@scure/base": true,
        "chalk": true,
        "@metamask/snaps-utils>cron-parser": true,
        "@metamask/snaps-utils>fast-json-stable-stringify": true,
        "@metamask/snaps-utils>fast-xml-parser": true,
        "@metamask/snaps-utils>marked": true,
        "@metamask/snaps-utils>rfdc": true,
        "semver": true,
        "@metamask/snaps-utils>validate-npm-package-name": true
      }
    },
    "@metamask/bridge-controller>@metamask/snaps-utils": {
      "globals": {
        "File": true,
        "FileReader": true,
        "TextDecoder": true,
        "TextEncoder": true,
        "URL": true,
        "console.error": true,
        "console.log": true,
        "console.warn": true,
        "crypto": true,
        "document.body.appendChild": true,
        "document.createElement": true,
        "fetch": true
      },
      "packages": {
        "@metamask/snaps-sdk>@metamask/key-tree": true,
        "@metamask/permission-controller": true,
        "@metamask/rpc-errors": true,
        "@metamask/snaps-utils>@metamask/slip44": true,
        "@metamask/snaps-sdk": true,
        "@metamask/utils>@metamask/superstruct": true,
        "@metamask/utils": true,
        "@noble/hashes": true,
        "@metamask/utils>@scure/base": true,
        "chalk": true,
        "@metamask/snaps-utils>cron-parser": true,
        "@metamask/snaps-utils>fast-json-stable-stringify": true,
        "@metamask/snaps-utils>fast-xml-parser": true,
        "@metamask/snaps-utils>marked": true,
        "@metamask/snaps-utils>rfdc": true,
        "semver": true,
        "@metamask/snaps-utils>validate-npm-package-name": true
      }
    },
    "@metamask/multichain-transactions-controller>@metamask/snaps-utils": {
      "globals": {
        "File": true,
        "FileReader": true,
        "TextDecoder": true,
        "TextEncoder": true,
        "URL": true,
        "console.error": true,
        "console.log": true,
        "console.warn": true,
        "crypto": true,
        "document.body.appendChild": true,
        "document.createElement": true,
        "fetch": true
      },
      "packages": {
        "@metamask/snaps-sdk>@metamask/key-tree": true,
        "@metamask/permission-controller": true,
        "@metamask/rpc-errors": true,
        "@metamask/snaps-utils>@metamask/slip44": true,
        "@metamask/snaps-sdk": true,
        "@metamask/utils>@metamask/superstruct": true,
        "@metamask/utils": true,
        "@noble/hashes": true,
        "@metamask/utils>@scure/base": true,
        "chalk": true,
        "@metamask/snaps-utils>cron-parser": true,
        "@metamask/snaps-utils>fast-json-stable-stringify": true,
        "@metamask/snaps-utils>fast-xml-parser": true,
        "@metamask/snaps-utils>marked": true,
        "@metamask/snaps-utils>rfdc": true,
        "semver": true,
        "@metamask/snaps-utils>validate-npm-package-name": true
      }
    },
    "@metamask/transaction-controller": {
      "globals": {
        "clearTimeout": true,
        "console.error": true,
        "fetch": true,
        "setTimeout": true
      },
      "packages": {
        "@ethereumjs/tx>@ethereumjs/common": true,
        "@ethereumjs/tx": true,
        "@ethersproject/abi": true,
        "@ethersproject/contracts": true,
        "@ethersproject/providers": true,
        "@ethersproject/wallet": true,
        "@metamask/base-controller": true,
        "@metamask/controller-utils": true,
        "@metamask/controller-utils>@metamask/eth-query": true,
        "@metamask/gas-fee-controller": true,
        "@metamask/metamask-eth-abis": true,
        "@metamask/network-controller": true,
        "@metamask/transaction-controller>@metamask/nonce-tracker": true,
        "@metamask/rpc-errors": true,
        "@metamask/utils": true,
        "@metamask/name-controller>async-mutex": true,
        "bn.js": true,
        "browserify>buffer": true,
        "eth-method-registry": true,
        "webpack>events": true,
        "fast-json-patch": true,
        "lodash": true,
        "uuid": true
      }
    },
    "@metamask/user-operation-controller": {
      "globals": {
        "fetch": true
      },
      "packages": {
        "@metamask/base-controller": true,
        "@metamask/controller-utils": true,
        "@metamask/controller-utils>@metamask/eth-query": true,
        "@metamask/gas-fee-controller": true,
        "@metamask/polling-controller": true,
        "@metamask/rpc-errors": true,
        "@metamask/utils>@metamask/superstruct": true,
        "@metamask/transaction-controller": true,
        "@metamask/utils": true,
        "bn.js": true,
        "webpack>events": true,
        "lodash": true,
        "uuid": true
      }
    },
    "@metamask/utils": {
      "globals": {
        "TextDecoder": true,
        "TextEncoder": true
      },
      "packages": {
        "@metamask/utils>@metamask/superstruct": true,
        "@noble/hashes": true,
        "@metamask/utils>@scure/base": true,
        "browserify>buffer": true,
        "nock>debug": true,
        "@metamask/utils>pony-cause": true,
        "semver": true
      }
    },
    "@metamask/abi-utils>@metamask/utils": {
      "globals": {
        "TextDecoder": true,
        "TextEncoder": true
      },
      "packages": {
        "@metamask/utils>@metamask/superstruct": true,
        "@noble/hashes": true,
        "@metamask/utils>@scure/base": true,
        "browserify>buffer": true,
        "nock>debug": true,
        "@metamask/utils>pony-cause": true,
        "semver": true
      }
    },
    "@metamask/network-controller>@metamask/eth-json-rpc-middleware>@metamask/eth-sig-util>@metamask/abi-utils>@metamask/utils": {
      "globals": {
        "TextDecoder": true,
        "TextEncoder": true
      },
      "packages": {
        "@metamask/utils>@metamask/superstruct": true,
        "@noble/hashes": true,
        "@metamask/utils>@scure/base": true,
        "browserify>buffer": true,
        "nock>debug": true,
        "@metamask/utils>pony-cause": true,
        "semver": true
      }
    },
    "@metamask/browser-passworder>@metamask/utils": {
      "globals": {
        "TextDecoder": true,
        "TextEncoder": true
      },
      "packages": {
        "@metamask/utils>@metamask/superstruct": true,
        "@noble/hashes": true,
        "@metamask/utils>@scure/base": true,
        "browserify>buffer": true,
        "nock>debug": true,
        "@metamask/utils>pony-cause": true,
        "semver": true
      }
    },
    "@metamask/network-controller>@metamask/eth-json-rpc-infura>@metamask/utils": {
      "globals": {
        "TextDecoder": true,
        "TextEncoder": true
      },
      "packages": {
        "@metamask/utils>@metamask/superstruct": true,
        "@noble/hashes": true,
        "@metamask/utils>@scure/base": true,
        "browserify>buffer": true,
        "nock>debug": true,
        "@metamask/utils>pony-cause": true,
        "semver": true
      }
    },
    "@metamask/network-controller>@metamask/eth-json-rpc-middleware>@metamask/utils": {
      "globals": {
        "TextDecoder": true,
        "TextEncoder": true
      },
      "packages": {
        "@metamask/utils>@metamask/superstruct": true,
        "@noble/hashes": true,
        "@metamask/utils>@scure/base": true,
        "browserify>buffer": true,
        "nock>debug": true,
        "@metamask/utils>pony-cause": true,
        "semver": true
      }
    },
    "@metamask/eth-sig-util>@metamask/utils": {
      "globals": {
        "TextDecoder": true,
        "TextEncoder": true
      },
      "packages": {
        "@metamask/utils>@metamask/superstruct": true,
        "@noble/hashes": true,
        "@metamask/utils>@scure/base": true,
        "browserify>buffer": true,
        "nock>debug": true,
        "@metamask/utils>pony-cause": true,
        "semver": true
      }
    },
    "@metamask/network-controller>@metamask/eth-json-rpc-middleware>@metamask/eth-sig-util>@metamask/utils": {
      "globals": {
        "TextDecoder": true,
        "TextEncoder": true
      },
      "packages": {
        "@metamask/utils>@metamask/superstruct": true,
        "@noble/hashes": true,
        "@metamask/utils>@scure/base": true,
        "browserify>buffer": true,
        "nock>debug": true,
        "@metamask/utils>pony-cause": true,
        "semver": true
      }
    },
    "@metamask/network-controller>@metamask/utils": {
      "globals": {
        "TextDecoder": true,
        "TextEncoder": true
      },
      "packages": {
        "@metamask/utils>@metamask/superstruct": true,
        "@noble/hashes": true,
        "@metamask/utils>@scure/base": true,
        "browserify>buffer": true,
        "nock>debug": true,
        "@metamask/utils>pony-cause": true,
        "semver": true
      }
    },
    "@metamask/queued-request-controller>@metamask/utils": {
      "globals": {
        "TextDecoder": true,
        "TextEncoder": true
      },
      "packages": {
        "@metamask/utils>@metamask/superstruct": true,
        "@noble/hashes": true,
        "@metamask/utils>@scure/base": true,
        "browserify>buffer": true,
        "nock>debug": true,
        "@metamask/utils>pony-cause": true,
        "semver": true
      }
    },
    "@ngraveio/bc-ur": {
      "packages": {
        "@ngraveio/bc-ur>@keystonehq/alias-sampling": true,
        "browserify>assert": true,
        "@ngraveio/bc-ur>bignumber.js": true,
        "browserify>buffer": true,
        "@ngraveio/bc-ur>cbor-sync": true,
        "@ngraveio/bc-ur>crc": true,
        "@ngraveio/bc-ur>jsbi": true,
        "addons-linter>sha.js": true
      }
    },
    "@metamask/profile-sync-controller>@noble/ciphers": {
      "globals": {
        "TextDecoder": true,
        "TextEncoder": true,
        "crypto": true
      }
    },
    "viem>@scure/bip32>@noble/curves": {
      "globals": {
        "TextEncoder": true
      },
      "packages": {
        "viem>@scure/bip32>@noble/hashes": true
      }
    },
    "@ethereumjs/tx>ethereum-cryptography>@noble/curves": {
      "globals": {
        "TextEncoder": true
      },
      "packages": {
        "@ethereumjs/tx>ethereum-cryptography>@noble/hashes": true
      }
    },
    "viem>webauthn-p256>@noble/curves": {
      "globals": {
        "TextEncoder": true
      },
      "packages": {
        "@noble/hashes": true
      }
    },
    "@noble/hashes": {
      "globals": {
        "TextEncoder": true,
        "crypto": true
      }
    },
    "@metamask/scure-bip39>@noble/hashes": {
      "globals": {
        "TextEncoder": true,
        "crypto": true
      }
    },
    "viem>@scure/bip32>@noble/hashes": {
      "globals": {
        "TextEncoder": true,
        "crypto": true
      }
    },
    "@ethereumjs/tx>ethereum-cryptography>@noble/hashes": {
      "globals": {
        "TextEncoder": true,
        "crypto": true
      }
    },
    "eth-lattice-keyring>@ethereumjs/tx>ethereum-cryptography>@noble/hashes": {
      "globals": {
        "TextEncoder": true,
        "crypto": true
      }
    },
    "eth-lattice-keyring>gridplus-sdk>@ethereumjs/tx>ethereum-cryptography>@noble/hashes": {
      "globals": {
        "TextEncoder": true,
        "crypto": true
      }
    },
    "@open-rpc/schema-utils-js": {
      "packages": {
        "@open-rpc/schema-utils-js>@json-schema-tools/dereferencer": true,
        "@open-rpc/schema-utils-js>@json-schema-tools/meta-schema": true,
        "@open-rpc/schema-utils-js>@json-schema-tools/reference-resolver": true,
        "@open-rpc/meta-schema": true,
        "eslint>ajv": true,
        "@metamask/rpc-errors>fast-safe-stringify": true,
        "@open-rpc/schema-utils-js>is-url": true
      }
    },
    "@popperjs/core": {
      "globals": {
        "Element": true,
        "HTMLElement": true,
        "ShadowRoot": true,
        "console.error": true,
        "console.warn": true,
        "document": true,
        "navigator.userAgent": true
      }
    },
    "@trezor/connect-web>@trezor/connect>@trezor/protobuf>protobufjs>@protobufjs/codegen": {
      "globals": {
        "console.log": true
      }
    },
    "@trezor/connect-web>@trezor/connect>@trezor/protobuf>protobufjs>@protobufjs/fetch": {
      "globals": {
        "XMLHttpRequest": true
      },
      "packages": {
        "@trezor/connect-web>@trezor/connect>@trezor/protobuf>protobufjs>@protobufjs/aspromise": true,
        "@trezor/connect-web>@trezor/connect>@trezor/protobuf>protobufjs>@protobufjs/inquire": true
      }
    },
    "@reduxjs/toolkit": {
      "globals": {
        "AbortController": true,
        "__REDUX_DEVTOOLS_EXTENSION_COMPOSE__": true,
        "__REDUX_DEVTOOLS_EXTENSION__": true,
        "console": true,
        "queueMicrotask": true,
        "requestAnimationFrame": true,
        "setTimeout": true
      },
      "packages": {
        "immer": true,
        "process": true,
        "redux": true,
        "redux-thunk": true,
        "@reduxjs/toolkit>reselect": true
      }
    },
    "react-router-dom-v5-compat>@remix-run/router": {
      "globals": {
        "AbortController": true,
        "DOMException": true,
        "FormData": true,
        "Headers": true,
        "Request": true,
        "Response": true,
        "URL": true,
        "URLSearchParams": true,
        "console": true,
        "document.defaultView": true
      }
    },
    "@metamask/utils>@scure/base": {
      "globals": {
        "TextDecoder": true,
        "TextEncoder": true
      }
    },
    "viem>@scure/bip32": {
      "packages": {
        "viem>@scure/bip32>@noble/curves": true,
        "viem>@scure/bip32>@noble/hashes": true,
        "@metamask/utils>@scure/base": true
      }
    },
    "@segment/loosely-validate-event": {
      "packages": {
        "browserify>assert": true,
        "browserify>buffer": true,
        "@segment/loosely-validate-event>component-type": true,
        "@segment/loosely-validate-event>join-component": true
      }
    },
    "@sentry/browser>@sentry-internal/browser-utils": {
      "globals": {
        "PerformanceEventTiming.prototype": true,
        "PerformanceObserver": true,
        "XMLHttpRequest.prototype": true,
        "__SENTRY_DEBUG__": true,
        "addEventListener": true,
        "clearTimeout": true,
        "performance": true,
        "removeEventListener": true,
        "setTimeout": true
      },
      "packages": {
        "@sentry/browser>@sentry/core": true,
        "@sentry/utils": true
      }
    },
    "@sentry/browser>@sentry-internal/feedback": {
      "globals": {
        "FormData": true,
        "HTMLFormElement": true,
        "__SENTRY_DEBUG__": true,
        "cancelAnimationFrame": true,
        "clearTimeout": true,
        "document.createElement": true,
        "document.createElementNS": true,
        "document.createTextNode": true,
        "isSecureContext": true,
        "requestAnimationFrame": true,
        "setTimeout": true
      },
      "packages": {
        "@sentry/browser>@sentry/core": true,
        "@sentry/utils": true
      }
    },
    "@sentry/browser>@sentry-internal/replay-canvas": {
      "globals": {
        "Blob": true,
        "HTMLCanvasElement": true,
        "HTMLImageElement": true,
        "ImageData": true,
        "URL.createObjectURL": true,
        "WeakRef": true,
        "Worker": true,
        "cancelAnimationFrame": true,
        "console.error": true,
        "createImageBitmap": true,
        "document": true
      },
      "packages": {
        "@sentry/browser>@sentry/core": true,
        "@sentry/utils": true
      }
    },
    "@sentry/browser>@sentry-internal/replay": {
      "globals": {
        "Blob": true,
        "CSSConditionRule": true,
        "CSSGroupingRule": true,
        "CSSMediaRule": true,
        "CSSRule": true,
        "CSSSupportsRule": true,
        "Document": true,
        "DragEvent": true,
        "Element": true,
        "FormData": true,
        "HTMLElement": true,
        "HTMLFormElement": true,
        "Headers": true,
        "MouseEvent": true,
        "MutationObserver": true,
        "Node.DOCUMENT_FRAGMENT_NODE": true,
        "Node.prototype.contains": true,
        "PointerEvent": true,
        "TextEncoder": true,
        "URL": true,
        "URLSearchParams": true,
        "Worker": true,
        "__RRWEB_EXCLUDE_IFRAME__": true,
        "__RRWEB_EXCLUDE_SHADOW_DOM__": true,
        "__SENTRY_DEBUG__": true,
        "__SENTRY_EXCLUDE_REPLAY_WORKER__": true,
        "__rrMutationObserver": true,
        "addEventListener": true,
        "clearTimeout": true,
        "console.debug": true,
        "console.error": true,
        "console.warn": true,
        "customElements.get": true,
        "document": true,
        "innerHeight": true,
        "innerWidth": true,
        "location.href": true,
        "location.origin": true,
        "parent": true,
        "setTimeout": true
      },
      "packages": {
        "@sentry/browser>@sentry-internal/browser-utils": true,
        "@sentry/browser>@sentry/core": true,
        "@sentry/utils": true
      }
    },
    "@sentry/browser": {
      "globals": {
        "PerformanceObserver.supportedEntryTypes": true,
        "Request": true,
        "URL": true,
        "XMLHttpRequest.prototype": true,
        "__SENTRY_DEBUG__": true,
        "__SENTRY_RELEASE__": true,
        "addEventListener": true,
        "console.error": true,
        "indexedDB.open": true,
        "performance.timeOrigin": true,
        "setTimeout": true
      },
      "packages": {
        "@sentry/browser>@sentry-internal/browser-utils": true,
        "@sentry/browser>@sentry-internal/feedback": true,
        "@sentry/browser>@sentry-internal/replay-canvas": true,
        "@sentry/browser>@sentry-internal/replay": true,
        "@sentry/browser>@sentry/core": true,
        "@sentry/utils": true
      }
    },
    "@sentry/browser>@sentry/core": {
      "globals": {
        "Headers": true,
        "Request": true,
        "URL": true,
        "__SENTRY_DEBUG__": true,
        "__SENTRY_TRACING__": true,
        "clearInterval": true,
        "clearTimeout": true,
        "console.log": true,
        "console.warn": true,
        "setInterval": true,
        "setTimeout": true
      },
      "packages": {
        "@sentry/utils": true
      }
    },
    "@sentry/utils": {
      "globals": {
        "CustomEvent": true,
        "DOMError": true,
        "DOMException": true,
        "EdgeRuntime": true,
        "Element": true,
        "ErrorEvent": true,
        "Event": true,
        "HTMLElement": true,
        "Headers": true,
        "Request": true,
        "Response": true,
        "TextDecoder": true,
        "TextEncoder": true,
        "URL": true,
        "__SENTRY_BROWSER_BUNDLE__": true,
        "__SENTRY_DEBUG__": true,
        "clearTimeout": true,
        "console.error": true,
        "document": true,
        "setInterval": true,
        "setTimeout": true
      },
      "packages": {
        "process": true
      }
    },
    "@solana/addresses": {
      "globals": {
        "Intl.Collator": true,
        "TextEncoder": true,
        "crypto.subtle.digest": true,
        "crypto.subtle.exportKey": true
      },
      "packages": {
        "@solana/addresses>@solana/assertions": true,
        "@solana/addresses>@solana/codecs-core": true,
        "@solana/addresses>@solana/codecs-strings": true,
        "@solana/addresses>@solana/errors": true
      }
    },
    "@metamask/multichain-network-controller>@solana/addresses": {
      "globals": {
        "Intl.Collator": true,
        "TextEncoder": true,
        "crypto.subtle.digest": true,
        "crypto.subtle.exportKey": true
      },
      "packages": {
        "@metamask/multichain-network-controller>@solana/addresses>@solana/assertions": true,
        "@metamask/multichain-network-controller>@solana/addresses>@solana/codecs-core": true,
        "@metamask/multichain-network-controller>@solana/addresses>@solana/codecs-strings": true,
        "@metamask/multichain-network-controller>@solana/addresses>@solana/errors": true
      }
    },
    "@metamask/bridge-controller>@metamask/multichain-network-controller>@solana/addresses": {
      "globals": {
        "Intl.Collator": true,
        "TextEncoder": true,
        "crypto.subtle.digest": true,
        "crypto.subtle.exportKey": true
      },
      "packages": {
        "@metamask/multichain-network-controller>@solana/addresses>@solana/assertions": true,
        "@metamask/multichain-network-controller>@solana/addresses>@solana/codecs-core": true,
        "@metamask/multichain-network-controller>@solana/addresses>@solana/codecs-strings": true,
        "@metamask/multichain-network-controller>@solana/addresses>@solana/errors": true
      }
    },
    "@solana/addresses>@solana/assertions": {
      "globals": {
        "crypto": true,
        "isSecureContext": true
      },
      "packages": {
        "@solana/addresses>@solana/errors": true
      }
    },
    "@metamask/multichain-network-controller>@solana/addresses>@solana/assertions": {
      "globals": {
        "crypto": true,
        "isSecureContext": true
      },
      "packages": {
        "@metamask/multichain-network-controller>@solana/addresses>@solana/errors": true
      }
    },
    "@solana/addresses>@solana/codecs-core": {
      "packages": {
        "@solana/addresses>@solana/errors": true
      }
    },
    "@metamask/multichain-network-controller>@solana/addresses>@solana/codecs-core": {
      "packages": {
        "@metamask/multichain-network-controller>@solana/addresses>@solana/errors": true
      }
    },
    "@solana/addresses>@solana/codecs-strings": {
      "globals": {
        "TextDecoder": true,
        "TextEncoder": true,
        "atob": true,
        "btoa": true
      },
      "packages": {
        "@solana/addresses>@solana/codecs-core": true,
        "@solana/addresses>@solana/errors": true
      }
    },
    "@metamask/multichain-network-controller>@solana/addresses>@solana/codecs-strings": {
      "globals": {
        "TextDecoder": true,
        "TextEncoder": true,
        "atob": true,
        "btoa": true
      },
      "packages": {
        "@metamask/multichain-network-controller>@solana/addresses>@solana/codecs-core": true,
        "@metamask/multichain-network-controller>@solana/addresses>@solana/errors": true
      }
    },
    "@solana/addresses>@solana/errors": {
      "globals": {
        "btoa": true
      }
    },
    "@metamask/multichain-network-controller>@solana/addresses>@solana/errors": {
      "globals": {
        "btoa": true
      }
    },
    "@metamask/controller-utils>@spruceid/siwe-parser": {
      "globals": {
        "console.error": true,
        "console.log": true
      },
      "packages": {
        "@noble/hashes": true,
        "@metamask/controller-utils>@spruceid/siwe-parser>apg-js": true
      }
    },
    "@metamask/profile-sync-controller>siwe>@spruceid/siwe-parser": {
      "globals": {
        "console.error": true,
        "console.log": true
      },
      "packages": {
        "@noble/hashes": true,
        "@metamask/controller-utils>@spruceid/siwe-parser>apg-js": true
      }
    },
    "@metamask/profile-sync-controller>siwe>@stablelib/random>@stablelib/binary": {
      "packages": {
        "@metamask/profile-sync-controller>siwe>@stablelib/random>@stablelib/binary>@stablelib/int": true
      }
    },
    "@metamask/profile-sync-controller>siwe>@stablelib/random": {
      "globals": {
        "crypto": true,
        "msCrypto": true
      },
      "packages": {
        "@metamask/profile-sync-controller>siwe>@stablelib/random>@stablelib/binary": true,
        "@metamask/profile-sync-controller>siwe>@stablelib/random>@stablelib/wipe": true,
        "browserify>browser-resolve": true
      }
    },
    "@trezor/connect-web>@trezor/connect-common": {
      "globals": {
        "console.warn": true,
        "localStorage.getItem": true,
        "localStorage.setItem": true,
        "navigator": true,
        "setTimeout": true,
        "window": true
      },
      "packages": {
        "@trezor/connect-web>@trezor/connect-common>@trezor/env-utils": true,
        "@trezor/connect-web>@trezor/utils": true,
        "tslib": true
      }
    },
    "@metamask/eth-trezor-keyring>@trezor/connect-plugin-ethereum": {
      "packages": {
        "@metamask/eth-trezor-keyring>@metamask/eth-sig-util": true,
        "tslib": true
      }
    },
    "@trezor/connect-web": {
      "globals": {
        "URLSearchParams": true,
        "WebSocket": true,
        "__TREZOR_CONNECT_SRC": true,
        "addEventListener": true,
        "btoa": true,
        "chrome": true,
        "clearInterval": true,
        "clearTimeout": true,
        "console.error": true,
        "console.warn": true,
        "document.body": true,
        "document.createElement": true,
        "document.createTextNode": true,
        "document.getElementById": true,
        "document.querySelectorAll": true,
        "location": true,
        "navigator": true,
        "open": true,
        "origin": true,
        "removeEventListener": true,
        "setInterval": true,
        "setTimeout": true
      },
      "packages": {
        "@trezor/connect-web>@trezor/connect-common": true,
        "@trezor/connect-web>@trezor/connect": true,
        "@trezor/connect-web>@trezor/utils": true,
        "webpack>events": true,
        "tslib": true
      }
    },
    "@trezor/connect-web>@trezor/connect": {
      "packages": {
        "@trezor/connect-web>@trezor/connect>@trezor/protobuf": true,
        "@trezor/connect-web>@trezor/connect>@trezor/schema-utils": true,
        "@trezor/connect-web>@trezor/connect>@trezor/transport": true,
        "@trezor/connect-web>@trezor/utils": true,
        "tslib": true
      }
    },
    "@trezor/connect-web>@trezor/connect-common>@trezor/env-utils": {
      "globals": {
        "innerHeight": true,
        "innerWidth": true,
        "location.hostname": true,
        "location.origin": true,
        "navigator.languages": true,
        "navigator.platform": true,
        "navigator.userAgent": true,
        "screen.height": true,
        "screen.width": true
      },
      "packages": {
        "process": true,
        "tslib": true,
        "@trezor/connect-web>@trezor/connect-common>@trezor/env-utils>ua-parser-js": true
      }
    },
    "@trezor/connect-web>@trezor/connect>@trezor/protobuf": {
      "packages": {
        "@trezor/connect-web>@trezor/connect>@trezor/schema-utils": true,
        "browserify>buffer": true,
        "@trezor/connect-web>@trezor/connect>@trezor/protobuf>protobufjs": true,
        "tslib": true
      }
    },
    "@trezor/connect-web>@trezor/connect>@trezor/schema-utils": {
      "globals": {
        "console.warn": true
      },
      "packages": {
        "@trezor/connect-web>@trezor/connect>@trezor/schema-utils>@sinclair/typebox": true,
        "browserify>buffer": true,
        "ts-mixer": true
      }
    },
    "@trezor/connect-web>@trezor/utils": {
      "globals": {
        "AbortController": true,
        "Intl.NumberFormat": true,
        "clearInterval": true,
        "clearTimeout": true,
        "console.error": true,
        "console.info": true,
        "console.log": true,
        "console.warn": true,
        "crypto.getRandomValues": true,
        "setInterval": true,
        "setTimeout": true
      },
      "packages": {
        "@trezor/connect-web>@trezor/utils>bignumber.js": true,
        "browserify>browser-resolve": true,
        "browserify>buffer": true,
        "webpack>events": true,
        "tslib": true
      }
    },
    "@welldone-software/why-did-you-render": {
      "globals": {
        "Element": true,
        "console.group": true,
        "console.groupCollapsed": true,
        "console.groupEnd": true,
        "console.log": true,
        "console.warn": true,
        "define": true,
        "setTimeout": true
      },
      "packages": {
        "lodash": true,
        "react": true
      }
    },
    "@zxing/browser": {
      "globals": {
        "HTMLElement": true,
        "HTMLImageElement": true,
        "HTMLVideoElement": true,
        "clearTimeout": true,
        "console.error": true,
        "console.warn": true,
        "document": true,
        "navigator": true,
        "setTimeout": true
      },
      "packages": {
        "@zxing/library": true
      }
    },
    "@zxing/library": {
      "globals": {
        "HTMLImageElement": true,
        "HTMLVideoElement": true,
        "TextDecoder": true,
        "TextEncoder": true,
        "URL.createObjectURL": true,
        "btoa": true,
        "console.log": true,
        "console.warn": true,
        "document": true,
        "navigator": true,
        "setTimeout": true
      },
      "packages": {
        "@zxing/library>ts-custom-error": true
      }
    },
    "@lavamoat/lavapack>readable-stream>abort-controller": {
      "globals": {
        "AbortController": true
      }
    },
    "currency-formatter>accounting": {
      "globals": {
        "define": true
      }
    },
    "ethers>@ethersproject/json-wallets>aes-js": {
      "globals": {
        "define": true
      }
    },
    "eth-lattice-keyring>gridplus-sdk>aes-js": {
      "globals": {
        "define": true
      }
    },
    "eslint>ajv": {
      "globals": {
        "console": true
      },
      "packages": {
        "eslint>fast-deep-equal": true,
        "@metamask/snaps-utils>fast-json-stable-stringify": true,
        "eslint>ajv>json-schema-traverse": true,
        "uri-js": true
      }
    },
    "chalk>ansi-styles": {
      "packages": {
        "chalk>ansi-styles>color-convert": true
      }
    },
    "@metamask/controller-utils>@spruceid/siwe-parser>apg-js": {
      "packages": {
        "browserify>buffer": true
      }
    },
    "string.prototype.matchall>es-abstract>array-buffer-byte-length": {
      "packages": {
        "string.prototype.matchall>call-bind": true,
        "string.prototype.matchall>es-abstract>is-array-buffer": true
      }
    },
    "crypto-browserify>public-encrypt>parse-asn1>asn1.js": {
      "packages": {
        "bn.js": true,
        "browserify>buffer": true,
        "pumpify>inherits": true,
        "@metamask/ppom-validator>elliptic>minimalistic-assert": true,
        "browserify>vm-browserify": true
      }
    },
    "browserify>assert": {
      "globals": {
        "Buffer": true
      },
      "packages": {
        "react>object-assign": true,
        "browserify>assert>util": true
      }
    },
    "@metamask/name-controller>async-mutex": {
      "globals": {
        "clearTimeout": true,
        "setTimeout": true
      },
      "packages": {
        "tslib": true
      }
    },
    "@metamask/transaction-controller>@metamask/nonce-tracker>async-mutex": {
      "globals": {
        "clearTimeout": true,
        "setTimeout": true
      },
      "packages": {
        "tslib": true
      }
    },
    "string.prototype.matchall>es-abstract>available-typed-arrays": {
      "packages": {
        "string.prototype.matchall>es-abstract>typed-array-length>possible-typed-array-names": true
      }
    },
    "await-semaphore": {
      "packages": {
        "process": true,
        "browserify>timers-browserify": true
      }
    },
    "@metamask/eth-ledger-bridge-keyring>@ledgerhq/hw-app-eth>@ledgerhq/domain-service>axios": {
      "globals": {
        "Blob": true,
        "FormData": true,
        "URLSearchParams": true,
        "XMLHttpRequest": true,
        "btoa": true,
        "console.warn": true,
        "document": true,
        "location.href": true,
        "navigator": true,
        "setTimeout": true
      },
      "packages": {
        "browserify>buffer": true,
        "axios>form-data": true,
        "process": true
      }
    },
    "@metamask/eth-ledger-bridge-keyring>@ledgerhq/hw-app-eth>@ledgerhq/evm-tools>axios": {
      "globals": {
        "Blob": true,
        "FormData": true,
        "URLSearchParams": true,
        "XMLHttpRequest": true,
        "btoa": true,
        "console.warn": true,
        "document": true,
        "location.href": true,
        "navigator": true,
        "setTimeout": true
      },
      "packages": {
        "browserify>buffer": true,
        "axios>form-data": true,
        "process": true
      }
    },
    "@metamask/eth-ledger-bridge-keyring>@ledgerhq/hw-app-eth>axios": {
      "globals": {
        "Blob": true,
        "FormData": true,
        "URLSearchParams": true,
        "XMLHttpRequest": true,
        "btoa": true,
        "console.warn": true,
        "document": true,
        "location.href": true,
        "navigator": true,
        "setTimeout": true
      },
      "packages": {
        "browserify>buffer": true,
        "axios>form-data": true,
        "process": true
      }
    },
    "@metamask/snaps-controllers>tar-stream>b4a": {
      "globals": {
        "TextDecoder": true,
        "TextEncoder": true
      }
    },
    "@ensdomains/content-hash>multihashes>multibase>base-x": {
      "packages": {
        "koa>content-disposition>safe-buffer": true
      }
    },
    "base32-encode": {
      "packages": {
        "base32-encode>to-data-view": true
      }
    },
    "bignumber.js": {
      "globals": {
        "crypto": true,
        "define": true
      }
    },
    "@metamask/eth-ledger-bridge-keyring>@ledgerhq/hw-app-eth>bignumber.js": {
      "globals": {
        "crypto": true,
        "define": true
      }
    },
    "@metamask/notification-services-controller>bignumber.js": {
      "globals": {
        "crypto": true,
        "define": true
      }
    },
    "@metamask/smart-transactions-controller>bignumber.js": {
      "globals": {
        "crypto": true,
        "define": true
      }
    },
    "@ngraveio/bc-ur>bignumber.js": {
      "globals": {
        "crypto": true,
        "define": true
      }
    },
    "@trezor/connect-web>@trezor/utils>bignumber.js": {
      "globals": {
        "crypto": true,
        "define": true
      }
    },
    "eth-lattice-keyring>gridplus-sdk>borc>bignumber.js": {
      "globals": {
        "crypto": true,
        "define": true
      }
    },
    "eth-lattice-keyring>gridplus-sdk>bignumber.js": {
      "globals": {
        "crypto": true,
        "define": true
      }
    },
    "eth-lattice-keyring>gridplus-sdk>bitwise": {
      "packages": {
        "browserify>buffer": true
      }
    },
    "blo": {
      "globals": {
        "btoa": true
      }
    },
    "bn.js": {
      "globals": {
        "Buffer": true
      },
      "packages": {
        "browserify>browser-resolve": true
      }
    },
    "eth-lattice-keyring>gridplus-sdk>borc": {
      "globals": {
        "console": true
      },
      "packages": {
        "eth-lattice-keyring>gridplus-sdk>borc>bignumber.js": true,
        "browserify>buffer": true,
        "buffer>ieee754": true,
        "eth-lattice-keyring>gridplus-sdk>borc>iso-url": true
      }
    },
    "bowser": {
      "globals": {
        "define": true
      }
    },
    "@metamask/ppom-validator>elliptic>brorand": {
      "globals": {
        "crypto": true,
        "msCrypto": true
      },
      "packages": {
        "browserify>browser-resolve": true
      }
    },
    "ethereumjs-util>ethereum-cryptography>browserify-aes": {
      "packages": {
        "ethereumjs-util>ethereum-cryptography>browserify-aes>buffer-xor": true,
        "browserify>buffer": true,
        "ethereumjs-util>create-hash>cipher-base": true,
        "crypto-browserify>browserify-cipher>evp_bytestokey": true,
        "pumpify>inherits": true,
        "koa>content-disposition>safe-buffer": true
      }
    },
    "crypto-browserify>browserify-cipher": {
      "packages": {
        "ethereumjs-util>ethereum-cryptography>browserify-aes": true,
        "crypto-browserify>browserify-cipher>browserify-des": true,
        "crypto-browserify>browserify-cipher>evp_bytestokey": true
      }
    },
    "crypto-browserify>browserify-cipher>browserify-des": {
      "packages": {
        "browserify>buffer": true,
        "ethereumjs-util>create-hash>cipher-base": true,
        "crypto-browserify>browserify-cipher>browserify-des>des.js": true,
        "pumpify>inherits": true
      }
    },
    "crypto-browserify>public-encrypt>browserify-rsa": {
      "packages": {
        "bn.js": true,
        "browserify>buffer": true,
        "crypto-browserify>randombytes": true
      }
    },
    "crypto-browserify>browserify-sign": {
      "packages": {
        "bn.js": true,
        "crypto-browserify>public-encrypt>browserify-rsa": true,
        "browserify>buffer": true,
        "ethereumjs-util>create-hash": true,
        "crypto-browserify>create-hmac": true,
        "@metamask/ppom-validator>elliptic": true,
        "pumpify>inherits": true,
        "crypto-browserify>public-encrypt>parse-asn1": true,
        "stream-browserify": true
      }
    },
    "browserify>browserify-zlib": {
      "packages": {
        "browserify>assert": true,
        "browserify>buffer": true,
        "browserify>browserify-zlib>pako": true,
        "process": true,
        "stream-browserify": true,
        "browserify>util": true
      }
    },
    "ethereumjs-util>ethereum-cryptography>bs58check>bs58": {
      "packages": {
        "@ensdomains/content-hash>multihashes>multibase>base-x": true
      }
    },
    "ethereumjs-util>ethereum-cryptography>bs58check": {
      "packages": {
        "ethereumjs-util>ethereum-cryptography>bs58check>bs58": true,
        "ethereumjs-util>create-hash": true,
        "koa>content-disposition>safe-buffer": true
      }
    },
    "buffer": {
      "globals": {
        "console": true
      },
      "packages": {
        "base64-js": true,
        "buffer>ieee754": true
      }
    },
    "terser>source-map-support>buffer-from": {
      "packages": {
        "browserify>buffer": true
      }
    },
    "ethereumjs-util>ethereum-cryptography>browserify-aes>buffer-xor": {
      "packages": {
        "browserify>buffer": true
      }
    },
    "browserify>buffer": {
      "globals": {
        "console": true
      },
      "packages": {
        "base64-js": true,
        "buffer>ieee754": true
      }
    },
    "@metamask/snaps-utils>validate-npm-package-name>builtins": {
      "packages": {
        "process": true,
        "semver": true
      }
    },
    "string.prototype.matchall>get-intrinsic>call-bind-apply-helpers": {
      "packages": {
        "string.prototype.matchall>call-bind>es-errors": true,
        "browserify>has>function-bind": true
      }
    },
    "string.prototype.matchall>call-bind": {
      "packages": {
        "string.prototype.matchall>call-bind>es-define-property": true,
        "string.prototype.matchall>call-bind>es-errors": true,
        "browserify>has>function-bind": true,
        "string.prototype.matchall>get-intrinsic": true,
        "string.prototype.matchall>call-bind>set-function-length": true
      }
    },
    "string.prototype.matchall>side-channel>side-channel-map>call-bound": {
      "packages": {
        "string.prototype.matchall>get-intrinsic>call-bind-apply-helpers": true,
        "string.prototype.matchall>get-intrinsic": true
      }
    },
    "@ngraveio/bc-ur>cbor-sync": {
      "globals": {
        "define": true
      },
      "packages": {
        "browserify>buffer": true
      }
    },
    "chalk": {
      "packages": {
        "chalk>ansi-styles": true,
        "chalk>supports-color": true
      }
    },
    "chart.js": {
      "globals": {
        "Intl.NumberFormat": true,
        "MutationObserver": true,
        "OffscreenCanvas": true,
        "Path2D": true,
        "ResizeObserver": true,
        "addEventListener": true,
        "clearTimeout": true,
        "console.error": true,
        "console.warn": true,
        "devicePixelRatio": true,
        "document": true,
        "removeEventListener": true,
        "requestAnimationFrame": true,
        "setTimeout": true
      },
      "packages": {
        "chart.js>@kurkle/color": true
      }
    },
    "@ensdomains/content-hash>cids": {
      "packages": {
        "@ensdomains/content-hash>cids>multibase": true,
        "@ensdomains/content-hash>multicodec": true,
        "@ensdomains/content-hash>cids>multihashes": true,
        "@ensdomains/content-hash>cids>uint8arrays": true
      }
    },
    "ethereumjs-util>create-hash>cipher-base": {
      "packages": {
        "pumpify>inherits": true,
        "koa>content-disposition>safe-buffer": true,
        "stream-browserify": true,
        "browserify>string_decoder": true
      }
    },
    "classnames": {
      "globals": {
        "classNames": "write",
        "define": true
      }
    },
    "@metamask/jazzicon>color>clone": {
      "packages": {
        "browserify>buffer": true
      }
    },
    "cockatiel": {
      "globals": {
        "AbortController": true,
        "AbortSignal": true,
        "WeakRef": true,
        "clearTimeout": true,
        "performance": true,
        "setTimeout": true
      },
      "packages": {
        "process": true
      }
    },
    "chalk>ansi-styles>color-convert": {
      "packages": {
        "jest-canvas-mock>moo-color>color-name": true
      }
    },
    "@metamask/jazzicon>color>color-convert": {
      "packages": {
        "@metamask/jazzicon>color>color-convert>color-name": true
      }
    },
    "@metamask/jazzicon>color>color-string": {
      "packages": {
        "jest-canvas-mock>moo-color>color-name": true
      }
    },
    "@metamask/jazzicon>color": {
      "packages": {
        "@metamask/jazzicon>color>clone": true,
        "@metamask/jazzicon>color>color-convert": true,
        "@metamask/jazzicon>color>color-string": true
      }
    },
    "@metamask/snaps-controllers>concat-stream": {
      "packages": {
        "terser>source-map-support>buffer-from": true,
        "browserify>buffer": true,
        "pumpify>inherits": true,
        "readable-stream": true,
        "browserify>concat-stream>typedarray": true
      }
    },
    "copy-to-clipboard": {
      "globals": {
        "clipboardData": true,
        "console.error": true,
        "console.warn": true,
        "document.body.appendChild": true,
        "document.body.removeChild": true,
        "document.createElement": true,
        "document.createRange": true,
        "document.execCommand": true,
        "document.getSelection": true,
        "navigator.userAgent": true,
        "prompt": true
      },
      "packages": {
        "copy-to-clipboard>toggle-selection": true
      }
    },
    "eth-lattice-keyring>gridplus-sdk>crc-32": {
      "globals": {
        "DO_NOT_EXPORT_CRC": true,
        "define": true
      }
    },
    "@ngraveio/bc-ur>crc": {
      "packages": {
        "browserify>buffer": true
      }
    },
    "crypto-browserify>create-ecdh": {
      "packages": {
        "bn.js": true,
        "browserify>buffer": true,
        "@metamask/ppom-validator>elliptic": true
      }
    },
    "ethereumjs-util>create-hash": {
      "packages": {
        "ethereumjs-util>create-hash>cipher-base": true,
        "pumpify>inherits": true,
        "ethereumjs-util>create-hash>md5.js": true,
        "ethereumjs-util>create-hash>ripemd160": true,
        "addons-linter>sha.js": true
      }
    },
    "crypto-browserify>create-hmac": {
      "packages": {
        "ethereumjs-util>create-hash>cipher-base": true,
        "ethereumjs-util>create-hash": true,
        "pumpify>inherits": true,
        "ethereumjs-util>create-hash>ripemd160": true,
        "koa>content-disposition>safe-buffer": true,
        "addons-linter>sha.js": true
      }
    },
    "@metamask/snaps-utils>cron-parser": {
      "packages": {
        "browserify>browser-resolve": true,
        "luxon": true
      }
    },
    "crypto-browserify": {
      "packages": {
        "crypto-browserify>browserify-cipher": true,
        "crypto-browserify>browserify-sign": true,
        "crypto-browserify>create-ecdh": true,
        "ethereumjs-util>create-hash": true,
        "crypto-browserify>create-hmac": true,
        "crypto-browserify>diffie-hellman": true,
        "crypto-browserify>pbkdf2": true,
        "crypto-browserify>public-encrypt": true,
        "crypto-browserify>randombytes": true,
        "crypto-browserify>randomfill": true
      }
    },
    "@metamask/ppom-validator>crypto-js": {
      "globals": {
        "crypto": true,
        "define": true,
        "msCrypto": true
      },
      "packages": {
        "browserify>browser-resolve": true
      }
    },
    "react-beautiful-dnd>css-box-model": {
      "globals": {
        "getComputedStyle": true,
        "pageXOffset": true,
        "pageYOffset": true
      },
      "packages": {
        "react-router-dom>tiny-invariant": true
      }
    },
    "@material-ui/core>@material-ui/styles>jss-plugin-vendor-prefixer>css-vendor": {
      "globals": {
        "document.createElement": true,
        "document.documentElement": true,
        "getComputedStyle": true
      },
      "packages": {
        "@babel/runtime": true,
        "@material-ui/core>@material-ui/styles>jss>is-in-browser": true
      }
    },
    "currency-formatter": {
      "packages": {
        "currency-formatter>accounting": true,
        "currency-formatter>locale-currency": true,
        "react>object-assign": true
      }
    },
    "debounce-stream": {
      "packages": {
        "debounce-stream>debounce": true,
        "debounce-stream>duplexer": true,
        "debounce-stream>through": true
      }
    },
    "debounce-stream>debounce": {
      "globals": {
        "clearTimeout": true,
        "setTimeout": true
      }
    },
    "nock>debug": {
      "globals": {
        "console": true,
        "document": true,
        "localStorage": true,
        "navigator": true,
        "process": true
      },
      "packages": {
        "nock>debug>ms": true,
        "process": true
      }
    },
    "@metamask/eth-token-tracker>deep-equal": {
      "packages": {
        "string.prototype.matchall>es-abstract>array-buffer-byte-length": true,
        "string.prototype.matchall>call-bind": true,
        "@metamask/eth-token-tracker>deep-equal>es-get-iterator": true,
        "string.prototype.matchall>get-intrinsic": true,
        "browserify>util>is-arguments": true,
        "string.prototype.matchall>es-abstract>is-array-buffer": true,
        "@metamask/eth-token-tracker>deep-equal>is-date-object": true,
        "string.prototype.matchall>es-abstract>is-regex": true,
        "string.prototype.matchall>es-abstract>is-shared-array-buffer": true,
        "@lavamoat/lavapack>json-stable-stringify>isarray": true,
        "@ngraveio/bc-ur>assert>object-is": true,
        "@lavamoat/lavapack>json-stable-stringify>object-keys": true,
        "gulp>vinyl-fs>object.assign": true,
        "string.prototype.matchall>regexp.prototype.flags": true,
        "string.prototype.matchall>side-channel": true,
        "@metamask/eth-token-tracker>deep-equal>which-boxed-primitive": true,
        "@metamask/eth-token-tracker>deep-equal>which-collection": true,
        "browserify>util>which-typed-array": true
      }
    },
    "string.prototype.matchall>define-properties>define-data-property": {
      "packages": {
        "string.prototype.matchall>call-bind>es-define-property": true,
        "string.prototype.matchall>call-bind>es-errors": true,
        "string.prototype.matchall>es-abstract>gopd": true
      }
    },
    "string.prototype.matchall>define-properties": {
      "packages": {
        "string.prototype.matchall>define-properties>define-data-property": true,
        "string.prototype.matchall>es-abstract>has-property-descriptors": true,
        "@lavamoat/lavapack>json-stable-stringify>object-keys": true
      }
    },
    "crypto-browserify>browserify-cipher>browserify-des>des.js": {
      "packages": {
        "pumpify>inherits": true,
        "@metamask/ppom-validator>elliptic>minimalistic-assert": true
      }
    },
    "@metamask/providers>detect-browser": {
      "globals": {
        "document": true,
        "navigator": true
      },
      "packages": {
        "process": true
      }
    },
    "crypto-browserify>diffie-hellman": {
      "packages": {
        "bn.js": true,
        "browserify>buffer": true,
        "crypto-browserify>diffie-hellman>miller-rabin": true,
        "crypto-browserify>randombytes": true
      }
    },
    "@material-ui/core>react-transition-group>dom-helpers": {
      "packages": {
        "@babel/runtime": true
      }
    },
    "string.prototype.matchall>get-intrinsic>get-proto>dunder-proto": {
      "packages": {
        "string.prototype.matchall>get-intrinsic>call-bind-apply-helpers": true,
        "string.prototype.matchall>es-abstract>gopd": true
      }
    },
    "debounce-stream>duplexer": {
      "packages": {
        "stream-browserify": true
      }
    },
    "@metamask/ppom-validator>elliptic": {
      "packages": {
        "bn.js": true,
        "@metamask/ppom-validator>elliptic>brorand": true,
        "ethers>@ethersproject/sha2>hash.js": true,
        "@metamask/ppom-validator>elliptic>hmac-drbg": true,
        "pumpify>inherits": true,
        "@metamask/ppom-validator>elliptic>minimalistic-assert": true,
        "@metamask/ppom-validator>elliptic>minimalistic-crypto-utils": true
      }
    },
    "@metamask/eth-token-tracker>deep-equal>es-get-iterator": {
      "packages": {
        "string.prototype.matchall>call-bind": true,
        "string.prototype.matchall>get-intrinsic": true,
        "string.prototype.matchall>has-symbols": true,
        "browserify>util>is-arguments": true,
        "@metamask/eth-token-tracker>deep-equal>es-get-iterator>is-map": true,
        "@metamask/eth-token-tracker>deep-equal>es-get-iterator>is-set": true,
        "eslint-plugin-react>array-includes>is-string": true,
        "@lavamoat/lavapack>json-stable-stringify>isarray": true,
        "process": true,
        "@metamask/eth-token-tracker>deep-equal>es-get-iterator>stop-iteration-iterator": true
      }
    },
    "eth-lattice-keyring>gridplus-sdk>eth-eip712-util-browser": {
      "globals": {
        "intToBuffer": true
      },
      "packages": {
        "bn.js": true,
        "buffer": true,
        "eth-ens-namehash>js-sha3": true
      }
    },
    "eth-ens-namehash": {
      "globals": {
        "name": "write"
      },
      "packages": {
        "browserify>buffer": true,
        "eth-ens-namehash>idna-uts46-hx": true,
        "eth-ens-namehash>js-sha3": true
      }
    },
    "eth-lattice-keyring": {
      "globals": {
        "addEventListener": true,
        "browser": true,
        "clearInterval": true,
        "fetch": true,
        "open": true,
        "setInterval": true
      },
      "packages": {
        "eth-lattice-keyring>@ethereumjs/tx": true,
        "eth-lattice-keyring>@ethereumjs/util": true,
        "bn.js": true,
        "browserify>buffer": true,
        "crypto-browserify": true,
        "webpack>events": true,
        "eth-lattice-keyring>gridplus-sdk": true,
        "eth-lattice-keyring>rlp": true
      }
    },
    "eth-method-registry": {
      "packages": {
        "eth-method-registry>@metamask/ethjs-contract": true,
        "eth-method-registry>@metamask/ethjs-query": true
      }
    },
    "@ethereumjs/tx>ethereum-cryptography": {
      "globals": {
        "TextDecoder": true,
        "crypto": true
      },
      "packages": {
        "@ethereumjs/tx>ethereum-cryptography>@noble/curves": true,
        "@ethereumjs/tx>ethereum-cryptography>@noble/hashes": true,
        "viem>@scure/bip32": true
      }
    },
    "eth-lattice-keyring>@ethereumjs/tx>ethereum-cryptography": {
      "globals": {
        "TextDecoder": true,
        "crypto": true
      },
      "packages": {
        "eth-lattice-keyring>@ethereumjs/tx>ethereum-cryptography>@noble/hashes": true
      }
    },
    "eth-lattice-keyring>gridplus-sdk>@ethereumjs/tx>ethereum-cryptography": {
      "globals": {
        "TextDecoder": true,
        "crypto": true
      },
      "packages": {
        "eth-lattice-keyring>gridplus-sdk>@ethereumjs/tx>ethereum-cryptography>@noble/hashes": true
      }
    },
    "ethereumjs-util>ethereum-cryptography": {
      "packages": {
        "browserify>buffer": true,
        "ethereumjs-util>ethereum-cryptography>keccak": true,
        "crypto-browserify>randombytes": true,
        "ganache>secp256k1": true
      }
    },
    "@metamask/keyring-controller>ethereumjs-wallet>ethereum-cryptography": {
      "packages": {
        "browserify>assert": true,
        "ethereumjs-util>ethereum-cryptography>bs58check": true,
        "browserify>buffer": true,
        "crypto-browserify>create-hmac": true,
        "ethers>@ethersproject/sha2>hash.js": true,
        "ethereumjs-util>ethereum-cryptography>keccak": true,
        "crypto-browserify>randombytes": true,
        "koa>content-disposition>safe-buffer": true,
        "ganache>secp256k1": true
      }
    },
    "ethereumjs-util": {
      "packages": {
        "browserify>assert": true,
        "bn.js": true,
        "browserify>buffer": true,
        "ethereumjs-util>create-hash": true,
        "ethereumjs-util>ethereum-cryptography": true,
        "browserify>insert-module-globals>is-buffer": true,
        "ethereumjs-util>rlp": true
      }
    },
    "@metamask/keyring-controller>ethereumjs-wallet>ethereumjs-util": {
      "packages": {
        "browserify>assert": true,
        "bn.js": true,
        "browserify>buffer": true,
        "ethereumjs-util>create-hash": true,
        "@metamask/keyring-controller>ethereumjs-wallet>ethereum-cryptography": true,
        "browserify>insert-module-globals>is-buffer": true,
        "@metamask/keyring-controller>ethereumjs-wallet>ethereumjs-util>rlp": true
      }
    },
    "@metamask/keyring-controller>ethereumjs-wallet": {
      "packages": {
        "eth-lattice-keyring>gridplus-sdk>aes-js": true,
        "ethereumjs-util>ethereum-cryptography>bs58check": true,
        "browserify>buffer": true,
        "crypto-browserify": true,
        "@metamask/keyring-controller>ethereumjs-wallet>ethereum-cryptography": true,
        "@metamask/keyring-controller>ethereumjs-wallet>ethereumjs-util": true,
        "crypto-browserify>randombytes": true,
        "ethers>@ethersproject/json-wallets>scrypt-js": true,
        "@metamask/keyring-controller>ethereumjs-wallet>utf8": true,
        "uuid": true
      }
    },
    "ethers": {
      "packages": {
        "@ethersproject/abi": true,
        "ethers>@ethersproject/abstract-signer": true,
        "ethers>@ethersproject/address": true,
        "ethers>@ethersproject/base64": true,
        "ethers>@ethersproject/basex": true,
        "@ethersproject/bignumber": true,
        "@ethersproject/bytes": true,
        "ethers>@ethersproject/constants": true,
        "@ethersproject/contracts": true,
        "@ethersproject/hash": true,
        "@ethersproject/hdnode": true,
        "ethers>@ethersproject/json-wallets": true,
        "ethers>@ethersproject/keccak256": true,
        "ethers>@ethersproject/logger": true,
        "ethers>@ethersproject/properties": true,
        "ethers>@ethersproject/providers": true,
        "ethers>@ethersproject/random": true,
        "ethers>@ethersproject/rlp": true,
        "ethers>@ethersproject/sha2": true,
        "ethers>@ethersproject/signing-key": true,
        "ethers>@ethersproject/solidity": true,
        "ethers>@ethersproject/strings": true,
        "ethers>@ethersproject/transactions": true,
        "ethers>@ethersproject/units": true,
        "@ethersproject/wallet": true,
        "ethers>@ethersproject/web": true,
        "ethers>@ethersproject/wordlists": true
      }
    },
    "eth-method-registry>@metamask/ethjs-contract>ethjs-abi": {
      "packages": {
        "bn.js": true,
        "browserify>buffer": true,
        "eth-ens-namehash>js-sha3": true,
        "eth-method-registry>@metamask/ethjs-contract>ethjs-abi>number-to-bn": true
      }
    },
    "webpack>events": {
      "globals": {
        "console": true
      }
    },
    "crypto-browserify>browserify-cipher>evp_bytestokey": {
      "packages": {
        "ethereumjs-util>create-hash>md5.js": true,
        "koa>content-disposition>safe-buffer": true
      }
    },
    "extension-port-stream": {
      "packages": {
        "browserify>buffer": true,
        "extension-port-stream>readable-stream": true
      }
    },
    "@metamask/providers>extension-port-stream": {
      "packages": {
        "browserify>buffer": true,
        "@metamask/providers>extension-port-stream>readable-stream": true
      }
    },
    "fast-json-patch": {
      "globals": {
        "addEventListener": true,
        "clearTimeout": true,
        "removeEventListener": true,
        "setTimeout": true
      }
    },
    "@metamask/snaps-utils>fast-xml-parser": {
      "globals": {
        "entityName": true,
        "val": true
      },
      "packages": {
        "@metamask/snaps-utils>fast-xml-parser>strnum": true
      }
    },
    "@metamask/notification-services-controller>firebase": {
      "packages": {
        "@metamask/notification-services-controller>firebase>@firebase/app": true,
        "@metamask/notification-services-controller>firebase>@firebase/messaging": true
      }
    },
    "react-focus-lock>focus-lock": {
      "globals": {
        "HTMLIFrameElement": true,
        "Node.DOCUMENT_FRAGMENT_NODE": true,
        "Node.DOCUMENT_NODE": true,
        "Node.DOCUMENT_POSITION_CONTAINED_BY": true,
        "Node.DOCUMENT_POSITION_CONTAINS": true,
        "Node.ELEMENT_NODE": true,
        "console.error": true,
        "console.warn": true,
        "document": true,
        "getComputedStyle": true,
        "setTimeout": true
      },
      "packages": {
        "tslib": true
      }
    },
    "browserify>util>which-typed-array>for-each": {
      "packages": {
        "string.prototype.matchall>es-abstract>is-callable": true
      }
    },
    "axios>form-data": {
      "globals": {
        "FormData": true
      }
    },
    "fuse.js": {
      "globals": {
        "console": true,
        "define": true
      }
    },
    "string.prototype.matchall>get-intrinsic": {
      "globals": {
        "AggregateError": true,
        "FinalizationRegistry": true,
        "WeakRef": true
      },
      "packages": {
        "string.prototype.matchall>get-intrinsic>call-bind-apply-helpers": true,
        "string.prototype.matchall>call-bind>es-define-property": true,
        "string.prototype.matchall>call-bind>es-errors": true,
        "string.prototype.matchall>es-abstract>es-object-atoms": true,
        "browserify>has>function-bind": true,
        "string.prototype.matchall>get-intrinsic>get-proto": true,
        "string.prototype.matchall>es-abstract>gopd": true,
        "string.prototype.matchall>has-symbols": true,
        "depcheck>is-core-module>hasown": true,
        "string.prototype.matchall>get-intrinsic>math-intrinsics": true
      }
    },
    "string.prototype.matchall>get-intrinsic>get-proto": {
      "packages": {
        "string.prototype.matchall>get-intrinsic>get-proto>dunder-proto": true,
        "string.prototype.matchall>es-abstract>es-object-atoms": true
      }
    },
    "eth-lattice-keyring>gridplus-sdk": {
      "globals": {
        "AbortController": true,
        "Request": true,
        "URL": true,
        "__values": true,
        "caches": true,
        "clearTimeout": true,
        "console.error": true,
        "console.log": true,
        "console.warn": true,
        "fetch": true,
        "setTimeout": true
      },
      "packages": {
        "eth-lattice-keyring>gridplus-sdk>@ethereumjs/common": true,
        "eth-lattice-keyring>gridplus-sdk>@ethereumjs/tx": true,
        "@ethersproject/abi": true,
        "eth-lattice-keyring>gridplus-sdk>aes-js": true,
        "@metamask/keyring-api>bech32": true,
        "eth-lattice-keyring>gridplus-sdk>bignumber.js": true,
        "eth-lattice-keyring>gridplus-sdk>bitwise": true,
        "bn.js": true,
        "eth-lattice-keyring>gridplus-sdk>borc": true,
        "ethereumjs-util>ethereum-cryptography>bs58check": true,
        "browserify>buffer": true,
        "eth-lattice-keyring>gridplus-sdk>crc-32": true,
        "@metamask/ppom-validator>elliptic": true,
        "eth-lattice-keyring>gridplus-sdk>eth-eip712-util-browser": true,
        "ethers>@ethersproject/sha2>hash.js": true,
        "eth-ens-namehash>js-sha3": true,
        "lodash": true,
        "eth-lattice-keyring>rlp": true,
        "ganache>secp256k1": true,
        "eth-lattice-keyring>gridplus-sdk>uuid": true
      }
    },
    "string.prototype.matchall>es-abstract>has-property-descriptors": {
      "packages": {
        "string.prototype.matchall>call-bind>es-define-property": true
      }
    },
    "koa>is-generator-function>has-tostringtag": {
      "packages": {
        "string.prototype.matchall>has-symbols": true
      }
    },
    "ethereumjs-util>create-hash>md5.js>hash-base": {
      "packages": {
        "pumpify>inherits": true,
        "readable-stream": true,
        "koa>content-disposition>safe-buffer": true
      }
    },
    "ethers>@ethersproject/sha2>hash.js": {
      "packages": {
        "pumpify>inherits": true,
        "@metamask/ppom-validator>elliptic>minimalistic-assert": true
      }
    },
    "depcheck>is-core-module>hasown": {
      "packages": {
        "browserify>has>function-bind": true
      }
    },
    "@metamask/eth-trezor-keyring>hdkey": {
      "packages": {
        "browserify>assert": true,
        "ethereumjs-util>ethereum-cryptography>bs58check": true,
        "crypto-browserify": true,
        "ethereumjs-util>create-hash>ripemd160": true,
        "koa>content-disposition>safe-buffer": true,
        "ganache>secp256k1": true
      }
    },
    "he": {
      "globals": {
        "define": true
      }
    },
    "history": {
      "globals": {
        "console": true,
        "define": true,
        "document.defaultView": true,
        "document.querySelector": true
      }
    },
    "react-router-dom>history": {
      "globals": {
        "addEventListener": true,
        "confirm": true,
        "document": true,
        "history": true,
        "location": true,
        "navigator.userAgent": true,
        "removeEventListener": true
      },
      "packages": {
        "react-router-dom>history>resolve-pathname": true,
        "react-router-dom>tiny-invariant": true,
        "react-router-dom>tiny-warning": true,
        "react-router-dom>history>value-equal": true
      }
    },
    "@metamask/ppom-validator>elliptic>hmac-drbg": {
      "packages": {
        "ethers>@ethersproject/sha2>hash.js": true,
        "@metamask/ppom-validator>elliptic>minimalistic-assert": true,
        "@metamask/ppom-validator>elliptic>minimalistic-crypto-utils": true
      }
    },
    "react-redux>hoist-non-react-statics": {
      "packages": {
        "prop-types>react-is": true
      }
    },
    "https-browserify": {
      "packages": {
        "stream-http": true,
        "browserify>url": true
      }
    },
    "@metamask/notification-services-controller>firebase>@firebase/app>idb": {
      "globals": {
        "DOMException": true,
        "IDBCursor": true,
        "IDBDatabase": true,
        "IDBIndex": true,
        "IDBObjectStore": true,
        "IDBRequest": true,
        "IDBTransaction": true,
        "indexedDB.deleteDatabase": true,
        "indexedDB.open": true
      }
    },
    "eth-ens-namehash>idna-uts46-hx": {
      "globals": {
        "define": true
      },
      "packages": {
        "browserify>punycode": true
      }
    },
    "string.prototype.matchall>internal-slot": {
      "packages": {
        "string.prototype.matchall>call-bind>es-errors": true,
        "depcheck>is-core-module>hasown": true,
        "string.prototype.matchall>side-channel": true
      }
    },
    "browserify>util>is-arguments": {
      "packages": {
        "string.prototype.matchall>call-bind": true,
        "koa>is-generator-function>has-tostringtag": true
      }
    },
    "string.prototype.matchall>es-abstract>is-array-buffer": {
      "packages": {
        "string.prototype.matchall>call-bind": true,
        "string.prototype.matchall>get-intrinsic": true
      }
    },
    "@metamask/eth-token-tracker>deep-equal>which-boxed-primitive>is-bigint": {
      "packages": {
        "string.prototype.matchall>es-abstract>unbox-primitive>has-bigints": true
      }
    },
    "@metamask/eth-token-tracker>deep-equal>which-boxed-primitive>is-boolean-object": {
      "packages": {
        "string.prototype.matchall>call-bind": true,
        "koa>is-generator-function>has-tostringtag": true
      }
    },
    "string.prototype.matchall>es-abstract>is-callable": {
      "globals": {
        "document": true
      }
    },
    "@metamask/eth-token-tracker>deep-equal>is-date-object": {
      "packages": {
        "koa>is-generator-function>has-tostringtag": true
      }
    },
    "koa>is-generator-function": {
      "packages": {
        "koa>is-generator-function>has-tostringtag": true
      }
    },
    "@material-ui/core>@material-ui/styles>jss>is-in-browser": {
      "globals": {
        "document": true
      }
    },
    "@metamask/eth-token-tracker>deep-equal>which-boxed-primitive>is-number-object": {
      "packages": {
        "koa>is-generator-function>has-tostringtag": true
      }
    },
    "string.prototype.matchall>es-abstract>is-regex": {
      "packages": {
        "string.prototype.matchall>call-bind": true,
        "koa>is-generator-function>has-tostringtag": true
      }
    },
    "string.prototype.matchall>es-abstract>is-shared-array-buffer": {
      "packages": {
        "string.prototype.matchall>call-bind": true
      }
    },
    "eslint-plugin-react>array-includes>is-string": {
      "packages": {
        "koa>is-generator-function>has-tostringtag": true
      }
    },
    "string.prototype.matchall>es-abstract>es-to-primitive>is-symbol": {
      "packages": {
        "string.prototype.matchall>has-symbols": true
      }
    },
    "browserify>util>is-typed-array": {
      "packages": {
        "browserify>util>which-typed-array": true
      }
    },
    "@metamask/eth-token-tracker>deep-equal>which-collection>is-weakset": {
      "packages": {
        "string.prototype.matchall>call-bind": true,
        "string.prototype.matchall>get-intrinsic": true
      }
    },
    "eth-lattice-keyring>gridplus-sdk>borc>iso-url": {
      "globals": {
        "URL": true,
        "URLSearchParams": true,
        "location": true
      }
    },
    "@open-rpc/test-coverage>isomorphic-fetch": {
      "globals": {
        "fetch.bind": true
      },
      "packages": {
        "@open-rpc/test-coverage>isomorphic-fetch>whatwg-fetch": true
      }
    },
    "@ensdomains/content-hash>js-base64": {
      "globals": {
        "Base64": "write",
        "TextDecoder": true,
        "TextEncoder": true,
        "atob": true,
        "btoa": true,
        "define": true
      },
      "packages": {
        "browserify>buffer": true
      }
    },
    "eth-ens-namehash>js-sha3": {
      "globals": {
        "define": true
      },
      "packages": {
        "process": true
      }
    },
    "@ngraveio/bc-ur>jsbi": {
      "globals": {
        "define": true
      }
    },
    "@metamask/multichain>jsonschema": {
      "packages": {
        "browserify>url": true
      }
    },
    "@material-ui/core>@material-ui/styles>jss-plugin-camel-case": {
      "packages": {
        "@material-ui/core>@material-ui/styles>jss-plugin-camel-case>hyphenate-style-name": true
      }
    },
    "@material-ui/core>@material-ui/styles>jss-plugin-default-unit": {
      "globals": {
        "CSS": true
      },
      "packages": {
        "@material-ui/core>@material-ui/styles>jss": true
      }
    },
    "@material-ui/core>@material-ui/styles>jss-plugin-global": {
      "packages": {
        "@babel/runtime": true,
        "@material-ui/core>@material-ui/styles>jss": true
      }
    },
    "@material-ui/core>@material-ui/styles>jss-plugin-nested": {
      "packages": {
        "@babel/runtime": true,
        "react-router-dom>tiny-warning": true
      }
    },
    "@material-ui/core>@material-ui/styles>jss-plugin-rule-value-function": {
      "packages": {
        "@material-ui/core>@material-ui/styles>jss": true,
        "react-router-dom>tiny-warning": true
      }
    },
    "@material-ui/core>@material-ui/styles>jss-plugin-vendor-prefixer": {
      "packages": {
        "@material-ui/core>@material-ui/styles>jss-plugin-vendor-prefixer>css-vendor": true,
        "@material-ui/core>@material-ui/styles>jss": true
      }
    },
    "@material-ui/core>@material-ui/styles>jss": {
      "globals": {
        "CSS": true,
        "document.createElement": true,
        "document.querySelector": true
      },
      "packages": {
        "@babel/runtime": true,
        "@material-ui/core>@material-ui/styles>jss>is-in-browser": true,
        "react-router-dom>tiny-warning": true
      }
    },
    "ethereumjs-util>ethereum-cryptography>keccak": {
      "packages": {
        "browserify>buffer": true,
        "readable-stream": true
      }
    },
    "currency-formatter>locale-currency": {
      "globals": {
        "countryCode": true
      }
    },
    "localforage": {
      "globals": {
        "Blob": true,
        "BlobBuilder": true,
        "FileReader": true,
        "IDBKeyRange": true,
        "MSBlobBuilder": true,
        "MozBlobBuilder": true,
        "OIndexedDB": true,
        "WebKitBlobBuilder": true,
        "atob": true,
        "btoa": true,
        "console.error": true,
        "console.info": true,
        "console.warn": true,
        "define": true,
        "fetch": true,
        "indexedDB": true,
        "localStorage": true,
        "mozIndexedDB": true,
        "msIndexedDB": true,
        "navigator.platform": true,
        "navigator.userAgent": true,
        "openDatabase": true,
        "setTimeout": true,
        "webkitIndexedDB": true
      }
    },
    "lodash": {
      "globals": {
        "clearTimeout": true,
        "define": true,
        "setTimeout": true
      }
    },
    "loglevel": {
      "globals": {
        "console": true,
        "define": true,
        "document.cookie": true,
        "localStorage": true,
        "log": "write",
        "navigator": true
      }
    },
    "lottie-web": {
      "globals": {
        "Blob": true,
        "Howl": true,
        "OffscreenCanvas": true,
        "URL.createObjectURL": true,
        "Worker": true,
        "XMLHttpRequest": true,
        "bodymovin": "write",
        "clearInterval": true,
        "console": true,
        "define": true,
        "document.body": true,
        "document.createElement": true,
        "document.createElementNS": true,
        "document.getElementsByClassName": true,
        "document.getElementsByTagName": true,
        "document.querySelectorAll": true,
        "document.readyState": true,
        "location.origin": true,
        "location.pathname": true,
        "navigator": true,
        "requestAnimationFrame": true,
        "setInterval": true,
        "setTimeout": true
      }
    },
    "luxon": {
      "globals": {
        "Intl": true
      }
    },
    "@metamask/snaps-utils>marked": {
      "globals": {
        "console.error": true,
        "console.warn": true,
        "define": true
      }
    },
    "ethereumjs-util>create-hash>md5.js": {
      "packages": {
        "ethereumjs-util>create-hash>md5.js>hash-base": true,
        "pumpify>inherits": true,
        "koa>content-disposition>safe-buffer": true
      }
    },
    "@storybook/addon-docs>remark-external-links>mdast-util-definitions": {
      "packages": {
        "react-markdown>unist-util-visit": true
      }
    },
    "react-markdown>remark-parse>mdast-util-from-markdown": {
      "packages": {
        "react-markdown>remark-parse>mdast-util-from-markdown>mdast-util-to-string": true,
        "react-markdown>remark-parse>mdast-util-from-markdown>micromark": true,
        "react-syntax-highlighter>refractor>parse-entities": true,
        "react-markdown>remark-parse>mdast-util-from-markdown>unist-util-stringify-position": true
      }
    },
    "react-markdown>remark-rehype>mdast-util-to-hast": {
      "globals": {
        "console.warn": true
      },
      "packages": {
        "@storybook/addon-docs>remark-external-links>mdast-util-definitions": true,
        "react-markdown>remark-rehype>mdast-util-to-hast>mdurl": true,
        "react-markdown>remark-rehype>mdast-util-to-hast>unist-builder": true,
        "react-markdown>remark-rehype>mdast-util-to-hast>unist-util-generated": true,
        "react-markdown>remark-rehype>mdast-util-to-hast>unist-util-position": true,
        "react-markdown>unist-util-visit": true
      }
    },
    "eth-lattice-keyring>@ethereumjs/util>micro-ftch": {
      "globals": {
        "Headers": true,
        "TextDecoder": true,
        "URL": true,
        "btoa": true,
        "fetch": true
      },
      "packages": {
        "browserify>browserify-zlib": true,
        "browserify>buffer": true,
        "https-browserify": true,
        "process": true,
        "stream-http": true,
        "browserify>url": true,
        "browserify>util": true
      }
    },
    "react-markdown>remark-parse>mdast-util-from-markdown>micromark": {
      "packages": {
        "react-syntax-highlighter>refractor>parse-entities": true
      }
    },
    "crypto-browserify>diffie-hellman>miller-rabin": {
      "packages": {
        "bn.js": true,
        "@metamask/ppom-validator>elliptic>brorand": true
      }
    },
    "@ensdomains/content-hash>cids>multibase": {
      "globals": {
        "TextDecoder": true,
        "TextEncoder": true
      },
      "packages": {
        "@ensdomains/content-hash>cids>multibase>@multiformats/base-x": true
      }
    },
    "@ensdomains/content-hash>multihashes>multibase": {
      "packages": {
        "@ensdomains/content-hash>multihashes>multibase>base-x": true,
        "browserify>buffer": true,
        "@ensdomains/content-hash>multihashes>web-encoding": true
      }
    },
    "@ensdomains/content-hash>multicodec": {
      "packages": {
        "@ensdomains/content-hash>multicodec>uint8arrays": true,
        "sass-embedded>varint": true
      }
    },
    "@ensdomains/content-hash>multicodec>uint8arrays>multiformats": {
      "globals": {
        "TextDecoder": true,
        "TextEncoder": true,
        "console.warn": true,
        "crypto.subtle.digest": true
      }
    },
    "@ensdomains/content-hash>multihashes": {
      "packages": {
        "browserify>buffer": true,
        "@ensdomains/content-hash>multihashes>multibase": true,
        "@ensdomains/content-hash>multihashes>varint": true,
        "@ensdomains/content-hash>multihashes>web-encoding": true
      }
    },
    "@ensdomains/content-hash>cids>multihashes": {
      "packages": {
        "@ensdomains/content-hash>cids>multibase": true,
        "@ensdomains/content-hash>cids>uint8arrays": true,
        "@ensdomains/content-hash>cids>multihashes>varint": true
      }
    },
    "nanoid": {
      "globals": {
        "crypto.getRandomValues": true
      }
    },
    "@metamask/approval-controller>nanoid": {
      "globals": {
        "crypto.getRandomValues": true
      }
    },
    "@metamask/smart-transactions-controller>@metamask/controllers>nanoid": {
      "globals": {
        "crypto.getRandomValues": true
      }
    },
    "@metamask/notification-controller>nanoid": {
      "globals": {
        "crypto.getRandomValues": true
      }
    },
    "@metamask/permission-controller>nanoid": {
      "globals": {
        "crypto.getRandomValues": true
      }
    },
    "@metamask/rpc-methods>nanoid": {
      "globals": {
        "crypto.getRandomValues": true
      }
    },
    "@metamask/rpc-methods-flask>nanoid": {
      "globals": {
        "crypto.getRandomValues": true
      }
    },
    "@metamask/snaps-controllers>nanoid": {
      "globals": {
        "crypto.getRandomValues": true
      }
    },
    "@metamask/snaps-controllers-flask>nanoid": {
      "globals": {
        "crypto.getRandomValues": true
      }
    },
    "depcheck>@vue/compiler-sfc>postcss>nanoid": {
      "globals": {
        "crypto.getRandomValues": true
      }
    },
    "dependency-tree>precinct>detective-postcss>postcss>nanoid": {
      "globals": {
        "crypto.getRandomValues": true
      }
    },
    "node-fetch": {
      "globals": {
        "Headers": true,
        "Request": true,
        "Response": true,
        "fetch": true
      }
    },
    "@metamask/controllers>web3-provider-engine>cross-fetch>node-fetch": {
      "globals": {
        "fetch": true
      }
    },
    "@metamask/controllers>web3-provider-engine>eth-json-rpc-middleware>node-fetch": {
      "globals": {
        "fetch": true
      }
    },
    "eth-method-registry>@metamask/ethjs-contract>ethjs-abi>number-to-bn": {
      "packages": {
        "bn.js": true,
        "eth-method-registry>@metamask/ethjs-query>@metamask/ethjs-format>strip-hex-prefix": true
      }
    },
    "string.prototype.matchall>es-abstract>object-inspect": {
      "globals": {
        "HTMLElement": true,
        "WeakRef": true
      },
      "packages": {
        "browserify>browser-resolve": true
      }
    },
    "@ngraveio/bc-ur>assert>object-is": {
      "packages": {
        "string.prototype.matchall>call-bind": true,
        "string.prototype.matchall>define-properties": true
      }
    },
    "gulp>vinyl-fs>object.assign": {
      "packages": {
        "string.prototype.matchall>call-bind": true,
        "string.prototype.matchall>define-properties": true,
        "string.prototype.matchall>has-symbols": true,
        "@lavamoat/lavapack>json-stable-stringify>object-keys": true
      }
    },
    "@metamask/object-multiplex>once": {
      "packages": {
        "@metamask/object-multiplex>once>wrappy": true
      }
    },
    "crypto-browserify>public-encrypt>parse-asn1": {
      "packages": {
        "crypto-browserify>public-encrypt>parse-asn1>asn1.js": true,
        "ethereumjs-util>ethereum-cryptography>browserify-aes": true,
        "browserify>buffer": true,
        "crypto-browserify>browserify-cipher>evp_bytestokey": true,
        "crypto-browserify>pbkdf2": true
      }
    },
    "react-syntax-highlighter>refractor>parse-entities": {
      "globals": {
        "document.createElement": true
      }
    },
    "path-browserify": {
      "packages": {
        "process": true
      }
    },
    "serve-handler>path-to-regexp": {
      "packages": {
        "serve-handler>path-to-regexp>isarray": true
      }
    },
    "crypto-browserify>pbkdf2": {
      "globals": {
        "crypto": true,
        "process": true,
        "queueMicrotask": true,
        "setImmediate": true,
        "setTimeout": true
      },
      "packages": {
        "ethereumjs-util>create-hash": true,
        "process": true,
        "ethereumjs-util>create-hash>ripemd160": true,
        "koa>content-disposition>safe-buffer": true,
        "addons-linter>sha.js": true
      }
    },
    "@material-ui/core>popper.js": {
      "globals": {
        "MSInputMethodContext": true,
        "Node.DOCUMENT_POSITION_FOLLOWING": true,
        "cancelAnimationFrame": true,
        "console.warn": true,
        "define": true,
        "devicePixelRatio": true,
        "document": true,
        "getComputedStyle": true,
        "innerHeight": true,
        "innerWidth": true,
        "navigator": true,
        "requestAnimationFrame": true,
        "setTimeout": true
      }
    },
    "react-tippy>popper.js": {
      "globals": {
        "MSInputMethodContext": true,
        "Node.DOCUMENT_POSITION_FOLLOWING": true,
        "cancelAnimationFrame": true,
        "console.warn": true,
        "define": true,
        "devicePixelRatio": true,
        "document": true,
        "getComputedStyle": true,
        "innerHeight": true,
        "innerWidth": true,
        "navigator.userAgent": true,
        "requestAnimationFrame": true,
        "setTimeout": true
      }
    },
    "process": {
      "globals": {
        "clearTimeout": true,
        "setTimeout": true
      }
    },
    "promise-to-callback": {
      "packages": {
        "promise-to-callback>is-fn": true,
        "promise-to-callback>set-immediate-shim": true
      }
    },
    "prop-types": {
      "globals": {
        "console": true
      },
      "packages": {
        "react>object-assign": true,
        "prop-types>react-is": true
      }
    },
    "react-markdown>property-information": {
      "packages": {
        "watchify>xtend": true
      }
    },
    "@trezor/connect-web>@trezor/connect>@trezor/protobuf>protobufjs": {
      "globals": {
        "process": true,
        "setTimeout": true
      },
      "packages": {
        "@trezor/connect-web>@trezor/connect>@trezor/protobuf>protobufjs>@protobufjs/aspromise": true,
        "@trezor/connect-web>@trezor/connect>@trezor/protobuf>protobufjs>@protobufjs/base64": true,
        "@trezor/connect-web>@trezor/connect>@trezor/protobuf>protobufjs>@protobufjs/codegen": true,
        "@trezor/connect-web>@trezor/connect>@trezor/protobuf>protobufjs>@protobufjs/eventemitter": true,
        "@trezor/connect-web>@trezor/connect>@trezor/protobuf>protobufjs>@protobufjs/fetch": true,
        "@trezor/connect-web>@trezor/connect>@trezor/protobuf>protobufjs>@protobufjs/float": true,
        "@trezor/connect-web>@trezor/connect>@trezor/protobuf>protobufjs>@protobufjs/inquire": true,
        "@trezor/connect-web>@trezor/connect>@trezor/protobuf>protobufjs>@protobufjs/path": true,
        "@trezor/connect-web>@trezor/connect>@trezor/protobuf>protobufjs>@protobufjs/pool": true,
        "@trezor/connect-web>@trezor/connect>@trezor/protobuf>protobufjs>@protobufjs/utf8": true
      }
    },
    "crypto-browserify>public-encrypt": {
      "packages": {
        "bn.js": true,
        "crypto-browserify>public-encrypt>browserify-rsa": true,
        "browserify>buffer": true,
        "ethereumjs-util>create-hash": true,
        "crypto-browserify>public-encrypt>parse-asn1": true,
        "crypto-browserify>randombytes": true
      }
    },
    "browserify>punycode": {
      "globals": {
        "define": true
      }
    },
    "qrcode-generator": {
      "globals": {
        "define": true
      }
    },
    "qrcode.react": {
      "globals": {
        "Path2D": true,
        "devicePixelRatio": true
      },
      "packages": {
        "react": true
      }
    },
    "mockttp>body-parser>qs": {
      "packages": {
        "string.prototype.matchall>side-channel": true
      }
    },
    "@metamask/snaps-controllers>tar-stream>streamx>queue-tick": {
      "globals": {
        "queueMicrotask": true
      }
    },
    "react-beautiful-dnd>raf-schd": {
      "globals": {
        "cancelAnimationFrame": true,
        "requestAnimationFrame": true
      }
    },
    "crypto-browserify>randombytes": {
      "globals": {
        "crypto": true,
        "msCrypto": true
      },
      "packages": {
        "process": true,
        "koa>content-disposition>safe-buffer": true
      }
    },
    "ethereumjs-wallet>randombytes": {
      "globals": {
        "crypto.getRandomValues": true
      }
    },
    "crypto-browserify>randomfill": {
      "globals": {
        "crypto": true,
        "msCrypto": true
      },
      "packages": {
        "process": true,
        "crypto-browserify>randombytes": true,
        "koa>content-disposition>safe-buffer": true
      }
    },
    "react": {
      "globals": {
        "console": true
      },
      "packages": {
        "react>object-assign": true,
        "prop-types": true
      }
    },
    "react-beautiful-dnd": {
      "globals": {
        "Element.prototype": true,
        "__REDUX_DEVTOOLS_EXTENSION_COMPOSE__": true,
        "addEventListener": true,
        "cancelAnimationFrame": true,
        "clearTimeout": true,
        "console": true,
        "document": true,
        "getComputedStyle": true,
        "pageXOffset": true,
        "pageYOffset": true,
        "removeEventListener": true,
        "requestAnimationFrame": true,
        "scrollBy": true,
        "setTimeout": true
      },
      "packages": {
        "@babel/runtime": true,
        "react-beautiful-dnd>css-box-model": true,
        "react-beautiful-dnd>memoize-one": true,
        "react-beautiful-dnd>raf-schd": true,
        "react": true,
        "react-dom": true,
        "react-redux": true,
        "redux": true,
        "react-beautiful-dnd>use-memo-one": true
      }
    },
    "react-chartjs-2": {
      "globals": {
        "setTimeout": true
      },
      "packages": {
        "chart.js": true,
        "react": true
      }
    },
    "react-focus-lock>react-clientside-effect": {
      "packages": {
        "@babel/runtime": true,
        "react": true
      }
    },
    "react-devtools": {
      "packages": {
        "react-devtools>react-devtools-core": true
      }
    },
    "react-devtools>react-devtools-core": {
      "globals": {
        "WebSocket": true,
        "setTimeout": true
      }
    },
    "react-dnd-html5-backend": {
      "globals": {
        "addEventListener": true,
        "clearTimeout": true,
        "removeEventListener": true
      }
    },
    "react-dom": {
      "globals": {
        "HTMLIFrameElement": true,
        "MSApp": true,
        "__REACT_DEVTOOLS_GLOBAL_HOOK__": true,
        "addEventListener": true,
        "clearTimeout": true,
        "clipboardData": true,
        "console": true,
        "dispatchEvent": true,
        "document": true,
        "event": "write",
        "jest": true,
        "location.protocol": true,
        "navigator.userAgent.indexOf": true,
        "performance": true,
        "removeEventListener": true,
        "self": true,
        "setTimeout": true,
        "top": true,
        "trustedTypes": true
      },
      "packages": {
        "react>object-assign": true,
        "prop-types": true,
        "react": true,
        "react-dom>scheduler": true
      }
    },
    "react-responsive-carousel>react-easy-swipe": {
      "globals": {
        "addEventListener": true,
        "define": true,
        "document.addEventListener": true,
        "document.removeEventListener": true
      },
      "packages": {
        "prop-types": true,
        "react": true
      }
    },
    "react-popper>react-fast-compare": {
      "globals": {
        "Element": true,
        "console.warn": true
      }
    },
    "react-focus-lock": {
      "globals": {
        "addEventListener": true,
        "console.error": true,
        "console.warn": true,
        "document": true,
        "removeEventListener": true,
        "setTimeout": true
      },
      "packages": {
        "@babel/runtime": true,
        "react-focus-lock>focus-lock": true,
        "prop-types": true,
        "react": true,
        "react-focus-lock>react-clientside-effect": true,
        "react-focus-lock>use-callback-ref": true,
        "react-focus-lock>use-sidecar": true
      }
    },
    "react-idle-timer": {
      "globals": {
        "clearTimeout": true,
        "document": true,
        "setTimeout": true
      },
      "packages": {
        "prop-types": true,
        "react": true
      }
    },
    "prop-types>react-is": {
      "globals": {
        "console": true
      }
    },
    "react-markdown>react-is": {
      "globals": {
        "console": true
      }
    },
    "react-redux>react-is": {
      "globals": {
        "console": true
      }
    },
    "react-markdown": {
      "globals": {
        "console.warn": true
      },
      "packages": {
        "react-markdown>comma-separated-tokens": true,
        "prop-types": true,
        "react-markdown>property-information": true,
        "react": true,
        "react-markdown>react-is": true,
        "react-markdown>remark-parse": true,
        "react-markdown>remark-rehype": true,
        "react-markdown>space-separated-tokens": true,
        "react-markdown>style-to-object": true,
        "react-markdown>unified": true,
        "react-markdown>unist-util-visit": true,
        "react-markdown>vfile": true
      }
    },
    "react-popper": {
      "globals": {
        "document": true
      },
      "packages": {
        "@popperjs/core": true,
        "react": true,
        "react-popper>react-fast-compare": true,
        "react-popper>warning": true
      }
    },
    "react-redux": {
      "globals": {
        "console": true,
        "document": true
      },
      "packages": {
        "@babel/runtime": true,
        "react-redux>hoist-non-react-statics": true,
        "prop-types": true,
        "react": true,
        "react-dom": true,
        "react-redux>react-is": true
      }
    },
    "react-responsive-carousel": {
      "globals": {
        "HTMLElement": true,
        "addEventListener": true,
        "clearTimeout": true,
        "console.warn": true,
        "document": true,
        "getComputedStyle": true,
        "removeEventListener": true,
        "setTimeout": true
      },
      "packages": {
        "classnames": true,
        "react": true,
        "react-dom": true,
        "react-responsive-carousel>react-easy-swipe": true
      }
    },
    "react-router-dom": {
      "packages": {
        "react-router-dom>history": true,
        "prop-types": true,
        "react": true,
        "react-router-dom>react-router": true,
        "react-router-dom>tiny-invariant": true,
        "react-router-dom>tiny-warning": true
      }
    },
    "react-router-dom-v5-compat": {
      "globals": {
        "FormData": true,
        "URL": true,
        "URLSearchParams": true,
        "__reactRouterVersion": "write",
        "addEventListener": true,
        "confirm": true,
        "define": true,
        "document": true,
        "history.scrollRestoration": true,
        "location.href": true,
        "removeEventListener": true,
        "scrollTo": true,
        "scrollY": true,
        "sessionStorage.getItem": true,
        "sessionStorage.setItem": true,
        "setTimeout": true
      },
      "packages": {
        "react-router-dom-v5-compat>@remix-run/router": true,
        "history": true,
        "react": true,
        "react-dom": true,
        "react-router-dom": true,
        "react-router-dom-v5-compat>react-router": true
      }
    },
    "react-router-dom>react-router": {
      "packages": {
        "react-router-dom>history": true,
        "react-redux>hoist-non-react-statics": true,
        "serve-handler>path-to-regexp": true,
        "prop-types": true,
        "react": true,
        "prop-types>react-is": true,
        "react-router-dom>tiny-invariant": true,
        "react-router-dom>tiny-warning": true
      }
    },
    "react-router-dom-v5-compat>react-router": {
      "globals": {
        "console.error": true,
        "define": true
      },
      "packages": {
        "react-router-dom-v5-compat>@remix-run/router": true,
        "react": true
      }
    },
    "react-simple-file-input": {
      "globals": {
        "File": true,
        "FileReader": true,
        "console.warn": true
      },
      "packages": {
        "prop-types": true,
        "react": true
      }
    },
    "react-tippy": {
      "globals": {
        "Element": true,
        "MSStream": true,
        "MutationObserver": true,
        "addEventListener": true,
        "clearTimeout": true,
        "console.error": true,
        "console.warn": true,
        "define": true,
        "document": true,
        "getComputedStyle": true,
        "innerHeight": true,
        "innerWidth": true,
        "navigator.maxTouchPoints": true,
        "navigator.msMaxTouchPoints": true,
        "navigator.userAgent": true,
        "performance": true,
        "requestAnimationFrame": true,
        "setTimeout": true
      },
      "packages": {
        "react-tippy>popper.js": true,
        "react": true,
        "react-dom": true
      }
    },
    "react-toggle-button": {
      "globals": {
        "clearTimeout": true,
        "console.warn": true,
        "define": true,
        "performance": true,
        "setTimeout": true
      },
      "packages": {
        "react": true
      }
    },
    "@material-ui/core>react-transition-group": {
      "globals": {
        "Element": true,
        "setTimeout": true
      },
      "packages": {
        "@material-ui/core>react-transition-group>dom-helpers": true,
        "prop-types": true,
        "react": true,
        "react-dom": true
      }
    },
    "readable-stream": {
      "packages": {
        "browserify>browser-resolve": true,
        "browserify>buffer": true,
        "webpack>events": true,
        "pumpify>inherits": true,
        "process": true,
        "browserify>string_decoder": true,
        "readable-stream>util-deprecate": true
      }
    },
    "extension-port-stream>readable-stream": {
      "globals": {
        "AbortController": true,
        "AbortSignal": true,
        "AggregateError": true,
        "Blob": true,
        "ERR_INVALID_ARG_TYPE": true,
        "queueMicrotask": true
      },
      "packages": {
        "@lavamoat/lavapack>readable-stream>abort-controller": true,
        "browserify>buffer": true,
        "webpack>events": true,
        "process": true,
        "browserify>string_decoder": true
      }
    },
    "@metamask/providers>extension-port-stream>readable-stream": {
      "globals": {
        "AbortController": true,
        "AbortSignal": true,
        "AggregateError": true,
        "Blob": true,
        "ERR_INVALID_ARG_TYPE": true,
        "queueMicrotask": true
      },
      "packages": {
        "@lavamoat/lavapack>readable-stream>abort-controller": true,
        "browserify>buffer": true,
        "webpack>events": true,
        "process": true,
        "browserify>string_decoder": true
      }
    },
    "@metamask/snaps-controllers>readable-web-to-node-stream": {
      "packages": {
        "readable-stream": true
      }
    },
    "redux": {
      "globals": {
        "console": true
      },
      "packages": {
        "@babel/runtime": true
      }
    },
    "string.prototype.matchall>regexp.prototype.flags": {
      "packages": {
        "string.prototype.matchall>call-bind": true,
        "string.prototype.matchall>define-properties": true,
        "string.prototype.matchall>call-bind>es-errors": true,
        "string.prototype.matchall>regexp.prototype.flags>set-function-name": true
      }
    },
    "react-markdown>remark-parse": {
      "packages": {
        "react-markdown>remark-parse>mdast-util-from-markdown": true
      }
    },
    "react-markdown>remark-rehype": {
      "packages": {
        "react-markdown>remark-rehype>mdast-util-to-hast": true
      }
    },
    "react-markdown>vfile>replace-ext": {
      "packages": {
        "path-browserify": true
      }
    },
    "reselect": {
      "globals": {
        "WeakRef": true,
        "console.warn": true,
        "unstable_autotrackMemoize": true
      }
    },
    "@metamask/snaps-utils>rfdc": {
      "packages": {
        "browserify>buffer": true
      }
    },
    "ethereumjs-util>create-hash>ripemd160": {
      "packages": {
        "browserify>buffer": true,
        "ethereumjs-util>create-hash>md5.js>hash-base": true,
        "pumpify>inherits": true
      }
    },
    "@keystonehq/metamask-airgapped-keyring>rlp": {
      "packages": {
        "bn.js": true,
        "browserify>buffer": true
      }
    },
    "eth-lattice-keyring>rlp": {
      "globals": {
        "TextEncoder": true
      }
    },
    "ethereumjs-util>rlp": {
      "packages": {
        "bn.js": true,
        "browserify>buffer": true
      }
    },
    "@metamask/keyring-controller>ethereumjs-wallet>ethereumjs-util>rlp": {
      "packages": {
        "bn.js": true,
        "browserify>buffer": true
      }
    },
    "wait-on>rxjs": {
      "globals": {
        "cancelAnimationFrame": true,
        "clearInterval": true,
        "clearTimeout": true,
        "performance": true,
        "requestAnimationFrame": true,
        "setInterval.apply": true,
        "setTimeout.apply": true
      }
    },
    "koa>content-disposition>safe-buffer": {
      "packages": {
        "browserify>buffer": true
      }
    },
    "react-dom>scheduler": {
      "globals": {
        "MessageChannel": true,
        "cancelAnimationFrame": true,
        "clearTimeout": true,
        "console": true,
        "navigator": true,
        "performance": true,
        "requestAnimationFrame": true,
        "setTimeout": true
      }
    },
    "ethers>@ethersproject/json-wallets>scrypt-js": {
      "globals": {
        "define": true,
        "setTimeout": true
      },
      "packages": {
        "browserify>timers-browserify": true
      }
    },
    "ganache>secp256k1": {
      "packages": {
        "@metamask/ppom-validator>elliptic": true
      }
    },
    "semver": {
      "globals": {
        "console.error": true
      },
      "packages": {
        "process": true
      }
    },
    "string.prototype.matchall>call-bind>set-function-length": {
      "packages": {
        "string.prototype.matchall>define-properties>define-data-property": true,
        "string.prototype.matchall>call-bind>es-errors": true,
        "string.prototype.matchall>get-intrinsic": true,
        "string.prototype.matchall>es-abstract>gopd": true,
        "string.prototype.matchall>es-abstract>has-property-descriptors": true
      }
    },
    "string.prototype.matchall>regexp.prototype.flags>set-function-name": {
      "packages": {
        "string.prototype.matchall>define-properties>define-data-property": true,
        "string.prototype.matchall>call-bind>es-errors": true,
        "string.prototype.matchall>es-abstract>function.prototype.name>functions-have-names": true,
        "string.prototype.matchall>es-abstract>has-property-descriptors": true
      }
    },
    "promise-to-callback>set-immediate-shim": {
      "globals": {
        "setTimeout.apply": true
      },
      "packages": {
        "browserify>timers-browserify": true
      }
    },
    "addons-linter>sha.js": {
      "packages": {
        "pumpify>inherits": true,
        "koa>content-disposition>safe-buffer": true
      }
    },
    "string.prototype.matchall>side-channel>side-channel-list": {
      "packages": {
        "string.prototype.matchall>call-bind>es-errors": true,
        "string.prototype.matchall>es-abstract>object-inspect": true
      }
    },
    "string.prototype.matchall>side-channel>side-channel-map": {
      "packages": {
        "string.prototype.matchall>side-channel>side-channel-map>call-bound": true,
        "string.prototype.matchall>call-bind>es-errors": true,
        "string.prototype.matchall>get-intrinsic": true,
        "string.prototype.matchall>es-abstract>object-inspect": true
      }
    },
    "string.prototype.matchall>side-channel>side-channel-weakmap": {
      "packages": {
        "string.prototype.matchall>side-channel>side-channel-map>call-bound": true,
        "string.prototype.matchall>call-bind>es-errors": true,
        "string.prototype.matchall>get-intrinsic": true,
        "string.prototype.matchall>es-abstract>object-inspect": true,
        "string.prototype.matchall>side-channel>side-channel-map": true
      }
    },
    "string.prototype.matchall>side-channel": {
      "packages": {
        "string.prototype.matchall>call-bind>es-errors": true,
        "string.prototype.matchall>es-abstract>object-inspect": true,
        "string.prototype.matchall>side-channel>side-channel-list": true,
        "string.prototype.matchall>side-channel>side-channel-map": true,
        "string.prototype.matchall>side-channel>side-channel-weakmap": true
      }
    },
    "@metamask/profile-sync-controller>siwe": {
      "globals": {
        "console.error": true,
        "console.warn": true
      },
      "packages": {
        "@metamask/profile-sync-controller>siwe>@spruceid/siwe-parser": true,
        "@metamask/profile-sync-controller>siwe>@stablelib/random": true,
        "ethers": true,
        "@metamask/controller-utils>@spruceid/siwe-parser>valid-url": true
      }
    },
    "@metamask/eth-token-tracker>deep-equal>es-get-iterator>stop-iteration-iterator": {
      "globals": {
        "StopIteration": true
      },
      "packages": {
        "string.prototype.matchall>internal-slot": true
      }
    },
    "stream-browserify": {
      "packages": {
        "webpack>events": true,
        "pumpify>inherits": true,
        "readable-stream": true
      }
    },
    "stream-http": {
      "globals": {
        "AbortController": true,
        "Blob": true,
        "MSStreamReader": true,
        "ReadableStream": true,
        "WritableStream": true,
        "XDomainRequest": true,
        "XMLHttpRequest": true,
        "clearTimeout": true,
        "fetch": true,
        "location.protocol.search": true,
        "setTimeout": true
      },
      "packages": {
        "browserify>buffer": true,
        "stream-http>builtin-status-codes": true,
        "pumpify>inherits": true,
        "process": true,
        "readable-stream": true,
        "browserify>url": true,
        "watchify>xtend": true
      }
    },
    "@metamask/snaps-controllers>tar-stream>streamx": {
      "packages": {
        "webpack>events": true,
        "@metamask/snaps-controllers>tar-stream>fast-fifo": true,
        "@metamask/snaps-controllers>tar-stream>streamx>queue-tick": true
      }
    },
    "browserify>string_decoder": {
      "packages": {
        "koa>content-disposition>safe-buffer": true
      }
    },
    "eth-method-registry>@metamask/ethjs-query>@metamask/ethjs-format>strip-hex-prefix": {
      "packages": {
        "eth-method-registry>@metamask/ethjs-query>@metamask/ethjs-format>is-hex-prefixed": true
      }
    },
    "react-markdown>style-to-object": {
      "packages": {
        "react-markdown>style-to-object>inline-style-parser": true
      }
    },
    "@metamask/snaps-controllers>tar-stream": {
      "packages": {
        "@metamask/snaps-controllers>tar-stream>b4a": true,
        "browserify>browser-resolve": true,
        "@metamask/snaps-controllers>tar-stream>fast-fifo": true,
        "@metamask/snaps-controllers>tar-stream>streamx": true
      }
    },
    "debounce-stream>through": {
      "packages": {
        "process": true,
        "stream-browserify": true
      }
    },
    "browserify>timers-browserify": {
      "globals": {
        "clearInterval": true,
        "clearTimeout": true,
        "setInterval": true,
        "setTimeout": true
      },
      "packages": {
        "process": true
      }
    },
    "react-router-dom>tiny-warning": {
      "globals": {
        "console": true
      }
    },
    "copy-to-clipboard>toggle-selection": {
      "globals": {
        "document.activeElement": true,
        "document.getSelection": true
      }
    },
    "tslib": {
      "globals": {
        "SuppressedError": true,
        "define": true
      }
    },
    "@metamask/eth-sig-util>tweetnacl": {
      "globals": {
        "crypto": true,
        "msCrypto": true,
        "nacl": "write"
      },
      "packages": {
        "browserify>browser-resolve": true
      }
    },
    "@trezor/connect-web>@trezor/connect-common>@trezor/env-utils>ua-parser-js": {
      "globals": {
        "define": true
      }
    },
    "@ensdomains/content-hash>cids>uint8arrays": {
      "globals": {
        "TextDecoder": true,
        "TextEncoder": true
      },
      "packages": {
        "@ensdomains/content-hash>cids>multibase": true
      }
    },
    "@ensdomains/content-hash>multicodec>uint8arrays": {
      "globals": {
        "Buffer": true,
        "TextDecoder": true,
        "TextEncoder": true
      },
      "packages": {
        "@ensdomains/content-hash>multicodec>uint8arrays>multiformats": true
      }
    },
    "@metamask/keyring-controller>ulid": {
      "globals": {
        "console.error": true,
        "crypto": true,
        "define": true
      }
    },
    "react-markdown>unified": {
      "packages": {
        "react-markdown>unified>bail": true,
        "react-markdown>unified>extend": true,
        "react-markdown>unified>is-buffer": true,
        "mocha>yargs-unparser>is-plain-obj": true,
        "react-markdown>unified>trough": true,
        "react-markdown>vfile": true
      }
    },
    "react-markdown>unist-util-visit>unist-util-visit-parents": {
      "packages": {
        "react-markdown>unist-util-visit>unist-util-is": true
      }
    },
    "react-markdown>unist-util-visit": {
      "packages": {
        "react-markdown>unist-util-visit>unist-util-visit-parents": true
      }
    },
    "uri-js": {
      "globals": {
        "define": true
      }
    },
    "browserify>url": {
      "packages": {
        "browserify>punycode": true,
        "mockttp>body-parser>qs": true
      }
    },
    "react-focus-lock>use-callback-ref": {
      "packages": {
        "react": true
      }
    },
    "react-beautiful-dnd>use-memo-one": {
      "packages": {
        "react": true
      }
    },
    "react-focus-lock>use-sidecar": {
      "globals": {
        "console.error": true
      },
      "packages": {
        "react-focus-lock>use-sidecar>detect-node-es": true,
        "react": true,
        "tslib": true
      }
    },
    "readable-stream>util-deprecate": {
      "globals": {
        "console.trace": true,
        "console.warn": true,
        "localStorage": true
      }
    },
    "browserify>assert>util": {
      "globals": {
        "console.error": true,
        "console.log": true,
        "console.trace": true,
        "process": true
      },
      "packages": {
        "browserify>assert>util>inherits": true,
        "process": true
      }
    },
    "browserify>util": {
      "globals": {
        "console.error": true,
        "console.log": true,
        "console.trace": true
      },
      "packages": {
        "pumpify>inherits": true,
        "browserify>util>is-arguments": true,
        "koa>is-generator-function": true,
        "browserify>util>is-typed-array": true,
        "process": true,
        "browserify>util>which-typed-array": true
      }
    },
    "uuid": {
      "globals": {
        "crypto": true,
        "msCrypto": true
      }
    },
    "@metamask/eth-snap-keyring>uuid": {
      "globals": {
        "crypto": true
      }
    },
    "@metamask/keyring-snap-client>uuid": {
      "globals": {
        "crypto": true
      }
    },
    "eth-lattice-keyring>gridplus-sdk>uuid": {
      "globals": {
        "crypto": true
      }
    },
    "@metamask/snaps-utils>validate-npm-package-name": {
      "packages": {
        "@metamask/snaps-utils>validate-npm-package-name>builtins": true
      }
    },
    "react-markdown>vfile>vfile-message": {
      "packages": {
        "react-markdown>vfile>unist-util-stringify-position": true
      }
    },
    "react-markdown>vfile": {
      "packages": {
        "react-markdown>vfile>is-buffer": true,
        "path-browserify": true,
        "process": true,
        "react-markdown>vfile>replace-ext": true,
        "react-markdown>vfile>vfile-message": true
      }
    },
    "browserify>vm-browserify": {
      "globals": {
        "document.body.appendChild": true,
        "document.body.removeChild": true,
        "document.createElement": true
      }
    },
    "react-popper>warning": {
      "globals": {
        "console": true
      }
    },
    "@ensdomains/content-hash>multihashes>web-encoding": {
      "globals": {
        "TextDecoder": true,
        "TextEncoder": true
      },
      "packages": {
        "browserify>util": true
      }
    },
    "web3": {
      "globals": {
        "XMLHttpRequest": true
      }
    },
    "@metamask/controllers>web3": {
      "globals": {
        "XMLHttpRequest": true
      }
    },
    "webextension-polyfill": {
      "globals": {
        "browser": true,
        "chrome": true,
        "console.error": true,
        "console.warn": true,
        "define": true
      }
    },
    "@open-rpc/test-coverage>isomorphic-fetch>whatwg-fetch": {
      "globals": {
        "AbortController": true,
        "Blob": true,
        "FileReader": true,
        "FormData": true,
        "URLSearchParams.prototype.isPrototypeOf": true,
        "XMLHttpRequest": true,
        "console.warn": true,
        "define": true,
        "setTimeout": true
      }
    },
    "@metamask/eth-token-tracker>deep-equal>which-boxed-primitive": {
      "packages": {
        "@metamask/eth-token-tracker>deep-equal>which-boxed-primitive>is-bigint": true,
        "@metamask/eth-token-tracker>deep-equal>which-boxed-primitive>is-boolean-object": true,
        "@metamask/eth-token-tracker>deep-equal>which-boxed-primitive>is-number-object": true,
        "eslint-plugin-react>array-includes>is-string": true,
        "string.prototype.matchall>es-abstract>es-to-primitive>is-symbol": true
      }
    },
    "@metamask/eth-token-tracker>deep-equal>which-collection": {
      "packages": {
        "@metamask/eth-token-tracker>deep-equal>es-get-iterator>is-map": true,
        "@metamask/eth-token-tracker>deep-equal>es-get-iterator>is-set": true,
        "@metamask/eth-token-tracker>deep-equal>which-collection>is-weakmap": true,
        "@metamask/eth-token-tracker>deep-equal>which-collection>is-weakset": true
      }
    },
    "browserify>util>which-typed-array": {
      "packages": {
        "string.prototype.matchall>es-abstract>available-typed-arrays": true,
        "string.prototype.matchall>call-bind": true,
        "browserify>util>which-typed-array>for-each": true,
        "string.prototype.matchall>es-abstract>gopd": true,
        "koa>is-generator-function>has-tostringtag": true
      }
    }
  }
}<|MERGE_RESOLUTION|>--- conflicted
+++ resolved
@@ -2174,11 +2174,7 @@
         "uuid": true
       }
     },
-<<<<<<< HEAD
-    "@metamask/bridge-controller>@metamask/polling-controller": {
-=======
     "@metamask/assets-controllers>@metamask/polling-controller": {
->>>>>>> 5bf44ce3
       "globals": {
         "clearTimeout": true,
         "console.error": true,
