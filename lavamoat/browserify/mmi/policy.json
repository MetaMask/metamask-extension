{
  "resources": {
    "@babel/runtime": {
      "globals": {
        "regeneratorRuntime": "write"
      }
    },
    "@ensdomains/content-hash": {
      "globals": {
        "console.warn": true
      },
      "packages": {
        "@ensdomains/content-hash>cids": true,
        "@ensdomains/content-hash>js-base64": true,
        "@ensdomains/content-hash>multicodec": true,
        "@ensdomains/content-hash>multihashes": true,
        "browserify>buffer": true
      }
    },
    "@ensdomains/content-hash>cids": {
      "packages": {
        "@ensdomains/content-hash>cids>multibase": true,
        "@ensdomains/content-hash>cids>multihashes": true,
        "@ensdomains/content-hash>cids>uint8arrays": true,
        "@ensdomains/content-hash>multicodec": true
      }
    },
    "@ensdomains/content-hash>cids>multibase": {
      "globals": {
        "TextDecoder": true,
        "TextEncoder": true
      },
      "packages": {
        "@ensdomains/content-hash>cids>multibase>@multiformats/base-x": true
      }
    },
    "@ensdomains/content-hash>cids>multihashes": {
      "packages": {
        "@ensdomains/content-hash>cids>multibase": true,
        "@ensdomains/content-hash>cids>multihashes>varint": true,
        "@ensdomains/content-hash>cids>uint8arrays": true
      }
    },
    "@ensdomains/content-hash>cids>uint8arrays": {
      "globals": {
        "TextDecoder": true,
        "TextEncoder": true
      },
      "packages": {
        "@ensdomains/content-hash>cids>multibase": true
      }
    },
    "@ensdomains/content-hash>js-base64": {
      "globals": {
        "Base64": "write",
        "TextDecoder": true,
        "TextEncoder": true,
        "atob": true,
        "btoa": true,
        "define": true
      },
      "packages": {
        "browserify>buffer": true
      }
    },
    "@ensdomains/content-hash>multicodec": {
      "packages": {
        "@ensdomains/content-hash>multicodec>uint8arrays": true,
        "sass-embedded>varint": true
      }
    },
    "@ensdomains/content-hash>multicodec>uint8arrays": {
      "globals": {
        "Buffer": true,
        "TextDecoder": true,
        "TextEncoder": true
      },
      "packages": {
        "@metamask/assets-controllers>multiformats": true
      }
    },
    "@ensdomains/content-hash>multihashes": {
      "packages": {
        "@ensdomains/content-hash>multihashes>multibase": true,
        "@ensdomains/content-hash>multihashes>varint": true,
        "@ensdomains/content-hash>multihashes>web-encoding": true,
        "browserify>buffer": true
      }
    },
    "@ensdomains/content-hash>multihashes>multibase": {
      "packages": {
        "@ensdomains/content-hash>multihashes>multibase>base-x": true,
        "@ensdomains/content-hash>multihashes>web-encoding": true,
        "browserify>buffer": true
      }
    },
    "@ensdomains/content-hash>multihashes>multibase>base-x": {
      "packages": {
        "koa>content-disposition>safe-buffer": true
      }
    },
    "@ensdomains/content-hash>multihashes>web-encoding": {
      "globals": {
        "TextDecoder": true,
        "TextEncoder": true
      },
      "packages": {
        "browserify>util": true
      }
    },
    "@ethereumjs/tx": {
      "packages": {
        "@ethereumjs/tx>@ethereumjs/common": true,
        "@ethereumjs/tx>@ethereumjs/rlp": true,
        "@ethereumjs/tx>@ethereumjs/util": true,
        "@ethereumjs/tx>ethereum-cryptography": true,
        "browserify>buffer": true,
        "browserify>insert-module-globals>is-buffer": true
      }
    },
    "@ethereumjs/tx>@ethereumjs/common": {
      "packages": {
        "@ethereumjs/tx>@ethereumjs/common>crc-32": true,
        "@ethereumjs/tx>@ethereumjs/util": true,
        "browserify>buffer": true,
        "webpack>events": true
      }
    },
    "@ethereumjs/tx>@ethereumjs/common>crc-32": {
      "globals": {
        "DO_NOT_EXPORT_CRC": true,
        "define": true
      }
    },
    "@ethereumjs/tx>@ethereumjs/rlp": {
      "globals": {
        "TextEncoder": true
      }
    },
    "@ethereumjs/tx>@ethereumjs/util": {
      "globals": {
        "console.warn": true
      },
      "packages": {
        "@ethereumjs/tx>@ethereumjs/rlp": true,
        "@ethereumjs/tx>@ethereumjs/util>micro-ftch": true,
        "@ethereumjs/tx>ethereum-cryptography": true,
        "browserify>buffer": true,
        "browserify>insert-module-globals>is-buffer": true,
        "webpack>events": true
      }
    },
    "@ethereumjs/tx>@ethereumjs/util>micro-ftch": {
      "globals": {
        "Headers": true,
        "TextDecoder": true,
        "URL": true,
        "btoa": true,
        "fetch": true
      },
      "packages": {
        "browserify>browserify-zlib": true,
        "browserify>buffer": true,
        "browserify>https-browserify": true,
        "browserify>process": true,
        "browserify>stream-http": true,
        "browserify>url": true,
        "browserify>util": true
      }
    },
    "@ethereumjs/tx>ethereum-cryptography": {
      "globals": {
        "TextDecoder": true,
        "crypto": true
      },
      "packages": {
        "@ethereumjs/tx>ethereum-cryptography>@noble/curves": true,
        "@ethereumjs/tx>ethereum-cryptography>@noble/hashes": true,
        "@ethereumjs/tx>ethereum-cryptography>@scure/bip32": true
      }
    },
    "@ethereumjs/tx>ethereum-cryptography>@noble/curves": {
      "globals": {
        "TextEncoder": true
      },
      "packages": {
        "@ethereumjs/tx>ethereum-cryptography>@noble/hashes": true
      }
    },
    "@ethereumjs/tx>ethereum-cryptography>@noble/hashes": {
      "globals": {
        "TextEncoder": true,
        "crypto": true
      }
    },
    "@ethereumjs/tx>ethereum-cryptography>@scure/bip32": {
      "packages": {
        "@ethereumjs/tx>ethereum-cryptography>@scure/bip32>@noble/curves": true,
        "@ethereumjs/tx>ethereum-cryptography>@scure/bip32>@noble/hashes": true,
        "@metamask/utils>@scure/base": true
      }
    },
    "@ethereumjs/tx>ethereum-cryptography>@scure/bip32>@noble/curves": {
      "globals": {
        "TextEncoder": true
      },
      "packages": {
        "@ethereumjs/tx>ethereum-cryptography>@scure/bip32>@noble/hashes": true
      }
    },
    "@ethereumjs/tx>ethereum-cryptography>@scure/bip32>@noble/hashes": {
      "globals": {
        "TextEncoder": true,
        "crypto": true
      }
    },
    "@ethersproject/abi": {
      "globals": {
        "console.log": true
      },
      "packages": {
        "@ethersproject/abi>@ethersproject/address": true,
        "@ethersproject/abi>@ethersproject/bytes": true,
        "@ethersproject/abi>@ethersproject/constants": true,
        "@ethersproject/abi>@ethersproject/hash": true,
        "@ethersproject/abi>@ethersproject/keccak256": true,
        "@ethersproject/abi>@ethersproject/logger": true,
        "@ethersproject/abi>@ethersproject/properties": true,
        "@ethersproject/abi>@ethersproject/strings": true,
        "@ethersproject/bignumber": true
      }
    },
    "@ethersproject/abi>@ethersproject/address": {
      "packages": {
        "@ethersproject/abi>@ethersproject/bytes": true,
        "@ethersproject/abi>@ethersproject/keccak256": true,
        "@ethersproject/abi>@ethersproject/logger": true,
        "@ethersproject/bignumber": true,
        "@ethersproject/providers>@ethersproject/rlp": true
      }
    },
    "@ethersproject/abi>@ethersproject/bytes": {
      "packages": {
        "@ethersproject/abi>@ethersproject/logger": true
      }
    },
    "@ethersproject/abi>@ethersproject/constants": {
      "packages": {
        "@ethersproject/bignumber": true
      }
    },
    "@ethersproject/abi>@ethersproject/hash": {
      "packages": {
        "@ethersproject/abi>@ethersproject/address": true,
        "@ethersproject/abi>@ethersproject/bytes": true,
        "@ethersproject/abi>@ethersproject/keccak256": true,
        "@ethersproject/abi>@ethersproject/logger": true,
        "@ethersproject/abi>@ethersproject/properties": true,
        "@ethersproject/abi>@ethersproject/strings": true,
        "@ethersproject/bignumber": true,
        "@ethersproject/providers>@ethersproject/base64": true
      }
    },
    "@ethersproject/abi>@ethersproject/keccak256": {
      "packages": {
        "@ethersproject/abi>@ethersproject/bytes": true,
        "@metamask/ethjs>js-sha3": true
      }
    },
    "@ethersproject/abi>@ethersproject/logger": {
      "globals": {
        "console": true
      }
    },
    "@ethersproject/abi>@ethersproject/properties": {
      "packages": {
        "@ethersproject/abi>@ethersproject/logger": true
      }
    },
    "@ethersproject/abi>@ethersproject/strings": {
      "packages": {
        "@ethersproject/abi>@ethersproject/bytes": true,
        "@ethersproject/abi>@ethersproject/constants": true,
        "@ethersproject/abi>@ethersproject/logger": true
      }
    },
    "@ethersproject/bignumber": {
      "packages": {
        "@ethersproject/abi>@ethersproject/bytes": true,
        "@ethersproject/abi>@ethersproject/logger": true,
        "bn.js": true
      }
    },
    "@ethersproject/contracts": {
      "globals": {
        "setTimeout": true
      },
      "packages": {
        "@ethersproject/abi": true,
        "@ethersproject/abi>@ethersproject/address": true,
        "@ethersproject/abi>@ethersproject/bytes": true,
        "@ethersproject/abi>@ethersproject/logger": true,
        "@ethersproject/abi>@ethersproject/properties": true,
        "@ethersproject/bignumber": true,
        "@ethersproject/hdnode>@ethersproject/abstract-signer": true,
        "@ethersproject/hdnode>@ethersproject/transactions": true,
        "@metamask/test-bundler>@ethersproject/abstract-provider": true
      }
    },
    "@ethersproject/hdnode": {
      "packages": {
        "@ethersproject/abi>@ethersproject/bytes": true,
        "@ethersproject/abi>@ethersproject/logger": true,
        "@ethersproject/abi>@ethersproject/properties": true,
        "@ethersproject/abi>@ethersproject/strings": true,
        "@ethersproject/bignumber": true,
        "@ethersproject/hdnode>@ethersproject/basex": true,
        "@ethersproject/hdnode>@ethersproject/pbkdf2": true,
        "@ethersproject/hdnode>@ethersproject/sha2": true,
        "@ethersproject/hdnode>@ethersproject/signing-key": true,
        "@ethersproject/hdnode>@ethersproject/transactions": true,
        "@ethersproject/hdnode>@ethersproject/wordlists": true
      }
    },
    "@ethersproject/hdnode>@ethersproject/abstract-signer": {
      "packages": {
        "@ethersproject/abi>@ethersproject/logger": true,
        "@ethersproject/abi>@ethersproject/properties": true
      }
    },
    "@ethersproject/hdnode>@ethersproject/basex": {
      "packages": {
        "@ethersproject/abi>@ethersproject/bytes": true,
        "@ethersproject/abi>@ethersproject/properties": true
      }
    },
    "@ethersproject/hdnode>@ethersproject/pbkdf2": {
      "packages": {
        "@ethersproject/abi>@ethersproject/bytes": true,
        "@ethersproject/hdnode>@ethersproject/sha2": true
      }
    },
    "@ethersproject/hdnode>@ethersproject/sha2": {
      "packages": {
        "@ethersproject/abi>@ethersproject/bytes": true,
        "@ethersproject/abi>@ethersproject/logger": true,
        "ethereumjs-util>ethereum-cryptography>hash.js": true
      }
    },
    "@ethersproject/hdnode>@ethersproject/signing-key": {
      "packages": {
        "@ethersproject/abi>@ethersproject/bytes": true,
        "@ethersproject/abi>@ethersproject/logger": true,
        "@ethersproject/abi>@ethersproject/properties": true,
        "@metamask/ppom-validator>elliptic": true
      }
    },
    "@ethersproject/hdnode>@ethersproject/transactions": {
      "packages": {
        "@ethersproject/abi>@ethersproject/address": true,
        "@ethersproject/abi>@ethersproject/bytes": true,
        "@ethersproject/abi>@ethersproject/constants": true,
        "@ethersproject/abi>@ethersproject/keccak256": true,
        "@ethersproject/abi>@ethersproject/logger": true,
        "@ethersproject/abi>@ethersproject/properties": true,
        "@ethersproject/bignumber": true,
        "@ethersproject/hdnode>@ethersproject/signing-key": true,
        "@ethersproject/providers>@ethersproject/rlp": true
      }
    },
    "@ethersproject/hdnode>@ethersproject/wordlists": {
      "packages": {
        "@ethersproject/abi>@ethersproject/bytes": true,
        "@ethersproject/abi>@ethersproject/hash": true,
        "@ethersproject/abi>@ethersproject/logger": true,
        "@ethersproject/abi>@ethersproject/properties": true,
        "@ethersproject/abi>@ethersproject/strings": true
      }
    },
    "@ethersproject/providers": {
      "globals": {
        "WebSocket": true,
        "clearInterval": true,
        "clearTimeout": true,
        "console.log": true,
        "console.warn": true,
        "setInterval": true,
        "setTimeout": true
      },
      "packages": {
        "@ethersproject/abi>@ethersproject/address": true,
        "@ethersproject/abi>@ethersproject/bytes": true,
        "@ethersproject/abi>@ethersproject/constants": true,
        "@ethersproject/abi>@ethersproject/hash": true,
        "@ethersproject/abi>@ethersproject/logger": true,
        "@ethersproject/abi>@ethersproject/properties": true,
        "@ethersproject/abi>@ethersproject/strings": true,
        "@ethersproject/bignumber": true,
        "@ethersproject/hdnode>@ethersproject/abstract-signer": true,
        "@ethersproject/hdnode>@ethersproject/basex": true,
        "@ethersproject/hdnode>@ethersproject/sha2": true,
        "@ethersproject/hdnode>@ethersproject/transactions": true,
        "@ethersproject/providers>@ethersproject/base64": true,
        "@ethersproject/providers>@ethersproject/random": true,
        "@ethersproject/providers>@ethersproject/web": true,
        "@ethersproject/providers>bech32": true,
        "@metamask/test-bundler>@ethersproject/abstract-provider": true,
        "@metamask/test-bundler>@ethersproject/networks": true
      }
    },
    "@ethersproject/providers>@ethersproject/base64": {
      "globals": {
        "atob": true,
        "btoa": true
      },
      "packages": {
        "@ethersproject/abi>@ethersproject/bytes": true
      }
    },
    "@ethersproject/providers>@ethersproject/random": {
      "globals": {
        "crypto.getRandomValues": true
      },
      "packages": {
        "@ethersproject/abi>@ethersproject/bytes": true,
        "@ethersproject/abi>@ethersproject/logger": true
      }
    },
    "@ethersproject/providers>@ethersproject/rlp": {
      "packages": {
        "@ethersproject/abi>@ethersproject/bytes": true,
        "@ethersproject/abi>@ethersproject/logger": true
      }
    },
    "@ethersproject/providers>@ethersproject/web": {
      "globals": {
        "clearTimeout": true,
        "fetch": true,
        "setTimeout": true
      },
      "packages": {
        "@ethersproject/abi>@ethersproject/bytes": true,
        "@ethersproject/abi>@ethersproject/logger": true,
        "@ethersproject/abi>@ethersproject/properties": true,
        "@ethersproject/abi>@ethersproject/strings": true,
        "@ethersproject/providers>@ethersproject/base64": true
      }
    },
    "@keystonehq/bc-ur-registry-eth": {
      "packages": {
        "@ethereumjs/tx>@ethereumjs/util": true,
        "@keystonehq/bc-ur-registry-eth>@keystonehq/bc-ur-registry": true,
        "@metamask/eth-trezor-keyring>hdkey": true,
        "browserify>buffer": true,
        "uuid": true
      }
    },
    "@keystonehq/bc-ur-registry-eth>@keystonehq/bc-ur-registry": {
      "globals": {
        "define": true
      },
      "packages": {
        "@ngraveio/bc-ur": true,
        "@trezor/connect-web>tslib": true,
        "browserify>buffer": true,
        "ethereumjs-util>ethereum-cryptography>bs58check": true,
        "ganache>abstract-level>buffer": true
      }
    },
    "@keystonehq/metamask-airgapped-keyring": {
      "packages": {
        "@ethereumjs/tx": true,
        "@keystonehq/bc-ur-registry-eth": true,
        "@keystonehq/metamask-airgapped-keyring>@keystonehq/base-eth-keyring": true,
        "@keystonehq/metamask-airgapped-keyring>@metamask/obs-store": true,
        "@keystonehq/metamask-airgapped-keyring>rlp": true,
        "browserify>buffer": true,
        "uuid": true,
        "webpack>events": true
      }
    },
    "@keystonehq/metamask-airgapped-keyring>@keystonehq/base-eth-keyring": {
      "packages": {
        "@ethereumjs/tx": true,
        "@ethereumjs/tx>@ethereumjs/util": true,
        "@keystonehq/bc-ur-registry-eth": true,
        "@metamask/eth-trezor-keyring>hdkey": true,
        "browserify>buffer": true,
        "eth-lattice-keyring>rlp": true,
        "uuid": true
      }
    },
    "@keystonehq/metamask-airgapped-keyring>@metamask/obs-store": {
      "packages": {
        "@keystonehq/metamask-airgapped-keyring>@metamask/obs-store>@metamask/safe-event-emitter": true,
        "@keystonehq/metamask-airgapped-keyring>@metamask/obs-store>through2": true,
        "stream-browserify": true
      }
    },
    "@keystonehq/metamask-airgapped-keyring>@metamask/obs-store>@metamask/safe-event-emitter": {
      "globals": {
        "setTimeout": true
      },
      "packages": {
        "webpack>events": true
      }
    },
    "@keystonehq/metamask-airgapped-keyring>@metamask/obs-store>through2": {
      "packages": {
        "browserify>process": true,
        "browserify>util": true,
        "readable-stream": true,
        "watchify>xtend": true
      }
    },
    "@keystonehq/metamask-airgapped-keyring>rlp": {
      "packages": {
        "bn.js": true,
        "browserify>buffer": true
      }
    },
    "@lavamoat/lavadome-react": {
      "globals": {
        "Document.prototype": true,
        "DocumentFragment.prototype": true,
        "Element.prototype": true,
        "Node.prototype": true,
        "console.warn": true,
        "document": true
      },
      "packages": {
        "react": true
      }
    },
    "@material-ui/core": {
      "globals": {
        "Image": true,
        "_formatMuiErrorMessage": true,
        "addEventListener": true,
        "clearInterval": true,
        "clearTimeout": true,
        "console.error": true,
        "console.warn": true,
        "document": true,
        "getComputedStyle": true,
        "getSelection": true,
        "innerHeight": true,
        "innerWidth": true,
        "matchMedia": true,
        "navigator": true,
        "performance.now": true,
        "removeEventListener": true,
        "requestAnimationFrame": true,
        "setInterval": true,
        "setTimeout": true
      },
      "packages": {
        "@babel/runtime": true,
        "@material-ui/core>@material-ui/styles": true,
        "@material-ui/core>@material-ui/system": true,
        "@material-ui/core>@material-ui/utils": true,
        "@material-ui/core>clsx": true,
        "@material-ui/core>popper.js": true,
        "@material-ui/core>react-transition-group": true,
        "prop-types": true,
        "prop-types>react-is": true,
        "react": true,
        "react-dom": true,
        "react-redux>hoist-non-react-statics": true
      }
    },
    "@material-ui/core>@material-ui/styles": {
      "globals": {
        "console.error": true,
        "console.warn": true,
        "document.createComment": true,
        "document.head": true
      },
      "packages": {
        "@babel/runtime": true,
        "@material-ui/core>@material-ui/styles>jss": true,
        "@material-ui/core>@material-ui/styles>jss-plugin-camel-case": true,
        "@material-ui/core>@material-ui/styles>jss-plugin-default-unit": true,
        "@material-ui/core>@material-ui/styles>jss-plugin-global": true,
        "@material-ui/core>@material-ui/styles>jss-plugin-nested": true,
        "@material-ui/core>@material-ui/styles>jss-plugin-props-sort": true,
        "@material-ui/core>@material-ui/styles>jss-plugin-rule-value-function": true,
        "@material-ui/core>@material-ui/styles>jss-plugin-vendor-prefixer": true,
        "@material-ui/core>@material-ui/utils": true,
        "@material-ui/core>clsx": true,
        "prop-types": true,
        "react": true,
        "react-redux>hoist-non-react-statics": true
      }
    },
    "@material-ui/core>@material-ui/styles>jss": {
      "globals": {
        "CSS": true,
        "document.createElement": true,
        "document.querySelector": true
      },
      "packages": {
        "@babel/runtime": true,
        "@material-ui/core>@material-ui/styles>jss>is-in-browser": true,
        "react-router-dom>tiny-warning": true
      }
    },
    "@material-ui/core>@material-ui/styles>jss-plugin-camel-case": {
      "packages": {
        "@material-ui/core>@material-ui/styles>jss-plugin-camel-case>hyphenate-style-name": true
      }
    },
    "@material-ui/core>@material-ui/styles>jss-plugin-default-unit": {
      "globals": {
        "CSS": true
      },
      "packages": {
        "@material-ui/core>@material-ui/styles>jss": true
      }
    },
    "@material-ui/core>@material-ui/styles>jss-plugin-global": {
      "packages": {
        "@babel/runtime": true,
        "@material-ui/core>@material-ui/styles>jss": true
      }
    },
    "@material-ui/core>@material-ui/styles>jss-plugin-nested": {
      "packages": {
        "@babel/runtime": true,
        "react-router-dom>tiny-warning": true
      }
    },
    "@material-ui/core>@material-ui/styles>jss-plugin-rule-value-function": {
      "packages": {
        "@material-ui/core>@material-ui/styles>jss": true,
        "react-router-dom>tiny-warning": true
      }
    },
    "@material-ui/core>@material-ui/styles>jss-plugin-vendor-prefixer": {
      "packages": {
        "@material-ui/core>@material-ui/styles>jss": true,
        "@material-ui/core>@material-ui/styles>jss-plugin-vendor-prefixer>css-vendor": true
      }
    },
    "@material-ui/core>@material-ui/styles>jss-plugin-vendor-prefixer>css-vendor": {
      "globals": {
        "document.createElement": true,
        "document.documentElement": true,
        "getComputedStyle": true
      },
      "packages": {
        "@babel/runtime": true,
        "@material-ui/core>@material-ui/styles>jss>is-in-browser": true
      }
    },
    "@material-ui/core>@material-ui/styles>jss>is-in-browser": {
      "globals": {
        "document": true
      }
    },
    "@material-ui/core>@material-ui/system": {
      "globals": {
        "console.error": true
      },
      "packages": {
        "@babel/runtime": true,
        "@material-ui/core>@material-ui/utils": true,
        "prop-types": true
      }
    },
    "@material-ui/core>@material-ui/utils": {
      "packages": {
        "@babel/runtime": true,
        "prop-types": true,
        "prop-types>react-is": true
      }
    },
    "@material-ui/core>popper.js": {
      "globals": {
        "MSInputMethodContext": true,
        "Node.DOCUMENT_POSITION_FOLLOWING": true,
        "cancelAnimationFrame": true,
        "console.warn": true,
        "define": true,
        "devicePixelRatio": true,
        "document": true,
        "getComputedStyle": true,
        "innerHeight": true,
        "innerWidth": true,
        "navigator": true,
        "requestAnimationFrame": true,
        "setTimeout": true
      }
    },
    "@material-ui/core>react-transition-group": {
      "globals": {
        "Element": true,
        "setTimeout": true
      },
      "packages": {
        "@material-ui/core>react-transition-group>dom-helpers": true,
        "prop-types": true,
        "react": true,
        "react-dom": true
      }
    },
    "@material-ui/core>react-transition-group>dom-helpers": {
      "packages": {
        "@babel/runtime": true
      }
    },
    "@metamask-institutional/custody-controller": {
      "packages": {
        "@ethereumjs/tx>@ethereumjs/util": true,
        "@metamask-institutional/custody-keyring": true,
        "@metamask/obs-store": true
      }
    },
    "@metamask-institutional/custody-keyring": {
      "globals": {
        "console.error": true,
        "console.log": true,
        "console.warn": true
      },
      "packages": {
        "@ethereumjs/tx>@ethereumjs/util": true,
        "@metamask-institutional/custody-keyring>@metamask-institutional/configuration-client": true,
        "@metamask-institutional/sdk": true,
        "@metamask-institutional/sdk>@metamask-institutional/types": true,
        "@metamask/obs-store": true,
        "browserify>crypto-browserify": true,
        "gulp-sass>lodash.clonedeep": true,
        "webpack>events": true
      }
    },
    "@metamask-institutional/custody-keyring>@metamask-institutional/configuration-client": {
      "globals": {
        "console.log": true,
        "fetch": true
      }
    },
    "@metamask-institutional/extension": {
      "globals": {
        "console.log": true
      },
      "packages": {
        "@metamask-institutional/custody-controller": true,
        "@metamask-institutional/sdk": true,
        "@metamask-institutional/sdk>@metamask-institutional/types": true,
        "gulp-sass>lodash.clonedeep": true
      }
    },
    "@metamask-institutional/institutional-features": {
      "packages": {
        "@metamask-institutional/custody-keyring": true,
        "@metamask/obs-store": true
      }
    },
    "@metamask-institutional/portfolio-dashboard": {
      "globals": {
        "console.log": true,
        "fetch": true
      }
    },
    "@metamask-institutional/rpc-allowlist": {
      "globals": {
        "URL": true
      }
    },
    "@metamask-institutional/sdk": {
      "globals": {
        "URLSearchParams": true,
        "console.debug": true,
        "console.log": true,
        "console.warn": true,
        "fetch": true
      },
      "packages": {
        "@metamask-institutional/sdk>@metamask-institutional/simplecache": true,
        "@metamask-institutional/sdk>jsonwebtoken": true,
        "browserify>crypto-browserify": true,
        "webpack>events": true
      }
    },
    "@metamask-institutional/sdk>jsonwebtoken": {
      "packages": {
        "@metamask-institutional/sdk>jsonwebtoken>jws": true,
        "browserify>buffer": true,
        "browserify>crypto-browserify": true,
        "browserify>process": true,
        "lodash": true,
        "mocha>ms": true,
        "semver": true
      }
    },
    "@metamask-institutional/sdk>jsonwebtoken>jws": {
      "packages": {
        "@metamask-institutional/sdk>jsonwebtoken>jws>jwa": true,
        "browserify>buffer": true,
        "browserify>process": true,
        "browserify>util": true,
        "koa>content-disposition>safe-buffer": true,
        "stream-browserify": true
      }
    },
    "@metamask-institutional/sdk>jsonwebtoken>jws>jwa": {
      "packages": {
        "@metamask-institutional/sdk>jsonwebtoken>jws>jwa>buffer-equal-constant-time": true,
        "@metamask-institutional/sdk>jsonwebtoken>jws>jwa>ecdsa-sig-formatter": true,
        "browserify>crypto-browserify": true,
        "browserify>util": true,
        "koa>content-disposition>safe-buffer": true
      }
    },
    "@metamask-institutional/sdk>jsonwebtoken>jws>jwa>buffer-equal-constant-time": {
      "packages": {
        "browserify>buffer": true
      }
    },
    "@metamask-institutional/sdk>jsonwebtoken>jws>jwa>ecdsa-sig-formatter": {
      "packages": {
        "koa>content-disposition>safe-buffer": true
      }
    },
    "@metamask-institutional/transaction-update": {
      "globals": {
        "clearInterval": true,
        "console.info": true,
        "console.log": true,
        "setInterval": true
      },
      "packages": {
        "@metamask-institutional/sdk": true,
        "@metamask-institutional/transaction-update>@metamask-institutional/websocket-client": true,
        "@metamask/obs-store": true,
        "ethereumjs-util": true,
        "webpack>events": true
      }
    },
    "@metamask-institutional/transaction-update>@metamask-institutional/websocket-client": {
      "globals": {
        "WebSocket": true,
        "clearTimeout": true,
        "console.log": true,
        "setTimeout": true
      },
      "packages": {
        "webpack>events": true
      }
    },
    "@metamask/abi-utils": {
      "packages": {
        "@metamask/utils": true,
        "superstruct": true
      }
    },
    "@metamask/accounts-controller": {
      "packages": {
        "@ethereumjs/tx>@ethereumjs/util": true,
        "@ethereumjs/tx>ethereum-cryptography": true,
        "@metamask/base-controller": true,
        "@metamask/eth-snap-keyring": true,
        "@metamask/keyring-api": true,
        "@metamask/keyring-controller": true,
        "uuid": true
      }
    },
    "@metamask/address-book-controller": {
      "packages": {
        "@metamask/address-book-controller>@metamask/controller-utils": true,
        "@metamask/base-controller": true
      }
    },
    "@metamask/address-book-controller>@metamask/controller-utils": {
      "globals": {
        "URL": true,
        "console.error": true,
        "fetch": true,
        "setTimeout": true
      },
      "packages": {
        "@ethereumjs/tx>@ethereumjs/util": true,
        "@metamask/ens-controller>@metamask/controller-utils>@spruceid/siwe-parser": true,
        "@metamask/ethjs>@metamask/ethjs-unit": true,
        "@metamask/utils": true,
        "bn.js": true,
        "browserify>buffer": true,
        "eslint>fast-deep-equal": true,
        "eth-ens-namehash": true
      }
    },
    "@metamask/announcement-controller": {
      "packages": {
        "@metamask/announcement-controller>@metamask/base-controller": true
      }
    },
    "@metamask/announcement-controller>@metamask/base-controller": {
      "globals": {
        "setTimeout": true
      },
      "packages": {
        "immer": true
      }
    },
    "@metamask/approval-controller": {
      "globals": {
        "console.info": true
      },
      "packages": {
        "@metamask/approval-controller>@metamask/base-controller": true,
        "@metamask/approval-controller>nanoid": true,
        "@metamask/providers>@metamask/rpc-errors": true
      }
    },
    "@metamask/approval-controller>@metamask/base-controller": {
      "globals": {
        "setTimeout": true
      },
      "packages": {
        "immer": true
      }
    },
    "@metamask/approval-controller>nanoid": {
      "globals": {
        "crypto.getRandomValues": true
      }
    },
    "@metamask/assets-controllers": {
      "globals": {
        "AbortController": true,
        "Headers": true,
        "URL": true,
        "clearInterval": true,
        "clearTimeout": true,
        "console.error": true,
        "console.log": true,
        "setInterval": true,
        "setTimeout": true
      },
      "packages": {
        "@ethereumjs/tx>@ethereumjs/util": true,
        "@ethersproject/abi>@ethersproject/address": true,
        "@ethersproject/contracts": true,
        "@ethersproject/providers": true,
        "@metamask/abi-utils": true,
        "@metamask/assets-controllers>@metamask/controller-utils": true,
        "@metamask/assets-controllers>@metamask/metamask-eth-abis": true,
        "@metamask/assets-controllers>@metamask/polling-controller": true,
        "@metamask/assets-controllers>cockatiel": true,
        "@metamask/assets-controllers>multiformats": true,
        "@metamask/base-controller": true,
        "@metamask/contract-metadata": true,
        "@metamask/eth-query": true,
        "@metamask/name-controller>async-mutex": true,
        "@metamask/providers>@metamask/rpc-errors": true,
        "@metamask/utils": true,
        "bn.js": true,
        "lodash": true,
        "single-call-balance-checker-abi": true,
        "uuid": true,
        "webpack>events": true
      }
    },
    "@metamask/assets-controllers>@metamask/controller-utils": {
      "globals": {
        "URL": true,
        "console.error": true,
        "fetch": true,
        "setTimeout": true
      },
      "packages": {
        "@ethereumjs/tx>@ethereumjs/util": true,
        "@metamask/ens-controller>@metamask/controller-utils>@spruceid/siwe-parser": true,
        "@metamask/ethjs>@metamask/ethjs-unit": true,
        "@metamask/utils": true,
        "bn.js": true,
        "browserify>buffer": true,
        "eslint>fast-deep-equal": true,
        "eth-ens-namehash": true
      }
    },
    "@metamask/assets-controllers>@metamask/polling-controller": {
      "globals": {
        "clearTimeout": true,
        "console.error": true,
        "setTimeout": true
      },
      "packages": {
        "@metamask/base-controller": true,
        "@metamask/snaps-utils>fast-json-stable-stringify": true,
        "uuid": true
      }
    },
    "@metamask/assets-controllers>cockatiel": {
      "globals": {
        "AbortController": true,
        "AbortSignal": true,
        "WeakRef": true,
        "clearTimeout": true,
        "performance": true,
        "setTimeout": true
      },
      "packages": {
        "browserify>process": true
      }
    },
    "@metamask/assets-controllers>multiformats": {
      "globals": {
        "TextDecoder": true,
        "TextEncoder": true,
        "console.warn": true,
        "crypto.subtle.digest": true
      }
    },
    "@metamask/base-controller": {
      "globals": {
        "setTimeout": true
      },
      "packages": {
        "immer": true
      }
    },
    "@metamask/browser-passworder": {
      "globals": {
        "CryptoKey": true,
        "btoa": true,
        "crypto.getRandomValues": true,
        "crypto.subtle.decrypt": true,
        "crypto.subtle.deriveKey": true,
        "crypto.subtle.encrypt": true,
        "crypto.subtle.exportKey": true,
        "crypto.subtle.importKey": true
      },
      "packages": {
        "@metamask/utils": true,
        "browserify>buffer": true
      }
    },
    "@metamask/controller-utils": {
      "globals": {
        "URL": true,
        "console.error": true,
        "fetch": true,
        "setTimeout": true
      },
      "packages": {
        "@ethereumjs/tx>@ethereumjs/util": true,
        "@metamask/controller-utils>@spruceid/siwe-parser": true,
        "@metamask/ethjs>@metamask/ethjs-unit": true,
        "@metamask/utils": true,
        "bn.js": true,
        "browserify>buffer": true,
        "eslint>fast-deep-equal": true,
        "eth-ens-namehash": true
      }
    },
    "@metamask/controller-utils>@spruceid/siwe-parser": {
      "globals": {
        "console.error": true,
        "console.log": true
      },
      "packages": {
        "@metamask/controller-utils>@spruceid/siwe-parser>apg-js": true,
        "@noble/hashes": true
      }
    },
    "@metamask/controller-utils>@spruceid/siwe-parser>apg-js": {
      "globals": {
        "mode": true
      },
      "packages": {
        "browserify>buffer": true,
        "browserify>insert-module-globals>is-buffer": true
      }
    },
    "@metamask/controllers>web3": {
      "globals": {
        "XMLHttpRequest": true
      }
    },
    "@metamask/controllers>web3-provider-engine>cross-fetch>node-fetch": {
      "globals": {
        "fetch": true
      }
    },
    "@metamask/controllers>web3-provider-engine>eth-json-rpc-middleware>node-fetch": {
      "globals": {
        "fetch": true
      }
    },
    "@metamask/ens-controller": {
      "packages": {
        "@ethersproject/providers": true,
        "@metamask/base-controller": true,
        "@metamask/ens-controller>@metamask/controller-utils": true,
        "@metamask/utils": true,
        "ethereum-ens-network-map": true,
        "punycode": true
      }
    },
    "@metamask/ens-controller>@metamask/controller-utils": {
      "globals": {
        "URL": true,
        "console.error": true,
        "fetch": true,
        "setTimeout": true
      },
      "packages": {
        "@ethereumjs/tx>@ethereumjs/util": true,
        "@metamask/ens-controller>@metamask/controller-utils>@spruceid/siwe-parser": true,
        "@metamask/ethjs>@metamask/ethjs-unit": true,
        "@metamask/utils": true,
        "bn.js": true,
        "browserify>buffer": true,
        "eslint>fast-deep-equal": true,
        "eth-ens-namehash": true
      }
    },
    "@metamask/ens-controller>@metamask/controller-utils>@spruceid/siwe-parser": {
      "globals": {
        "console.error": true,
        "console.log": true
      },
      "packages": {
        "@metamask/controller-utils>@spruceid/siwe-parser>apg-js": true
      }
    },
    "@metamask/eth-json-rpc-filters": {
      "globals": {
        "console.error": true
      },
      "packages": {
        "@metamask/eth-json-rpc-filters>@metamask/eth-query": true,
        "@metamask/name-controller>async-mutex": true,
        "@metamask/providers>@metamask/json-rpc-engine": true,
        "@metamask/safe-event-emitter": true,
        "pify": true
      }
    },
    "@metamask/eth-json-rpc-filters>@metamask/eth-query": {
      "packages": {
        "@metamask/eth-query>json-rpc-random-id": true,
        "watchify>xtend": true
      }
    },
    "@metamask/eth-json-rpc-middleware": {
      "globals": {
        "URL": true,
        "console.error": true,
        "setTimeout": true
      },
      "packages": {
        "@metamask/eth-json-rpc-middleware>safe-stable-stringify": true,
        "@metamask/eth-sig-util": true,
        "@metamask/providers>@metamask/json-rpc-engine": true,
        "@metamask/providers>@metamask/rpc-errors": true,
        "@metamask/utils": true,
        "pify": true,
        "sass-loader>klona": true
      }
    },
    "@metamask/eth-json-rpc-middleware>@metamask/eth-json-rpc-provider": {
      "packages": {
        "@metamask/providers>@metamask/json-rpc-engine": true,
        "@metamask/safe-event-emitter": true
      }
    },
    "@metamask/eth-keyring-controller": {
      "globals": {
        "console.error": true
      },
      "packages": {
        "@metamask/browser-passworder": true,
        "@metamask/eth-keyring-controller>@metamask/obs-store": true,
        "@metamask/eth-sig-util": true,
        "@metamask/keyring-controller>@metamask/eth-hd-keyring": true,
        "@metamask/keyring-controller>@metamask/eth-simple-keyring": true,
        "@metamask/utils": true,
        "webpack>events": true
      }
    },
    "@metamask/eth-keyring-controller>@metamask/obs-store": {
      "packages": {
        "@metamask/eth-keyring-controller>@metamask/obs-store>readable-stream": true,
        "@metamask/safe-event-emitter": true
      }
    },
    "@metamask/eth-keyring-controller>@metamask/obs-store>readable-stream": {
      "packages": {
        "browserify>browser-resolve": true,
        "browserify>buffer": true,
        "browserify>process": true,
        "browserify>string_decoder": true,
        "pumpify>inherits": true,
        "readable-stream>util-deprecate": true,
        "webpack>events": true
      }
    },
    "@metamask/eth-ledger-bridge-keyring": {
      "globals": {
        "addEventListener": true,
        "console.log": true,
        "document.createElement": true,
        "document.head.appendChild": true,
        "fetch": true,
        "removeEventListener": true
      },
      "packages": {
        "@ethereumjs/tx": true,
        "@ethereumjs/tx>@ethereumjs/rlp": true,
        "@ethereumjs/tx>@ethereumjs/util": true,
        "@metamask/eth-sig-util": true,
        "@metamask/eth-trezor-keyring>hdkey": true,
        "browserify>buffer": true,
        "webpack>events": true
      }
    },
    "@metamask/eth-query": {
      "packages": {
        "@metamask/eth-query>json-rpc-random-id": true,
        "watchify>xtend": true
      }
    },
    "@metamask/eth-sig-util": {
      "packages": {
        "@ethereumjs/tx>@ethereumjs/util": true,
        "@ethereumjs/tx>ethereum-cryptography": true,
        "@metamask/abi-utils": true,
        "@metamask/eth-sig-util>tweetnacl": true,
        "@metamask/eth-sig-util>tweetnacl-util": true,
        "@metamask/utils": true,
        "browserify>buffer": true
      }
    },
    "@metamask/eth-sig-util>tweetnacl": {
      "globals": {
        "crypto": true,
        "msCrypto": true,
        "nacl": "write"
      },
      "packages": {
        "browserify>browser-resolve": true
      }
    },
    "@metamask/eth-sig-util>tweetnacl-util": {
      "globals": {
        "atob": true,
        "btoa": true
      },
      "packages": {
        "browserify>browser-resolve": true
      }
    },
    "@metamask/eth-snap-keyring": {
      "globals": {
        "console.error": true
      },
      "packages": {
        "@ethereumjs/tx": true,
        "@metamask/eth-sig-util": true,
        "@metamask/eth-snap-keyring>@metamask/keyring-api": true,
        "@metamask/eth-snap-keyring>uuid": true,
        "@metamask/utils": true,
        "superstruct": true,
        "webpack>events": true
      }
    },
    "@metamask/eth-snap-keyring>@metamask/keyring-api": {
      "packages": {
        "@metamask/eth-snap-keyring>uuid": true,
        "@metamask/utils": true,
        "superstruct": true
      }
    },
    "@metamask/eth-snap-keyring>uuid": {
      "globals": {
        "crypto": true
      }
    },
    "@metamask/eth-token-tracker": {
      "globals": {
        "console.warn": true
      },
      "packages": {
        "@babel/runtime": true,
        "@metamask/eth-token-tracker>deep-equal": true,
        "@metamask/eth-token-tracker>eth-block-tracker": true,
        "@metamask/ethjs-contract": true,
        "@metamask/ethjs-query": true,
        "@metamask/safe-event-emitter": true,
        "bn.js": true,
        "human-standard-token-abi": true
      }
    },
    "@metamask/eth-token-tracker>deep-equal": {
      "packages": {
        "@lavamoat/lavapack>json-stable-stringify>isarray": true,
        "@lavamoat/lavapack>json-stable-stringify>object-keys": true,
        "@metamask/eth-token-tracker>deep-equal>es-get-iterator": true,
        "@metamask/eth-token-tracker>deep-equal>is-date-object": true,
        "@metamask/eth-token-tracker>deep-equal>which-boxed-primitive": true,
        "@metamask/eth-token-tracker>deep-equal>which-collection": true,
        "@ngraveio/bc-ur>assert>object-is": true,
        "browserify>util>is-arguments": true,
        "browserify>util>which-typed-array": true,
        "gulp>vinyl-fs>object.assign": true,
        "string.prototype.matchall>call-bind": true,
        "string.prototype.matchall>es-abstract>array-buffer-byte-length": true,
        "string.prototype.matchall>es-abstract>is-array-buffer": true,
        "string.prototype.matchall>es-abstract>is-regex": true,
        "string.prototype.matchall>es-abstract>is-shared-array-buffer": true,
        "string.prototype.matchall>get-intrinsic": true,
        "string.prototype.matchall>regexp.prototype.flags": true,
        "string.prototype.matchall>side-channel": true
      }
    },
    "@metamask/eth-token-tracker>deep-equal>es-get-iterator": {
      "packages": {
        "@lavamoat/lavapack>json-stable-stringify>isarray": true,
        "@metamask/eth-token-tracker>deep-equal>es-get-iterator>is-map": true,
        "@metamask/eth-token-tracker>deep-equal>es-get-iterator>is-set": true,
        "@metamask/eth-token-tracker>deep-equal>es-get-iterator>stop-iteration-iterator": true,
        "browserify>process": true,
        "browserify>util>is-arguments": true,
        "eslint-plugin-react>array-includes>is-string": true,
        "string.prototype.matchall>call-bind": true,
        "string.prototype.matchall>get-intrinsic": true,
        "string.prototype.matchall>has-symbols": true
      }
    },
    "@metamask/eth-token-tracker>deep-equal>es-get-iterator>stop-iteration-iterator": {
      "globals": {
        "StopIteration": true
      },
      "packages": {
        "string.prototype.matchall>internal-slot": true
      }
    },
    "@metamask/eth-token-tracker>deep-equal>is-date-object": {
      "packages": {
        "koa>is-generator-function>has-tostringtag": true
      }
    },
    "@metamask/eth-token-tracker>deep-equal>which-boxed-primitive": {
      "packages": {
        "@metamask/eth-token-tracker>deep-equal>which-boxed-primitive>is-bigint": true,
        "@metamask/eth-token-tracker>deep-equal>which-boxed-primitive>is-boolean-object": true,
        "@metamask/eth-token-tracker>deep-equal>which-boxed-primitive>is-number-object": true,
        "eslint-plugin-react>array-includes>is-string": true,
        "string.prototype.matchall>es-abstract>es-to-primitive>is-symbol": true
      }
    },
    "@metamask/eth-token-tracker>deep-equal>which-boxed-primitive>is-bigint": {
      "packages": {
        "string.prototype.matchall>es-abstract>unbox-primitive>has-bigints": true
      }
    },
    "@metamask/eth-token-tracker>deep-equal>which-boxed-primitive>is-boolean-object": {
      "packages": {
        "koa>is-generator-function>has-tostringtag": true,
        "string.prototype.matchall>call-bind": true
      }
    },
    "@metamask/eth-token-tracker>deep-equal>which-boxed-primitive>is-number-object": {
      "packages": {
        "koa>is-generator-function>has-tostringtag": true
      }
    },
    "@metamask/eth-token-tracker>deep-equal>which-collection": {
      "packages": {
        "@metamask/eth-token-tracker>deep-equal>es-get-iterator>is-map": true,
        "@metamask/eth-token-tracker>deep-equal>es-get-iterator>is-set": true,
        "@metamask/eth-token-tracker>deep-equal>which-collection>is-weakmap": true,
        "@metamask/eth-token-tracker>deep-equal>which-collection>is-weakset": true
      }
    },
    "@metamask/eth-token-tracker>deep-equal>which-collection>is-weakset": {
      "packages": {
        "string.prototype.matchall>call-bind": true,
        "string.prototype.matchall>get-intrinsic": true
      }
    },
    "@metamask/eth-token-tracker>eth-block-tracker": {
      "globals": {
        "clearTimeout": true,
        "console.error": true,
        "setTimeout": true
      },
      "packages": {
        "@metamask/eth-query>json-rpc-random-id": true,
        "@metamask/safe-event-emitter": true,
        "@metamask/utils": true,
        "pify": true
      }
    },
    "@metamask/eth-trezor-keyring": {
      "globals": {
        "setTimeout": true
      },
      "packages": {
        "@ethereumjs/tx": true,
        "@ethereumjs/tx>@ethereumjs/util": true,
        "@metamask/eth-trezor-keyring>@trezor/connect-plugin-ethereum": true,
        "@metamask/eth-trezor-keyring>hdkey": true,
        "@trezor/connect-web": true,
        "browserify>buffer": true,
        "webpack>events": true
      }
    },
    "@metamask/eth-trezor-keyring>@trezor/connect-plugin-ethereum": {
      "packages": {
        "@metamask/eth-sig-util": true,
        "@trezor/connect-web>tslib": true
      }
    },
    "@metamask/eth-trezor-keyring>hdkey": {
      "packages": {
        "browserify>assert": true,
        "browserify>crypto-browserify": true,
        "ethereumjs-util>create-hash>ripemd160": true,
        "ethereumjs-util>ethereum-cryptography>bs58check": true,
        "ganache>secp256k1": true,
        "koa>content-disposition>safe-buffer": true
      }
    },
    "@metamask/etherscan-link": {
      "globals": {
        "URL": true
      }
    },
    "@metamask/ethjs": {
      "globals": {
        "clearInterval": true,
        "setInterval": true
      },
      "packages": {
        "@metamask/ethjs-contract": true,
        "@metamask/ethjs-query": true,
        "@metamask/ethjs>@metamask/ethjs-filter": true,
        "@metamask/ethjs>@metamask/ethjs-provider-http": true,
        "@metamask/ethjs>@metamask/ethjs-unit": true,
        "@metamask/ethjs>@metamask/ethjs-util": true,
        "@metamask/ethjs>@metamask/number-to-bn": true,
        "@metamask/ethjs>ethjs-abi": true,
        "@metamask/ethjs>js-sha3": true,
        "bn.js": true,
        "browserify>buffer": true
      }
    },
    "@metamask/ethjs-contract": {
      "packages": {
        "@babel/runtime": true,
        "@metamask/ethjs>@metamask/ethjs-filter": true,
        "@metamask/ethjs>@metamask/ethjs-util": true,
        "@metamask/ethjs>ethjs-abi": true,
        "@metamask/ethjs>js-sha3": true,
        "promise-to-callback": true
      }
    },
    "@metamask/ethjs-query": {
      "globals": {
        "console": true
      },
      "packages": {
        "@metamask/ethjs-query>@metamask/ethjs-format": true,
        "@metamask/ethjs-query>@metamask/ethjs-rpc": true,
        "promise-to-callback": true
      }
    },
    "@metamask/ethjs-query>@metamask/ethjs-format": {
      "packages": {
        "@metamask/ethjs-query>@metamask/ethjs-format>ethjs-schema": true,
        "@metamask/ethjs>@metamask/ethjs-util": true,
        "@metamask/ethjs>@metamask/ethjs-util>strip-hex-prefix": true,
        "@metamask/ethjs>@metamask/number-to-bn": true
      }
    },
    "@metamask/ethjs-query>@metamask/ethjs-rpc": {
      "packages": {
        "promise-to-callback": true
      }
    },
    "@metamask/ethjs>@metamask/ethjs-filter": {
      "globals": {
        "clearInterval": true,
        "setInterval": true
      }
    },
    "@metamask/ethjs>@metamask/ethjs-provider-http": {
      "packages": {
        "@metamask/ethjs>@metamask/ethjs-provider-http>xhr2": true
      }
    },
    "@metamask/ethjs>@metamask/ethjs-provider-http>xhr2": {
      "globals": {
        "XMLHttpRequest": true
      }
    },
    "@metamask/ethjs>@metamask/ethjs-unit": {
      "packages": {
        "@metamask/ethjs>@metamask/number-to-bn": true,
        "bn.js": true
      }
    },
    "@metamask/ethjs>@metamask/ethjs-util": {
      "packages": {
        "@metamask/ethjs>@metamask/ethjs-util>is-hex-prefixed": true,
        "@metamask/ethjs>@metamask/ethjs-util>strip-hex-prefix": true,
        "browserify>buffer": true
      }
    },
    "@metamask/ethjs>@metamask/ethjs-util>strip-hex-prefix": {
      "packages": {
        "@metamask/ethjs>@metamask/ethjs-util>is-hex-prefixed": true
      }
    },
    "@metamask/ethjs>@metamask/number-to-bn": {
      "packages": {
        "@metamask/ethjs>@metamask/ethjs-util>strip-hex-prefix": true,
        "bn.js": true
      }
    },
    "@metamask/ethjs>ethjs-abi": {
      "packages": {
        "@metamask/ethjs>ethjs-abi>number-to-bn": true,
        "@metamask/ethjs>js-sha3": true,
        "bn.js": true,
        "browserify>buffer": true
      }
    },
    "@metamask/ethjs>ethjs-abi>number-to-bn": {
      "packages": {
        "@metamask/ethjs>@metamask/ethjs-util>strip-hex-prefix": true,
        "bn.js": true
      }
    },
    "@metamask/ethjs>js-sha3": {
      "globals": {
        "define": true
      },
      "packages": {
        "browserify>process": true
      }
    },
    "@metamask/gas-fee-controller": {
      "globals": {
        "clearInterval": true,
        "console.error": true,
        "setInterval": true
      },
      "packages": {
        "@metamask/controller-utils": true,
        "@metamask/eth-query": true,
        "@metamask/ethjs>@metamask/ethjs-unit": true,
        "@metamask/gas-fee-controller>@metamask/polling-controller": true,
        "bn.js": true,
        "browserify>buffer": true,
        "uuid": true
      }
    },
    "@metamask/gas-fee-controller>@metamask/polling-controller": {
      "globals": {
        "clearTimeout": true,
        "console.error": true,
        "setTimeout": true
      },
      "packages": {
        "@metamask/gas-fee-controller>@metamask/polling-controller>@metamask/base-controller": true,
        "@metamask/snaps-utils>fast-json-stable-stringify": true,
        "uuid": true
      }
    },
    "@metamask/gas-fee-controller>@metamask/polling-controller>@metamask/base-controller": {
      "globals": {
        "setTimeout": true
      },
      "packages": {
        "immer": true
      }
    },
    "@metamask/jazzicon": {
      "globals": {
        "document.createElement": true,
        "document.createElementNS": true
      },
      "packages": {
        "@metamask/jazzicon>color": true,
        "@metamask/jazzicon>mersenne-twister": true
      }
    },
    "@metamask/jazzicon>color": {
      "packages": {
        "@metamask/jazzicon>color>clone": true,
        "@metamask/jazzicon>color>color-convert": true,
        "@metamask/jazzicon>color>color-string": true
      }
    },
    "@metamask/jazzicon>color>clone": {
      "packages": {
        "browserify>buffer": true
      }
    },
    "@metamask/jazzicon>color>color-convert": {
      "packages": {
        "@metamask/jazzicon>color>color-convert>color-name": true
      }
    },
    "@metamask/jazzicon>color>color-string": {
      "packages": {
        "jest-canvas-mock>moo-color>color-name": true
      }
    },
    "@metamask/keyring-api": {
      "packages": {
        "@metamask/keyring-api>uuid": true,
        "@metamask/utils": true,
        "superstruct": true
      }
    },
    "@metamask/keyring-api>uuid": {
      "globals": {
        "crypto": true
      }
    },
    "@metamask/keyring-controller": {
      "packages": {
        "@ethereumjs/tx>@ethereumjs/util": true,
        "@metamask/base-controller": true,
        "@metamask/browser-passworder": true,
        "@metamask/eth-sig-util": true,
        "@metamask/keyring-controller>@metamask/eth-hd-keyring": true,
        "@metamask/keyring-controller>@metamask/eth-simple-keyring": true,
        "@metamask/keyring-controller>ethereumjs-wallet": true,
        "@metamask/name-controller>async-mutex": true,
        "@metamask/utils": true
      }
    },
    "@metamask/keyring-controller>@metamask/eth-hd-keyring": {
      "globals": {
        "TextEncoder": true
      },
      "packages": {
        "@ethereumjs/tx>@ethereumjs/util": true,
        "@ethereumjs/tx>ethereum-cryptography": true,
        "@metamask/eth-sig-util": true,
        "@metamask/scure-bip39": true,
        "@metamask/utils": true,
        "browserify>buffer": true
      }
    },
    "@metamask/keyring-controller>@metamask/eth-simple-keyring": {
      "packages": {
        "@ethereumjs/tx>@ethereumjs/util": true,
        "@ethereumjs/tx>ethereum-cryptography": true,
        "@metamask/eth-sig-util": true,
        "@metamask/utils": true,
        "browserify>buffer": true,
        "mocha>serialize-javascript>randombytes": true
      }
    },
    "@metamask/keyring-controller>ethereumjs-wallet": {
      "packages": {
        "@metamask/keyring-controller>ethereumjs-wallet>ethereum-cryptography": true,
        "@metamask/keyring-controller>ethereumjs-wallet>ethereumjs-util": true,
        "@metamask/keyring-controller>ethereumjs-wallet>utf8": true,
        "browserify>buffer": true,
        "browserify>crypto-browserify": true,
        "eth-lattice-keyring>gridplus-sdk>aes-js": true,
        "ethereumjs-util>ethereum-cryptography>bs58check": true,
        "ethereumjs-util>ethereum-cryptography>scrypt-js": true,
        "mocha>serialize-javascript>randombytes": true,
        "uuid": true
      }
    },
    "@metamask/keyring-controller>ethereumjs-wallet>ethereum-cryptography": {
      "packages": {
        "browserify>assert": true,
        "browserify>buffer": true,
        "browserify>crypto-browserify>create-hmac": true,
        "ethereumjs-util>ethereum-cryptography>bs58check": true,
        "ethereumjs-util>ethereum-cryptography>hash.js": true,
        "ganache>keccak": true,
        "ganache>secp256k1": true,
        "koa>content-disposition>safe-buffer": true,
        "mocha>serialize-javascript>randombytes": true
      }
    },
    "@metamask/keyring-controller>ethereumjs-wallet>ethereumjs-util": {
      "packages": {
        "@metamask/keyring-controller>ethereumjs-wallet>ethereum-cryptography": true,
        "@metamask/keyring-controller>ethereumjs-wallet>ethereumjs-util>rlp": true,
        "bn.js": true,
        "browserify>assert": true,
        "browserify>buffer": true,
        "browserify>insert-module-globals>is-buffer": true,
        "ethereumjs-util>create-hash": true
      }
    },
    "@metamask/keyring-controller>ethereumjs-wallet>ethereumjs-util>rlp": {
      "packages": {
        "bn.js": true,
        "browserify>buffer": true
      }
    },
    "@metamask/logging-controller": {
      "packages": {
        "@metamask/base-controller": true,
        "uuid": true
      }
    },
    "@metamask/logo": {
      "globals": {
        "addEventListener": true,
        "document.body.appendChild": true,
        "document.createElementNS": true,
        "innerHeight": true,
        "innerWidth": true,
        "requestAnimationFrame": true
      },
      "packages": {
        "@metamask/logo>gl-mat4": true,
        "@metamask/logo>gl-vec3": true
      }
    },
    "@metamask/message-manager": {
      "packages": {
        "@metamask/base-controller": true,
        "@metamask/eth-sig-util": true,
        "@metamask/message-manager>@metamask/controller-utils": true,
        "@metamask/message-manager>jsonschema": true,
        "@metamask/utils": true,
        "browserify>buffer": true,
        "uuid": true,
        "webpack>events": true
      }
    },
    "@metamask/message-manager>@metamask/controller-utils": {
      "globals": {
        "URL": true,
        "console.error": true,
        "fetch": true,
        "setTimeout": true
      },
      "packages": {
        "@ethereumjs/tx>@ethereumjs/util": true,
        "@metamask/ens-controller>@metamask/controller-utils>@spruceid/siwe-parser": true,
        "@metamask/ethjs>@metamask/ethjs-unit": true,
        "@metamask/utils": true,
        "bn.js": true,
        "browserify>buffer": true,
        "eslint>fast-deep-equal": true,
        "eth-ens-namehash": true
      }
    },
    "@metamask/message-manager>jsonschema": {
      "packages": {
        "browserify>url": true
      }
    },
    "@metamask/message-signing-snap>@noble/curves": {
      "globals": {
        "TextEncoder": true
      },
      "packages": {
        "@noble/hashes": true
      }
    },
    "@metamask/name-controller": {
      "globals": {
        "fetch": true
      },
      "packages": {
        "@metamask/base-controller": true,
        "@metamask/name-controller>async-mutex": true,
        "@metamask/utils": true
      }
    },
    "@metamask/name-controller>async-mutex": {
      "globals": {
        "setTimeout": true
      },
      "packages": {
        "@trezor/connect-web>tslib": true
      }
    },
    "@metamask/network-controller": {
      "globals": {
        "URL": true,
        "btoa": true,
        "fetch": true,
        "setTimeout": true
      },
      "packages": {
        "@metamask/controller-utils": true,
        "@metamask/eth-json-rpc-middleware": true,
        "@metamask/eth-query": true,
        "@metamask/eth-token-tracker>eth-block-tracker": true,
        "@metamask/network-controller>@metamask/base-controller": true,
        "@metamask/network-controller>@metamask/eth-json-rpc-infura": true,
        "@metamask/network-controller>@metamask/eth-json-rpc-provider": true,
        "@metamask/network-controller>@metamask/json-rpc-engine": true,
        "@metamask/network-controller>@metamask/swappable-obj-proxy": true,
        "@metamask/providers>@metamask/rpc-errors": true,
        "@metamask/utils": true,
        "browserify>assert": true,
        "uuid": true
      }
    },
    "@metamask/network-controller>@metamask/base-controller": {
      "globals": {
        "setTimeout": true
      },
      "packages": {
        "immer": true
      }
    },
    "@metamask/network-controller>@metamask/eth-json-rpc-infura": {
      "globals": {
        "setTimeout": true
      },
      "packages": {
        "@metamask/eth-json-rpc-middleware>@metamask/eth-json-rpc-provider": true,
        "@metamask/providers>@metamask/json-rpc-engine": true,
        "@metamask/providers>@metamask/rpc-errors": true,
        "@metamask/utils": true,
        "node-fetch": true
      }
    },
    "@metamask/network-controller>@metamask/eth-json-rpc-provider": {
      "packages": {
        "@metamask/network-controller>@metamask/json-rpc-engine": true,
        "@metamask/safe-event-emitter": true
      }
    },
    "@metamask/network-controller>@metamask/json-rpc-engine": {
      "packages": {
        "@metamask/providers>@metamask/rpc-errors": true,
        "@metamask/safe-event-emitter": true,
        "@metamask/utils": true
      }
    },
    "@metamask/notification-controller": {
      "packages": {
        "@metamask/notification-controller>@metamask/base-controller": true,
        "@metamask/notification-controller>@metamask/utils": true,
        "@metamask/notification-controller>nanoid": true
      }
    },
    "@metamask/notification-controller>@metamask/base-controller": {
      "globals": {
        "setTimeout": true
      },
      "packages": {
        "immer": true
      }
    },
    "@metamask/notification-controller>@metamask/utils": {
      "globals": {
        "TextDecoder": true,
        "TextEncoder": true
      },
      "packages": {
        "browserify>buffer": true,
        "nock>debug": true,
        "semver": true,
        "superstruct": true
      }
    },
    "@metamask/notification-controller>nanoid": {
      "globals": {
        "crypto.getRandomValues": true
      }
    },
    "@metamask/obs-store": {
      "packages": {
        "@metamask/obs-store>@metamask/safe-event-emitter": true,
        "@metamask/obs-store>through2": true,
        "stream-browserify": true
      }
    },
    "@metamask/obs-store>@metamask/safe-event-emitter": {
      "globals": {
        "setTimeout": true
      },
      "packages": {
        "webpack>events": true
      }
    },
    "@metamask/obs-store>through2": {
      "packages": {
        "browserify>process": true,
        "browserify>util": true,
        "readable-stream": true,
        "watchify>xtend": true
      }
    },
    "@metamask/permission-controller": {
      "globals": {
        "console.error": true
      },
      "packages": {
        "@metamask/controller-utils": true,
        "@metamask/permission-controller>@metamask/base-controller": true,
        "@metamask/permission-controller>@metamask/json-rpc-engine": true,
        "@metamask/permission-controller>nanoid": true,
        "@metamask/providers>@metamask/rpc-errors": true,
        "@metamask/utils": true,
        "deep-freeze-strict": true,
        "immer": true
      }
    },
    "@metamask/permission-controller>@metamask/base-controller": {
      "globals": {
        "setTimeout": true
      },
      "packages": {
        "immer": true
      }
    },
    "@metamask/permission-controller>@metamask/json-rpc-engine": {
      "packages": {
        "@metamask/providers>@metamask/rpc-errors": true,
        "@metamask/safe-event-emitter": true,
        "@metamask/utils": true
      }
    },
    "@metamask/permission-controller>nanoid": {
      "globals": {
        "crypto.getRandomValues": true
      }
    },
    "@metamask/permission-log-controller": {
      "packages": {
        "@metamask/base-controller": true,
        "@metamask/utils": true
      }
    },
    "@metamask/phishing-controller": {
      "globals": {
        "fetch": true
      },
      "packages": {
        "@metamask/controller-utils": true,
        "@metamask/phishing-controller>@metamask/base-controller": true,
        "@metamask/phishing-warning>eth-phishing-detect": true,
        "punycode": true
      }
    },
    "@metamask/phishing-controller>@metamask/base-controller": {
      "globals": {
        "setTimeout": true
      },
      "packages": {
<<<<<<< HEAD
        "immer": true
=======
        "@ethereumjs/tx>@ethereumjs/util": true,
        "@metamask/ens-controller>@metamask/controller-utils>@spruceid/siwe-parser": true,
        "@metamask/ethjs>@metamask/ethjs-unit": true,
        "@metamask/utils": true,
        "bn.js": true,
        "browserify>buffer": true,
        "eslint>fast-deep-equal": true,
        "eth-ens-namehash": true
>>>>>>> 6327468c
      }
    },
    "@metamask/phishing-warning>eth-phishing-detect": {
      "packages": {
        "eslint>optionator>fast-levenshtein": true
      }
    },
    "@metamask/post-message-stream": {
      "globals": {
        "MessageEvent.prototype": true,
        "WorkerGlobalScope": true,
        "addEventListener": true,
        "browser": true,
        "chrome": true,
        "location.origin": true,
        "postMessage": true,
        "removeEventListener": true
      },
      "packages": {
        "@metamask/post-message-stream>readable-stream": true,
        "@metamask/utils": true
      }
    },
    "@metamask/post-message-stream>readable-stream": {
      "packages": {
        "browserify>browser-resolve": true,
        "browserify>buffer": true,
        "browserify>process": true,
        "browserify>string_decoder": true,
        "pumpify>inherits": true,
        "readable-stream>util-deprecate": true,
        "webpack>events": true
      }
    },
    "@metamask/ppom-validator": {
      "globals": {
        "URL": true,
        "console.error": true,
        "crypto": true
      },
      "packages": {
        "@metamask/eth-query>json-rpc-random-id": true,
        "@metamask/ppom-validator>@metamask/base-controller": true,
        "@metamask/ppom-validator>@metamask/controller-utils": true,
        "@metamask/ppom-validator>crypto-js": true,
        "@metamask/ppom-validator>elliptic": true,
        "await-semaphore": true,
        "browserify>buffer": true
      }
    },
    "@metamask/ppom-validator>@metamask/base-controller": {
      "globals": {
        "setTimeout": true
      },
      "packages": {
        "immer": true
      }
    },
    "@metamask/ppom-validator>@metamask/controller-utils": {
      "globals": {
        "URL": true,
        "console.error": true,
        "fetch": true,
        "setTimeout": true
      },
      "packages": {
        "@ethereumjs/tx>@ethereumjs/util": true,
        "@metamask/ens-controller>@metamask/controller-utils>@spruceid/siwe-parser": true,
        "@metamask/ethjs>@metamask/ethjs-unit": true,
        "@metamask/utils": true,
        "bn.js": true,
        "browserify>buffer": true,
        "eslint>fast-deep-equal": true,
        "eth-ens-namehash": true
      }
    },
    "@metamask/ppom-validator>crypto-js": {
      "globals": {
        "crypto": true,
        "define": true,
        "msCrypto": true
      },
      "packages": {
        "browserify>browser-resolve": true
      }
    },
    "@metamask/ppom-validator>elliptic": {
      "packages": {
        "@metamask/ppom-validator>elliptic>brorand": true,
        "@metamask/ppom-validator>elliptic>hmac-drbg": true,
        "@metamask/ppom-validator>elliptic>minimalistic-assert": true,
        "@metamask/ppom-validator>elliptic>minimalistic-crypto-utils": true,
        "bn.js": true,
        "ethereumjs-util>ethereum-cryptography>hash.js": true,
        "pumpify>inherits": true
      }
    },
    "@metamask/ppom-validator>elliptic>brorand": {
      "globals": {
        "crypto": true,
        "msCrypto": true
      },
      "packages": {
        "browserify>browser-resolve": true
      }
    },
    "@metamask/ppom-validator>elliptic>hmac-drbg": {
      "packages": {
        "@metamask/ppom-validator>elliptic>minimalistic-assert": true,
        "@metamask/ppom-validator>elliptic>minimalistic-crypto-utils": true,
        "ethereumjs-util>ethereum-cryptography>hash.js": true
      }
    },
    "@metamask/providers>@metamask/json-rpc-engine": {
      "packages": {
        "@metamask/providers>@metamask/rpc-errors": true,
        "@metamask/safe-event-emitter": true,
        "@metamask/utils": true
      }
    },
    "@metamask/providers>@metamask/object-multiplex": {
      "globals": {
        "console.warn": true
      },
      "packages": {
        "@metamask/providers>@metamask/object-multiplex>readable-stream": true,
        "pump>once": true
      }
    },
    "@metamask/providers>@metamask/object-multiplex>readable-stream": {
      "packages": {
        "browserify>browser-resolve": true,
        "browserify>buffer": true,
        "browserify>process": true,
        "browserify>string_decoder": true,
        "pumpify>inherits": true,
        "readable-stream>util-deprecate": true,
        "webpack>events": true
      }
    },
    "@metamask/providers>@metamask/rpc-errors": {
      "packages": {
        "@metamask/utils": true,
        "eth-rpc-errors>fast-safe-stringify": true
      }
    },
    "@metamask/queued-request-controller": {
      "packages": {
        "@metamask/providers>@metamask/rpc-errors": true,
        "@metamask/queued-request-controller>@metamask/base-controller": true,
        "@metamask/queued-request-controller>@metamask/json-rpc-engine": true,
        "@metamask/selected-network-controller": true,
        "@metamask/utils": true
      }
    },
    "@metamask/queued-request-controller>@metamask/base-controller": {
      "globals": {
        "setTimeout": true
      },
      "packages": {
        "immer": true
      }
    },
    "@metamask/queued-request-controller>@metamask/json-rpc-engine": {
      "packages": {
        "@metamask/providers>@metamask/rpc-errors": true,
        "@metamask/safe-event-emitter": true,
        "@metamask/utils": true
      }
    },
    "@metamask/rate-limit-controller": {
      "globals": {
        "setTimeout": true
      },
      "packages": {
        "@metamask/rate-limit-controller>@metamask/base-controller": true,
        "eth-rpc-errors": true
      }
    },
    "@metamask/rate-limit-controller>@metamask/base-controller": {
      "globals": {
        "setTimeout": true
      },
      "packages": {
        "immer": true
      }
    },
    "@metamask/rpc-methods-flask>nanoid": {
      "globals": {
        "crypto.getRandomValues": true
      }
    },
    "@metamask/rpc-methods>nanoid": {
      "globals": {
        "crypto.getRandomValues": true
      }
    },
    "@metamask/safe-event-emitter": {
      "globals": {
        "setTimeout": true
      },
      "packages": {
        "webpack>events": true
      }
    },
    "@metamask/scure-bip39": {
      "globals": {
        "TextEncoder": true
      },
      "packages": {
        "@metamask/scure-bip39>@noble/hashes": true,
        "@metamask/utils>@scure/base": true
      }
    },
    "@metamask/scure-bip39>@noble/hashes": {
      "globals": {
        "TextEncoder": true,
        "crypto": true
      }
    },
    "@metamask/selected-network-controller": {
      "packages": {
        "@metamask/network-controller>@metamask/swappable-obj-proxy": true,
        "@metamask/selected-network-controller>@metamask/base-controller": true
      }
    },
    "@metamask/selected-network-controller>@metamask/base-controller": {
      "globals": {
        "setTimeout": true
      },
      "packages": {
        "immer": true
      }
    },
    "@metamask/signature-controller": {
      "globals": {
        "console.info": true
      },
      "packages": {
        "@metamask/base-controller": true,
        "@metamask/logging-controller": true,
        "@metamask/message-manager": true,
        "@metamask/providers>@metamask/rpc-errors": true,
        "@metamask/signature-controller>@metamask/controller-utils": true,
        "browserify>buffer": true,
        "ethereumjs-util": true,
        "lodash": true,
        "webpack>events": true
      }
    },
    "@metamask/signature-controller>@metamask/controller-utils": {
      "globals": {
        "URL": true,
        "console.error": true,
        "fetch": true,
        "setTimeout": true
      },
      "packages": {
        "@ethereumjs/tx>@ethereumjs/util": true,
        "@metamask/ens-controller>@metamask/controller-utils>@spruceid/siwe-parser": true,
        "@metamask/ethjs>@metamask/ethjs-unit": true,
        "@metamask/utils": true,
        "bn.js": true,
        "browserify>buffer": true,
        "eslint>fast-deep-equal": true,
        "eth-ens-namehash": true
      }
    },
    "@metamask/smart-transactions-controller": {
      "globals": {
        "URLSearchParams": true,
        "clearInterval": true,
        "console.error": true,
        "console.log": true,
        "fetch": true,
        "setInterval": true
      },
      "packages": {
        "@ethersproject/abi>@ethersproject/bytes": true,
        "@metamask/eth-query": true,
        "@metamask/smart-transactions-controller>@ethereumjs/tx": true,
        "@metamask/smart-transactions-controller>@ethereumjs/util": true,
        "@metamask/smart-transactions-controller>@metamask/controller-utils": true,
        "@metamask/smart-transactions-controller>@metamask/polling-controller": true,
        "@metamask/smart-transactions-controller>@metamask/transaction-controller": true,
        "@metamask/smart-transactions-controller>bignumber.js": true,
        "browserify>buffer": true,
        "fast-json-patch": true,
        "lodash": true,
        "webpack>events": true
      }
    },
    "@metamask/smart-transactions-controller>@babel/runtime": {
      "globals": {
        "regeneratorRuntime": "write"
      }
    },
    "@metamask/smart-transactions-controller>@ethereumjs/tx": {
      "packages": {
        "@ethereumjs/tx>ethereum-cryptography": true,
        "@metamask/smart-transactions-controller>@ethereumjs/tx>@ethereumjs/common": true,
        "@metamask/smart-transactions-controller>@ethereumjs/tx>@ethereumjs/rlp": true,
        "@metamask/smart-transactions-controller>@ethereumjs/util": true
      }
    },
    "@metamask/smart-transactions-controller>@ethereumjs/tx>@ethereumjs/common": {
      "packages": {
        "@metamask/smart-transactions-controller>@ethereumjs/util": true,
        "webpack>events": true
      }
    },
    "@metamask/smart-transactions-controller>@ethereumjs/tx>@ethereumjs/rlp": {
      "globals": {
        "TextEncoder": true
      }
    },
    "@metamask/smart-transactions-controller>@ethereumjs/util": {
      "globals": {
        "console.warn": true,
        "fetch": true
      },
      "packages": {
        "@ethereumjs/tx>ethereum-cryptography": true,
        "@metamask/smart-transactions-controller>@ethereumjs/util>@ethereumjs/rlp": true,
        "webpack>events": true
      }
    },
    "@metamask/smart-transactions-controller>@ethereumjs/util>@ethereumjs/rlp": {
      "globals": {
        "TextEncoder": true
      }
    },
    "@metamask/smart-transactions-controller>@metamask/controller-utils": {
      "globals": {
        "URL": true,
        "console.error": true,
        "fetch": true,
        "setTimeout": true
      },
      "packages": {
        "@metamask/ens-controller>@metamask/controller-utils>@spruceid/siwe-parser": true,
        "@metamask/ethjs>@metamask/ethjs-unit": true,
        "@metamask/smart-transactions-controller>@metamask/controller-utils>@ethereumjs/util": true,
        "@metamask/utils": true,
        "bn.js": true,
        "browserify>buffer": true,
        "eslint>fast-deep-equal": true,
        "eth-ens-namehash": true
      }
    },
    "@metamask/smart-transactions-controller>@metamask/controller-utils>@ethereumjs/util": {
      "globals": {
        "console.warn": true
      },
      "packages": {
        "@ethereumjs/tx>@ethereumjs/rlp": true,
        "@ethereumjs/tx>@ethereumjs/util>micro-ftch": true,
        "@ethereumjs/tx>ethereum-cryptography": true,
        "browserify>buffer": true,
        "browserify>insert-module-globals>is-buffer": true,
        "webpack>events": true
      }
    },
    "@metamask/smart-transactions-controller>@metamask/controllers>nanoid": {
      "globals": {
        "crypto.getRandomValues": true
      }
    },
    "@metamask/smart-transactions-controller>@metamask/polling-controller": {
      "globals": {
        "clearTimeout": true,
        "console.error": true,
        "setTimeout": true
      },
      "packages": {
        "@metamask/base-controller": true,
        "@metamask/snaps-utils>fast-json-stable-stringify": true,
        "uuid": true
      }
    },
    "@metamask/smart-transactions-controller>@metamask/transaction-controller": {
      "globals": {
        "clearTimeout": true,
        "console.error": true,
        "fetch": true,
        "setTimeout": true
      },
      "packages": {
        "@ethereumjs/tx>@ethereumjs/common": true,
        "@ethersproject/abi": true,
        "@metamask/eth-query": true,
        "@metamask/metamask-eth-abis": true,
        "@metamask/name-controller>async-mutex": true,
        "@metamask/network-controller": true,
        "@metamask/providers>@metamask/rpc-errors": true,
        "@metamask/smart-transactions-controller>@metamask/transaction-controller>@ethereumjs/tx": true,
        "@metamask/smart-transactions-controller>@metamask/transaction-controller>@ethereumjs/util": true,
        "@metamask/smart-transactions-controller>@metamask/transaction-controller>@metamask/base-controller": true,
        "@metamask/smart-transactions-controller>@metamask/transaction-controller>@metamask/controller-utils": true,
        "@metamask/smart-transactions-controller>@metamask/transaction-controller>@metamask/gas-fee-controller": true,
        "@metamask/smart-transactions-controller>@metamask/transaction-controller>eth-method-registry": true,
        "@metamask/transaction-controller>nonce-tracker": true,
        "@metamask/utils": true,
        "bn.js": true,
        "fast-json-patch": true,
        "lodash": true,
        "uuid": true,
        "webpack>events": true
      }
    },
    "@metamask/smart-transactions-controller>@metamask/transaction-controller>@ethereumjs/tx": {
      "packages": {
        "@ethereumjs/tx>@ethereumjs/common": true,
        "@ethereumjs/tx>@ethereumjs/rlp": true,
        "@ethereumjs/tx>ethereum-cryptography": true,
        "@metamask/smart-transactions-controller>@metamask/transaction-controller>@ethereumjs/util": true,
        "browserify>buffer": true,
        "browserify>insert-module-globals>is-buffer": true
      }
    },
    "@metamask/smart-transactions-controller>@metamask/transaction-controller>@ethereumjs/util": {
      "globals": {
        "console.warn": true
      },
      "packages": {
        "@ethereumjs/tx>@ethereumjs/rlp": true,
        "@ethereumjs/tx>@ethereumjs/util>micro-ftch": true,
        "@ethereumjs/tx>ethereum-cryptography": true,
        "browserify>buffer": true,
        "browserify>insert-module-globals>is-buffer": true,
        "webpack>events": true
      }
    },
    "@metamask/smart-transactions-controller>@metamask/transaction-controller>@metamask/base-controller": {
      "globals": {
        "setTimeout": true
      },
      "packages": {
        "immer": true
      }
    },
    "@metamask/smart-transactions-controller>@metamask/transaction-controller>@metamask/controller-utils": {
      "globals": {
        "URL": true,
        "console.error": true,
        "fetch": true,
        "setTimeout": true
      },
      "packages": {
        "@metamask/ethjs>@metamask/ethjs-unit": true,
        "@metamask/smart-transactions-controller>@metamask/transaction-controller>@ethereumjs/util": true,
        "@metamask/smart-transactions-controller>@metamask/transaction-controller>@metamask/controller-utils>@spruceid/siwe-parser": true,
        "@metamask/utils": true,
        "bn.js": true,
        "browserify>buffer": true,
        "eslint>fast-deep-equal": true,
        "eth-ens-namehash": true
      }
    },
<<<<<<< HEAD
    "@metamask/smart-transactions-controller>@metamask/transaction-controller>@metamask/gas-fee-controller": {
      "globals": {
        "clearInterval": true,
        "console.error": true,
        "setInterval": true
      },
      "packages": {
        "@metamask/eth-query": true,
        "@metamask/ethjs>@metamask/ethjs-unit": true,
        "@metamask/smart-transactions-controller>@metamask/transaction-controller>@metamask/gas-fee-controller>@metamask/controller-utils": true,
        "@metamask/smart-transactions-controller>@metamask/transaction-controller>@metamask/gas-fee-controller>@metamask/polling-controller": true,
        "bn.js": true,
        "uuid": true
      }
    },
    "@metamask/smart-transactions-controller>@metamask/transaction-controller>@metamask/gas-fee-controller>@metamask/base-controller": {
      "globals": {
        "setTimeout": true
      },
      "packages": {
        "immer": true
      }
    },
    "@metamask/smart-transactions-controller>@metamask/transaction-controller>@metamask/gas-fee-controller>@metamask/controller-utils": {
      "globals": {
        "URL": true,
        "console.error": true,
        "fetch": true,
        "setTimeout": true
      },
      "packages": {
        "@metamask/controller-utils>@spruceid/siwe-parser": true,
        "@metamask/ethjs>@metamask/ethjs-unit": true,
        "@metamask/smart-transactions-controller>@metamask/transaction-controller>@metamask/gas-fee-controller>@metamask/controller-utils>@ethereumjs/util": true,
        "@metamask/utils": true,
        "bn.js": true,
        "browserify>buffer": true,
        "eslint>fast-deep-equal": true,
        "eth-ens-namehash": true
      }
    },
    "@metamask/smart-transactions-controller>@metamask/transaction-controller>@metamask/gas-fee-controller>@metamask/controller-utils>@ethereumjs/util": {
      "globals": {
        "console.warn": true
      },
      "packages": {
        "@ethereumjs/tx>@ethereumjs/rlp": true,
        "@ethereumjs/tx>@ethereumjs/util>micro-ftch": true,
        "@ethereumjs/tx>ethereum-cryptography": true,
        "browserify>buffer": true,
        "browserify>insert-module-globals>is-buffer": true,
        "webpack>events": true
      }
    },
    "@metamask/smart-transactions-controller>@metamask/transaction-controller>@metamask/gas-fee-controller>@metamask/polling-controller": {
      "globals": {
        "clearTimeout": true,
        "console.error": true,
        "setTimeout": true
      },
      "packages": {
        "@metamask/smart-transactions-controller>@metamask/transaction-controller>@metamask/gas-fee-controller>@metamask/base-controller": true,
        "@metamask/snaps-utils>fast-json-stable-stringify": true,
        "uuid": true
=======
    "@metamask/smart-transactions-controller>@metamask/transaction-controller>@metamask/controller-utils>@spruceid/siwe-parser": {
      "globals": {
        "console.error": true,
        "console.log": true
      },
      "packages": {
        "@metamask/controller-utils>@spruceid/siwe-parser>apg-js": true,
        "@noble/hashes": true
>>>>>>> 6327468c
      }
    },
    "@metamask/smart-transactions-controller>@metamask/transaction-controller>eth-method-registry": {
      "packages": {
        "@metamask/smart-transactions-controller>@metamask/transaction-controller>eth-method-registry>@metamask/ethjs-contract": true,
        "@metamask/smart-transactions-controller>@metamask/transaction-controller>eth-method-registry>@metamask/ethjs-query": true
      }
    },
    "@metamask/smart-transactions-controller>@metamask/transaction-controller>eth-method-registry>@metamask/ethjs-contract": {
      "packages": {
        "@metamask/ethjs>ethjs-abi": true,
        "@metamask/ethjs>js-sha3": true,
        "@metamask/smart-transactions-controller>@babel/runtime": true,
        "@metamask/smart-transactions-controller>@metamask/transaction-controller>eth-method-registry>@metamask/ethjs-contract>@metamask/ethjs-filter": true,
        "@metamask/smart-transactions-controller>@metamask/transaction-controller>eth-method-registry>@metamask/ethjs-contract>@metamask/ethjs-util": true,
        "promise-to-callback": true
      }
    },
    "@metamask/smart-transactions-controller>@metamask/transaction-controller>eth-method-registry>@metamask/ethjs-contract>@metamask/ethjs-filter": {
      "globals": {
        "clearInterval": true,
        "setInterval": true
      }
    },
    "@metamask/smart-transactions-controller>@metamask/transaction-controller>eth-method-registry>@metamask/ethjs-contract>@metamask/ethjs-util": {
      "packages": {
        "@metamask/ethjs>@metamask/ethjs-util>is-hex-prefixed": true,
        "@metamask/ethjs>@metamask/ethjs-util>strip-hex-prefix": true,
        "browserify>buffer": true
      }
    },
    "@metamask/smart-transactions-controller>@metamask/transaction-controller>eth-method-registry>@metamask/ethjs-query": {
      "globals": {
        "console": true
      },
      "packages": {
        "@metamask/smart-transactions-controller>@metamask/transaction-controller>eth-method-registry>@metamask/ethjs-query>@metamask/ethjs-format": true,
        "@metamask/smart-transactions-controller>@metamask/transaction-controller>eth-method-registry>@metamask/ethjs-query>@metamask/ethjs-rpc": true,
        "promise-to-callback": true
      }
    },
    "@metamask/smart-transactions-controller>@metamask/transaction-controller>eth-method-registry>@metamask/ethjs-query>@metamask/ethjs-format": {
      "packages": {
        "@metamask/ethjs-query>@metamask/ethjs-format>ethjs-schema": true,
        "@metamask/ethjs>@metamask/ethjs-util>strip-hex-prefix": true,
        "@metamask/ethjs>@metamask/number-to-bn": true,
        "@metamask/smart-transactions-controller>@metamask/transaction-controller>eth-method-registry>@metamask/ethjs-contract>@metamask/ethjs-util": true
      }
    },
    "@metamask/smart-transactions-controller>@metamask/transaction-controller>eth-method-registry>@metamask/ethjs-query>@metamask/ethjs-rpc": {
      "packages": {
        "promise-to-callback": true
      }
    },
    "@metamask/smart-transactions-controller>bignumber.js": {
      "globals": {
        "crypto": true,
        "define": true
      }
    },
    "@metamask/snaps-controllers": {
      "globals": {
        "DecompressionStream": true,
        "URL": true,
        "chrome.offscreen.createDocument": true,
        "chrome.offscreen.hasDocument": true,
        "clearTimeout": true,
        "document.getElementById": true,
        "fetch.bind": true,
        "setTimeout": true
      },
      "packages": {
        "@metamask/permission-controller": true,
        "@metamask/post-message-stream": true,
        "@metamask/providers>@metamask/object-multiplex": true,
        "@metamask/providers>@metamask/rpc-errors": true,
        "@metamask/snaps-controllers>@metamask/base-controller": true,
        "@metamask/snaps-controllers>@metamask/json-rpc-engine": true,
        "@metamask/snaps-controllers>@metamask/json-rpc-middleware-stream": true,
        "@metamask/snaps-controllers>@xstate/fsm": true,
        "@metamask/snaps-controllers>concat-stream": true,
        "@metamask/snaps-controllers>get-npm-tarball-url": true,
        "@metamask/snaps-controllers>nanoid": true,
        "@metamask/snaps-controllers>readable-stream": true,
        "@metamask/snaps-controllers>readable-web-to-node-stream": true,
        "@metamask/snaps-controllers>tar-stream": true,
        "@metamask/snaps-rpc-methods": true,
        "@metamask/snaps-sdk": true,
        "@metamask/snaps-utils": true,
        "@metamask/snaps-utils>@metamask/snaps-registry": true,
        "@metamask/utils": true,
        "browserify>browserify-zlib": true,
        "eslint>fast-deep-equal": true
      }
    },
    "@metamask/snaps-controllers-flask>nanoid": {
      "globals": {
        "crypto.getRandomValues": true
      }
    },
    "@metamask/snaps-controllers>@metamask/base-controller": {
      "globals": {
        "setTimeout": true
      },
      "packages": {
        "immer": true
      }
    },
    "@metamask/snaps-controllers>@metamask/json-rpc-engine": {
      "packages": {
        "@metamask/providers>@metamask/rpc-errors": true,
        "@metamask/safe-event-emitter": true,
        "@metamask/utils": true
      }
    },
    "@metamask/snaps-controllers>@metamask/json-rpc-middleware-stream": {
      "globals": {
        "console.warn": true,
        "setTimeout": true
      },
      "packages": {
        "@metamask/safe-event-emitter": true,
        "@metamask/snaps-controllers>@metamask/json-rpc-middleware-stream>readable-stream": true
      }
    },
    "@metamask/snaps-controllers>@metamask/json-rpc-middleware-stream>readable-stream": {
      "packages": {
        "browserify>browser-resolve": true,
        "browserify>buffer": true,
        "browserify>process": true,
        "browserify>string_decoder": true,
        "pumpify>inherits": true,
        "readable-stream>util-deprecate": true,
        "webpack>events": true
      }
    },
    "@metamask/snaps-controllers>concat-stream": {
      "packages": {
        "@metamask/snaps-controllers>readable-stream": true,
        "browserify>buffer": true,
        "browserify>concat-stream>typedarray": true,
        "pumpify>inherits": true,
        "terser>source-map-support>buffer-from": true
      }
    },
    "@metamask/snaps-controllers>nanoid": {
      "globals": {
        "crypto.getRandomValues": true
      }
    },
    "@metamask/snaps-controllers>readable-stream": {
      "packages": {
        "browserify>browser-resolve": true,
        "browserify>buffer": true,
        "browserify>process": true,
        "browserify>string_decoder": true,
        "pumpify>inherits": true,
        "readable-stream>util-deprecate": true,
        "webpack>events": true
      }
    },
    "@metamask/snaps-controllers>readable-web-to-node-stream": {
      "packages": {
        "@metamask/snaps-controllers>readable-web-to-node-stream>readable-stream": true
      }
    },
    "@metamask/snaps-controllers>readable-web-to-node-stream>readable-stream": {
      "packages": {
        "browserify>browser-resolve": true,
        "browserify>buffer": true,
        "browserify>process": true,
        "browserify>string_decoder": true,
        "pumpify>inherits": true,
        "readable-stream>util-deprecate": true,
        "webpack>events": true
      }
    },
    "@metamask/snaps-controllers>tar-stream": {
      "packages": {
        "@metamask/snaps-controllers>tar-stream>b4a": true,
        "@metamask/snaps-controllers>tar-stream>fast-fifo": true,
        "@metamask/snaps-controllers>tar-stream>streamx": true,
        "browserify>browser-resolve": true
      }
    },
    "@metamask/snaps-controllers>tar-stream>b4a": {
      "globals": {
        "TextDecoder": true,
        "TextEncoder": true
      }
    },
    "@metamask/snaps-controllers>tar-stream>streamx": {
      "packages": {
        "@metamask/snaps-controllers>tar-stream>fast-fifo": true,
        "@metamask/snaps-controllers>tar-stream>streamx>queue-tick": true,
        "webpack>events": true
      }
    },
    "@metamask/snaps-controllers>tar-stream>streamx>queue-tick": {
      "globals": {
        "queueMicrotask": true
      }
    },
    "@metamask/snaps-execution-environments": {
      "packages": {
        "@metamask/post-message-stream": true,
        "@metamask/snaps-utils": true,
        "@metamask/utils": true
      }
    },
    "@metamask/snaps-rpc-methods": {
      "packages": {
        "@metamask/permission-controller": true,
        "@metamask/providers>@metamask/rpc-errors": true,
        "@metamask/snaps-sdk": true,
        "@metamask/snaps-sdk>@metamask/key-tree": true,
        "@metamask/snaps-utils": true,
        "@metamask/utils": true,
        "@noble/hashes": true,
        "superstruct": true
      }
    },
    "@metamask/snaps-sdk": {
      "globals": {
        "fetch": true
      },
      "packages": {
        "@metamask/providers>@metamask/rpc-errors": true,
        "@metamask/snaps-sdk>fast-xml-parser": true,
        "@metamask/utils": true,
        "superstruct": true
      }
    },
    "@metamask/snaps-sdk>@metamask/key-tree": {
      "packages": {
        "@metamask/scure-bip39": true,
        "@metamask/snaps-sdk>@metamask/key-tree>@metamask/utils": true,
        "@metamask/snaps-sdk>@metamask/key-tree>@noble/ed25519": true,
        "@metamask/utils>@scure/base": true,
        "@noble/hashes": true,
        "eth-lattice-keyring>@noble/secp256k1": true
      }
    },
    "@metamask/snaps-sdk>@metamask/key-tree>@metamask/utils": {
      "globals": {
        "TextDecoder": true,
        "TextEncoder": true
      },
      "packages": {
        "@noble/hashes": true,
        "browserify>buffer": true,
        "nock>debug": true,
        "semver": true,
        "superstruct": true
      }
    },
    "@metamask/snaps-sdk>@metamask/key-tree>@noble/ed25519": {
      "globals": {
        "crypto": true
      },
      "packages": {
        "browserify>browser-resolve": true
      }
    },
    "@metamask/snaps-sdk>fast-xml-parser": {
      "globals": {
        "entityName": true,
        "val": true
      },
      "packages": {
        "@metamask/snaps-sdk>fast-xml-parser>strnum": true
      }
    },
    "@metamask/snaps-utils": {
      "globals": {
        "File": true,
        "FileReader": true,
        "TextDecoder": true,
        "TextEncoder": true,
        "URL": true,
        "console.error": true,
        "console.log": true,
        "console.warn": true,
        "crypto": true,
        "document.body.appendChild": true,
        "document.createElement": true,
        "fetch": true
      },
      "packages": {
        "@metamask/permission-controller": true,
        "@metamask/providers>@metamask/rpc-errors": true,
        "@metamask/snaps-sdk": true,
        "@metamask/snaps-sdk>@metamask/key-tree": true,
        "@metamask/snaps-utils>@metamask/slip44": true,
        "@metamask/snaps-utils>cron-parser": true,
        "@metamask/snaps-utils>fast-json-stable-stringify": true,
        "@metamask/snaps-utils>marked": true,
        "@metamask/snaps-utils>rfdc": true,
        "@metamask/snaps-utils>validate-npm-package-name": true,
        "@metamask/utils": true,
        "@metamask/utils>@scure/base": true,
        "@noble/hashes": true,
        "chalk": true,
        "semver": true,
        "superstruct": true
      }
    },
    "@metamask/snaps-utils>@metamask/snaps-registry": {
      "packages": {
        "@metamask/message-signing-snap>@noble/curves": true,
        "@metamask/utils": true,
        "@noble/hashes": true,
        "superstruct": true
      }
    },
    "@metamask/snaps-utils>cron-parser": {
      "packages": {
        "browserify>browser-resolve": true,
        "luxon": true
      }
    },
    "@metamask/snaps-utils>marked": {
      "globals": {
        "console.error": true,
        "console.warn": true,
        "define": true
      }
    },
    "@metamask/snaps-utils>rfdc": {
      "packages": {
        "browserify>buffer": true
      }
    },
    "@metamask/snaps-utils>validate-npm-package-name": {
      "packages": {
        "@metamask/snaps-utils>validate-npm-package-name>builtins": true
      }
    },
    "@metamask/snaps-utils>validate-npm-package-name>builtins": {
      "packages": {
        "browserify>process": true,
        "semver": true
      }
    },
    "@metamask/test-bundler>@ethersproject/abstract-provider": {
      "packages": {
        "@ethersproject/abi>@ethersproject/bytes": true,
        "@ethersproject/abi>@ethersproject/logger": true,
        "@ethersproject/abi>@ethersproject/properties": true,
        "@ethersproject/bignumber": true
      }
    },
    "@metamask/test-bundler>@ethersproject/networks": {
      "packages": {
        "@ethersproject/abi>@ethersproject/logger": true
      }
    },
    "@metamask/transaction-controller": {
      "globals": {
        "clearTimeout": true,
        "console.error": true,
        "fetch": true,
        "setTimeout": true
      },
      "packages": {
        "@ethereumjs/tx": true,
        "@ethereumjs/tx>@ethereumjs/common": true,
        "@ethereumjs/tx>@ethereumjs/util": true,
        "@ethersproject/abi": true,
        "@ethersproject/contracts": true,
        "@ethersproject/providers": true,
        "@metamask/controller-utils": true,
        "@metamask/eth-query": true,
        "@metamask/gas-fee-controller": true,
        "@metamask/metamask-eth-abis": true,
        "@metamask/name-controller>async-mutex": true,
        "@metamask/network-controller": true,
        "@metamask/providers>@metamask/rpc-errors": true,
        "@metamask/transaction-controller>@metamask/base-controller": true,
        "@metamask/transaction-controller>nonce-tracker": true,
        "@metamask/utils": true,
        "bn.js": true,
        "browserify>buffer": true,
        "eth-method-registry": true,
        "fast-json-patch": true,
        "lodash": true,
        "uuid": true,
        "webpack>events": true
      }
    },
    "@metamask/transaction-controller>@metamask/base-controller": {
      "globals": {
        "setTimeout": true
      },
      "packages": {
        "immer": true
      }
    },
    "@metamask/transaction-controller>nonce-tracker": {
      "packages": {
        "@ethersproject/providers": true,
        "@metamask/eth-token-tracker>eth-block-tracker": true,
        "@metamask/transaction-controller>nonce-tracker>async-mutex": true,
        "browserify>assert": true
      }
    },
    "@metamask/transaction-controller>nonce-tracker>async-mutex": {
      "globals": {
        "clearTimeout": true,
        "setTimeout": true
      },
      "packages": {
        "@trezor/connect-web>tslib": true
      }
    },
    "@metamask/user-operation-controller": {
      "globals": {
        "fetch": true
      },
      "packages": {
        "@metamask/controller-utils": true,
        "@metamask/eth-query": true,
        "@metamask/gas-fee-controller": true,
        "@metamask/gas-fee-controller>@metamask/polling-controller": true,
        "@metamask/providers>@metamask/rpc-errors": true,
        "@metamask/transaction-controller": true,
        "@metamask/user-operation-controller>@metamask/base-controller": true,
        "@metamask/utils": true,
        "bn.js": true,
        "lodash": true,
        "superstruct": true,
        "uuid": true,
        "webpack>events": true
      }
    },
    "@metamask/user-operation-controller>@metamask/base-controller": {
      "globals": {
        "setTimeout": true
      },
      "packages": {
        "immer": true
      }
    },
    "@metamask/utils": {
      "globals": {
        "TextDecoder": true,
        "TextEncoder": true
      },
      "packages": {
        "@metamask/utils>@scure/base": true,
        "@metamask/utils>pony-cause": true,
        "@noble/hashes": true,
        "browserify>buffer": true,
        "nock>debug": true,
        "semver": true,
        "superstruct": true
      }
    },
    "@metamask/utils>@scure/base": {
      "globals": {
        "TextDecoder": true,
        "TextEncoder": true
      }
    },
    "@ngraveio/bc-ur": {
      "packages": {
        "@ngraveio/bc-ur>@keystonehq/alias-sampling": true,
        "@ngraveio/bc-ur>bignumber.js": true,
        "@ngraveio/bc-ur>cbor-sync": true,
        "@ngraveio/bc-ur>crc": true,
        "@ngraveio/bc-ur>jsbi": true,
        "addons-linter>sha.js": true,
        "browserify>assert": true,
        "browserify>buffer": true
      }
    },
    "@ngraveio/bc-ur>assert>object-is": {
      "packages": {
        "string.prototype.matchall>call-bind": true,
        "string.prototype.matchall>define-properties": true
      }
    },
    "@ngraveio/bc-ur>bignumber.js": {
      "globals": {
        "crypto": true,
        "define": true
      }
    },
    "@ngraveio/bc-ur>cbor-sync": {
      "globals": {
        "define": true
      },
      "packages": {
        "browserify>buffer": true
      }
    },
    "@ngraveio/bc-ur>crc": {
      "packages": {
        "browserify>buffer": true
      }
    },
    "@ngraveio/bc-ur>jsbi": {
      "globals": {
        "define": true
      }
    },
    "@noble/ciphers": {
      "globals": {
        "TextDecoder": true,
        "TextEncoder": true,
        "crypto": true
      }
    },
    "@noble/hashes": {
      "globals": {
        "TextEncoder": true,
        "crypto": true
      }
    },
    "@popperjs/core": {
      "globals": {
        "Element": true,
        "HTMLElement": true,
        "ShadowRoot": true,
        "console.error": true,
        "console.warn": true,
        "document": true,
        "navigator.userAgent": true
      }
    },
    "@reduxjs/toolkit": {
      "globals": {
        "AbortController": true,
        "__REDUX_DEVTOOLS_EXTENSION_COMPOSE__": true,
        "__REDUX_DEVTOOLS_EXTENSION__": true,
        "console.error": true,
        "console.info": true,
        "console.warn": true
      },
      "packages": {
        "@reduxjs/toolkit>reselect": true,
        "immer": true,
        "redux": true,
        "redux-thunk": true
      }
    },
    "@segment/loosely-validate-event": {
      "packages": {
        "@segment/loosely-validate-event>component-type": true,
        "@segment/loosely-validate-event>join-component": true,
        "browserify>assert": true,
        "browserify>buffer": true
      }
    },
    "@sentry/browser": {
      "globals": {
        "TextDecoder": true,
        "TextEncoder": true,
        "XMLHttpRequest": true,
        "__SENTRY_DEBUG__": true,
        "__SENTRY_RELEASE__": true,
        "indexedDB.open": true,
        "setTimeout": true
      },
      "packages": {
        "@sentry/browser>@sentry-internal/tracing": true,
        "@sentry/browser>@sentry/core": true,
        "@sentry/browser>@sentry/replay": true,
        "@sentry/utils": true
      }
    },
    "@sentry/browser>@sentry-internal/tracing": {
      "globals": {
        "Headers": true,
        "PerformanceObserver": true,
        "Request": true,
        "__SENTRY_DEBUG__": true,
        "addEventListener": true,
        "performance.getEntriesByType": true,
        "removeEventListener": true
      },
      "packages": {
        "@sentry/browser>@sentry/core": true,
        "@sentry/utils": true
      }
    },
    "@sentry/browser>@sentry/core": {
      "globals": {
        "__SENTRY_DEBUG__": true,
        "__SENTRY_TRACING__": true,
        "clearInterval": true,
        "clearTimeout": true,
        "console.warn": true,
        "setInterval": true,
        "setTimeout": true
      },
      "packages": {
        "@sentry/utils": true
      }
    },
    "@sentry/browser>@sentry/replay": {
      "globals": {
        "Blob": true,
        "CSSConditionRule": true,
        "CSSGroupingRule": true,
        "CSSMediaRule": true,
        "CSSSupportsRule": true,
        "DragEvent": true,
        "Element": true,
        "FormData": true,
        "HTMLCanvasElement": true,
        "HTMLElement.prototype": true,
        "HTMLFormElement": true,
        "HTMLImageElement": true,
        "HTMLInputElement.prototype": true,
        "HTMLOptionElement.prototype": true,
        "HTMLSelectElement.prototype": true,
        "HTMLTextAreaElement.prototype": true,
        "Headers": true,
        "ImageData": true,
        "MouseEvent": true,
        "MutationObserver": true,
        "Node.prototype.contains": true,
        "PerformanceObserver": true,
        "TextEncoder": true,
        "URL": true,
        "URLSearchParams": true,
        "Worker": true,
        "Zone": true,
        "__SENTRY_DEBUG__": true,
        "__rrMutationObserver": true,
        "clearTimeout": true,
        "console.error": true,
        "console.warn": true,
        "document": true,
        "innerHeight": true,
        "innerWidth": true,
        "location.href": true,
        "pageXOffset": true,
        "pageYOffset": true,
        "requestAnimationFrame": true,
        "setTimeout": true
      },
      "packages": {
        "@sentry/browser>@sentry/core": true,
        "@sentry/utils": true,
        "browserify>process": true
      }
    },
    "@sentry/integrations": {
      "globals": {
        "Request": true,
        "__SENTRY_DEBUG__": true,
        "console.log": true
      },
      "packages": {
        "@sentry/utils": true,
        "localforage": true
      }
    },
    "@sentry/utils": {
      "globals": {
        "CustomEvent": true,
        "DOMError": true,
        "DOMException": true,
        "Element": true,
        "ErrorEvent": true,
        "Event": true,
        "Headers": true,
        "Request": true,
        "Response": true,
        "TextEncoder": true,
        "URL": true,
        "XMLHttpRequest.prototype": true,
        "__SENTRY_BROWSER_BUNDLE__": true,
        "__SENTRY_DEBUG__": true,
        "clearTimeout": true,
        "console.error": true,
        "document": true,
        "setTimeout": true
      },
      "packages": {
        "browserify>process": true
      }
    },
    "@storybook/addon-docs>remark-external-links>mdast-util-definitions": {
      "packages": {
        "react-markdown>unist-util-visit": true
      }
    },
    "@storybook/addon-knobs>qs": {
      "packages": {
        "string.prototype.matchall>side-channel": true
      }
    },
    "@trezor/connect-web": {
      "globals": {
        "URLSearchParams": true,
        "__TREZOR_CONNECT_SRC": true,
        "addEventListener": true,
        "btoa": true,
        "chrome": true,
        "clearInterval": true,
        "clearTimeout": true,
        "console.warn": true,
        "document.body": true,
        "document.createElement": true,
        "document.createTextNode": true,
        "document.getElementById": true,
        "document.querySelectorAll": true,
        "location": true,
        "navigator": true,
        "open": true,
        "removeEventListener": true,
        "setInterval": true,
        "setTimeout": true
      },
      "packages": {
        "@trezor/connect-web>@trezor/connect": true,
        "@trezor/connect-web>@trezor/utils": true,
        "@trezor/connect-web>tslib": true,
        "webpack>events": true
      }
    },
    "@trezor/connect-web>@trezor/connect": {
      "globals": {
        "console.error": true,
        "console.log": true,
        "console.warn": true
      },
      "packages": {
        "@trezor/connect-web>@trezor/connect>@trezor/protobuf": true,
        "@trezor/connect-web>@trezor/connect>@trezor/schema-utils": true,
        "@trezor/connect-web>@trezor/connect>@trezor/transport": true,
        "@trezor/connect-web>@trezor/utils": true,
        "@trezor/connect-web>tslib": true
      }
    },
    "@trezor/connect-web>@trezor/connect>@trezor/protobuf": {
      "packages": {
        "@trezor/connect-web>@trezor/connect>@trezor/schema-utils": true
      }
    },
    "@trezor/connect-web>@trezor/connect>@trezor/schema-utils": {
      "globals": {
        "console.warn": true
      },
      "packages": {
        "@trezor/connect-web>@trezor/connect>@trezor/schema-utils>@sinclair/typebox": true,
        "@trezor/connect-web>@trezor/connect>@trezor/schema-utils>ts-mixer": true,
        "browserify>buffer": true
      }
    },
    "@trezor/connect-web>@trezor/utils": {
      "globals": {
        "clearTimeout": true,
        "setTimeout": true
      }
    },
    "@trezor/connect-web>tslib": {
      "globals": {
        "SuppressedError": true,
        "define": true
      }
    },
    "@zxing/browser": {
      "globals": {
        "HTMLElement": true,
        "HTMLImageElement": true,
        "HTMLVideoElement": true,
        "clearTimeout": true,
        "console.error": true,
        "console.warn": true,
        "document": true,
        "navigator": true,
        "setTimeout": true
      },
      "packages": {
        "@zxing/library": true
      }
    },
    "@zxing/library": {
      "globals": {
        "HTMLImageElement": true,
        "HTMLVideoElement": true,
        "TextDecoder": true,
        "TextEncoder": true,
        "URL.createObjectURL": true,
        "btoa": true,
        "console.log": true,
        "console.warn": true,
        "document": true,
        "navigator": true,
        "setTimeout": true
      },
      "packages": {
        "@zxing/library>ts-custom-error": true
      }
    },
    "addons-linter>sha.js": {
      "packages": {
        "koa>content-disposition>safe-buffer": true,
        "pumpify>inherits": true
      }
    },
    "await-semaphore": {
      "packages": {
        "browserify>process": true,
        "browserify>timers-browserify": true
      }
    },
    "base32-encode": {
      "packages": {
        "base32-encode>to-data-view": true
      }
    },
    "bignumber.js": {
      "globals": {
        "crypto": true,
        "define": true
      }
    },
    "blo": {
      "globals": {
        "btoa": true
      }
    },
    "bn.js": {
      "globals": {
        "Buffer": true
      },
      "packages": {
        "browserify>browser-resolve": true
      }
    },
    "bowser": {
      "globals": {
        "define": true
      }
    },
    "browserify>assert": {
      "globals": {
        "Buffer": true
      },
      "packages": {
        "browserify>assert>util": true,
        "react>object-assign": true
      }
    },
    "browserify>assert>util": {
      "globals": {
        "console.error": true,
        "console.log": true,
        "console.trace": true,
        "process": true
      },
      "packages": {
        "browserify>assert>util>inherits": true,
        "browserify>process": true
      }
    },
    "browserify>browserify-zlib": {
      "packages": {
        "browserify>assert": true,
        "browserify>browserify-zlib>pako": true,
        "browserify>buffer": true,
        "browserify>process": true,
        "browserify>util": true,
        "stream-browserify": true
      }
    },
    "browserify>buffer": {
      "globals": {
        "console": true
      },
      "packages": {
        "base64-js": true,
        "browserify>buffer>ieee754": true
      }
    },
    "browserify>crypto-browserify": {
      "packages": {
        "browserify>crypto-browserify>browserify-cipher": true,
        "browserify>crypto-browserify>browserify-sign": true,
        "browserify>crypto-browserify>create-ecdh": true,
        "browserify>crypto-browserify>create-hmac": true,
        "browserify>crypto-browserify>diffie-hellman": true,
        "browserify>crypto-browserify>pbkdf2": true,
        "browserify>crypto-browserify>public-encrypt": true,
        "browserify>crypto-browserify>randomfill": true,
        "ethereumjs-util>create-hash": true,
        "mocha>serialize-javascript>randombytes": true
      }
    },
    "browserify>crypto-browserify>browserify-cipher": {
      "packages": {
        "browserify>crypto-browserify>browserify-cipher>browserify-des": true,
        "browserify>crypto-browserify>browserify-cipher>evp_bytestokey": true,
        "ethereumjs-util>ethereum-cryptography>browserify-aes": true
      }
    },
    "browserify>crypto-browserify>browserify-cipher>browserify-des": {
      "packages": {
        "browserify>buffer": true,
        "browserify>crypto-browserify>browserify-cipher>browserify-des>des.js": true,
        "ethereumjs-util>create-hash>cipher-base": true,
        "pumpify>inherits": true
      }
    },
    "browserify>crypto-browserify>browserify-cipher>browserify-des>des.js": {
      "packages": {
        "@metamask/ppom-validator>elliptic>minimalistic-assert": true,
        "pumpify>inherits": true
      }
    },
    "browserify>crypto-browserify>browserify-cipher>evp_bytestokey": {
      "packages": {
        "ethereumjs-util>create-hash>md5.js": true,
        "koa>content-disposition>safe-buffer": true
      }
    },
    "browserify>crypto-browserify>browserify-sign": {
      "packages": {
        "@metamask/ppom-validator>elliptic": true,
        "bn.js": true,
        "browserify>buffer": true,
        "browserify>crypto-browserify>create-hmac": true,
        "browserify>crypto-browserify>public-encrypt>browserify-rsa": true,
        "browserify>crypto-browserify>public-encrypt>parse-asn1": true,
        "ethereumjs-util>create-hash": true,
        "pumpify>inherits": true,
        "stream-browserify": true
      }
    },
    "browserify>crypto-browserify>create-ecdh": {
      "packages": {
        "@metamask/ppom-validator>elliptic": true,
        "bn.js": true,
        "browserify>buffer": true
      }
    },
    "browserify>crypto-browserify>create-hmac": {
      "packages": {
        "addons-linter>sha.js": true,
        "ethereumjs-util>create-hash": true,
        "ethereumjs-util>create-hash>cipher-base": true,
        "ethereumjs-util>create-hash>ripemd160": true,
        "koa>content-disposition>safe-buffer": true,
        "pumpify>inherits": true
      }
    },
    "browserify>crypto-browserify>diffie-hellman": {
      "packages": {
        "bn.js": true,
        "browserify>buffer": true,
        "browserify>crypto-browserify>diffie-hellman>miller-rabin": true,
        "mocha>serialize-javascript>randombytes": true
      }
    },
    "browserify>crypto-browserify>diffie-hellman>miller-rabin": {
      "packages": {
        "@metamask/ppom-validator>elliptic>brorand": true,
        "bn.js": true
      }
    },
    "browserify>crypto-browserify>pbkdf2": {
      "globals": {
        "crypto": true,
        "process": true,
        "queueMicrotask": true,
        "setImmediate": true,
        "setTimeout": true
      },
      "packages": {
        "addons-linter>sha.js": true,
        "browserify>process": true,
        "ethereumjs-util>create-hash": true,
        "ethereumjs-util>create-hash>ripemd160": true,
        "koa>content-disposition>safe-buffer": true
      }
    },
    "browserify>crypto-browserify>public-encrypt": {
      "packages": {
        "bn.js": true,
        "browserify>buffer": true,
        "browserify>crypto-browserify>public-encrypt>browserify-rsa": true,
        "browserify>crypto-browserify>public-encrypt>parse-asn1": true,
        "ethereumjs-util>create-hash": true,
        "mocha>serialize-javascript>randombytes": true
      }
    },
    "browserify>crypto-browserify>public-encrypt>browserify-rsa": {
      "packages": {
        "bn.js": true,
        "browserify>buffer": true,
        "mocha>serialize-javascript>randombytes": true
      }
    },
    "browserify>crypto-browserify>public-encrypt>parse-asn1": {
      "packages": {
        "browserify>buffer": true,
        "browserify>crypto-browserify>browserify-cipher>evp_bytestokey": true,
        "browserify>crypto-browserify>pbkdf2": true,
        "browserify>crypto-browserify>public-encrypt>parse-asn1>asn1.js": true,
        "ethereumjs-util>ethereum-cryptography>browserify-aes": true
      }
    },
    "browserify>crypto-browserify>public-encrypt>parse-asn1>asn1.js": {
      "packages": {
        "@metamask/ppom-validator>elliptic>minimalistic-assert": true,
        "bn.js": true,
        "browserify>buffer": true,
        "browserify>vm-browserify": true,
        "pumpify>inherits": true
      }
    },
    "browserify>crypto-browserify>randomfill": {
      "globals": {
        "crypto": true,
        "msCrypto": true
      },
      "packages": {
        "browserify>process": true,
        "koa>content-disposition>safe-buffer": true,
        "mocha>serialize-javascript>randombytes": true
      }
    },
    "browserify>https-browserify": {
      "packages": {
        "browserify>stream-http": true,
        "browserify>url": true
      }
    },
    "browserify>path-browserify": {
      "packages": {
        "browserify>process": true
      }
    },
    "browserify>process": {
      "globals": {
        "clearTimeout": true,
        "setTimeout": true
      }
    },
    "browserify>punycode": {
      "globals": {
        "define": true
      }
    },
    "browserify>stream-http": {
      "globals": {
        "AbortController": true,
        "Blob": true,
        "MSStreamReader": true,
        "ReadableStream": true,
        "WritableStream": true,
        "XDomainRequest": true,
        "XMLHttpRequest": true,
        "clearTimeout": true,
        "fetch": true,
        "location.protocol.search": true,
        "setTimeout": true
      },
      "packages": {
        "browserify>buffer": true,
        "browserify>process": true,
        "browserify>stream-http>builtin-status-codes": true,
        "browserify>stream-http>readable-stream": true,
        "browserify>url": true,
        "pumpify>inherits": true,
        "watchify>xtend": true
      }
    },
    "browserify>stream-http>readable-stream": {
      "packages": {
        "browserify>browser-resolve": true,
        "browserify>buffer": true,
        "browserify>process": true,
        "browserify>string_decoder": true,
        "pumpify>inherits": true,
        "readable-stream>util-deprecate": true,
        "webpack>events": true
      }
    },
    "browserify>string_decoder": {
      "packages": {
        "koa>content-disposition>safe-buffer": true
      }
    },
    "browserify>timers-browserify": {
      "globals": {
        "clearInterval": true,
        "clearTimeout": true,
        "setInterval": true,
        "setTimeout": true
      },
      "packages": {
        "browserify>process": true
      }
    },
    "browserify>url": {
      "packages": {
        "@storybook/addon-knobs>qs": true,
        "browserify>punycode": true
      }
    },
    "browserify>util": {
      "globals": {
        "console.error": true,
        "console.log": true,
        "console.trace": true
      },
      "packages": {
        "browserify>process": true,
        "browserify>util>is-arguments": true,
        "browserify>util>is-typed-array": true,
        "browserify>util>which-typed-array": true,
        "koa>is-generator-function": true,
        "pumpify>inherits": true
      }
    },
    "browserify>util>is-arguments": {
      "packages": {
        "koa>is-generator-function>has-tostringtag": true,
        "string.prototype.matchall>call-bind": true
      }
    },
    "browserify>util>is-typed-array": {
      "packages": {
        "browserify>util>is-typed-array>for-each": true,
        "koa>is-generator-function>has-tostringtag": true,
        "string.prototype.matchall>call-bind": true,
        "string.prototype.matchall>es-abstract>available-typed-arrays": true,
        "string.prototype.matchall>es-abstract>gopd": true
      }
    },
    "browserify>util>is-typed-array>for-each": {
      "packages": {
        "string.prototype.matchall>es-abstract>is-callable": true
      }
    },
    "browserify>util>which-typed-array": {
      "packages": {
        "browserify>util>is-typed-array": true,
        "browserify>util>is-typed-array>for-each": true,
        "koa>is-generator-function>has-tostringtag": true,
        "string.prototype.matchall>call-bind": true,
        "string.prototype.matchall>es-abstract>available-typed-arrays": true,
        "string.prototype.matchall>es-abstract>gopd": true
      }
    },
    "browserify>vm-browserify": {
      "globals": {
        "document.body.appendChild": true,
        "document.body.removeChild": true,
        "document.createElement": true
      }
    },
    "chalk": {
      "packages": {
        "chalk>ansi-styles": true,
        "chalk>supports-color": true
      }
    },
    "chalk>ansi-styles": {
      "packages": {
        "chalk>ansi-styles>color-convert": true
      }
    },
    "chalk>ansi-styles>color-convert": {
      "packages": {
        "jest-canvas-mock>moo-color>color-name": true
      }
    },
    "classnames": {
      "globals": {
        "classNames": "write",
        "define": true
      }
    },
    "copy-to-clipboard": {
      "globals": {
        "clipboardData": true,
        "console.error": true,
        "console.warn": true,
        "document.body.appendChild": true,
        "document.body.removeChild": true,
        "document.createElement": true,
        "document.createRange": true,
        "document.execCommand": true,
        "document.getSelection": true,
        "navigator.userAgent": true,
        "prompt": true
      },
      "packages": {
        "copy-to-clipboard>toggle-selection": true
      }
    },
    "copy-to-clipboard>toggle-selection": {
      "globals": {
        "document.activeElement": true,
        "document.getSelection": true
      }
    },
    "currency-formatter": {
      "packages": {
        "currency-formatter>accounting": true,
        "currency-formatter>locale-currency": true,
        "react>object-assign": true
      }
    },
    "currency-formatter>accounting": {
      "globals": {
        "define": true
      }
    },
    "currency-formatter>locale-currency": {
      "globals": {
        "countryCode": true
      }
    },
    "debounce-stream": {
      "packages": {
        "debounce-stream>debounce": true,
        "debounce-stream>duplexer": true,
        "debounce-stream>through": true
      }
    },
    "debounce-stream>debounce": {
      "globals": {
        "clearTimeout": true,
        "setTimeout": true
      }
    },
    "debounce-stream>duplexer": {
      "packages": {
        "stream-browserify": true
      }
    },
    "debounce-stream>through": {
      "packages": {
        "browserify>process": true,
        "stream-browserify": true
      }
    },
    "depcheck>@vue/compiler-sfc>postcss>nanoid": {
      "globals": {
        "crypto.getRandomValues": true
      }
    },
    "depcheck>is-core-module>hasown": {
      "packages": {
        "browserify>has>function-bind": true
      }
    },
    "dependency-tree>precinct>detective-postcss>postcss>nanoid": {
      "globals": {
        "crypto.getRandomValues": true
      }
    },
    "end-of-stream": {
      "packages": {
        "browserify>process": true,
        "pump>once": true
      }
    },
    "eslint-plugin-react>array-includes>is-string": {
      "packages": {
        "koa>is-generator-function>has-tostringtag": true
      }
    },
    "eslint>optionator>fast-levenshtein": {
      "globals": {
        "Intl": true,
        "Levenshtein": "write",
        "console.log": true,
        "define": true,
        "importScripts": true,
        "postMessage": true
      }
    },
    "eth-ens-namehash": {
      "globals": {
        "name": "write"
      },
      "packages": {
        "@metamask/ethjs>js-sha3": true,
        "browserify>buffer": true,
        "eth-ens-namehash>idna-uts46-hx": true
      }
    },
    "eth-ens-namehash>idna-uts46-hx": {
      "globals": {
        "define": true
      },
      "packages": {
        "browserify>punycode": true
      }
    },
    "eth-keyring-controller>@metamask/browser-passworder": {
      "globals": {
        "crypto": true
      }
    },
    "eth-lattice-keyring": {
      "globals": {
        "addEventListener": true,
        "browser": true,
        "clearInterval": true,
        "fetch": true,
        "open": true,
        "setInterval": true
      },
      "packages": {
        "@ethereumjs/tx>@ethereumjs/util": true,
        "bn.js": true,
        "browserify>buffer": true,
        "browserify>crypto-browserify": true,
        "eth-lattice-keyring>@ethereumjs/tx": true,
        "eth-lattice-keyring>gridplus-sdk": true,
        "eth-lattice-keyring>rlp": true,
        "webpack>events": true
      }
    },
    "eth-lattice-keyring>@ethereumjs/tx": {
      "packages": {
        "@ethereumjs/tx>@ethereumjs/common": true,
        "@ethereumjs/tx>@ethereumjs/rlp": true,
        "@ethereumjs/tx>@ethereumjs/util": true,
        "@ethersproject/providers": true,
        "browserify>buffer": true,
        "browserify>insert-module-globals>is-buffer": true,
        "eth-lattice-keyring>@ethereumjs/tx>@chainsafe/ssz": true,
        "eth-lattice-keyring>@ethereumjs/tx>ethereum-cryptography": true
      }
    },
    "eth-lattice-keyring>@ethereumjs/tx>@chainsafe/ssz": {
      "packages": {
        "browserify": true,
        "browserify>buffer": true,
        "eth-lattice-keyring>@ethereumjs/tx>@chainsafe/ssz>@chainsafe/persistent-merkle-tree": true,
        "eth-lattice-keyring>@ethereumjs/tx>@chainsafe/ssz>case": true
      }
    },
    "eth-lattice-keyring>@ethereumjs/tx>@chainsafe/ssz>@chainsafe/persistent-merkle-tree": {
      "globals": {
        "WeakRef": true
      },
      "packages": {
        "browserify": true
      }
    },
    "eth-lattice-keyring>@ethereumjs/tx>ethereum-cryptography": {
      "globals": {
        "TextDecoder": true,
        "crypto": true
      },
      "packages": {
        "eth-lattice-keyring>@ethereumjs/tx>ethereum-cryptography>@noble/hashes": true
      }
    },
    "eth-lattice-keyring>@ethereumjs/tx>ethereum-cryptography>@noble/hashes": {
      "globals": {
        "TextEncoder": true,
        "crypto": true
      }
    },
    "eth-lattice-keyring>@noble/secp256k1": {
      "globals": {
        "crypto": true
      },
      "packages": {
        "browserify>browser-resolve": true
      }
    },
    "eth-lattice-keyring>gridplus-sdk": {
      "globals": {
        "AbortController": true,
        "Request": true,
        "URL": true,
        "__values": true,
        "caches": true,
        "clearTimeout": true,
        "console.error": true,
        "console.log": true,
        "console.warn": true,
        "fetch": true,
        "setTimeout": true
      },
      "packages": {
        "@ethereumjs/tx>@ethereumjs/common>crc-32": true,
        "@ethersproject/abi": true,
        "@metamask/ethjs>js-sha3": true,
        "@metamask/ppom-validator>elliptic": true,
        "bn.js": true,
        "browserify>buffer": true,
        "eth-lattice-keyring>gridplus-sdk>@ethereumjs/common": true,
        "eth-lattice-keyring>gridplus-sdk>@ethereumjs/tx": true,
        "eth-lattice-keyring>gridplus-sdk>aes-js": true,
        "eth-lattice-keyring>gridplus-sdk>bech32": true,
        "eth-lattice-keyring>gridplus-sdk>bignumber.js": true,
        "eth-lattice-keyring>gridplus-sdk>bitwise": true,
        "eth-lattice-keyring>gridplus-sdk>borc": true,
        "eth-lattice-keyring>gridplus-sdk>eth-eip712-util-browser": true,
        "eth-lattice-keyring>gridplus-sdk>secp256k1": true,
        "eth-lattice-keyring>gridplus-sdk>uuid": true,
        "eth-lattice-keyring>rlp": true,
        "ethereumjs-util>ethereum-cryptography>bs58check": true,
        "ethereumjs-util>ethereum-cryptography>hash.js": true,
        "lodash": true
      }
    },
    "eth-lattice-keyring>gridplus-sdk>@ethereumjs/common": {
      "packages": {
        "@ethereumjs/tx>@ethereumjs/common>crc-32": true,
        "@ethereumjs/tx>@ethereumjs/util": true,
        "browserify>buffer": true,
        "webpack>events": true
      }
    },
    "eth-lattice-keyring>gridplus-sdk>@ethereumjs/tx": {
      "packages": {
        "@ethereumjs/tx>@ethereumjs/rlp": true,
        "@ethereumjs/tx>@ethereumjs/util": true,
        "@ethersproject/providers": true,
        "browserify>buffer": true,
        "browserify>insert-module-globals>is-buffer": true,
        "eth-lattice-keyring>@ethereumjs/tx>@chainsafe/ssz": true,
        "eth-lattice-keyring>gridplus-sdk>@ethereumjs/tx>@ethereumjs/common": true,
        "eth-lattice-keyring>gridplus-sdk>@ethereumjs/tx>ethereum-cryptography": true
      }
    },
    "eth-lattice-keyring>gridplus-sdk>@ethereumjs/tx>@ethereumjs/common": {
      "packages": {
        "@ethereumjs/tx>@ethereumjs/common>crc-32": true,
        "@ethereumjs/tx>@ethereumjs/util": true,
        "browserify>buffer": true,
        "webpack>events": true
      }
    },
    "eth-lattice-keyring>gridplus-sdk>@ethereumjs/tx>ethereum-cryptography": {
      "globals": {
        "TextDecoder": true,
        "crypto": true
      },
      "packages": {
        "eth-lattice-keyring>gridplus-sdk>@ethereumjs/tx>ethereum-cryptography>@noble/hashes": true
      }
    },
    "eth-lattice-keyring>gridplus-sdk>@ethereumjs/tx>ethereum-cryptography>@noble/hashes": {
      "globals": {
        "TextEncoder": true,
        "crypto": true
      }
    },
    "eth-lattice-keyring>gridplus-sdk>aes-js": {
      "globals": {
        "define": true
      }
    },
    "eth-lattice-keyring>gridplus-sdk>bignumber.js": {
      "globals": {
        "crypto": true,
        "define": true
      }
    },
    "eth-lattice-keyring>gridplus-sdk>bitwise": {
      "packages": {
        "browserify>buffer": true
      }
    },
    "eth-lattice-keyring>gridplus-sdk>borc": {
      "globals": {
        "console": true
      },
      "packages": {
        "browserify>buffer": true,
        "browserify>buffer>ieee754": true,
        "eth-lattice-keyring>gridplus-sdk>borc>bignumber.js": true,
        "eth-lattice-keyring>gridplus-sdk>borc>iso-url": true
      }
    },
    "eth-lattice-keyring>gridplus-sdk>borc>bignumber.js": {
      "globals": {
        "crypto": true,
        "define": true
      }
    },
    "eth-lattice-keyring>gridplus-sdk>borc>iso-url": {
      "globals": {
        "URL": true,
        "URLSearchParams": true,
        "location": true
      }
    },
    "eth-lattice-keyring>gridplus-sdk>eth-eip712-util-browser": {
      "globals": {
        "intToBuffer": true
      },
      "packages": {
        "@metamask/ethjs>js-sha3": true,
        "bn.js": true,
        "ganache>abstract-level>buffer": true
      }
    },
    "eth-lattice-keyring>gridplus-sdk>secp256k1": {
      "packages": {
        "@metamask/ppom-validator>elliptic": true
      }
    },
    "eth-lattice-keyring>gridplus-sdk>uuid": {
      "globals": {
        "crypto": true
      }
    },
    "eth-lattice-keyring>rlp": {
      "globals": {
        "TextEncoder": true
      }
    },
    "eth-method-registry": {
      "packages": {
        "@metamask/ethjs-contract": true,
        "@metamask/ethjs-query": true
      }
    },
    "eth-rpc-errors": {
      "packages": {
        "eth-rpc-errors>fast-safe-stringify": true
      }
    },
    "ethereumjs-util": {
      "packages": {
        "bn.js": true,
        "browserify>assert": true,
        "browserify>buffer": true,
        "browserify>insert-module-globals>is-buffer": true,
        "ethereumjs-util>create-hash": true,
        "ethereumjs-util>ethereum-cryptography": true,
        "ethereumjs-util>rlp": true
      }
    },
    "ethereumjs-util>create-hash": {
      "packages": {
        "addons-linter>sha.js": true,
        "ethereumjs-util>create-hash>cipher-base": true,
        "ethereumjs-util>create-hash>md5.js": true,
        "ethereumjs-util>create-hash>ripemd160": true,
        "pumpify>inherits": true
      }
    },
    "ethereumjs-util>create-hash>cipher-base": {
      "packages": {
        "browserify>string_decoder": true,
        "koa>content-disposition>safe-buffer": true,
        "pumpify>inherits": true,
        "stream-browserify": true
      }
    },
    "ethereumjs-util>create-hash>md5.js": {
      "packages": {
        "ethereumjs-util>create-hash>md5.js>hash-base": true,
        "koa>content-disposition>safe-buffer": true,
        "pumpify>inherits": true
      }
    },
    "ethereumjs-util>create-hash>md5.js>hash-base": {
      "packages": {
        "ethereumjs-util>create-hash>md5.js>hash-base>readable-stream": true,
        "koa>content-disposition>safe-buffer": true,
        "pumpify>inherits": true
      }
    },
    "ethereumjs-util>create-hash>md5.js>hash-base>readable-stream": {
      "packages": {
        "browserify>browser-resolve": true,
        "browserify>buffer": true,
        "browserify>process": true,
        "browserify>string_decoder": true,
        "pumpify>inherits": true,
        "readable-stream>util-deprecate": true,
        "webpack>events": true
      }
    },
    "ethereumjs-util>create-hash>ripemd160": {
      "packages": {
        "browserify>buffer": true,
        "ethereumjs-util>create-hash>md5.js>hash-base": true,
        "pumpify>inherits": true
      }
    },
    "ethereumjs-util>ethereum-cryptography": {
      "packages": {
        "browserify>buffer": true,
        "ganache>keccak": true,
        "ganache>secp256k1": true,
        "mocha>serialize-javascript>randombytes": true
      }
    },
    "ethereumjs-util>ethereum-cryptography>browserify-aes": {
      "packages": {
        "browserify>buffer": true,
        "browserify>crypto-browserify>browserify-cipher>evp_bytestokey": true,
        "ethereumjs-util>create-hash>cipher-base": true,
        "ethereumjs-util>ethereum-cryptography>browserify-aes>buffer-xor": true,
        "koa>content-disposition>safe-buffer": true,
        "pumpify>inherits": true
      }
    },
    "ethereumjs-util>ethereum-cryptography>browserify-aes>buffer-xor": {
      "packages": {
        "browserify>buffer": true
      }
    },
    "ethereumjs-util>ethereum-cryptography>bs58check": {
      "packages": {
        "ethereumjs-util>create-hash": true,
        "ethereumjs-util>ethereum-cryptography>bs58check>bs58": true,
        "koa>content-disposition>safe-buffer": true
      }
    },
    "ethereumjs-util>ethereum-cryptography>bs58check>bs58": {
      "packages": {
        "@ensdomains/content-hash>multihashes>multibase>base-x": true
      }
    },
    "ethereumjs-util>ethereum-cryptography>hash.js": {
      "packages": {
        "@metamask/ppom-validator>elliptic>minimalistic-assert": true,
        "pumpify>inherits": true
      }
    },
    "ethereumjs-util>ethereum-cryptography>scrypt-js": {
      "globals": {
        "define": true,
        "setTimeout": true
      },
      "packages": {
        "browserify>timers-browserify": true
      }
    },
    "ethereumjs-util>rlp": {
      "packages": {
        "bn.js": true,
        "browserify>buffer": true
      }
    },
    "ethereumjs-wallet>randombytes": {
      "globals": {
        "crypto.getRandomValues": true
      }
    },
    "extension-port-stream": {
      "packages": {
        "browserify>buffer": true,
        "extension-port-stream>readable-stream": true
      }
    },
    "extension-port-stream>readable-stream": {
      "globals": {
        "AbortController": true,
        "AggregateError": true,
        "Blob": true
      },
      "packages": {
        "browserify>buffer": true,
        "browserify>process": true,
        "browserify>string_decoder": true,
        "extension-port-stream>readable-stream>abort-controller": true,
        "webpack>events": true
      }
    },
    "extension-port-stream>readable-stream>abort-controller": {
      "globals": {
        "AbortController": true
      }
    },
    "fast-json-patch": {
      "globals": {
        "addEventListener": true,
        "clearTimeout": true,
        "removeEventListener": true,
        "setTimeout": true
      }
    },
    "fuse.js": {
      "globals": {
        "console": true,
        "define": true
      }
    },
    "ganache>abstract-level>buffer": {
      "globals": {
        "console": true
      },
      "packages": {
        "base64-js": true,
        "browserify>buffer>ieee754": true
      }
    },
    "ganache>keccak": {
      "packages": {
        "browserify>buffer": true,
        "ganache>keccak>readable-stream": true
      }
    },
    "ganache>keccak>readable-stream": {
      "packages": {
        "browserify>browser-resolve": true,
        "browserify>buffer": true,
        "browserify>process": true,
        "browserify>string_decoder": true,
        "pumpify>inherits": true,
        "readable-stream>util-deprecate": true,
        "webpack>events": true
      }
    },
    "ganache>secp256k1": {
      "packages": {
        "@metamask/ppom-validator>elliptic": true
      }
    },
    "gulp>vinyl-fs>object.assign": {
      "packages": {
        "@lavamoat/lavapack>json-stable-stringify>object-keys": true,
        "string.prototype.matchall>call-bind": true,
        "string.prototype.matchall>define-properties": true,
        "string.prototype.matchall>has-symbols": true
      }
    },
    "json-rpc-engine": {
      "packages": {
        "eth-rpc-errors": true,
        "json-rpc-engine>@metamask/safe-event-emitter": true
      }
    },
    "json-rpc-engine>@metamask/safe-event-emitter": {
      "globals": {
        "setTimeout": true
      },
      "packages": {
        "webpack>events": true
      }
    },
    "json-rpc-middleware-stream": {
      "globals": {
        "console.warn": true,
        "setTimeout": true
      },
      "packages": {
        "@metamask/safe-event-emitter": true,
        "json-rpc-middleware-stream>readable-stream": true
      }
    },
    "json-rpc-middleware-stream>readable-stream": {
      "packages": {
        "browserify>browser-resolve": true,
        "browserify>buffer": true,
        "browserify>process": true,
        "browserify>string_decoder": true,
        "pumpify>inherits": true,
        "readable-stream>util-deprecate": true,
        "webpack>events": true
      }
    },
    "koa>content-disposition>safe-buffer": {
      "packages": {
        "browserify>buffer": true
      }
    },
    "koa>is-generator-function": {
      "packages": {
        "koa>is-generator-function>has-tostringtag": true
      }
    },
    "koa>is-generator-function>has-tostringtag": {
      "packages": {
        "string.prototype.matchall>has-symbols": true
      }
    },
    "localforage": {
      "globals": {
        "Blob": true,
        "BlobBuilder": true,
        "FileReader": true,
        "IDBKeyRange": true,
        "MSBlobBuilder": true,
        "MozBlobBuilder": true,
        "OIndexedDB": true,
        "WebKitBlobBuilder": true,
        "atob": true,
        "btoa": true,
        "console.error": true,
        "console.info": true,
        "console.warn": true,
        "define": true,
        "fetch": true,
        "indexedDB": true,
        "localStorage": true,
        "mozIndexedDB": true,
        "msIndexedDB": true,
        "navigator.platform": true,
        "navigator.userAgent": true,
        "openDatabase": true,
        "setTimeout": true,
        "webkitIndexedDB": true
      }
    },
    "lodash": {
      "globals": {
        "clearTimeout": true,
        "define": true,
        "setTimeout": true
      }
    },
    "loglevel": {
      "globals": {
        "console": true,
        "define": true,
        "document.cookie": true,
        "localStorage": true,
        "log": "write",
        "navigator": true
      }
    },
    "luxon": {
      "globals": {
        "Intl": true
      }
    },
    "mocha>serialize-javascript>randombytes": {
      "globals": {
        "crypto": true,
        "msCrypto": true
      },
      "packages": {
        "browserify>process": true,
        "koa>content-disposition>safe-buffer": true
      }
    },
    "nanoid": {
      "globals": {
        "crypto": true,
        "msCrypto": true,
        "navigator": true
      }
    },
    "nock>debug": {
      "globals": {
        "console": true,
        "document": true,
        "localStorage": true,
        "navigator": true,
        "process": true
      },
      "packages": {
        "browserify>process": true,
        "nock>debug>ms": true
      }
    },
    "node-fetch": {
      "globals": {
        "Headers": true,
        "Request": true,
        "Response": true,
        "fetch": true
      }
    },
    "obj-multiplex": {
      "globals": {
        "console.warn": true
      },
      "packages": {
        "end-of-stream": true,
        "pump>once": true,
        "readable-stream": true
      }
    },
    "promise-to-callback": {
      "packages": {
        "promise-to-callback>is-fn": true,
        "promise-to-callback>set-immediate-shim": true
      }
    },
    "promise-to-callback>set-immediate-shim": {
      "globals": {
        "setTimeout.apply": true
      },
      "packages": {
        "browserify>timers-browserify": true
      }
    },
    "prop-types": {
      "globals": {
        "console": true
      },
      "packages": {
        "prop-types>react-is": true,
        "react>object-assign": true
      }
    },
    "prop-types>react-is": {
      "globals": {
        "console": true
      }
    },
    "pump": {
      "packages": {
        "browserify>browser-resolve": true,
        "browserify>process": true,
        "end-of-stream": true,
        "pump>once": true
      }
    },
    "pump>once": {
      "packages": {
        "pump>once>wrappy": true
      }
    },
    "qrcode-generator": {
      "globals": {
        "define": true
      }
    },
    "qrcode.react": {
      "globals": {
        "Path2D": true,
        "devicePixelRatio": true
      },
      "packages": {
        "prop-types": true,
        "qrcode.react>qr.js": true,
        "react": true
      }
    },
    "react": {
      "globals": {
        "console": true
      },
      "packages": {
        "prop-types": true,
        "react>object-assign": true
      }
    },
    "react-beautiful-dnd": {
      "globals": {
        "Element.prototype": true,
        "__REDUX_DEVTOOLS_EXTENSION_COMPOSE__": true,
        "addEventListener": true,
        "cancelAnimationFrame": true,
        "clearTimeout": true,
        "console": true,
        "document": true,
        "getComputedStyle": true,
        "pageXOffset": true,
        "pageYOffset": true,
        "removeEventListener": true,
        "requestAnimationFrame": true,
        "scrollBy": true,
        "setTimeout": true
      },
      "packages": {
        "@babel/runtime": true,
        "react": true,
        "react-beautiful-dnd>css-box-model": true,
        "react-beautiful-dnd>memoize-one": true,
        "react-beautiful-dnd>raf-schd": true,
        "react-beautiful-dnd>use-memo-one": true,
        "react-dom": true,
        "react-redux": true,
        "redux": true
      }
    },
    "react-beautiful-dnd>css-box-model": {
      "globals": {
        "getComputedStyle": true,
        "pageXOffset": true,
        "pageYOffset": true
      },
      "packages": {
        "react-router-dom>tiny-invariant": true
      }
    },
    "react-beautiful-dnd>raf-schd": {
      "globals": {
        "cancelAnimationFrame": true,
        "requestAnimationFrame": true
      }
    },
    "react-beautiful-dnd>use-memo-one": {
      "packages": {
        "react": true
      }
    },
    "react-devtools": {
      "packages": {
        "react-devtools>react-devtools-core": true
      }
    },
    "react-devtools>react-devtools-core": {
      "globals": {
        "WebSocket": true,
        "setTimeout": true
      }
    },
    "react-dnd-html5-backend": {
      "globals": {
        "addEventListener": true,
        "clearTimeout": true,
        "removeEventListener": true
      }
    },
    "react-dom": {
      "globals": {
        "HTMLIFrameElement": true,
        "MSApp": true,
        "__REACT_DEVTOOLS_GLOBAL_HOOK__": true,
        "addEventListener": true,
        "clearTimeout": true,
        "clipboardData": true,
        "console": true,
        "dispatchEvent": true,
        "document": true,
        "event": "write",
        "jest": true,
        "location.protocol": true,
        "navigator.userAgent.indexOf": true,
        "performance": true,
        "removeEventListener": true,
        "self": true,
        "setTimeout": true,
        "top": true,
        "trustedTypes": true
      },
      "packages": {
        "prop-types": true,
        "react": true,
        "react-dom>scheduler": true,
        "react>object-assign": true
      }
    },
    "react-dom>scheduler": {
      "globals": {
        "MessageChannel": true,
        "cancelAnimationFrame": true,
        "clearTimeout": true,
        "console": true,
        "navigator": true,
        "performance": true,
        "requestAnimationFrame": true,
        "setTimeout": true
      }
    },
    "react-focus-lock": {
      "globals": {
        "addEventListener": true,
        "console.error": true,
        "console.warn": true,
        "document": true,
        "removeEventListener": true,
        "setTimeout": true
      },
      "packages": {
        "@babel/runtime": true,
        "prop-types": true,
        "react": true,
        "react-focus-lock>focus-lock": true,
        "react-focus-lock>react-clientside-effect": true,
        "react-focus-lock>use-callback-ref": true,
        "react-focus-lock>use-sidecar": true
      }
    },
    "react-focus-lock>focus-lock": {
      "globals": {
        "HTMLIFrameElement": true,
        "Node.DOCUMENT_FRAGMENT_NODE": true,
        "Node.DOCUMENT_NODE": true,
        "Node.DOCUMENT_POSITION_CONTAINED_BY": true,
        "Node.DOCUMENT_POSITION_CONTAINS": true,
        "Node.ELEMENT_NODE": true,
        "console.error": true,
        "console.warn": true,
        "document": true,
        "getComputedStyle": true,
        "setTimeout": true
      },
      "packages": {
        "@trezor/connect-web>tslib": true
      }
    },
    "react-focus-lock>react-clientside-effect": {
      "packages": {
        "@babel/runtime": true,
        "react": true
      }
    },
    "react-focus-lock>use-callback-ref": {
      "packages": {
        "react": true
      }
    },
    "react-focus-lock>use-sidecar": {
      "globals": {
        "console.error": true
      },
      "packages": {
        "@trezor/connect-web>tslib": true,
        "react": true,
        "react-focus-lock>use-sidecar>detect-node-es": true
      }
    },
    "react-idle-timer": {
      "globals": {
        "clearTimeout": true,
        "document": true,
        "setTimeout": true
      },
      "packages": {
        "prop-types": true,
        "react": true
      }
    },
    "react-inspector": {
      "globals": {
        "Node": true,
        "chromeDark": true,
        "chromeLight": true
      },
      "packages": {
        "react": true
      }
    },
    "react-markdown": {
      "globals": {
        "console.warn": true
      },
      "packages": {
        "prop-types": true,
        "react": true,
        "react-markdown>comma-separated-tokens": true,
        "react-markdown>property-information": true,
        "react-markdown>react-is": true,
        "react-markdown>remark-parse": true,
        "react-markdown>remark-rehype": true,
        "react-markdown>space-separated-tokens": true,
        "react-markdown>style-to-object": true,
        "react-markdown>unified": true,
        "react-markdown>unist-util-visit": true,
        "react-markdown>vfile": true
      }
    },
    "react-markdown>property-information": {
      "packages": {
        "watchify>xtend": true
      }
    },
    "react-markdown>react-is": {
      "globals": {
        "console": true
      }
    },
    "react-markdown>remark-parse": {
      "packages": {
        "react-markdown>remark-parse>mdast-util-from-markdown": true
      }
    },
    "react-markdown>remark-parse>mdast-util-from-markdown": {
      "packages": {
        "react-markdown>remark-parse>mdast-util-from-markdown>mdast-util-to-string": true,
        "react-markdown>remark-parse>mdast-util-from-markdown>micromark": true,
        "react-markdown>remark-parse>mdast-util-from-markdown>unist-util-stringify-position": true,
        "react-syntax-highlighter>refractor>parse-entities": true
      }
    },
    "react-markdown>remark-parse>mdast-util-from-markdown>micromark": {
      "packages": {
        "react-syntax-highlighter>refractor>parse-entities": true
      }
    },
    "react-markdown>remark-rehype": {
      "packages": {
        "react-markdown>remark-rehype>mdast-util-to-hast": true
      }
    },
    "react-markdown>remark-rehype>mdast-util-to-hast": {
      "globals": {
        "console.warn": true
      },
      "packages": {
        "@storybook/addon-docs>remark-external-links>mdast-util-definitions": true,
        "react-markdown>remark-rehype>mdast-util-to-hast>mdurl": true,
        "react-markdown>remark-rehype>mdast-util-to-hast>unist-builder": true,
        "react-markdown>remark-rehype>mdast-util-to-hast>unist-util-generated": true,
        "react-markdown>remark-rehype>mdast-util-to-hast>unist-util-position": true,
        "react-markdown>unist-util-visit": true
      }
    },
    "react-markdown>style-to-object": {
      "packages": {
        "react-markdown>style-to-object>inline-style-parser": true
      }
    },
    "react-markdown>unified": {
      "packages": {
        "mocha>yargs-unparser>is-plain-obj": true,
        "react-markdown>unified>bail": true,
        "react-markdown>unified>extend": true,
        "react-markdown>unified>is-buffer": true,
        "react-markdown>unified>trough": true,
        "react-markdown>vfile": true
      }
    },
    "react-markdown>unist-util-visit": {
      "packages": {
        "react-markdown>unist-util-visit>unist-util-visit-parents": true
      }
    },
    "react-markdown>unist-util-visit>unist-util-visit-parents": {
      "packages": {
        "react-markdown>unist-util-visit>unist-util-is": true
      }
    },
    "react-markdown>vfile": {
      "packages": {
        "browserify>path-browserify": true,
        "browserify>process": true,
        "react-markdown>vfile>is-buffer": true,
        "react-markdown>vfile>vfile-message": true,
        "vinyl>replace-ext": true
      }
    },
    "react-markdown>vfile>vfile-message": {
      "packages": {
        "react-markdown>vfile>unist-util-stringify-position": true
      }
    },
    "react-popper": {
      "globals": {
        "document": true
      },
      "packages": {
        "@popperjs/core": true,
        "react": true,
        "react-popper>react-fast-compare": true,
        "react-popper>warning": true
      }
    },
    "react-popper>react-fast-compare": {
      "globals": {
        "Element": true,
        "console.warn": true
      }
    },
    "react-popper>warning": {
      "globals": {
        "console": true
      }
    },
    "react-redux": {
      "globals": {
        "console": true,
        "document": true
      },
      "packages": {
        "@babel/runtime": true,
        "prop-types": true,
        "prop-types>react-is": true,
        "react": true,
        "react-dom": true,
        "react-redux>hoist-non-react-statics": true,
        "redux": true
      }
    },
    "react-redux>hoist-non-react-statics": {
      "packages": {
        "prop-types>react-is": true
      }
    },
    "react-responsive-carousel": {
      "globals": {
        "addEventListener": true,
        "removeEventListener": true
      }
    },
    "react-router-dom": {
      "packages": {
        "prop-types": true,
        "react": true,
        "react-router-dom>history": true,
        "react-router-dom>react-router": true,
        "react-router-dom>tiny-invariant": true,
        "react-router-dom>tiny-warning": true
      }
    },
    "react-router-dom>history": {
      "globals": {
        "addEventListener": true,
        "confirm": true,
        "document": true,
        "history": true,
        "location": true,
        "navigator.userAgent": true,
        "removeEventListener": true
      },
      "packages": {
        "react-router-dom>history>resolve-pathname": true,
        "react-router-dom>history>value-equal": true,
        "react-router-dom>tiny-invariant": true,
        "react-router-dom>tiny-warning": true
      }
    },
    "react-router-dom>react-router": {
      "packages": {
        "prop-types": true,
        "prop-types>react-is": true,
        "react": true,
        "react-redux>hoist-non-react-statics": true,
        "react-router-dom>react-router>history": true,
        "react-router-dom>react-router>mini-create-react-context": true,
        "react-router-dom>tiny-invariant": true,
        "react-router-dom>tiny-warning": true,
        "sinon>nise>path-to-regexp": true
      }
    },
    "react-router-dom>react-router>history": {
      "globals": {
        "addEventListener": true,
        "confirm": true,
        "document": true,
        "history": true,
        "location": true,
        "navigator.userAgent": true,
        "removeEventListener": true
      },
      "packages": {
        "react-router-dom>history>resolve-pathname": true,
        "react-router-dom>history>value-equal": true,
        "react-router-dom>tiny-invariant": true,
        "react-router-dom>tiny-warning": true
      }
    },
    "react-router-dom>react-router>mini-create-react-context": {
      "packages": {
        "@babel/runtime": true,
        "prop-types": true,
        "react": true,
        "react-router-dom>react-router>mini-create-react-context>gud": true,
        "react-router-dom>tiny-warning": true
      }
    },
    "react-router-dom>tiny-warning": {
      "globals": {
        "console": true
      }
    },
    "react-simple-file-input": {
      "globals": {
        "File": true,
        "FileReader": true,
        "console.warn": true
      },
      "packages": {
        "prop-types": true,
        "react": true
      }
    },
    "react-syntax-highlighter>refractor>parse-entities": {
      "globals": {
        "document.createElement": true
      }
    },
    "react-tippy": {
      "globals": {
        "Element": true,
        "MSStream": true,
        "MutationObserver": true,
        "addEventListener": true,
        "clearTimeout": true,
        "console.error": true,
        "console.warn": true,
        "define": true,
        "document": true,
        "getComputedStyle": true,
        "innerHeight": true,
        "innerWidth": true,
        "navigator.maxTouchPoints": true,
        "navigator.msMaxTouchPoints": true,
        "navigator.userAgent": true,
        "performance": true,
        "requestAnimationFrame": true,
        "setTimeout": true
      },
      "packages": {
        "react": true,
        "react-dom": true,
        "react-tippy>popper.js": true
      }
    },
    "react-tippy>popper.js": {
      "globals": {
        "MSInputMethodContext": true,
        "Node.DOCUMENT_POSITION_FOLLOWING": true,
        "cancelAnimationFrame": true,
        "console.warn": true,
        "define": true,
        "devicePixelRatio": true,
        "document": true,
        "getComputedStyle": true,
        "innerHeight": true,
        "innerWidth": true,
        "navigator.userAgent": true,
        "requestAnimationFrame": true,
        "setTimeout": true
      }
    },
    "react-toggle-button": {
      "globals": {
        "clearTimeout": true,
        "console.warn": true,
        "define": true,
        "performance": true,
        "setTimeout": true
      },
      "packages": {
        "react": true
      }
    },
    "readable-stream": {
      "packages": {
        "browserify>browser-resolve": true,
        "browserify>process": true,
        "browserify>timers-browserify": true,
        "pumpify>inherits": true,
        "readable-stream>core-util-is": true,
        "readable-stream>isarray": true,
        "readable-stream>process-nextick-args": true,
        "readable-stream>safe-buffer": true,
        "readable-stream>string_decoder": true,
        "readable-stream>util-deprecate": true,
        "webpack>events": true
      }
    },
    "readable-stream>core-util-is": {
      "packages": {
        "browserify>insert-module-globals>is-buffer": true
      }
    },
    "readable-stream>process-nextick-args": {
      "packages": {
        "browserify>process": true
      }
    },
    "readable-stream>safe-buffer": {
      "packages": {
        "browserify>buffer": true
      }
    },
    "readable-stream>string_decoder": {
      "packages": {
        "readable-stream>safe-buffer": true
      }
    },
    "readable-stream>util-deprecate": {
      "globals": {
        "console.trace": true,
        "console.warn": true,
        "localStorage": true
      }
    },
    "redux": {
      "globals": {
        "console": true
      },
      "packages": {
        "@babel/runtime": true
      }
    },
    "semver": {
      "globals": {
        "console.error": true
      },
      "packages": {
        "browserify>process": true,
        "semver>lru-cache": true
      }
    },
    "semver>lru-cache": {
      "packages": {
        "semver>lru-cache>yallist": true
      }
    },
    "sinon>nise>path-to-regexp": {
      "packages": {
        "sinon>nise>path-to-regexp>isarray": true
      }
    },
    "stream-browserify": {
      "packages": {
        "pumpify>inherits": true,
        "stream-browserify>readable-stream": true,
        "webpack>events": true
      }
    },
    "stream-browserify>readable-stream": {
      "packages": {
        "browserify>browser-resolve": true,
        "browserify>buffer": true,
        "browserify>process": true,
        "browserify>string_decoder": true,
        "pumpify>inherits": true,
        "readable-stream>util-deprecate": true,
        "webpack>events": true
      }
    },
    "string.prototype.matchall>call-bind": {
      "packages": {
        "browserify>has>function-bind": true,
        "string.prototype.matchall>call-bind>es-errors": true,
        "string.prototype.matchall>call-bind>set-function-length": true,
        "string.prototype.matchall>get-intrinsic": true
      }
    },
    "string.prototype.matchall>call-bind>set-function-length": {
      "packages": {
        "string.prototype.matchall>call-bind>es-errors": true,
        "string.prototype.matchall>define-properties>define-data-property": true,
        "string.prototype.matchall>es-abstract>gopd": true,
        "string.prototype.matchall>es-abstract>has-property-descriptors": true,
        "string.prototype.matchall>get-intrinsic": true
      }
    },
    "string.prototype.matchall>define-properties": {
      "packages": {
        "@lavamoat/lavapack>json-stable-stringify>object-keys": true,
        "string.prototype.matchall>define-properties>define-data-property": true,
        "string.prototype.matchall>es-abstract>has-property-descriptors": true
      }
    },
    "string.prototype.matchall>define-properties>define-data-property": {
      "packages": {
        "string.prototype.matchall>call-bind>es-errors": true,
        "string.prototype.matchall>es-abstract>gopd": true,
        "string.prototype.matchall>es-abstract>has-property-descriptors": true,
        "string.prototype.matchall>get-intrinsic": true
      }
    },
    "string.prototype.matchall>es-abstract>array-buffer-byte-length": {
      "packages": {
        "string.prototype.matchall>call-bind": true,
        "string.prototype.matchall>es-abstract>is-array-buffer": true
      }
    },
    "string.prototype.matchall>es-abstract>es-to-primitive>is-symbol": {
      "packages": {
        "string.prototype.matchall>has-symbols": true
      }
    },
    "string.prototype.matchall>es-abstract>gopd": {
      "packages": {
        "string.prototype.matchall>get-intrinsic": true
      }
    },
    "string.prototype.matchall>es-abstract>has-property-descriptors": {
      "packages": {
        "string.prototype.matchall>get-intrinsic": true
      }
    },
    "string.prototype.matchall>es-abstract>is-array-buffer": {
      "packages": {
        "browserify>util>is-typed-array": true,
        "string.prototype.matchall>call-bind": true,
        "string.prototype.matchall>get-intrinsic": true
      }
    },
    "string.prototype.matchall>es-abstract>is-callable": {
      "globals": {
        "document": true
      }
    },
    "string.prototype.matchall>es-abstract>is-regex": {
      "packages": {
        "koa>is-generator-function>has-tostringtag": true,
        "string.prototype.matchall>call-bind": true
      }
    },
    "string.prototype.matchall>es-abstract>is-shared-array-buffer": {
      "packages": {
        "string.prototype.matchall>call-bind": true
      }
    },
    "string.prototype.matchall>es-abstract>object-inspect": {
      "globals": {
        "HTMLElement": true,
        "WeakRef": true
      },
      "packages": {
        "browserify>browser-resolve": true
      }
    },
    "string.prototype.matchall>get-intrinsic": {
      "globals": {
        "AggregateError": true,
        "FinalizationRegistry": true,
        "WeakRef": true
      },
      "packages": {
        "browserify>has>function-bind": true,
        "depcheck>is-core-module>hasown": true,
        "string.prototype.matchall>call-bind>es-errors": true,
        "string.prototype.matchall>es-abstract>has-proto": true,
        "string.prototype.matchall>has-symbols": true
      }
    },
    "string.prototype.matchall>internal-slot": {
      "packages": {
        "depcheck>is-core-module>hasown": true,
        "string.prototype.matchall>get-intrinsic": true,
        "string.prototype.matchall>side-channel": true
      }
    },
    "string.prototype.matchall>regexp.prototype.flags": {
      "packages": {
        "string.prototype.matchall>call-bind": true,
        "string.prototype.matchall>define-properties": true,
        "string.prototype.matchall>regexp.prototype.flags>set-function-name": true
      }
    },
    "string.prototype.matchall>regexp.prototype.flags>set-function-name": {
      "packages": {
        "string.prototype.matchall>define-properties>define-data-property": true,
        "string.prototype.matchall>es-abstract>function.prototype.name>functions-have-names": true,
        "string.prototype.matchall>es-abstract>has-property-descriptors": true
      }
    },
    "string.prototype.matchall>side-channel": {
      "packages": {
        "string.prototype.matchall>call-bind": true,
        "string.prototype.matchall>es-abstract>object-inspect": true,
        "string.prototype.matchall>get-intrinsic": true
      }
    },
    "superstruct": {
      "globals": {
        "console.warn": true,
        "define": true
      }
    },
    "terser>source-map-support>buffer-from": {
      "packages": {
        "browserify>buffer": true
      }
    },
    "uuid": {
      "globals": {
        "crypto": true,
        "msCrypto": true
      }
    },
    "vinyl>replace-ext": {
      "packages": {
        "browserify>path-browserify": true
      }
    },
    "web3": {
      "globals": {
        "XMLHttpRequest": true
      }
    },
    "web3-stream-provider": {
      "globals": {
        "setTimeout": true
      },
      "packages": {
        "browserify>util": true,
        "web3-stream-provider>readable-stream": true,
        "web3-stream-provider>uuid": true
      }
    },
    "web3-stream-provider>readable-stream": {
      "packages": {
        "browserify>browser-resolve": true,
        "browserify>buffer": true,
        "browserify>process": true,
        "browserify>string_decoder": true,
        "pumpify>inherits": true,
        "readable-stream>util-deprecate": true,
        "webpack>events": true
      }
    },
    "web3-stream-provider>uuid": {
      "globals": {
        "crypto": true
      }
    },
    "webextension-polyfill": {
      "globals": {
        "browser": true,
        "chrome": true,
        "console.error": true,
        "console.warn": true,
        "define": true
      }
    },
    "webpack>events": {
      "globals": {
        "console": true
      }
    }
  }
}<|MERGE_RESOLUTION|>--- conflicted
+++ resolved
@@ -830,10 +830,25 @@
         "setInterval": true
       },
       "packages": {
-        "@metamask-institutional/sdk": true,
+        "@metamask-institutional/transaction-update>@metamask-institutional/sdk": true,
         "@metamask-institutional/transaction-update>@metamask-institutional/websocket-client": true,
         "@metamask/obs-store": true,
         "ethereumjs-util": true,
+        "webpack>events": true
+      }
+    },
+    "@metamask-institutional/transaction-update>@metamask-institutional/sdk": {
+      "globals": {
+        "URLSearchParams": true,
+        "console.debug": true,
+        "console.log": true,
+        "console.warn": true,
+        "fetch": true
+      },
+      "packages": {
+        "@metamask-institutional/sdk>@metamask-institutional/simplecache": true,
+        "@metamask-institutional/sdk>jsonwebtoken": true,
+        "browserify>crypto-browserify": true,
         "webpack>events": true
       }
     },
@@ -880,7 +895,7 @@
       },
       "packages": {
         "@ethereumjs/tx>@ethereumjs/util": true,
-        "@metamask/ens-controller>@metamask/controller-utils>@spruceid/siwe-parser": true,
+        "@metamask/controller-utils>@spruceid/siwe-parser": true,
         "@metamask/ethjs>@metamask/ethjs-unit": true,
         "@metamask/utils": true,
         "bn.js": true,
@@ -970,7 +985,7 @@
       },
       "packages": {
         "@ethereumjs/tx>@ethereumjs/util": true,
-        "@metamask/ens-controller>@metamask/controller-utils>@spruceid/siwe-parser": true,
+        "@metamask/controller-utils>@spruceid/siwe-parser": true,
         "@metamask/ethjs>@metamask/ethjs-unit": true,
         "@metamask/utils": true,
         "bn.js": true,
@@ -1107,22 +1122,13 @@
       },
       "packages": {
         "@ethereumjs/tx>@ethereumjs/util": true,
-        "@metamask/ens-controller>@metamask/controller-utils>@spruceid/siwe-parser": true,
+        "@metamask/controller-utils>@spruceid/siwe-parser": true,
         "@metamask/ethjs>@metamask/ethjs-unit": true,
         "@metamask/utils": true,
         "bn.js": true,
         "browserify>buffer": true,
         "eslint>fast-deep-equal": true,
         "eth-ens-namehash": true
-      }
-    },
-    "@metamask/ens-controller>@metamask/controller-utils>@spruceid/siwe-parser": {
-      "globals": {
-        "console.error": true,
-        "console.log": true
-      },
-      "packages": {
-        "@metamask/controller-utils>@spruceid/siwe-parser>apg-js": true
       }
     },
     "@metamask/eth-json-rpc-filters": {
@@ -1743,7 +1749,7 @@
       },
       "packages": {
         "@ethereumjs/tx>@ethereumjs/util": true,
-        "@metamask/ens-controller>@metamask/controller-utils>@spruceid/siwe-parser": true,
+        "@metamask/controller-utils>@spruceid/siwe-parser": true,
         "@metamask/ethjs>@metamask/ethjs-unit": true,
         "@metamask/utils": true,
         "bn.js": true,
@@ -1951,21 +1957,14 @@
         "setTimeout": true
       },
       "packages": {
-<<<<<<< HEAD
         "immer": true
-=======
-        "@ethereumjs/tx>@ethereumjs/util": true,
-        "@metamask/ens-controller>@metamask/controller-utils>@spruceid/siwe-parser": true,
-        "@metamask/ethjs>@metamask/ethjs-unit": true,
-        "@metamask/utils": true,
-        "bn.js": true,
-        "browserify>buffer": true,
-        "eslint>fast-deep-equal": true,
-        "eth-ens-namehash": true
->>>>>>> 6327468c
       }
     },
     "@metamask/phishing-warning>eth-phishing-detect": {
+      "globals": {
+        "console.log": true,
+        "console.trace": true
+      },
       "packages": {
         "eslint>optionator>fast-levenshtein": true
       }
@@ -2030,7 +2029,7 @@
       },
       "packages": {
         "@ethereumjs/tx>@ethereumjs/util": true,
-        "@metamask/ens-controller>@metamask/controller-utils>@spruceid/siwe-parser": true,
+        "@metamask/controller-utils>@spruceid/siwe-parser": true,
         "@metamask/ethjs>@metamask/ethjs-unit": true,
         "@metamask/utils": true,
         "bn.js": true,
@@ -2222,7 +2221,7 @@
       },
       "packages": {
         "@ethereumjs/tx>@ethereumjs/util": true,
-        "@metamask/ens-controller>@metamask/controller-utils>@spruceid/siwe-parser": true,
+        "@metamask/controller-utils>@spruceid/siwe-parser": true,
         "@metamask/ethjs>@metamask/ethjs-unit": true,
         "@metamask/utils": true,
         "bn.js": true,
@@ -2303,7 +2302,7 @@
         "setTimeout": true
       },
       "packages": {
-        "@metamask/ens-controller>@metamask/controller-utils>@spruceid/siwe-parser": true,
+        "@metamask/controller-utils>@spruceid/siwe-parser": true,
         "@metamask/ethjs>@metamask/ethjs-unit": true,
         "@metamask/smart-transactions-controller>@metamask/controller-utils>@ethereumjs/util": true,
         "@metamask/utils": true,
@@ -2412,9 +2411,9 @@
         "setTimeout": true
       },
       "packages": {
+        "@metamask/controller-utils>@spruceid/siwe-parser": true,
         "@metamask/ethjs>@metamask/ethjs-unit": true,
         "@metamask/smart-transactions-controller>@metamask/transaction-controller>@ethereumjs/util": true,
-        "@metamask/smart-transactions-controller>@metamask/transaction-controller>@metamask/controller-utils>@spruceid/siwe-parser": true,
         "@metamask/utils": true,
         "bn.js": true,
         "browserify>buffer": true,
@@ -2422,7 +2421,6 @@
         "eth-ens-namehash": true
       }
     },
-<<<<<<< HEAD
     "@metamask/smart-transactions-controller>@metamask/transaction-controller>@metamask/gas-fee-controller": {
       "globals": {
         "clearInterval": true,
@@ -2487,16 +2485,6 @@
         "@metamask/smart-transactions-controller>@metamask/transaction-controller>@metamask/gas-fee-controller>@metamask/base-controller": true,
         "@metamask/snaps-utils>fast-json-stable-stringify": true,
         "uuid": true
-=======
-    "@metamask/smart-transactions-controller>@metamask/transaction-controller>@metamask/controller-utils>@spruceid/siwe-parser": {
-      "globals": {
-        "console.error": true,
-        "console.log": true
-      },
-      "packages": {
-        "@metamask/controller-utils>@spruceid/siwe-parser>apg-js": true,
-        "@noble/hashes": true
->>>>>>> 6327468c
       }
     },
     "@metamask/smart-transactions-controller>@metamask/transaction-controller>eth-method-registry": {
@@ -2619,18 +2607,7 @@
       },
       "packages": {
         "@metamask/safe-event-emitter": true,
-        "@metamask/snaps-controllers>@metamask/json-rpc-middleware-stream>readable-stream": true
-      }
-    },
-    "@metamask/snaps-controllers>@metamask/json-rpc-middleware-stream>readable-stream": {
-      "packages": {
-        "browserify>browser-resolve": true,
-        "browserify>buffer": true,
-        "browserify>process": true,
-        "browserify>string_decoder": true,
-        "pumpify>inherits": true,
-        "readable-stream>util-deprecate": true,
-        "webpack>events": true
+        "@metamask/snaps-controllers>readable-stream": true
       }
     },
     "@metamask/snaps-controllers>concat-stream": {
@@ -3058,6 +3035,7 @@
         "XMLHttpRequest": true,
         "__SENTRY_DEBUG__": true,
         "__SENTRY_RELEASE__": true,
+        "console.log": true,
         "indexedDB.open": true,
         "setTimeout": true
       },
@@ -3130,6 +3108,7 @@
         "__rrMutationObserver": true,
         "clearTimeout": true,
         "console.error": true,
+        "console.log": true,
         "console.warn": true,
         "document": true,
         "innerHeight": true,
@@ -3175,6 +3154,7 @@
         "__SENTRY_DEBUG__": true,
         "clearTimeout": true,
         "console.error": true,
+        "console.log": true,
         "document": true,
         "setTimeout": true
       },
