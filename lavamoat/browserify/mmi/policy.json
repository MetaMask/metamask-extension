--- conflicted
+++ resolved
@@ -1823,19 +1823,6 @@
         "superstruct": true
       }
     },
-    "@metamask/keyring-controller>@metamask/eth-keyring-controller>@metamask/utils": {
-      "globals": {
-        "TextDecoder": true,
-        "TextEncoder": true
-      },
-      "packages": {
-        "@metamask/key-tree>@noble/hashes": true,
-        "browserify>buffer": true,
-        "nock>debug": true,
-        "semver": true,
-        "superstruct": true
-      }
-    },
     "@metamask/keyring-controller>@metamask/utils": {
       "globals": {
         "TextDecoder": true,
@@ -1942,7 +1929,6 @@
         "@ethereumjs/tx>ethereum-cryptography": true,
         "@metamask/message-manager>@metamask/eth-sig-util>@metamask/abi-utils": true,
         "@metamask/message-manager>@metamask/eth-sig-util>@metamask/utils": true,
-<<<<<<< HEAD
         "@metamask/message-manager>@metamask/eth-sig-util>tweetnacl": true,
         "@metamask/message-manager>@metamask/eth-sig-util>tweetnacl-util": true,
         "browserify>buffer": true,
@@ -1975,8 +1961,6 @@
       },
       "packages": {
         "@metamask/key-tree>@noble/hashes": true,
-=======
->>>>>>> 941b7349
         "browserify>buffer": true,
         "nock>debug": true,
         "semver": true,
@@ -2000,38 +1984,6 @@
       },
       "packages": {
         "browserify>browser-resolve": true
-      }
-    },
-    "@metamask/message-manager>@metamask/eth-sig-util>@metamask/abi-utils": {
-      "packages": {
-        "@metamask/message-manager>@metamask/eth-sig-util>@metamask/abi-utils>@metamask/utils": true,
-        "superstruct": true
-      }
-    },
-    "@metamask/message-manager>@metamask/eth-sig-util>@metamask/abi-utils>@metamask/utils": {
-      "globals": {
-        "TextDecoder": true,
-        "TextEncoder": true
-      },
-      "packages": {
-        "@metamask/key-tree>@noble/hashes": true,
-        "browserify>buffer": true,
-        "nock>debug": true,
-        "semver": true,
-        "superstruct": true
-      }
-    },
-    "@metamask/message-manager>@metamask/eth-sig-util>@metamask/utils": {
-      "globals": {
-        "TextDecoder": true,
-        "TextEncoder": true
-      },
-      "packages": {
-        "@metamask/key-tree>@noble/hashes": true,
-        "browserify>buffer": true,
-        "nock>debug": true,
-        "semver": true,
-        "superstruct": true
       }
     },
     "@metamask/message-manager>@metamask/utils": {
