{
  "resources": {
    "@babel/runtime": {
      "globals": {
        "regeneratorRuntime": "write"
      }
    },
    "@contentful/rich-text-html-renderer": {
      "globals": {
        "SuppressedError": true
      }
    },
    "@ensdomains/content-hash": {
      "globals": {
        "console.warn": true
      },
      "packages": {
        "@ensdomains/content-hash>cids": true,
        "@ensdomains/content-hash>js-base64": true,
        "@ensdomains/content-hash>multicodec": true,
        "@ensdomains/content-hash>multihashes": true,
        "browserify>buffer": true
      }
    },
    "@ensdomains/content-hash>cids": {
      "packages": {
        "@ensdomains/content-hash>cids>multibase": true,
        "@ensdomains/content-hash>cids>multihashes": true,
        "@ensdomains/content-hash>cids>uint8arrays": true,
        "@ensdomains/content-hash>multicodec": true
      }
    },
    "@ensdomains/content-hash>cids>multibase": {
      "globals": {
        "TextDecoder": true,
        "TextEncoder": true
      },
      "packages": {
        "@ensdomains/content-hash>cids>multibase>@multiformats/base-x": true
      }
    },
    "@ensdomains/content-hash>cids>multihashes": {
      "packages": {
        "@ensdomains/content-hash>cids>multibase": true,
        "@ensdomains/content-hash>cids>multihashes>varint": true,
        "@ensdomains/content-hash>cids>uint8arrays": true
      }
    },
    "@ensdomains/content-hash>cids>uint8arrays": {
      "globals": {
        "TextDecoder": true,
        "TextEncoder": true
      },
      "packages": {
        "@ensdomains/content-hash>cids>multibase": true
      }
    },
    "@ensdomains/content-hash>js-base64": {
      "globals": {
        "Base64": "write",
        "TextDecoder": true,
        "TextEncoder": true,
        "atob": true,
        "btoa": true,
        "define": true
      },
      "packages": {
        "browserify>buffer": true
      }
    },
    "@ensdomains/content-hash>multicodec": {
      "packages": {
        "@ensdomains/content-hash>multicodec>uint8arrays": true,
        "sass-embedded>varint": true
      }
    },
    "@ensdomains/content-hash>multicodec>uint8arrays": {
      "globals": {
        "Buffer": true,
        "TextDecoder": true,
        "TextEncoder": true
      },
      "packages": {
        "@metamask/assets-controllers>multiformats": true
      }
    },
    "@ensdomains/content-hash>multihashes": {
      "packages": {
        "@ensdomains/content-hash>multihashes>multibase": true,
        "@ensdomains/content-hash>multihashes>varint": true,
        "@ensdomains/content-hash>multihashes>web-encoding": true,
        "browserify>buffer": true
      }
    },
    "@ensdomains/content-hash>multihashes>multibase": {
      "packages": {
        "@ensdomains/content-hash>multihashes>multibase>base-x": true,
        "@ensdomains/content-hash>multihashes>web-encoding": true,
        "browserify>buffer": true
      }
    },
    "@ensdomains/content-hash>multihashes>multibase>base-x": {
      "packages": {
        "koa>content-disposition>safe-buffer": true
      }
    },
    "@ensdomains/content-hash>multihashes>web-encoding": {
      "globals": {
        "TextDecoder": true,
        "TextEncoder": true
      },
      "packages": {
        "browserify>util": true
      }
    },
    "@ethereumjs/tx": {
      "packages": {
        "@ethereumjs/tx>@ethereumjs/common": true,
        "@ethereumjs/tx>@ethereumjs/rlp": true,
        "@ethereumjs/tx>@ethereumjs/util": true,
        "@ethereumjs/tx>ethereum-cryptography": true,
        "browserify>buffer": true,
        "browserify>insert-module-globals>is-buffer": true
      }
    },
    "@ethereumjs/tx>@ethereumjs/common": {
      "packages": {
        "@ethereumjs/tx>@ethereumjs/common>crc-32": true,
        "@ethereumjs/tx>@ethereumjs/util": true,
        "browserify>buffer": true,
        "webpack>events": true
      }
    },
    "@ethereumjs/tx>@ethereumjs/common>crc-32": {
      "globals": {
        "DO_NOT_EXPORT_CRC": true,
        "define": true
      }
    },
    "@ethereumjs/tx>@ethereumjs/rlp": {
      "globals": {
        "TextEncoder": true
      }
    },
    "@ethereumjs/tx>@ethereumjs/util": {
      "globals": {
        "console.warn": true
      },
      "packages": {
        "@ethereumjs/tx>@ethereumjs/rlp": true,
        "@ethereumjs/tx>@ethereumjs/util>micro-ftch": true,
        "@ethereumjs/tx>ethereum-cryptography": true,
        "browserify>buffer": true,
        "browserify>insert-module-globals>is-buffer": true,
        "webpack>events": true
      }
    },
    "@ethereumjs/tx>@ethereumjs/util>micro-ftch": {
      "globals": {
        "Headers": true,
        "TextDecoder": true,
        "URL": true,
        "btoa": true,
        "fetch": true
      },
      "packages": {
        "browserify>browserify-zlib": true,
        "browserify>buffer": true,
        "browserify>https-browserify": true,
        "browserify>process": true,
        "browserify>stream-http": true,
        "browserify>url": true,
        "browserify>util": true
      }
    },
    "@ethereumjs/tx>ethereum-cryptography": {
      "globals": {
        "TextDecoder": true,
        "crypto": true
      },
      "packages": {
        "@ethereumjs/tx>ethereum-cryptography>@noble/curves": true,
        "@ethereumjs/tx>ethereum-cryptography>@noble/hashes": true,
        "@ethereumjs/tx>ethereum-cryptography>@scure/bip32": true
      }
    },
    "@ethereumjs/tx>ethereum-cryptography>@noble/curves": {
      "globals": {
        "TextEncoder": true
      },
      "packages": {
        "@ethereumjs/tx>ethereum-cryptography>@noble/hashes": true
      }
    },
    "@ethereumjs/tx>ethereum-cryptography>@noble/hashes": {
      "globals": {
        "TextEncoder": true,
        "crypto": true
      }
    },
    "@ethereumjs/tx>ethereum-cryptography>@scure/bip32": {
      "packages": {
        "@ethereumjs/tx>ethereum-cryptography>@scure/bip32>@noble/curves": true,
        "@ethereumjs/tx>ethereum-cryptography>@scure/bip32>@noble/hashes": true,
        "@metamask/utils>@scure/base": true
      }
    },
    "@ethereumjs/tx>ethereum-cryptography>@scure/bip32>@noble/curves": {
      "globals": {
        "TextEncoder": true
      },
      "packages": {
        "@ethereumjs/tx>ethereum-cryptography>@scure/bip32>@noble/hashes": true
      }
    },
    "@ethereumjs/tx>ethereum-cryptography>@scure/bip32>@noble/hashes": {
      "globals": {
        "TextEncoder": true,
        "crypto": true
      }
    },
    "@ethersproject/abi": {
      "globals": {
        "console.log": true
      },
      "packages": {
        "@ethersproject/abi>@ethersproject/address": true,
        "@ethersproject/abi>@ethersproject/bytes": true,
        "@ethersproject/abi>@ethersproject/constants": true,
        "@ethersproject/abi>@ethersproject/keccak256": true,
        "@ethersproject/abi>@ethersproject/logger": true,
        "@ethersproject/abi>@ethersproject/properties": true,
        "@ethersproject/abi>@ethersproject/strings": true,
        "@ethersproject/bignumber": true,
        "@ethersproject/hash": true
      }
    },
    "@ethersproject/abi>@ethersproject/address": {
      "packages": {
        "@ethersproject/abi>@ethersproject/bytes": true,
        "@ethersproject/abi>@ethersproject/keccak256": true,
        "@ethersproject/abi>@ethersproject/logger": true,
        "@ethersproject/bignumber": true,
        "@ethersproject/providers>@ethersproject/rlp": true
      }
    },
    "@ethersproject/abi>@ethersproject/bytes": {
      "packages": {
        "@ethersproject/abi>@ethersproject/logger": true
      }
    },
    "@ethersproject/abi>@ethersproject/constants": {
      "packages": {
        "@ethersproject/bignumber": true
      }
    },
    "@ethersproject/abi>@ethersproject/keccak256": {
      "packages": {
        "@ethersproject/abi>@ethersproject/bytes": true,
        "@metamask/ethjs>js-sha3": true
      }
    },
    "@ethersproject/abi>@ethersproject/logger": {
      "globals": {
        "console": true
      }
    },
    "@ethersproject/abi>@ethersproject/properties": {
      "packages": {
        "@ethersproject/abi>@ethersproject/logger": true
      }
    },
    "@ethersproject/abi>@ethersproject/strings": {
      "packages": {
        "@ethersproject/abi>@ethersproject/bytes": true,
        "@ethersproject/abi>@ethersproject/constants": true,
        "@ethersproject/abi>@ethersproject/logger": true
      }
    },
    "@ethersproject/bignumber": {
      "packages": {
        "@ethersproject/abi>@ethersproject/bytes": true,
        "@ethersproject/abi>@ethersproject/logger": true,
        "bn.js": true
      }
    },
    "@ethersproject/contracts": {
      "globals": {
        "setTimeout": true
      },
      "packages": {
        "@ethersproject/abi": true,
        "@ethersproject/abi>@ethersproject/address": true,
        "@ethersproject/abi>@ethersproject/bytes": true,
        "@ethersproject/abi>@ethersproject/logger": true,
        "@ethersproject/abi>@ethersproject/properties": true,
        "@ethersproject/bignumber": true,
        "@ethersproject/hash>@ethersproject/abstract-signer": true,
        "@ethersproject/hdnode>@ethersproject/transactions": true,
        "@ethersproject/wallet>@ethersproject/abstract-provider": true
      }
    },
    "@ethersproject/hash": {
      "packages": {
        "@ethersproject/abi>@ethersproject/address": true,
        "@ethersproject/abi>@ethersproject/bytes": true,
        "@ethersproject/abi>@ethersproject/keccak256": true,
        "@ethersproject/abi>@ethersproject/logger": true,
        "@ethersproject/abi>@ethersproject/properties": true,
        "@ethersproject/abi>@ethersproject/strings": true,
        "@ethersproject/bignumber": true,
        "@ethersproject/hash>@ethersproject/base64": true
      }
    },
    "@ethersproject/hash>@ethersproject/abstract-signer": {
      "packages": {
        "@ethersproject/abi>@ethersproject/logger": true,
        "@ethersproject/abi>@ethersproject/properties": true
      }
    },
    "@ethersproject/hash>@ethersproject/base64": {
      "globals": {
        "atob": true,
        "btoa": true
      },
      "packages": {
        "@ethersproject/abi>@ethersproject/bytes": true
      }
    },
    "@ethersproject/hdnode": {
      "packages": {
        "@ethersproject/abi>@ethersproject/bytes": true,
        "@ethersproject/abi>@ethersproject/logger": true,
        "@ethersproject/abi>@ethersproject/properties": true,
        "@ethersproject/abi>@ethersproject/strings": true,
        "@ethersproject/bignumber": true,
        "@ethersproject/hdnode>@ethersproject/basex": true,
        "@ethersproject/hdnode>@ethersproject/pbkdf2": true,
        "@ethersproject/hdnode>@ethersproject/sha2": true,
        "@ethersproject/hdnode>@ethersproject/signing-key": true,
        "@ethersproject/hdnode>@ethersproject/transactions": true,
        "@ethersproject/hdnode>@ethersproject/wordlists": true
      }
    },
    "@ethersproject/hdnode>@ethersproject/basex": {
      "packages": {
        "@ethersproject/abi>@ethersproject/bytes": true,
        "@ethersproject/abi>@ethersproject/properties": true
      }
    },
    "@ethersproject/hdnode>@ethersproject/pbkdf2": {
      "packages": {
        "@ethersproject/abi>@ethersproject/bytes": true,
        "@ethersproject/hdnode>@ethersproject/sha2": true
      }
    },
    "@ethersproject/hdnode>@ethersproject/sha2": {
      "packages": {
        "@ethersproject/abi>@ethersproject/bytes": true,
        "@ethersproject/abi>@ethersproject/logger": true,
        "ethereumjs-util>ethereum-cryptography>hash.js": true
      }
    },
    "@ethersproject/hdnode>@ethersproject/signing-key": {
      "packages": {
        "@ethersproject/abi>@ethersproject/bytes": true,
        "@ethersproject/abi>@ethersproject/logger": true,
        "@ethersproject/abi>@ethersproject/properties": true,
        "@metamask/ppom-validator>elliptic": true
      }
    },
    "@ethersproject/hdnode>@ethersproject/transactions": {
      "packages": {
        "@ethersproject/abi>@ethersproject/address": true,
        "@ethersproject/abi>@ethersproject/bytes": true,
        "@ethersproject/abi>@ethersproject/constants": true,
        "@ethersproject/abi>@ethersproject/keccak256": true,
        "@ethersproject/abi>@ethersproject/logger": true,
        "@ethersproject/abi>@ethersproject/properties": true,
        "@ethersproject/bignumber": true,
        "@ethersproject/hdnode>@ethersproject/signing-key": true,
        "@ethersproject/providers>@ethersproject/rlp": true
      }
    },
    "@ethersproject/hdnode>@ethersproject/wordlists": {
      "packages": {
        "@ethersproject/abi>@ethersproject/bytes": true,
        "@ethersproject/abi>@ethersproject/logger": true,
        "@ethersproject/abi>@ethersproject/properties": true,
        "@ethersproject/abi>@ethersproject/strings": true,
        "@ethersproject/hash": true
      }
    },
    "@ethersproject/providers": {
      "globals": {
        "WebSocket": true,
        "clearInterval": true,
        "clearTimeout": true,
        "console.log": true,
        "console.warn": true,
        "setInterval": true,
        "setTimeout": true
      },
      "packages": {
        "@ethersproject/abi>@ethersproject/address": true,
        "@ethersproject/abi>@ethersproject/bytes": true,
        "@ethersproject/abi>@ethersproject/constants": true,
        "@ethersproject/abi>@ethersproject/logger": true,
        "@ethersproject/abi>@ethersproject/properties": true,
        "@ethersproject/abi>@ethersproject/strings": true,
        "@ethersproject/bignumber": true,
        "@ethersproject/hash": true,
        "@ethersproject/hash>@ethersproject/abstract-signer": true,
        "@ethersproject/hash>@ethersproject/base64": true,
        "@ethersproject/hdnode>@ethersproject/basex": true,
        "@ethersproject/hdnode>@ethersproject/sha2": true,
        "@ethersproject/hdnode>@ethersproject/transactions": true,
        "@ethersproject/providers>@ethersproject/web": true,
        "@ethersproject/providers>bech32": true,
        "@ethersproject/wallet>@ethersproject/abstract-provider": true,
        "@ethersproject/wallet>@ethersproject/random": true,
        "@metamask/test-bundler>@ethersproject/networks": true
      }
    },
    "@ethersproject/providers>@ethersproject/random": {
      "globals": {
        "crypto.getRandomValues": true
      }
    },
    "@ethersproject/providers>@ethersproject/rlp": {
      "packages": {
        "@ethersproject/abi>@ethersproject/bytes": true,
        "@ethersproject/abi>@ethersproject/logger": true
      }
    },
    "@ethersproject/providers>@ethersproject/web": {
      "globals": {
        "clearTimeout": true,
        "fetch": true,
        "setTimeout": true
      },
      "packages": {
        "@ethersproject/abi>@ethersproject/bytes": true,
        "@ethersproject/abi>@ethersproject/logger": true,
        "@ethersproject/abi>@ethersproject/properties": true,
        "@ethersproject/abi>@ethersproject/strings": true,
        "@ethersproject/hash>@ethersproject/base64": true
      }
    },
    "@ethersproject/wallet": {
      "packages": {
        "@ethersproject/abi>@ethersproject/address": true,
        "@ethersproject/abi>@ethersproject/bytes": true,
        "@ethersproject/abi>@ethersproject/keccak256": true,
        "@ethersproject/abi>@ethersproject/logger": true,
        "@ethersproject/abi>@ethersproject/properties": true,
        "@ethersproject/hash": true,
        "@ethersproject/hash>@ethersproject/abstract-signer": true,
        "@ethersproject/hdnode": true,
        "@ethersproject/hdnode>@ethersproject/signing-key": true,
        "@ethersproject/hdnode>@ethersproject/transactions": true,
        "@ethersproject/wallet>@ethersproject/abstract-provider": true,
        "@ethersproject/wallet>@ethersproject/json-wallets": true,
        "@ethersproject/wallet>@ethersproject/random": true
      }
    },
    "@ethersproject/wallet>@ethersproject/abstract-provider": {
      "packages": {
        "@ethersproject/abi>@ethersproject/bytes": true,
        "@ethersproject/abi>@ethersproject/logger": true,
        "@ethersproject/abi>@ethersproject/properties": true,
        "@ethersproject/bignumber": true
      }
    },
    "@ethersproject/wallet>@ethersproject/json-wallets": {
      "packages": {
        "@ethersproject/abi>@ethersproject/address": true,
        "@ethersproject/abi>@ethersproject/bytes": true,
        "@ethersproject/abi>@ethersproject/keccak256": true,
        "@ethersproject/abi>@ethersproject/logger": true,
        "@ethersproject/abi>@ethersproject/properties": true,
        "@ethersproject/abi>@ethersproject/strings": true,
        "@ethersproject/hdnode": true,
        "@ethersproject/hdnode>@ethersproject/pbkdf2": true,
        "@ethersproject/hdnode>@ethersproject/transactions": true,
        "@ethersproject/wallet>@ethersproject/json-wallets>aes-js": true,
        "@ethersproject/wallet>@ethersproject/random": true,
        "ethereumjs-util>ethereum-cryptography>scrypt-js": true
      }
    },
    "@ethersproject/wallet>@ethersproject/json-wallets>aes-js": {
      "globals": {
        "define": true
      }
    },
    "@ethersproject/wallet>@ethersproject/random": {
      "packages": {
        "@ethersproject/abi>@ethersproject/bytes": true,
        "@ethersproject/abi>@ethersproject/logger": true
      }
    },
    "@keystonehq/bc-ur-registry-eth": {
      "packages": {
        "@ethereumjs/tx>@ethereumjs/util": true,
        "@keystonehq/bc-ur-registry-eth>@keystonehq/bc-ur-registry": true,
        "@metamask/eth-trezor-keyring>hdkey": true,
        "browserify>buffer": true,
        "uuid": true
      }
    },
    "@keystonehq/bc-ur-registry-eth>@keystonehq/bc-ur-registry": {
      "globals": {
        "define": true
      },
      "packages": {
        "@ngraveio/bc-ur": true,
        "@trezor/connect-web>tslib": true,
        "browserify>buffer": true,
        "ethereumjs-util>ethereum-cryptography>bs58check": true,
        "ganache>abstract-level>buffer": true
      }
    },
    "@keystonehq/metamask-airgapped-keyring": {
      "packages": {
        "@ethereumjs/tx": true,
        "@keystonehq/bc-ur-registry-eth": true,
        "@keystonehq/metamask-airgapped-keyring>@keystonehq/base-eth-keyring": true,
        "@keystonehq/metamask-airgapped-keyring>@metamask/obs-store": true,
        "@keystonehq/metamask-airgapped-keyring>rlp": true,
        "browserify>buffer": true,
        "uuid": true,
        "webpack>events": true
      }
    },
    "@keystonehq/metamask-airgapped-keyring>@keystonehq/base-eth-keyring": {
      "packages": {
        "@ethereumjs/tx": true,
        "@ethereumjs/tx>@ethereumjs/util": true,
        "@keystonehq/bc-ur-registry-eth": true,
        "@metamask/eth-trezor-keyring>hdkey": true,
        "browserify>buffer": true,
        "eth-lattice-keyring>rlp": true,
        "uuid": true
      }
    },
    "@keystonehq/metamask-airgapped-keyring>@metamask/obs-store": {
      "packages": {
        "@keystonehq/metamask-airgapped-keyring>@metamask/obs-store>@metamask/safe-event-emitter": true,
        "@keystonehq/metamask-airgapped-keyring>@metamask/obs-store>through2": true,
        "stream-browserify": true
      }
    },
    "@keystonehq/metamask-airgapped-keyring>@metamask/obs-store>@metamask/safe-event-emitter": {
      "globals": {
        "setTimeout": true
      },
      "packages": {
        "webpack>events": true
      }
    },
    "@keystonehq/metamask-airgapped-keyring>@metamask/obs-store>through2": {
      "packages": {
        "@keystonehq/metamask-airgapped-keyring>@metamask/obs-store>through2>readable-stream": true,
        "browserify>process": true,
        "browserify>util": true,
        "watchify>xtend": true
      }
    },
    "@keystonehq/metamask-airgapped-keyring>@metamask/obs-store>through2>readable-stream": {
      "packages": {
        "@keystonehq/metamask-airgapped-keyring>@metamask/obs-store>through2>readable-stream>isarray": true,
        "@keystonehq/metamask-airgapped-keyring>@metamask/obs-store>through2>readable-stream>safe-buffer": true,
        "@keystonehq/metamask-airgapped-keyring>@metamask/obs-store>through2>readable-stream>string_decoder": true,
        "browserify>browser-resolve": true,
        "browserify>process": true,
        "browserify>timers-browserify": true,
        "pumpify>inherits": true,
        "readable-stream-2>core-util-is": true,
        "readable-stream-2>process-nextick-args": true,
        "readable-stream>util-deprecate": true,
        "webpack>events": true
      }
    },
    "@keystonehq/metamask-airgapped-keyring>@metamask/obs-store>through2>readable-stream>safe-buffer": {
      "packages": {
        "browserify>buffer": true
      }
    },
    "@keystonehq/metamask-airgapped-keyring>@metamask/obs-store>through2>readable-stream>string_decoder": {
      "packages": {
        "@keystonehq/metamask-airgapped-keyring>@metamask/obs-store>through2>readable-stream>safe-buffer": true
      }
    },
    "@keystonehq/metamask-airgapped-keyring>rlp": {
      "packages": {
        "bn.js": true,
        "browserify>buffer": true
      }
    },
    "@lavamoat/lavadome-react": {
      "globals": {
        "Document.prototype": true,
        "DocumentFragment.prototype": true,
        "Element.prototype": true,
        "Node.prototype": true,
        "console.warn": true,
        "document": true
      },
      "packages": {
        "react": true
      }
    },
    "@material-ui/core": {
      "globals": {
        "Image": true,
        "_formatMuiErrorMessage": true,
        "addEventListener": true,
        "clearInterval": true,
        "clearTimeout": true,
        "console.error": true,
        "console.warn": true,
        "document": true,
        "getComputedStyle": true,
        "getSelection": true,
        "innerHeight": true,
        "innerWidth": true,
        "matchMedia": true,
        "navigator": true,
        "performance.now": true,
        "removeEventListener": true,
        "requestAnimationFrame": true,
        "setInterval": true,
        "setTimeout": true
      },
      "packages": {
        "@babel/runtime": true,
        "@material-ui/core>@material-ui/styles": true,
        "@material-ui/core>@material-ui/system": true,
        "@material-ui/core>@material-ui/utils": true,
        "@material-ui/core>clsx": true,
        "@material-ui/core>popper.js": true,
        "@material-ui/core>react-transition-group": true,
        "prop-types": true,
        "prop-types>react-is": true,
        "react": true,
        "react-dom": true,
        "react-redux>hoist-non-react-statics": true
      }
    },
    "@material-ui/core>@material-ui/styles": {
      "globals": {
        "console.error": true,
        "console.warn": true,
        "document.createComment": true,
        "document.head": true
      },
      "packages": {
        "@babel/runtime": true,
        "@material-ui/core>@material-ui/styles>jss": true,
        "@material-ui/core>@material-ui/styles>jss-plugin-camel-case": true,
        "@material-ui/core>@material-ui/styles>jss-plugin-default-unit": true,
        "@material-ui/core>@material-ui/styles>jss-plugin-global": true,
        "@material-ui/core>@material-ui/styles>jss-plugin-nested": true,
        "@material-ui/core>@material-ui/styles>jss-plugin-props-sort": true,
        "@material-ui/core>@material-ui/styles>jss-plugin-rule-value-function": true,
        "@material-ui/core>@material-ui/styles>jss-plugin-vendor-prefixer": true,
        "@material-ui/core>@material-ui/utils": true,
        "@material-ui/core>clsx": true,
        "prop-types": true,
        "react": true,
        "react-redux>hoist-non-react-statics": true
      }
    },
    "@material-ui/core>@material-ui/styles>jss": {
      "globals": {
        "CSS": true,
        "document.createElement": true,
        "document.querySelector": true
      },
      "packages": {
        "@babel/runtime": true,
        "@material-ui/core>@material-ui/styles>jss>is-in-browser": true,
        "react-router-dom>tiny-warning": true
      }
    },
    "@material-ui/core>@material-ui/styles>jss-plugin-camel-case": {
      "packages": {
        "@material-ui/core>@material-ui/styles>jss-plugin-camel-case>hyphenate-style-name": true
      }
    },
    "@material-ui/core>@material-ui/styles>jss-plugin-default-unit": {
      "globals": {
        "CSS": true
      },
      "packages": {
        "@material-ui/core>@material-ui/styles>jss": true
      }
    },
    "@material-ui/core>@material-ui/styles>jss-plugin-global": {
      "packages": {
        "@babel/runtime": true,
        "@material-ui/core>@material-ui/styles>jss": true
      }
    },
    "@material-ui/core>@material-ui/styles>jss-plugin-nested": {
      "packages": {
        "@babel/runtime": true,
        "react-router-dom>tiny-warning": true
      }
    },
    "@material-ui/core>@material-ui/styles>jss-plugin-rule-value-function": {
      "packages": {
        "@material-ui/core>@material-ui/styles>jss": true,
        "react-router-dom>tiny-warning": true
      }
    },
    "@material-ui/core>@material-ui/styles>jss-plugin-vendor-prefixer": {
      "packages": {
        "@material-ui/core>@material-ui/styles>jss": true,
        "@material-ui/core>@material-ui/styles>jss-plugin-vendor-prefixer>css-vendor": true
      }
    },
    "@material-ui/core>@material-ui/styles>jss-plugin-vendor-prefixer>css-vendor": {
      "globals": {
        "document.createElement": true,
        "document.documentElement": true,
        "getComputedStyle": true
      },
      "packages": {
        "@babel/runtime": true,
        "@material-ui/core>@material-ui/styles>jss>is-in-browser": true
      }
    },
    "@material-ui/core>@material-ui/styles>jss>is-in-browser": {
      "globals": {
        "document": true
      }
    },
    "@material-ui/core>@material-ui/system": {
      "globals": {
        "console.error": true
      },
      "packages": {
        "@babel/runtime": true,
        "@material-ui/core>@material-ui/utils": true,
        "prop-types": true
      }
    },
    "@material-ui/core>@material-ui/utils": {
      "packages": {
        "@babel/runtime": true,
        "prop-types": true,
        "prop-types>react-is": true
      }
    },
    "@material-ui/core>popper.js": {
      "globals": {
        "MSInputMethodContext": true,
        "Node.DOCUMENT_POSITION_FOLLOWING": true,
        "cancelAnimationFrame": true,
        "console.warn": true,
        "define": true,
        "devicePixelRatio": true,
        "document": true,
        "getComputedStyle": true,
        "innerHeight": true,
        "innerWidth": true,
        "navigator": true,
        "requestAnimationFrame": true,
        "setTimeout": true
      }
    },
    "@material-ui/core>react-transition-group": {
      "globals": {
        "Element": true,
        "setTimeout": true
      },
      "packages": {
        "@material-ui/core>react-transition-group>dom-helpers": true,
        "prop-types": true,
        "react": true,
        "react-dom": true
      }
    },
    "@material-ui/core>react-transition-group>dom-helpers": {
      "packages": {
        "@babel/runtime": true
      }
    },
    "@metamask-institutional/custody-controller": {
      "packages": {
        "@ethereumjs/tx>@ethereumjs/util": true,
        "@metamask-institutional/custody-controller>@metamask/obs-store": true,
        "@metamask-institutional/custody-keyring": true
      }
    },
    "@metamask-institutional/custody-controller>@metamask/obs-store": {
      "packages": {
        "@metamask-institutional/custody-controller>@metamask/obs-store>@metamask/safe-event-emitter": true,
        "@metamask-institutional/custody-controller>@metamask/obs-store>through2": true,
        "stream-browserify": true
      }
    },
    "@metamask-institutional/custody-controller>@metamask/obs-store>@metamask/safe-event-emitter": {
      "globals": {
        "setTimeout": true
      },
      "packages": {
        "webpack>events": true
      }
    },
    "@metamask-institutional/custody-controller>@metamask/obs-store>through2": {
      "packages": {
        "@metamask-institutional/custody-controller>@metamask/obs-store>through2>readable-stream": true,
        "browserify>process": true,
        "browserify>util": true,
        "watchify>xtend": true
      }
    },
    "@metamask-institutional/custody-controller>@metamask/obs-store>through2>readable-stream": {
      "packages": {
        "@metamask-institutional/custody-controller>@metamask/obs-store>through2>readable-stream>isarray": true,
        "@metamask-institutional/custody-controller>@metamask/obs-store>through2>readable-stream>safe-buffer": true,
        "@metamask-institutional/custody-controller>@metamask/obs-store>through2>readable-stream>string_decoder": true,
        "browserify>browser-resolve": true,
        "browserify>process": true,
        "browserify>timers-browserify": true,
        "pumpify>inherits": true,
        "readable-stream-2>core-util-is": true,
        "readable-stream-2>process-nextick-args": true,
        "readable-stream>util-deprecate": true,
        "webpack>events": true
      }
    },
    "@metamask-institutional/custody-controller>@metamask/obs-store>through2>readable-stream>safe-buffer": {
      "packages": {
        "browserify>buffer": true
      }
    },
    "@metamask-institutional/custody-controller>@metamask/obs-store>through2>readable-stream>string_decoder": {
      "packages": {
        "@metamask-institutional/custody-controller>@metamask/obs-store>through2>readable-stream>safe-buffer": true
      }
    },
    "@metamask-institutional/custody-keyring": {
      "globals": {
        "console.error": true,
        "console.log": true,
        "console.warn": true
      },
      "packages": {
        "@ethereumjs/tx>@ethereumjs/util": true,
        "@metamask-institutional/custody-keyring>@metamask-institutional/configuration-client": true,
        "@metamask-institutional/custody-keyring>@metamask/obs-store": true,
        "@metamask-institutional/sdk": true,
        "@metamask-institutional/sdk>@metamask-institutional/types": true,
        "browserify>crypto-browserify": true,
        "gulp-sass>lodash.clonedeep": true,
        "webpack>events": true
      }
    },
    "@metamask-institutional/custody-keyring>@metamask-institutional/configuration-client": {
      "globals": {
        "console.log": true,
        "fetch": true
      }
    },
    "@metamask-institutional/custody-keyring>@metamask/obs-store": {
      "packages": {
        "@metamask-institutional/custody-keyring>@metamask/obs-store>@metamask/safe-event-emitter": true,
        "@metamask-institutional/custody-keyring>@metamask/obs-store>through2": true,
        "stream-browserify": true
      }
    },
    "@metamask-institutional/custody-keyring>@metamask/obs-store>@metamask/safe-event-emitter": {
      "globals": {
        "setTimeout": true
      },
      "packages": {
        "webpack>events": true
      }
    },
    "@metamask-institutional/custody-keyring>@metamask/obs-store>through2": {
      "packages": {
        "@metamask-institutional/custody-keyring>@metamask/obs-store>through2>readable-stream": true,
        "browserify>process": true,
        "browserify>util": true,
        "watchify>xtend": true
      }
    },
    "@metamask-institutional/custody-keyring>@metamask/obs-store>through2>readable-stream": {
      "packages": {
        "@metamask-institutional/custody-keyring>@metamask/obs-store>through2>readable-stream>isarray": true,
        "@metamask-institutional/custody-keyring>@metamask/obs-store>through2>readable-stream>safe-buffer": true,
        "@metamask-institutional/custody-keyring>@metamask/obs-store>through2>readable-stream>string_decoder": true,
        "browserify>browser-resolve": true,
        "browserify>process": true,
        "browserify>timers-browserify": true,
        "pumpify>inherits": true,
        "readable-stream-2>core-util-is": true,
        "readable-stream-2>process-nextick-args": true,
        "readable-stream>util-deprecate": true,
        "webpack>events": true
      }
    },
    "@metamask-institutional/custody-keyring>@metamask/obs-store>through2>readable-stream>safe-buffer": {
      "packages": {
        "browserify>buffer": true
      }
    },
    "@metamask-institutional/custody-keyring>@metamask/obs-store>through2>readable-stream>string_decoder": {
      "packages": {
        "@metamask-institutional/custody-keyring>@metamask/obs-store>through2>readable-stream>safe-buffer": true
      }
    },
    "@metamask-institutional/extension": {
      "globals": {
        "console.log": true
      },
      "packages": {
        "@metamask-institutional/custody-controller": true,
        "@metamask-institutional/sdk": true,
        "@metamask-institutional/sdk>@metamask-institutional/types": true,
        "gulp-sass>lodash.clonedeep": true
      }
    },
    "@metamask-institutional/institutional-features": {
      "packages": {
        "@metamask-institutional/custody-keyring": true,
        "@metamask-institutional/institutional-features>@metamask/obs-store": true
      }
    },
    "@metamask-institutional/institutional-features>@metamask/obs-store": {
      "packages": {
        "@metamask-institutional/institutional-features>@metamask/obs-store>@metamask/safe-event-emitter": true,
        "@metamask-institutional/institutional-features>@metamask/obs-store>through2": true,
        "stream-browserify": true
      }
    },
    "@metamask-institutional/institutional-features>@metamask/obs-store>@metamask/safe-event-emitter": {
      "globals": {
        "setTimeout": true
      },
      "packages": {
        "webpack>events": true
      }
    },
    "@metamask-institutional/institutional-features>@metamask/obs-store>through2": {
      "packages": {
        "@metamask-institutional/institutional-features>@metamask/obs-store>through2>readable-stream": true,
        "browserify>process": true,
        "browserify>util": true,
        "watchify>xtend": true
      }
    },
    "@metamask-institutional/institutional-features>@metamask/obs-store>through2>readable-stream": {
      "packages": {
        "@metamask-institutional/institutional-features>@metamask/obs-store>through2>readable-stream>isarray": true,
        "@metamask-institutional/institutional-features>@metamask/obs-store>through2>readable-stream>safe-buffer": true,
        "@metamask-institutional/institutional-features>@metamask/obs-store>through2>readable-stream>string_decoder": true,
        "browserify>browser-resolve": true,
        "browserify>process": true,
        "browserify>timers-browserify": true,
        "pumpify>inherits": true,
        "readable-stream-2>core-util-is": true,
        "readable-stream-2>process-nextick-args": true,
        "readable-stream>util-deprecate": true,
        "webpack>events": true
      }
    },
    "@metamask-institutional/institutional-features>@metamask/obs-store>through2>readable-stream>safe-buffer": {
      "packages": {
        "browserify>buffer": true
      }
    },
    "@metamask-institutional/institutional-features>@metamask/obs-store>through2>readable-stream>string_decoder": {
      "packages": {
        "@metamask-institutional/institutional-features>@metamask/obs-store>through2>readable-stream>safe-buffer": true
      }
    },
    "@metamask-institutional/rpc-allowlist": {
      "globals": {
        "URL": true
      }
    },
    "@metamask-institutional/sdk": {
      "globals": {
        "URLSearchParams": true,
        "console.debug": true,
        "console.error": true,
        "console.log": true,
        "console.warn": true,
        "fetch": true
      },
      "packages": {
        "@metamask-institutional/sdk>@metamask-institutional/simplecache": true,
        "browserify>crypto-browserify": true,
        "webpack>events": true
      }
    },
    "@metamask-institutional/transaction-update": {
      "globals": {
        "clearInterval": true,
        "console.info": true,
        "console.log": true,
        "setInterval": true
      },
      "packages": {
        "@ethereumjs/tx>@ethereumjs/util": true,
        "@metamask-institutional/sdk": true,
        "@metamask-institutional/transaction-update>@metamask-institutional/websocket-client": true,
        "@metamask-institutional/transaction-update>@metamask/obs-store": true,
        "webpack>events": true
      }
    },
    "@metamask-institutional/transaction-update>@metamask-institutional/websocket-client": {
      "globals": {
        "WebSocket": true,
        "clearTimeout": true,
        "console.log": true,
        "setTimeout": true
      },
      "packages": {
        "webpack>events": true
      }
    },
    "@metamask-institutional/transaction-update>@metamask/obs-store": {
      "packages": {
        "@metamask-institutional/transaction-update>@metamask/obs-store>@metamask/safe-event-emitter": true,
        "@metamask-institutional/transaction-update>@metamask/obs-store>through2": true,
        "stream-browserify": true
      }
    },
    "@metamask-institutional/transaction-update>@metamask/obs-store>@metamask/safe-event-emitter": {
      "globals": {
        "setTimeout": true
      },
      "packages": {
        "webpack>events": true
      }
    },
    "@metamask-institutional/transaction-update>@metamask/obs-store>through2": {
      "packages": {
        "@metamask-institutional/transaction-update>@metamask/obs-store>through2>readable-stream": true,
        "browserify>process": true,
        "browserify>util": true,
        "watchify>xtend": true
      }
    },
    "@metamask-institutional/transaction-update>@metamask/obs-store>through2>readable-stream": {
      "packages": {
        "@metamask-institutional/transaction-update>@metamask/obs-store>through2>readable-stream>isarray": true,
        "@metamask-institutional/transaction-update>@metamask/obs-store>through2>readable-stream>safe-buffer": true,
        "@metamask-institutional/transaction-update>@metamask/obs-store>through2>readable-stream>string_decoder": true,
        "browserify>browser-resolve": true,
        "browserify>process": true,
        "browserify>timers-browserify": true,
        "pumpify>inherits": true,
        "readable-stream-2>core-util-is": true,
        "readable-stream-2>process-nextick-args": true,
        "readable-stream>util-deprecate": true,
        "webpack>events": true
      }
    },
    "@metamask-institutional/transaction-update>@metamask/obs-store>through2>readable-stream>safe-buffer": {
      "packages": {
        "browserify>buffer": true
      }
    },
    "@metamask-institutional/transaction-update>@metamask/obs-store>through2>readable-stream>string_decoder": {
      "packages": {
        "@metamask-institutional/transaction-update>@metamask/obs-store>through2>readable-stream>safe-buffer": true
      }
    },
    "@metamask/abi-utils": {
      "packages": {
        "@metamask/utils": true,
        "superstruct": true
      }
    },
    "@metamask/accounts-controller": {
      "packages": {
        "@ethereumjs/tx>@ethereumjs/util": true,
        "@ethereumjs/tx>ethereum-cryptography": true,
        "@metamask/accounts-controller>@metamask/base-controller": true,
        "@metamask/accounts-controller>@metamask/keyring-api": true,
        "@metamask/eth-snap-keyring": true,
        "@metamask/keyring-controller": true,
        "@metamask/snaps-utils": true,
        "@metamask/utils": true,
        "uuid": true
      }
    },
    "@metamask/accounts-controller>@metamask/base-controller": {
      "globals": {
        "setTimeout": true
      },
      "packages": {
        "immer": true
      }
    },
    "@metamask/accounts-controller>@metamask/keyring-api": {
      "globals": {
        "URL": true
      },
      "packages": {
        "@metamask/accounts-controller>@metamask/keyring-api>uuid": true,
        "@metamask/keyring-api>bech32": true,
        "@metamask/utils": true,
        "superstruct": true
      }
    },
    "@metamask/accounts-controller>@metamask/keyring-api>uuid": {
      "globals": {
        "crypto": true
      }
    },
    "@metamask/address-book-controller": {
      "packages": {
        "@metamask/address-book-controller>@metamask/controller-utils": true,
        "@metamask/base-controller": true
      }
    },
    "@metamask/address-book-controller>@metamask/controller-utils": {
      "globals": {
        "URL": true,
        "console.error": true,
        "fetch": true,
        "setTimeout": true
      },
      "packages": {
        "@ethereumjs/tx>@ethereumjs/util": true,
        "@metamask/controller-utils>@spruceid/siwe-parser": true,
        "@metamask/ethjs>@metamask/ethjs-unit": true,
        "@metamask/utils": true,
        "bn.js": true,
        "browserify>buffer": true,
        "eslint>fast-deep-equal": true,
        "eth-ens-namehash": true
      }
    },
    "@metamask/announcement-controller": {
      "packages": {
        "@metamask/base-controller": true
      }
    },
    "@metamask/announcement-controller>@metamask/base-controller": {
      "globals": {
        "setTimeout": true
      },
      "packages": {
        "immer": true
      }
    },
    "@metamask/approval-controller": {
      "globals": {
        "console.info": true
      },
      "packages": {
        "@metamask/approval-controller>@metamask/base-controller": true,
        "@metamask/approval-controller>nanoid": true,
        "@metamask/rpc-errors": true
      }
    },
    "@metamask/approval-controller>@metamask/base-controller": {
      "globals": {
        "setTimeout": true
      },
      "packages": {
        "immer": true
      }
    },
    "@metamask/approval-controller>nanoid": {
      "globals": {
        "crypto.getRandomValues": true
      }
    },
    "@metamask/assets-controllers": {
      "globals": {
        "AbortController": true,
        "Headers": true,
        "URL": true,
        "URLSearchParams": true,
        "clearInterval": true,
        "clearTimeout": true,
        "console.error": true,
        "console.log": true,
        "setInterval": true,
        "setTimeout": true
      },
      "packages": {
        "@ethereumjs/tx>@ethereumjs/util": true,
        "@ethersproject/abi>@ethersproject/address": true,
        "@ethersproject/contracts": true,
        "@ethersproject/providers": true,
        "@metamask/abi-utils": true,
        "@metamask/assets-controllers>@metamask/polling-controller": true,
        "@metamask/assets-controllers>async-mutex": true,
        "@metamask/assets-controllers>cockatiel": true,
        "@metamask/assets-controllers>multiformats": true,
        "@metamask/base-controller": true,
        "@metamask/contract-metadata": true,
        "@metamask/controller-utils": true,
        "@metamask/eth-query": true,
        "@metamask/metamask-eth-abis": true,
        "@metamask/rpc-errors": true,
        "@metamask/utils": true,
        "bn.js": true,
        "lodash": true,
        "single-call-balance-checker-abi": true,
        "uuid": true,
        "webpack>events": true
      }
    },
    "@metamask/assets-controllers>@metamask/polling-controller": {
      "globals": {
        "clearTimeout": true,
        "console.error": true,
        "setTimeout": true
      },
      "packages": {
        "@metamask/base-controller": true,
        "@metamask/snaps-utils>fast-json-stable-stringify": true,
        "uuid": true
      }
    },
    "@metamask/assets-controllers>async-mutex": {
      "globals": {
        "setTimeout": true
      },
      "packages": {
        "@trezor/connect-web>tslib": true
      }
    },
    "@metamask/assets-controllers>cockatiel": {
      "globals": {
        "AbortController": true,
        "AbortSignal": true,
        "WeakRef": true,
        "clearTimeout": true,
        "performance": true,
        "setTimeout": true
      },
      "packages": {
        "browserify>process": true
      }
    },
    "@metamask/assets-controllers>multiformats": {
      "globals": {
        "TextDecoder": true,
        "TextEncoder": true,
        "console.warn": true,
        "crypto.subtle.digest": true
      }
    },
    "@metamask/base-controller": {
      "globals": {
        "setTimeout": true
      },
      "packages": {
        "immer": true
      }
    },
    "@metamask/browser-passworder": {
      "globals": {
        "CryptoKey": true,
        "btoa": true,
        "crypto.getRandomValues": true,
        "crypto.subtle.decrypt": true,
        "crypto.subtle.deriveKey": true,
        "crypto.subtle.encrypt": true,
        "crypto.subtle.exportKey": true,
        "crypto.subtle.importKey": true
      },
      "packages": {
        "@metamask/utils": true,
        "browserify>buffer": true
      }
    },
    "@metamask/controller-utils": {
      "globals": {
        "URL": true,
        "console.error": true,
        "fetch": true,
        "setTimeout": true
      },
      "packages": {
        "@ethereumjs/tx>@ethereumjs/util": true,
        "@metamask/controller-utils>@spruceid/siwe-parser": true,
        "@metamask/ethjs>@metamask/ethjs-unit": true,
        "@metamask/utils": true,
        "bn.js": true,
        "browserify>buffer": true,
        "eslint>fast-deep-equal": true,
        "eth-ens-namehash": true
      }
    },
    "@metamask/controller-utils>@spruceid/siwe-parser": {
      "globals": {
        "console.error": true,
        "console.log": true
      },
      "packages": {
        "@metamask/controller-utils>@spruceid/siwe-parser>apg-js": true,
        "@noble/hashes": true
      }
    },
    "@metamask/controller-utils>@spruceid/siwe-parser>apg-js": {
      "globals": {
        "mode": true
      },
      "packages": {
        "browserify>buffer": true,
        "browserify>insert-module-globals>is-buffer": true
      }
    },
    "@metamask/controllers>web3": {
      "globals": {
        "XMLHttpRequest": true
      }
    },
    "@metamask/controllers>web3-provider-engine>cross-fetch>node-fetch": {
      "globals": {
        "fetch": true
      }
    },
    "@metamask/controllers>web3-provider-engine>eth-json-rpc-middleware>node-fetch": {
      "globals": {
        "fetch": true
      }
    },
    "@metamask/ens-controller": {
      "packages": {
        "@ethersproject/providers": true,
        "@metamask/base-controller": true,
        "@metamask/ens-controller>@metamask/controller-utils": true,
        "@metamask/utils": true,
        "punycode": true
      }
    },
    "@metamask/ens-controller>@metamask/controller-utils": {
      "globals": {
        "URL": true,
        "console.error": true,
        "fetch": true,
        "setTimeout": true
      },
      "packages": {
        "@ethereumjs/tx>@ethereumjs/util": true,
        "@metamask/controller-utils>@spruceid/siwe-parser": true,
        "@metamask/ethjs>@metamask/ethjs-unit": true,
        "@metamask/utils": true,
        "bn.js": true,
        "browserify>buffer": true,
        "eslint>fast-deep-equal": true,
        "eth-ens-namehash": true
      }
    },
    "@metamask/eth-json-rpc-filters": {
      "globals": {
        "console.error": true
      },
      "packages": {
        "@metamask/assets-controllers>async-mutex": true,
        "@metamask/eth-json-rpc-filters>@metamask/eth-query": true,
        "@metamask/eth-json-rpc-filters>@metamask/json-rpc-engine": true,
        "@metamask/safe-event-emitter": true,
        "pify": true
      }
    },
    "@metamask/eth-json-rpc-filters>@metamask/eth-query": {
      "packages": {
        "@metamask/eth-query>json-rpc-random-id": true,
        "watchify>xtend": true
      }
    },
    "@metamask/eth-json-rpc-filters>@metamask/json-rpc-engine": {
      "packages": {
        "@metamask/rpc-errors": true,
        "@metamask/safe-event-emitter": true,
        "@metamask/utils": true
      }
    },
    "@metamask/eth-json-rpc-middleware": {
      "globals": {
        "URL": true,
        "console.error": true,
        "setTimeout": true
      },
      "packages": {
        "@metamask/eth-json-rpc-middleware>@metamask/json-rpc-engine": true,
        "@metamask/eth-json-rpc-middleware>safe-stable-stringify": true,
        "@metamask/eth-sig-util": true,
        "@metamask/rpc-errors": true,
        "@metamask/utils": true,
        "pify": true,
        "sass-loader>klona": true
      }
    },
    "@metamask/eth-json-rpc-middleware>@metamask/eth-json-rpc-provider": {
      "packages": {
        "@metamask/eth-json-rpc-middleware>@metamask/eth-json-rpc-provider>@metamask/json-rpc-engine": true,
        "@metamask/safe-event-emitter": true
      }
    },
    "@metamask/eth-json-rpc-middleware>@metamask/eth-json-rpc-provider>@metamask/json-rpc-engine": {
      "packages": {
        "@metamask/rpc-errors": true,
        "@metamask/safe-event-emitter": true,
        "@metamask/utils": true
      }
    },
    "@metamask/eth-json-rpc-middleware>@metamask/json-rpc-engine": {
      "packages": {
        "@metamask/rpc-errors": true,
        "@metamask/safe-event-emitter": true,
        "@metamask/utils": true
      }
    },
    "@metamask/eth-ledger-bridge-keyring": {
      "globals": {
        "addEventListener": true,
        "console.log": true,
        "document.createElement": true,
        "document.head.appendChild": true,
        "fetch": true,
        "removeEventListener": true
      },
      "packages": {
        "@ethereumjs/tx": true,
        "@ethereumjs/tx>@ethereumjs/rlp": true,
        "@ethereumjs/tx>@ethereumjs/util": true,
        "@metamask/eth-sig-util": true,
        "@metamask/eth-trezor-keyring>hdkey": true,
        "browserify>buffer": true,
        "webpack>events": true
      }
    },
    "@metamask/eth-query": {
      "packages": {
        "@metamask/eth-query>json-rpc-random-id": true,
        "watchify>xtend": true
      }
    },
    "@metamask/eth-sig-util": {
      "packages": {
        "@ethereumjs/tx>@ethereumjs/util": true,
        "@ethereumjs/tx>ethereum-cryptography": true,
        "@metamask/abi-utils": true,
        "@metamask/eth-sig-util>tweetnacl": true,
        "@metamask/eth-sig-util>tweetnacl-util": true,
        "@metamask/utils": true,
        "browserify>buffer": true
      }
    },
    "@metamask/eth-sig-util>tweetnacl": {
      "globals": {
        "crypto": true,
        "msCrypto": true,
        "nacl": "write"
      },
      "packages": {
        "browserify>browser-resolve": true
      }
    },
    "@metamask/eth-sig-util>tweetnacl-util": {
      "globals": {
        "atob": true,
        "btoa": true
      },
      "packages": {
        "browserify>browser-resolve": true
      }
    },
    "@metamask/eth-snap-keyring": {
      "globals": {
        "URL": true,
        "console.error": true
      },
      "packages": {
        "@ethereumjs/tx": true,
        "@metamask/eth-sig-util": true,
        "@metamask/eth-snap-keyring>uuid": true,
        "@metamask/keyring-api": true,
        "@metamask/utils": true,
        "superstruct": true,
        "webpack>events": true
      }
    },
    "@metamask/eth-snap-keyring>uuid": {
      "globals": {
        "crypto": true
      }
    },
    "@metamask/eth-token-tracker": {
      "globals": {
        "console.warn": true
      },
      "packages": {
        "@babel/runtime": true,
        "@metamask/eth-token-tracker>@metamask/eth-block-tracker": true,
        "@metamask/eth-token-tracker>deep-equal": true,
        "@metamask/ethjs-contract": true,
        "@metamask/ethjs-query": true,
        "@metamask/safe-event-emitter": true,
        "bn.js": true,
        "human-standard-token-abi": true
      }
    },
    "@metamask/eth-token-tracker>@metamask/eth-block-tracker": {
      "globals": {
        "clearTimeout": true,
        "console.error": true,
        "setTimeout": true
      },
      "packages": {
        "@metamask/eth-query>json-rpc-random-id": true,
        "@metamask/safe-event-emitter": true,
        "@metamask/utils": true,
        "pify": true
      }
    },
    "@metamask/eth-token-tracker>deep-equal": {
      "packages": {
        "@lavamoat/lavapack>json-stable-stringify>isarray": true,
        "@lavamoat/lavapack>json-stable-stringify>object-keys": true,
        "@metamask/eth-token-tracker>deep-equal>es-get-iterator": true,
        "@metamask/eth-token-tracker>deep-equal>is-date-object": true,
        "@metamask/eth-token-tracker>deep-equal>which-boxed-primitive": true,
        "@metamask/eth-token-tracker>deep-equal>which-collection": true,
        "@ngraveio/bc-ur>assert>object-is": true,
        "browserify>util>is-arguments": true,
        "browserify>util>which-typed-array": true,
        "gulp>vinyl-fs>object.assign": true,
        "string.prototype.matchall>call-bind": true,
        "string.prototype.matchall>es-abstract>array-buffer-byte-length": true,
        "string.prototype.matchall>es-abstract>is-array-buffer": true,
        "string.prototype.matchall>es-abstract>is-regex": true,
        "string.prototype.matchall>es-abstract>is-shared-array-buffer": true,
        "string.prototype.matchall>get-intrinsic": true,
        "string.prototype.matchall>regexp.prototype.flags": true,
        "string.prototype.matchall>side-channel": true
      }
    },
    "@metamask/eth-token-tracker>deep-equal>es-get-iterator": {
      "packages": {
        "@lavamoat/lavapack>json-stable-stringify>isarray": true,
        "@metamask/eth-token-tracker>deep-equal>es-get-iterator>is-map": true,
        "@metamask/eth-token-tracker>deep-equal>es-get-iterator>is-set": true,
        "@metamask/eth-token-tracker>deep-equal>es-get-iterator>stop-iteration-iterator": true,
        "browserify>process": true,
        "browserify>util>is-arguments": true,
        "eslint-plugin-react>array-includes>is-string": true,
        "string.prototype.matchall>call-bind": true,
        "string.prototype.matchall>get-intrinsic": true,
        "string.prototype.matchall>has-symbols": true
      }
    },
    "@metamask/eth-token-tracker>deep-equal>es-get-iterator>stop-iteration-iterator": {
      "globals": {
        "StopIteration": true
      },
      "packages": {
        "string.prototype.matchall>internal-slot": true
      }
    },
    "@metamask/eth-token-tracker>deep-equal>is-date-object": {
      "packages": {
        "koa>is-generator-function>has-tostringtag": true
      }
    },
    "@metamask/eth-token-tracker>deep-equal>which-boxed-primitive": {
      "packages": {
        "@metamask/eth-token-tracker>deep-equal>which-boxed-primitive>is-bigint": true,
        "@metamask/eth-token-tracker>deep-equal>which-boxed-primitive>is-boolean-object": true,
        "@metamask/eth-token-tracker>deep-equal>which-boxed-primitive>is-number-object": true,
        "eslint-plugin-react>array-includes>is-string": true,
        "string.prototype.matchall>es-abstract>es-to-primitive>is-symbol": true
      }
    },
    "@metamask/eth-token-tracker>deep-equal>which-boxed-primitive>is-bigint": {
      "packages": {
        "string.prototype.matchall>es-abstract>unbox-primitive>has-bigints": true
      }
    },
    "@metamask/eth-token-tracker>deep-equal>which-boxed-primitive>is-boolean-object": {
      "packages": {
        "koa>is-generator-function>has-tostringtag": true,
        "string.prototype.matchall>call-bind": true
      }
    },
    "@metamask/eth-token-tracker>deep-equal>which-boxed-primitive>is-number-object": {
      "packages": {
        "koa>is-generator-function>has-tostringtag": true
      }
    },
    "@metamask/eth-token-tracker>deep-equal>which-collection": {
      "packages": {
        "@metamask/eth-token-tracker>deep-equal>es-get-iterator>is-map": true,
        "@metamask/eth-token-tracker>deep-equal>es-get-iterator>is-set": true,
        "@metamask/eth-token-tracker>deep-equal>which-collection>is-weakmap": true,
        "@metamask/eth-token-tracker>deep-equal>which-collection>is-weakset": true
      }
    },
    "@metamask/eth-token-tracker>deep-equal>which-collection>is-weakset": {
      "packages": {
        "string.prototype.matchall>call-bind": true,
        "string.prototype.matchall>get-intrinsic": true
      }
    },
    "@metamask/eth-trezor-keyring": {
      "globals": {
        "setTimeout": true
      },
      "packages": {
        "@ethereumjs/tx": true,
        "@ethereumjs/tx>@ethereumjs/util": true,
        "@metamask/eth-trezor-keyring>@trezor/connect-plugin-ethereum": true,
        "@metamask/eth-trezor-keyring>@trezor/connect-web": true,
        "@metamask/eth-trezor-keyring>hdkey": true,
        "browserify>buffer": true,
        "webpack>events": true
      }
    },
    "@metamask/eth-trezor-keyring>@trezor/connect-plugin-ethereum": {
      "packages": {
        "@metamask/eth-sig-util": true,
        "@trezor/connect-web>tslib": true
      }
    },
    "@metamask/eth-trezor-keyring>@trezor/connect-web": {
      "globals": {
        "URLSearchParams": true,
        "__TREZOR_CONNECT_SRC": true,
        "addEventListener": true,
        "btoa": true,
        "chrome": true,
        "clearInterval": true,
        "clearTimeout": true,
        "console.warn": true,
        "document.body": true,
        "document.createElement": true,
        "document.createTextNode": true,
        "document.getElementById": true,
        "document.querySelectorAll": true,
        "location": true,
        "navigator": true,
        "open": true,
        "origin": true,
        "removeEventListener": true,
        "setInterval": true,
        "setTimeout": true
      },
      "packages": {
        "@trezor/connect-web>@trezor/connect": true,
        "@trezor/connect-web>@trezor/connect-common": true,
        "@trezor/connect-web>@trezor/utils": true,
        "@trezor/connect-web>tslib": true,
        "webpack>events": true
      }
    },
    "@metamask/eth-trezor-keyring>hdkey": {
      "packages": {
        "browserify>assert": true,
        "browserify>crypto-browserify": true,
        "ethereumjs-util>create-hash>ripemd160": true,
        "ethereumjs-util>ethereum-cryptography>bs58check": true,
        "ganache>secp256k1": true,
        "koa>content-disposition>safe-buffer": true
      }
    },
    "@metamask/etherscan-link": {
      "globals": {
        "URL": true
      }
    },
    "@metamask/ethjs": {
      "globals": {
        "clearInterval": true,
        "setInterval": true
      },
      "packages": {
        "@metamask/ethjs-contract": true,
        "@metamask/ethjs-query": true,
        "@metamask/ethjs>@metamask/ethjs-filter": true,
        "@metamask/ethjs>@metamask/ethjs-provider-http": true,
        "@metamask/ethjs>@metamask/ethjs-unit": true,
        "@metamask/ethjs>@metamask/ethjs-util": true,
        "@metamask/ethjs>@metamask/number-to-bn": true,
        "@metamask/ethjs>ethjs-abi": true,
        "@metamask/ethjs>js-sha3": true,
        "bn.js": true,
        "browserify>buffer": true
      }
    },
    "@metamask/ethjs-contract": {
      "packages": {
        "@babel/runtime": true,
        "@metamask/ethjs>@metamask/ethjs-filter": true,
        "@metamask/ethjs>@metamask/ethjs-util": true,
        "@metamask/ethjs>ethjs-abi": true,
        "@metamask/ethjs>js-sha3": true,
        "promise-to-callback": true
      }
    },
    "@metamask/ethjs-query": {
      "globals": {
        "console": true
      },
      "packages": {
        "@metamask/ethjs-query>@metamask/ethjs-format": true,
        "@metamask/ethjs-query>@metamask/ethjs-rpc": true,
        "promise-to-callback": true
      }
    },
    "@metamask/ethjs-query>@metamask/ethjs-format": {
      "packages": {
        "@metamask/ethjs-query>@metamask/ethjs-format>ethjs-schema": true,
        "@metamask/ethjs>@metamask/ethjs-util": true,
        "@metamask/ethjs>@metamask/ethjs-util>strip-hex-prefix": true,
        "@metamask/ethjs>@metamask/number-to-bn": true
      }
    },
    "@metamask/ethjs-query>@metamask/ethjs-rpc": {
      "packages": {
        "promise-to-callback": true
      }
    },
    "@metamask/ethjs>@metamask/ethjs-filter": {
      "globals": {
        "clearInterval": true,
        "setInterval": true
      }
    },
    "@metamask/ethjs>@metamask/ethjs-provider-http": {
      "packages": {
        "@metamask/ethjs>@metamask/ethjs-provider-http>xhr2": true
      }
    },
    "@metamask/ethjs>@metamask/ethjs-provider-http>xhr2": {
      "globals": {
        "XMLHttpRequest": true
      }
    },
    "@metamask/ethjs>@metamask/ethjs-unit": {
      "packages": {
        "@metamask/ethjs>@metamask/number-to-bn": true,
        "bn.js": true
      }
    },
    "@metamask/ethjs>@metamask/ethjs-util": {
      "packages": {
        "@metamask/ethjs>@metamask/ethjs-util>is-hex-prefixed": true,
        "@metamask/ethjs>@metamask/ethjs-util>strip-hex-prefix": true,
        "browserify>buffer": true
      }
    },
    "@metamask/ethjs>@metamask/ethjs-util>strip-hex-prefix": {
      "packages": {
        "@metamask/ethjs>@metamask/ethjs-util>is-hex-prefixed": true
      }
    },
    "@metamask/ethjs>@metamask/number-to-bn": {
      "packages": {
        "@metamask/ethjs>@metamask/ethjs-util>strip-hex-prefix": true,
        "bn.js": true
      }
    },
    "@metamask/ethjs>ethjs-abi": {
      "packages": {
        "@metamask/ethjs>ethjs-abi>number-to-bn": true,
        "@metamask/ethjs>js-sha3": true,
        "bn.js": true,
        "browserify>buffer": true
      }
    },
    "@metamask/ethjs>ethjs-abi>number-to-bn": {
      "packages": {
        "@metamask/ethjs>@metamask/ethjs-util>strip-hex-prefix": true,
        "bn.js": true
      }
    },
    "@metamask/ethjs>js-sha3": {
      "globals": {
        "define": true
      },
      "packages": {
        "browserify>process": true
      }
    },
    "@metamask/gas-fee-controller": {
      "globals": {
        "clearInterval": true,
        "console.error": true,
        "setInterval": true
      },
      "packages": {
        "@metamask/assets-controllers>@metamask/polling-controller": true,
        "@metamask/eth-query": true,
        "@metamask/gas-fee-controller>@metamask/controller-utils": true,
        "bn.js": true,
        "uuid": true
      }
    },
    "@metamask/gas-fee-controller>@metamask/controller-utils": {
      "globals": {
        "URL": true,
        "console.error": true,
        "fetch": true,
        "setTimeout": true
      },
      "packages": {
        "@ethereumjs/tx>@ethereumjs/util": true,
        "@metamask/controller-utils>@spruceid/siwe-parser": true,
        "@metamask/ethjs>@metamask/ethjs-unit": true,
        "@metamask/utils": true,
        "bn.js": true,
        "browserify>buffer": true,
        "eslint>fast-deep-equal": true,
        "eth-ens-namehash": true
      }
    },
    "@metamask/jazzicon": {
      "globals": {
        "document.createElement": true,
        "document.createElementNS": true
      },
      "packages": {
        "@metamask/jazzicon>color": true,
        "@metamask/jazzicon>mersenne-twister": true
      }
    },
    "@metamask/jazzicon>color": {
      "packages": {
        "@metamask/jazzicon>color>clone": true,
        "@metamask/jazzicon>color>color-convert": true,
        "@metamask/jazzicon>color>color-string": true
      }
    },
    "@metamask/jazzicon>color>clone": {
      "packages": {
        "browserify>buffer": true
      }
    },
    "@metamask/jazzicon>color>color-convert": {
      "packages": {
        "@metamask/jazzicon>color>color-convert>color-name": true
      }
    },
    "@metamask/jazzicon>color>color-string": {
      "packages": {
        "jest-canvas-mock>moo-color>color-name": true
      }
    },
    "@metamask/keyring-api": {
      "globals": {
        "URL": true
      },
      "packages": {
        "@metamask/keyring-api>bech32": true,
        "@metamask/keyring-api>uuid": true,
        "@metamask/utils": true,
        "superstruct": true
      }
    },
    "@metamask/keyring-api>uuid": {
      "globals": {
        "crypto": true
      }
    },
    "@metamask/keyring-controller": {
      "packages": {
        "@ethereumjs/tx>@ethereumjs/util": true,
        "@metamask/assets-controllers>async-mutex": true,
        "@metamask/base-controller": true,
        "@metamask/browser-passworder": true,
        "@metamask/eth-sig-util": true,
        "@metamask/keyring-controller>@metamask/eth-hd-keyring": true,
        "@metamask/keyring-controller>@metamask/eth-simple-keyring": true,
        "@metamask/keyring-controller>ethereumjs-wallet": true,
        "@metamask/utils": true
      }
    },
    "@metamask/keyring-controller>@metamask/eth-hd-keyring": {
      "globals": {
        "TextEncoder": true
      },
      "packages": {
        "@ethereumjs/tx>@ethereumjs/util": true,
        "@ethereumjs/tx>ethereum-cryptography": true,
        "@metamask/eth-sig-util": true,
        "@metamask/scure-bip39": true,
        "@metamask/utils": true,
        "browserify>buffer": true
      }
    },
    "@metamask/keyring-controller>@metamask/eth-simple-keyring": {
      "packages": {
        "@ethereumjs/tx>@ethereumjs/util": true,
        "@ethereumjs/tx>ethereum-cryptography": true,
        "@metamask/eth-sig-util": true,
        "@metamask/utils": true,
        "browserify>buffer": true,
        "mocha>serialize-javascript>randombytes": true
      }
    },
    "@metamask/keyring-controller>ethereumjs-wallet": {
      "packages": {
        "@metamask/keyring-controller>ethereumjs-wallet>ethereum-cryptography": true,
        "@metamask/keyring-controller>ethereumjs-wallet>ethereumjs-util": true,
        "@metamask/keyring-controller>ethereumjs-wallet>utf8": true,
        "browserify>buffer": true,
        "browserify>crypto-browserify": true,
        "eth-lattice-keyring>gridplus-sdk>aes-js": true,
        "ethereumjs-util>ethereum-cryptography>bs58check": true,
        "ethereumjs-util>ethereum-cryptography>scrypt-js": true,
        "mocha>serialize-javascript>randombytes": true,
        "uuid": true
      }
    },
    "@metamask/keyring-controller>ethereumjs-wallet>ethereum-cryptography": {
      "packages": {
        "browserify>assert": true,
        "browserify>buffer": true,
        "browserify>crypto-browserify>create-hmac": true,
        "ethereumjs-util>ethereum-cryptography>bs58check": true,
        "ethereumjs-util>ethereum-cryptography>hash.js": true,
        "ganache>keccak": true,
        "ganache>secp256k1": true,
        "koa>content-disposition>safe-buffer": true,
        "mocha>serialize-javascript>randombytes": true
      }
    },
    "@metamask/keyring-controller>ethereumjs-wallet>ethereumjs-util": {
      "packages": {
        "@metamask/keyring-controller>ethereumjs-wallet>ethereum-cryptography": true,
        "@metamask/keyring-controller>ethereumjs-wallet>ethereumjs-util>rlp": true,
        "bn.js": true,
        "browserify>assert": true,
        "browserify>buffer": true,
        "browserify>insert-module-globals>is-buffer": true,
        "ethereumjs-util>create-hash": true
      }
    },
    "@metamask/keyring-controller>ethereumjs-wallet>ethereumjs-util>rlp": {
      "packages": {
        "bn.js": true,
        "browserify>buffer": true
      }
    },
    "@metamask/logging-controller": {
      "packages": {
        "@metamask/base-controller": true,
        "uuid": true
      }
    },
    "@metamask/logo": {
      "globals": {
        "addEventListener": true,
        "document.body.appendChild": true,
        "document.createElementNS": true,
        "innerHeight": true,
        "innerWidth": true,
        "requestAnimationFrame": true
      },
      "packages": {
        "@metamask/logo>gl-mat4": true,
        "@metamask/logo>gl-vec3": true
      }
    },
    "@metamask/message-manager": {
      "packages": {
        "@metamask/eth-sig-util": true,
        "@metamask/message-manager>@metamask/base-controller": true,
        "@metamask/message-manager>@metamask/controller-utils": true,
        "@metamask/message-manager>jsonschema": true,
        "@metamask/utils": true,
        "browserify>buffer": true,
        "uuid": true,
        "webpack>events": true
      }
    },
    "@metamask/message-manager>@metamask/base-controller": {
      "globals": {
        "setTimeout": true
      },
      "packages": {
        "immer": true
      }
    },
    "@metamask/message-manager>@metamask/controller-utils": {
      "globals": {
        "URL": true,
        "console.error": true,
        "fetch": true,
        "setTimeout": true
      },
      "packages": {
        "@ethereumjs/tx>@ethereumjs/util": true,
        "@metamask/controller-utils>@spruceid/siwe-parser": true,
        "@metamask/ethjs>@metamask/ethjs-unit": true,
        "@metamask/utils": true,
        "bn.js": true,
        "browserify>buffer": true,
        "eslint>fast-deep-equal": true,
        "eth-ens-namehash": true
      }
    },
    "@metamask/message-manager>jsonschema": {
      "packages": {
        "browserify>url": true
      }
    },
    "@metamask/message-signing-snap>@noble/curves": {
      "globals": {
        "TextEncoder": true
      },
      "packages": {
        "@noble/hashes": true
      }
    },
    "@metamask/name-controller": {
      "globals": {
        "fetch": true
      },
      "packages": {
        "@metamask/name-controller>@metamask/base-controller": true,
        "@metamask/name-controller>@metamask/controller-utils": true,
        "@metamask/name-controller>async-mutex": true,
        "@metamask/utils": true
      }
    },
    "@metamask/name-controller>@metamask/base-controller": {
      "globals": {
        "setTimeout": true
      },
      "packages": {
        "immer": true
      }
    },
    "@metamask/name-controller>@metamask/controller-utils": {
      "globals": {
        "URL": true,
        "console.error": true,
        "fetch": true,
        "setTimeout": true
      },
      "packages": {
        "@ethereumjs/tx>@ethereumjs/util": true,
        "@metamask/controller-utils>@spruceid/siwe-parser": true,
        "@metamask/ethjs>@metamask/ethjs-unit": true,
        "@metamask/utils": true,
        "bn.js": true,
        "browserify>buffer": true,
        "eslint>fast-deep-equal": true,
        "eth-ens-namehash": true
      }
    },
    "@metamask/name-controller>async-mutex": {
      "globals": {
        "clearTimeout": true,
        "setTimeout": true
      },
      "packages": {
        "@trezor/connect-web>tslib": true
      }
    },
    "@metamask/network-controller": {
      "globals": {
        "URL": true,
        "btoa": true,
        "fetch": true,
        "setTimeout": true
      },
      "packages": {
        "@metamask/eth-json-rpc-middleware": true,
        "@metamask/eth-query": true,
        "@metamask/eth-token-tracker>@metamask/eth-block-tracker": true,
        "@metamask/network-controller>@metamask/base-controller": true,
        "@metamask/network-controller>@metamask/controller-utils": true,
        "@metamask/network-controller>@metamask/eth-json-rpc-infura": true,
        "@metamask/network-controller>@metamask/eth-json-rpc-provider": true,
        "@metamask/network-controller>@metamask/json-rpc-engine": true,
        "@metamask/network-controller>@metamask/swappable-obj-proxy": true,
        "@metamask/rpc-errors": true,
        "@metamask/utils": true,
        "browserify>assert": true,
        "uuid": true
      }
    },
    "@metamask/network-controller>@metamask/base-controller": {
      "globals": {
        "setTimeout": true
      },
      "packages": {
        "immer": true
      }
    },
    "@metamask/network-controller>@metamask/controller-utils": {
      "globals": {
        "URL": true,
        "console.error": true,
        "fetch": true,
        "setTimeout": true
      },
      "packages": {
        "@ethereumjs/tx>@ethereumjs/util": true,
        "@metamask/controller-utils>@spruceid/siwe-parser": true,
        "@metamask/ethjs>@metamask/ethjs-unit": true,
        "@metamask/utils": true,
        "bn.js": true,
        "browserify>buffer": true,
        "eslint>fast-deep-equal": true,
        "eth-ens-namehash": true
      }
    },
    "@metamask/network-controller>@metamask/eth-json-rpc-infura": {
      "globals": {
        "setTimeout": true
      },
      "packages": {
        "@metamask/eth-json-rpc-middleware>@metamask/eth-json-rpc-provider": true,
        "@metamask/network-controller>@metamask/eth-json-rpc-infura>@metamask/json-rpc-engine": true,
        "@metamask/rpc-errors": true,
        "@metamask/utils": true,
        "node-fetch": true
      }
    },
    "@metamask/network-controller>@metamask/eth-json-rpc-infura>@metamask/json-rpc-engine": {
      "packages": {
        "@metamask/rpc-errors": true,
        "@metamask/safe-event-emitter": true,
        "@metamask/utils": true
      }
    },
    "@metamask/network-controller>@metamask/eth-json-rpc-provider": {
      "packages": {
        "@metamask/network-controller>@metamask/json-rpc-engine": true,
        "@metamask/safe-event-emitter": true
      }
    },
    "@metamask/network-controller>@metamask/json-rpc-engine": {
      "packages": {
        "@metamask/rpc-errors": true,
        "@metamask/safe-event-emitter": true,
        "@metamask/utils": true
      }
    },
    "@metamask/notification-controller": {
      "packages": {
        "@metamask/notification-controller>@metamask/base-controller": true,
        "@metamask/notification-controller>@metamask/utils": true,
        "@metamask/notification-controller>nanoid": true
      }
    },
    "@metamask/notification-controller>@metamask/base-controller": {
      "globals": {
        "setTimeout": true
      },
      "packages": {
        "immer": true
      }
    },
    "@metamask/notification-controller>@metamask/utils": {
      "globals": {
        "TextDecoder": true,
        "TextEncoder": true
      },
      "packages": {
        "browserify>buffer": true,
        "nock>debug": true,
        "semver": true,
        "superstruct": true
      }
    },
    "@metamask/notification-controller>nanoid": {
      "globals": {
        "crypto.getRandomValues": true
      }
    },
    "@metamask/object-multiplex": {
      "globals": {
        "console.warn": true
      },
      "packages": {
        "@metamask/object-multiplex>once": true,
        "readable-stream": true
      }
    },
    "@metamask/object-multiplex>once": {
      "packages": {
        "@metamask/object-multiplex>once>wrappy": true
      }
    },
    "@metamask/obs-store": {
      "packages": {
        "@metamask/safe-event-emitter": true,
        "readable-stream": true
      }
    },
    "@metamask/permission-controller": {
      "globals": {
        "console.error": true
      },
      "packages": {
        "@metamask/permission-controller>@metamask/base-controller": true,
        "@metamask/permission-controller>@metamask/controller-utils": true,
        "@metamask/permission-controller>@metamask/json-rpc-engine": true,
        "@metamask/permission-controller>nanoid": true,
        "@metamask/rpc-errors": true,
        "@metamask/utils": true,
        "deep-freeze-strict": true,
        "immer": true
      }
    },
    "@metamask/permission-controller>@metamask/base-controller": {
      "globals": {
        "setTimeout": true
      },
      "packages": {
        "immer": true
      }
    },
    "@metamask/permission-controller>@metamask/controller-utils": {
      "globals": {
        "URL": true,
        "console.error": true,
        "fetch": true,
        "setTimeout": true
      },
      "packages": {
        "@ethereumjs/tx>@ethereumjs/util": true,
        "@metamask/controller-utils>@spruceid/siwe-parser": true,
        "@metamask/ethjs>@metamask/ethjs-unit": true,
        "@metamask/utils": true,
        "bn.js": true,
        "browserify>buffer": true,
        "eslint>fast-deep-equal": true,
        "eth-ens-namehash": true
      }
    },
    "@metamask/permission-controller>@metamask/json-rpc-engine": {
      "packages": {
        "@metamask/rpc-errors": true,
        "@metamask/safe-event-emitter": true,
        "@metamask/utils": true
      }
    },
    "@metamask/permission-controller>nanoid": {
      "globals": {
        "crypto.getRandomValues": true
      }
    },
    "@metamask/permission-log-controller": {
      "packages": {
        "@metamask/base-controller": true,
        "@metamask/utils": true
      }
    },
    "@metamask/permission-log-controller>@metamask/json-rpc-engine": {
      "packages": {
        "@metamask/rpc-errors": true,
        "@metamask/safe-event-emitter": true,
        "@metamask/utils": true
      }
    },
    "@metamask/phishing-controller": {
      "globals": {
        "fetch": true
      },
      "packages": {
        "@metamask/base-controller": true,
        "@metamask/controller-utils": true,
        "@metamask/phishing-warning>eth-phishing-detect": true,
        "punycode": true
      }
    },
    "@metamask/phishing-warning>eth-phishing-detect": {
      "packages": {
        "eslint>optionator>fast-levenshtein": true
      }
    },
    "@metamask/post-message-stream": {
      "globals": {
        "MessageEvent.prototype": true,
        "WorkerGlobalScope": true,
        "addEventListener": true,
        "browser": true,
        "chrome": true,
        "location.origin": true,
        "postMessage": true,
        "removeEventListener": true
      },
      "packages": {
        "@metamask/utils": true,
        "readable-stream": true
      }
    },
    "@metamask/ppom-validator": {
      "globals": {
        "URL": true,
        "console.error": true,
        "crypto": true
      },
      "packages": {
        "@metamask/eth-query>json-rpc-random-id": true,
        "@metamask/ppom-validator>@metamask/base-controller": true,
        "@metamask/ppom-validator>@metamask/controller-utils": true,
        "@metamask/ppom-validator>crypto-js": true,
        "@metamask/ppom-validator>elliptic": true,
        "await-semaphore": true,
        "browserify>buffer": true
      }
    },
    "@metamask/ppom-validator>@metamask/base-controller": {
      "globals": {
        "setTimeout": true
      },
      "packages": {
        "immer": true
      }
    },
    "@metamask/ppom-validator>@metamask/controller-utils": {
      "globals": {
        "URL": true,
        "console.error": true,
        "fetch": true,
        "setTimeout": true
      },
      "packages": {
        "@ethereumjs/tx>@ethereumjs/util": true,
        "@metamask/controller-utils>@spruceid/siwe-parser": true,
        "@metamask/ethjs>@metamask/ethjs-unit": true,
        "@metamask/utils": true,
        "bn.js": true,
        "browserify>buffer": true,
        "eslint>fast-deep-equal": true,
        "eth-ens-namehash": true
      }
    },
    "@metamask/ppom-validator>crypto-js": {
      "globals": {
        "crypto": true,
        "define": true,
        "msCrypto": true
      },
      "packages": {
        "browserify>browser-resolve": true
      }
    },
    "@metamask/ppom-validator>elliptic": {
      "packages": {
        "@metamask/ppom-validator>elliptic>brorand": true,
        "@metamask/ppom-validator>elliptic>hmac-drbg": true,
        "@metamask/ppom-validator>elliptic>minimalistic-assert": true,
        "@metamask/ppom-validator>elliptic>minimalistic-crypto-utils": true,
        "bn.js": true,
        "ethereumjs-util>ethereum-cryptography>hash.js": true,
        "pumpify>inherits": true
      }
    },
    "@metamask/ppom-validator>elliptic>brorand": {
      "globals": {
        "crypto": true,
        "msCrypto": true
      },
      "packages": {
        "browserify>browser-resolve": true
      }
    },
    "@metamask/ppom-validator>elliptic>hmac-drbg": {
      "packages": {
        "@metamask/ppom-validator>elliptic>minimalistic-assert": true,
        "@metamask/ppom-validator>elliptic>minimalistic-crypto-utils": true,
        "ethereumjs-util>ethereum-cryptography>hash.js": true
      }
    },
    "@metamask/queued-request-controller": {
      "packages": {
        "@metamask/base-controller": true,
        "@metamask/permission-log-controller>@metamask/json-rpc-engine": true,
        "@metamask/rpc-errors": true,
        "@metamask/selected-network-controller": true,
        "@metamask/utils": true
      }
    },
    "@metamask/rate-limit-controller": {
      "globals": {
        "setTimeout": true
      },
      "packages": {
        "@metamask/base-controller": true,
        "@metamask/rpc-errors": true,
        "@metamask/utils": true
      }
    },
    "@metamask/rpc-errors": {
      "packages": {
        "@metamask/utils": true,
        "eth-rpc-errors>fast-safe-stringify": true
      }
    },
    "@metamask/rpc-methods-flask>nanoid": {
      "globals": {
        "crypto.getRandomValues": true
      }
    },
    "@metamask/rpc-methods>nanoid": {
      "globals": {
        "crypto.getRandomValues": true
      }
    },
    "@metamask/safe-event-emitter": {
      "globals": {
        "setTimeout": true
      },
      "packages": {
        "webpack>events": true
      }
    },
    "@metamask/scure-bip39": {
      "globals": {
        "TextEncoder": true
      },
      "packages": {
        "@metamask/scure-bip39>@noble/hashes": true,
        "@metamask/utils>@scure/base": true
      }
    },
    "@metamask/scure-bip39>@noble/hashes": {
      "globals": {
        "TextEncoder": true,
        "crypto": true
      }
    },
    "@metamask/selected-network-controller": {
      "packages": {
        "@metamask/network-controller>@metamask/swappable-obj-proxy": true,
        "@metamask/selected-network-controller>@metamask/base-controller": true
      }
    },
    "@metamask/selected-network-controller>@metamask/base-controller": {
      "globals": {
        "setTimeout": true
      },
      "packages": {
        "immer": true
      }
    },
    "@metamask/signature-controller": {
      "globals": {
        "console.info": true
      },
      "packages": {
        "@metamask/base-controller": true,
        "@metamask/logging-controller": true,
        "@metamask/rpc-errors": true,
        "@metamask/signature-controller>@metamask/controller-utils": true,
        "@metamask/signature-controller>@metamask/message-manager": true,
        "@metamask/utils": true,
        "browserify>buffer": true,
        "lodash": true,
        "webpack>events": true
      }
    },
    "@metamask/signature-controller>@metamask/controller-utils": {
      "globals": {
        "URL": true,
        "console.error": true,
        "fetch": true,
        "setTimeout": true
      },
      "packages": {
        "@ethereumjs/tx>@ethereumjs/util": true,
        "@metamask/controller-utils>@spruceid/siwe-parser": true,
        "@metamask/ethjs>@metamask/ethjs-unit": true,
        "@metamask/utils": true,
        "bn.js": true,
        "browserify>buffer": true,
        "eslint>fast-deep-equal": true,
        "eth-ens-namehash": true
      }
    },
    "@metamask/signature-controller>@metamask/message-manager": {
      "packages": {
        "@metamask/base-controller": true,
        "@metamask/eth-sig-util": true,
        "@metamask/message-manager>jsonschema": true,
        "@metamask/signature-controller>@metamask/controller-utils": true,
        "@metamask/utils": true,
        "browserify>buffer": true,
        "uuid": true,
        "webpack>events": true
      }
    },
    "@metamask/smart-transactions-controller": {
      "globals": {
        "URLSearchParams": true,
        "clearInterval": true,
        "console.error": true,
        "console.log": true,
        "fetch": true,
        "setInterval": true
      },
      "packages": {
        "@ethersproject/abi>@ethersproject/bytes": true,
        "@metamask/assets-controllers>@metamask/polling-controller": true,
        "@metamask/eth-query": true,
        "@metamask/smart-transactions-controller>@ethereumjs/tx": true,
        "@metamask/smart-transactions-controller>@ethereumjs/util": true,
        "@metamask/smart-transactions-controller>@metamask/controller-utils": true,
        "@metamask/smart-transactions-controller>@metamask/transaction-controller": true,
        "@metamask/smart-transactions-controller>bignumber.js": true,
        "browserify>buffer": true,
        "fast-json-patch": true,
        "lodash": true,
        "webpack>events": true
      }
    },
    "@metamask/smart-transactions-controller>@babel/runtime": {
      "globals": {
        "regeneratorRuntime": "write"
      }
    },
    "@metamask/smart-transactions-controller>@ethereumjs/tx": {
      "packages": {
        "@ethereumjs/tx>ethereum-cryptography": true,
        "@metamask/smart-transactions-controller>@ethereumjs/tx>@ethereumjs/common": true,
        "@metamask/smart-transactions-controller>@ethereumjs/tx>@ethereumjs/rlp": true,
        "@metamask/smart-transactions-controller>@ethereumjs/util": true
      }
    },
    "@metamask/smart-transactions-controller>@ethereumjs/tx>@ethereumjs/common": {
      "packages": {
        "@metamask/smart-transactions-controller>@ethereumjs/util": true,
        "webpack>events": true
      }
    },
    "@metamask/smart-transactions-controller>@ethereumjs/tx>@ethereumjs/rlp": {
      "globals": {
        "TextEncoder": true
      }
    },
    "@metamask/smart-transactions-controller>@ethereumjs/util": {
      "globals": {
        "console.warn": true,
        "fetch": true
      },
      "packages": {
        "@ethereumjs/tx>ethereum-cryptography": true,
        "@metamask/smart-transactions-controller>@ethereumjs/util>@ethereumjs/rlp": true,
        "webpack>events": true
      }
    },
    "@metamask/smart-transactions-controller>@ethereumjs/util>@ethereumjs/rlp": {
      "globals": {
        "TextEncoder": true
      }
    },
    "@metamask/smart-transactions-controller>@metamask/controller-utils": {
      "globals": {
        "URL": true,
        "console.error": true,
        "fetch": true,
        "setTimeout": true
      },
      "packages": {
        "@metamask/controller-utils>@spruceid/siwe-parser": true,
        "@metamask/ethjs>@metamask/ethjs-unit": true,
        "@metamask/smart-transactions-controller>@metamask/controller-utils>@ethereumjs/util": true,
        "@metamask/utils": true,
        "bn.js": true,
        "browserify>buffer": true,
        "eslint>fast-deep-equal": true,
        "eth-ens-namehash": true
      }
    },
    "@metamask/smart-transactions-controller>@metamask/controller-utils>@ethereumjs/util": {
      "globals": {
        "console.warn": true
      },
      "packages": {
        "@ethereumjs/tx>@ethereumjs/rlp": true,
        "@ethereumjs/tx>@ethereumjs/util>micro-ftch": true,
        "@ethereumjs/tx>ethereum-cryptography": true,
        "browserify>buffer": true,
        "browserify>insert-module-globals>is-buffer": true,
        "webpack>events": true
      }
    },
    "@metamask/smart-transactions-controller>@metamask/controllers>nanoid": {
      "globals": {
        "crypto.getRandomValues": true
      }
    },
    "@metamask/smart-transactions-controller>@metamask/transaction-controller": {
      "globals": {
        "clearTimeout": true,
        "console.error": true,
        "fetch": true,
        "setTimeout": true
      },
      "packages": {
        "@ethereumjs/tx>@ethereumjs/common": true,
        "@ethersproject/abi": true,
        "@ethersproject/contracts": true,
        "@ethersproject/providers": true,
        "@metamask/eth-query": true,
        "@metamask/metamask-eth-abis": true,
        "@metamask/network-controller": true,
        "@metamask/rpc-errors": true,
        "@metamask/smart-transactions-controller>@metamask/transaction-controller>@ethereumjs/tx": true,
        "@metamask/smart-transactions-controller>@metamask/transaction-controller>@ethereumjs/util": true,
        "@metamask/smart-transactions-controller>@metamask/transaction-controller>@metamask/base-controller": true,
        "@metamask/smart-transactions-controller>@metamask/transaction-controller>@metamask/controller-utils": true,
        "@metamask/smart-transactions-controller>@metamask/transaction-controller>@metamask/gas-fee-controller": true,
        "@metamask/smart-transactions-controller>@metamask/transaction-controller>async-mutex": true,
        "@metamask/smart-transactions-controller>@metamask/transaction-controller>eth-method-registry": true,
        "@metamask/transaction-controller>@metamask/nonce-tracker": true,
        "@metamask/utils": true,
        "bn.js": true,
        "browserify>buffer": true,
        "fast-json-patch": true,
        "lodash": true,
        "uuid": true,
        "webpack>events": true
      }
    },
    "@metamask/smart-transactions-controller>@metamask/transaction-controller>@ethereumjs/tx": {
      "packages": {
        "@ethereumjs/tx>@ethereumjs/common": true,
        "@ethereumjs/tx>@ethereumjs/rlp": true,
        "@ethereumjs/tx>ethereum-cryptography": true,
        "@metamask/smart-transactions-controller>@metamask/transaction-controller>@ethereumjs/util": true,
        "browserify>buffer": true,
        "browserify>insert-module-globals>is-buffer": true
      }
    },
    "@metamask/smart-transactions-controller>@metamask/transaction-controller>@ethereumjs/util": {
      "globals": {
        "console.warn": true
      },
      "packages": {
        "@ethereumjs/tx>@ethereumjs/rlp": true,
        "@ethereumjs/tx>@ethereumjs/util>micro-ftch": true,
        "@ethereumjs/tx>ethereum-cryptography": true,
        "browserify>buffer": true,
        "browserify>insert-module-globals>is-buffer": true,
        "webpack>events": true
      }
    },
    "@metamask/smart-transactions-controller>@metamask/transaction-controller>@metamask/base-controller": {
      "globals": {
        "setTimeout": true
      },
      "packages": {
        "immer": true
      }
    },
    "@metamask/smart-transactions-controller>@metamask/transaction-controller>@metamask/controller-utils": {
      "globals": {
        "URL": true,
        "console.error": true,
        "fetch": true,
        "setTimeout": true
      },
      "packages": {
        "@metamask/controller-utils>@spruceid/siwe-parser": true,
        "@metamask/ethjs>@metamask/ethjs-unit": true,
        "@metamask/smart-transactions-controller>@metamask/transaction-controller>@ethereumjs/util": true,
        "@metamask/utils": true,
        "bn.js": true,
        "browserify>buffer": true,
        "eslint>fast-deep-equal": true,
        "eth-ens-namehash": true
      }
    },
    "@metamask/smart-transactions-controller>@metamask/transaction-controller>@metamask/gas-fee-controller": {
      "globals": {
        "clearInterval": true,
        "console.error": true,
        "setInterval": true
      },
      "packages": {
        "@metamask/eth-query": true,
        "@metamask/smart-transactions-controller>@metamask/transaction-controller>@metamask/gas-fee-controller>@metamask/controller-utils": true,
        "@metamask/smart-transactions-controller>@metamask/transaction-controller>@metamask/gas-fee-controller>@metamask/polling-controller": true,
        "bn.js": true,
        "browserify>buffer": true,
        "uuid": true
      }
    },
    "@metamask/smart-transactions-controller>@metamask/transaction-controller>@metamask/gas-fee-controller>@metamask/base-controller": {
      "globals": {
        "setTimeout": true
      },
      "packages": {
        "immer": true
      }
    },
    "@metamask/smart-transactions-controller>@metamask/transaction-controller>@metamask/gas-fee-controller>@metamask/controller-utils": {
      "globals": {
        "URL": true,
        "console.error": true,
        "fetch": true,
        "setTimeout": true
      },
      "packages": {
        "@metamask/controller-utils>@spruceid/siwe-parser": true,
        "@metamask/ethjs>@metamask/ethjs-unit": true,
        "@metamask/smart-transactions-controller>@metamask/transaction-controller>@metamask/gas-fee-controller>@metamask/controller-utils>@ethereumjs/util": true,
        "@metamask/utils": true,
        "bn.js": true,
        "browserify>buffer": true,
        "eslint>fast-deep-equal": true,
        "eth-ens-namehash": true
      }
    },
    "@metamask/smart-transactions-controller>@metamask/transaction-controller>@metamask/gas-fee-controller>@metamask/controller-utils>@ethereumjs/util": {
      "globals": {
        "console.warn": true
      },
      "packages": {
        "@ethereumjs/tx>@ethereumjs/rlp": true,
        "@ethereumjs/tx>@ethereumjs/util>micro-ftch": true,
        "@ethereumjs/tx>ethereum-cryptography": true,
        "browserify>buffer": true,
        "browserify>insert-module-globals>is-buffer": true,
        "webpack>events": true
      }
    },
    "@metamask/smart-transactions-controller>@metamask/transaction-controller>@metamask/gas-fee-controller>@metamask/polling-controller": {
      "globals": {
        "clearTimeout": true,
        "console.error": true,
        "setTimeout": true
      },
      "packages": {
        "@metamask/smart-transactions-controller>@metamask/transaction-controller>@metamask/gas-fee-controller>@metamask/base-controller": true,
        "@metamask/snaps-utils>fast-json-stable-stringify": true,
        "uuid": true
      }
    },
    "@metamask/smart-transactions-controller>@metamask/transaction-controller>async-mutex": {
      "globals": {
        "clearTimeout": true,
        "setTimeout": true
      },
      "packages": {
        "@trezor/connect-web>tslib": true
      }
    },
    "@metamask/smart-transactions-controller>@metamask/transaction-controller>eth-method-registry": {
      "packages": {
        "@metamask/smart-transactions-controller>@metamask/transaction-controller>eth-method-registry>@metamask/ethjs-contract": true,
        "@metamask/smart-transactions-controller>@metamask/transaction-controller>eth-method-registry>@metamask/ethjs-query": true
      }
    },
    "@metamask/smart-transactions-controller>@metamask/transaction-controller>eth-method-registry>@metamask/ethjs-contract": {
      "packages": {
        "@metamask/ethjs>ethjs-abi": true,
        "@metamask/ethjs>js-sha3": true,
        "@metamask/smart-transactions-controller>@babel/runtime": true,
        "@metamask/smart-transactions-controller>@metamask/transaction-controller>eth-method-registry>@metamask/ethjs-contract>@metamask/ethjs-filter": true,
        "@metamask/smart-transactions-controller>@metamask/transaction-controller>eth-method-registry>@metamask/ethjs-contract>@metamask/ethjs-util": true,
        "promise-to-callback": true
      }
    },
    "@metamask/smart-transactions-controller>@metamask/transaction-controller>eth-method-registry>@metamask/ethjs-contract>@metamask/ethjs-filter": {
      "globals": {
        "clearInterval": true,
        "setInterval": true
      }
    },
    "@metamask/smart-transactions-controller>@metamask/transaction-controller>eth-method-registry>@metamask/ethjs-contract>@metamask/ethjs-util": {
      "packages": {
        "@metamask/ethjs>@metamask/ethjs-util>is-hex-prefixed": true,
        "@metamask/ethjs>@metamask/ethjs-util>strip-hex-prefix": true,
        "browserify>buffer": true
      }
    },
    "@metamask/smart-transactions-controller>@metamask/transaction-controller>eth-method-registry>@metamask/ethjs-query": {
      "globals": {
        "console": true
      },
      "packages": {
        "@metamask/smart-transactions-controller>@metamask/transaction-controller>eth-method-registry>@metamask/ethjs-query>@metamask/ethjs-format": true,
        "@metamask/smart-transactions-controller>@metamask/transaction-controller>eth-method-registry>@metamask/ethjs-query>@metamask/ethjs-rpc": true,
        "promise-to-callback": true
      }
    },
    "@metamask/smart-transactions-controller>@metamask/transaction-controller>eth-method-registry>@metamask/ethjs-query>@metamask/ethjs-format": {
      "packages": {
        "@metamask/ethjs-query>@metamask/ethjs-format>ethjs-schema": true,
        "@metamask/ethjs>@metamask/ethjs-util>strip-hex-prefix": true,
        "@metamask/ethjs>@metamask/number-to-bn": true,
        "@metamask/smart-transactions-controller>@metamask/transaction-controller>eth-method-registry>@metamask/ethjs-contract>@metamask/ethjs-util": true
      }
    },
    "@metamask/smart-transactions-controller>@metamask/transaction-controller>eth-method-registry>@metamask/ethjs-query>@metamask/ethjs-rpc": {
      "packages": {
        "promise-to-callback": true
      }
    },
    "@metamask/smart-transactions-controller>bignumber.js": {
      "globals": {
        "crypto": true,
        "define": true
      }
    },
    "@metamask/snaps-controllers": {
      "globals": {
        "DecompressionStream": true,
        "URL": true,
        "clearTimeout": true,
        "document.getElementById": true,
        "fetch.bind": true,
        "setTimeout": true
      },
      "packages": {
        "@metamask/object-multiplex": true,
        "@metamask/permission-controller": true,
        "@metamask/post-message-stream": true,
        "@metamask/rpc-errors": true,
        "@metamask/snaps-controllers>@metamask/base-controller": true,
        "@metamask/snaps-controllers>@metamask/json-rpc-engine": true,
        "@metamask/snaps-controllers>@metamask/json-rpc-middleware-stream": true,
        "@metamask/snaps-controllers>@xstate/fsm": true,
        "@metamask/snaps-controllers>concat-stream": true,
        "@metamask/snaps-controllers>get-npm-tarball-url": true,
        "@metamask/snaps-controllers>nanoid": true,
        "@metamask/snaps-controllers>readable-web-to-node-stream": true,
        "@metamask/snaps-controllers>tar-stream": true,
        "@metamask/snaps-rpc-methods": true,
        "@metamask/snaps-sdk": true,
        "@metamask/snaps-utils": true,
        "@metamask/snaps-utils>@metamask/snaps-registry": true,
        "@metamask/utils": true,
        "browserify>browserify-zlib": true,
        "eslint>fast-deep-equal": true,
        "readable-stream": true
      }
    },
    "@metamask/snaps-controllers-flask>nanoid": {
      "globals": {
        "crypto.getRandomValues": true
      }
    },
    "@metamask/snaps-controllers>@metamask/base-controller": {
      "globals": {
        "setTimeout": true
      },
      "packages": {
        "immer": true
      }
    },
    "@metamask/snaps-controllers>@metamask/json-rpc-engine": {
      "packages": {
        "@metamask/rpc-errors": true,
        "@metamask/safe-event-emitter": true,
        "@metamask/utils": true
      }
    },
    "@metamask/snaps-controllers>@metamask/json-rpc-middleware-stream": {
      "globals": {
        "console.warn": true,
        "setTimeout": true
      },
      "packages": {
        "@metamask/safe-event-emitter": true,
        "readable-stream": true
      }
    },
<<<<<<< HEAD
    "@metamask/snaps-controllers>@metamask/permission-controller": {
      "globals": {
        "console.error": true
      },
      "packages": {
        "@metamask/base-controller": true,
        "@metamask/rpc-errors": true,
        "@metamask/snaps-controllers>@metamask/json-rpc-engine": true,
        "@metamask/snaps-controllers>@metamask/permission-controller>@metamask/controller-utils": true,
        "@metamask/snaps-controllers>nanoid": true,
        "@metamask/utils": true,
        "deep-freeze-strict": true,
        "immer": true
      }
    },
    "@metamask/snaps-controllers>@metamask/permission-controller>@metamask/controller-utils": {
      "globals": {
        "URL": true,
        "console.error": true,
        "fetch": true,
        "setTimeout": true
      },
      "packages": {
        "@ethereumjs/tx>@ethereumjs/util": true,
        "@metamask/controller-utils>@spruceid/siwe-parser": true,
        "@metamask/ethjs>@metamask/ethjs-unit": true,
        "@metamask/utils": true,
        "bn.js": true,
        "browserify>buffer": true,
        "eslint>fast-deep-equal": true,
        "eth-ens-namehash": true
      }
    },
=======
>>>>>>> 2115516e
    "@metamask/snaps-controllers>concat-stream": {
      "packages": {
        "browserify>buffer": true,
        "browserify>concat-stream>typedarray": true,
        "pumpify>inherits": true,
        "readable-stream": true,
        "terser>source-map-support>buffer-from": true
      }
    },
    "@metamask/snaps-controllers>nanoid": {
      "globals": {
        "crypto.getRandomValues": true
      }
    },
    "@metamask/snaps-controllers>readable-web-to-node-stream": {
      "packages": {
        "readable-stream": true
      }
    },
    "@metamask/snaps-controllers>tar-stream": {
      "packages": {
        "@metamask/snaps-controllers>tar-stream>b4a": true,
        "@metamask/snaps-controllers>tar-stream>fast-fifo": true,
        "@metamask/snaps-controllers>tar-stream>streamx": true,
        "browserify>browser-resolve": true
      }
    },
    "@metamask/snaps-controllers>tar-stream>b4a": {
      "globals": {
        "TextDecoder": true,
        "TextEncoder": true
      }
    },
    "@metamask/snaps-controllers>tar-stream>streamx": {
      "packages": {
        "@metamask/snaps-controllers>tar-stream>fast-fifo": true,
        "@metamask/snaps-controllers>tar-stream>streamx>queue-tick": true,
        "webpack>events": true
      }
    },
    "@metamask/snaps-controllers>tar-stream>streamx>queue-tick": {
      "globals": {
        "queueMicrotask": true
      }
    },
    "@metamask/snaps-execution-environments": {
      "globals": {
        "document.getElementById": true
      },
      "packages": {
        "@metamask/post-message-stream": true,
        "@metamask/snaps-utils": true,
        "@metamask/utils": true
      }
    },
    "@metamask/snaps-rpc-methods": {
      "packages": {
        "@metamask/permission-controller": true,
        "@metamask/rpc-errors": true,
        "@metamask/snaps-sdk": true,
        "@metamask/snaps-sdk>@metamask/key-tree": true,
        "@metamask/snaps-utils": true,
        "@metamask/utils": true,
        "@noble/hashes": true,
        "superstruct": true
      }
    },
<<<<<<< HEAD
    "@metamask/snaps-rpc-methods>@metamask/permission-controller": {
      "globals": {
        "console.error": true
      },
      "packages": {
        "@metamask/base-controller": true,
        "@metamask/rpc-errors": true,
        "@metamask/snaps-controllers>@metamask/json-rpc-engine": true,
        "@metamask/snaps-rpc-methods>@metamask/permission-controller>@metamask/controller-utils": true,
        "@metamask/snaps-rpc-methods>@metamask/permission-controller>nanoid": true,
        "@metamask/utils": true,
        "deep-freeze-strict": true,
        "immer": true
      }
    },
    "@metamask/snaps-rpc-methods>@metamask/permission-controller>@metamask/controller-utils": {
      "globals": {
        "URL": true,
        "console.error": true,
        "fetch": true,
        "setTimeout": true
      },
      "packages": {
        "@ethereumjs/tx>@ethereumjs/util": true,
        "@metamask/controller-utils>@spruceid/siwe-parser": true,
        "@metamask/ethjs>@metamask/ethjs-unit": true,
        "@metamask/utils": true,
        "bn.js": true,
        "browserify>buffer": true,
        "eslint>fast-deep-equal": true,
        "eth-ens-namehash": true
      }
    },
    "@metamask/snaps-rpc-methods>@metamask/permission-controller>nanoid": {
      "globals": {
        "crypto.getRandomValues": true
      }
    },
=======
>>>>>>> 2115516e
    "@metamask/snaps-sdk": {
      "globals": {
        "fetch": true
      },
      "packages": {
        "@metamask/rpc-errors": true,
        "@metamask/utils": true,
        "superstruct": true
      }
    },
    "@metamask/snaps-sdk>@metamask/key-tree": {
      "packages": {
        "@metamask/message-signing-snap>@noble/curves": true,
        "@metamask/scure-bip39": true,
        "@metamask/utils": true,
        "@metamask/utils>@scure/base": true,
        "@noble/hashes": true
      }
    },
    "@metamask/snaps-utils": {
      "globals": {
        "File": true,
        "FileReader": true,
        "TextDecoder": true,
        "TextEncoder": true,
        "URL": true,
        "console.error": true,
        "console.log": true,
        "console.warn": true,
        "crypto": true,
        "document.body.appendChild": true,
        "document.createElement": true,
        "fetch": true
      },
      "packages": {
        "@metamask/permission-controller": true,
        "@metamask/rpc-errors": true,
        "@metamask/snaps-sdk": true,
        "@metamask/snaps-sdk>@metamask/key-tree": true,
        "@metamask/snaps-utils>@metamask/slip44": true,
        "@metamask/snaps-utils>cron-parser": true,
        "@metamask/snaps-utils>fast-json-stable-stringify": true,
        "@metamask/snaps-utils>fast-xml-parser": true,
        "@metamask/snaps-utils>marked": true,
        "@metamask/snaps-utils>rfdc": true,
        "@metamask/snaps-utils>validate-npm-package-name": true,
        "@metamask/utils": true,
        "@metamask/utils>@scure/base": true,
        "@noble/hashes": true,
        "chalk": true,
        "semver": true,
        "superstruct": true
      }
    },
<<<<<<< HEAD
    "@metamask/snaps-utils>@metamask/permission-controller": {
      "globals": {
        "console.error": true
      },
      "packages": {
        "@metamask/base-controller": true,
        "@metamask/rpc-errors": true,
        "@metamask/snaps-controllers>@metamask/json-rpc-engine": true,
        "@metamask/snaps-utils>@metamask/permission-controller>@metamask/controller-utils": true,
        "@metamask/snaps-utils>@metamask/permission-controller>nanoid": true,
        "@metamask/utils": true,
        "deep-freeze-strict": true,
        "immer": true
      }
    },
    "@metamask/snaps-utils>@metamask/permission-controller>@metamask/controller-utils": {
      "globals": {
        "URL": true,
        "console.error": true,
        "fetch": true,
        "setTimeout": true
      },
      "packages": {
        "@ethereumjs/tx>@ethereumjs/util": true,
        "@metamask/controller-utils>@spruceid/siwe-parser": true,
        "@metamask/ethjs>@metamask/ethjs-unit": true,
        "@metamask/utils": true,
        "bn.js": true,
        "browserify>buffer": true,
        "eslint>fast-deep-equal": true,
        "eth-ens-namehash": true
      }
    },
    "@metamask/snaps-utils>@metamask/permission-controller>nanoid": {
      "globals": {
        "crypto.getRandomValues": true
      }
    },
=======
>>>>>>> 2115516e
    "@metamask/snaps-utils>@metamask/snaps-registry": {
      "packages": {
        "@metamask/message-signing-snap>@noble/curves": true,
        "@metamask/utils": true,
        "@noble/hashes": true,
        "superstruct": true
      }
    },
    "@metamask/snaps-utils>cron-parser": {
      "packages": {
        "browserify>browser-resolve": true,
        "luxon": true
      }
    },
    "@metamask/snaps-utils>fast-xml-parser": {
      "globals": {
        "entityName": true,
        "val": true
      },
      "packages": {
        "@metamask/snaps-utils>fast-xml-parser>strnum": true
      }
    },
    "@metamask/snaps-utils>marked": {
      "globals": {
        "console.error": true,
        "console.warn": true,
        "define": true
      }
    },
    "@metamask/snaps-utils>rfdc": {
      "packages": {
        "browserify>buffer": true
      }
    },
    "@metamask/snaps-utils>validate-npm-package-name": {
      "packages": {
        "@metamask/snaps-utils>validate-npm-package-name>builtins": true
      }
    },
    "@metamask/snaps-utils>validate-npm-package-name>builtins": {
      "packages": {
        "browserify>process": true,
        "semver": true
      }
    },
    "@metamask/test-bundler>@ethersproject/networks": {
      "packages": {
        "@ethersproject/abi>@ethersproject/logger": true
      }
    },
    "@metamask/transaction-controller": {
      "globals": {
        "clearTimeout": true,
        "console.error": true,
        "fetch": true,
        "setTimeout": true
      },
      "packages": {
        "@ethereumjs/tx": true,
        "@ethereumjs/tx>@ethereumjs/common": true,
        "@ethereumjs/tx>@ethereumjs/util": true,
        "@ethersproject/abi": true,
        "@ethersproject/contracts": true,
        "@ethersproject/providers": true,
        "@metamask/eth-query": true,
        "@metamask/gas-fee-controller": true,
        "@metamask/metamask-eth-abis": true,
        "@metamask/network-controller": true,
        "@metamask/rpc-errors": true,
        "@metamask/transaction-controller>@metamask/base-controller": true,
        "@metamask/transaction-controller>@metamask/controller-utils": true,
        "@metamask/transaction-controller>@metamask/nonce-tracker": true,
        "@metamask/transaction-controller>async-mutex": true,
        "@metamask/utils": true,
        "bn.js": true,
        "browserify>buffer": true,
        "eth-method-registry": true,
        "fast-json-patch": true,
        "lodash": true,
        "uuid": true,
        "webpack>events": true
      }
    },
    "@metamask/transaction-controller>@metamask/base-controller": {
      "globals": {
        "setTimeout": true
      },
      "packages": {
        "immer": true
      }
    },
    "@metamask/transaction-controller>@metamask/controller-utils": {
      "globals": {
        "URL": true,
        "console.error": true,
        "fetch": true,
        "setTimeout": true
      },
      "packages": {
        "@ethereumjs/tx>@ethereumjs/util": true,
        "@metamask/controller-utils>@spruceid/siwe-parser": true,
        "@metamask/ethjs>@metamask/ethjs-unit": true,
        "@metamask/utils": true,
        "bn.js": true,
        "browserify>buffer": true,
        "eslint>fast-deep-equal": true,
        "eth-ens-namehash": true
      }
    },
    "@metamask/transaction-controller>@metamask/nonce-tracker": {
      "packages": {
        "@ethersproject/providers": true,
        "@metamask/transaction-controller>@metamask/nonce-tracker>async-mutex": true,
        "browserify>assert": true
      }
    },
    "@metamask/transaction-controller>@metamask/nonce-tracker>async-mutex": {
      "globals": {
        "clearTimeout": true,
        "setTimeout": true
      },
      "packages": {
        "@trezor/connect-web>tslib": true
      }
    },
    "@metamask/transaction-controller>async-mutex": {
      "globals": {
        "clearTimeout": true,
        "setTimeout": true
      },
      "packages": {
        "@trezor/connect-web>tslib": true
      }
    },
    "@metamask/user-operation-controller": {
      "globals": {
        "fetch": true
      },
      "packages": {
        "@metamask/assets-controllers>@metamask/polling-controller": true,
        "@metamask/base-controller": true,
        "@metamask/eth-query": true,
        "@metamask/gas-fee-controller": true,
        "@metamask/rpc-errors": true,
        "@metamask/transaction-controller": true,
        "@metamask/user-operation-controller>@metamask/controller-utils": true,
        "@metamask/utils": true,
        "bn.js": true,
        "lodash": true,
        "superstruct": true,
        "uuid": true,
        "webpack>events": true
      }
    },
    "@metamask/user-operation-controller>@metamask/controller-utils": {
      "globals": {
        "URL": true,
        "console.error": true,
        "fetch": true,
        "setTimeout": true
      },
      "packages": {
        "@ethereumjs/tx>@ethereumjs/util": true,
        "@metamask/controller-utils>@spruceid/siwe-parser": true,
        "@metamask/ethjs>@metamask/ethjs-unit": true,
        "@metamask/utils": true,
        "bn.js": true,
        "browserify>buffer": true,
        "eslint>fast-deep-equal": true,
        "eth-ens-namehash": true
      }
    },
    "@metamask/utils": {
      "globals": {
        "TextDecoder": true,
        "TextEncoder": true
      },
      "packages": {
        "@metamask/utils>@scure/base": true,
        "@metamask/utils>pony-cause": true,
        "@noble/hashes": true,
        "browserify>buffer": true,
        "nock>debug": true,
        "semver": true,
        "superstruct": true
      }
    },
    "@metamask/utils>@scure/base": {
      "globals": {
        "TextDecoder": true,
        "TextEncoder": true
      }
    },
    "@ngraveio/bc-ur": {
      "packages": {
        "@ngraveio/bc-ur>@keystonehq/alias-sampling": true,
        "@ngraveio/bc-ur>bignumber.js": true,
        "@ngraveio/bc-ur>cbor-sync": true,
        "@ngraveio/bc-ur>crc": true,
        "@ngraveio/bc-ur>jsbi": true,
        "addons-linter>sha.js": true,
        "browserify>assert": true,
        "browserify>buffer": true
      }
    },
    "@ngraveio/bc-ur>assert>object-is": {
      "packages": {
        "string.prototype.matchall>call-bind": true,
        "string.prototype.matchall>define-properties": true
      }
    },
    "@ngraveio/bc-ur>bignumber.js": {
      "globals": {
        "crypto": true,
        "define": true
      }
    },
    "@ngraveio/bc-ur>cbor-sync": {
      "globals": {
        "define": true
      },
      "packages": {
        "browserify>buffer": true
      }
    },
    "@ngraveio/bc-ur>crc": {
      "packages": {
        "browserify>buffer": true
      }
    },
    "@ngraveio/bc-ur>jsbi": {
      "globals": {
        "define": true
      }
    },
    "@noble/ciphers": {
      "globals": {
        "TextDecoder": true,
        "TextEncoder": true,
        "crypto": true
      }
    },
    "@noble/hashes": {
      "globals": {
        "TextEncoder": true,
        "crypto": true
      }
    },
    "@popperjs/core": {
      "globals": {
        "Element": true,
        "HTMLElement": true,
        "ShadowRoot": true,
        "console.error": true,
        "console.warn": true,
        "document": true,
        "navigator.userAgent": true
      }
    },
    "@reduxjs/toolkit": {
      "globals": {
        "AbortController": true,
        "__REDUX_DEVTOOLS_EXTENSION_COMPOSE__": true,
        "__REDUX_DEVTOOLS_EXTENSION__": true,
        "console": true,
        "queueMicrotask": true,
        "requestAnimationFrame": true,
        "setTimeout": true
      },
      "packages": {
        "@reduxjs/toolkit>reselect": true,
        "browserify>process": true,
        "immer": true,
        "redux": true,
        "redux-thunk": true
      }
    },
    "@segment/loosely-validate-event": {
      "packages": {
        "@segment/loosely-validate-event>component-type": true,
        "@segment/loosely-validate-event>join-component": true,
        "browserify>assert": true,
        "browserify>buffer": true
      }
    },
    "@sentry/browser": {
      "globals": {
        "TextDecoder": true,
        "TextEncoder": true,
        "XMLHttpRequest": true,
        "__SENTRY_DEBUG__": true,
        "__SENTRY_RELEASE__": true,
        "indexedDB.open": true,
        "setTimeout": true
      },
      "packages": {
        "@sentry/browser>@sentry-internal/tracing": true,
        "@sentry/browser>@sentry/core": true,
        "@sentry/browser>@sentry/replay": true,
        "@sentry/utils": true
      }
    },
    "@sentry/browser>@sentry-internal/tracing": {
      "globals": {
        "Headers": true,
        "PerformanceObserver": true,
        "Request": true,
        "__SENTRY_DEBUG__": true,
        "addEventListener": true,
        "performance.getEntriesByType": true,
        "removeEventListener": true
      },
      "packages": {
        "@sentry/browser>@sentry/core": true,
        "@sentry/utils": true
      }
    },
    "@sentry/browser>@sentry/core": {
      "globals": {
        "__SENTRY_DEBUG__": true,
        "__SENTRY_TRACING__": true,
        "clearInterval": true,
        "clearTimeout": true,
        "console.warn": true,
        "setInterval": true,
        "setTimeout": true
      },
      "packages": {
        "@sentry/utils": true
      }
    },
    "@sentry/browser>@sentry/replay": {
      "globals": {
        "Blob": true,
        "CSSConditionRule": true,
        "CSSGroupingRule": true,
        "CSSMediaRule": true,
        "CSSSupportsRule": true,
        "DragEvent": true,
        "Element": true,
        "FormData": true,
        "HTMLCanvasElement": true,
        "HTMLElement.prototype": true,
        "HTMLFormElement": true,
        "HTMLImageElement": true,
        "HTMLInputElement.prototype": true,
        "HTMLOptionElement.prototype": true,
        "HTMLSelectElement.prototype": true,
        "HTMLTextAreaElement.prototype": true,
        "Headers": true,
        "ImageData": true,
        "MouseEvent": true,
        "MutationObserver": true,
        "Node.prototype.contains": true,
        "PerformanceObserver": true,
        "TextEncoder": true,
        "URL": true,
        "URLSearchParams": true,
        "Worker": true,
        "Zone": true,
        "__SENTRY_DEBUG__": true,
        "__rrMutationObserver": true,
        "clearTimeout": true,
        "console.error": true,
        "console.warn": true,
        "document": true,
        "innerHeight": true,
        "innerWidth": true,
        "location.href": true,
        "pageXOffset": true,
        "pageYOffset": true,
        "requestAnimationFrame": true,
        "setTimeout": true
      },
      "packages": {
        "@sentry/browser>@sentry/core": true,
        "@sentry/utils": true,
        "browserify>process": true
      }
    },
    "@sentry/integrations": {
      "globals": {
        "Request": true,
        "__SENTRY_DEBUG__": true,
        "console.log": true
      },
      "packages": {
        "@sentry/utils": true,
        "localforage": true
      }
    },
    "@sentry/utils": {
      "globals": {
        "CustomEvent": true,
        "DOMError": true,
        "DOMException": true,
        "Element": true,
        "ErrorEvent": true,
        "Event": true,
        "Headers": true,
        "Request": true,
        "Response": true,
        "TextEncoder": true,
        "URL": true,
        "XMLHttpRequest.prototype": true,
        "__SENTRY_BROWSER_BUNDLE__": true,
        "__SENTRY_DEBUG__": true,
        "clearTimeout": true,
        "console.error": true,
        "document": true,
        "setTimeout": true
      },
      "packages": {
        "browserify>process": true
      }
    },
    "@storybook/addon-docs>remark-external-links>mdast-util-definitions": {
      "packages": {
        "react-markdown>unist-util-visit": true
      }
    },
    "@storybook/addon-knobs>qs": {
      "packages": {
        "string.prototype.matchall>side-channel": true
      }
    },
    "@trezor/connect-web": {
      "globals": {
        "URLSearchParams": true,
        "__TREZOR_CONNECT_SRC": true,
        "addEventListener": true,
        "btoa": true,
        "chrome": true,
        "clearInterval": true,
        "clearTimeout": true,
        "console.warn": true,
        "document.body": true,
        "document.createElement": true,
        "document.createTextNode": true,
        "document.getElementById": true,
        "document.querySelectorAll": true,
        "location": true,
        "navigator": true,
        "open": true,
        "origin": true,
        "removeEventListener": true,
        "setInterval": true,
        "setTimeout": true
      },
      "packages": {
        "@trezor/connect-web>@trezor/connect": true,
        "@trezor/connect-web>@trezor/connect-common": true,
        "@trezor/connect-web>@trezor/utils": true,
        "@trezor/connect-web>tslib": true,
        "webpack>events": true
      }
    },
    "@trezor/connect-web>@trezor/connect": {
      "packages": {
        "@trezor/connect-web>@trezor/connect>@trezor/protobuf": true,
        "@trezor/connect-web>@trezor/connect>@trezor/schema-utils": true,
        "@trezor/connect-web>@trezor/connect>@trezor/transport": true,
        "@trezor/connect-web>@trezor/utils": true,
        "@trezor/connect-web>tslib": true
      }
    },
    "@trezor/connect-web>@trezor/connect-common": {
      "globals": {
        "console.warn": true,
        "localStorage.getItem": true,
        "localStorage.setItem": true,
        "navigator": true,
        "setTimeout": true,
        "window": true
      },
      "packages": {
        "@trezor/connect-web>@trezor/connect-common>@trezor/env-utils": true,
        "@trezor/connect-web>@trezor/utils": true,
        "@trezor/connect-web>tslib": true
      }
    },
    "@trezor/connect-web>@trezor/connect-common>@trezor/env-utils": {
      "globals": {
        "innerHeight": true,
        "innerWidth": true,
        "location.hostname": true,
        "location.origin": true,
        "navigator.languages": true,
        "navigator.platform": true,
        "navigator.userAgent": true,
        "screen.height": true,
        "screen.width": true
      },
      "packages": {
        "@trezor/connect-web>@trezor/connect-common>@trezor/env-utils>ua-parser-js": true,
        "@trezor/connect-web>tslib": true,
        "browserify>process": true
      }
    },
    "@trezor/connect-web>@trezor/connect-common>@trezor/env-utils>ua-parser-js": {
      "globals": {
        "define": true
      }
    },
    "@trezor/connect-web>@trezor/connect>@trezor/protobuf": {
      "packages": {
        "@trezor/connect-web>@trezor/connect>@trezor/schema-utils": true,
        "@trezor/connect-web>tslib": true,
        "browserify>buffer": true,
        "firebase>@firebase/firestore>@grpc/proto-loader>protobufjs": true
      }
    },
    "@trezor/connect-web>@trezor/connect>@trezor/schema-utils": {
      "globals": {
        "console.warn": true
      },
      "packages": {
        "@trezor/connect-web>@trezor/connect>@trezor/schema-utils>@sinclair/typebox": true,
        "browserify>buffer": true,
        "ts-mixer": true
      }
    },
    "@trezor/connect-web>@trezor/utils": {
      "globals": {
        "AbortController": true,
        "Intl.NumberFormat": true,
        "clearTimeout": true,
        "console.error": true,
        "console.info": true,
        "console.log": true,
        "console.warn": true,
        "setTimeout": true
      },
      "packages": {
        "@trezor/connect-web>tslib": true,
        "browserify>buffer": true,
        "webpack>events": true
      }
    },
    "@trezor/connect-web>tslib": {
      "globals": {
        "SuppressedError": true,
        "define": true
      }
    },
    "@zxing/browser": {
      "globals": {
        "HTMLElement": true,
        "HTMLImageElement": true,
        "HTMLVideoElement": true,
        "clearTimeout": true,
        "console.error": true,
        "console.warn": true,
        "document": true,
        "navigator": true,
        "setTimeout": true
      },
      "packages": {
        "@zxing/library": true
      }
    },
    "@zxing/library": {
      "globals": {
        "HTMLImageElement": true,
        "HTMLVideoElement": true,
        "TextDecoder": true,
        "TextEncoder": true,
        "URL.createObjectURL": true,
        "btoa": true,
        "console.log": true,
        "console.warn": true,
        "document": true,
        "navigator": true,
        "setTimeout": true
      },
      "packages": {
        "@zxing/library>ts-custom-error": true
      }
    },
    "addons-linter>sha.js": {
      "packages": {
        "koa>content-disposition>safe-buffer": true,
        "pumpify>inherits": true
      }
    },
    "await-semaphore": {
      "packages": {
        "browserify>process": true,
        "browserify>timers-browserify": true
      }
    },
    "base32-encode": {
      "packages": {
        "base32-encode>to-data-view": true
      }
    },
    "bignumber.js": {
      "globals": {
        "crypto": true,
        "define": true
      }
    },
    "blo": {
      "globals": {
        "btoa": true
      }
    },
    "bn.js": {
      "globals": {
        "Buffer": true
      },
      "packages": {
        "browserify>browser-resolve": true
      }
    },
    "bowser": {
      "globals": {
        "define": true
      }
    },
    "browserify>assert": {
      "globals": {
        "Buffer": true
      },
      "packages": {
        "browserify>assert>util": true,
        "react>object-assign": true
      }
    },
    "browserify>assert>util": {
      "globals": {
        "console.error": true,
        "console.log": true,
        "console.trace": true,
        "process": true
      },
      "packages": {
        "browserify>assert>util>inherits": true,
        "browserify>process": true
      }
    },
    "browserify>browserify-zlib": {
      "packages": {
        "browserify>assert": true,
        "browserify>browserify-zlib>pako": true,
        "browserify>buffer": true,
        "browserify>process": true,
        "browserify>util": true,
        "stream-browserify": true
      }
    },
    "browserify>buffer": {
      "globals": {
        "console": true
      },
      "packages": {
        "base64-js": true,
        "browserify>buffer>ieee754": true
      }
    },
    "browserify>crypto-browserify": {
      "packages": {
        "browserify>crypto-browserify>browserify-cipher": true,
        "browserify>crypto-browserify>browserify-sign": true,
        "browserify>crypto-browserify>create-ecdh": true,
        "browserify>crypto-browserify>create-hmac": true,
        "browserify>crypto-browserify>diffie-hellman": true,
        "browserify>crypto-browserify>pbkdf2": true,
        "browserify>crypto-browserify>public-encrypt": true,
        "browserify>crypto-browserify>randomfill": true,
        "ethereumjs-util>create-hash": true,
        "mocha>serialize-javascript>randombytes": true
      }
    },
    "browserify>crypto-browserify>browserify-cipher": {
      "packages": {
        "browserify>crypto-browserify>browserify-cipher>browserify-des": true,
        "browserify>crypto-browserify>browserify-cipher>evp_bytestokey": true,
        "ethereumjs-util>ethereum-cryptography>browserify-aes": true
      }
    },
    "browserify>crypto-browserify>browserify-cipher>browserify-des": {
      "packages": {
        "browserify>buffer": true,
        "browserify>crypto-browserify>browserify-cipher>browserify-des>des.js": true,
        "ethereumjs-util>create-hash>cipher-base": true,
        "pumpify>inherits": true
      }
    },
    "browserify>crypto-browserify>browserify-cipher>browserify-des>des.js": {
      "packages": {
        "@metamask/ppom-validator>elliptic>minimalistic-assert": true,
        "pumpify>inherits": true
      }
    },
    "browserify>crypto-browserify>browserify-cipher>evp_bytestokey": {
      "packages": {
        "ethereumjs-util>create-hash>md5.js": true,
        "koa>content-disposition>safe-buffer": true
      }
    },
    "browserify>crypto-browserify>browserify-sign": {
      "packages": {
        "@metamask/ppom-validator>elliptic": true,
        "bn.js": true,
        "browserify>buffer": true,
        "browserify>crypto-browserify>create-hmac": true,
        "browserify>crypto-browserify>public-encrypt>browserify-rsa": true,
        "browserify>crypto-browserify>public-encrypt>parse-asn1": true,
        "ethereumjs-util>create-hash": true,
        "pumpify>inherits": true,
        "stream-browserify": true
      }
    },
    "browserify>crypto-browserify>create-ecdh": {
      "packages": {
        "@metamask/ppom-validator>elliptic": true,
        "bn.js": true,
        "browserify>buffer": true
      }
    },
    "browserify>crypto-browserify>create-hmac": {
      "packages": {
        "addons-linter>sha.js": true,
        "ethereumjs-util>create-hash": true,
        "ethereumjs-util>create-hash>cipher-base": true,
        "ethereumjs-util>create-hash>ripemd160": true,
        "koa>content-disposition>safe-buffer": true,
        "pumpify>inherits": true
      }
    },
    "browserify>crypto-browserify>diffie-hellman": {
      "packages": {
        "bn.js": true,
        "browserify>buffer": true,
        "browserify>crypto-browserify>diffie-hellman>miller-rabin": true,
        "mocha>serialize-javascript>randombytes": true
      }
    },
    "browserify>crypto-browserify>diffie-hellman>miller-rabin": {
      "packages": {
        "@metamask/ppom-validator>elliptic>brorand": true,
        "bn.js": true
      }
    },
    "browserify>crypto-browserify>pbkdf2": {
      "globals": {
        "crypto": true,
        "process": true,
        "queueMicrotask": true,
        "setImmediate": true,
        "setTimeout": true
      },
      "packages": {
        "addons-linter>sha.js": true,
        "browserify>process": true,
        "ethereumjs-util>create-hash": true,
        "ethereumjs-util>create-hash>ripemd160": true,
        "koa>content-disposition>safe-buffer": true
      }
    },
    "browserify>crypto-browserify>public-encrypt": {
      "packages": {
        "bn.js": true,
        "browserify>buffer": true,
        "browserify>crypto-browserify>public-encrypt>browserify-rsa": true,
        "browserify>crypto-browserify>public-encrypt>parse-asn1": true,
        "ethereumjs-util>create-hash": true,
        "mocha>serialize-javascript>randombytes": true
      }
    },
    "browserify>crypto-browserify>public-encrypt>browserify-rsa": {
      "packages": {
        "bn.js": true,
        "browserify>buffer": true,
        "mocha>serialize-javascript>randombytes": true
      }
    },
    "browserify>crypto-browserify>public-encrypt>parse-asn1": {
      "packages": {
        "browserify>buffer": true,
        "browserify>crypto-browserify>browserify-cipher>evp_bytestokey": true,
        "browserify>crypto-browserify>pbkdf2": true,
        "browserify>crypto-browserify>public-encrypt>parse-asn1>asn1.js": true,
        "ethereumjs-util>ethereum-cryptography>browserify-aes": true
      }
    },
    "browserify>crypto-browserify>public-encrypt>parse-asn1>asn1.js": {
      "packages": {
        "@metamask/ppom-validator>elliptic>minimalistic-assert": true,
        "bn.js": true,
        "browserify>buffer": true,
        "browserify>vm-browserify": true,
        "pumpify>inherits": true
      }
    },
    "browserify>crypto-browserify>randomfill": {
      "globals": {
        "crypto": true,
        "msCrypto": true
      },
      "packages": {
        "browserify>process": true,
        "koa>content-disposition>safe-buffer": true,
        "mocha>serialize-javascript>randombytes": true
      }
    },
    "browserify>https-browserify": {
      "packages": {
        "browserify>stream-http": true,
        "browserify>url": true
      }
    },
    "browserify>path-browserify": {
      "packages": {
        "browserify>process": true
      }
    },
    "browserify>process": {
      "globals": {
        "clearTimeout": true,
        "setTimeout": true
      }
    },
    "browserify>punycode": {
      "globals": {
        "define": true
      }
    },
    "browserify>stream-http": {
      "globals": {
        "AbortController": true,
        "Blob": true,
        "MSStreamReader": true,
        "ReadableStream": true,
        "WritableStream": true,
        "XDomainRequest": true,
        "XMLHttpRequest": true,
        "clearTimeout": true,
        "fetch": true,
        "location.protocol.search": true,
        "setTimeout": true
      },
      "packages": {
        "browserify>buffer": true,
        "browserify>process": true,
        "browserify>stream-http>builtin-status-codes": true,
        "browserify>url": true,
        "pumpify>inherits": true,
        "readable-stream": true,
        "watchify>xtend": true
      }
    },
    "browserify>string_decoder": {
      "packages": {
        "koa>content-disposition>safe-buffer": true
      }
    },
    "browserify>timers-browserify": {
      "globals": {
        "clearInterval": true,
        "clearTimeout": true,
        "setInterval": true,
        "setTimeout": true
      },
      "packages": {
        "browserify>process": true
      }
    },
    "browserify>url": {
      "packages": {
        "@storybook/addon-knobs>qs": true,
        "browserify>punycode": true
      }
    },
    "browserify>util": {
      "globals": {
        "console.error": true,
        "console.log": true,
        "console.trace": true
      },
      "packages": {
        "browserify>process": true,
        "browserify>util>is-arguments": true,
        "browserify>util>is-typed-array": true,
        "browserify>util>which-typed-array": true,
        "koa>is-generator-function": true,
        "pumpify>inherits": true
      }
    },
    "browserify>util>is-arguments": {
      "packages": {
        "koa>is-generator-function>has-tostringtag": true,
        "string.prototype.matchall>call-bind": true
      }
    },
    "browserify>util>is-typed-array": {
      "packages": {
        "browserify>util>is-typed-array>for-each": true,
        "koa>is-generator-function>has-tostringtag": true,
        "string.prototype.matchall>call-bind": true,
        "string.prototype.matchall>es-abstract>available-typed-arrays": true,
        "string.prototype.matchall>es-abstract>gopd": true
      }
    },
    "browserify>util>is-typed-array>for-each": {
      "packages": {
        "string.prototype.matchall>es-abstract>is-callable": true
      }
    },
    "browserify>util>which-typed-array": {
      "packages": {
        "browserify>util>is-typed-array": true,
        "browserify>util>is-typed-array>for-each": true,
        "koa>is-generator-function>has-tostringtag": true,
        "string.prototype.matchall>call-bind": true,
        "string.prototype.matchall>es-abstract>available-typed-arrays": true,
        "string.prototype.matchall>es-abstract>gopd": true
      }
    },
    "browserify>vm-browserify": {
      "globals": {
        "document.body.appendChild": true,
        "document.body.removeChild": true,
        "document.createElement": true
      }
    },
    "chalk": {
      "packages": {
        "chalk>ansi-styles": true,
        "chalk>supports-color": true
      }
    },
    "chalk>ansi-styles": {
      "packages": {
        "chalk>ansi-styles>color-convert": true
      }
    },
    "chalk>ansi-styles>color-convert": {
      "packages": {
        "jest-canvas-mock>moo-color>color-name": true
      }
    },
    "chart.js": {
      "globals": {
        "Intl.NumberFormat": true,
        "MutationObserver": true,
        "OffscreenCanvas": true,
        "Path2D": true,
        "ResizeObserver": true,
        "addEventListener": true,
        "clearTimeout": true,
        "console.error": true,
        "console.warn": true,
        "devicePixelRatio": true,
        "document": true,
        "removeEventListener": true,
        "requestAnimationFrame": true,
        "setTimeout": true
      },
      "packages": {
        "chart.js>@kurkle/color": true
      }
    },
    "chart.js>@kurkle/color": {
      "globals": {
        "define": true
      }
    },
    "classnames": {
      "globals": {
        "classNames": "write",
        "define": true
      }
    },
    "copy-to-clipboard": {
      "globals": {
        "clipboardData": true,
        "console.error": true,
        "console.warn": true,
        "document.body.appendChild": true,
        "document.body.removeChild": true,
        "document.createElement": true,
        "document.createRange": true,
        "document.execCommand": true,
        "document.getSelection": true,
        "navigator.userAgent": true,
        "prompt": true
      },
      "packages": {
        "copy-to-clipboard>toggle-selection": true
      }
    },
    "copy-to-clipboard>toggle-selection": {
      "globals": {
        "document.activeElement": true,
        "document.getSelection": true
      }
    },
    "currency-formatter": {
      "packages": {
        "currency-formatter>accounting": true,
        "currency-formatter>locale-currency": true,
        "react>object-assign": true
      }
    },
    "currency-formatter>accounting": {
      "globals": {
        "define": true
      }
    },
    "currency-formatter>locale-currency": {
      "globals": {
        "countryCode": true
      }
    },
    "debounce-stream": {
      "packages": {
        "debounce-stream>debounce": true,
        "debounce-stream>duplexer": true,
        "debounce-stream>through": true
      }
    },
    "debounce-stream>debounce": {
      "globals": {
        "clearTimeout": true,
        "setTimeout": true
      }
    },
    "debounce-stream>duplexer": {
      "packages": {
        "stream-browserify": true
      }
    },
    "debounce-stream>through": {
      "packages": {
        "browserify>process": true,
        "stream-browserify": true
      }
    },
    "depcheck>@vue/compiler-sfc>postcss>nanoid": {
      "globals": {
        "crypto.getRandomValues": true
      }
    },
    "depcheck>is-core-module>hasown": {
      "packages": {
        "browserify>has>function-bind": true
      }
    },
    "dependency-tree>precinct>detective-postcss>postcss>nanoid": {
      "globals": {
        "crypto.getRandomValues": true
      }
    },
    "eslint-plugin-react>array-includes>is-string": {
      "packages": {
        "koa>is-generator-function>has-tostringtag": true
      }
    },
    "eslint>optionator>fast-levenshtein": {
      "globals": {
        "Intl": true,
        "Levenshtein": "write",
        "console.log": true,
        "define": true,
        "importScripts": true,
        "postMessage": true
      }
    },
    "eth-ens-namehash": {
      "globals": {
        "name": "write"
      },
      "packages": {
        "@metamask/ethjs>js-sha3": true,
        "browserify>buffer": true,
        "eth-ens-namehash>idna-uts46-hx": true
      }
    },
    "eth-ens-namehash>idna-uts46-hx": {
      "globals": {
        "define": true
      },
      "packages": {
        "browserify>punycode": true
      }
    },
    "eth-keyring-controller>@metamask/browser-passworder": {
      "globals": {
        "crypto": true
      }
    },
    "eth-lattice-keyring": {
      "globals": {
        "addEventListener": true,
        "browser": true,
        "clearInterval": true,
        "fetch": true,
        "open": true,
        "setInterval": true
      },
      "packages": {
        "@ethereumjs/tx>@ethereumjs/util": true,
        "bn.js": true,
        "browserify>buffer": true,
        "browserify>crypto-browserify": true,
        "eth-lattice-keyring>@ethereumjs/tx": true,
        "eth-lattice-keyring>gridplus-sdk": true,
        "eth-lattice-keyring>rlp": true,
        "webpack>events": true
      }
    },
    "eth-lattice-keyring>@ethereumjs/tx": {
      "packages": {
        "@ethereumjs/tx>@ethereumjs/common": true,
        "@ethereumjs/tx>@ethereumjs/rlp": true,
        "@ethereumjs/tx>@ethereumjs/util": true,
        "@ethersproject/providers": true,
        "browserify>buffer": true,
        "browserify>insert-module-globals>is-buffer": true,
        "eth-lattice-keyring>@ethereumjs/tx>@chainsafe/ssz": true,
        "eth-lattice-keyring>@ethereumjs/tx>ethereum-cryptography": true
      }
    },
    "eth-lattice-keyring>@ethereumjs/tx>@chainsafe/ssz": {
      "packages": {
        "browserify": true,
        "browserify>buffer": true,
        "eth-lattice-keyring>@ethereumjs/tx>@chainsafe/ssz>@chainsafe/persistent-merkle-tree": true,
        "eth-lattice-keyring>@ethereumjs/tx>@chainsafe/ssz>case": true
      }
    },
    "eth-lattice-keyring>@ethereumjs/tx>@chainsafe/ssz>@chainsafe/persistent-merkle-tree": {
      "globals": {
        "WeakRef": true
      },
      "packages": {
        "browserify": true
      }
    },
    "eth-lattice-keyring>@ethereumjs/tx>ethereum-cryptography": {
      "globals": {
        "TextDecoder": true,
        "crypto": true
      },
      "packages": {
        "eth-lattice-keyring>@ethereumjs/tx>ethereum-cryptography>@noble/hashes": true
      }
    },
    "eth-lattice-keyring>@ethereumjs/tx>ethereum-cryptography>@noble/hashes": {
      "globals": {
        "TextEncoder": true,
        "crypto": true
      }
    },
    "eth-lattice-keyring>gridplus-sdk": {
      "globals": {
        "AbortController": true,
        "Request": true,
        "URL": true,
        "__values": true,
        "caches": true,
        "clearTimeout": true,
        "console.error": true,
        "console.log": true,
        "console.warn": true,
        "fetch": true,
        "setTimeout": true
      },
      "packages": {
        "@ethereumjs/tx>@ethereumjs/common>crc-32": true,
        "@ethersproject/abi": true,
        "@metamask/ethjs>js-sha3": true,
        "@metamask/keyring-api>bech32": true,
        "@metamask/ppom-validator>elliptic": true,
        "bn.js": true,
        "browserify>buffer": true,
        "eth-lattice-keyring>gridplus-sdk>@ethereumjs/common": true,
        "eth-lattice-keyring>gridplus-sdk>@ethereumjs/tx": true,
        "eth-lattice-keyring>gridplus-sdk>aes-js": true,
        "eth-lattice-keyring>gridplus-sdk>bignumber.js": true,
        "eth-lattice-keyring>gridplus-sdk>bitwise": true,
        "eth-lattice-keyring>gridplus-sdk>borc": true,
        "eth-lattice-keyring>gridplus-sdk>eth-eip712-util-browser": true,
        "eth-lattice-keyring>gridplus-sdk>secp256k1": true,
        "eth-lattice-keyring>gridplus-sdk>uuid": true,
        "eth-lattice-keyring>rlp": true,
        "ethereumjs-util>ethereum-cryptography>bs58check": true,
        "ethereumjs-util>ethereum-cryptography>hash.js": true,
        "lodash": true
      }
    },
    "eth-lattice-keyring>gridplus-sdk>@ethereumjs/common": {
      "packages": {
        "@ethereumjs/tx>@ethereumjs/common>crc-32": true,
        "@ethereumjs/tx>@ethereumjs/util": true,
        "browserify>buffer": true,
        "webpack>events": true
      }
    },
    "eth-lattice-keyring>gridplus-sdk>@ethereumjs/tx": {
      "packages": {
        "@ethereumjs/tx>@ethereumjs/rlp": true,
        "@ethereumjs/tx>@ethereumjs/util": true,
        "@ethersproject/providers": true,
        "browserify>buffer": true,
        "browserify>insert-module-globals>is-buffer": true,
        "eth-lattice-keyring>@ethereumjs/tx>@chainsafe/ssz": true,
        "eth-lattice-keyring>gridplus-sdk>@ethereumjs/tx>@ethereumjs/common": true,
        "eth-lattice-keyring>gridplus-sdk>@ethereumjs/tx>ethereum-cryptography": true
      }
    },
    "eth-lattice-keyring>gridplus-sdk>@ethereumjs/tx>@ethereumjs/common": {
      "packages": {
        "@ethereumjs/tx>@ethereumjs/common>crc-32": true,
        "@ethereumjs/tx>@ethereumjs/util": true,
        "browserify>buffer": true,
        "webpack>events": true
      }
    },
    "eth-lattice-keyring>gridplus-sdk>@ethereumjs/tx>ethereum-cryptography": {
      "globals": {
        "TextDecoder": true,
        "crypto": true
      },
      "packages": {
        "eth-lattice-keyring>gridplus-sdk>@ethereumjs/tx>ethereum-cryptography>@noble/hashes": true
      }
    },
    "eth-lattice-keyring>gridplus-sdk>@ethereumjs/tx>ethereum-cryptography>@noble/hashes": {
      "globals": {
        "TextEncoder": true,
        "crypto": true
      }
    },
    "eth-lattice-keyring>gridplus-sdk>aes-js": {
      "globals": {
        "define": true
      }
    },
    "eth-lattice-keyring>gridplus-sdk>bignumber.js": {
      "globals": {
        "crypto": true,
        "define": true
      }
    },
    "eth-lattice-keyring>gridplus-sdk>bitwise": {
      "packages": {
        "browserify>buffer": true
      }
    },
    "eth-lattice-keyring>gridplus-sdk>borc": {
      "globals": {
        "console": true
      },
      "packages": {
        "browserify>buffer": true,
        "browserify>buffer>ieee754": true,
        "eth-lattice-keyring>gridplus-sdk>borc>bignumber.js": true,
        "eth-lattice-keyring>gridplus-sdk>borc>iso-url": true
      }
    },
    "eth-lattice-keyring>gridplus-sdk>borc>bignumber.js": {
      "globals": {
        "crypto": true,
        "define": true
      }
    },
    "eth-lattice-keyring>gridplus-sdk>borc>iso-url": {
      "globals": {
        "URL": true,
        "URLSearchParams": true,
        "location": true
      }
    },
    "eth-lattice-keyring>gridplus-sdk>eth-eip712-util-browser": {
      "globals": {
        "intToBuffer": true
      },
      "packages": {
        "@metamask/ethjs>js-sha3": true,
        "bn.js": true,
        "ganache>abstract-level>buffer": true
      }
    },
    "eth-lattice-keyring>gridplus-sdk>secp256k1": {
      "packages": {
        "@metamask/ppom-validator>elliptic": true
      }
    },
    "eth-lattice-keyring>gridplus-sdk>uuid": {
      "globals": {
        "crypto": true
      }
    },
    "eth-lattice-keyring>rlp": {
      "globals": {
        "TextEncoder": true
      }
    },
    "eth-method-registry": {
      "packages": {
        "@metamask/ethjs-contract": true,
        "@metamask/ethjs-query": true
      }
    },
    "eth-rpc-errors": {
      "packages": {
        "eth-rpc-errors>fast-safe-stringify": true
      }
    },
    "ethereumjs-util": {
      "packages": {
        "bn.js": true,
        "browserify>assert": true,
        "browserify>buffer": true,
        "browserify>insert-module-globals>is-buffer": true,
        "ethereumjs-util>create-hash": true,
        "ethereumjs-util>ethereum-cryptography": true,
        "ethereumjs-util>rlp": true
      }
    },
    "ethereumjs-util>create-hash": {
      "packages": {
        "addons-linter>sha.js": true,
        "ethereumjs-util>create-hash>cipher-base": true,
        "ethereumjs-util>create-hash>md5.js": true,
        "ethereumjs-util>create-hash>ripemd160": true,
        "pumpify>inherits": true
      }
    },
    "ethereumjs-util>create-hash>cipher-base": {
      "packages": {
        "browserify>string_decoder": true,
        "koa>content-disposition>safe-buffer": true,
        "pumpify>inherits": true,
        "stream-browserify": true
      }
    },
    "ethereumjs-util>create-hash>md5.js": {
      "packages": {
        "ethereumjs-util>create-hash>md5.js>hash-base": true,
        "koa>content-disposition>safe-buffer": true,
        "pumpify>inherits": true
      }
    },
    "ethereumjs-util>create-hash>md5.js>hash-base": {
      "packages": {
        "koa>content-disposition>safe-buffer": true,
        "pumpify>inherits": true,
        "readable-stream": true
      }
    },
    "ethereumjs-util>create-hash>ripemd160": {
      "packages": {
        "browserify>buffer": true,
        "ethereumjs-util>create-hash>md5.js>hash-base": true,
        "pumpify>inherits": true
      }
    },
    "ethereumjs-util>ethereum-cryptography": {
      "packages": {
        "browserify>buffer": true,
        "ganache>keccak": true,
        "ganache>secp256k1": true,
        "mocha>serialize-javascript>randombytes": true
      }
    },
    "ethereumjs-util>ethereum-cryptography>browserify-aes": {
      "packages": {
        "browserify>buffer": true,
        "browserify>crypto-browserify>browserify-cipher>evp_bytestokey": true,
        "ethereumjs-util>create-hash>cipher-base": true,
        "ethereumjs-util>ethereum-cryptography>browserify-aes>buffer-xor": true,
        "koa>content-disposition>safe-buffer": true,
        "pumpify>inherits": true
      }
    },
    "ethereumjs-util>ethereum-cryptography>browserify-aes>buffer-xor": {
      "packages": {
        "browserify>buffer": true
      }
    },
    "ethereumjs-util>ethereum-cryptography>bs58check": {
      "packages": {
        "ethereumjs-util>create-hash": true,
        "ethereumjs-util>ethereum-cryptography>bs58check>bs58": true,
        "koa>content-disposition>safe-buffer": true
      }
    },
    "ethereumjs-util>ethereum-cryptography>bs58check>bs58": {
      "packages": {
        "@ensdomains/content-hash>multihashes>multibase>base-x": true
      }
    },
    "ethereumjs-util>ethereum-cryptography>hash.js": {
      "packages": {
        "@metamask/ppom-validator>elliptic>minimalistic-assert": true,
        "pumpify>inherits": true
      }
    },
    "ethereumjs-util>ethereum-cryptography>scrypt-js": {
      "globals": {
        "define": true,
        "setTimeout": true
      },
      "packages": {
        "browserify>timers-browserify": true
      }
    },
    "ethereumjs-util>rlp": {
      "packages": {
        "bn.js": true,
        "browserify>buffer": true
      }
    },
    "ethereumjs-wallet>randombytes": {
      "globals": {
        "crypto.getRandomValues": true
      }
    },
    "extension-port-stream": {
      "packages": {
        "browserify>buffer": true,
        "extension-port-stream>readable-stream": true
      }
    },
    "extension-port-stream>readable-stream": {
      "globals": {
        "AbortController": true,
        "AggregateError": true,
        "Blob": true
      },
      "packages": {
        "browserify>buffer": true,
        "browserify>process": true,
        "browserify>string_decoder": true,
        "extension-port-stream>readable-stream>abort-controller": true,
        "webpack>events": true
      }
    },
    "extension-port-stream>readable-stream>abort-controller": {
      "globals": {
        "AbortController": true
      }
    },
    "fast-json-patch": {
      "globals": {
        "addEventListener": true,
        "clearTimeout": true,
        "removeEventListener": true,
        "setTimeout": true
      }
    },
    "firebase": {
      "packages": {
        "firebase>@firebase/app": true,
        "firebase>@firebase/messaging": true
      }
    },
    "firebase>@firebase/app": {
      "globals": {
        "FinalizationRegistry": true,
        "console.warn": true
      },
      "packages": {
        "firebase>@firebase/app>@firebase/component": true,
        "firebase>@firebase/app>@firebase/logger": true,
        "firebase>@firebase/app>idb": true,
        "firebase>@firebase/util": true
      }
    },
    "firebase>@firebase/app>@firebase/component": {
      "packages": {
        "firebase>@firebase/util": true
      }
    },
    "firebase>@firebase/app>@firebase/logger": {
      "globals": {
        "console": true
      },
      "packages": {
        "@trezor/connect-web>tslib": true
      }
    },
    "firebase>@firebase/app>idb": {
      "globals": {
        "DOMException": true,
        "IDBCursor": true,
        "IDBDatabase": true,
        "IDBIndex": true,
        "IDBObjectStore": true,
        "IDBRequest": true,
        "IDBTransaction": true,
        "indexedDB.deleteDatabase": true,
        "indexedDB.open": true
      }
    },
    "firebase>@firebase/firestore>@grpc/proto-loader>protobufjs": {
      "globals": {
        "process": true,
        "setTimeout": true
      },
      "packages": {
        "firebase>@firebase/firestore>@grpc/proto-loader>protobufjs>@protobufjs/aspromise": true,
        "firebase>@firebase/firestore>@grpc/proto-loader>protobufjs>@protobufjs/base64": true,
        "firebase>@firebase/firestore>@grpc/proto-loader>protobufjs>@protobufjs/codegen": true,
        "firebase>@firebase/firestore>@grpc/proto-loader>protobufjs>@protobufjs/eventemitter": true,
        "firebase>@firebase/firestore>@grpc/proto-loader>protobufjs>@protobufjs/fetch": true,
        "firebase>@firebase/firestore>@grpc/proto-loader>protobufjs>@protobufjs/float": true,
        "firebase>@firebase/firestore>@grpc/proto-loader>protobufjs>@protobufjs/inquire": true,
        "firebase>@firebase/firestore>@grpc/proto-loader>protobufjs>@protobufjs/path": true,
        "firebase>@firebase/firestore>@grpc/proto-loader>protobufjs>@protobufjs/pool": true,
        "firebase>@firebase/firestore>@grpc/proto-loader>protobufjs>@protobufjs/utf8": true
      }
    },
    "firebase>@firebase/firestore>@grpc/proto-loader>protobufjs>@protobufjs/codegen": {
      "globals": {
        "console.log": true
      }
    },
    "firebase>@firebase/firestore>@grpc/proto-loader>protobufjs>@protobufjs/fetch": {
      "globals": {
        "XMLHttpRequest": true
      },
      "packages": {
        "firebase>@firebase/firestore>@grpc/proto-loader>protobufjs>@protobufjs/aspromise": true,
        "firebase>@firebase/firestore>@grpc/proto-loader>protobufjs>@protobufjs/inquire": true
      }
    },
    "firebase>@firebase/installations": {
      "globals": {
        "BroadcastChannel": true,
        "Headers": true,
        "btoa": true,
        "console.error": true,
        "crypto": true,
        "fetch": true,
        "msCrypto": true,
        "navigator.onLine": true,
        "setTimeout": true
      },
      "packages": {
        "firebase>@firebase/app": true,
        "firebase>@firebase/app>@firebase/component": true,
        "firebase>@firebase/app>idb": true,
        "firebase>@firebase/util": true
      }
    },
    "firebase>@firebase/messaging": {
      "globals": {
        "Headers": true,
        "Notification.maxActions": true,
        "Notification.permission": true,
        "Notification.requestPermission": true,
        "PushSubscription.prototype.hasOwnProperty": true,
        "ServiceWorkerRegistration": true,
        "URL": true,
        "addEventListener": true,
        "atob": true,
        "btoa": true,
        "clients.matchAll": true,
        "clients.openWindow": true,
        "console.warn": true,
        "document": true,
        "fetch": true,
        "indexedDB": true,
        "location.href": true,
        "location.origin": true,
        "navigator": true,
        "origin.replace": true,
        "registration.showNotification": true,
        "setTimeout": true
      },
      "packages": {
        "@trezor/connect-web>tslib": true,
        "firebase>@firebase/app": true,
        "firebase>@firebase/app>@firebase/component": true,
        "firebase>@firebase/app>idb": true,
        "firebase>@firebase/installations": true,
        "firebase>@firebase/util": true
      }
    },
    "firebase>@firebase/util": {
      "globals": {
        "atob": true,
        "browser": true,
        "btoa": true,
        "chrome": true,
        "console": true,
        "document": true,
        "indexedDB": true,
        "navigator": true,
        "process": true,
        "self": true,
        "setTimeout": true
      },
      "packages": {
        "browserify>process": true
      }
    },
    "fuse.js": {
      "globals": {
        "console": true,
        "define": true
      }
    },
    "ganache>abstract-level>buffer": {
      "globals": {
        "console": true
      },
      "packages": {
        "base64-js": true,
        "browserify>buffer>ieee754": true
      }
    },
    "ganache>keccak": {
      "packages": {
        "browserify>buffer": true,
        "readable-stream": true
      }
    },
    "ganache>secp256k1": {
      "packages": {
        "@metamask/ppom-validator>elliptic": true
      }
    },
    "gulp>vinyl-fs>object.assign": {
      "packages": {
        "@lavamoat/lavapack>json-stable-stringify>object-keys": true,
        "string.prototype.matchall>call-bind": true,
        "string.prototype.matchall>define-properties": true,
        "string.prototype.matchall>has-symbols": true
      }
    },
    "he": {
      "globals": {
        "define": true
      }
    },
    "json-rpc-engine": {
      "packages": {
        "eth-rpc-errors": true,
        "json-rpc-engine>@metamask/safe-event-emitter": true
      }
    },
    "json-rpc-engine>@metamask/safe-event-emitter": {
      "globals": {
        "setTimeout": true
      },
      "packages": {
        "webpack>events": true
      }
    },
    "json-rpc-middleware-stream": {
      "globals": {
        "console.warn": true,
        "setTimeout": true
      },
      "packages": {
        "@metamask/safe-event-emitter": true,
        "readable-stream": true
      }
    },
    "koa>content-disposition>safe-buffer": {
      "packages": {
        "browserify>buffer": true
      }
    },
    "koa>is-generator-function": {
      "packages": {
        "koa>is-generator-function>has-tostringtag": true
      }
    },
    "koa>is-generator-function>has-tostringtag": {
      "packages": {
        "string.prototype.matchall>has-symbols": true
      }
    },
    "localforage": {
      "globals": {
        "Blob": true,
        "BlobBuilder": true,
        "FileReader": true,
        "IDBKeyRange": true,
        "MSBlobBuilder": true,
        "MozBlobBuilder": true,
        "OIndexedDB": true,
        "WebKitBlobBuilder": true,
        "atob": true,
        "btoa": true,
        "console.error": true,
        "console.info": true,
        "console.warn": true,
        "define": true,
        "fetch": true,
        "indexedDB": true,
        "localStorage": true,
        "mozIndexedDB": true,
        "msIndexedDB": true,
        "navigator.platform": true,
        "navigator.userAgent": true,
        "openDatabase": true,
        "setTimeout": true,
        "webkitIndexedDB": true
      }
    },
    "lodash": {
      "globals": {
        "clearTimeout": true,
        "define": true,
        "setTimeout": true
      }
    },
    "loglevel": {
      "globals": {
        "console": true,
        "define": true,
        "document.cookie": true,
        "localStorage": true,
        "log": "write",
        "navigator": true
      }
    },
    "luxon": {
      "globals": {
        "Intl": true
      }
    },
    "mocha>serialize-javascript>randombytes": {
      "globals": {
        "crypto": true,
        "msCrypto": true
      },
      "packages": {
        "browserify>process": true,
        "koa>content-disposition>safe-buffer": true
      }
    },
    "nanoid": {
      "globals": {
        "crypto": true,
        "msCrypto": true,
        "navigator": true
      }
    },
    "nock>debug": {
      "globals": {
        "console": true,
        "document": true,
        "localStorage": true,
        "navigator": true,
        "process": true
      },
      "packages": {
        "browserify>process": true,
        "nock>debug>ms": true
      }
    },
    "node-fetch": {
      "globals": {
        "Headers": true,
        "Request": true,
        "Response": true,
        "fetch": true
      }
    },
    "promise-to-callback": {
      "packages": {
        "promise-to-callback>is-fn": true,
        "promise-to-callback>set-immediate-shim": true
      }
    },
    "promise-to-callback>set-immediate-shim": {
      "globals": {
        "setTimeout.apply": true
      },
      "packages": {
        "browserify>timers-browserify": true
      }
    },
    "prop-types": {
      "globals": {
        "console": true
      },
      "packages": {
        "prop-types>react-is": true,
        "react>object-assign": true
      }
    },
    "prop-types>react-is": {
      "globals": {
        "console": true
      }
    },
    "qrcode-generator": {
      "globals": {
        "define": true
      }
    },
    "qrcode.react": {
      "globals": {
        "Path2D": true,
        "devicePixelRatio": true
      },
      "packages": {
        "react": true
      }
    },
    "react": {
      "globals": {
        "console": true
      },
      "packages": {
        "prop-types": true,
        "react>object-assign": true
      }
    },
    "react-beautiful-dnd": {
      "globals": {
        "Element.prototype": true,
        "__REDUX_DEVTOOLS_EXTENSION_COMPOSE__": true,
        "addEventListener": true,
        "cancelAnimationFrame": true,
        "clearTimeout": true,
        "console": true,
        "document": true,
        "getComputedStyle": true,
        "pageXOffset": true,
        "pageYOffset": true,
        "removeEventListener": true,
        "requestAnimationFrame": true,
        "scrollBy": true,
        "setTimeout": true
      },
      "packages": {
        "@babel/runtime": true,
        "react": true,
        "react-beautiful-dnd>css-box-model": true,
        "react-beautiful-dnd>memoize-one": true,
        "react-beautiful-dnd>raf-schd": true,
        "react-beautiful-dnd>use-memo-one": true,
        "react-dom": true,
        "react-redux": true,
        "redux": true
      }
    },
    "react-beautiful-dnd>css-box-model": {
      "globals": {
        "getComputedStyle": true,
        "pageXOffset": true,
        "pageYOffset": true
      },
      "packages": {
        "react-router-dom>tiny-invariant": true
      }
    },
    "react-beautiful-dnd>raf-schd": {
      "globals": {
        "cancelAnimationFrame": true,
        "requestAnimationFrame": true
      }
    },
    "react-beautiful-dnd>use-memo-one": {
      "packages": {
        "react": true
      }
    },
    "react-chartjs-2": {
      "globals": {
        "setTimeout": true
      },
      "packages": {
        "chart.js": true,
        "react": true
      }
    },
    "react-devtools": {
      "packages": {
        "react-devtools>react-devtools-core": true
      }
    },
    "react-devtools>react-devtools-core": {
      "globals": {
        "WebSocket": true,
        "setTimeout": true
      }
    },
    "react-dnd-html5-backend": {
      "globals": {
        "addEventListener": true,
        "clearTimeout": true,
        "removeEventListener": true
      }
    },
    "react-dom": {
      "globals": {
        "HTMLIFrameElement": true,
        "MSApp": true,
        "__REACT_DEVTOOLS_GLOBAL_HOOK__": true,
        "addEventListener": true,
        "clearTimeout": true,
        "clipboardData": true,
        "console": true,
        "dispatchEvent": true,
        "document": true,
        "event": "write",
        "jest": true,
        "location.protocol": true,
        "navigator.userAgent.indexOf": true,
        "performance": true,
        "removeEventListener": true,
        "self": true,
        "setTimeout": true,
        "top": true,
        "trustedTypes": true
      },
      "packages": {
        "prop-types": true,
        "react": true,
        "react-dom>scheduler": true,
        "react>object-assign": true
      }
    },
    "react-dom>scheduler": {
      "globals": {
        "MessageChannel": true,
        "cancelAnimationFrame": true,
        "clearTimeout": true,
        "console": true,
        "navigator": true,
        "performance": true,
        "requestAnimationFrame": true,
        "setTimeout": true
      }
    },
    "react-focus-lock": {
      "globals": {
        "addEventListener": true,
        "console.error": true,
        "console.warn": true,
        "document": true,
        "removeEventListener": true,
        "setTimeout": true
      },
      "packages": {
        "@babel/runtime": true,
        "prop-types": true,
        "react": true,
        "react-focus-lock>focus-lock": true,
        "react-focus-lock>react-clientside-effect": true,
        "react-focus-lock>use-callback-ref": true,
        "react-focus-lock>use-sidecar": true
      }
    },
    "react-focus-lock>focus-lock": {
      "globals": {
        "HTMLIFrameElement": true,
        "Node.DOCUMENT_FRAGMENT_NODE": true,
        "Node.DOCUMENT_NODE": true,
        "Node.DOCUMENT_POSITION_CONTAINED_BY": true,
        "Node.DOCUMENT_POSITION_CONTAINS": true,
        "Node.ELEMENT_NODE": true,
        "console.error": true,
        "console.warn": true,
        "document": true,
        "getComputedStyle": true,
        "setTimeout": true
      },
      "packages": {
        "@trezor/connect-web>tslib": true
      }
    },
    "react-focus-lock>react-clientside-effect": {
      "packages": {
        "@babel/runtime": true,
        "react": true
      }
    },
    "react-focus-lock>use-callback-ref": {
      "packages": {
        "react": true
      }
    },
    "react-focus-lock>use-sidecar": {
      "globals": {
        "console.error": true
      },
      "packages": {
        "@trezor/connect-web>tslib": true,
        "react": true,
        "react-focus-lock>use-sidecar>detect-node-es": true
      }
    },
    "react-idle-timer": {
      "globals": {
        "clearTimeout": true,
        "document": true,
        "setTimeout": true
      },
      "packages": {
        "prop-types": true,
        "react": true
      }
    },
    "react-inspector": {
      "globals": {
        "Node": true,
        "chromeDark": true,
        "chromeLight": true
      },
      "packages": {
        "react": true
      }
    },
    "react-markdown": {
      "globals": {
        "console.warn": true
      },
      "packages": {
        "prop-types": true,
        "react": true,
        "react-markdown>comma-separated-tokens": true,
        "react-markdown>property-information": true,
        "react-markdown>react-is": true,
        "react-markdown>remark-parse": true,
        "react-markdown>remark-rehype": true,
        "react-markdown>space-separated-tokens": true,
        "react-markdown>style-to-object": true,
        "react-markdown>unified": true,
        "react-markdown>unist-util-visit": true,
        "react-markdown>vfile": true
      }
    },
    "react-markdown>property-information": {
      "packages": {
        "watchify>xtend": true
      }
    },
    "react-markdown>react-is": {
      "globals": {
        "console": true
      }
    },
    "react-markdown>remark-parse": {
      "packages": {
        "react-markdown>remark-parse>mdast-util-from-markdown": true
      }
    },
    "react-markdown>remark-parse>mdast-util-from-markdown": {
      "packages": {
        "react-markdown>remark-parse>mdast-util-from-markdown>mdast-util-to-string": true,
        "react-markdown>remark-parse>mdast-util-from-markdown>micromark": true,
        "react-markdown>remark-parse>mdast-util-from-markdown>unist-util-stringify-position": true,
        "react-syntax-highlighter>refractor>parse-entities": true
      }
    },
    "react-markdown>remark-parse>mdast-util-from-markdown>micromark": {
      "packages": {
        "react-syntax-highlighter>refractor>parse-entities": true
      }
    },
    "react-markdown>remark-rehype": {
      "packages": {
        "react-markdown>remark-rehype>mdast-util-to-hast": true
      }
    },
    "react-markdown>remark-rehype>mdast-util-to-hast": {
      "globals": {
        "console.warn": true
      },
      "packages": {
        "@storybook/addon-docs>remark-external-links>mdast-util-definitions": true,
        "react-markdown>remark-rehype>mdast-util-to-hast>mdurl": true,
        "react-markdown>remark-rehype>mdast-util-to-hast>unist-builder": true,
        "react-markdown>remark-rehype>mdast-util-to-hast>unist-util-generated": true,
        "react-markdown>remark-rehype>mdast-util-to-hast>unist-util-position": true,
        "react-markdown>unist-util-visit": true
      }
    },
    "react-markdown>style-to-object": {
      "packages": {
        "react-markdown>style-to-object>inline-style-parser": true
      }
    },
    "react-markdown>unified": {
      "packages": {
        "mocha>yargs-unparser>is-plain-obj": true,
        "react-markdown>unified>bail": true,
        "react-markdown>unified>extend": true,
        "react-markdown>unified>is-buffer": true,
        "react-markdown>unified>trough": true,
        "react-markdown>vfile": true
      }
    },
    "react-markdown>unist-util-visit": {
      "packages": {
        "react-markdown>unist-util-visit>unist-util-visit-parents": true
      }
    },
    "react-markdown>unist-util-visit>unist-util-visit-parents": {
      "packages": {
        "react-markdown>unist-util-visit>unist-util-is": true
      }
    },
    "react-markdown>vfile": {
      "packages": {
        "browserify>path-browserify": true,
        "browserify>process": true,
        "react-markdown>vfile>is-buffer": true,
        "react-markdown>vfile>vfile-message": true,
        "vinyl>replace-ext": true
      }
    },
    "react-markdown>vfile>vfile-message": {
      "packages": {
        "react-markdown>vfile>unist-util-stringify-position": true
      }
    },
    "react-popper": {
      "globals": {
        "document": true
      },
      "packages": {
        "@popperjs/core": true,
        "react": true,
        "react-popper>react-fast-compare": true,
        "react-popper>warning": true
      }
    },
    "react-popper>react-fast-compare": {
      "globals": {
        "Element": true,
        "console.warn": true
      }
    },
    "react-popper>warning": {
      "globals": {
        "console": true
      }
    },
    "react-redux": {
      "globals": {
        "console": true,
        "document": true
      },
      "packages": {
        "prop-types": true,
        "react": true,
        "react-dom": true,
        "react-redux>@babel/runtime": true,
        "react-redux>hoist-non-react-statics": true,
        "react-redux>react-is": true
      }
    },
    "react-redux>hoist-non-react-statics": {
      "packages": {
        "prop-types>react-is": true
      }
    },
    "react-redux>react-is": {
      "globals": {
        "console": true
      }
    },
    "react-responsive-carousel": {
      "globals": {
        "addEventListener": true,
        "removeEventListener": true
      }
    },
    "react-router-dom": {
      "packages": {
        "prop-types": true,
        "react": true,
        "react-router-dom>history": true,
        "react-router-dom>react-router": true,
        "react-router-dom>tiny-invariant": true,
        "react-router-dom>tiny-warning": true
      }
    },
    "react-router-dom>history": {
      "globals": {
        "addEventListener": true,
        "confirm": true,
        "document": true,
        "history": true,
        "location": true,
        "navigator.userAgent": true,
        "removeEventListener": true
      },
      "packages": {
        "react-router-dom>history>resolve-pathname": true,
        "react-router-dom>history>value-equal": true,
        "react-router-dom>tiny-invariant": true,
        "react-router-dom>tiny-warning": true
      }
    },
    "react-router-dom>react-router": {
      "packages": {
        "prop-types": true,
        "prop-types>react-is": true,
        "react": true,
        "react-redux>hoist-non-react-statics": true,
        "react-router-dom>react-router>history": true,
        "react-router-dom>react-router>mini-create-react-context": true,
        "react-router-dom>tiny-invariant": true,
        "react-router-dom>tiny-warning": true,
        "sinon>nise>path-to-regexp": true
      }
    },
    "react-router-dom>react-router>history": {
      "globals": {
        "addEventListener": true,
        "confirm": true,
        "document": true,
        "history": true,
        "location": true,
        "navigator.userAgent": true,
        "removeEventListener": true
      },
      "packages": {
        "react-router-dom>history>resolve-pathname": true,
        "react-router-dom>history>value-equal": true,
        "react-router-dom>tiny-invariant": true,
        "react-router-dom>tiny-warning": true
      }
    },
    "react-router-dom>react-router>mini-create-react-context": {
      "packages": {
        "@babel/runtime": true,
        "prop-types": true,
        "react": true,
        "react-router-dom>react-router>mini-create-react-context>gud": true,
        "react-router-dom>tiny-warning": true
      }
    },
    "react-router-dom>tiny-warning": {
      "globals": {
        "console": true
      }
    },
    "react-simple-file-input": {
      "globals": {
        "File": true,
        "FileReader": true,
        "console.warn": true
      },
      "packages": {
        "prop-types": true,
        "react": true
      }
    },
    "react-syntax-highlighter>refractor>parse-entities": {
      "globals": {
        "document.createElement": true
      }
    },
    "react-tippy": {
      "globals": {
        "Element": true,
        "MSStream": true,
        "MutationObserver": true,
        "addEventListener": true,
        "clearTimeout": true,
        "console.error": true,
        "console.warn": true,
        "define": true,
        "document": true,
        "getComputedStyle": true,
        "innerHeight": true,
        "innerWidth": true,
        "navigator.maxTouchPoints": true,
        "navigator.msMaxTouchPoints": true,
        "navigator.userAgent": true,
        "performance": true,
        "requestAnimationFrame": true,
        "setTimeout": true
      },
      "packages": {
        "react": true,
        "react-dom": true,
        "react-tippy>popper.js": true
      }
    },
    "react-tippy>popper.js": {
      "globals": {
        "MSInputMethodContext": true,
        "Node.DOCUMENT_POSITION_FOLLOWING": true,
        "cancelAnimationFrame": true,
        "console.warn": true,
        "define": true,
        "devicePixelRatio": true,
        "document": true,
        "getComputedStyle": true,
        "innerHeight": true,
        "innerWidth": true,
        "navigator.userAgent": true,
        "requestAnimationFrame": true,
        "setTimeout": true
      }
    },
    "react-toggle-button": {
      "globals": {
        "clearTimeout": true,
        "console.warn": true,
        "define": true,
        "performance": true,
        "setTimeout": true
      },
      "packages": {
        "react": true
      }
    },
    "readable-stream": {
      "packages": {
        "browserify>browser-resolve": true,
        "browserify>buffer": true,
        "browserify>process": true,
        "browserify>string_decoder": true,
        "pumpify>inherits": true,
        "readable-stream>util-deprecate": true,
        "webpack>events": true
      }
    },
    "readable-stream-2>core-util-is": {
      "packages": {
        "browserify>insert-module-globals>is-buffer": true
      }
    },
    "readable-stream-2>process-nextick-args": {
      "packages": {
        "browserify>process": true
      }
    },
    "readable-stream>util-deprecate": {
      "globals": {
        "console.trace": true,
        "console.warn": true,
        "localStorage": true
      }
    },
    "redux": {
      "globals": {
        "console": true
      },
      "packages": {
        "@babel/runtime": true
      }
    },
    "semver": {
      "globals": {
        "console.error": true
      },
      "packages": {
        "browserify>process": true
      }
    },
    "sinon>nise>path-to-regexp": {
      "packages": {
        "sinon>nise>path-to-regexp>isarray": true
      }
    },
    "stream-browserify": {
      "packages": {
        "pumpify>inherits": true,
        "readable-stream": true,
        "webpack>events": true
      }
    },
    "string.prototype.matchall>call-bind": {
      "packages": {
        "browserify>has>function-bind": true,
        "string.prototype.matchall>call-bind>es-errors": true,
        "string.prototype.matchall>call-bind>set-function-length": true,
        "string.prototype.matchall>get-intrinsic": true
      }
    },
    "string.prototype.matchall>call-bind>set-function-length": {
      "packages": {
        "string.prototype.matchall>call-bind>es-errors": true,
        "string.prototype.matchall>define-properties>define-data-property": true,
        "string.prototype.matchall>es-abstract>gopd": true,
        "string.prototype.matchall>es-abstract>has-property-descriptors": true,
        "string.prototype.matchall>get-intrinsic": true
      }
    },
    "string.prototype.matchall>define-properties": {
      "packages": {
        "@lavamoat/lavapack>json-stable-stringify>object-keys": true,
        "string.prototype.matchall>define-properties>define-data-property": true,
        "string.prototype.matchall>es-abstract>has-property-descriptors": true
      }
    },
    "string.prototype.matchall>define-properties>define-data-property": {
      "packages": {
        "string.prototype.matchall>call-bind>es-errors": true,
        "string.prototype.matchall>es-abstract>gopd": true,
        "string.prototype.matchall>es-abstract>has-property-descriptors": true,
        "string.prototype.matchall>get-intrinsic": true
      }
    },
    "string.prototype.matchall>es-abstract>array-buffer-byte-length": {
      "packages": {
        "string.prototype.matchall>call-bind": true,
        "string.prototype.matchall>es-abstract>is-array-buffer": true
      }
    },
    "string.prototype.matchall>es-abstract>es-to-primitive>is-symbol": {
      "packages": {
        "string.prototype.matchall>has-symbols": true
      }
    },
    "string.prototype.matchall>es-abstract>gopd": {
      "packages": {
        "string.prototype.matchall>get-intrinsic": true
      }
    },
    "string.prototype.matchall>es-abstract>has-property-descriptors": {
      "packages": {
        "string.prototype.matchall>get-intrinsic": true
      }
    },
    "string.prototype.matchall>es-abstract>is-array-buffer": {
      "packages": {
        "browserify>util>is-typed-array": true,
        "string.prototype.matchall>call-bind": true,
        "string.prototype.matchall>get-intrinsic": true
      }
    },
    "string.prototype.matchall>es-abstract>is-callable": {
      "globals": {
        "document": true
      }
    },
    "string.prototype.matchall>es-abstract>is-regex": {
      "packages": {
        "koa>is-generator-function>has-tostringtag": true,
        "string.prototype.matchall>call-bind": true
      }
    },
    "string.prototype.matchall>es-abstract>is-shared-array-buffer": {
      "packages": {
        "string.prototype.matchall>call-bind": true
      }
    },
    "string.prototype.matchall>es-abstract>object-inspect": {
      "globals": {
        "HTMLElement": true,
        "WeakRef": true
      },
      "packages": {
        "browserify>browser-resolve": true
      }
    },
    "string.prototype.matchall>get-intrinsic": {
      "globals": {
        "AggregateError": true,
        "FinalizationRegistry": true,
        "WeakRef": true
      },
      "packages": {
        "browserify>has>function-bind": true,
        "depcheck>is-core-module>hasown": true,
        "string.prototype.matchall>call-bind>es-errors": true,
        "string.prototype.matchall>es-abstract>has-proto": true,
        "string.prototype.matchall>has-symbols": true
      }
    },
    "string.prototype.matchall>internal-slot": {
      "packages": {
        "depcheck>is-core-module>hasown": true,
        "string.prototype.matchall>get-intrinsic": true,
        "string.prototype.matchall>side-channel": true
      }
    },
    "string.prototype.matchall>regexp.prototype.flags": {
      "packages": {
        "string.prototype.matchall>call-bind": true,
        "string.prototype.matchall>define-properties": true,
        "string.prototype.matchall>regexp.prototype.flags>set-function-name": true
      }
    },
    "string.prototype.matchall>regexp.prototype.flags>set-function-name": {
      "packages": {
        "string.prototype.matchall>define-properties>define-data-property": true,
        "string.prototype.matchall>es-abstract>function.prototype.name>functions-have-names": true,
        "string.prototype.matchall>es-abstract>has-property-descriptors": true
      }
    },
    "string.prototype.matchall>side-channel": {
      "packages": {
        "string.prototype.matchall>call-bind": true,
        "string.prototype.matchall>es-abstract>object-inspect": true,
        "string.prototype.matchall>get-intrinsic": true
      }
    },
    "superstruct": {
      "globals": {
        "console.warn": true,
        "define": true
      }
    },
    "terser>source-map-support>buffer-from": {
      "packages": {
        "browserify>buffer": true
      }
    },
    "uuid": {
      "globals": {
        "crypto": true,
        "msCrypto": true
      }
    },
    "vinyl>replace-ext": {
      "packages": {
        "browserify>path-browserify": true
      }
    },
    "web3": {
      "globals": {
        "XMLHttpRequest": true
      }
    },
    "web3-stream-provider": {
      "globals": {
        "setTimeout": true
      },
      "packages": {
        "browserify>util": true,
        "readable-stream": true,
        "web3-stream-provider>uuid": true
      }
    },
    "web3-stream-provider>uuid": {
      "globals": {
        "crypto": true
      }
    },
    "webextension-polyfill": {
      "globals": {
        "browser": true,
        "chrome": true,
        "console.error": true,
        "console.warn": true,
        "define": true
      }
    },
    "webpack>events": {
      "globals": {
        "console": true
      }
    }
  }
}<|MERGE_RESOLUTION|>--- conflicted
+++ resolved
@@ -2871,7 +2871,6 @@
         "readable-stream": true
       }
     },
-<<<<<<< HEAD
     "@metamask/snaps-controllers>@metamask/permission-controller": {
       "globals": {
         "console.error": true
@@ -2905,8 +2904,6 @@
         "eth-ens-namehash": true
       }
     },
-=======
->>>>>>> 2115516e
     "@metamask/snaps-controllers>concat-stream": {
       "packages": {
         "browserify>buffer": true,
@@ -2974,7 +2971,6 @@
         "superstruct": true
       }
     },
-<<<<<<< HEAD
     "@metamask/snaps-rpc-methods>@metamask/permission-controller": {
       "globals": {
         "console.error": true
@@ -3013,8 +3009,6 @@
         "crypto.getRandomValues": true
       }
     },
-=======
->>>>>>> 2115516e
     "@metamask/snaps-sdk": {
       "globals": {
         "fetch": true
@@ -3069,7 +3063,6 @@
         "superstruct": true
       }
     },
-<<<<<<< HEAD
     "@metamask/snaps-utils>@metamask/permission-controller": {
       "globals": {
         "console.error": true
@@ -3108,8 +3101,6 @@
         "crypto.getRandomValues": true
       }
     },
-=======
->>>>>>> 2115516e
     "@metamask/snaps-utils>@metamask/snaps-registry": {
       "packages": {
         "@metamask/message-signing-snap>@noble/curves": true,
