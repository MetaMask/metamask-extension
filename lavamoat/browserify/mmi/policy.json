--- conflicted
+++ resolved
@@ -2373,23 +2373,15 @@
         "console.info": true
       },
       "packages": {
-<<<<<<< HEAD
-        "@metamask/logging-controller": true,
-        "@metamask/rpc-errors": true,
-        "@metamask/signature-controller>@metamask/base-controller": true,
-        "@metamask/signature-controller>@metamask/controller-utils": true,
-=======
         "@metamask/controller-utils": true,
         "@metamask/logging-controller": true,
         "@metamask/signature-controller>@metamask/base-controller": true,
->>>>>>> 13427970
         "@metamask/signature-controller>@metamask/message-manager": true,
         "lodash": true,
         "webpack>events": true
       }
     },
     "@metamask/signature-controller>@metamask/base-controller": {
-<<<<<<< HEAD
       "globals": {
         "setTimeout": true
       },
@@ -2397,31 +2389,13 @@
         "immer": true
       }
     },
-    "@metamask/signature-controller>@metamask/controller-utils": {
-=======
->>>>>>> 13427970
-      "globals": {
-        "setTimeout": true
-      },
-      "packages": {
-        "immer": true
-      }
-    },
     "@metamask/signature-controller>@metamask/message-manager": {
       "packages": {
-<<<<<<< HEAD
-        "@metamask/eth-sig-util": true,
-        "@metamask/message-manager>jsonschema": true,
-        "@metamask/signature-controller>@metamask/base-controller": true,
-        "@metamask/signature-controller>@metamask/controller-utils": true,
-        "@metamask/utils": true,
-=======
         "@metamask/controller-utils": true,
         "@metamask/eth-sig-util": true,
         "@metamask/message-manager>jsonschema": true,
         "@metamask/signature-controller>@metamask/base-controller": true,
         "@metamask/signature-controller>@metamask/utils": true,
->>>>>>> 13427970
         "browserify>buffer": true,
         "uuid": true,
         "webpack>events": true
