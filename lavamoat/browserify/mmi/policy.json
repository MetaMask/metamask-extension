{
  "resources": {
    "@babel/runtime": {
      "globals": {
        "regeneratorRuntime": "write"
      }
    },
    "@contentful/rich-text-html-renderer": {
      "globals": {
        "SuppressedError": true
      }
    },
    "@ensdomains/content-hash": {
      "globals": {
        "console.warn": true
      },
      "packages": {
        "@ensdomains/content-hash>cids": true,
        "@ensdomains/content-hash>js-base64": true,
        "@ensdomains/content-hash>multicodec": true,
        "@ensdomains/content-hash>multihashes": true,
        "browserify>buffer": true
      }
    },
    "@ensdomains/content-hash>cids": {
      "packages": {
        "@ensdomains/content-hash>cids>multibase": true,
        "@ensdomains/content-hash>cids>multihashes": true,
        "@ensdomains/content-hash>cids>uint8arrays": true,
        "@ensdomains/content-hash>multicodec": true
      }
    },
    "@ensdomains/content-hash>cids>multibase": {
      "globals": {
        "TextDecoder": true,
        "TextEncoder": true
      },
      "packages": {
        "@ensdomains/content-hash>cids>multibase>@multiformats/base-x": true
      }
    },
    "@ensdomains/content-hash>cids>multihashes": {
      "packages": {
        "@ensdomains/content-hash>cids>multibase": true,
        "@ensdomains/content-hash>cids>multihashes>varint": true,
        "@ensdomains/content-hash>cids>uint8arrays": true
      }
    },
    "@ensdomains/content-hash>cids>uint8arrays": {
      "globals": {
        "TextDecoder": true,
        "TextEncoder": true
      },
      "packages": {
        "@ensdomains/content-hash>cids>multibase": true
      }
    },
    "@ensdomains/content-hash>js-base64": {
      "globals": {
        "Base64": "write",
        "TextDecoder": true,
        "TextEncoder": true,
        "atob": true,
        "btoa": true,
        "define": true
      },
      "packages": {
        "browserify>buffer": true
      }
    },
    "@ensdomains/content-hash>multicodec": {
      "packages": {
        "@ensdomains/content-hash>multicodec>uint8arrays": true,
        "sass-embedded>varint": true
      }
    },
    "@ensdomains/content-hash>multicodec>uint8arrays": {
      "globals": {
        "Buffer": true,
        "TextDecoder": true,
        "TextEncoder": true
      },
      "packages": {
        "@metamask/assets-controllers>multiformats": true
      }
    },
    "@ensdomains/content-hash>multihashes": {
      "packages": {
        "@ensdomains/content-hash>multihashes>multibase": true,
        "@ensdomains/content-hash>multihashes>varint": true,
        "@ensdomains/content-hash>multihashes>web-encoding": true,
        "browserify>buffer": true
      }
    },
    "@ensdomains/content-hash>multihashes>multibase": {
      "packages": {
        "@ensdomains/content-hash>multihashes>multibase>base-x": true,
        "@ensdomains/content-hash>multihashes>web-encoding": true,
        "browserify>buffer": true
      }
    },
    "@ensdomains/content-hash>multihashes>multibase>base-x": {
      "packages": {
        "koa>content-disposition>safe-buffer": true
      }
    },
    "@ensdomains/content-hash>multihashes>web-encoding": {
      "globals": {
        "TextDecoder": true,
        "TextEncoder": true
      },
      "packages": {
        "browserify>util": true
      }
    },
    "@ethereumjs/tx": {
      "packages": {
        "@ethereumjs/tx>@ethereumjs/common": true,
        "@ethereumjs/tx>@ethereumjs/rlp": true,
        "@ethereumjs/tx>@ethereumjs/util": true,
        "@ethereumjs/tx>ethereum-cryptography": true,
        "browserify>buffer": true,
        "browserify>insert-module-globals>is-buffer": true
      }
    },
    "@ethereumjs/tx>@ethereumjs/common": {
      "packages": {
        "@ethereumjs/tx>@ethereumjs/common>crc-32": true,
        "@ethereumjs/tx>@ethereumjs/util": true,
        "browserify>buffer": true,
        "webpack>events": true
      }
    },
    "@ethereumjs/tx>@ethereumjs/common>crc-32": {
      "globals": {
        "DO_NOT_EXPORT_CRC": true,
        "define": true
      }
    },
    "@ethereumjs/tx>@ethereumjs/rlp": {
      "globals": {
        "TextEncoder": true
      }
    },
    "@ethereumjs/tx>@ethereumjs/util": {
      "globals": {
        "console.warn": true
      },
      "packages": {
        "@ethereumjs/tx>@ethereumjs/rlp": true,
        "@ethereumjs/tx>@ethereumjs/util>micro-ftch": true,
        "@ethereumjs/tx>ethereum-cryptography": true,
        "browserify>buffer": true,
        "browserify>insert-module-globals>is-buffer": true,
        "webpack>events": true
      }
    },
    "@ethereumjs/tx>@ethereumjs/util>micro-ftch": {
      "globals": {
        "Headers": true,
        "TextDecoder": true,
        "URL": true,
        "btoa": true,
        "fetch": true
      },
      "packages": {
        "browserify>browserify-zlib": true,
        "browserify>buffer": true,
        "browserify>https-browserify": true,
        "browserify>process": true,
        "browserify>stream-http": true,
        "browserify>url": true,
        "browserify>util": true
      }
    },
    "@ethereumjs/tx>ethereum-cryptography": {
      "globals": {
        "TextDecoder": true,
        "crypto": true
      },
      "packages": {
        "@ethereumjs/tx>ethereum-cryptography>@noble/curves": true,
        "@ethereumjs/tx>ethereum-cryptography>@noble/hashes": true,
        "@ethereumjs/tx>ethereum-cryptography>@scure/bip32": true
      }
    },
    "@ethereumjs/tx>ethereum-cryptography>@noble/curves": {
      "globals": {
        "TextEncoder": true
      },
      "packages": {
        "@ethereumjs/tx>ethereum-cryptography>@noble/hashes": true
      }
    },
    "@ethereumjs/tx>ethereum-cryptography>@noble/hashes": {
      "globals": {
        "TextEncoder": true,
        "crypto": true
      }
    },
    "@ethereumjs/tx>ethereum-cryptography>@scure/bip32": {
      "packages": {
        "@ethereumjs/tx>ethereum-cryptography>@scure/bip32>@noble/curves": true,
        "@ethereumjs/tx>ethereum-cryptography>@scure/bip32>@noble/hashes": true,
        "@metamask/utils>@scure/base": true
      }
    },
    "@ethereumjs/tx>ethereum-cryptography>@scure/bip32>@noble/curves": {
      "globals": {
        "TextEncoder": true
      },
      "packages": {
        "@ethereumjs/tx>ethereum-cryptography>@scure/bip32>@noble/hashes": true
      }
    },
    "@ethereumjs/tx>ethereum-cryptography>@scure/bip32>@noble/hashes": {
      "globals": {
        "TextEncoder": true,
        "crypto": true
      }
    },
    "@ethersproject/abi": {
      "globals": {
        "console.log": true
      },
      "packages": {
        "@ethersproject/abi>@ethersproject/address": true,
        "@ethersproject/abi>@ethersproject/constants": true,
        "@ethersproject/abi>@ethersproject/keccak256": true,
        "@ethersproject/abi>@ethersproject/logger": true,
        "@ethersproject/abi>@ethersproject/properties": true,
        "@ethersproject/abi>@ethersproject/strings": true,
        "@ethersproject/bignumber": true,
        "@ethersproject/bytes": true,
        "@ethersproject/hash": true
      }
    },
    "@ethersproject/abi>@ethersproject/address": {
      "packages": {
        "@ethersproject/abi>@ethersproject/keccak256": true,
        "@ethersproject/abi>@ethersproject/logger": true,
        "@ethersproject/bignumber": true,
        "@ethersproject/bytes": true,
        "@ethersproject/providers>@ethersproject/rlp": true
      }
    },
    "@ethersproject/abi>@ethersproject/constants": {
      "packages": {
        "@ethersproject/bignumber": true
      }
    },
    "@ethersproject/abi>@ethersproject/keccak256": {
      "packages": {
        "@ethersproject/bytes": true,
        "@metamask/ethjs>js-sha3": true
      }
    },
    "@ethersproject/abi>@ethersproject/logger": {
      "globals": {
        "console": true
      }
    },
    "@ethersproject/abi>@ethersproject/properties": {
      "packages": {
        "@ethersproject/abi>@ethersproject/logger": true
      }
    },
    "@ethersproject/abi>@ethersproject/strings": {
      "packages": {
        "@ethersproject/abi>@ethersproject/constants": true,
        "@ethersproject/abi>@ethersproject/logger": true,
        "@ethersproject/bytes": true
      }
    },
    "@ethersproject/bignumber": {
      "packages": {
        "@ethersproject/abi>@ethersproject/logger": true,
        "@ethersproject/bytes": true,
        "bn.js": true
      }
    },
    "@ethersproject/bytes": {
      "packages": {
        "@ethersproject/abi>@ethersproject/logger": true
      }
    },
    "@ethersproject/contracts": {
      "globals": {
        "setTimeout": true
      },
      "packages": {
        "@ethersproject/abi": true,
        "@ethersproject/abi>@ethersproject/address": true,
        "@ethersproject/abi>@ethersproject/logger": true,
        "@ethersproject/abi>@ethersproject/properties": true,
        "@ethersproject/bignumber": true,
        "@ethersproject/bytes": true,
        "@ethersproject/hash>@ethersproject/abstract-signer": true,
        "@ethersproject/hdnode>@ethersproject/transactions": true,
        "@ethersproject/wallet>@ethersproject/abstract-provider": true
      }
    },
    "@ethersproject/hash": {
      "packages": {
        "@ethersproject/abi>@ethersproject/address": true,
        "@ethersproject/abi>@ethersproject/keccak256": true,
        "@ethersproject/abi>@ethersproject/logger": true,
        "@ethersproject/abi>@ethersproject/properties": true,
        "@ethersproject/abi>@ethersproject/strings": true,
        "@ethersproject/bignumber": true,
        "@ethersproject/bytes": true,
        "@ethersproject/hash>@ethersproject/base64": true
      }
    },
    "@ethersproject/hash>@ethersproject/abstract-signer": {
      "packages": {
        "@ethersproject/abi>@ethersproject/logger": true,
        "@ethersproject/abi>@ethersproject/properties": true
      }
    },
    "@ethersproject/hash>@ethersproject/base64": {
      "globals": {
        "atob": true,
        "btoa": true
      },
      "packages": {
        "@ethersproject/bytes": true
      }
    },
    "@ethersproject/hdnode": {
      "packages": {
        "@ethersproject/abi>@ethersproject/logger": true,
        "@ethersproject/abi>@ethersproject/properties": true,
        "@ethersproject/abi>@ethersproject/strings": true,
        "@ethersproject/bignumber": true,
        "@ethersproject/bytes": true,
        "@ethersproject/hdnode>@ethersproject/basex": true,
        "@ethersproject/hdnode>@ethersproject/pbkdf2": true,
        "@ethersproject/hdnode>@ethersproject/sha2": true,
        "@ethersproject/hdnode>@ethersproject/signing-key": true,
        "@ethersproject/hdnode>@ethersproject/transactions": true,
        "@ethersproject/hdnode>@ethersproject/wordlists": true
      }
    },
    "@ethersproject/hdnode>@ethersproject/basex": {
      "packages": {
        "@ethersproject/abi>@ethersproject/properties": true,
        "@ethersproject/bytes": true
      }
    },
    "@ethersproject/hdnode>@ethersproject/pbkdf2": {
      "packages": {
        "@ethersproject/bytes": true,
        "@ethersproject/hdnode>@ethersproject/sha2": true
      }
    },
    "@ethersproject/hdnode>@ethersproject/sha2": {
      "packages": {
        "@ethersproject/abi>@ethersproject/logger": true,
        "@ethersproject/bytes": true,
        "ethereumjs-util>ethereum-cryptography>hash.js": true
      }
    },
    "@ethersproject/hdnode>@ethersproject/signing-key": {
      "packages": {
        "@ethersproject/abi>@ethersproject/logger": true,
        "@ethersproject/abi>@ethersproject/properties": true,
        "@ethersproject/bytes": true,
        "@metamask/ppom-validator>elliptic": true
      }
    },
    "@ethersproject/hdnode>@ethersproject/transactions": {
      "packages": {
        "@ethersproject/abi>@ethersproject/address": true,
        "@ethersproject/abi>@ethersproject/constants": true,
        "@ethersproject/abi>@ethersproject/keccak256": true,
        "@ethersproject/abi>@ethersproject/logger": true,
        "@ethersproject/abi>@ethersproject/properties": true,
        "@ethersproject/bignumber": true,
        "@ethersproject/bytes": true,
        "@ethersproject/hdnode>@ethersproject/signing-key": true,
        "@ethersproject/providers>@ethersproject/rlp": true
      }
    },
    "@ethersproject/hdnode>@ethersproject/wordlists": {
      "packages": {
        "@ethersproject/abi>@ethersproject/logger": true,
        "@ethersproject/abi>@ethersproject/properties": true,
        "@ethersproject/abi>@ethersproject/strings": true,
        "@ethersproject/bytes": true,
        "@ethersproject/hash": true
      }
    },
    "@ethersproject/providers": {
      "globals": {
        "WebSocket": true,
        "clearInterval": true,
        "clearTimeout": true,
        "console.log": true,
        "console.warn": true,
        "setInterval": true,
        "setTimeout": true
      },
      "packages": {
        "@ethersproject/abi>@ethersproject/address": true,
        "@ethersproject/abi>@ethersproject/constants": true,
        "@ethersproject/abi>@ethersproject/logger": true,
        "@ethersproject/abi>@ethersproject/properties": true,
        "@ethersproject/abi>@ethersproject/strings": true,
        "@ethersproject/bignumber": true,
        "@ethersproject/bytes": true,
        "@ethersproject/hash": true,
        "@ethersproject/hash>@ethersproject/abstract-signer": true,
        "@ethersproject/hash>@ethersproject/base64": true,
        "@ethersproject/hdnode>@ethersproject/basex": true,
        "@ethersproject/hdnode>@ethersproject/sha2": true,
        "@ethersproject/hdnode>@ethersproject/transactions": true,
        "@ethersproject/providers>@ethersproject/web": true,
        "@ethersproject/providers>bech32": true,
        "@ethersproject/wallet>@ethersproject/abstract-provider": true,
        "@ethersproject/wallet>@ethersproject/random": true,
        "@metamask/test-bundler>@ethersproject/networks": true
      }
    },
    "@ethersproject/providers>@ethersproject/random": {
      "globals": {
        "crypto.getRandomValues": true
      }
    },
    "@ethersproject/providers>@ethersproject/rlp": {
      "packages": {
        "@ethersproject/abi>@ethersproject/logger": true,
        "@ethersproject/bytes": true
      }
    },
    "@ethersproject/providers>@ethersproject/web": {
      "globals": {
        "clearTimeout": true,
        "fetch": true,
        "setTimeout": true
      },
      "packages": {
        "@ethersproject/abi>@ethersproject/logger": true,
        "@ethersproject/abi>@ethersproject/properties": true,
        "@ethersproject/abi>@ethersproject/strings": true,
        "@ethersproject/bytes": true,
        "@ethersproject/hash>@ethersproject/base64": true
      }
    },
    "@ethersproject/wallet": {
      "packages": {
        "@ethersproject/abi>@ethersproject/address": true,
        "@ethersproject/abi>@ethersproject/keccak256": true,
        "@ethersproject/abi>@ethersproject/logger": true,
        "@ethersproject/abi>@ethersproject/properties": true,
        "@ethersproject/bytes": true,
        "@ethersproject/hash": true,
        "@ethersproject/hash>@ethersproject/abstract-signer": true,
        "@ethersproject/hdnode": true,
        "@ethersproject/hdnode>@ethersproject/signing-key": true,
        "@ethersproject/hdnode>@ethersproject/transactions": true,
        "@ethersproject/wallet>@ethersproject/abstract-provider": true,
        "@ethersproject/wallet>@ethersproject/json-wallets": true,
        "@ethersproject/wallet>@ethersproject/random": true
      }
    },
    "@ethersproject/wallet>@ethersproject/abstract-provider": {
      "packages": {
        "@ethersproject/abi>@ethersproject/logger": true,
        "@ethersproject/abi>@ethersproject/properties": true,
        "@ethersproject/bignumber": true,
        "@ethersproject/bytes": true
      }
    },
    "@ethersproject/wallet>@ethersproject/json-wallets": {
      "packages": {
        "@ethersproject/abi>@ethersproject/address": true,
        "@ethersproject/abi>@ethersproject/keccak256": true,
        "@ethersproject/abi>@ethersproject/logger": true,
        "@ethersproject/abi>@ethersproject/properties": true,
        "@ethersproject/abi>@ethersproject/strings": true,
        "@ethersproject/bytes": true,
        "@ethersproject/hdnode": true,
        "@ethersproject/hdnode>@ethersproject/pbkdf2": true,
        "@ethersproject/hdnode>@ethersproject/transactions": true,
        "@ethersproject/wallet>@ethersproject/json-wallets>aes-js": true,
        "@ethersproject/wallet>@ethersproject/random": true,
        "ethereumjs-util>ethereum-cryptography>scrypt-js": true
      }
    },
    "@ethersproject/wallet>@ethersproject/json-wallets>aes-js": {
      "globals": {
        "define": true
      }
    },
    "@ethersproject/wallet>@ethersproject/random": {
      "packages": {
        "@ethersproject/abi>@ethersproject/logger": true,
        "@ethersproject/bytes": true
      }
    },
    "@keystonehq/bc-ur-registry-eth": {
      "packages": {
        "@ethereumjs/tx>@ethereumjs/util": true,
        "@keystonehq/bc-ur-registry-eth>@keystonehq/bc-ur-registry": true,
        "@metamask/eth-trezor-keyring>hdkey": true,
        "browserify>buffer": true,
        "uuid": true
      }
    },
    "@keystonehq/bc-ur-registry-eth>@keystonehq/bc-ur-registry": {
      "globals": {
        "define": true
      },
      "packages": {
        "@ngraveio/bc-ur": true,
        "@trezor/connect-web>tslib": true,
        "browserify>buffer": true,
        "ethereumjs-util>ethereum-cryptography>bs58check": true,
        "ganache>abstract-level>buffer": true
      }
    },
    "@keystonehq/metamask-airgapped-keyring": {
      "packages": {
        "@ethereumjs/tx": true,
        "@keystonehq/bc-ur-registry-eth": true,
        "@keystonehq/metamask-airgapped-keyring>@keystonehq/base-eth-keyring": true,
        "@keystonehq/metamask-airgapped-keyring>@metamask/obs-store": true,
        "browserify>buffer": true,
        "ethereumjs-util>rlp": true,
        "uuid": true,
        "webpack>events": true
      }
    },
    "@keystonehq/metamask-airgapped-keyring>@keystonehq/base-eth-keyring": {
      "packages": {
        "@ethereumjs/tx": true,
        "@ethereumjs/tx>@ethereumjs/util": true,
        "@keystonehq/bc-ur-registry-eth": true,
        "@keystonehq/metamask-airgapped-keyring>@keystonehq/base-eth-keyring>rlp": true,
        "@metamask/eth-trezor-keyring>hdkey": true,
        "browserify>buffer": true,
        "uuid": true
      }
    },
    "@keystonehq/metamask-airgapped-keyring>@keystonehq/base-eth-keyring>rlp": {
      "globals": {
        "TextEncoder": true
      }
    },
    "@keystonehq/metamask-airgapped-keyring>@metamask/obs-store": {
      "packages": {
        "@keystonehq/metamask-airgapped-keyring>@metamask/obs-store>@metamask/safe-event-emitter": true,
        "@keystonehq/metamask-airgapped-keyring>@metamask/obs-store>through2": true,
        "stream-browserify": true
      }
    },
    "@keystonehq/metamask-airgapped-keyring>@metamask/obs-store>@metamask/safe-event-emitter": {
      "globals": {
        "setTimeout": true
      },
      "packages": {
        "webpack>events": true
      }
    },
    "@keystonehq/metamask-airgapped-keyring>@metamask/obs-store>through2": {
      "packages": {
        "@keystonehq/metamask-airgapped-keyring>@metamask/obs-store>through2>readable-stream": true,
        "browserify>process": true,
        "browserify>util": true,
        "watchify>xtend": true
      }
    },
    "@keystonehq/metamask-airgapped-keyring>@metamask/obs-store>through2>readable-stream": {
      "packages": {
        "@keystonehq/metamask-airgapped-keyring>@metamask/obs-store>through2>readable-stream>isarray": true,
        "@keystonehq/metamask-airgapped-keyring>@metamask/obs-store>through2>readable-stream>safe-buffer": true,
        "@keystonehq/metamask-airgapped-keyring>@metamask/obs-store>through2>readable-stream>string_decoder": true,
        "browserify>browser-resolve": true,
        "browserify>process": true,
        "browserify>timers-browserify": true,
        "pumpify>inherits": true,
        "readable-stream-2>core-util-is": true,
        "readable-stream-2>process-nextick-args": true,
        "readable-stream>util-deprecate": true,
        "webpack>events": true
      }
    },
    "@keystonehq/metamask-airgapped-keyring>@metamask/obs-store>through2>readable-stream>safe-buffer": {
      "packages": {
        "browserify>buffer": true
      }
    },
    "@keystonehq/metamask-airgapped-keyring>@metamask/obs-store>through2>readable-stream>string_decoder": {
      "packages": {
        "@keystonehq/metamask-airgapped-keyring>@metamask/obs-store>through2>readable-stream>safe-buffer": true
      }
    },
    "@lavamoat/lavadome-react": {
      "globals": {
        "Document.prototype": true,
        "DocumentFragment.prototype": true,
        "Element.prototype": true,
        "Node.prototype": true,
        "console.warn": true,
        "document": true
      },
      "packages": {
        "react": true
      }
    },
    "@material-ui/core": {
      "globals": {
        "Image": true,
        "_formatMuiErrorMessage": true,
        "addEventListener": true,
        "clearInterval": true,
        "clearTimeout": true,
        "console.error": true,
        "console.warn": true,
        "document": true,
        "getComputedStyle": true,
        "getSelection": true,
        "innerHeight": true,
        "innerWidth": true,
        "matchMedia": true,
        "navigator": true,
        "performance.now": true,
        "removeEventListener": true,
        "requestAnimationFrame": true,
        "setInterval": true,
        "setTimeout": true
      },
      "packages": {
        "@babel/runtime": true,
        "@material-ui/core>@material-ui/styles": true,
        "@material-ui/core>@material-ui/system": true,
        "@material-ui/core>@material-ui/utils": true,
        "@material-ui/core>clsx": true,
        "@material-ui/core>popper.js": true,
        "@material-ui/core>react-transition-group": true,
        "prop-types": true,
        "prop-types>react-is": true,
        "react": true,
        "react-dom": true,
        "react-redux>hoist-non-react-statics": true
      }
    },
    "@material-ui/core>@material-ui/styles": {
      "globals": {
        "console.error": true,
        "console.warn": true,
        "document.createComment": true,
        "document.head": true
      },
      "packages": {
        "@babel/runtime": true,
        "@material-ui/core>@material-ui/styles>jss": true,
        "@material-ui/core>@material-ui/styles>jss-plugin-camel-case": true,
        "@material-ui/core>@material-ui/styles>jss-plugin-default-unit": true,
        "@material-ui/core>@material-ui/styles>jss-plugin-global": true,
        "@material-ui/core>@material-ui/styles>jss-plugin-nested": true,
        "@material-ui/core>@material-ui/styles>jss-plugin-props-sort": true,
        "@material-ui/core>@material-ui/styles>jss-plugin-rule-value-function": true,
        "@material-ui/core>@material-ui/styles>jss-plugin-vendor-prefixer": true,
        "@material-ui/core>@material-ui/utils": true,
        "@material-ui/core>clsx": true,
        "prop-types": true,
        "react": true,
        "react-redux>hoist-non-react-statics": true
      }
    },
    "@material-ui/core>@material-ui/styles>jss": {
      "globals": {
        "CSS": true,
        "document.createElement": true,
        "document.querySelector": true
      },
      "packages": {
        "@babel/runtime": true,
        "@material-ui/core>@material-ui/styles>jss>is-in-browser": true,
        "react-router-dom>tiny-warning": true
      }
    },
    "@material-ui/core>@material-ui/styles>jss-plugin-camel-case": {
      "packages": {
        "@material-ui/core>@material-ui/styles>jss-plugin-camel-case>hyphenate-style-name": true
      }
    },
    "@material-ui/core>@material-ui/styles>jss-plugin-default-unit": {
      "globals": {
        "CSS": true
      },
      "packages": {
        "@material-ui/core>@material-ui/styles>jss": true
      }
    },
    "@material-ui/core>@material-ui/styles>jss-plugin-global": {
      "packages": {
        "@babel/runtime": true,
        "@material-ui/core>@material-ui/styles>jss": true
      }
    },
    "@material-ui/core>@material-ui/styles>jss-plugin-nested": {
      "packages": {
        "@babel/runtime": true,
        "react-router-dom>tiny-warning": true
      }
    },
    "@material-ui/core>@material-ui/styles>jss-plugin-rule-value-function": {
      "packages": {
        "@material-ui/core>@material-ui/styles>jss": true,
        "react-router-dom>tiny-warning": true
      }
    },
    "@material-ui/core>@material-ui/styles>jss-plugin-vendor-prefixer": {
      "packages": {
        "@material-ui/core>@material-ui/styles>jss": true,
        "@material-ui/core>@material-ui/styles>jss-plugin-vendor-prefixer>css-vendor": true
      }
    },
    "@material-ui/core>@material-ui/styles>jss-plugin-vendor-prefixer>css-vendor": {
      "globals": {
        "document.createElement": true,
        "document.documentElement": true,
        "getComputedStyle": true
      },
      "packages": {
        "@babel/runtime": true,
        "@material-ui/core>@material-ui/styles>jss>is-in-browser": true
      }
    },
    "@material-ui/core>@material-ui/styles>jss>is-in-browser": {
      "globals": {
        "document": true
      }
    },
    "@material-ui/core>@material-ui/system": {
      "globals": {
        "console.error": true
      },
      "packages": {
        "@babel/runtime": true,
        "@material-ui/core>@material-ui/utils": true,
        "prop-types": true
      }
    },
    "@material-ui/core>@material-ui/utils": {
      "packages": {
        "@babel/runtime": true,
        "prop-types": true,
        "prop-types>react-is": true
      }
    },
    "@material-ui/core>popper.js": {
      "globals": {
        "MSInputMethodContext": true,
        "Node.DOCUMENT_POSITION_FOLLOWING": true,
        "cancelAnimationFrame": true,
        "console.warn": true,
        "define": true,
        "devicePixelRatio": true,
        "document": true,
        "getComputedStyle": true,
        "innerHeight": true,
        "innerWidth": true,
        "navigator": true,
        "requestAnimationFrame": true,
        "setTimeout": true
      }
    },
    "@material-ui/core>react-transition-group": {
      "globals": {
        "Element": true,
        "setTimeout": true
      },
      "packages": {
        "@material-ui/core>react-transition-group>dom-helpers": true,
        "prop-types": true,
        "react": true,
        "react-dom": true
      }
    },
    "@material-ui/core>react-transition-group>dom-helpers": {
      "packages": {
        "@babel/runtime": true
      }
    },
    "@metamask-institutional/custody-controller": {
      "packages": {
        "@ethereumjs/tx>@ethereumjs/util": true,
        "@metamask-institutional/custody-keyring": true,
        "@metamask/obs-store": true
      }
    },
    "@metamask-institutional/custody-keyring": {
      "globals": {
        "console.error": true,
        "console.log": true,
        "console.warn": true
      },
      "packages": {
        "@ethereumjs/tx>@ethereumjs/util": true,
        "@metamask-institutional/custody-keyring>@metamask-institutional/configuration-client": true,
        "@metamask-institutional/sdk": true,
        "@metamask-institutional/types": true,
        "@metamask/obs-store": true,
        "browserify>crypto-browserify": true,
        "gulp-sass>lodash.clonedeep": true,
        "webpack>events": true
      }
    },
    "@metamask-institutional/custody-keyring>@metamask-institutional/configuration-client": {
      "globals": {
        "console.log": true,
        "fetch": true
      }
    },
    "@metamask-institutional/extension": {
      "globals": {
        "console.log": true
      },
      "packages": {
        "@metamask-institutional/custody-controller": true,
        "@metamask-institutional/sdk": true,
        "@metamask-institutional/types": true,
        "gulp-sass>lodash.clonedeep": true
      }
    },
    "@metamask-institutional/institutional-features": {
      "packages": {
        "@metamask-institutional/custody-keyring": true,
        "@metamask/obs-store": true
      }
    },
    "@metamask-institutional/rpc-allowlist": {
      "globals": {
        "URL": true
      }
    },
    "@metamask-institutional/sdk": {
      "globals": {
        "URLSearchParams": true,
        "console.debug": true,
        "console.error": true,
        "console.log": true,
        "fetch": true
      },
      "packages": {
        "@metamask-institutional/sdk>@metamask-institutional/simplecache": true,
        "browserify>crypto-browserify": true,
        "webpack>events": true
      }
    },
    "@metamask-institutional/transaction-update": {
      "globals": {
        "clearInterval": true,
        "console.info": true,
        "console.log": true,
        "setInterval": true
      },
      "packages": {
        "@ethereumjs/tx>@ethereumjs/util": true,
        "@metamask-institutional/sdk": true,
        "@metamask-institutional/transaction-update>@metamask-institutional/websocket-client": true,
        "@metamask/obs-store": true,
        "webpack>events": true
      }
    },
    "@metamask-institutional/transaction-update>@metamask-institutional/websocket-client": {
      "globals": {
        "WebSocket": true,
        "clearTimeout": true,
        "console.log": true,
        "setTimeout": true
      },
      "packages": {
        "webpack>events": true
      }
    },
    "@metamask/abi-utils": {
      "packages": {
        "@metamask/utils": true,
        "superstruct": true
      }
    },
    "@metamask/accounts-controller": {
      "packages": {
        "@ethereumjs/tx>@ethereumjs/util": true,
        "@ethereumjs/tx>ethereum-cryptography": true,
        "@metamask/accounts-controller>@metamask/base-controller": true,
        "@metamask/eth-snap-keyring": true,
        "@metamask/keyring-api": true,
        "@metamask/keyring-controller": true,
        "@metamask/utils": true,
        "uuid": true
      }
    },
    "@metamask/accounts-controller>@metamask/base-controller": {
      "globals": {
        "setTimeout": true
      },
      "packages": {
        "immer": true
      }
    },
    "@metamask/address-book-controller": {
      "packages": {
        "@metamask/address-book-controller>@metamask/controller-utils": true,
        "@metamask/base-controller": true
      }
    },
    "@metamask/address-book-controller>@metamask/controller-utils": {
      "globals": {
        "URL": true,
        "console.error": true,
        "fetch": true,
        "setTimeout": true
      },
      "packages": {
        "@ethereumjs/tx>@ethereumjs/util": true,
        "@metamask/controller-utils>@spruceid/siwe-parser": true,
        "@metamask/ethjs>@metamask/ethjs-unit": true,
        "@metamask/utils": true,
        "bn.js": true,
        "browserify>buffer": true,
        "eslint>fast-deep-equal": true,
        "eth-ens-namehash": true
      }
    },
    "@metamask/announcement-controller": {
      "packages": {
        "@metamask/base-controller": true
      }
    },
    "@metamask/announcement-controller>@metamask/base-controller": {
      "globals": {
        "setTimeout": true
      },
      "packages": {
        "immer": true
      }
    },
    "@metamask/approval-controller": {
      "globals": {
        "console.info": true
      },
      "packages": {
        "@metamask/approval-controller>@metamask/base-controller": true,
        "@metamask/approval-controller>nanoid": true,
        "@metamask/rpc-errors": true
      }
    },
    "@metamask/approval-controller>@metamask/base-controller": {
      "globals": {
        "setTimeout": true
      },
      "packages": {
        "immer": true
      }
    },
    "@metamask/approval-controller>nanoid": {
      "globals": {
        "crypto.getRandomValues": true
      }
    },
    "@metamask/assets-controllers": {
      "globals": {
        "AbortController": true,
        "Headers": true,
        "URL": true,
        "URLSearchParams": true,
        "clearInterval": true,
        "clearTimeout": true,
        "console.error": true,
        "console.log": true,
        "setInterval": true,
        "setTimeout": true
      },
      "packages": {
        "@ethereumjs/tx>@ethereumjs/util": true,
        "@ethersproject/abi>@ethersproject/address": true,
        "@ethersproject/contracts": true,
        "@ethersproject/providers": true,
        "@metamask/abi-utils": true,
        "@metamask/assets-controllers>@metamask/base-controller": true,
        "@metamask/assets-controllers>@metamask/controller-utils": true,
        "@metamask/assets-controllers>@metamask/polling-controller": true,
        "@metamask/assets-controllers>@metamask/utils": true,
        "@metamask/assets-controllers>cockatiel": true,
        "@metamask/assets-controllers>multiformats": true,
        "@metamask/contract-metadata": true,
        "@metamask/eth-query": true,
        "@metamask/metamask-eth-abis": true,
        "@metamask/name-controller>async-mutex": true,
        "@metamask/rpc-errors": true,
        "bn.js": true,
        "lodash": true,
        "single-call-balance-checker-abi": true,
        "uuid": true
      }
    },
    "@metamask/assets-controllers>@metamask/base-controller": {
      "globals": {
        "setTimeout": true
      },
      "packages": {
        "immer": true
      }
    },
    "@metamask/assets-controllers>@metamask/controller-utils": {
      "globals": {
        "URL": true,
        "console.error": true,
        "fetch": true,
        "setTimeout": true
      },
      "packages": {
        "@ethereumjs/tx>@ethereumjs/util": true,
        "@metamask/assets-controllers>@metamask/utils": true,
        "@metamask/controller-utils>@spruceid/siwe-parser": true,
        "@metamask/ethjs>@metamask/ethjs-unit": true,
        "bn.js": true,
        "browserify>buffer": true,
        "eslint>fast-deep-equal": true,
        "eth-ens-namehash": true
      }
    },
    "@metamask/assets-controllers>@metamask/polling-controller": {
      "globals": {
        "clearTimeout": true,
        "console.error": true,
        "setTimeout": true
      },
      "packages": {
        "@metamask/assets-controllers>@metamask/base-controller": true,
        "@metamask/snaps-utils>fast-json-stable-stringify": true,
        "uuid": true
      }
    },
    "@metamask/assets-controllers>@metamask/utils": {
      "globals": {
        "TextDecoder": true,
        "TextEncoder": true
      },
      "packages": {
        "@metamask/rpc-errors>@metamask/utils>@metamask/superstruct": true,
        "@metamask/utils>@scure/base": true,
        "@metamask/utils>pony-cause": true,
        "@noble/hashes": true,
        "browserify>buffer": true,
        "nock>debug": true,
        "semver": true
      }
    },
    "@metamask/assets-controllers>cockatiel": {
      "globals": {
        "AbortController": true,
        "AbortSignal": true,
        "WeakRef": true,
        "clearTimeout": true,
        "performance": true,
        "setTimeout": true
      },
      "packages": {
        "browserify>process": true
      }
    },
    "@metamask/assets-controllers>multiformats": {
      "globals": {
        "TextDecoder": true,
        "TextEncoder": true,
        "console.warn": true,
        "crypto.subtle.digest": true
      }
    },
    "@metamask/base-controller": {
      "globals": {
        "setTimeout": true
      },
      "packages": {
        "immer": true
      }
    },
    "@metamask/browser-passworder": {
      "globals": {
        "CryptoKey": true,
        "btoa": true,
        "crypto.getRandomValues": true,
        "crypto.subtle.decrypt": true,
        "crypto.subtle.deriveKey": true,
        "crypto.subtle.encrypt": true,
        "crypto.subtle.exportKey": true,
        "crypto.subtle.importKey": true
      },
      "packages": {
        "@metamask/utils": true,
        "browserify>buffer": true
      }
    },
    "@metamask/controller-utils": {
      "globals": {
        "URL": true,
        "console.error": true,
        "fetch": true,
        "setTimeout": true
      },
      "packages": {
        "@ethereumjs/tx>@ethereumjs/util": true,
        "@metamask/controller-utils>@spruceid/siwe-parser": true,
        "@metamask/ethjs>@metamask/ethjs-unit": true,
        "@metamask/utils": true,
        "bn.js": true,
        "browserify>buffer": true,
        "eslint>fast-deep-equal": true,
        "eth-ens-namehash": true
      }
    },
    "@metamask/controller-utils>@spruceid/siwe-parser": {
      "globals": {
        "console.error": true,
        "console.log": true
      },
      "packages": {
        "@metamask/controller-utils>@spruceid/siwe-parser>apg-js": true,
        "@noble/hashes": true
      }
    },
    "@metamask/controller-utils>@spruceid/siwe-parser>apg-js": {
      "globals": {
        "mode": true
      },
      "packages": {
        "browserify>buffer": true,
        "browserify>insert-module-globals>is-buffer": true
      }
    },
    "@metamask/controllers>web3": {
      "globals": {
        "XMLHttpRequest": true
      }
    },
    "@metamask/controllers>web3-provider-engine>cross-fetch>node-fetch": {
      "globals": {
        "fetch": true
      }
    },
    "@metamask/controllers>web3-provider-engine>eth-json-rpc-middleware>node-fetch": {
      "globals": {
        "fetch": true
      }
    },
    "@metamask/ens-controller": {
      "packages": {
        "@ethersproject/providers": true,
        "@metamask/ens-controller>@metamask/base-controller": true,
        "@metamask/ens-controller>@metamask/controller-utils": true,
        "@metamask/utils": true,
        "punycode": true
      }
    },
    "@metamask/ens-controller>@metamask/base-controller": {
      "globals": {
        "setTimeout": true
      },
      "packages": {
        "immer": true
      }
    },
    "@metamask/ens-controller>@metamask/controller-utils": {
      "globals": {
        "URL": true,
        "console.error": true,
        "fetch": true,
        "setTimeout": true
      },
      "packages": {
        "@ethereumjs/tx>@ethereumjs/util": true,
        "@metamask/controller-utils>@spruceid/siwe-parser": true,
        "@metamask/ens-controller>@metamask/controller-utils>@metamask/utils": true,
        "@metamask/ethjs>@metamask/ethjs-unit": true,
        "bn.js": true,
        "browserify>buffer": true,
        "eslint>fast-deep-equal": true,
        "eth-ens-namehash": true
      }
    },
    "@metamask/ens-controller>@metamask/controller-utils>@metamask/utils": {
      "globals": {
        "TextDecoder": true,
        "TextEncoder": true
      },
      "packages": {
        "@metamask/rpc-errors>@metamask/utils>@metamask/superstruct": true,
        "@metamask/utils>@scure/base": true,
        "@metamask/utils>pony-cause": true,
        "@noble/hashes": true,
        "browserify>buffer": true,
        "nock>debug": true,
        "semver": true
      }
    },
    "@metamask/eth-json-rpc-filters": {
      "globals": {
        "console.error": true
      },
      "packages": {
        "@metamask/eth-json-rpc-filters>@metamask/eth-query": true,
        "@metamask/eth-json-rpc-filters>@metamask/json-rpc-engine": true,
        "@metamask/eth-json-rpc-filters>async-mutex": true,
        "@metamask/safe-event-emitter": true,
        "pify": true
      }
    },
    "@metamask/eth-json-rpc-filters>@metamask/eth-query": {
      "packages": {
        "@metamask/eth-query>json-rpc-random-id": true,
        "watchify>xtend": true
      }
    },
    "@metamask/eth-json-rpc-filters>@metamask/json-rpc-engine": {
      "packages": {
        "@metamask/rpc-errors": true,
        "@metamask/safe-event-emitter": true,
        "@metamask/utils": true
      }
    },
    "@metamask/eth-json-rpc-filters>async-mutex": {
      "globals": {
        "setTimeout": true
      },
      "packages": {
        "@trezor/connect-web>tslib": true
      }
    },
    "@metamask/eth-json-rpc-middleware": {
      "globals": {
        "URL": true,
        "console.error": true,
        "setTimeout": true
      },
      "packages": {
        "@metamask/eth-json-rpc-middleware>@metamask/json-rpc-engine": true,
        "@metamask/eth-json-rpc-middleware>safe-stable-stringify": true,
        "@metamask/eth-sig-util": true,
        "@metamask/rpc-errors": true,
        "@metamask/utils": true,
        "pify": true,
        "sass-loader>klona": true
      }
    },
    "@metamask/eth-json-rpc-middleware>@metamask/eth-json-rpc-provider": {
      "packages": {
        "@metamask/eth-json-rpc-middleware>@metamask/eth-json-rpc-provider>@metamask/json-rpc-engine": true,
        "@metamask/safe-event-emitter": true
      }
    },
    "@metamask/eth-json-rpc-middleware>@metamask/eth-json-rpc-provider>@metamask/json-rpc-engine": {
      "packages": {
        "@metamask/rpc-errors": true,
        "@metamask/safe-event-emitter": true,
        "@metamask/utils": true
      }
    },
    "@metamask/eth-json-rpc-middleware>@metamask/json-rpc-engine": {
      "packages": {
        "@metamask/rpc-errors": true,
        "@metamask/safe-event-emitter": true,
        "@metamask/utils": true
      }
    },
    "@metamask/eth-ledger-bridge-keyring": {
      "globals": {
        "addEventListener": true,
        "console.log": true,
        "document.createElement": true,
        "document.head.appendChild": true,
        "fetch": true,
        "removeEventListener": true
      },
      "packages": {
        "@ethereumjs/tx": true,
        "@ethereumjs/tx>@ethereumjs/rlp": true,
        "@ethereumjs/tx>@ethereumjs/util": true,
        "@metamask/eth-sig-util": true,
        "@metamask/eth-trezor-keyring>hdkey": true,
        "browserify>buffer": true,
        "webpack>events": true
      }
    },
    "@metamask/eth-query": {
      "packages": {
        "@metamask/eth-query>json-rpc-random-id": true,
        "watchify>xtend": true
      }
    },
    "@metamask/eth-sig-util": {
      "packages": {
        "@ethereumjs/tx>@ethereumjs/util": true,
        "@ethereumjs/tx>ethereum-cryptography": true,
        "@metamask/abi-utils": true,
        "@metamask/eth-sig-util>tweetnacl": true,
        "@metamask/eth-sig-util>tweetnacl-util": true,
        "@metamask/utils": true,
        "browserify>buffer": true
      }
    },
    "@metamask/eth-sig-util>tweetnacl": {
      "globals": {
        "crypto": true,
        "msCrypto": true,
        "nacl": "write"
      },
      "packages": {
        "browserify>browser-resolve": true
      }
    },
    "@metamask/eth-sig-util>tweetnacl-util": {
      "globals": {
        "atob": true,
        "btoa": true
      },
      "packages": {
        "browserify>browser-resolve": true
      }
    },
    "@metamask/eth-snap-keyring": {
      "globals": {
        "URL": true,
        "console.error": true
      },
      "packages": {
        "@ethereumjs/tx": true,
        "@metamask/eth-sig-util": true,
        "@metamask/eth-snap-keyring>uuid": true,
        "@metamask/keyring-api": true,
        "@metamask/utils": true,
        "superstruct": true,
        "webpack>events": true
      }
    },
    "@metamask/eth-snap-keyring>uuid": {
      "globals": {
        "crypto": true
      }
    },
    "@metamask/eth-token-tracker": {
      "globals": {
        "console.warn": true
      },
      "packages": {
        "@babel/runtime": true,
        "@metamask/eth-token-tracker>@metamask/eth-block-tracker": true,
        "@metamask/eth-token-tracker>deep-equal": true,
        "@metamask/ethjs-contract": true,
        "@metamask/ethjs-query": true,
        "@metamask/safe-event-emitter": true,
        "bn.js": true,
        "human-standard-token-abi": true
      }
    },
    "@metamask/eth-token-tracker>@metamask/eth-block-tracker": {
      "globals": {
        "clearTimeout": true,
        "console.error": true,
        "setTimeout": true
      },
      "packages": {
        "@metamask/eth-query>json-rpc-random-id": true,
        "@metamask/safe-event-emitter": true,
        "@metamask/utils": true,
        "pify": true
      }
    },
    "@metamask/eth-token-tracker>deep-equal": {
      "packages": {
        "@lavamoat/lavapack>json-stable-stringify>isarray": true,
        "@lavamoat/lavapack>json-stable-stringify>object-keys": true,
        "@metamask/eth-token-tracker>deep-equal>es-get-iterator": true,
        "@metamask/eth-token-tracker>deep-equal>is-date-object": true,
        "@metamask/eth-token-tracker>deep-equal>which-boxed-primitive": true,
        "@metamask/eth-token-tracker>deep-equal>which-collection": true,
        "@ngraveio/bc-ur>assert>object-is": true,
        "browserify>util>is-arguments": true,
        "browserify>util>which-typed-array": true,
        "gulp>vinyl-fs>object.assign": true,
        "string.prototype.matchall>call-bind": true,
        "string.prototype.matchall>es-abstract>array-buffer-byte-length": true,
        "string.prototype.matchall>es-abstract>is-array-buffer": true,
        "string.prototype.matchall>es-abstract>is-regex": true,
        "string.prototype.matchall>es-abstract>is-shared-array-buffer": true,
        "string.prototype.matchall>get-intrinsic": true,
        "string.prototype.matchall>regexp.prototype.flags": true,
        "string.prototype.matchall>side-channel": true
      }
    },
    "@metamask/eth-token-tracker>deep-equal>es-get-iterator": {
      "packages": {
        "@lavamoat/lavapack>json-stable-stringify>isarray": true,
        "@metamask/eth-token-tracker>deep-equal>es-get-iterator>is-map": true,
        "@metamask/eth-token-tracker>deep-equal>es-get-iterator>is-set": true,
        "@metamask/eth-token-tracker>deep-equal>es-get-iterator>stop-iteration-iterator": true,
        "browserify>process": true,
        "browserify>util>is-arguments": true,
        "eslint-plugin-react>array-includes>is-string": true,
        "string.prototype.matchall>call-bind": true,
        "string.prototype.matchall>get-intrinsic": true,
        "string.prototype.matchall>has-symbols": true
      }
    },
    "@metamask/eth-token-tracker>deep-equal>es-get-iterator>stop-iteration-iterator": {
      "globals": {
        "StopIteration": true
      },
      "packages": {
        "string.prototype.matchall>internal-slot": true
      }
    },
    "@metamask/eth-token-tracker>deep-equal>is-date-object": {
      "packages": {
        "koa>is-generator-function>has-tostringtag": true
      }
    },
    "@metamask/eth-token-tracker>deep-equal>which-boxed-primitive": {
      "packages": {
        "@metamask/eth-token-tracker>deep-equal>which-boxed-primitive>is-bigint": true,
        "@metamask/eth-token-tracker>deep-equal>which-boxed-primitive>is-boolean-object": true,
        "@metamask/eth-token-tracker>deep-equal>which-boxed-primitive>is-number-object": true,
        "eslint-plugin-react>array-includes>is-string": true,
        "string.prototype.matchall>es-abstract>es-to-primitive>is-symbol": true
      }
    },
    "@metamask/eth-token-tracker>deep-equal>which-boxed-primitive>is-bigint": {
      "packages": {
        "string.prototype.matchall>es-abstract>unbox-primitive>has-bigints": true
      }
    },
    "@metamask/eth-token-tracker>deep-equal>which-boxed-primitive>is-boolean-object": {
      "packages": {
        "koa>is-generator-function>has-tostringtag": true,
        "string.prototype.matchall>call-bind": true
      }
    },
    "@metamask/eth-token-tracker>deep-equal>which-boxed-primitive>is-number-object": {
      "packages": {
        "koa>is-generator-function>has-tostringtag": true
      }
    },
    "@metamask/eth-token-tracker>deep-equal>which-collection": {
      "packages": {
        "@metamask/eth-token-tracker>deep-equal>es-get-iterator>is-map": true,
        "@metamask/eth-token-tracker>deep-equal>es-get-iterator>is-set": true,
        "@metamask/eth-token-tracker>deep-equal>which-collection>is-weakmap": true,
        "@metamask/eth-token-tracker>deep-equal>which-collection>is-weakset": true
      }
    },
    "@metamask/eth-token-tracker>deep-equal>which-collection>is-weakset": {
      "packages": {
        "string.prototype.matchall>call-bind": true,
        "string.prototype.matchall>get-intrinsic": true
      }
    },
    "@metamask/eth-trezor-keyring": {
      "globals": {
        "setTimeout": true
      },
      "packages": {
        "@ethereumjs/tx": true,
        "@ethereumjs/tx>@ethereumjs/util": true,
        "@metamask/eth-trezor-keyring>@trezor/connect-plugin-ethereum": true,
        "@metamask/eth-trezor-keyring>@trezor/connect-web": true,
        "@metamask/eth-trezor-keyring>hdkey": true,
        "browserify>buffer": true,
        "webpack>events": true
      }
    },
    "@metamask/eth-trezor-keyring>@trezor/connect-plugin-ethereum": {
      "packages": {
        "@metamask/eth-sig-util": true,
        "@trezor/connect-web>tslib": true
      }
    },
    "@metamask/eth-trezor-keyring>@trezor/connect-web": {
      "globals": {
        "URLSearchParams": true,
        "__TREZOR_CONNECT_SRC": true,
        "addEventListener": true,
        "btoa": true,
        "chrome": true,
        "clearInterval": true,
        "clearTimeout": true,
        "console.warn": true,
        "document.body": true,
        "document.createElement": true,
        "document.createTextNode": true,
        "document.getElementById": true,
        "document.querySelectorAll": true,
        "location": true,
        "navigator": true,
        "open": true,
        "origin": true,
        "removeEventListener": true,
        "setInterval": true,
        "setTimeout": true
      },
      "packages": {
        "@trezor/connect-web>@trezor/connect": true,
        "@trezor/connect-web>@trezor/connect-common": true,
        "@trezor/connect-web>@trezor/utils": true,
        "@trezor/connect-web>tslib": true,
        "webpack>events": true
      }
    },
    "@metamask/eth-trezor-keyring>hdkey": {
      "packages": {
        "browserify>assert": true,
        "browserify>crypto-browserify": true,
        "ethereumjs-util>create-hash>ripemd160": true,
        "ethereumjs-util>ethereum-cryptography>bs58check": true,
        "ganache>secp256k1": true,
        "koa>content-disposition>safe-buffer": true
      }
    },
    "@metamask/etherscan-link": {
      "globals": {
        "URL": true
      }
    },
    "@metamask/ethjs": {
      "globals": {
        "clearInterval": true,
        "setInterval": true
      },
      "packages": {
        "@metamask/ethjs-contract": true,
        "@metamask/ethjs-query": true,
        "@metamask/ethjs>@metamask/ethjs-filter": true,
        "@metamask/ethjs>@metamask/ethjs-provider-http": true,
        "@metamask/ethjs>@metamask/ethjs-unit": true,
        "@metamask/ethjs>@metamask/ethjs-util": true,
        "@metamask/ethjs>@metamask/number-to-bn": true,
        "@metamask/ethjs>ethjs-abi": true,
        "@metamask/ethjs>js-sha3": true,
        "bn.js": true,
        "browserify>buffer": true
      }
    },
    "@metamask/ethjs-contract": {
      "packages": {
        "@babel/runtime": true,
        "@metamask/ethjs>@metamask/ethjs-filter": true,
        "@metamask/ethjs>@metamask/ethjs-util": true,
        "@metamask/ethjs>ethjs-abi": true,
        "@metamask/ethjs>js-sha3": true,
        "promise-to-callback": true
      }
    },
    "@metamask/ethjs-query": {
      "globals": {
        "console": true
      },
      "packages": {
        "@metamask/ethjs-query>@metamask/ethjs-format": true,
        "@metamask/ethjs-query>@metamask/ethjs-rpc": true,
        "promise-to-callback": true
      }
    },
    "@metamask/ethjs-query>@metamask/ethjs-format": {
      "packages": {
        "@metamask/ethjs-query>@metamask/ethjs-format>ethjs-schema": true,
        "@metamask/ethjs>@metamask/ethjs-util": true,
        "@metamask/ethjs>@metamask/ethjs-util>strip-hex-prefix": true,
        "@metamask/ethjs>@metamask/number-to-bn": true
      }
    },
    "@metamask/ethjs-query>@metamask/ethjs-rpc": {
      "packages": {
        "promise-to-callback": true
      }
    },
    "@metamask/ethjs>@metamask/ethjs-filter": {
      "globals": {
        "clearInterval": true,
        "setInterval": true
      }
    },
    "@metamask/ethjs>@metamask/ethjs-provider-http": {
      "packages": {
        "@metamask/ethjs>@metamask/ethjs-provider-http>xhr2": true
      }
    },
    "@metamask/ethjs>@metamask/ethjs-provider-http>xhr2": {
      "globals": {
        "XMLHttpRequest": true
      }
    },
    "@metamask/ethjs>@metamask/ethjs-unit": {
      "packages": {
        "@metamask/ethjs>@metamask/number-to-bn": true,
        "bn.js": true
      }
    },
    "@metamask/ethjs>@metamask/ethjs-util": {
      "packages": {
        "@metamask/ethjs>@metamask/ethjs-util>is-hex-prefixed": true,
        "@metamask/ethjs>@metamask/ethjs-util>strip-hex-prefix": true,
        "browserify>buffer": true
      }
    },
    "@metamask/ethjs>@metamask/ethjs-util>strip-hex-prefix": {
      "packages": {
        "@metamask/ethjs>@metamask/ethjs-util>is-hex-prefixed": true
      }
    },
    "@metamask/ethjs>@metamask/number-to-bn": {
      "packages": {
        "@metamask/ethjs>@metamask/ethjs-util>strip-hex-prefix": true,
        "bn.js": true
      }
    },
    "@metamask/ethjs>ethjs-abi": {
      "packages": {
        "@metamask/ethjs>ethjs-abi>number-to-bn": true,
        "@metamask/ethjs>js-sha3": true,
        "bn.js": true,
        "browserify>buffer": true
      }
    },
    "@metamask/ethjs>ethjs-abi>number-to-bn": {
      "packages": {
        "@metamask/ethjs>@metamask/ethjs-util>strip-hex-prefix": true,
        "bn.js": true
      }
    },
    "@metamask/ethjs>js-sha3": {
      "globals": {
        "define": true
      },
      "packages": {
        "browserify>process": true
      }
    },
    "@metamask/gas-fee-controller": {
      "globals": {
        "clearInterval": true,
        "console.error": true,
        "setInterval": true
      },
      "packages": {
        "@metamask/eth-query": true,
        "@metamask/gas-fee-controller>@metamask/controller-utils": true,
        "@metamask/gas-fee-controller>@metamask/polling-controller": true,
        "bn.js": true,
        "uuid": true
      }
    },
    "@metamask/gas-fee-controller>@metamask/controller-utils": {
      "globals": {
        "URL": true,
        "console.error": true,
        "fetch": true,
        "setTimeout": true
      },
      "packages": {
        "@ethereumjs/tx>@ethereumjs/util": true,
        "@metamask/controller-utils>@spruceid/siwe-parser": true,
        "@metamask/ethjs>@metamask/ethjs-unit": true,
        "@metamask/gas-fee-controller>@metamask/controller-utils>@metamask/utils": true,
        "bn.js": true,
        "browserify>buffer": true,
        "eslint>fast-deep-equal": true,
        "eth-ens-namehash": true
      }
    },
    "@metamask/gas-fee-controller>@metamask/controller-utils>@metamask/utils": {
      "globals": {
        "TextDecoder": true,
        "TextEncoder": true
      },
      "packages": {
        "@metamask/rpc-errors>@metamask/utils>@metamask/superstruct": true,
        "@metamask/utils>@scure/base": true,
        "@metamask/utils>pony-cause": true,
        "@noble/hashes": true,
        "browserify>buffer": true,
        "nock>debug": true,
        "semver": true
      }
    },
    "@metamask/gas-fee-controller>@metamask/polling-controller": {
      "globals": {
        "clearTimeout": true,
        "console.error": true,
        "setTimeout": true
      },
      "packages": {
        "@metamask/gas-fee-controller>@metamask/polling-controller>@metamask/base-controller": true,
        "@metamask/snaps-utils>fast-json-stable-stringify": true,
        "uuid": true
      }
    },
    "@metamask/gas-fee-controller>@metamask/polling-controller>@metamask/base-controller": {
      "globals": {
        "setTimeout": true
      },
      "packages": {
        "immer": true
      }
    },
    "@metamask/jazzicon": {
      "globals": {
        "document.createElement": true,
        "document.createElementNS": true
      },
      "packages": {
        "@metamask/jazzicon>color": true,
        "@metamask/jazzicon>mersenne-twister": true
      }
    },
    "@metamask/jazzicon>color": {
      "packages": {
        "@metamask/jazzicon>color>clone": true,
        "@metamask/jazzicon>color>color-convert": true,
        "@metamask/jazzicon>color>color-string": true
      }
    },
    "@metamask/jazzicon>color>clone": {
      "packages": {
        "browserify>buffer": true
      }
    },
    "@metamask/jazzicon>color>color-convert": {
      "packages": {
        "@metamask/jazzicon>color>color-convert>color-name": true
      }
    },
    "@metamask/jazzicon>color>color-string": {
      "packages": {
        "jest-canvas-mock>moo-color>color-name": true
      }
    },
    "@metamask/keyring-api": {
      "globals": {
        "URL": true
      },
      "packages": {
        "@metamask/keyring-api>bech32": true,
        "@metamask/keyring-api>uuid": true,
        "@metamask/utils": true,
        "superstruct": true
      }
    },
    "@metamask/keyring-api>uuid": {
      "globals": {
        "crypto": true
      }
    },
    "@metamask/keyring-controller": {
      "packages": {
        "@ethereumjs/tx>@ethereumjs/util": true,
        "@metamask/browser-passworder": true,
        "@metamask/eth-sig-util": true,
        "@metamask/keyring-controller>@metamask/base-controller": true,
        "@metamask/keyring-controller>@metamask/eth-hd-keyring": true,
        "@metamask/keyring-controller>@metamask/eth-simple-keyring": true,
        "@metamask/keyring-controller>@metamask/utils": true,
        "@metamask/keyring-controller>ethereumjs-wallet": true,
        "@metamask/name-controller>async-mutex": true
      }
    },
    "@metamask/keyring-controller>@metamask/base-controller": {
      "globals": {
        "setTimeout": true
      },
      "packages": {
        "immer": true
      }
    },
    "@metamask/keyring-controller>@metamask/eth-hd-keyring": {
      "globals": {
        "TextEncoder": true
      },
      "packages": {
        "@ethereumjs/tx>@ethereumjs/util": true,
        "@ethereumjs/tx>ethereum-cryptography": true,
        "@metamask/eth-sig-util": true,
        "@metamask/scure-bip39": true,
        "@metamask/utils": true,
        "browserify>buffer": true
      }
    },
    "@metamask/keyring-controller>@metamask/eth-simple-keyring": {
      "packages": {
        "@ethereumjs/tx>@ethereumjs/util": true,
        "@ethereumjs/tx>ethereum-cryptography": true,
        "@metamask/eth-sig-util": true,
        "@metamask/utils": true,
        "browserify>buffer": true,
        "mocha>serialize-javascript>randombytes": true
      }
    },
    "@metamask/keyring-controller>@metamask/utils": {
      "globals": {
        "TextDecoder": true,
        "TextEncoder": true
      },
      "packages": {
        "@metamask/rpc-errors>@metamask/utils>@metamask/superstruct": true,
        "@metamask/utils>@scure/base": true,
        "@metamask/utils>pony-cause": true,
        "@noble/hashes": true,
        "browserify>buffer": true,
        "nock>debug": true,
        "semver": true
      }
    },
    "@metamask/keyring-controller>ethereumjs-wallet": {
      "packages": {
        "@metamask/keyring-controller>ethereumjs-wallet>ethereum-cryptography": true,
        "@metamask/keyring-controller>ethereumjs-wallet>ethereumjs-util": true,
        "@metamask/keyring-controller>ethereumjs-wallet>utf8": true,
        "browserify>buffer": true,
        "browserify>crypto-browserify": true,
        "eth-lattice-keyring>gridplus-sdk>aes-js": true,
        "ethereumjs-util>ethereum-cryptography>bs58check": true,
        "ethereumjs-util>ethereum-cryptography>scrypt-js": true,
        "mocha>serialize-javascript>randombytes": true,
        "uuid": true
      }
    },
    "@metamask/keyring-controller>ethereumjs-wallet>ethereum-cryptography": {
      "packages": {
        "browserify>assert": true,
        "browserify>buffer": true,
        "browserify>crypto-browserify>create-hmac": true,
        "ethereumjs-util>ethereum-cryptography>bs58check": true,
        "ethereumjs-util>ethereum-cryptography>hash.js": true,
        "ganache>keccak": true,
        "ganache>secp256k1": true,
        "koa>content-disposition>safe-buffer": true,
        "mocha>serialize-javascript>randombytes": true
      }
    },
    "@metamask/keyring-controller>ethereumjs-wallet>ethereumjs-util": {
      "packages": {
        "@metamask/keyring-controller>ethereumjs-wallet>ethereum-cryptography": true,
        "bn.js": true,
        "browserify>assert": true,
        "browserify>buffer": true,
        "browserify>insert-module-globals>is-buffer": true,
        "ethereumjs-util>create-hash": true,
        "ethereumjs-util>rlp": true
      }
    },
    "@metamask/logging-controller": {
      "packages": {
        "@metamask/base-controller": true,
        "uuid": true
      }
    },
    "@metamask/logo": {
      "globals": {
        "addEventListener": true,
        "document.body.appendChild": true,
        "document.createElementNS": true,
        "innerHeight": true,
        "innerWidth": true,
        "requestAnimationFrame": true
      },
      "packages": {
        "@metamask/logo>gl-mat4": true,
        "@metamask/logo>gl-vec3": true
      }
    },
    "@metamask/message-manager": {
      "packages": {
        "@metamask/eth-sig-util": true,
        "@metamask/message-manager>@metamask/base-controller": true,
        "@metamask/message-manager>@metamask/controller-utils": true,
        "@metamask/message-manager>jsonschema": true,
        "@metamask/utils": true,
        "browserify>buffer": true,
        "uuid": true,
        "webpack>events": true
      }
    },
    "@metamask/message-manager>@metamask/base-controller": {
      "globals": {
        "setTimeout": true
      },
      "packages": {
        "immer": true
      }
    },
    "@metamask/message-manager>@metamask/controller-utils": {
      "globals": {
        "URL": true,
        "console.error": true,
        "fetch": true,
        "setTimeout": true
      },
      "packages": {
        "@ethereumjs/tx>@ethereumjs/util": true,
        "@metamask/controller-utils>@spruceid/siwe-parser": true,
        "@metamask/ethjs>@metamask/ethjs-unit": true,
        "@metamask/utils": true,
        "bn.js": true,
        "browserify>buffer": true,
        "eslint>fast-deep-equal": true,
        "eth-ens-namehash": true
      }
    },
    "@metamask/message-manager>jsonschema": {
      "packages": {
        "browserify>url": true
      }
    },
    "@metamask/message-signing-snap>@noble/curves": {
      "globals": {
        "TextEncoder": true
      },
      "packages": {
        "@noble/hashes": true
      }
    },
    "@metamask/name-controller": {
      "globals": {
        "fetch": true
      },
      "packages": {
        "@metamask/name-controller>@metamask/base-controller": true,
        "@metamask/name-controller>@metamask/controller-utils": true,
        "@metamask/name-controller>async-mutex": true,
        "@metamask/utils": true
      }
    },
    "@metamask/name-controller>@metamask/base-controller": {
      "globals": {
        "setTimeout": true
      },
      "packages": {
        "immer": true
      }
    },
    "@metamask/name-controller>@metamask/controller-utils": {
      "globals": {
        "URL": true,
        "console.error": true,
        "fetch": true,
        "setTimeout": true
      },
      "packages": {
        "@ethereumjs/tx>@ethereumjs/util": true,
        "@metamask/controller-utils>@spruceid/siwe-parser": true,
        "@metamask/ethjs>@metamask/ethjs-unit": true,
        "@metamask/name-controller>@metamask/controller-utils>@metamask/utils": true,
        "bn.js": true,
        "browserify>buffer": true,
        "eslint>fast-deep-equal": true,
        "eth-ens-namehash": true
      }
    },
    "@metamask/name-controller>@metamask/controller-utils>@metamask/utils": {
      "globals": {
        "TextDecoder": true,
        "TextEncoder": true
      },
      "packages": {
        "@metamask/rpc-errors>@metamask/utils>@metamask/superstruct": true,
        "@metamask/utils>@scure/base": true,
        "@metamask/utils>pony-cause": true,
        "@noble/hashes": true,
        "browserify>buffer": true,
        "nock>debug": true,
        "semver": true
      }
    },
    "@metamask/name-controller>async-mutex": {
      "globals": {
        "clearTimeout": true,
        "setTimeout": true
      },
      "packages": {
        "@trezor/connect-web>tslib": true
      }
    },
    "@metamask/network-controller": {
      "globals": {
        "URL": true,
        "btoa": true,
        "fetch": true,
        "setTimeout": true
      },
      "packages": {
        "@metamask/eth-json-rpc-middleware": true,
        "@metamask/eth-query": true,
        "@metamask/eth-token-tracker>@metamask/eth-block-tracker": true,
        "@metamask/network-controller>@metamask/base-controller": true,
        "@metamask/network-controller>@metamask/controller-utils": true,
        "@metamask/network-controller>@metamask/eth-json-rpc-infura": true,
        "@metamask/network-controller>@metamask/eth-json-rpc-provider": true,
        "@metamask/network-controller>@metamask/swappable-obj-proxy": true,
        "@metamask/rpc-errors": true,
        "@metamask/snaps-controllers>@metamask/json-rpc-engine": true,
        "@metamask/utils": true,
        "browserify>assert": true,
        "uuid": true
      }
    },
    "@metamask/network-controller>@metamask/base-controller": {
      "globals": {
        "setTimeout": true
      },
      "packages": {
        "immer": true
      }
    },
    "@metamask/network-controller>@metamask/controller-utils": {
      "globals": {
        "URL": true,
        "console.error": true,
        "fetch": true,
        "setTimeout": true
      },
      "packages": {
        "@ethereumjs/tx>@ethereumjs/util": true,
        "@metamask/controller-utils>@spruceid/siwe-parser": true,
        "@metamask/ethjs>@metamask/ethjs-unit": true,
        "@metamask/network-controller>@metamask/controller-utils>@metamask/utils": true,
        "bn.js": true,
        "browserify>buffer": true,
        "eslint>fast-deep-equal": true,
        "eth-ens-namehash": true
      }
    },
    "@metamask/network-controller>@metamask/controller-utils>@metamask/utils": {
      "globals": {
        "TextDecoder": true,
        "TextEncoder": true
      },
      "packages": {
        "@metamask/rpc-errors>@metamask/utils>@metamask/superstruct": true,
        "@metamask/utils>@scure/base": true,
        "@metamask/utils>pony-cause": true,
        "@noble/hashes": true,
        "browserify>buffer": true,
        "nock>debug": true,
        "semver": true
      }
    },
    "@metamask/network-controller>@metamask/eth-json-rpc-infura": {
      "globals": {
        "setTimeout": true
      },
      "packages": {
        "@metamask/eth-json-rpc-middleware>@metamask/eth-json-rpc-provider": true,
        "@metamask/network-controller>@metamask/eth-json-rpc-infura>@metamask/json-rpc-engine": true,
        "@metamask/rpc-errors": true,
        "@metamask/utils": true,
        "node-fetch": true
      }
    },
    "@metamask/network-controller>@metamask/eth-json-rpc-infura>@metamask/json-rpc-engine": {
      "packages": {
        "@metamask/rpc-errors": true,
        "@metamask/safe-event-emitter": true,
        "@metamask/utils": true
      }
    },
    "@metamask/network-controller>@metamask/eth-json-rpc-provider": {
      "packages": {
<<<<<<< HEAD
        "@metamask/network-controller>@metamask/eth-json-rpc-provider>@metamask/json-rpc-engine": true,
        "@metamask/rpc-errors": true,
        "@metamask/safe-event-emitter": true,
        "uuid": true
      }
    },
    "@metamask/network-controller>@metamask/eth-json-rpc-provider>@metamask/json-rpc-engine": {
      "packages": {
        "@metamask/network-controller>@metamask/eth-json-rpc-provider>@metamask/utils": true,
        "@metamask/rpc-errors": true,
        "@metamask/safe-event-emitter": true
      }
    },
    "@metamask/network-controller>@metamask/eth-json-rpc-provider>@metamask/utils": {
      "globals": {
        "TextDecoder": true,
        "TextEncoder": true
      },
      "packages": {
        "@metamask/rpc-errors>@metamask/utils>@metamask/superstruct": true,
        "@metamask/utils>@scure/base": true,
        "@metamask/utils>pony-cause": true,
        "@noble/hashes": true,
        "browserify>buffer": true,
        "nock>debug": true,
        "semver": true
=======
        "@metamask/rpc-errors": true,
        "@metamask/safe-event-emitter": true,
        "@metamask/snaps-controllers>@metamask/json-rpc-engine": true,
        "uuid": true
>>>>>>> 49a6e431
      }
    },
    "@metamask/notification-controller": {
      "packages": {
        "@metamask/base-controller": true,
        "@metamask/notification-controller>nanoid": true,
        "@metamask/utils": true
      }
    },
    "@metamask/notification-controller>nanoid": {
      "globals": {
        "crypto.getRandomValues": true
      }
    },
    "@metamask/object-multiplex": {
      "globals": {
        "console.warn": true
      },
      "packages": {
        "@metamask/object-multiplex>once": true,
        "readable-stream": true
      }
    },
    "@metamask/object-multiplex>once": {
      "packages": {
        "@metamask/object-multiplex>once>wrappy": true
      }
    },
    "@metamask/obs-store": {
      "packages": {
        "@metamask/safe-event-emitter": true,
        "readable-stream": true
      }
    },
    "@metamask/permission-controller": {
      "globals": {
        "console.error": true
      },
      "packages": {
        "@metamask/permission-controller>@metamask/base-controller": true,
        "@metamask/permission-controller>@metamask/controller-utils": true,
        "@metamask/permission-controller>nanoid": true,
        "@metamask/rpc-errors": true,
        "@metamask/snaps-controllers>@metamask/json-rpc-engine": true,
        "@metamask/utils": true,
        "deep-freeze-strict": true,
        "immer": true
      }
    },
    "@metamask/permission-controller>@metamask/base-controller": {
      "globals": {
        "setTimeout": true
      },
      "packages": {
        "immer": true
      }
    },
    "@metamask/permission-controller>@metamask/controller-utils": {
      "globals": {
        "URL": true,
        "console.error": true,
        "fetch": true,
        "setTimeout": true
      },
      "packages": {
        "@ethereumjs/tx>@ethereumjs/util": true,
        "@metamask/controller-utils>@spruceid/siwe-parser": true,
        "@metamask/ethjs>@metamask/ethjs-unit": true,
        "@metamask/permission-controller>@metamask/controller-utils>@metamask/utils": true,
        "bn.js": true,
        "browserify>buffer": true,
        "eslint>fast-deep-equal": true,
        "eth-ens-namehash": true
      }
    },
    "@metamask/permission-controller>@metamask/controller-utils>@metamask/utils": {
      "globals": {
        "TextDecoder": true,
        "TextEncoder": true
      },
      "packages": {
        "@metamask/rpc-errors>@metamask/utils>@metamask/superstruct": true,
        "@metamask/utils>@scure/base": true,
        "@metamask/utils>pony-cause": true,
        "@noble/hashes": true,
        "browserify>buffer": true,
        "nock>debug": true,
        "semver": true
      }
    },
    "@metamask/permission-controller>nanoid": {
      "globals": {
        "crypto.getRandomValues": true
      }
    },
    "@metamask/permission-log-controller": {
      "packages": {
        "@metamask/base-controller": true,
        "@metamask/utils": true
      }
    },
    "@metamask/phishing-controller": {
      "globals": {
        "fetch": true
      },
      "packages": {
        "@metamask/base-controller": true,
        "@metamask/controller-utils": true,
        "@metamask/phishing-warning>eth-phishing-detect": true,
        "punycode": true
      }
    },
    "@metamask/phishing-warning>eth-phishing-detect": {
      "packages": {
        "eslint>optionator>fast-levenshtein": true
      }
    },
    "@metamask/post-message-stream": {
      "globals": {
        "MessageEvent.prototype": true,
        "WorkerGlobalScope": true,
        "addEventListener": true,
        "browser": true,
        "chrome": true,
        "location.origin": true,
        "postMessage": true,
        "removeEventListener": true
      },
      "packages": {
        "@metamask/utils": true,
        "readable-stream": true
      }
    },
    "@metamask/ppom-validator": {
      "globals": {
        "URL": true,
        "console.error": true,
        "crypto": true
      },
      "packages": {
        "@metamask/eth-query>json-rpc-random-id": true,
        "@metamask/ppom-validator>@metamask/base-controller": true,
        "@metamask/ppom-validator>@metamask/controller-utils": true,
        "@metamask/ppom-validator>crypto-js": true,
        "@metamask/ppom-validator>elliptic": true,
        "await-semaphore": true,
        "browserify>buffer": true
      }
    },
    "@metamask/ppom-validator>@metamask/base-controller": {
      "globals": {
        "setTimeout": true
      },
      "packages": {
        "immer": true
      }
    },
    "@metamask/ppom-validator>@metamask/controller-utils": {
      "globals": {
        "URL": true,
        "console.error": true,
        "fetch": true,
        "setTimeout": true
      },
      "packages": {
        "@ethereumjs/tx>@ethereumjs/util": true,
        "@metamask/controller-utils>@spruceid/siwe-parser": true,
        "@metamask/ethjs>@metamask/ethjs-unit": true,
        "@metamask/utils": true,
        "bn.js": true,
        "browserify>buffer": true,
        "eslint>fast-deep-equal": true,
        "eth-ens-namehash": true
      }
    },
    "@metamask/ppom-validator>crypto-js": {
      "globals": {
        "crypto": true,
        "define": true,
        "msCrypto": true
      },
      "packages": {
        "browserify>browser-resolve": true
      }
    },
    "@metamask/ppom-validator>elliptic": {
      "packages": {
        "@metamask/ppom-validator>elliptic>brorand": true,
        "@metamask/ppom-validator>elliptic>hmac-drbg": true,
        "@metamask/ppom-validator>elliptic>minimalistic-assert": true,
        "@metamask/ppom-validator>elliptic>minimalistic-crypto-utils": true,
        "bn.js": true,
        "ethereumjs-util>ethereum-cryptography>hash.js": true,
        "pumpify>inherits": true
      }
    },
    "@metamask/ppom-validator>elliptic>brorand": {
      "globals": {
        "crypto": true,
        "msCrypto": true
      },
      "packages": {
        "browserify>browser-resolve": true
      }
    },
    "@metamask/ppom-validator>elliptic>hmac-drbg": {
      "packages": {
        "@metamask/ppom-validator>elliptic>minimalistic-assert": true,
        "@metamask/ppom-validator>elliptic>minimalistic-crypto-utils": true,
        "ethereumjs-util>ethereum-cryptography>hash.js": true
      }
    },
    "@metamask/queued-request-controller": {
      "packages": {
        "@metamask/queued-request-controller>@metamask/base-controller": true,
        "@metamask/rpc-errors": true,
        "@metamask/selected-network-controller": true,
        "@metamask/snaps-controllers>@metamask/json-rpc-engine": true,
        "@metamask/utils": true
      }
    },
    "@metamask/queued-request-controller>@metamask/base-controller": {
      "globals": {
        "setTimeout": true
      },
      "packages": {
        "immer": true
      }
    },
    "@metamask/rate-limit-controller": {
      "globals": {
        "setTimeout": true
      },
      "packages": {
        "@metamask/base-controller": true,
        "@metamask/rpc-errors": true,
        "@metamask/utils": true
      }
    },
    "@metamask/rpc-errors": {
      "packages": {
        "@metamask/rpc-errors>@metamask/utils": true,
        "eth-rpc-errors>fast-safe-stringify": true
      }
    },
    "@metamask/rpc-errors>@metamask/utils": {
      "globals": {
        "TextDecoder": true,
        "TextEncoder": true
      },
      "packages": {
        "@metamask/rpc-errors>@metamask/utils>@metamask/superstruct": true,
        "@metamask/utils>@scure/base": true,
        "@metamask/utils>pony-cause": true,
        "@noble/hashes": true,
        "browserify>buffer": true,
        "nock>debug": true,
        "semver": true
      }
    },
    "@metamask/rpc-methods-flask>nanoid": {
      "globals": {
        "crypto.getRandomValues": true
      }
    },
    "@metamask/rpc-methods>nanoid": {
      "globals": {
        "crypto.getRandomValues": true
      }
    },
    "@metamask/safe-event-emitter": {
      "globals": {
        "setTimeout": true
      },
      "packages": {
        "webpack>events": true
      }
    },
    "@metamask/scure-bip39": {
      "globals": {
        "TextEncoder": true
      },
      "packages": {
        "@metamask/scure-bip39>@noble/hashes": true,
        "@metamask/utils>@scure/base": true
      }
    },
    "@metamask/scure-bip39>@noble/hashes": {
      "globals": {
        "TextEncoder": true,
        "crypto": true
      }
    },
    "@metamask/selected-network-controller": {
      "packages": {
        "@metamask/network-controller>@metamask/swappable-obj-proxy": true,
        "@metamask/selected-network-controller>@metamask/base-controller": true
      }
    },
    "@metamask/selected-network-controller>@metamask/base-controller": {
      "globals": {
        "setTimeout": true
      },
      "packages": {
        "immer": true
      }
    },
    "@metamask/signature-controller": {
      "globals": {
        "console.info": true
      },
      "packages": {
        "@metamask/base-controller": true,
        "@metamask/logging-controller": true,
        "@metamask/rpc-errors": true,
        "@metamask/signature-controller>@metamask/controller-utils": true,
        "@metamask/signature-controller>@metamask/message-manager": true,
        "@metamask/utils": true,
        "browserify>buffer": true,
        "lodash": true,
        "webpack>events": true
      }
    },
    "@metamask/signature-controller>@metamask/controller-utils": {
      "globals": {
        "URL": true,
        "console.error": true,
        "fetch": true,
        "setTimeout": true
      },
      "packages": {
        "@ethereumjs/tx>@ethereumjs/util": true,
        "@metamask/controller-utils>@spruceid/siwe-parser": true,
        "@metamask/ethjs>@metamask/ethjs-unit": true,
        "@metamask/utils": true,
        "bn.js": true,
        "browserify>buffer": true,
        "eslint>fast-deep-equal": true,
        "eth-ens-namehash": true
      }
    },
    "@metamask/signature-controller>@metamask/message-manager": {
      "packages": {
        "@metamask/base-controller": true,
        "@metamask/eth-sig-util": true,
        "@metamask/message-manager>jsonschema": true,
        "@metamask/signature-controller>@metamask/controller-utils": true,
        "@metamask/utils": true,
        "browserify>buffer": true,
        "uuid": true,
        "webpack>events": true
      }
    },
    "@metamask/smart-transactions-controller": {
      "globals": {
        "URLSearchParams": true,
        "clearInterval": true,
        "console.error": true,
        "console.log": true,
        "fetch": true,
        "setInterval": true
      },
      "packages": {
        "@ethersproject/bytes": true,
        "@metamask/eth-query": true,
        "@metamask/gas-fee-controller>@metamask/polling-controller": true,
        "@metamask/smart-transactions-controller>@ethereumjs/tx": true,
        "@metamask/smart-transactions-controller>@ethereumjs/util": true,
        "@metamask/smart-transactions-controller>@metamask/controller-utils": true,
        "@metamask/smart-transactions-controller>@metamask/transaction-controller": true,
        "@metamask/smart-transactions-controller>bignumber.js": true,
        "browserify>buffer": true,
        "fast-json-patch": true,
        "lodash": true,
        "webpack>events": true
      }
    },
    "@metamask/smart-transactions-controller>@babel/runtime": {
      "globals": {
        "regeneratorRuntime": "write"
      }
    },
    "@metamask/smart-transactions-controller>@ethereumjs/tx": {
      "packages": {
        "@ethereumjs/tx>ethereum-cryptography": true,
        "@metamask/smart-transactions-controller>@ethereumjs/tx>@ethereumjs/common": true,
        "@metamask/smart-transactions-controller>@ethereumjs/tx>@ethereumjs/rlp": true,
        "@metamask/smart-transactions-controller>@ethereumjs/util": true
      }
    },
    "@metamask/smart-transactions-controller>@ethereumjs/tx>@ethereumjs/common": {
      "packages": {
        "@metamask/smart-transactions-controller>@ethereumjs/util": true,
        "webpack>events": true
      }
    },
    "@metamask/smart-transactions-controller>@ethereumjs/tx>@ethereumjs/rlp": {
      "globals": {
        "TextEncoder": true
      }
    },
    "@metamask/smart-transactions-controller>@ethereumjs/util": {
      "globals": {
        "console.warn": true,
        "fetch": true
      },
      "packages": {
        "@ethereumjs/tx>ethereum-cryptography": true,
        "@metamask/smart-transactions-controller>@ethereumjs/util>@ethereumjs/rlp": true,
        "webpack>events": true
      }
    },
    "@metamask/smart-transactions-controller>@ethereumjs/util>@ethereumjs/rlp": {
      "globals": {
        "TextEncoder": true
      }
    },
    "@metamask/smart-transactions-controller>@metamask/base-controller": {
      "globals": {
        "setTimeout": true
      },
      "packages": {
        "immer": true
      }
    },
    "@metamask/smart-transactions-controller>@metamask/controller-utils": {
      "globals": {
        "URL": true,
        "console.error": true,
        "fetch": true,
        "setTimeout": true
      },
      "packages": {
        "@metamask/controller-utils>@spruceid/siwe-parser": true,
        "@metamask/ethjs>@metamask/ethjs-unit": true,
        "@metamask/smart-transactions-controller>@metamask/controller-utils>@ethereumjs/util": true,
        "@metamask/smart-transactions-controller>@metamask/controller-utils>@metamask/utils": true,
        "bn.js": true,
        "browserify>buffer": true,
        "eslint>fast-deep-equal": true,
        "eth-ens-namehash": true
      }
    },
    "@metamask/smart-transactions-controller>@metamask/controller-utils>@ethereumjs/util": {
      "globals": {
        "console.warn": true
      },
      "packages": {
        "@ethereumjs/tx>@ethereumjs/rlp": true,
        "@ethereumjs/tx>@ethereumjs/util>micro-ftch": true,
        "@ethereumjs/tx>ethereum-cryptography": true,
        "browserify>buffer": true,
        "browserify>insert-module-globals>is-buffer": true,
        "webpack>events": true
      }
    },
    "@metamask/smart-transactions-controller>@metamask/controller-utils>@metamask/utils": {
      "globals": {
        "TextDecoder": true,
        "TextEncoder": true
      },
      "packages": {
        "@metamask/rpc-errors>@metamask/utils>@metamask/superstruct": true,
        "@metamask/utils>@scure/base": true,
        "@metamask/utils>pony-cause": true,
        "@noble/hashes": true,
        "browserify>buffer": true,
        "nock>debug": true,
        "semver": true
      }
    },
    "@metamask/smart-transactions-controller>@metamask/controllers>nanoid": {
      "globals": {
        "crypto.getRandomValues": true
      }
    },
    "@metamask/smart-transactions-controller>@metamask/transaction-controller": {
      "globals": {
        "clearTimeout": true,
        "console.error": true,
        "fetch": true,
        "setTimeout": true
      },
      "packages": {
        "@ethereumjs/tx>@ethereumjs/common": true,
        "@ethersproject/abi": true,
        "@ethersproject/contracts": true,
        "@ethersproject/providers": true,
        "@metamask/eth-query": true,
        "@metamask/gas-fee-controller": true,
        "@metamask/metamask-eth-abis": true,
        "@metamask/name-controller>async-mutex": true,
        "@metamask/network-controller": true,
        "@metamask/rpc-errors": true,
        "@metamask/smart-transactions-controller>@metamask/base-controller": true,
        "@metamask/smart-transactions-controller>@metamask/controller-utils": true,
        "@metamask/smart-transactions-controller>@metamask/transaction-controller>@ethereumjs/tx": true,
        "@metamask/smart-transactions-controller>@metamask/transaction-controller>@ethereumjs/util": true,
        "@metamask/smart-transactions-controller>@metamask/transaction-controller>eth-method-registry": true,
        "@metamask/transaction-controller>@metamask/nonce-tracker": true,
        "@metamask/utils": true,
        "bn.js": true,
        "browserify>buffer": true,
        "fast-json-patch": true,
        "lodash": true,
        "uuid": true,
        "webpack>events": true
      }
    },
    "@metamask/smart-transactions-controller>@metamask/transaction-controller>@ethereumjs/tx": {
      "packages": {
        "@ethereumjs/tx>@ethereumjs/common": true,
        "@ethereumjs/tx>@ethereumjs/rlp": true,
        "@ethereumjs/tx>ethereum-cryptography": true,
        "@metamask/smart-transactions-controller>@metamask/transaction-controller>@ethereumjs/util": true,
        "browserify>buffer": true,
        "browserify>insert-module-globals>is-buffer": true
      }
    },
    "@metamask/smart-transactions-controller>@metamask/transaction-controller>@ethereumjs/util": {
      "globals": {
        "console.warn": true
      },
      "packages": {
        "@ethereumjs/tx>@ethereumjs/rlp": true,
        "@ethereumjs/tx>@ethereumjs/util>micro-ftch": true,
        "@ethereumjs/tx>ethereum-cryptography": true,
        "browserify>buffer": true,
        "browserify>insert-module-globals>is-buffer": true,
        "webpack>events": true
      }
    },
    "@metamask/smart-transactions-controller>@metamask/transaction-controller>eth-method-registry": {
      "packages": {
        "@metamask/smart-transactions-controller>@metamask/transaction-controller>eth-method-registry>@metamask/ethjs-contract": true,
        "@metamask/smart-transactions-controller>@metamask/transaction-controller>eth-method-registry>@metamask/ethjs-query": true
      }
    },
    "@metamask/smart-transactions-controller>@metamask/transaction-controller>eth-method-registry>@metamask/ethjs-contract": {
      "packages": {
        "@metamask/ethjs>ethjs-abi": true,
        "@metamask/ethjs>js-sha3": true,
        "@metamask/smart-transactions-controller>@babel/runtime": true,
        "@metamask/smart-transactions-controller>@metamask/transaction-controller>eth-method-registry>@metamask/ethjs-contract>@metamask/ethjs-filter": true,
        "@metamask/smart-transactions-controller>@metamask/transaction-controller>eth-method-registry>@metamask/ethjs-contract>@metamask/ethjs-util": true,
        "promise-to-callback": true
      }
    },
    "@metamask/smart-transactions-controller>@metamask/transaction-controller>eth-method-registry>@metamask/ethjs-contract>@metamask/ethjs-filter": {
      "globals": {
        "clearInterval": true,
        "setInterval": true
      }
    },
    "@metamask/smart-transactions-controller>@metamask/transaction-controller>eth-method-registry>@metamask/ethjs-contract>@metamask/ethjs-util": {
      "packages": {
        "@metamask/ethjs>@metamask/ethjs-util>is-hex-prefixed": true,
        "@metamask/ethjs>@metamask/ethjs-util>strip-hex-prefix": true,
        "browserify>buffer": true
      }
    },
    "@metamask/smart-transactions-controller>@metamask/transaction-controller>eth-method-registry>@metamask/ethjs-query": {
      "globals": {
        "console": true
      },
      "packages": {
        "@metamask/smart-transactions-controller>@metamask/transaction-controller>eth-method-registry>@metamask/ethjs-query>@metamask/ethjs-format": true,
        "@metamask/smart-transactions-controller>@metamask/transaction-controller>eth-method-registry>@metamask/ethjs-query>@metamask/ethjs-rpc": true,
        "promise-to-callback": true
      }
    },
    "@metamask/smart-transactions-controller>@metamask/transaction-controller>eth-method-registry>@metamask/ethjs-query>@metamask/ethjs-format": {
      "packages": {
        "@metamask/ethjs-query>@metamask/ethjs-format>ethjs-schema": true,
        "@metamask/ethjs>@metamask/ethjs-util>strip-hex-prefix": true,
        "@metamask/ethjs>@metamask/number-to-bn": true,
        "@metamask/smart-transactions-controller>@metamask/transaction-controller>eth-method-registry>@metamask/ethjs-contract>@metamask/ethjs-util": true
      }
    },
    "@metamask/smart-transactions-controller>@metamask/transaction-controller>eth-method-registry>@metamask/ethjs-query>@metamask/ethjs-rpc": {
      "packages": {
        "promise-to-callback": true
      }
    },
    "@metamask/smart-transactions-controller>bignumber.js": {
      "globals": {
        "crypto": true,
        "define": true
      }
    },
    "@metamask/snaps-controllers": {
      "globals": {
        "DecompressionStream": true,
        "URL": true,
        "clearTimeout": true,
        "document.getElementById": true,
        "fetch.bind": true,
        "setTimeout": true
      },
      "packages": {
        "@metamask/object-multiplex": true,
        "@metamask/permission-controller": true,
        "@metamask/post-message-stream": true,
        "@metamask/rpc-errors": true,
        "@metamask/snaps-controllers>@metamask/base-controller": true,
        "@metamask/snaps-controllers>@metamask/json-rpc-engine": true,
        "@metamask/snaps-controllers>@metamask/json-rpc-middleware-stream": true,
        "@metamask/snaps-controllers>@xstate/fsm": true,
        "@metamask/snaps-controllers>concat-stream": true,
        "@metamask/snaps-controllers>get-npm-tarball-url": true,
        "@metamask/snaps-controllers>nanoid": true,
        "@metamask/snaps-controllers>readable-web-to-node-stream": true,
        "@metamask/snaps-controllers>tar-stream": true,
        "@metamask/snaps-rpc-methods": true,
        "@metamask/snaps-sdk": true,
        "@metamask/snaps-utils": true,
        "@metamask/snaps-utils>@metamask/snaps-registry": true,
        "@metamask/utils": true,
        "browserify>browserify-zlib": true,
        "eslint>fast-deep-equal": true,
        "readable-stream": true
      }
    },
    "@metamask/snaps-controllers-flask>nanoid": {
      "globals": {
        "crypto.getRandomValues": true
      }
    },
    "@metamask/snaps-controllers>@metamask/base-controller": {
      "globals": {
        "setTimeout": true
      },
      "packages": {
        "immer": true
      }
    },
    "@metamask/snaps-controllers>@metamask/json-rpc-engine": {
      "packages": {
        "@metamask/rpc-errors": true,
        "@metamask/safe-event-emitter": true,
        "@metamask/snaps-controllers>@metamask/json-rpc-engine>@metamask/utils": true
      }
    },
    "@metamask/snaps-controllers>@metamask/json-rpc-engine>@metamask/utils": {
      "globals": {
        "TextDecoder": true,
        "TextEncoder": true
      },
      "packages": {
        "@metamask/rpc-errors>@metamask/utils>@metamask/superstruct": true,
        "@metamask/utils>@scure/base": true,
        "@metamask/utils>pony-cause": true,
        "@noble/hashes": true,
        "browserify>buffer": true,
        "nock>debug": true,
        "semver": true
      }
    },
    "@metamask/snaps-controllers>@metamask/json-rpc-middleware-stream": {
      "globals": {
        "console.warn": true,
        "setTimeout": true
      },
      "packages": {
        "@metamask/safe-event-emitter": true,
        "readable-stream": true
      }
    },
    "@metamask/snaps-controllers>concat-stream": {
      "packages": {
        "browserify>buffer": true,
        "browserify>concat-stream>typedarray": true,
        "pumpify>inherits": true,
        "readable-stream": true,
        "terser>source-map-support>buffer-from": true
      }
    },
    "@metamask/snaps-controllers>nanoid": {
      "globals": {
        "crypto.getRandomValues": true
      }
    },
    "@metamask/snaps-controllers>readable-web-to-node-stream": {
      "packages": {
        "readable-stream": true
      }
    },
    "@metamask/snaps-controllers>tar-stream": {
      "packages": {
        "@metamask/snaps-controllers>tar-stream>b4a": true,
        "@metamask/snaps-controllers>tar-stream>fast-fifo": true,
        "@metamask/snaps-controllers>tar-stream>streamx": true,
        "browserify>browser-resolve": true
      }
    },
    "@metamask/snaps-controllers>tar-stream>b4a": {
      "globals": {
        "TextDecoder": true,
        "TextEncoder": true
      }
    },
    "@metamask/snaps-controllers>tar-stream>streamx": {
      "packages": {
        "@metamask/snaps-controllers>tar-stream>fast-fifo": true,
        "@metamask/snaps-controllers>tar-stream>streamx>queue-tick": true,
        "webpack>events": true
      }
    },
    "@metamask/snaps-controllers>tar-stream>streamx>queue-tick": {
      "globals": {
        "queueMicrotask": true
      }
    },
    "@metamask/snaps-execution-environments": {
      "globals": {
        "document.getElementById": true
      },
      "packages": {
        "@metamask/post-message-stream": true,
        "@metamask/snaps-utils": true,
        "@metamask/utils": true
      }
    },
    "@metamask/snaps-rpc-methods": {
      "packages": {
        "@metamask/permission-controller": true,
        "@metamask/rpc-errors": true,
        "@metamask/snaps-sdk": true,
        "@metamask/snaps-sdk>@metamask/key-tree": true,
        "@metamask/snaps-utils": true,
        "@metamask/utils": true,
        "@noble/hashes": true,
        "superstruct": true
      }
    },
    "@metamask/snaps-sdk": {
      "globals": {
        "fetch": true
      },
      "packages": {
        "@metamask/rpc-errors": true,
        "@metamask/utils": true,
        "superstruct": true
      }
    },
    "@metamask/snaps-sdk>@metamask/key-tree": {
      "packages": {
        "@metamask/message-signing-snap>@noble/curves": true,
        "@metamask/scure-bip39": true,
        "@metamask/utils": true,
        "@metamask/utils>@scure/base": true,
        "@noble/hashes": true
      }
    },
    "@metamask/snaps-utils": {
      "globals": {
        "File": true,
        "FileReader": true,
        "TextDecoder": true,
        "TextEncoder": true,
        "URL": true,
        "console.error": true,
        "console.log": true,
        "console.warn": true,
        "crypto": true,
        "document.body.appendChild": true,
        "document.createElement": true,
        "fetch": true
      },
      "packages": {
        "@metamask/permission-controller": true,
        "@metamask/rpc-errors": true,
        "@metamask/snaps-sdk": true,
        "@metamask/snaps-sdk>@metamask/key-tree": true,
        "@metamask/snaps-utils>@metamask/slip44": true,
        "@metamask/snaps-utils>cron-parser": true,
        "@metamask/snaps-utils>fast-json-stable-stringify": true,
        "@metamask/snaps-utils>fast-xml-parser": true,
        "@metamask/snaps-utils>marked": true,
        "@metamask/snaps-utils>rfdc": true,
        "@metamask/snaps-utils>validate-npm-package-name": true,
        "@metamask/utils": true,
        "@metamask/utils>@scure/base": true,
        "@noble/hashes": true,
        "chalk": true,
        "semver": true,
        "superstruct": true
      }
    },
    "@metamask/snaps-utils>@metamask/snaps-registry": {
      "packages": {
        "@metamask/message-signing-snap>@noble/curves": true,
        "@metamask/utils": true,
        "@noble/hashes": true,
        "superstruct": true
      }
    },
    "@metamask/snaps-utils>cron-parser": {
      "packages": {
        "browserify>browser-resolve": true,
        "luxon": true
      }
    },
    "@metamask/snaps-utils>fast-xml-parser": {
      "globals": {
        "entityName": true,
        "val": true
      },
      "packages": {
        "@metamask/snaps-utils>fast-xml-parser>strnum": true
      }
    },
    "@metamask/snaps-utils>marked": {
      "globals": {
        "console.error": true,
        "console.warn": true,
        "define": true
      }
    },
    "@metamask/snaps-utils>rfdc": {
      "packages": {
        "browserify>buffer": true
      }
    },
    "@metamask/snaps-utils>validate-npm-package-name": {
      "packages": {
        "@metamask/snaps-utils>validate-npm-package-name>builtins": true
      }
    },
    "@metamask/snaps-utils>validate-npm-package-name>builtins": {
      "packages": {
        "browserify>process": true,
        "semver": true
      }
    },
    "@metamask/test-bundler>@ethersproject/networks": {
      "packages": {
        "@ethersproject/abi>@ethersproject/logger": true
      }
    },
    "@metamask/transaction-controller": {
      "globals": {
        "clearTimeout": true,
        "console.error": true,
        "fetch": true,
        "setTimeout": true
      },
      "packages": {
        "@ethereumjs/tx": true,
        "@ethereumjs/tx>@ethereumjs/common": true,
        "@ethereumjs/tx>@ethereumjs/util": true,
        "@ethersproject/abi": true,
        "@ethersproject/contracts": true,
        "@ethersproject/providers": true,
        "@metamask/eth-query": true,
        "@metamask/gas-fee-controller": true,
        "@metamask/metamask-eth-abis": true,
        "@metamask/name-controller>async-mutex": true,
        "@metamask/network-controller": true,
        "@metamask/rpc-errors": true,
        "@metamask/transaction-controller>@metamask/base-controller": true,
        "@metamask/transaction-controller>@metamask/controller-utils": true,
        "@metamask/transaction-controller>@metamask/nonce-tracker": true,
        "@metamask/utils": true,
        "bn.js": true,
        "browserify>buffer": true,
        "eth-method-registry": true,
        "fast-json-patch": true,
        "lodash": true,
        "uuid": true,
        "webpack>events": true
      }
    },
    "@metamask/transaction-controller>@metamask/base-controller": {
      "globals": {
        "setTimeout": true
      },
      "packages": {
        "immer": true
      }
    },
    "@metamask/transaction-controller>@metamask/controller-utils": {
      "globals": {
        "URL": true,
        "console.error": true,
        "fetch": true,
        "setTimeout": true
      },
      "packages": {
        "@ethereumjs/tx>@ethereumjs/util": true,
        "@metamask/controller-utils>@spruceid/siwe-parser": true,
        "@metamask/ethjs>@metamask/ethjs-unit": true,
        "@metamask/transaction-controller>@metamask/controller-utils>@metamask/utils": true,
        "bn.js": true,
        "browserify>buffer": true,
        "eslint>fast-deep-equal": true,
        "eth-ens-namehash": true
      }
    },
    "@metamask/transaction-controller>@metamask/controller-utils>@metamask/utils": {
      "globals": {
        "TextDecoder": true,
        "TextEncoder": true
      },
      "packages": {
        "@metamask/rpc-errors>@metamask/utils>@metamask/superstruct": true,
        "@metamask/utils>@scure/base": true,
        "@metamask/utils>pony-cause": true,
        "@noble/hashes": true,
        "browserify>buffer": true,
        "nock>debug": true,
        "semver": true
      }
    },
    "@metamask/transaction-controller>@metamask/nonce-tracker": {
      "packages": {
        "@ethersproject/providers": true,
        "@metamask/transaction-controller>@metamask/nonce-tracker>async-mutex": true,
        "browserify>assert": true
      }
    },
    "@metamask/transaction-controller>@metamask/nonce-tracker>async-mutex": {
      "globals": {
        "clearTimeout": true,
        "setTimeout": true
      },
      "packages": {
        "@trezor/connect-web>tslib": true
      }
    },
    "@metamask/user-operation-controller": {
      "globals": {
        "fetch": true
      },
      "packages": {
        "@metamask/eth-query": true,
        "@metamask/gas-fee-controller": true,
        "@metamask/gas-fee-controller>@metamask/polling-controller": true,
        "@metamask/rpc-errors": true,
        "@metamask/transaction-controller": true,
        "@metamask/user-operation-controller>@metamask/base-controller": true,
        "@metamask/user-operation-controller>@metamask/controller-utils": true,
        "@metamask/utils": true,
        "bn.js": true,
        "lodash": true,
        "superstruct": true,
        "uuid": true,
        "webpack>events": true
      }
    },
    "@metamask/user-operation-controller>@metamask/base-controller": {
      "globals": {
        "setTimeout": true
      },
      "packages": {
        "immer": true
      }
    },
    "@metamask/user-operation-controller>@metamask/controller-utils": {
      "globals": {
        "URL": true,
        "console.error": true,
        "fetch": true,
        "setTimeout": true
      },
      "packages": {
        "@ethereumjs/tx>@ethereumjs/util": true,
        "@metamask/controller-utils>@spruceid/siwe-parser": true,
        "@metamask/ethjs>@metamask/ethjs-unit": true,
        "@metamask/user-operation-controller>@metamask/controller-utils>@metamask/utils": true,
        "bn.js": true,
        "browserify>buffer": true,
        "eslint>fast-deep-equal": true,
        "eth-ens-namehash": true
      }
    },
    "@metamask/user-operation-controller>@metamask/controller-utils>@metamask/utils": {
      "globals": {
        "TextDecoder": true,
        "TextEncoder": true
      },
      "packages": {
        "@metamask/rpc-errors>@metamask/utils>@metamask/superstruct": true,
        "@metamask/utils>@scure/base": true,
        "@metamask/utils>pony-cause": true,
        "@noble/hashes": true,
        "browserify>buffer": true,
        "nock>debug": true,
        "semver": true
      }
    },
    "@metamask/utils": {
      "globals": {
        "TextDecoder": true,
        "TextEncoder": true
      },
      "packages": {
        "@metamask/utils>@scure/base": true,
        "@metamask/utils>pony-cause": true,
        "@noble/hashes": true,
        "browserify>buffer": true,
        "nock>debug": true,
        "semver": true,
        "superstruct": true
      }
    },
    "@metamask/utils>@scure/base": {
      "globals": {
        "TextDecoder": true,
        "TextEncoder": true
      }
    },
    "@ngraveio/bc-ur": {
      "packages": {
        "@ngraveio/bc-ur>@keystonehq/alias-sampling": true,
        "@ngraveio/bc-ur>bignumber.js": true,
        "@ngraveio/bc-ur>cbor-sync": true,
        "@ngraveio/bc-ur>crc": true,
        "@ngraveio/bc-ur>jsbi": true,
        "addons-linter>sha.js": true,
        "browserify>assert": true,
        "browserify>buffer": true
      }
    },
    "@ngraveio/bc-ur>assert>object-is": {
      "packages": {
        "string.prototype.matchall>call-bind": true,
        "string.prototype.matchall>define-properties": true
      }
    },
    "@ngraveio/bc-ur>bignumber.js": {
      "globals": {
        "crypto": true,
        "define": true
      }
    },
    "@ngraveio/bc-ur>cbor-sync": {
      "globals": {
        "define": true
      },
      "packages": {
        "browserify>buffer": true
      }
    },
    "@ngraveio/bc-ur>crc": {
      "packages": {
        "browserify>buffer": true
      }
    },
    "@ngraveio/bc-ur>jsbi": {
      "globals": {
        "define": true
      }
    },
    "@noble/ciphers": {
      "globals": {
        "TextDecoder": true,
        "TextEncoder": true,
        "crypto": true
      }
    },
    "@noble/hashes": {
      "globals": {
        "TextEncoder": true,
        "crypto": true
      }
    },
    "@popperjs/core": {
      "globals": {
        "Element": true,
        "HTMLElement": true,
        "ShadowRoot": true,
        "console.error": true,
        "console.warn": true,
        "document": true,
        "navigator.userAgent": true
      }
    },
    "@reduxjs/toolkit": {
      "globals": {
        "AbortController": true,
        "__REDUX_DEVTOOLS_EXTENSION_COMPOSE__": true,
        "__REDUX_DEVTOOLS_EXTENSION__": true,
        "console": true,
        "queueMicrotask": true,
        "requestAnimationFrame": true,
        "setTimeout": true
      },
      "packages": {
        "@reduxjs/toolkit>reselect": true,
        "browserify>process": true,
        "immer": true,
        "redux": true,
        "redux-thunk": true
      }
    },
    "@segment/loosely-validate-event": {
      "packages": {
        "@segment/loosely-validate-event>component-type": true,
        "@segment/loosely-validate-event>join-component": true,
        "browserify>assert": true,
        "browserify>buffer": true
      }
    },
    "@sentry/browser": {
      "globals": {
        "TextDecoder": true,
        "TextEncoder": true,
        "XMLHttpRequest": true,
        "__SENTRY_DEBUG__": true,
        "__SENTRY_RELEASE__": true,
        "indexedDB.open": true,
        "setTimeout": true
      },
      "packages": {
        "@sentry/browser>@sentry-internal/tracing": true,
        "@sentry/browser>@sentry/core": true,
        "@sentry/browser>@sentry/replay": true,
        "@sentry/utils": true
      }
    },
    "@sentry/browser>@sentry-internal/tracing": {
      "globals": {
        "Headers": true,
        "PerformanceObserver": true,
        "Request": true,
        "__SENTRY_DEBUG__": true,
        "addEventListener": true,
        "performance.getEntriesByType": true,
        "removeEventListener": true
      },
      "packages": {
        "@sentry/browser>@sentry/core": true,
        "@sentry/utils": true
      }
    },
    "@sentry/browser>@sentry/core": {
      "globals": {
        "__SENTRY_DEBUG__": true,
        "__SENTRY_TRACING__": true,
        "clearInterval": true,
        "clearTimeout": true,
        "console.warn": true,
        "setInterval": true,
        "setTimeout": true
      },
      "packages": {
        "@sentry/utils": true
      }
    },
    "@sentry/browser>@sentry/replay": {
      "globals": {
        "Blob": true,
        "CSSConditionRule": true,
        "CSSGroupingRule": true,
        "CSSMediaRule": true,
        "CSSSupportsRule": true,
        "DragEvent": true,
        "Element": true,
        "FormData": true,
        "HTMLCanvasElement": true,
        "HTMLElement.prototype": true,
        "HTMLFormElement": true,
        "HTMLImageElement": true,
        "HTMLInputElement.prototype": true,
        "HTMLOptionElement.prototype": true,
        "HTMLSelectElement.prototype": true,
        "HTMLTextAreaElement.prototype": true,
        "Headers": true,
        "ImageData": true,
        "MouseEvent": true,
        "MutationObserver": true,
        "Node.prototype.contains": true,
        "PerformanceObserver": true,
        "TextEncoder": true,
        "URL": true,
        "URLSearchParams": true,
        "Worker": true,
        "Zone": true,
        "__SENTRY_DEBUG__": true,
        "__rrMutationObserver": true,
        "clearTimeout": true,
        "console.error": true,
        "console.warn": true,
        "document": true,
        "innerHeight": true,
        "innerWidth": true,
        "location.href": true,
        "pageXOffset": true,
        "pageYOffset": true,
        "requestAnimationFrame": true,
        "setTimeout": true
      },
      "packages": {
        "@sentry/browser>@sentry/core": true,
        "@sentry/utils": true,
        "browserify>process": true
      }
    },
    "@sentry/integrations": {
      "globals": {
        "Request": true,
        "__SENTRY_DEBUG__": true,
        "console.log": true
      },
      "packages": {
        "@sentry/utils": true,
        "localforage": true
      }
    },
    "@sentry/utils": {
      "globals": {
        "CustomEvent": true,
        "DOMError": true,
        "DOMException": true,
        "Element": true,
        "ErrorEvent": true,
        "Event": true,
        "Headers": true,
        "Request": true,
        "Response": true,
        "TextEncoder": true,
        "URL": true,
        "XMLHttpRequest.prototype": true,
        "__SENTRY_BROWSER_BUNDLE__": true,
        "__SENTRY_DEBUG__": true,
        "clearTimeout": true,
        "console.error": true,
        "document": true,
        "setTimeout": true
      },
      "packages": {
        "browserify>process": true
      }
    },
    "@storybook/addon-docs>remark-external-links>mdast-util-definitions": {
      "packages": {
        "react-markdown>unist-util-visit": true
      }
    },
    "@storybook/addon-knobs>qs": {
      "packages": {
        "string.prototype.matchall>side-channel": true
      }
    },
    "@trezor/connect-web": {
      "globals": {
        "URLSearchParams": true,
        "__TREZOR_CONNECT_SRC": true,
        "addEventListener": true,
        "btoa": true,
        "chrome": true,
        "clearInterval": true,
        "clearTimeout": true,
        "console.warn": true,
        "document.body": true,
        "document.createElement": true,
        "document.createTextNode": true,
        "document.getElementById": true,
        "document.querySelectorAll": true,
        "location": true,
        "navigator": true,
        "open": true,
        "origin": true,
        "removeEventListener": true,
        "setInterval": true,
        "setTimeout": true
      },
      "packages": {
        "@trezor/connect-web>@trezor/connect": true,
        "@trezor/connect-web>@trezor/connect-common": true,
        "@trezor/connect-web>@trezor/utils": true,
        "@trezor/connect-web>tslib": true,
        "webpack>events": true
      }
    },
    "@trezor/connect-web>@trezor/connect": {
      "packages": {
        "@trezor/connect-web>@trezor/connect>@trezor/protobuf": true,
        "@trezor/connect-web>@trezor/connect>@trezor/schema-utils": true,
        "@trezor/connect-web>@trezor/connect>@trezor/transport": true,
        "@trezor/connect-web>@trezor/utils": true,
        "@trezor/connect-web>tslib": true
      }
    },
    "@trezor/connect-web>@trezor/connect-common": {
      "globals": {
        "console.warn": true,
        "localStorage.getItem": true,
        "localStorage.setItem": true,
        "navigator": true,
        "setTimeout": true,
        "window": true
      },
      "packages": {
        "@trezor/connect-web>@trezor/connect-common>@trezor/env-utils": true,
        "@trezor/connect-web>@trezor/utils": true,
        "@trezor/connect-web>tslib": true
      }
    },
    "@trezor/connect-web>@trezor/connect-common>@trezor/env-utils": {
      "globals": {
        "innerHeight": true,
        "innerWidth": true,
        "location.hostname": true,
        "location.origin": true,
        "navigator.languages": true,
        "navigator.platform": true,
        "navigator.userAgent": true,
        "screen.height": true,
        "screen.width": true
      },
      "packages": {
        "@trezor/connect-web>@trezor/connect-common>@trezor/env-utils>ua-parser-js": true,
        "@trezor/connect-web>tslib": true,
        "browserify>process": true
      }
    },
    "@trezor/connect-web>@trezor/connect-common>@trezor/env-utils>ua-parser-js": {
      "globals": {
        "define": true
      }
    },
    "@trezor/connect-web>@trezor/connect>@trezor/protobuf": {
      "packages": {
        "@trezor/connect-web>@trezor/connect>@trezor/schema-utils": true,
        "@trezor/connect-web>tslib": true,
        "browserify>buffer": true,
        "firebase>@firebase/firestore>@grpc/proto-loader>protobufjs": true
      }
    },
    "@trezor/connect-web>@trezor/connect>@trezor/schema-utils": {
      "globals": {
        "console.warn": true
      },
      "packages": {
        "@trezor/connect-web>@trezor/connect>@trezor/schema-utils>@sinclair/typebox": true,
        "browserify>buffer": true,
        "ts-mixer": true
      }
    },
    "@trezor/connect-web>@trezor/utils": {
      "globals": {
        "AbortController": true,
        "Intl.NumberFormat": true,
        "clearTimeout": true,
        "console.error": true,
        "console.info": true,
        "console.log": true,
        "console.warn": true,
        "setTimeout": true
      },
      "packages": {
        "@trezor/connect-web>tslib": true,
        "browserify>buffer": true,
        "webpack>events": true
      }
    },
    "@trezor/connect-web>tslib": {
      "globals": {
        "SuppressedError": true,
        "define": true
      }
    },
    "@zxing/browser": {
      "globals": {
        "HTMLElement": true,
        "HTMLImageElement": true,
        "HTMLVideoElement": true,
        "clearTimeout": true,
        "console.error": true,
        "console.warn": true,
        "document": true,
        "navigator": true,
        "setTimeout": true
      },
      "packages": {
        "@zxing/library": true
      }
    },
    "@zxing/library": {
      "globals": {
        "HTMLImageElement": true,
        "HTMLVideoElement": true,
        "TextDecoder": true,
        "TextEncoder": true,
        "URL.createObjectURL": true,
        "btoa": true,
        "console.log": true,
        "console.warn": true,
        "document": true,
        "navigator": true,
        "setTimeout": true
      },
      "packages": {
        "@zxing/library>ts-custom-error": true
      }
    },
    "addons-linter>sha.js": {
      "packages": {
        "koa>content-disposition>safe-buffer": true,
        "pumpify>inherits": true
      }
    },
    "await-semaphore": {
      "packages": {
        "browserify>process": true,
        "browserify>timers-browserify": true
      }
    },
    "base32-encode": {
      "packages": {
        "base32-encode>to-data-view": true
      }
    },
    "bignumber.js": {
      "globals": {
        "crypto": true,
        "define": true
      }
    },
    "blo": {
      "globals": {
        "btoa": true
      }
    },
    "bn.js": {
      "globals": {
        "Buffer": true
      },
      "packages": {
        "browserify>browser-resolve": true
      }
    },
    "bowser": {
      "globals": {
        "define": true
      }
    },
    "browserify>assert": {
      "globals": {
        "Buffer": true
      },
      "packages": {
        "browserify>assert>util": true,
        "react>object-assign": true
      }
    },
    "browserify>assert>util": {
      "globals": {
        "console.error": true,
        "console.log": true,
        "console.trace": true,
        "process": true
      },
      "packages": {
        "browserify>assert>util>inherits": true,
        "browserify>process": true
      }
    },
    "browserify>browserify-zlib": {
      "packages": {
        "browserify>assert": true,
        "browserify>browserify-zlib>pako": true,
        "browserify>buffer": true,
        "browserify>process": true,
        "browserify>util": true,
        "stream-browserify": true
      }
    },
    "browserify>buffer": {
      "globals": {
        "console": true
      },
      "packages": {
        "base64-js": true,
        "browserify>buffer>ieee754": true
      }
    },
    "browserify>crypto-browserify": {
      "packages": {
        "browserify>crypto-browserify>browserify-cipher": true,
        "browserify>crypto-browserify>browserify-sign": true,
        "browserify>crypto-browserify>create-ecdh": true,
        "browserify>crypto-browserify>create-hmac": true,
        "browserify>crypto-browserify>diffie-hellman": true,
        "browserify>crypto-browserify>pbkdf2": true,
        "browserify>crypto-browserify>public-encrypt": true,
        "browserify>crypto-browserify>randomfill": true,
        "ethereumjs-util>create-hash": true,
        "mocha>serialize-javascript>randombytes": true
      }
    },
    "browserify>crypto-browserify>browserify-cipher": {
      "packages": {
        "browserify>crypto-browserify>browserify-cipher>browserify-des": true,
        "browserify>crypto-browserify>browserify-cipher>evp_bytestokey": true,
        "ethereumjs-util>ethereum-cryptography>browserify-aes": true
      }
    },
    "browserify>crypto-browserify>browserify-cipher>browserify-des": {
      "packages": {
        "browserify>buffer": true,
        "browserify>crypto-browserify>browserify-cipher>browserify-des>des.js": true,
        "ethereumjs-util>create-hash>cipher-base": true,
        "pumpify>inherits": true
      }
    },
    "browserify>crypto-browserify>browserify-cipher>browserify-des>des.js": {
      "packages": {
        "@metamask/ppom-validator>elliptic>minimalistic-assert": true,
        "pumpify>inherits": true
      }
    },
    "browserify>crypto-browserify>browserify-cipher>evp_bytestokey": {
      "packages": {
        "ethereumjs-util>create-hash>md5.js": true,
        "koa>content-disposition>safe-buffer": true
      }
    },
    "browserify>crypto-browserify>browserify-sign": {
      "packages": {
        "@metamask/ppom-validator>elliptic": true,
        "bn.js": true,
        "browserify>buffer": true,
        "browserify>crypto-browserify>create-hmac": true,
        "browserify>crypto-browserify>public-encrypt>browserify-rsa": true,
        "browserify>crypto-browserify>public-encrypt>parse-asn1": true,
        "ethereumjs-util>create-hash": true,
        "pumpify>inherits": true,
        "stream-browserify": true
      }
    },
    "browserify>crypto-browserify>create-ecdh": {
      "packages": {
        "@metamask/ppom-validator>elliptic": true,
        "bn.js": true,
        "browserify>buffer": true
      }
    },
    "browserify>crypto-browserify>create-hmac": {
      "packages": {
        "addons-linter>sha.js": true,
        "ethereumjs-util>create-hash": true,
        "ethereumjs-util>create-hash>cipher-base": true,
        "ethereumjs-util>create-hash>ripemd160": true,
        "koa>content-disposition>safe-buffer": true,
        "pumpify>inherits": true
      }
    },
    "browserify>crypto-browserify>diffie-hellman": {
      "packages": {
        "bn.js": true,
        "browserify>buffer": true,
        "browserify>crypto-browserify>diffie-hellman>miller-rabin": true,
        "mocha>serialize-javascript>randombytes": true
      }
    },
    "browserify>crypto-browserify>diffie-hellman>miller-rabin": {
      "packages": {
        "@metamask/ppom-validator>elliptic>brorand": true,
        "bn.js": true
      }
    },
    "browserify>crypto-browserify>pbkdf2": {
      "globals": {
        "crypto": true,
        "process": true,
        "queueMicrotask": true,
        "setImmediate": true,
        "setTimeout": true
      },
      "packages": {
        "addons-linter>sha.js": true,
        "browserify>process": true,
        "ethereumjs-util>create-hash": true,
        "ethereumjs-util>create-hash>ripemd160": true,
        "koa>content-disposition>safe-buffer": true
      }
    },
    "browserify>crypto-browserify>public-encrypt": {
      "packages": {
        "bn.js": true,
        "browserify>buffer": true,
        "browserify>crypto-browserify>public-encrypt>browserify-rsa": true,
        "browserify>crypto-browserify>public-encrypt>parse-asn1": true,
        "ethereumjs-util>create-hash": true,
        "mocha>serialize-javascript>randombytes": true
      }
    },
    "browserify>crypto-browserify>public-encrypt>browserify-rsa": {
      "packages": {
        "bn.js": true,
        "browserify>buffer": true,
        "mocha>serialize-javascript>randombytes": true
      }
    },
    "browserify>crypto-browserify>public-encrypt>parse-asn1": {
      "packages": {
        "browserify>buffer": true,
        "browserify>crypto-browserify>browserify-cipher>evp_bytestokey": true,
        "browserify>crypto-browserify>pbkdf2": true,
        "browserify>crypto-browserify>public-encrypt>parse-asn1>asn1.js": true,
        "ethereumjs-util>ethereum-cryptography>browserify-aes": true
      }
    },
    "browserify>crypto-browserify>public-encrypt>parse-asn1>asn1.js": {
      "packages": {
        "@metamask/ppom-validator>elliptic>minimalistic-assert": true,
        "bn.js": true,
        "browserify>buffer": true,
        "browserify>vm-browserify": true,
        "pumpify>inherits": true
      }
    },
    "browserify>crypto-browserify>randomfill": {
      "globals": {
        "crypto": true,
        "msCrypto": true
      },
      "packages": {
        "browserify>process": true,
        "koa>content-disposition>safe-buffer": true,
        "mocha>serialize-javascript>randombytes": true
      }
    },
    "browserify>https-browserify": {
      "packages": {
        "browserify>stream-http": true,
        "browserify>url": true
      }
    },
    "browserify>path-browserify": {
      "packages": {
        "browserify>process": true
      }
    },
    "browserify>process": {
      "globals": {
        "clearTimeout": true,
        "setTimeout": true
      }
    },
    "browserify>punycode": {
      "globals": {
        "define": true
      }
    },
    "browserify>stream-http": {
      "globals": {
        "AbortController": true,
        "Blob": true,
        "MSStreamReader": true,
        "ReadableStream": true,
        "WritableStream": true,
        "XDomainRequest": true,
        "XMLHttpRequest": true,
        "clearTimeout": true,
        "fetch": true,
        "location.protocol.search": true,
        "setTimeout": true
      },
      "packages": {
        "browserify>buffer": true,
        "browserify>process": true,
        "browserify>stream-http>builtin-status-codes": true,
        "browserify>url": true,
        "pumpify>inherits": true,
        "readable-stream": true,
        "watchify>xtend": true
      }
    },
    "browserify>string_decoder": {
      "packages": {
        "koa>content-disposition>safe-buffer": true
      }
    },
    "browserify>timers-browserify": {
      "globals": {
        "clearInterval": true,
        "clearTimeout": true,
        "setInterval": true,
        "setTimeout": true
      },
      "packages": {
        "browserify>process": true
      }
    },
    "browserify>url": {
      "packages": {
        "@storybook/addon-knobs>qs": true,
        "browserify>punycode": true
      }
    },
    "browserify>util": {
      "globals": {
        "console.error": true,
        "console.log": true,
        "console.trace": true
      },
      "packages": {
        "browserify>process": true,
        "browserify>util>is-arguments": true,
        "browserify>util>is-typed-array": true,
        "browserify>util>which-typed-array": true,
        "koa>is-generator-function": true,
        "pumpify>inherits": true
      }
    },
    "browserify>util>is-arguments": {
      "packages": {
        "koa>is-generator-function>has-tostringtag": true,
        "string.prototype.matchall>call-bind": true
      }
    },
    "browserify>util>is-typed-array": {
      "packages": {
        "browserify>util>is-typed-array>for-each": true,
        "koa>is-generator-function>has-tostringtag": true,
        "string.prototype.matchall>call-bind": true,
        "string.prototype.matchall>es-abstract>available-typed-arrays": true,
        "string.prototype.matchall>es-abstract>gopd": true
      }
    },
    "browserify>util>is-typed-array>for-each": {
      "packages": {
        "string.prototype.matchall>es-abstract>is-callable": true
      }
    },
    "browserify>util>which-typed-array": {
      "packages": {
        "browserify>util>is-typed-array": true,
        "browserify>util>is-typed-array>for-each": true,
        "koa>is-generator-function>has-tostringtag": true,
        "string.prototype.matchall>call-bind": true,
        "string.prototype.matchall>es-abstract>available-typed-arrays": true,
        "string.prototype.matchall>es-abstract>gopd": true
      }
    },
    "browserify>vm-browserify": {
      "globals": {
        "document.body.appendChild": true,
        "document.body.removeChild": true,
        "document.createElement": true
      }
    },
    "chalk": {
      "packages": {
        "chalk>ansi-styles": true,
        "chalk>supports-color": true
      }
    },
    "chalk>ansi-styles": {
      "packages": {
        "chalk>ansi-styles>color-convert": true
      }
    },
    "chalk>ansi-styles>color-convert": {
      "packages": {
        "jest-canvas-mock>moo-color>color-name": true
      }
    },
    "chart.js": {
      "globals": {
        "Intl.NumberFormat": true,
        "MutationObserver": true,
        "OffscreenCanvas": true,
        "Path2D": true,
        "ResizeObserver": true,
        "addEventListener": true,
        "clearTimeout": true,
        "console.error": true,
        "console.warn": true,
        "devicePixelRatio": true,
        "document": true,
        "removeEventListener": true,
        "requestAnimationFrame": true,
        "setTimeout": true
      },
      "packages": {
        "chart.js>@kurkle/color": true
      }
    },
    "chart.js>@kurkle/color": {
      "globals": {
        "define": true
      }
    },
    "classnames": {
      "globals": {
        "classNames": "write",
        "define": true
      }
    },
    "copy-to-clipboard": {
      "globals": {
        "clipboardData": true,
        "console.error": true,
        "console.warn": true,
        "document.body.appendChild": true,
        "document.body.removeChild": true,
        "document.createElement": true,
        "document.createRange": true,
        "document.execCommand": true,
        "document.getSelection": true,
        "navigator.userAgent": true,
        "prompt": true
      },
      "packages": {
        "copy-to-clipboard>toggle-selection": true
      }
    },
    "copy-to-clipboard>toggle-selection": {
      "globals": {
        "document.activeElement": true,
        "document.getSelection": true
      }
    },
    "currency-formatter": {
      "packages": {
        "currency-formatter>accounting": true,
        "currency-formatter>locale-currency": true,
        "react>object-assign": true
      }
    },
    "currency-formatter>accounting": {
      "globals": {
        "define": true
      }
    },
    "currency-formatter>locale-currency": {
      "globals": {
        "countryCode": true
      }
    },
    "debounce-stream": {
      "packages": {
        "debounce-stream>debounce": true,
        "debounce-stream>duplexer": true,
        "debounce-stream>through": true
      }
    },
    "debounce-stream>debounce": {
      "globals": {
        "clearTimeout": true,
        "setTimeout": true
      }
    },
    "debounce-stream>duplexer": {
      "packages": {
        "stream-browserify": true
      }
    },
    "debounce-stream>through": {
      "packages": {
        "browserify>process": true,
        "stream-browserify": true
      }
    },
    "depcheck>@vue/compiler-sfc>postcss>nanoid": {
      "globals": {
        "crypto.getRandomValues": true
      }
    },
    "depcheck>is-core-module>hasown": {
      "packages": {
        "browserify>has>function-bind": true
      }
    },
    "dependency-tree>precinct>detective-postcss>postcss>nanoid": {
      "globals": {
        "crypto.getRandomValues": true
      }
    },
    "eslint-plugin-react>array-includes>is-string": {
      "packages": {
        "koa>is-generator-function>has-tostringtag": true
      }
    },
    "eslint>optionator>fast-levenshtein": {
      "globals": {
        "Intl": true,
        "Levenshtein": "write",
        "console.log": true,
        "define": true,
        "importScripts": true,
        "postMessage": true
      }
    },
    "eth-ens-namehash": {
      "globals": {
        "name": "write"
      },
      "packages": {
        "@metamask/ethjs>js-sha3": true,
        "browserify>buffer": true,
        "eth-ens-namehash>idna-uts46-hx": true
      }
    },
    "eth-ens-namehash>idna-uts46-hx": {
      "globals": {
        "define": true
      },
      "packages": {
        "browserify>punycode": true
      }
    },
    "eth-keyring-controller>@metamask/browser-passworder": {
      "globals": {
        "crypto": true
      }
    },
    "eth-lattice-keyring": {
      "globals": {
        "addEventListener": true,
        "browser": true,
        "clearInterval": true,
        "fetch": true,
        "open": true,
        "setInterval": true
      },
      "packages": {
        "@ethereumjs/tx>@ethereumjs/util": true,
        "bn.js": true,
        "browserify>buffer": true,
        "browserify>crypto-browserify": true,
        "eth-lattice-keyring>@ethereumjs/tx": true,
        "eth-lattice-keyring>gridplus-sdk": true,
        "eth-lattice-keyring>rlp": true,
        "webpack>events": true
      }
    },
    "eth-lattice-keyring>@ethereumjs/tx": {
      "packages": {
        "@ethereumjs/tx>@ethereumjs/common": true,
        "@ethereumjs/tx>@ethereumjs/rlp": true,
        "@ethereumjs/tx>@ethereumjs/util": true,
        "@ethersproject/providers": true,
        "browserify>buffer": true,
        "browserify>insert-module-globals>is-buffer": true,
        "eth-lattice-keyring>@ethereumjs/tx>@chainsafe/ssz": true,
        "eth-lattice-keyring>@ethereumjs/tx>ethereum-cryptography": true
      }
    },
    "eth-lattice-keyring>@ethereumjs/tx>@chainsafe/ssz": {
      "packages": {
        "browserify": true,
        "browserify>buffer": true,
        "eth-lattice-keyring>@ethereumjs/tx>@chainsafe/ssz>@chainsafe/persistent-merkle-tree": true,
        "eth-lattice-keyring>@ethereumjs/tx>@chainsafe/ssz>case": true
      }
    },
    "eth-lattice-keyring>@ethereumjs/tx>@chainsafe/ssz>@chainsafe/persistent-merkle-tree": {
      "globals": {
        "WeakRef": true
      },
      "packages": {
        "browserify": true
      }
    },
    "eth-lattice-keyring>@ethereumjs/tx>ethereum-cryptography": {
      "globals": {
        "TextDecoder": true,
        "crypto": true
      },
      "packages": {
        "eth-lattice-keyring>@ethereumjs/tx>ethereum-cryptography>@noble/hashes": true
      }
    },
    "eth-lattice-keyring>@ethereumjs/tx>ethereum-cryptography>@noble/hashes": {
      "globals": {
        "TextEncoder": true,
        "crypto": true
      }
    },
    "eth-lattice-keyring>gridplus-sdk": {
      "globals": {
        "AbortController": true,
        "Request": true,
        "URL": true,
        "__values": true,
        "caches": true,
        "clearTimeout": true,
        "console.error": true,
        "console.log": true,
        "console.warn": true,
        "fetch": true,
        "setTimeout": true
      },
      "packages": {
        "@ethereumjs/tx>@ethereumjs/common>crc-32": true,
        "@ethersproject/abi": true,
        "@metamask/ethjs>js-sha3": true,
        "@metamask/keyring-api>bech32": true,
        "@metamask/ppom-validator>elliptic": true,
        "bn.js": true,
        "browserify>buffer": true,
        "eth-lattice-keyring>gridplus-sdk>@ethereumjs/common": true,
        "eth-lattice-keyring>gridplus-sdk>@ethereumjs/tx": true,
        "eth-lattice-keyring>gridplus-sdk>aes-js": true,
        "eth-lattice-keyring>gridplus-sdk>bignumber.js": true,
        "eth-lattice-keyring>gridplus-sdk>bitwise": true,
        "eth-lattice-keyring>gridplus-sdk>borc": true,
        "eth-lattice-keyring>gridplus-sdk>eth-eip712-util-browser": true,
        "eth-lattice-keyring>gridplus-sdk>rlp": true,
        "eth-lattice-keyring>gridplus-sdk>secp256k1": true,
        "eth-lattice-keyring>gridplus-sdk>uuid": true,
        "ethereumjs-util>ethereum-cryptography>bs58check": true,
        "ethereumjs-util>ethereum-cryptography>hash.js": true,
        "lodash": true
      }
    },
    "eth-lattice-keyring>gridplus-sdk>@ethereumjs/common": {
      "packages": {
        "@ethereumjs/tx>@ethereumjs/common>crc-32": true,
        "@ethereumjs/tx>@ethereumjs/util": true,
        "browserify>buffer": true,
        "webpack>events": true
      }
    },
    "eth-lattice-keyring>gridplus-sdk>@ethereumjs/tx": {
      "packages": {
        "@ethereumjs/tx>@ethereumjs/rlp": true,
        "@ethereumjs/tx>@ethereumjs/util": true,
        "@ethersproject/providers": true,
        "browserify>buffer": true,
        "browserify>insert-module-globals>is-buffer": true,
        "eth-lattice-keyring>@ethereumjs/tx>@chainsafe/ssz": true,
        "eth-lattice-keyring>gridplus-sdk>@ethereumjs/tx>@ethereumjs/common": true,
        "eth-lattice-keyring>gridplus-sdk>@ethereumjs/tx>ethereum-cryptography": true
      }
    },
    "eth-lattice-keyring>gridplus-sdk>@ethereumjs/tx>@ethereumjs/common": {
      "packages": {
        "@ethereumjs/tx>@ethereumjs/common>crc-32": true,
        "@ethereumjs/tx>@ethereumjs/util": true,
        "browserify>buffer": true,
        "webpack>events": true
      }
    },
    "eth-lattice-keyring>gridplus-sdk>@ethereumjs/tx>ethereum-cryptography": {
      "globals": {
        "TextDecoder": true,
        "crypto": true
      },
      "packages": {
        "eth-lattice-keyring>gridplus-sdk>@ethereumjs/tx>ethereum-cryptography>@noble/hashes": true
      }
    },
    "eth-lattice-keyring>gridplus-sdk>@ethereumjs/tx>ethereum-cryptography>@noble/hashes": {
      "globals": {
        "TextEncoder": true,
        "crypto": true
      }
    },
    "eth-lattice-keyring>gridplus-sdk>aes-js": {
      "globals": {
        "define": true
      }
    },
    "eth-lattice-keyring>gridplus-sdk>bignumber.js": {
      "globals": {
        "crypto": true,
        "define": true
      }
    },
    "eth-lattice-keyring>gridplus-sdk>bitwise": {
      "packages": {
        "browserify>buffer": true
      }
    },
    "eth-lattice-keyring>gridplus-sdk>borc": {
      "globals": {
        "console": true
      },
      "packages": {
        "browserify>buffer": true,
        "browserify>buffer>ieee754": true,
        "eth-lattice-keyring>gridplus-sdk>borc>bignumber.js": true,
        "eth-lattice-keyring>gridplus-sdk>borc>iso-url": true
      }
    },
    "eth-lattice-keyring>gridplus-sdk>borc>bignumber.js": {
      "globals": {
        "crypto": true,
        "define": true
      }
    },
    "eth-lattice-keyring>gridplus-sdk>borc>iso-url": {
      "globals": {
        "URL": true,
        "URLSearchParams": true,
        "location": true
      }
    },
    "eth-lattice-keyring>gridplus-sdk>eth-eip712-util-browser": {
      "globals": {
        "intToBuffer": true
      },
      "packages": {
        "@metamask/ethjs>js-sha3": true,
        "bn.js": true,
        "ganache>abstract-level>buffer": true
      }
    },
    "eth-lattice-keyring>gridplus-sdk>rlp": {
      "globals": {
        "TextEncoder": true
      }
    },
    "eth-lattice-keyring>gridplus-sdk>secp256k1": {
      "packages": {
        "@metamask/ppom-validator>elliptic": true
      }
    },
    "eth-lattice-keyring>gridplus-sdk>uuid": {
      "globals": {
        "crypto": true
      }
    },
    "eth-lattice-keyring>rlp": {
      "globals": {
        "TextEncoder": true
      }
    },
    "eth-method-registry": {
      "packages": {
        "@metamask/ethjs-contract": true,
        "@metamask/ethjs-query": true
      }
    },
    "eth-rpc-errors": {
      "packages": {
        "eth-rpc-errors>fast-safe-stringify": true
      }
    },
    "ethereumjs-util": {
      "packages": {
        "bn.js": true,
        "browserify>assert": true,
        "browserify>buffer": true,
        "browserify>insert-module-globals>is-buffer": true,
        "ethereumjs-util>create-hash": true,
        "ethereumjs-util>ethereum-cryptography": true,
        "ethereumjs-util>rlp": true
      }
    },
    "ethereumjs-util>create-hash": {
      "packages": {
        "addons-linter>sha.js": true,
        "ethereumjs-util>create-hash>cipher-base": true,
        "ethereumjs-util>create-hash>md5.js": true,
        "ethereumjs-util>create-hash>ripemd160": true,
        "pumpify>inherits": true
      }
    },
    "ethereumjs-util>create-hash>cipher-base": {
      "packages": {
        "browserify>string_decoder": true,
        "koa>content-disposition>safe-buffer": true,
        "pumpify>inherits": true,
        "stream-browserify": true
      }
    },
    "ethereumjs-util>create-hash>md5.js": {
      "packages": {
        "ethereumjs-util>create-hash>md5.js>hash-base": true,
        "koa>content-disposition>safe-buffer": true,
        "pumpify>inherits": true
      }
    },
    "ethereumjs-util>create-hash>md5.js>hash-base": {
      "packages": {
        "koa>content-disposition>safe-buffer": true,
        "pumpify>inherits": true,
        "readable-stream": true
      }
    },
    "ethereumjs-util>create-hash>ripemd160": {
      "packages": {
        "browserify>buffer": true,
        "ethereumjs-util>create-hash>md5.js>hash-base": true,
        "pumpify>inherits": true
      }
    },
    "ethereumjs-util>ethereum-cryptography": {
      "packages": {
        "browserify>buffer": true,
        "ganache>keccak": true,
        "ganache>secp256k1": true,
        "mocha>serialize-javascript>randombytes": true
      }
    },
    "ethereumjs-util>ethereum-cryptography>browserify-aes": {
      "packages": {
        "browserify>buffer": true,
        "browserify>crypto-browserify>browserify-cipher>evp_bytestokey": true,
        "ethereumjs-util>create-hash>cipher-base": true,
        "ethereumjs-util>ethereum-cryptography>browserify-aes>buffer-xor": true,
        "koa>content-disposition>safe-buffer": true,
        "pumpify>inherits": true
      }
    },
    "ethereumjs-util>ethereum-cryptography>browserify-aes>buffer-xor": {
      "packages": {
        "browserify>buffer": true
      }
    },
    "ethereumjs-util>ethereum-cryptography>bs58check": {
      "packages": {
        "ethereumjs-util>create-hash": true,
        "ethereumjs-util>ethereum-cryptography>bs58check>bs58": true,
        "koa>content-disposition>safe-buffer": true
      }
    },
    "ethereumjs-util>ethereum-cryptography>bs58check>bs58": {
      "packages": {
        "@ensdomains/content-hash>multihashes>multibase>base-x": true
      }
    },
    "ethereumjs-util>ethereum-cryptography>hash.js": {
      "packages": {
        "@metamask/ppom-validator>elliptic>minimalistic-assert": true,
        "pumpify>inherits": true
      }
    },
    "ethereumjs-util>ethereum-cryptography>scrypt-js": {
      "globals": {
        "define": true,
        "setTimeout": true
      },
      "packages": {
        "browserify>timers-browserify": true
      }
    },
    "ethereumjs-util>rlp": {
      "packages": {
        "bn.js": true,
        "browserify>buffer": true
      }
    },
    "ethereumjs-wallet>randombytes": {
      "globals": {
        "crypto.getRandomValues": true
      }
    },
    "extension-port-stream": {
      "packages": {
        "browserify>buffer": true,
        "extension-port-stream>readable-stream": true
      }
    },
    "extension-port-stream>readable-stream": {
      "globals": {
        "AbortController": true,
        "AggregateError": true,
        "Blob": true
      },
      "packages": {
        "browserify>buffer": true,
        "browserify>process": true,
        "browserify>string_decoder": true,
        "extension-port-stream>readable-stream>abort-controller": true,
        "webpack>events": true
      }
    },
    "extension-port-stream>readable-stream>abort-controller": {
      "globals": {
        "AbortController": true
      }
    },
    "fast-json-patch": {
      "globals": {
        "addEventListener": true,
        "clearTimeout": true,
        "removeEventListener": true,
        "setTimeout": true
      }
    },
    "firebase": {
      "packages": {
        "firebase>@firebase/app": true,
        "firebase>@firebase/messaging": true
      }
    },
    "firebase>@firebase/app": {
      "globals": {
        "FinalizationRegistry": true,
        "console.warn": true
      },
      "packages": {
        "firebase>@firebase/app>@firebase/component": true,
        "firebase>@firebase/app>@firebase/logger": true,
        "firebase>@firebase/app>idb": true,
        "firebase>@firebase/util": true
      }
    },
    "firebase>@firebase/app>@firebase/component": {
      "packages": {
        "firebase>@firebase/util": true
      }
    },
    "firebase>@firebase/app>@firebase/logger": {
      "globals": {
        "console": true
      },
      "packages": {
        "@trezor/connect-web>tslib": true
      }
    },
    "firebase>@firebase/app>idb": {
      "globals": {
        "DOMException": true,
        "IDBCursor": true,
        "IDBDatabase": true,
        "IDBIndex": true,
        "IDBObjectStore": true,
        "IDBRequest": true,
        "IDBTransaction": true,
        "indexedDB.deleteDatabase": true,
        "indexedDB.open": true
      }
    },
    "firebase>@firebase/firestore>@grpc/proto-loader>protobufjs": {
      "globals": {
        "process": true,
        "setTimeout": true
      },
      "packages": {
        "firebase>@firebase/firestore>@grpc/proto-loader>protobufjs>@protobufjs/aspromise": true,
        "firebase>@firebase/firestore>@grpc/proto-loader>protobufjs>@protobufjs/base64": true,
        "firebase>@firebase/firestore>@grpc/proto-loader>protobufjs>@protobufjs/codegen": true,
        "firebase>@firebase/firestore>@grpc/proto-loader>protobufjs>@protobufjs/eventemitter": true,
        "firebase>@firebase/firestore>@grpc/proto-loader>protobufjs>@protobufjs/fetch": true,
        "firebase>@firebase/firestore>@grpc/proto-loader>protobufjs>@protobufjs/float": true,
        "firebase>@firebase/firestore>@grpc/proto-loader>protobufjs>@protobufjs/inquire": true,
        "firebase>@firebase/firestore>@grpc/proto-loader>protobufjs>@protobufjs/path": true,
        "firebase>@firebase/firestore>@grpc/proto-loader>protobufjs>@protobufjs/pool": true,
        "firebase>@firebase/firestore>@grpc/proto-loader>protobufjs>@protobufjs/utf8": true
      }
    },
    "firebase>@firebase/firestore>@grpc/proto-loader>protobufjs>@protobufjs/codegen": {
      "globals": {
        "console.log": true
      }
    },
    "firebase>@firebase/firestore>@grpc/proto-loader>protobufjs>@protobufjs/fetch": {
      "globals": {
        "XMLHttpRequest": true
      },
      "packages": {
        "firebase>@firebase/firestore>@grpc/proto-loader>protobufjs>@protobufjs/aspromise": true,
        "firebase>@firebase/firestore>@grpc/proto-loader>protobufjs>@protobufjs/inquire": true
      }
    },
    "firebase>@firebase/installations": {
      "globals": {
        "BroadcastChannel": true,
        "Headers": true,
        "btoa": true,
        "console.error": true,
        "crypto": true,
        "fetch": true,
        "msCrypto": true,
        "navigator.onLine": true,
        "setTimeout": true
      },
      "packages": {
        "firebase>@firebase/app": true,
        "firebase>@firebase/app>@firebase/component": true,
        "firebase>@firebase/app>idb": true,
        "firebase>@firebase/util": true
      }
    },
    "firebase>@firebase/messaging": {
      "globals": {
        "Headers": true,
        "Notification.maxActions": true,
        "Notification.permission": true,
        "Notification.requestPermission": true,
        "PushSubscription.prototype.hasOwnProperty": true,
        "ServiceWorkerRegistration": true,
        "URL": true,
        "addEventListener": true,
        "atob": true,
        "btoa": true,
        "clients.matchAll": true,
        "clients.openWindow": true,
        "console.warn": true,
        "document": true,
        "fetch": true,
        "indexedDB": true,
        "location.href": true,
        "location.origin": true,
        "navigator": true,
        "origin.replace": true,
        "registration.showNotification": true,
        "setTimeout": true
      },
      "packages": {
        "@trezor/connect-web>tslib": true,
        "firebase>@firebase/app": true,
        "firebase>@firebase/app>@firebase/component": true,
        "firebase>@firebase/app>idb": true,
        "firebase>@firebase/installations": true,
        "firebase>@firebase/util": true
      }
    },
    "firebase>@firebase/util": {
      "globals": {
        "atob": true,
        "browser": true,
        "btoa": true,
        "chrome": true,
        "console": true,
        "document": true,
        "indexedDB": true,
        "navigator": true,
        "process": true,
        "self": true,
        "setTimeout": true
      },
      "packages": {
        "browserify>process": true
      }
    },
    "fuse.js": {
      "globals": {
        "console": true,
        "define": true
      }
    },
    "ganache>abstract-level>buffer": {
      "globals": {
        "console": true
      },
      "packages": {
        "base64-js": true,
        "browserify>buffer>ieee754": true
      }
    },
    "ganache>keccak": {
      "packages": {
        "browserify>buffer": true,
        "readable-stream": true
      }
    },
    "ganache>secp256k1": {
      "packages": {
        "@metamask/ppom-validator>elliptic": true
      }
    },
    "gulp>vinyl-fs>object.assign": {
      "packages": {
        "@lavamoat/lavapack>json-stable-stringify>object-keys": true,
        "string.prototype.matchall>call-bind": true,
        "string.prototype.matchall>define-properties": true,
        "string.prototype.matchall>has-symbols": true
      }
    },
    "he": {
      "globals": {
        "define": true
      }
    },
    "json-rpc-engine": {
      "packages": {
        "eth-rpc-errors": true,
        "json-rpc-engine>@metamask/safe-event-emitter": true
      }
    },
    "json-rpc-engine>@metamask/safe-event-emitter": {
      "globals": {
        "setTimeout": true
      },
      "packages": {
        "webpack>events": true
      }
    },
    "json-rpc-middleware-stream": {
      "globals": {
        "console.warn": true,
        "setTimeout": true
      },
      "packages": {
        "@metamask/safe-event-emitter": true,
        "readable-stream": true
      }
    },
    "koa>content-disposition>safe-buffer": {
      "packages": {
        "browserify>buffer": true
      }
    },
    "koa>is-generator-function": {
      "packages": {
        "koa>is-generator-function>has-tostringtag": true
      }
    },
    "koa>is-generator-function>has-tostringtag": {
      "packages": {
        "string.prototype.matchall>has-symbols": true
      }
    },
    "localforage": {
      "globals": {
        "Blob": true,
        "BlobBuilder": true,
        "FileReader": true,
        "IDBKeyRange": true,
        "MSBlobBuilder": true,
        "MozBlobBuilder": true,
        "OIndexedDB": true,
        "WebKitBlobBuilder": true,
        "atob": true,
        "btoa": true,
        "console.error": true,
        "console.info": true,
        "console.warn": true,
        "define": true,
        "fetch": true,
        "indexedDB": true,
        "localStorage": true,
        "mozIndexedDB": true,
        "msIndexedDB": true,
        "navigator.platform": true,
        "navigator.userAgent": true,
        "openDatabase": true,
        "setTimeout": true,
        "webkitIndexedDB": true
      }
    },
    "lodash": {
      "globals": {
        "clearTimeout": true,
        "define": true,
        "setTimeout": true
      }
    },
    "loglevel": {
      "globals": {
        "console": true,
        "define": true,
        "document.cookie": true,
        "localStorage": true,
        "log": "write",
        "navigator": true
      }
    },
    "luxon": {
      "globals": {
        "Intl": true
      }
    },
    "mocha>serialize-javascript>randombytes": {
      "globals": {
        "crypto": true,
        "msCrypto": true
      },
      "packages": {
        "browserify>process": true,
        "koa>content-disposition>safe-buffer": true
      }
    },
    "nanoid": {
      "globals": {
        "crypto": true,
        "msCrypto": true,
        "navigator": true
      }
    },
    "nock>debug": {
      "globals": {
        "console": true,
        "document": true,
        "localStorage": true,
        "navigator": true,
        "process": true
      },
      "packages": {
        "browserify>process": true,
        "nock>debug>ms": true
      }
    },
    "node-fetch": {
      "globals": {
        "Headers": true,
        "Request": true,
        "Response": true,
        "fetch": true
      }
    },
    "promise-to-callback": {
      "packages": {
        "promise-to-callback>is-fn": true,
        "promise-to-callback>set-immediate-shim": true
      }
    },
    "promise-to-callback>set-immediate-shim": {
      "globals": {
        "setTimeout.apply": true
      },
      "packages": {
        "browserify>timers-browserify": true
      }
    },
    "prop-types": {
      "globals": {
        "console": true
      },
      "packages": {
        "prop-types>react-is": true,
        "react>object-assign": true
      }
    },
    "prop-types>react-is": {
      "globals": {
        "console": true
      }
    },
    "qrcode-generator": {
      "globals": {
        "define": true
      }
    },
    "qrcode.react": {
      "globals": {
        "Path2D": true,
        "devicePixelRatio": true
      },
      "packages": {
        "react": true
      }
    },
    "react": {
      "globals": {
        "console": true
      },
      "packages": {
        "prop-types": true,
        "react>object-assign": true
      }
    },
    "react-beautiful-dnd": {
      "globals": {
        "Element.prototype": true,
        "__REDUX_DEVTOOLS_EXTENSION_COMPOSE__": true,
        "addEventListener": true,
        "cancelAnimationFrame": true,
        "clearTimeout": true,
        "console": true,
        "document": true,
        "getComputedStyle": true,
        "pageXOffset": true,
        "pageYOffset": true,
        "removeEventListener": true,
        "requestAnimationFrame": true,
        "scrollBy": true,
        "setTimeout": true
      },
      "packages": {
        "@babel/runtime": true,
        "react": true,
        "react-beautiful-dnd>css-box-model": true,
        "react-beautiful-dnd>memoize-one": true,
        "react-beautiful-dnd>raf-schd": true,
        "react-beautiful-dnd>use-memo-one": true,
        "react-dom": true,
        "react-redux": true,
        "redux": true
      }
    },
    "react-beautiful-dnd>css-box-model": {
      "globals": {
        "getComputedStyle": true,
        "pageXOffset": true,
        "pageYOffset": true
      },
      "packages": {
        "react-router-dom>tiny-invariant": true
      }
    },
    "react-beautiful-dnd>raf-schd": {
      "globals": {
        "cancelAnimationFrame": true,
        "requestAnimationFrame": true
      }
    },
    "react-beautiful-dnd>use-memo-one": {
      "packages": {
        "react": true
      }
    },
    "react-chartjs-2": {
      "globals": {
        "setTimeout": true
      },
      "packages": {
        "chart.js": true,
        "react": true
      }
    },
    "react-devtools": {
      "packages": {
        "react-devtools>react-devtools-core": true
      }
    },
    "react-devtools>react-devtools-core": {
      "globals": {
        "WebSocket": true,
        "setTimeout": true
      }
    },
    "react-dnd-html5-backend": {
      "globals": {
        "addEventListener": true,
        "clearTimeout": true,
        "removeEventListener": true
      }
    },
    "react-dom": {
      "globals": {
        "HTMLIFrameElement": true,
        "MSApp": true,
        "__REACT_DEVTOOLS_GLOBAL_HOOK__": true,
        "addEventListener": true,
        "clearTimeout": true,
        "clipboardData": true,
        "console": true,
        "dispatchEvent": true,
        "document": true,
        "event": "write",
        "jest": true,
        "location.protocol": true,
        "navigator.userAgent.indexOf": true,
        "performance": true,
        "removeEventListener": true,
        "self": true,
        "setTimeout": true,
        "top": true,
        "trustedTypes": true
      },
      "packages": {
        "prop-types": true,
        "react": true,
        "react-dom>scheduler": true,
        "react>object-assign": true
      }
    },
    "react-dom>scheduler": {
      "globals": {
        "MessageChannel": true,
        "cancelAnimationFrame": true,
        "clearTimeout": true,
        "console": true,
        "navigator": true,
        "performance": true,
        "requestAnimationFrame": true,
        "setTimeout": true
      }
    },
    "react-focus-lock": {
      "globals": {
        "addEventListener": true,
        "console.error": true,
        "console.warn": true,
        "document": true,
        "removeEventListener": true,
        "setTimeout": true
      },
      "packages": {
        "@babel/runtime": true,
        "prop-types": true,
        "react": true,
        "react-focus-lock>focus-lock": true,
        "react-focus-lock>react-clientside-effect": true,
        "react-focus-lock>use-callback-ref": true,
        "react-focus-lock>use-sidecar": true
      }
    },
    "react-focus-lock>focus-lock": {
      "globals": {
        "HTMLIFrameElement": true,
        "Node.DOCUMENT_FRAGMENT_NODE": true,
        "Node.DOCUMENT_NODE": true,
        "Node.DOCUMENT_POSITION_CONTAINED_BY": true,
        "Node.DOCUMENT_POSITION_CONTAINS": true,
        "Node.ELEMENT_NODE": true,
        "console.error": true,
        "console.warn": true,
        "document": true,
        "getComputedStyle": true,
        "setTimeout": true
      },
      "packages": {
        "@trezor/connect-web>tslib": true
      }
    },
    "react-focus-lock>react-clientside-effect": {
      "packages": {
        "@babel/runtime": true,
        "react": true
      }
    },
    "react-focus-lock>use-callback-ref": {
      "packages": {
        "react": true
      }
    },
    "react-focus-lock>use-sidecar": {
      "globals": {
        "console.error": true
      },
      "packages": {
        "@trezor/connect-web>tslib": true,
        "react": true,
        "react-focus-lock>use-sidecar>detect-node-es": true
      }
    },
    "react-idle-timer": {
      "globals": {
        "clearTimeout": true,
        "document": true,
        "setTimeout": true
      },
      "packages": {
        "prop-types": true,
        "react": true
      }
    },
    "react-inspector": {
      "globals": {
        "Node": true,
        "chromeDark": true,
        "chromeLight": true
      },
      "packages": {
        "react": true
      }
    },
    "react-markdown": {
      "globals": {
        "console.warn": true
      },
      "packages": {
        "prop-types": true,
        "react": true,
        "react-markdown>comma-separated-tokens": true,
        "react-markdown>property-information": true,
        "react-markdown>react-is": true,
        "react-markdown>remark-parse": true,
        "react-markdown>remark-rehype": true,
        "react-markdown>space-separated-tokens": true,
        "react-markdown>style-to-object": true,
        "react-markdown>unified": true,
        "react-markdown>unist-util-visit": true,
        "react-markdown>vfile": true
      }
    },
    "react-markdown>property-information": {
      "packages": {
        "watchify>xtend": true
      }
    },
    "react-markdown>react-is": {
      "globals": {
        "console": true
      }
    },
    "react-markdown>remark-parse": {
      "packages": {
        "react-markdown>remark-parse>mdast-util-from-markdown": true
      }
    },
    "react-markdown>remark-parse>mdast-util-from-markdown": {
      "packages": {
        "react-markdown>remark-parse>mdast-util-from-markdown>mdast-util-to-string": true,
        "react-markdown>remark-parse>mdast-util-from-markdown>micromark": true,
        "react-markdown>remark-parse>mdast-util-from-markdown>unist-util-stringify-position": true,
        "react-syntax-highlighter>refractor>parse-entities": true
      }
    },
    "react-markdown>remark-parse>mdast-util-from-markdown>micromark": {
      "packages": {
        "react-syntax-highlighter>refractor>parse-entities": true
      }
    },
    "react-markdown>remark-rehype": {
      "packages": {
        "react-markdown>remark-rehype>mdast-util-to-hast": true
      }
    },
    "react-markdown>remark-rehype>mdast-util-to-hast": {
      "globals": {
        "console.warn": true
      },
      "packages": {
        "@storybook/addon-docs>remark-external-links>mdast-util-definitions": true,
        "react-markdown>remark-rehype>mdast-util-to-hast>mdurl": true,
        "react-markdown>remark-rehype>mdast-util-to-hast>unist-builder": true,
        "react-markdown>remark-rehype>mdast-util-to-hast>unist-util-generated": true,
        "react-markdown>remark-rehype>mdast-util-to-hast>unist-util-position": true,
        "react-markdown>unist-util-visit": true
      }
    },
    "react-markdown>style-to-object": {
      "packages": {
        "react-markdown>style-to-object>inline-style-parser": true
      }
    },
    "react-markdown>unified": {
      "packages": {
        "mocha>yargs-unparser>is-plain-obj": true,
        "react-markdown>unified>bail": true,
        "react-markdown>unified>extend": true,
        "react-markdown>unified>is-buffer": true,
        "react-markdown>unified>trough": true,
        "react-markdown>vfile": true
      }
    },
    "react-markdown>unist-util-visit": {
      "packages": {
        "react-markdown>unist-util-visit>unist-util-visit-parents": true
      }
    },
    "react-markdown>unist-util-visit>unist-util-visit-parents": {
      "packages": {
        "react-markdown>unist-util-visit>unist-util-is": true
      }
    },
    "react-markdown>vfile": {
      "packages": {
        "browserify>path-browserify": true,
        "browserify>process": true,
        "react-markdown>vfile>is-buffer": true,
        "react-markdown>vfile>vfile-message": true,
        "vinyl>replace-ext": true
      }
    },
    "react-markdown>vfile>vfile-message": {
      "packages": {
        "react-markdown>vfile>unist-util-stringify-position": true
      }
    },
    "react-popper": {
      "globals": {
        "document": true
      },
      "packages": {
        "@popperjs/core": true,
        "react": true,
        "react-popper>react-fast-compare": true,
        "react-popper>warning": true
      }
    },
    "react-popper>react-fast-compare": {
      "globals": {
        "Element": true,
        "console.warn": true
      }
    },
    "react-popper>warning": {
      "globals": {
        "console": true
      }
    },
    "react-redux": {
      "globals": {
        "console": true,
        "document": true
      },
      "packages": {
        "prop-types": true,
        "react": true,
        "react-dom": true,
        "react-redux>@babel/runtime": true,
        "react-redux>hoist-non-react-statics": true,
        "react-redux>react-is": true
      }
    },
    "react-redux>hoist-non-react-statics": {
      "packages": {
        "prop-types>react-is": true
      }
    },
    "react-redux>react-is": {
      "globals": {
        "console": true
      }
    },
    "react-responsive-carousel": {
      "globals": {
        "addEventListener": true,
        "removeEventListener": true
      }
    },
    "react-router-dom": {
      "packages": {
        "prop-types": true,
        "react": true,
        "react-router-dom>history": true,
        "react-router-dom>react-router": true,
        "react-router-dom>tiny-invariant": true,
        "react-router-dom>tiny-warning": true
      }
    },
    "react-router-dom>history": {
      "globals": {
        "addEventListener": true,
        "confirm": true,
        "document": true,
        "history": true,
        "location": true,
        "navigator.userAgent": true,
        "removeEventListener": true
      },
      "packages": {
        "react-router-dom>history>resolve-pathname": true,
        "react-router-dom>history>value-equal": true,
        "react-router-dom>tiny-invariant": true,
        "react-router-dom>tiny-warning": true
      }
    },
    "react-router-dom>react-router": {
      "packages": {
        "prop-types": true,
        "prop-types>react-is": true,
        "react": true,
        "react-redux>hoist-non-react-statics": true,
        "react-router-dom>react-router>history": true,
        "react-router-dom>react-router>mini-create-react-context": true,
        "react-router-dom>tiny-invariant": true,
        "react-router-dom>tiny-warning": true,
        "sinon>nise>path-to-regexp": true
      }
    },
    "react-router-dom>react-router>history": {
      "globals": {
        "addEventListener": true,
        "confirm": true,
        "document": true,
        "history": true,
        "location": true,
        "navigator.userAgent": true,
        "removeEventListener": true
      },
      "packages": {
        "react-router-dom>history>resolve-pathname": true,
        "react-router-dom>history>value-equal": true,
        "react-router-dom>tiny-invariant": true,
        "react-router-dom>tiny-warning": true
      }
    },
    "react-router-dom>react-router>mini-create-react-context": {
      "packages": {
        "@babel/runtime": true,
        "prop-types": true,
        "react": true,
        "react-router-dom>react-router>mini-create-react-context>gud": true,
        "react-router-dom>tiny-warning": true
      }
    },
    "react-router-dom>tiny-warning": {
      "globals": {
        "console": true
      }
    },
    "react-simple-file-input": {
      "globals": {
        "File": true,
        "FileReader": true,
        "console.warn": true
      },
      "packages": {
        "prop-types": true,
        "react": true
      }
    },
    "react-syntax-highlighter>refractor>parse-entities": {
      "globals": {
        "document.createElement": true
      }
    },
    "react-tippy": {
      "globals": {
        "Element": true,
        "MSStream": true,
        "MutationObserver": true,
        "addEventListener": true,
        "clearTimeout": true,
        "console.error": true,
        "console.warn": true,
        "define": true,
        "document": true,
        "getComputedStyle": true,
        "innerHeight": true,
        "innerWidth": true,
        "navigator.maxTouchPoints": true,
        "navigator.msMaxTouchPoints": true,
        "navigator.userAgent": true,
        "performance": true,
        "requestAnimationFrame": true,
        "setTimeout": true
      },
      "packages": {
        "react": true,
        "react-dom": true,
        "react-tippy>popper.js": true
      }
    },
    "react-tippy>popper.js": {
      "globals": {
        "MSInputMethodContext": true,
        "Node.DOCUMENT_POSITION_FOLLOWING": true,
        "cancelAnimationFrame": true,
        "console.warn": true,
        "define": true,
        "devicePixelRatio": true,
        "document": true,
        "getComputedStyle": true,
        "innerHeight": true,
        "innerWidth": true,
        "navigator.userAgent": true,
        "requestAnimationFrame": true,
        "setTimeout": true
      }
    },
    "react-toggle-button": {
      "globals": {
        "clearTimeout": true,
        "console.warn": true,
        "define": true,
        "performance": true,
        "setTimeout": true
      },
      "packages": {
        "react": true
      }
    },
    "readable-stream": {
      "packages": {
        "browserify>browser-resolve": true,
        "browserify>buffer": true,
        "browserify>process": true,
        "browserify>string_decoder": true,
        "pumpify>inherits": true,
        "readable-stream>util-deprecate": true,
        "webpack>events": true
      }
    },
    "readable-stream-2>core-util-is": {
      "packages": {
        "browserify>insert-module-globals>is-buffer": true
      }
    },
    "readable-stream-2>process-nextick-args": {
      "packages": {
        "browserify>process": true
      }
    },
    "readable-stream>util-deprecate": {
      "globals": {
        "console.trace": true,
        "console.warn": true,
        "localStorage": true
      }
    },
    "redux": {
      "globals": {
        "console": true
      },
      "packages": {
        "@babel/runtime": true
      }
    },
    "semver": {
      "globals": {
        "console.error": true
      },
      "packages": {
        "browserify>process": true
      }
    },
    "sinon>nise>path-to-regexp": {
      "packages": {
        "sinon>nise>path-to-regexp>isarray": true
      }
    },
    "stream-browserify": {
      "packages": {
        "pumpify>inherits": true,
        "readable-stream": true,
        "webpack>events": true
      }
    },
    "string.prototype.matchall>call-bind": {
      "packages": {
        "browserify>has>function-bind": true,
        "string.prototype.matchall>call-bind>es-errors": true,
        "string.prototype.matchall>call-bind>set-function-length": true,
        "string.prototype.matchall>get-intrinsic": true
      }
    },
    "string.prototype.matchall>call-bind>set-function-length": {
      "packages": {
        "string.prototype.matchall>call-bind>es-errors": true,
        "string.prototype.matchall>define-properties>define-data-property": true,
        "string.prototype.matchall>es-abstract>gopd": true,
        "string.prototype.matchall>es-abstract>has-property-descriptors": true,
        "string.prototype.matchall>get-intrinsic": true
      }
    },
    "string.prototype.matchall>define-properties": {
      "packages": {
        "@lavamoat/lavapack>json-stable-stringify>object-keys": true,
        "string.prototype.matchall>define-properties>define-data-property": true,
        "string.prototype.matchall>es-abstract>has-property-descriptors": true
      }
    },
    "string.prototype.matchall>define-properties>define-data-property": {
      "packages": {
        "string.prototype.matchall>call-bind>es-errors": true,
        "string.prototype.matchall>es-abstract>gopd": true,
        "string.prototype.matchall>es-abstract>has-property-descriptors": true,
        "string.prototype.matchall>get-intrinsic": true
      }
    },
    "string.prototype.matchall>es-abstract>array-buffer-byte-length": {
      "packages": {
        "string.prototype.matchall>call-bind": true,
        "string.prototype.matchall>es-abstract>is-array-buffer": true
      }
    },
    "string.prototype.matchall>es-abstract>es-to-primitive>is-symbol": {
      "packages": {
        "string.prototype.matchall>has-symbols": true
      }
    },
    "string.prototype.matchall>es-abstract>gopd": {
      "packages": {
        "string.prototype.matchall>get-intrinsic": true
      }
    },
    "string.prototype.matchall>es-abstract>has-property-descriptors": {
      "packages": {
        "string.prototype.matchall>get-intrinsic": true
      }
    },
    "string.prototype.matchall>es-abstract>is-array-buffer": {
      "packages": {
        "browserify>util>is-typed-array": true,
        "string.prototype.matchall>call-bind": true,
        "string.prototype.matchall>get-intrinsic": true
      }
    },
    "string.prototype.matchall>es-abstract>is-callable": {
      "globals": {
        "document": true
      }
    },
    "string.prototype.matchall>es-abstract>is-regex": {
      "packages": {
        "koa>is-generator-function>has-tostringtag": true,
        "string.prototype.matchall>call-bind": true
      }
    },
    "string.prototype.matchall>es-abstract>is-shared-array-buffer": {
      "packages": {
        "string.prototype.matchall>call-bind": true
      }
    },
    "string.prototype.matchall>es-abstract>object-inspect": {
      "globals": {
        "HTMLElement": true,
        "WeakRef": true
      },
      "packages": {
        "browserify>browser-resolve": true
      }
    },
    "string.prototype.matchall>get-intrinsic": {
      "globals": {
        "AggregateError": true,
        "FinalizationRegistry": true,
        "WeakRef": true
      },
      "packages": {
        "browserify>has>function-bind": true,
        "depcheck>is-core-module>hasown": true,
        "string.prototype.matchall>call-bind>es-errors": true,
        "string.prototype.matchall>es-abstract>has-proto": true,
        "string.prototype.matchall>has-symbols": true
      }
    },
    "string.prototype.matchall>internal-slot": {
      "packages": {
        "depcheck>is-core-module>hasown": true,
        "string.prototype.matchall>get-intrinsic": true,
        "string.prototype.matchall>side-channel": true
      }
    },
    "string.prototype.matchall>regexp.prototype.flags": {
      "packages": {
        "string.prototype.matchall>call-bind": true,
        "string.prototype.matchall>define-properties": true,
        "string.prototype.matchall>regexp.prototype.flags>set-function-name": true
      }
    },
    "string.prototype.matchall>regexp.prototype.flags>set-function-name": {
      "packages": {
        "string.prototype.matchall>define-properties>define-data-property": true,
        "string.prototype.matchall>es-abstract>function.prototype.name>functions-have-names": true,
        "string.prototype.matchall>es-abstract>has-property-descriptors": true
      }
    },
    "string.prototype.matchall>side-channel": {
      "packages": {
        "string.prototype.matchall>call-bind": true,
        "string.prototype.matchall>es-abstract>object-inspect": true,
        "string.prototype.matchall>get-intrinsic": true
      }
    },
    "superstruct": {
      "globals": {
        "console.warn": true,
        "define": true
      }
    },
    "terser>source-map-support>buffer-from": {
      "packages": {
        "browserify>buffer": true
      }
    },
    "uuid": {
      "globals": {
        "crypto": true,
        "msCrypto": true
      }
    },
    "vinyl>replace-ext": {
      "packages": {
        "browserify>path-browserify": true
      }
    },
    "web3": {
      "globals": {
        "XMLHttpRequest": true
      }
    },
    "web3-stream-provider": {
      "globals": {
        "setTimeout": true
      },
      "packages": {
        "browserify>util": true,
        "readable-stream": true,
        "web3-stream-provider>uuid": true
      }
    },
    "web3-stream-provider>uuid": {
      "globals": {
        "crypto": true
      }
    },
    "webextension-polyfill": {
      "globals": {
        "browser": true,
        "chrome": true,
        "console.error": true,
        "console.warn": true,
        "define": true
      }
    },
    "webpack>events": {
      "globals": {
        "console": true
      }
    }
  }
}<|MERGE_RESOLUTION|>--- conflicted
+++ resolved
@@ -2069,39 +2069,10 @@
     },
     "@metamask/network-controller>@metamask/eth-json-rpc-provider": {
       "packages": {
-<<<<<<< HEAD
-        "@metamask/network-controller>@metamask/eth-json-rpc-provider>@metamask/json-rpc-engine": true,
-        "@metamask/rpc-errors": true,
-        "@metamask/safe-event-emitter": true,
-        "uuid": true
-      }
-    },
-    "@metamask/network-controller>@metamask/eth-json-rpc-provider>@metamask/json-rpc-engine": {
-      "packages": {
-        "@metamask/network-controller>@metamask/eth-json-rpc-provider>@metamask/utils": true,
-        "@metamask/rpc-errors": true,
-        "@metamask/safe-event-emitter": true
-      }
-    },
-    "@metamask/network-controller>@metamask/eth-json-rpc-provider>@metamask/utils": {
-      "globals": {
-        "TextDecoder": true,
-        "TextEncoder": true
-      },
-      "packages": {
-        "@metamask/rpc-errors>@metamask/utils>@metamask/superstruct": true,
-        "@metamask/utils>@scure/base": true,
-        "@metamask/utils>pony-cause": true,
-        "@noble/hashes": true,
-        "browserify>buffer": true,
-        "nock>debug": true,
-        "semver": true
-=======
         "@metamask/rpc-errors": true,
         "@metamask/safe-event-emitter": true,
         "@metamask/snaps-controllers>@metamask/json-rpc-engine": true,
         "uuid": true
->>>>>>> 49a6e431
       }
     },
     "@metamask/notification-controller": {
