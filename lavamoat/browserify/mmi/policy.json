{
  "resources": {
    "@babel/runtime": {
      "globals": {
        "regeneratorRuntime": "write"
      }
    },
    "@ensdomains/content-hash": {
      "globals": {
        "console.warn": true
      },
      "packages": {
        "@ensdomains/content-hash>cids": true,
        "@ensdomains/content-hash>js-base64": true,
        "@ensdomains/content-hash>multicodec": true,
        "@ensdomains/content-hash>multihashes": true,
        "browserify>buffer": true
      }
    },
    "@ensdomains/content-hash>cids": {
      "packages": {
        "@ensdomains/content-hash>cids>multibase": true,
        "@ensdomains/content-hash>cids>multihashes": true,
        "@ensdomains/content-hash>cids>uint8arrays": true,
        "@ensdomains/content-hash>multicodec": true
      }
    },
    "@ensdomains/content-hash>cids>multibase": {
      "globals": {
        "TextDecoder": true,
        "TextEncoder": true
      },
      "packages": {
        "@ensdomains/content-hash>cids>multibase>@multiformats/base-x": true
      }
    },
    "@ensdomains/content-hash>cids>multihashes": {
      "packages": {
        "@ensdomains/content-hash>cids>multibase": true,
        "@ensdomains/content-hash>cids>multihashes>varint": true,
        "@ensdomains/content-hash>cids>uint8arrays": true
      }
    },
    "@ensdomains/content-hash>cids>uint8arrays": {
      "globals": {
        "TextDecoder": true,
        "TextEncoder": true
      },
      "packages": {
        "@ensdomains/content-hash>cids>multibase": true
      }
    },
    "@ensdomains/content-hash>js-base64": {
      "globals": {
        "Base64": "write",
        "TextDecoder": true,
        "TextEncoder": true,
        "atob": true,
        "btoa": true,
        "define": true
      },
      "packages": {
        "browserify>buffer": true
      }
    },
    "@ensdomains/content-hash>multicodec": {
      "packages": {
        "@ensdomains/content-hash>multicodec>uint8arrays": true,
        "sass-embedded>varint": true
      }
    },
    "@ensdomains/content-hash>multicodec>uint8arrays": {
      "globals": {
        "Buffer": true,
        "TextDecoder": true,
        "TextEncoder": true
      },
      "packages": {
        "@ensdomains/content-hash>multicodec>uint8arrays>multiformats": true
      }
    },
    "@ensdomains/content-hash>multicodec>uint8arrays>multiformats": {
      "globals": {
        "TextDecoder": true,
        "TextEncoder": true,
        "console.warn": true,
        "crypto.subtle.digest": true
      }
    },
    "@ensdomains/content-hash>multihashes": {
      "packages": {
        "@ensdomains/content-hash>multihashes>multibase": true,
        "@ensdomains/content-hash>multihashes>varint": true,
        "@ensdomains/content-hash>multihashes>web-encoding": true,
        "browserify>buffer": true
      }
    },
    "@ensdomains/content-hash>multihashes>multibase": {
      "packages": {
        "@ensdomains/content-hash>multihashes>multibase>base-x": true,
        "@ensdomains/content-hash>multihashes>web-encoding": true,
        "browserify>buffer": true
      }
    },
    "@ensdomains/content-hash>multihashes>multibase>base-x": {
      "packages": {
        "koa>content-disposition>safe-buffer": true
      }
    },
    "@ensdomains/content-hash>multihashes>web-encoding": {
      "globals": {
        "TextDecoder": true,
        "TextEncoder": true
      },
      "packages": {
        "browserify>util": true
      }
    },
    "@ethereumjs/tx": {
      "packages": {
        "@ethereumjs/tx>@ethereumjs/common": true,
        "@ethereumjs/tx>@ethereumjs/rlp": true,
        "@ethereumjs/tx>@ethereumjs/util": true,
        "@ethereumjs/tx>ethereum-cryptography": true,
        "browserify>buffer": true,
        "browserify>insert-module-globals>is-buffer": true
      }
    },
    "@ethereumjs/tx>@ethereumjs/common": {
      "packages": {
        "@ethereumjs/tx>@ethereumjs/common>crc-32": true,
        "@ethereumjs/tx>@ethereumjs/util": true,
        "browserify>buffer": true,
        "webpack>events": true
      }
    },
    "@ethereumjs/tx>@ethereumjs/common>crc-32": {
      "globals": {
        "DO_NOT_EXPORT_CRC": true,
        "define": true
      }
    },
    "@ethereumjs/tx>@ethereumjs/rlp": {
      "globals": {
        "TextEncoder": true
      }
    },
    "@ethereumjs/tx>@ethereumjs/util": {
      "globals": {
        "console.warn": true
      },
      "packages": {
        "@ethereumjs/tx>@ethereumjs/rlp": true,
        "@ethereumjs/tx>@ethereumjs/util>micro-ftch": true,
        "@ethereumjs/tx>ethereum-cryptography": true,
        "browserify>buffer": true,
        "browserify>insert-module-globals>is-buffer": true,
        "webpack>events": true
      }
    },
    "@ethereumjs/tx>@ethereumjs/util>micro-ftch": {
      "globals": {
        "Headers": true,
        "TextDecoder": true,
        "URL": true,
        "btoa": true,
        "fetch": true
      },
      "packages": {
        "browserify>browserify-zlib": true,
        "browserify>buffer": true,
        "browserify>url": true,
        "browserify>util": true,
        "https-browserify": true,
        "process": true,
        "stream-http": true
      }
    },
    "@ethereumjs/tx>ethereum-cryptography": {
      "globals": {
        "TextDecoder": true,
        "crypto": true
      },
      "packages": {
        "@ethereumjs/tx>ethereum-cryptography>@scure/bip32": true,
        "@metamask/message-signing-snap>@noble/curves": true,
        "@noble/hashes": true
      }
    },
    "@ethereumjs/tx>ethereum-cryptography>@scure/bip32": {
      "packages": {
        "@metamask/message-signing-snap>@noble/curves": true,
        "@metamask/utils>@scure/base": true,
        "@noble/hashes": true
      }
    },
    "@ethersproject/abi": {
      "globals": {
        "console.log": true
      },
      "packages": {
        "@ethersproject/bignumber": true,
        "@ethersproject/bytes": true,
        "@ethersproject/hash": true,
        "ethers>@ethersproject/address": true,
        "ethers>@ethersproject/constants": true,
        "ethers>@ethersproject/keccak256": true,
        "ethers>@ethersproject/logger": true,
        "ethers>@ethersproject/properties": true,
        "ethers>@ethersproject/strings": true
      }
    },
    "@ethersproject/bignumber": {
      "packages": {
        "@ethersproject/bytes": true,
        "bn.js": true,
        "ethers>@ethersproject/logger": true
      }
    },
    "@ethersproject/bytes": {
      "packages": {
        "ethers>@ethersproject/logger": true
      }
    },
    "@ethersproject/contracts": {
      "globals": {
        "setTimeout": true
      },
      "packages": {
        "@ethersproject/abi": true,
        "@ethersproject/bignumber": true,
        "@ethersproject/bytes": true,
        "ethers>@ethersproject/abstract-provider": true,
        "ethers>@ethersproject/abstract-signer": true,
        "ethers>@ethersproject/address": true,
        "ethers>@ethersproject/logger": true,
        "ethers>@ethersproject/properties": true,
        "ethers>@ethersproject/transactions": true
      }
    },
    "@ethersproject/hash": {
      "packages": {
        "@ethersproject/bignumber": true,
        "@ethersproject/bytes": true,
        "ethers>@ethersproject/address": true,
        "ethers>@ethersproject/base64": true,
        "ethers>@ethersproject/keccak256": true,
        "ethers>@ethersproject/logger": true,
        "ethers>@ethersproject/properties": true,
        "ethers>@ethersproject/strings": true
      }
    },
    "@ethersproject/hdnode": {
      "packages": {
        "@ethersproject/bignumber": true,
        "@ethersproject/bytes": true,
        "ethers>@ethersproject/basex": true,
        "ethers>@ethersproject/logger": true,
        "ethers>@ethersproject/pbkdf2": true,
        "ethers>@ethersproject/properties": true,
        "ethers>@ethersproject/sha2": true,
        "ethers>@ethersproject/signing-key": true,
        "ethers>@ethersproject/strings": true,
        "ethers>@ethersproject/transactions": true,
        "ethers>@ethersproject/wordlists": true
      }
    },
    "@ethersproject/providers": {
      "globals": {
        "WebSocket": true,
        "clearInterval": true,
        "clearTimeout": true,
        "console.log": true,
        "console.warn": true,
        "setInterval": true,
        "setTimeout": true
      },
      "packages": {
        "@ethersproject/bignumber": true,
        "@ethersproject/bytes": true,
        "@ethersproject/hash": true,
        "@ethersproject/providers>@ethersproject/web": true,
        "@ethersproject/providers>bech32": true,
        "@metamask/test-bundler>@ethersproject/networks": true,
        "ethers>@ethersproject/abstract-provider": true,
        "ethers>@ethersproject/abstract-signer": true,
        "ethers>@ethersproject/address": true,
        "ethers>@ethersproject/base64": true,
        "ethers>@ethersproject/basex": true,
        "ethers>@ethersproject/constants": true,
        "ethers>@ethersproject/logger": true,
        "ethers>@ethersproject/properties": true,
        "ethers>@ethersproject/random": true,
        "ethers>@ethersproject/sha2": true,
        "ethers>@ethersproject/strings": true,
        "ethers>@ethersproject/transactions": true
      }
    },
    "@ethersproject/providers>@ethersproject/random": {
      "globals": {
        "crypto.getRandomValues": true
      }
    },
    "@ethersproject/providers>@ethersproject/web": {
      "globals": {
        "clearTimeout": true,
        "fetch": true,
        "setTimeout": true
      },
      "packages": {
        "@ethersproject/bytes": true,
        "ethers>@ethersproject/base64": true,
        "ethers>@ethersproject/logger": true,
        "ethers>@ethersproject/properties": true,
        "ethers>@ethersproject/strings": true
      }
    },
    "@ethersproject/wallet": {
      "packages": {
        "@ethersproject/bytes": true,
        "@ethersproject/hash": true,
        "@ethersproject/hdnode": true,
        "ethers>@ethersproject/abstract-provider": true,
        "ethers>@ethersproject/abstract-signer": true,
        "ethers>@ethersproject/address": true,
        "ethers>@ethersproject/json-wallets": true,
        "ethers>@ethersproject/keccak256": true,
        "ethers>@ethersproject/logger": true,
        "ethers>@ethersproject/properties": true,
        "ethers>@ethersproject/random": true,
        "ethers>@ethersproject/signing-key": true,
        "ethers>@ethersproject/transactions": true
      }
    },
    "@keystonehq/bc-ur-registry-eth": {
      "packages": {
        "@ethereumjs/tx>@ethereumjs/util": true,
        "@keystonehq/bc-ur-registry-eth>@keystonehq/bc-ur-registry": true,
        "@metamask/eth-trezor-keyring>hdkey": true,
        "browserify>buffer": true,
        "uuid": true
      }
    },
    "@keystonehq/bc-ur-registry-eth>@keystonehq/bc-ur-registry": {
      "globals": {
        "define": true
      },
      "packages": {
        "@ngraveio/bc-ur": true,
        "@swc/helpers>tslib": true,
        "browserify>buffer": true,
        "buffer": true,
        "ethereumjs-util>ethereum-cryptography>bs58check": true
      }
    },
    "@keystonehq/metamask-airgapped-keyring": {
      "packages": {
        "@ethereumjs/tx": true,
        "@keystonehq/bc-ur-registry-eth": true,
        "@keystonehq/metamask-airgapped-keyring>@keystonehq/base-eth-keyring": true,
        "@keystonehq/metamask-airgapped-keyring>rlp": true,
        "@metamask/obs-store": true,
        "browserify>buffer": true,
        "uuid": true,
        "webpack>events": true
      }
    },
    "@keystonehq/metamask-airgapped-keyring>@keystonehq/base-eth-keyring": {
      "packages": {
        "@ethereumjs/tx": true,
        "@ethereumjs/tx>@ethereumjs/util": true,
        "@keystonehq/bc-ur-registry-eth": true,
        "@metamask/eth-trezor-keyring>hdkey": true,
        "browserify>buffer": true,
        "eth-lattice-keyring>rlp": true,
        "uuid": true
      }
    },
    "@keystonehq/metamask-airgapped-keyring>rlp": {
      "packages": {
        "bn.js": true,
        "browserify>buffer": true
      }
    },
    "@lavamoat/lavadome-react": {
      "globals": {
        "Document.prototype": true,
        "DocumentFragment.prototype": true,
        "Element.prototype": true,
        "Node.prototype": true,
        "console.warn": true,
        "document": true
      },
      "packages": {
        "react": true
      }
    },
    "@material-ui/core": {
      "globals": {
        "Image": true,
        "_formatMuiErrorMessage": true,
        "addEventListener": true,
        "clearInterval": true,
        "clearTimeout": true,
        "console.error": true,
        "console.warn": true,
        "document": true,
        "getComputedStyle": true,
        "getSelection": true,
        "innerHeight": true,
        "innerWidth": true,
        "matchMedia": true,
        "navigator": true,
        "performance.now": true,
        "removeEventListener": true,
        "requestAnimationFrame": true,
        "setInterval": true,
        "setTimeout": true
      },
      "packages": {
        "@babel/runtime": true,
        "@material-ui/core>@material-ui/styles": true,
        "@material-ui/core>@material-ui/system": true,
        "@material-ui/core>@material-ui/utils": true,
        "@material-ui/core>clsx": true,
        "@material-ui/core>popper.js": true,
        "@material-ui/core>react-transition-group": true,
        "prop-types": true,
        "prop-types>react-is": true,
        "react": true,
        "react-dom": true,
        "react-redux>hoist-non-react-statics": true
      }
    },
    "@material-ui/core>@material-ui/styles": {
      "globals": {
        "console.error": true,
        "console.warn": true,
        "document.createComment": true,
        "document.head": true
      },
      "packages": {
        "@babel/runtime": true,
        "@material-ui/core>@material-ui/styles>jss": true,
        "@material-ui/core>@material-ui/styles>jss-plugin-camel-case": true,
        "@material-ui/core>@material-ui/styles>jss-plugin-default-unit": true,
        "@material-ui/core>@material-ui/styles>jss-plugin-global": true,
        "@material-ui/core>@material-ui/styles>jss-plugin-nested": true,
        "@material-ui/core>@material-ui/styles>jss-plugin-props-sort": true,
        "@material-ui/core>@material-ui/styles>jss-plugin-rule-value-function": true,
        "@material-ui/core>@material-ui/styles>jss-plugin-vendor-prefixer": true,
        "@material-ui/core>@material-ui/utils": true,
        "@material-ui/core>clsx": true,
        "prop-types": true,
        "react": true,
        "react-redux>hoist-non-react-statics": true
      }
    },
    "@material-ui/core>@material-ui/styles>jss": {
      "globals": {
        "CSS": true,
        "document.createElement": true,
        "document.querySelector": true
      },
      "packages": {
        "@babel/runtime": true,
        "@material-ui/core>@material-ui/styles>jss>is-in-browser": true,
        "react-router-dom>tiny-warning": true
      }
    },
    "@material-ui/core>@material-ui/styles>jss-plugin-camel-case": {
      "packages": {
        "@material-ui/core>@material-ui/styles>jss-plugin-camel-case>hyphenate-style-name": true
      }
    },
    "@material-ui/core>@material-ui/styles>jss-plugin-default-unit": {
      "globals": {
        "CSS": true
      },
      "packages": {
        "@material-ui/core>@material-ui/styles>jss": true
      }
    },
    "@material-ui/core>@material-ui/styles>jss-plugin-global": {
      "packages": {
        "@babel/runtime": true,
        "@material-ui/core>@material-ui/styles>jss": true
      }
    },
    "@material-ui/core>@material-ui/styles>jss-plugin-nested": {
      "packages": {
        "@babel/runtime": true,
        "react-router-dom>tiny-warning": true
      }
    },
    "@material-ui/core>@material-ui/styles>jss-plugin-rule-value-function": {
      "packages": {
        "@material-ui/core>@material-ui/styles>jss": true,
        "react-router-dom>tiny-warning": true
      }
    },
    "@material-ui/core>@material-ui/styles>jss-plugin-vendor-prefixer": {
      "packages": {
        "@material-ui/core>@material-ui/styles>jss": true,
        "@material-ui/core>@material-ui/styles>jss-plugin-vendor-prefixer>css-vendor": true
      }
    },
    "@material-ui/core>@material-ui/styles>jss-plugin-vendor-prefixer>css-vendor": {
      "globals": {
        "document.createElement": true,
        "document.documentElement": true,
        "getComputedStyle": true
      },
      "packages": {
        "@babel/runtime": true,
        "@material-ui/core>@material-ui/styles>jss>is-in-browser": true
      }
    },
    "@material-ui/core>@material-ui/styles>jss>is-in-browser": {
      "globals": {
        "document": true
      }
    },
    "@material-ui/core>@material-ui/system": {
      "globals": {
        "console.error": true
      },
      "packages": {
        "@babel/runtime": true,
        "@material-ui/core>@material-ui/utils": true,
        "prop-types": true
      }
    },
    "@material-ui/core>@material-ui/utils": {
      "packages": {
        "@babel/runtime": true,
        "prop-types": true,
        "prop-types>react-is": true
      }
    },
    "@material-ui/core>popper.js": {
      "globals": {
        "MSInputMethodContext": true,
        "Node.DOCUMENT_POSITION_FOLLOWING": true,
        "cancelAnimationFrame": true,
        "console.warn": true,
        "define": true,
        "devicePixelRatio": true,
        "document": true,
        "getComputedStyle": true,
        "innerHeight": true,
        "innerWidth": true,
        "navigator": true,
        "requestAnimationFrame": true,
        "setTimeout": true
      }
    },
    "@material-ui/core>react-transition-group": {
      "globals": {
        "Element": true,
        "setTimeout": true
      },
      "packages": {
        "@material-ui/core>react-transition-group>dom-helpers": true,
        "prop-types": true,
        "react": true,
        "react-dom": true
      }
    },
    "@material-ui/core>react-transition-group>dom-helpers": {
      "packages": {
        "@babel/runtime": true
      }
    },
    "@metamask-institutional/custody-controller": {
      "packages": {
        "@ethereumjs/tx>@ethereumjs/util": true,
        "@metamask-institutional/custody-keyring": true,
        "@metamask/obs-store": true
      }
    },
    "@metamask-institutional/custody-keyring": {
      "globals": {
        "console.error": true,
        "console.log": true,
        "console.warn": true
      },
      "packages": {
        "@ethereumjs/tx>@ethereumjs/util": true,
        "@metamask-institutional/custody-keyring>@metamask-institutional/configuration-client": true,
        "@metamask-institutional/sdk": true,
        "@metamask-institutional/types": true,
        "@metamask/obs-store": true,
        "crypto-browserify": true,
        "gulp-sass>lodash.clonedeep": true,
        "webpack>events": true
      }
    },
    "@metamask-institutional/custody-keyring>@metamask-institutional/configuration-client": {
      "globals": {
        "console.log": true,
        "fetch": true
      }
    },
    "@metamask-institutional/extension": {
      "globals": {
        "console.log": true
      },
      "packages": {
        "@metamask-institutional/custody-controller": true,
        "@metamask-institutional/sdk": true,
        "@metamask-institutional/types": true,
        "gulp-sass>lodash.clonedeep": true
      }
    },
    "@metamask-institutional/institutional-features": {
      "packages": {
        "@metamask-institutional/custody-keyring": true,
        "@metamask/obs-store": true
      }
    },
    "@metamask-institutional/rpc-allowlist": {
      "globals": {
        "URL": true
      }
    },
    "@metamask-institutional/sdk": {
      "globals": {
        "URLSearchParams": true,
        "console.debug": true,
        "console.error": true,
        "console.log": true,
        "fetch": true
      },
      "packages": {
        "@metamask-institutional/sdk>@metamask-institutional/simplecache": true,
        "crypto-browserify": true,
        "webpack>events": true
      }
    },
    "@metamask-institutional/transaction-update": {
      "globals": {
        "clearInterval": true,
        "console.info": true,
        "console.log": true,
        "setInterval": true
      },
      "packages": {
        "@ethereumjs/tx>@ethereumjs/util": true,
        "@metamask-institutional/sdk": true,
        "@metamask-institutional/transaction-update>@metamask-institutional/websocket-client": true,
        "@metamask/obs-store": true,
        "webpack>events": true
      }
    },
    "@metamask-institutional/transaction-update>@metamask-institutional/websocket-client": {
      "globals": {
        "WebSocket": true,
        "clearTimeout": true,
        "console.log": true,
        "setTimeout": true
      },
      "packages": {
        "webpack>events": true
      }
    },
    "@metamask/abi-utils": {
      "packages": {
        "@metamask/abi-utils>@metamask/utils": true,
        "@metamask/utils>@metamask/superstruct": true
      }
    },
    "@metamask/abi-utils>@metamask/utils": {
      "globals": {
        "TextDecoder": true,
        "TextEncoder": true
      },
      "packages": {
        "@metamask/utils>@metamask/superstruct": true,
        "@metamask/utils>@scure/base": true,
        "@metamask/utils>pony-cause": true,
        "@noble/hashes": true,
        "browserify>buffer": true,
        "nock>debug": true,
        "semver": true
      }
    },
    "@metamask/accounts-controller": {
      "packages": {
        "@ethereumjs/tx>@ethereumjs/util": true,
        "@ethereumjs/tx>ethereum-cryptography": true,
        "@metamask/base-controller": true,
        "@metamask/eth-snap-keyring": true,
        "@metamask/keyring-api": true,
        "@metamask/keyring-controller": true,
        "@metamask/utils": true,
        "uuid": true
      }
    },
    "@metamask/address-book-controller": {
      "packages": {
        "@metamask/base-controller": true,
        "@metamask/controller-utils": true
      }
    },
    "@metamask/announcement-controller": {
      "packages": {
        "@metamask/announcement-controller>@metamask/base-controller": true
      }
    },
    "@metamask/announcement-controller>@metamask/base-controller": {
      "globals": {
        "setTimeout": true
      },
      "packages": {
        "immer": true
      }
    },
    "@metamask/approval-controller": {
      "globals": {
        "console.info": true
      },
      "packages": {
        "@metamask/approval-controller>nanoid": true,
        "@metamask/base-controller": true,
        "@metamask/rpc-errors": true
      }
    },
    "@metamask/approval-controller>nanoid": {
      "globals": {
        "crypto.getRandomValues": true
      }
    },
    "@metamask/assets-controllers": {
      "globals": {
        "AbortController": true,
        "Headers": true,
        "URL": true,
        "URLSearchParams": true,
        "clearInterval": true,
        "clearTimeout": true,
        "console.error": true,
        "console.log": true,
        "setInterval": true,
        "setTimeout": true
      },
      "packages": {
        "@ensdomains/content-hash>multicodec>uint8arrays>multiformats": true,
        "@ethereumjs/tx>@ethereumjs/util": true,
        "@ethersproject/bignumber": true,
        "@ethersproject/contracts": true,
        "@ethersproject/providers": true,
        "@metamask/abi-utils": true,
        "@metamask/assets-controllers>@metamask/polling-controller": true,
        "@metamask/base-controller": true,
        "@metamask/contract-metadata": true,
        "@metamask/controller-utils": true,
        "@metamask/eth-query": true,
        "@metamask/metamask-eth-abis": true,
        "@metamask/name-controller>async-mutex": true,
        "@metamask/rpc-errors": true,
        "@metamask/utils": true,
        "bn.js": true,
        "cockatiel": true,
        "ethers>@ethersproject/address": true,
        "lodash": true,
        "single-call-balance-checker-abi": true,
        "uuid": true
      }
    },
    "@metamask/assets-controllers>@metamask/polling-controller": {
      "globals": {
        "clearTimeout": true,
        "console.error": true,
        "setTimeout": true
      },
      "packages": {
        "@metamask/base-controller": true,
        "@metamask/snaps-utils>fast-json-stable-stringify": true,
        "uuid": true
      }
    },
    "@metamask/base-controller": {
      "globals": {
        "setTimeout": true
      },
      "packages": {
        "immer": true
      }
    },
    "@metamask/browser-passworder": {
      "globals": {
        "CryptoKey": true,
        "btoa": true,
        "crypto.getRandomValues": true,
        "crypto.subtle.decrypt": true,
        "crypto.subtle.deriveKey": true,
        "crypto.subtle.encrypt": true,
        "crypto.subtle.exportKey": true,
        "crypto.subtle.importKey": true
      },
      "packages": {
        "@metamask/browser-passworder>@metamask/utils": true,
        "browserify>buffer": true
      }
    },
    "@metamask/browser-passworder>@metamask/utils": {
      "globals": {
        "TextDecoder": true,
        "TextEncoder": true
      },
      "packages": {
        "@metamask/utils>@metamask/superstruct": true,
        "@metamask/utils>@scure/base": true,
        "@metamask/utils>pony-cause": true,
        "@noble/hashes": true,
        "browserify>buffer": true,
        "nock>debug": true,
        "semver": true
      }
    },
    "@metamask/controller-utils": {
      "globals": {
        "URL": true,
        "console.error": true,
        "fetch": true,
        "setTimeout": true
      },
      "packages": {
        "@ethereumjs/tx>@ethereumjs/util": true,
        "@metamask/controller-utils>@spruceid/siwe-parser": true,
        "@metamask/ethjs>@metamask/ethjs-unit": true,
        "@metamask/utils": true,
        "bn.js": true,
        "browserify>buffer": true,
        "eslint>fast-deep-equal": true,
        "eth-ens-namehash": true
      }
    },
    "@metamask/controller-utils>@spruceid/siwe-parser": {
      "globals": {
        "console.error": true,
        "console.log": true
      },
      "packages": {
        "@metamask/controller-utils>@spruceid/siwe-parser>apg-js": true,
        "@noble/hashes": true
      }
    },
    "@metamask/controller-utils>@spruceid/siwe-parser>apg-js": {
      "packages": {
        "browserify>buffer": true
      }
    },
    "@metamask/controllers>web3": {
      "globals": {
        "XMLHttpRequest": true
      }
    },
    "@metamask/controllers>web3-provider-engine>cross-fetch>node-fetch": {
      "globals": {
        "fetch": true
      }
    },
    "@metamask/controllers>web3-provider-engine>eth-json-rpc-middleware>node-fetch": {
      "globals": {
        "fetch": true
      }
    },
    "@metamask/ens-controller": {
      "packages": {
        "@ethersproject/providers": true,
        "@metamask/base-controller": true,
        "@metamask/controller-utils": true,
        "@metamask/ens-controller>@metamask/utils": true,
        "punycode": true
      }
    },
    "@metamask/ens-controller>@metamask/utils": {
      "globals": {
        "TextDecoder": true,
        "TextEncoder": true
      },
      "packages": {
        "@metamask/utils>@metamask/superstruct": true,
        "@metamask/utils>@scure/base": true,
        "@metamask/utils>pony-cause": true,
        "@noble/hashes": true,
        "browserify>buffer": true,
        "nock>debug": true,
        "semver": true
      }
    },
    "@metamask/eth-json-rpc-filters": {
      "globals": {
        "console.error": true
      },
      "packages": {
        "@metamask/eth-query": true,
        "@metamask/json-rpc-engine": true,
        "@metamask/name-controller>async-mutex": true,
        "@metamask/safe-event-emitter": true,
        "pify": true
      }
    },
    "@metamask/eth-json-rpc-middleware": {
      "globals": {
        "URL": true,
        "console.error": true,
        "setTimeout": true
      },
      "packages": {
        "@metamask/eth-json-rpc-middleware>@metamask/utils": true,
        "@metamask/eth-json-rpc-middleware>klona": true,
        "@metamask/eth-json-rpc-middleware>safe-stable-stringify": true,
        "@metamask/eth-sig-util": true,
        "@metamask/json-rpc-engine": true,
        "@metamask/rpc-errors": true
      }
    },
    "@metamask/eth-json-rpc-middleware>@metamask/utils": {
      "globals": {
        "TextDecoder": true,
        "TextEncoder": true
      },
      "packages": {
        "@metamask/utils>@metamask/superstruct": true,
        "@metamask/utils>@scure/base": true,
        "@metamask/utils>pony-cause": true,
        "@noble/hashes": true,
        "browserify>buffer": true,
        "nock>debug": true,
        "semver": true
      }
    },
    "@metamask/eth-json-rpc-provider": {
      "packages": {
        "@metamask/json-rpc-engine": true,
        "@metamask/rpc-errors": true,
        "@metamask/safe-event-emitter": true,
        "uuid": true
      }
    },
    "@metamask/eth-ledger-bridge-keyring": {
      "globals": {
        "addEventListener": true,
        "console.error": true,
        "document.createElement": true,
        "document.head.appendChild": true,
        "fetch": true,
        "removeEventListener": true
      },
      "packages": {
        "@ethereumjs/tx": true,
        "@ethereumjs/tx>@ethereumjs/rlp": true,
        "@ethereumjs/tx>@ethereumjs/util": true,
<<<<<<< HEAD
=======
        "@metamask/eth-ledger-bridge-keyring>@ethereumjs/rlp": true,
        "@metamask/eth-ledger-bridge-keyring>@ledgerhq/hw-app-eth": true,
>>>>>>> 9b067c82
        "@metamask/eth-sig-util": true,
        "@metamask/eth-trezor-keyring>hdkey": true,
        "browserify>buffer": true,
        "webpack>events": true
      }
    },
<<<<<<< HEAD
=======
    "@metamask/eth-ledger-bridge-keyring>@ethereumjs/rlp": {
      "globals": {
        "TextEncoder": true
      }
    },
    "@metamask/eth-ledger-bridge-keyring>@ledgerhq/hw-app-eth": {
      "globals": {
        "console.warn": true
      },
      "packages": {
        "@ethersproject/abi": true,
        "@metamask/eth-ledger-bridge-keyring>@ledgerhq/hw-app-eth>@ledgerhq/cryptoassets-evm-signatures": true,
        "@metamask/eth-ledger-bridge-keyring>@ledgerhq/hw-app-eth>@ledgerhq/domain-service": true,
        "@metamask/eth-ledger-bridge-keyring>@ledgerhq/hw-app-eth>@ledgerhq/errors": true,
        "@metamask/eth-ledger-bridge-keyring>@ledgerhq/hw-app-eth>@ledgerhq/evm-tools": true,
        "@metamask/eth-ledger-bridge-keyring>@ledgerhq/hw-app-eth>@ledgerhq/logs": true,
        "@metamask/eth-ledger-bridge-keyring>@ledgerhq/hw-app-eth>axios": true,
        "@metamask/eth-ledger-bridge-keyring>@ledgerhq/hw-app-eth>bignumber.js": true,
        "browserify>buffer": true,
        "ethers>@ethersproject/rlp": true,
        "semver": true
      }
    },
    "@metamask/eth-ledger-bridge-keyring>@ledgerhq/hw-app-eth>@ledgerhq/domain-service": {
      "packages": {
        "@metamask/eth-ledger-bridge-keyring>@ledgerhq/hw-app-eth>@ledgerhq/domain-service>axios": true,
        "@metamask/eth-ledger-bridge-keyring>@ledgerhq/hw-app-eth>@ledgerhq/logs": true
      }
    },
    "@metamask/eth-ledger-bridge-keyring>@ledgerhq/hw-app-eth>@ledgerhq/domain-service>axios": {
      "globals": {
        "Blob": true,
        "FormData": true,
        "URLSearchParams": true,
        "XMLHttpRequest": true,
        "btoa": true,
        "console.warn": true,
        "document": true,
        "location.href": true,
        "navigator": true,
        "setTimeout": true
      },
      "packages": {
        "axios>form-data": true,
        "browserify>buffer": true,
        "process": true
      }
    },
    "@metamask/eth-ledger-bridge-keyring>@ledgerhq/hw-app-eth>@ledgerhq/errors": {
      "globals": {
        "console.warn": true
      }
    },
    "@metamask/eth-ledger-bridge-keyring>@ledgerhq/hw-app-eth>@ledgerhq/evm-tools": {
      "packages": {
        "@metamask/eth-ledger-bridge-keyring>@ledgerhq/hw-app-eth>@ledgerhq/cryptoassets-evm-signatures": true,
        "@metamask/eth-ledger-bridge-keyring>@ledgerhq/hw-app-eth>@ledgerhq/evm-tools>@ledgerhq/live-env": true,
        "@metamask/eth-ledger-bridge-keyring>@ledgerhq/hw-app-eth>@ledgerhq/evm-tools>axios": true,
        "@metamask/eth-ledger-bridge-keyring>@ledgerhq/hw-app-eth>@ledgerhq/evm-tools>ethers": true,
        "@metamask/ppom-validator>crypto-js": true
      }
    },
    "@metamask/eth-ledger-bridge-keyring>@ledgerhq/hw-app-eth>@ledgerhq/evm-tools>@ledgerhq/live-env": {
      "globals": {
        "console.warn": true
      },
      "packages": {
        "wait-on>rxjs": true
      }
    },
    "@metamask/eth-ledger-bridge-keyring>@ledgerhq/hw-app-eth>@ledgerhq/evm-tools>axios": {
      "globals": {
        "Blob": true,
        "FormData": true,
        "URLSearchParams": true,
        "XMLHttpRequest": true,
        "btoa": true,
        "console.warn": true,
        "document": true,
        "location.href": true,
        "navigator": true,
        "setTimeout": true
      },
      "packages": {
        "axios>form-data": true,
        "browserify>buffer": true,
        "process": true
      }
    },
    "@metamask/eth-ledger-bridge-keyring>@ledgerhq/hw-app-eth>@ledgerhq/evm-tools>ethers": {
      "packages": {
        "@ethersproject/abi": true,
        "@ethersproject/bignumber": true,
        "@ethersproject/bytes": true,
        "@ethersproject/contracts": true,
        "@ethersproject/hash": true,
        "@ethersproject/hdnode": true,
        "@ethersproject/providers": true,
        "@ethersproject/providers>@ethersproject/web": true,
        "@ethersproject/wallet": true,
        "ethers>@ethersproject/abstract-signer": true,
        "ethers>@ethersproject/address": true,
        "ethers>@ethersproject/base64": true,
        "ethers>@ethersproject/basex": true,
        "ethers>@ethersproject/constants": true,
        "ethers>@ethersproject/json-wallets": true,
        "ethers>@ethersproject/keccak256": true,
        "ethers>@ethersproject/logger": true,
        "ethers>@ethersproject/properties": true,
        "ethers>@ethersproject/random": true,
        "ethers>@ethersproject/rlp": true,
        "ethers>@ethersproject/sha2": true,
        "ethers>@ethersproject/signing-key": true,
        "ethers>@ethersproject/solidity": true,
        "ethers>@ethersproject/strings": true,
        "ethers>@ethersproject/transactions": true,
        "ethers>@ethersproject/units": true,
        "ethers>@ethersproject/wordlists": true
      }
    },
    "@metamask/eth-ledger-bridge-keyring>@ledgerhq/hw-app-eth>@ledgerhq/logs": {
      "globals": {
        "__ledgerLogsListen": "write",
        "console.error": true
      }
    },
    "@metamask/eth-ledger-bridge-keyring>@ledgerhq/hw-app-eth>axios": {
      "globals": {
        "Blob": true,
        "FormData": true,
        "URLSearchParams": true,
        "XMLHttpRequest": true,
        "btoa": true,
        "console.warn": true,
        "document": true,
        "location.href": true,
        "navigator": true,
        "setTimeout": true
      },
      "packages": {
        "axios>form-data": true,
        "browserify>buffer": true,
        "process": true
      }
    },
    "@metamask/eth-ledger-bridge-keyring>@ledgerhq/hw-app-eth>bignumber.js": {
      "globals": {
        "crypto": true,
        "define": true
      }
    },
>>>>>>> 9b067c82
    "@metamask/eth-query": {
      "packages": {
        "@metamask/eth-query>json-rpc-random-id": true,
        "watchify>xtend": true
      }
    },
    "@metamask/eth-sig-util": {
      "packages": {
        "@ethereumjs/tx>@ethereumjs/util": true,
        "@ethereumjs/tx>ethereum-cryptography": true,
        "@metamask/abi-utils": true,
        "@metamask/eth-sig-util>@metamask/utils": true,
        "@metamask/eth-sig-util>tweetnacl": true,
        "@metamask/utils>@scure/base": true,
        "browserify>buffer": true
      }
    },
    "@metamask/eth-sig-util>@metamask/utils": {
      "globals": {
        "TextDecoder": true,
        "TextEncoder": true
      },
      "packages": {
        "@metamask/utils>@metamask/superstruct": true,
        "@metamask/utils>@scure/base": true,
        "@metamask/utils>pony-cause": true,
        "@noble/hashes": true,
        "browserify>buffer": true,
        "nock>debug": true,
        "semver": true
      }
    },
    "@metamask/eth-sig-util>tweetnacl": {
      "globals": {
        "crypto": true,
        "msCrypto": true,
        "nacl": "write"
      },
      "packages": {
        "browserify>browser-resolve": true
      }
    },
    "@metamask/eth-snap-keyring": {
      "globals": {
        "URL": true,
        "console.error": true
      },
      "packages": {
        "@ethereumjs/tx": true,
        "@metamask/eth-snap-keyring>@metamask/eth-sig-util": true,
        "@metamask/eth-snap-keyring>@metamask/utils": true,
        "@metamask/eth-snap-keyring>uuid": true,
        "@metamask/keyring-api": true,
        "@metamask/utils>@metamask/superstruct": true,
        "webpack>events": true
      }
    },
    "@metamask/eth-snap-keyring>@metamask/eth-sig-util": {
      "packages": {
        "@ethereumjs/tx>@ethereumjs/util": true,
        "@ethereumjs/tx>ethereum-cryptography": true,
        "@metamask/abi-utils": true,
        "@metamask/eth-sig-util>tweetnacl": true,
        "@metamask/eth-snap-keyring>@metamask/utils": true,
        "@metamask/utils>@scure/base": true,
        "browserify>buffer": true
      }
    },
    "@metamask/eth-snap-keyring>@metamask/utils": {
      "globals": {
        "TextDecoder": true,
        "TextEncoder": true
      },
      "packages": {
        "@metamask/utils>@metamask/superstruct": true,
        "@metamask/utils>@scure/base": true,
        "@metamask/utils>pony-cause": true,
        "@noble/hashes": true,
        "browserify>buffer": true,
        "nock>debug": true,
        "semver": true
      }
    },
    "@metamask/eth-snap-keyring>uuid": {
      "globals": {
        "crypto": true
      }
    },
    "@metamask/eth-token-tracker": {
      "globals": {
        "console.warn": true
      },
      "packages": {
        "@babel/runtime": true,
        "@metamask/eth-token-tracker>@metamask/eth-block-tracker": true,
        "@metamask/eth-token-tracker>deep-equal": true,
        "@metamask/ethjs-contract": true,
        "@metamask/ethjs-query": true,
        "@metamask/safe-event-emitter": true,
        "bn.js": true,
        "human-standard-token-abi": true
      }
    },
    "@metamask/eth-token-tracker>@metamask/eth-block-tracker": {
      "globals": {
        "clearTimeout": true,
        "console.error": true,
        "setTimeout": true
      },
      "packages": {
        "@metamask/eth-query>json-rpc-random-id": true,
        "@metamask/eth-token-tracker>@metamask/eth-block-tracker>@metamask/utils": true,
        "@metamask/safe-event-emitter": true,
        "pify": true
      }
    },
    "@metamask/eth-token-tracker>@metamask/eth-block-tracker>@metamask/utils": {
      "globals": {
        "TextDecoder": true,
        "TextEncoder": true
      },
      "packages": {
        "@metamask/utils>@metamask/superstruct": true,
        "@metamask/utils>@scure/base": true,
        "@metamask/utils>pony-cause": true,
        "@noble/hashes": true,
        "browserify>buffer": true,
        "nock>debug": true,
        "semver": true
      }
    },
    "@metamask/eth-token-tracker>deep-equal": {
      "packages": {
        "@lavamoat/lavapack>json-stable-stringify>isarray": true,
        "@lavamoat/lavapack>json-stable-stringify>object-keys": true,
        "@metamask/eth-token-tracker>deep-equal>es-get-iterator": true,
        "@metamask/eth-token-tracker>deep-equal>is-date-object": true,
        "@metamask/eth-token-tracker>deep-equal>which-boxed-primitive": true,
        "@metamask/eth-token-tracker>deep-equal>which-collection": true,
        "@ngraveio/bc-ur>assert>object-is": true,
        "browserify>util>is-arguments": true,
        "browserify>util>which-typed-array": true,
        "gulp>vinyl-fs>object.assign": true,
        "string.prototype.matchall>call-bind": true,
        "string.prototype.matchall>es-abstract>array-buffer-byte-length": true,
        "string.prototype.matchall>es-abstract>is-array-buffer": true,
        "string.prototype.matchall>es-abstract>is-regex": true,
        "string.prototype.matchall>es-abstract>is-shared-array-buffer": true,
        "string.prototype.matchall>get-intrinsic": true,
        "string.prototype.matchall>regexp.prototype.flags": true,
        "string.prototype.matchall>side-channel": true
      }
    },
    "@metamask/eth-token-tracker>deep-equal>es-get-iterator": {
      "packages": {
        "@lavamoat/lavapack>json-stable-stringify>isarray": true,
        "@metamask/eth-token-tracker>deep-equal>es-get-iterator>is-map": true,
        "@metamask/eth-token-tracker>deep-equal>es-get-iterator>is-set": true,
        "@metamask/eth-token-tracker>deep-equal>es-get-iterator>stop-iteration-iterator": true,
        "browserify>util>is-arguments": true,
        "eslint-plugin-react>array-includes>is-string": true,
        "process": true,
        "string.prototype.matchall>call-bind": true,
        "string.prototype.matchall>get-intrinsic": true,
        "string.prototype.matchall>has-symbols": true
      }
    },
    "@metamask/eth-token-tracker>deep-equal>es-get-iterator>stop-iteration-iterator": {
      "globals": {
        "StopIteration": true
      },
      "packages": {
        "string.prototype.matchall>internal-slot": true
      }
    },
    "@metamask/eth-token-tracker>deep-equal>is-date-object": {
      "packages": {
        "koa>is-generator-function>has-tostringtag": true
      }
    },
    "@metamask/eth-token-tracker>deep-equal>which-boxed-primitive": {
      "packages": {
        "@metamask/eth-token-tracker>deep-equal>which-boxed-primitive>is-bigint": true,
        "@metamask/eth-token-tracker>deep-equal>which-boxed-primitive>is-boolean-object": true,
        "@metamask/eth-token-tracker>deep-equal>which-boxed-primitive>is-number-object": true,
        "eslint-plugin-react>array-includes>is-string": true,
        "string.prototype.matchall>es-abstract>es-to-primitive>is-symbol": true
      }
    },
    "@metamask/eth-token-tracker>deep-equal>which-boxed-primitive>is-bigint": {
      "packages": {
        "string.prototype.matchall>es-abstract>unbox-primitive>has-bigints": true
      }
    },
    "@metamask/eth-token-tracker>deep-equal>which-boxed-primitive>is-boolean-object": {
      "packages": {
        "koa>is-generator-function>has-tostringtag": true,
        "string.prototype.matchall>call-bind": true
      }
    },
    "@metamask/eth-token-tracker>deep-equal>which-boxed-primitive>is-number-object": {
      "packages": {
        "koa>is-generator-function>has-tostringtag": true
      }
    },
    "@metamask/eth-token-tracker>deep-equal>which-collection": {
      "packages": {
        "@metamask/eth-token-tracker>deep-equal>es-get-iterator>is-map": true,
        "@metamask/eth-token-tracker>deep-equal>es-get-iterator>is-set": true,
        "@metamask/eth-token-tracker>deep-equal>which-collection>is-weakmap": true,
        "@metamask/eth-token-tracker>deep-equal>which-collection>is-weakset": true
      }
    },
    "@metamask/eth-token-tracker>deep-equal>which-collection>is-weakset": {
      "packages": {
        "string.prototype.matchall>call-bind": true,
        "string.prototype.matchall>get-intrinsic": true
      }
    },
    "@metamask/eth-trezor-keyring": {
      "globals": {
        "setTimeout": true
      },
      "packages": {
        "@ethereumjs/tx": true,
        "@ethereumjs/tx>@ethereumjs/util": true,
        "@metamask/eth-trezor-keyring>@trezor/connect-plugin-ethereum": true,
        "@metamask/eth-trezor-keyring>hdkey": true,
        "@trezor/connect-web": true,
        "browserify>buffer": true,
        "webpack>events": true
      }
    },
    "@metamask/eth-trezor-keyring>@trezor/connect-plugin-ethereum": {
      "packages": {
        "@metamask/eth-sig-util": true,
        "@swc/helpers>tslib": true
      }
    },
    "@metamask/eth-trezor-keyring>hdkey": {
      "packages": {
        "browserify>assert": true,
        "crypto-browserify": true,
        "ethereumjs-util>create-hash>ripemd160": true,
        "ethereumjs-util>ethereum-cryptography>bs58check": true,
        "ganache>secp256k1": true,
        "koa>content-disposition>safe-buffer": true
      }
    },
    "@metamask/etherscan-link": {
      "globals": {
        "URL": true
      }
    },
    "@metamask/ethjs": {
      "globals": {
        "clearInterval": true,
        "setInterval": true
      },
      "packages": {
        "@metamask/ethjs-contract": true,
        "@metamask/ethjs-query": true,
        "@metamask/ethjs>@metamask/ethjs-filter": true,
        "@metamask/ethjs>@metamask/ethjs-provider-http": true,
        "@metamask/ethjs>@metamask/ethjs-unit": true,
        "@metamask/ethjs>@metamask/ethjs-util": true,
        "@metamask/ethjs>@metamask/number-to-bn": true,
        "@metamask/ethjs>ethjs-abi": true,
        "@metamask/ethjs>js-sha3": true,
        "bn.js": true,
        "browserify>buffer": true
      }
    },
    "@metamask/ethjs-contract": {
      "packages": {
        "@babel/runtime": true,
        "@metamask/ethjs>@metamask/ethjs-filter": true,
        "@metamask/ethjs>@metamask/ethjs-util": true,
        "@metamask/ethjs>ethjs-abi": true,
        "@metamask/ethjs>js-sha3": true,
        "promise-to-callback": true
      }
    },
    "@metamask/ethjs-query": {
      "globals": {
        "console": true
      },
      "packages": {
        "@metamask/ethjs-query>@metamask/ethjs-format": true,
        "@metamask/ethjs-query>@metamask/ethjs-rpc": true,
        "promise-to-callback": true
      }
    },
    "@metamask/ethjs-query>@metamask/ethjs-format": {
      "packages": {
        "@metamask/ethjs-query>@metamask/ethjs-format>ethjs-schema": true,
        "@metamask/ethjs>@metamask/ethjs-util": true,
        "@metamask/ethjs>@metamask/ethjs-util>strip-hex-prefix": true,
        "@metamask/ethjs>@metamask/number-to-bn": true
      }
    },
    "@metamask/ethjs-query>@metamask/ethjs-rpc": {
      "packages": {
        "promise-to-callback": true
      }
    },
    "@metamask/ethjs>@metamask/ethjs-filter": {
      "globals": {
        "clearInterval": true,
        "setInterval": true
      }
    },
    "@metamask/ethjs>@metamask/ethjs-provider-http": {
      "packages": {
        "@metamask/ethjs>@metamask/ethjs-provider-http>xhr2": true
      }
    },
    "@metamask/ethjs>@metamask/ethjs-provider-http>xhr2": {
      "globals": {
        "XMLHttpRequest": true
      }
    },
    "@metamask/ethjs>@metamask/ethjs-unit": {
      "packages": {
        "@metamask/ethjs>@metamask/number-to-bn": true,
        "bn.js": true
      }
    },
    "@metamask/ethjs>@metamask/ethjs-util": {
      "packages": {
        "@metamask/ethjs>@metamask/ethjs-util>is-hex-prefixed": true,
        "@metamask/ethjs>@metamask/ethjs-util>strip-hex-prefix": true,
        "browserify>buffer": true
      }
    },
    "@metamask/ethjs>@metamask/ethjs-util>strip-hex-prefix": {
      "packages": {
        "@metamask/ethjs>@metamask/ethjs-util>is-hex-prefixed": true
      }
    },
    "@metamask/ethjs>@metamask/number-to-bn": {
      "packages": {
        "@metamask/ethjs>@metamask/ethjs-util>strip-hex-prefix": true,
        "bn.js": true
      }
    },
    "@metamask/ethjs>ethjs-abi": {
      "packages": {
        "@metamask/ethjs>ethjs-abi>number-to-bn": true,
        "@metamask/ethjs>js-sha3": true,
        "bn.js": true,
        "browserify>buffer": true
      }
    },
    "@metamask/ethjs>ethjs-abi>number-to-bn": {
      "packages": {
        "@metamask/ethjs>@metamask/ethjs-util>strip-hex-prefix": true,
        "bn.js": true
      }
    },
    "@metamask/ethjs>js-sha3": {
      "globals": {
        "define": true
      },
      "packages": {
        "process": true
      }
    },
    "@metamask/gas-fee-controller": {
      "globals": {
        "clearInterval": true,
        "console.error": true,
        "setInterval": true
      },
      "packages": {
        "@metamask/controller-utils": true,
        "@metamask/eth-query": true,
        "@metamask/polling-controller": true,
        "bn.js": true,
        "uuid": true
      }
    },
    "@metamask/jazzicon": {
      "globals": {
        "document.createElement": true,
        "document.createElementNS": true
      },
      "packages": {
        "@metamask/jazzicon>color": true,
        "@metamask/jazzicon>mersenne-twister": true
      }
    },
    "@metamask/jazzicon>color": {
      "packages": {
        "@metamask/jazzicon>color>clone": true,
        "@metamask/jazzicon>color>color-convert": true,
        "@metamask/jazzicon>color>color-string": true
      }
    },
    "@metamask/jazzicon>color>clone": {
      "packages": {
        "browserify>buffer": true
      }
    },
    "@metamask/jazzicon>color>color-convert": {
      "packages": {
        "@metamask/jazzicon>color>color-convert>color-name": true
      }
    },
    "@metamask/jazzicon>color>color-string": {
      "packages": {
        "jest-canvas-mock>moo-color>color-name": true
      }
    },
    "@metamask/json-rpc-engine": {
      "packages": {
        "@metamask/rpc-errors": true,
        "@metamask/safe-event-emitter": true,
        "@metamask/utils": true
      }
    },
    "@metamask/json-rpc-middleware-stream": {
      "globals": {
        "console.warn": true,
        "setTimeout": true
      },
      "packages": {
        "@metamask/safe-event-emitter": true,
        "@metamask/utils": true,
        "readable-stream": true
      }
    },
    "@metamask/keyring-api": {
      "globals": {
        "URL": true
      },
      "packages": {
        "@metamask/keyring-api>@metamask/utils": true,
        "@metamask/keyring-api>bech32": true,
        "@metamask/keyring-api>uuid": true,
        "@metamask/utils>@metamask/superstruct": true
      }
    },
    "@metamask/keyring-api>@metamask/utils": {
      "globals": {
        "TextDecoder": true,
        "TextEncoder": true
      },
      "packages": {
        "@metamask/utils>@metamask/superstruct": true,
        "@metamask/utils>@scure/base": true,
        "@metamask/utils>pony-cause": true,
        "@noble/hashes": true,
        "browserify>buffer": true,
        "nock>debug": true,
        "semver": true
      }
    },
    "@metamask/keyring-api>uuid": {
      "globals": {
        "crypto": true
      }
    },
    "@metamask/keyring-controller": {
      "packages": {
        "@ethereumjs/tx>@ethereumjs/util": true,
        "@metamask/base-controller": true,
        "@metamask/browser-passworder": true,
        "@metamask/keyring-controller>@metamask/eth-hd-keyring": true,
        "@metamask/keyring-controller>@metamask/eth-sig-util": true,
        "@metamask/keyring-controller>@metamask/eth-simple-keyring": true,
        "@metamask/keyring-controller>ethereumjs-wallet": true,
        "@metamask/name-controller>async-mutex": true,
        "@metamask/utils": true
      }
    },
    "@metamask/keyring-controller>@metamask/eth-hd-keyring": {
      "globals": {
        "TextEncoder": true
      },
      "packages": {
        "@ethereumjs/tx>@ethereumjs/util": true,
        "@ethereumjs/tx>ethereum-cryptography": true,
        "@metamask/eth-sig-util": true,
        "@metamask/keyring-controller>@metamask/eth-hd-keyring>@metamask/utils": true,
        "@metamask/scure-bip39": true,
        "browserify>buffer": true
      }
    },
    "@metamask/keyring-controller>@metamask/eth-hd-keyring>@metamask/utils": {
      "globals": {
        "TextDecoder": true,
        "TextEncoder": true
      },
      "packages": {
        "@metamask/utils>@metamask/superstruct": true,
        "@metamask/utils>@scure/base": true,
        "@metamask/utils>pony-cause": true,
        "@noble/hashes": true,
        "browserify>buffer": true,
        "nock>debug": true,
        "semver": true
      }
    },
    "@metamask/keyring-controller>@metamask/eth-sig-util": {
      "packages": {
        "@ethereumjs/tx>@ethereumjs/util": true,
        "@ethereumjs/tx>ethereum-cryptography": true,
        "@metamask/abi-utils": true,
        "@metamask/eth-sig-util>tweetnacl": true,
        "@metamask/keyring-controller>@metamask/eth-sig-util>@metamask/utils": true,
        "@metamask/utils>@scure/base": true,
        "browserify>buffer": true
      }
    },
    "@metamask/keyring-controller>@metamask/eth-sig-util>@metamask/utils": {
      "globals": {
        "TextDecoder": true,
        "TextEncoder": true
      },
      "packages": {
        "@metamask/utils>@metamask/superstruct": true,
        "@metamask/utils>@scure/base": true,
        "@metamask/utils>pony-cause": true,
        "@noble/hashes": true,
        "browserify>buffer": true,
        "nock>debug": true,
        "semver": true
      }
    },
    "@metamask/keyring-controller>@metamask/eth-simple-keyring": {
      "packages": {
        "@ethereumjs/tx>@ethereumjs/util": true,
        "@ethereumjs/tx>ethereum-cryptography": true,
        "@metamask/eth-sig-util": true,
        "@metamask/keyring-controller>@metamask/eth-simple-keyring>@metamask/utils": true,
        "browserify>buffer": true,
        "crypto-browserify>randombytes": true
      }
    },
    "@metamask/keyring-controller>@metamask/eth-simple-keyring>@metamask/utils": {
      "globals": {
        "TextDecoder": true,
        "TextEncoder": true
      },
      "packages": {
        "@metamask/utils>@metamask/superstruct": true,
        "@metamask/utils>@scure/base": true,
        "@metamask/utils>pony-cause": true,
        "@noble/hashes": true,
        "browserify>buffer": true,
        "nock>debug": true,
        "semver": true
      }
    },
    "@metamask/keyring-controller>ethereumjs-wallet": {
      "packages": {
        "@metamask/keyring-controller>ethereumjs-wallet>ethereum-cryptography": true,
        "@metamask/keyring-controller>ethereumjs-wallet>ethereumjs-util": true,
        "@metamask/keyring-controller>ethereumjs-wallet>utf8": true,
        "browserify>buffer": true,
        "crypto-browserify": true,
        "crypto-browserify>randombytes": true,
        "eth-lattice-keyring>gridplus-sdk>aes-js": true,
        "ethereumjs-util>ethereum-cryptography>bs58check": true,
        "ethers>@ethersproject/json-wallets>scrypt-js": true,
        "uuid": true
      }
    },
    "@metamask/keyring-controller>ethereumjs-wallet>ethereum-cryptography": {
      "packages": {
        "browserify>assert": true,
        "browserify>buffer": true,
        "crypto-browserify>create-hmac": true,
        "crypto-browserify>randombytes": true,
        "ethereumjs-util>ethereum-cryptography>bs58check": true,
        "ethereumjs-util>ethereum-cryptography>keccak": true,
        "ethers>@ethersproject/sha2>hash.js": true,
        "ganache>secp256k1": true,
        "koa>content-disposition>safe-buffer": true
      }
    },
    "@metamask/keyring-controller>ethereumjs-wallet>ethereumjs-util": {
      "packages": {
        "@metamask/keyring-controller>ethereumjs-wallet>ethereum-cryptography": true,
        "@metamask/keyring-controller>ethereumjs-wallet>ethereumjs-util>rlp": true,
        "bn.js": true,
        "browserify>assert": true,
        "browserify>buffer": true,
        "browserify>insert-module-globals>is-buffer": true,
        "ethereumjs-util>create-hash": true
      }
    },
    "@metamask/keyring-controller>ethereumjs-wallet>ethereumjs-util>rlp": {
      "packages": {
        "bn.js": true,
        "browserify>buffer": true
      }
    },
    "@metamask/logging-controller": {
      "packages": {
        "@metamask/base-controller": true,
        "uuid": true
      }
    },
    "@metamask/logo": {
      "globals": {
        "addEventListener": true,
        "document.body.appendChild": true,
        "document.createElementNS": true,
        "innerHeight": true,
        "innerWidth": true,
        "requestAnimationFrame": true
      },
      "packages": {
        "@metamask/logo>gl-mat4": true,
        "@metamask/logo>gl-vec3": true
      }
    },
    "@metamask/message-manager": {
      "packages": {
        "@metamask/base-controller": true,
        "@metamask/controller-utils": true,
        "@metamask/utils": true,
        "browserify>buffer": true,
        "uuid": true,
        "webpack>events": true
      }
    },
    "@metamask/message-manager>jsonschema": {
      "packages": {
        "browserify>url": true
      }
    },
    "@metamask/message-signing-snap>@noble/ciphers": {
      "globals": {
        "TextDecoder": true,
        "TextEncoder": true,
        "crypto": true
      }
    },
    "@metamask/message-signing-snap>@noble/curves": {
      "globals": {
        "TextEncoder": true
      },
      "packages": {
        "@noble/hashes": true
      }
    },
    "@metamask/name-controller": {
      "globals": {
        "fetch": true
      },
      "packages": {
        "@metamask/controller-utils": true,
        "@metamask/name-controller>@metamask/base-controller": true,
        "@metamask/name-controller>@metamask/utils": true,
        "@metamask/name-controller>async-mutex": true
      }
    },
    "@metamask/name-controller>@metamask/base-controller": {
      "globals": {
        "setTimeout": true
      },
      "packages": {
        "immer": true
      }
    },
    "@metamask/name-controller>@metamask/utils": {
      "globals": {
        "TextDecoder": true,
        "TextEncoder": true
      },
      "packages": {
        "@metamask/utils>@metamask/superstruct": true,
        "@metamask/utils>@scure/base": true,
        "@metamask/utils>pony-cause": true,
        "@noble/hashes": true,
        "browserify>buffer": true,
        "nock>debug": true,
        "semver": true
      }
    },
    "@metamask/name-controller>async-mutex": {
      "globals": {
        "clearTimeout": true,
        "setTimeout": true
      },
      "packages": {
        "@swc/helpers>tslib": true
      }
    },
    "@metamask/network-controller": {
      "globals": {
        "btoa": true,
        "fetch": true,
        "setTimeout": true
      },
      "packages": {
        "@metamask/base-controller": true,
        "@metamask/controller-utils": true,
        "@metamask/eth-json-rpc-provider": true,
        "@metamask/eth-query": true,
        "@metamask/network-controller>@metamask/eth-block-tracker": true,
        "@metamask/network-controller>@metamask/eth-json-rpc-infura": true,
        "@metamask/network-controller>@metamask/eth-json-rpc-middleware": true,
        "@metamask/network-controller>@metamask/json-rpc-engine": true,
        "@metamask/network-controller>@metamask/rpc-errors": true,
        "@metamask/network-controller>@metamask/swappable-obj-proxy": true,
        "@metamask/network-controller>@metamask/utils": true,
        "@metamask/network-controller>reselect": true,
        "browserify>assert": true,
        "browserify>util": true,
        "uri-js": true,
        "uuid": true
      }
    },
    "@metamask/network-controller>@metamask/eth-block-tracker": {
      "globals": {
        "clearTimeout": true,
        "console.error": true,
        "setTimeout": true
      },
      "packages": {
        "@metamask/eth-query>json-rpc-random-id": true,
        "@metamask/network-controller>@metamask/eth-block-tracker>@metamask/utils": true,
        "@metamask/safe-event-emitter": true,
        "pify": true
      }
    },
    "@metamask/network-controller>@metamask/eth-block-tracker>@metamask/utils": {
      "globals": {
        "TextDecoder": true,
        "TextEncoder": true
      },
      "packages": {
        "@metamask/utils>@metamask/superstruct": true,
        "@metamask/utils>@scure/base": true,
        "@metamask/utils>pony-cause": true,
        "@noble/hashes": true,
        "browserify>buffer": true,
        "nock>debug": true,
        "semver": true
      }
    },
    "@metamask/network-controller>@metamask/eth-json-rpc-infura": {
      "globals": {
        "setTimeout": true
      },
      "packages": {
        "@metamask/network-controller>@metamask/eth-json-rpc-infura>@metamask/eth-json-rpc-provider": true,
        "@metamask/network-controller>@metamask/eth-json-rpc-infura>@metamask/json-rpc-engine": true,
        "@metamask/network-controller>@metamask/eth-json-rpc-infura>@metamask/rpc-errors": true,
        "@metamask/network-controller>@metamask/eth-json-rpc-infura>@metamask/utils": true,
        "node-fetch": true
      }
    },
    "@metamask/network-controller>@metamask/eth-json-rpc-infura>@metamask/eth-json-rpc-provider": {
      "packages": {
        "@metamask/network-controller>@metamask/eth-json-rpc-infura>@metamask/json-rpc-engine": true,
        "@metamask/safe-event-emitter": true
      }
    },
    "@metamask/network-controller>@metamask/eth-json-rpc-infura>@metamask/json-rpc-engine": {
      "packages": {
        "@metamask/network-controller>@metamask/eth-json-rpc-infura>@metamask/rpc-errors": true,
        "@metamask/network-controller>@metamask/eth-json-rpc-infura>@metamask/utils": true,
        "@metamask/safe-event-emitter": true
      }
    },
    "@metamask/network-controller>@metamask/eth-json-rpc-infura>@metamask/rpc-errors": {
      "packages": {
        "@metamask/network-controller>@metamask/eth-json-rpc-infura>@metamask/rpc-errors>@metamask/utils": true,
        "@metamask/rpc-errors>fast-safe-stringify": true
      }
    },
    "@metamask/network-controller>@metamask/eth-json-rpc-infura>@metamask/rpc-errors>@metamask/utils": {
      "globals": {
        "TextDecoder": true,
        "TextEncoder": true
      },
      "packages": {
        "@metamask/utils>@metamask/superstruct": true,
        "@metamask/utils>@scure/base": true,
        "@metamask/utils>pony-cause": true,
        "@noble/hashes": true,
        "browserify>buffer": true,
        "nock>debug": true,
        "semver": true
      }
    },
    "@metamask/network-controller>@metamask/eth-json-rpc-infura>@metamask/utils": {
      "globals": {
        "TextDecoder": true,
        "TextEncoder": true
      },
      "packages": {
        "@metamask/utils>@metamask/superstruct": true,
        "@metamask/utils>@scure/base": true,
        "@metamask/utils>pony-cause": true,
        "@noble/hashes": true,
        "browserify>buffer": true,
        "nock>debug": true,
        "semver": true
      }
    },
    "@metamask/network-controller>@metamask/eth-json-rpc-middleware": {
      "globals": {
        "URL": true,
        "console.error": true,
        "setTimeout": true
      },
      "packages": {
        "@metamask/eth-json-rpc-middleware>klona": true,
        "@metamask/eth-json-rpc-middleware>safe-stable-stringify": true,
        "@metamask/eth-sig-util": true,
        "@metamask/network-controller>@metamask/eth-json-rpc-middleware>@metamask/utils": true,
        "@metamask/network-controller>@metamask/json-rpc-engine": true,
        "@metamask/network-controller>@metamask/rpc-errors": true,
        "bn.js": true,
        "pify": true
      }
    },
    "@metamask/network-controller>@metamask/eth-json-rpc-middleware>@metamask/utils": {
      "globals": {
        "TextDecoder": true,
        "TextEncoder": true
      },
      "packages": {
        "@metamask/utils>@metamask/superstruct": true,
        "@metamask/utils>@scure/base": true,
        "@metamask/utils>pony-cause": true,
        "@noble/hashes": true,
        "browserify>buffer": true,
        "nock>debug": true,
        "semver": true
      }
    },
    "@metamask/network-controller>@metamask/json-rpc-engine": {
      "packages": {
        "@metamask/network-controller>@metamask/rpc-errors": true,
        "@metamask/network-controller>@metamask/utils": true,
        "@metamask/safe-event-emitter": true
      }
    },
    "@metamask/network-controller>@metamask/rpc-errors": {
      "packages": {
        "@metamask/network-controller>@metamask/utils": true,
        "@metamask/rpc-errors>fast-safe-stringify": true
      }
    },
    "@metamask/network-controller>@metamask/utils": {
      "globals": {
        "TextDecoder": true,
        "TextEncoder": true
      },
      "packages": {
        "@metamask/utils>@metamask/superstruct": true,
        "@metamask/utils>@scure/base": true,
        "@metamask/utils>pony-cause": true,
        "@noble/hashes": true,
        "browserify>buffer": true,
        "nock>debug": true,
        "semver": true
      }
    },
    "@metamask/network-controller>reselect": {
      "globals": {
        "WeakRef": true,
        "console.warn": true,
        "unstable_autotrackMemoize": true
      }
    },
    "@metamask/notification-controller>nanoid": {
      "globals": {
        "crypto.getRandomValues": true
      }
    },
    "@metamask/notification-services-controller": {
      "globals": {
        "Intl.NumberFormat": true,
        "addEventListener": true,
        "fetch": true,
        "registration": true,
        "removeEventListener": true
      },
      "packages": {
        "@metamask/base-controller": true,
        "@metamask/controller-utils": true,
        "@metamask/notification-services-controller>@contentful/rich-text-html-renderer": true,
        "@metamask/notification-services-controller>bignumber.js": true,
        "@metamask/notification-services-controller>firebase": true,
        "@metamask/profile-sync-controller": true,
        "@metamask/utils": true,
        "loglevel": true,
        "uuid": true
      }
    },
    "@metamask/notification-services-controller>@contentful/rich-text-html-renderer": {
      "globals": {
        "SuppressedError": true
      }
    },
    "@metamask/notification-services-controller>bignumber.js": {
      "globals": {
        "crypto": true,
        "define": true
      }
    },
    "@metamask/notification-services-controller>firebase": {
      "packages": {
        "@metamask/notification-services-controller>firebase>@firebase/app": true,
        "@metamask/notification-services-controller>firebase>@firebase/messaging": true
      }
    },
    "@metamask/notification-services-controller>firebase>@firebase/app": {
      "globals": {
        "FinalizationRegistry": true,
        "console.warn": true
      },
      "packages": {
        "@metamask/notification-services-controller>firebase>@firebase/app>@firebase/component": true,
        "@metamask/notification-services-controller>firebase>@firebase/app>@firebase/logger": true,
        "@metamask/notification-services-controller>firebase>@firebase/app>idb": true,
        "@metamask/notification-services-controller>firebase>@firebase/util": true
      }
    },
    "@metamask/notification-services-controller>firebase>@firebase/app>@firebase/component": {
      "packages": {
        "@metamask/notification-services-controller>firebase>@firebase/util": true
      }
    },
    "@metamask/notification-services-controller>firebase>@firebase/app>@firebase/logger": {
      "globals": {
        "console": true
      },
      "packages": {
        "@swc/helpers>tslib": true
      }
    },
    "@metamask/notification-services-controller>firebase>@firebase/app>idb": {
      "globals": {
        "DOMException": true,
        "IDBCursor": true,
        "IDBDatabase": true,
        "IDBIndex": true,
        "IDBObjectStore": true,
        "IDBRequest": true,
        "IDBTransaction": true,
        "indexedDB.deleteDatabase": true,
        "indexedDB.open": true
      }
    },
    "@metamask/notification-services-controller>firebase>@firebase/installations": {
      "globals": {
        "BroadcastChannel": true,
        "Headers": true,
        "btoa": true,
        "console.error": true,
        "crypto": true,
        "fetch": true,
        "msCrypto": true,
        "navigator.onLine": true,
        "setTimeout": true
      },
      "packages": {
        "@metamask/notification-services-controller>firebase>@firebase/app": true,
        "@metamask/notification-services-controller>firebase>@firebase/app>@firebase/component": true,
        "@metamask/notification-services-controller>firebase>@firebase/app>idb": true,
        "@metamask/notification-services-controller>firebase>@firebase/util": true
      }
    },
    "@metamask/notification-services-controller>firebase>@firebase/messaging": {
      "globals": {
        "Headers": true,
        "Notification.maxActions": true,
        "Notification.permission": true,
        "Notification.requestPermission": true,
        "PushSubscription.prototype.hasOwnProperty": true,
        "ServiceWorkerRegistration": true,
        "URL": true,
        "addEventListener": true,
        "atob": true,
        "btoa": true,
        "clients.matchAll": true,
        "clients.openWindow": true,
        "console.warn": true,
        "document": true,
        "fetch": true,
        "indexedDB": true,
        "location.href": true,
        "location.origin": true,
        "navigator": true,
        "origin.replace": true,
        "registration.showNotification": true,
        "setTimeout": true
      },
      "packages": {
        "@metamask/notification-services-controller>firebase>@firebase/app": true,
        "@metamask/notification-services-controller>firebase>@firebase/app>@firebase/component": true,
        "@metamask/notification-services-controller>firebase>@firebase/app>idb": true,
        "@metamask/notification-services-controller>firebase>@firebase/installations": true,
        "@metamask/notification-services-controller>firebase>@firebase/util": true,
        "@swc/helpers>tslib": true
      }
    },
    "@metamask/notification-services-controller>firebase>@firebase/util": {
      "globals": {
        "atob": true,
        "browser": true,
        "btoa": true,
        "chrome": true,
        "console": true,
        "document": true,
        "indexedDB": true,
        "navigator": true,
        "process": true,
        "self": true,
        "setTimeout": true
      },
      "packages": {
        "process": true
      }
    },
    "@metamask/object-multiplex": {
      "globals": {
        "console.warn": true
      },
      "packages": {
        "@metamask/object-multiplex>once": true,
        "readable-stream": true
      }
    },
    "@metamask/object-multiplex>once": {
      "packages": {
        "@metamask/object-multiplex>once>wrappy": true
      }
    },
    "@metamask/obs-store": {
      "packages": {
        "@metamask/safe-event-emitter": true,
        "readable-stream": true
      }
    },
    "@metamask/permission-controller": {
      "globals": {
        "console.error": true
      },
      "packages": {
        "@metamask/base-controller": true,
        "@metamask/controller-utils": true,
        "@metamask/json-rpc-engine": true,
        "@metamask/permission-controller>nanoid": true,
        "@metamask/rpc-errors": true,
        "@metamask/utils": true,
        "deep-freeze-strict": true,
        "immer": true
      }
    },
    "@metamask/permission-controller>nanoid": {
      "globals": {
        "crypto.getRandomValues": true
      }
    },
    "@metamask/permission-log-controller": {
      "packages": {
        "@metamask/base-controller": true,
        "@metamask/permission-log-controller>@metamask/utils": true
      }
    },
    "@metamask/permission-log-controller>@metamask/utils": {
      "globals": {
        "TextDecoder": true,
        "TextEncoder": true
      },
      "packages": {
        "@metamask/utils>@metamask/superstruct": true,
        "@metamask/utils>@scure/base": true,
        "@metamask/utils>pony-cause": true,
        "@noble/hashes": true,
        "browserify>buffer": true,
        "nock>debug": true,
        "semver": true
      }
    },
    "@metamask/phishing-controller": {
      "globals": {
        "TextEncoder": true,
        "URL": true,
        "console.error": true,
        "fetch": true
      },
      "packages": {
        "@ethereumjs/tx>ethereum-cryptography": true,
        "@metamask/base-controller": true,
        "@metamask/controller-utils": true,
        "@noble/hashes": true,
        "punycode": true,
        "webpack-cli>fastest-levenshtein": true
      }
    },
    "@metamask/polling-controller": {
      "globals": {
        "clearTimeout": true,
        "console.error": true,
        "setTimeout": true
      },
      "packages": {
        "@metamask/base-controller": true,
        "@metamask/snaps-utils>fast-json-stable-stringify": true,
        "uuid": true
      }
    },
    "@metamask/post-message-stream": {
      "globals": {
        "MessageEvent.prototype": true,
        "WorkerGlobalScope": true,
        "addEventListener": true,
        "browser": true,
        "chrome": true,
        "location.origin": true,
        "postMessage": true,
        "removeEventListener": true
      },
      "packages": {
        "@metamask/post-message-stream>@metamask/utils": true,
        "readable-stream": true
      }
    },
    "@metamask/post-message-stream>@metamask/utils": {
      "globals": {
        "TextDecoder": true,
        "TextEncoder": true
      },
      "packages": {
        "@metamask/utils>@metamask/superstruct": true,
        "@metamask/utils>@scure/base": true,
        "@metamask/utils>pony-cause": true,
        "@noble/hashes": true,
        "browserify>buffer": true,
        "nock>debug": true,
        "semver": true
      }
    },
    "@metamask/ppom-validator": {
      "globals": {
        "URL": true,
        "console.error": true,
        "crypto": true
      },
      "packages": {
        "@metamask/base-controller": true,
        "@metamask/controller-utils": true,
        "@metamask/eth-query>json-rpc-random-id": true,
        "@metamask/ppom-validator>crypto-js": true,
        "@metamask/ppom-validator>elliptic": true,
        "await-semaphore": true,
        "browserify>buffer": true
      }
    },
    "@metamask/ppom-validator>crypto-js": {
      "globals": {
        "crypto": true,
        "define": true,
        "msCrypto": true
      },
      "packages": {
        "browserify>browser-resolve": true
      }
    },
    "@metamask/ppom-validator>elliptic": {
      "packages": {
        "@metamask/ppom-validator>elliptic>brorand": true,
        "@metamask/ppom-validator>elliptic>hmac-drbg": true,
        "@metamask/ppom-validator>elliptic>minimalistic-assert": true,
        "@metamask/ppom-validator>elliptic>minimalistic-crypto-utils": true,
        "bn.js": true,
        "ethers>@ethersproject/sha2>hash.js": true,
        "pumpify>inherits": true
      }
    },
    "@metamask/ppom-validator>elliptic>brorand": {
      "globals": {
        "crypto": true,
        "msCrypto": true
      },
      "packages": {
        "browserify>browser-resolve": true
      }
    },
    "@metamask/ppom-validator>elliptic>hmac-drbg": {
      "packages": {
        "@metamask/ppom-validator>elliptic>minimalistic-assert": true,
        "@metamask/ppom-validator>elliptic>minimalistic-crypto-utils": true,
        "ethers>@ethersproject/sha2>hash.js": true
      }
    },
    "@metamask/preferences-controller": {
      "packages": {
        "@metamask/base-controller": true,
        "@metamask/controller-utils": true
      }
    },
    "@metamask/profile-sync-controller": {
      "globals": {
        "Event": true,
        "Headers": true,
        "TextDecoder": true,
        "TextEncoder": true,
        "URL": true,
        "URLSearchParams": true,
        "addEventListener": true,
        "console.error": true,
        "dispatchEvent": true,
        "fetch": true,
        "removeEventListener": true,
        "setTimeout": true
      },
      "packages": {
        "@metamask/base-controller": true,
        "@metamask/keyring-api": true,
        "@metamask/keyring-controller": true,
        "@metamask/message-signing-snap>@noble/ciphers": true,
        "@metamask/profile-sync-controller>siwe": true,
        "@noble/hashes": true,
        "browserify>buffer": true,
        "loglevel": true
      }
    },
    "@metamask/profile-sync-controller>siwe": {
      "globals": {
        "console.error": true,
        "console.warn": true
      },
      "packages": {
        "@metamask/controller-utils>@spruceid/siwe-parser>valid-url": true,
        "@metamask/profile-sync-controller>siwe>@spruceid/siwe-parser": true,
        "@metamask/profile-sync-controller>siwe>@stablelib/random": true,
        "ethers": true
      }
    },
    "@metamask/profile-sync-controller>siwe>@spruceid/siwe-parser": {
      "globals": {
        "console.error": true,
        "console.log": true
      },
      "packages": {
        "@metamask/controller-utils>@spruceid/siwe-parser>apg-js": true,
        "@noble/hashes": true
      }
    },
    "@metamask/profile-sync-controller>siwe>@stablelib/random": {
      "globals": {
        "crypto": true,
        "msCrypto": true
      },
      "packages": {
        "@metamask/profile-sync-controller>siwe>@stablelib/random>@stablelib/binary": true,
        "@metamask/profile-sync-controller>siwe>@stablelib/random>@stablelib/wipe": true,
        "browserify>browser-resolve": true
      }
    },
    "@metamask/profile-sync-controller>siwe>@stablelib/random>@stablelib/binary": {
      "packages": {
        "@metamask/profile-sync-controller>siwe>@stablelib/random>@stablelib/binary>@stablelib/int": true
      }
    },
    "@metamask/queued-request-controller": {
      "packages": {
        "@metamask/base-controller": true,
        "@metamask/json-rpc-engine": true,
        "@metamask/rpc-errors": true,
        "@metamask/selected-network-controller": true,
        "@metamask/utils": true
      }
    },
    "@metamask/rate-limit-controller": {
      "globals": {
        "setTimeout": true
      },
      "packages": {
        "@metamask/rate-limit-controller>@metamask/base-controller": true,
        "@metamask/rate-limit-controller>@metamask/rpc-errors": true,
        "@metamask/rate-limit-controller>@metamask/utils": true
      }
    },
    "@metamask/rate-limit-controller>@metamask/base-controller": {
      "globals": {
        "setTimeout": true
      },
      "packages": {
        "immer": true
      }
    },
    "@metamask/rate-limit-controller>@metamask/rpc-errors": {
      "packages": {
        "@metamask/rate-limit-controller>@metamask/rpc-errors>@metamask/utils": true,
        "@metamask/rpc-errors>fast-safe-stringify": true
      }
    },
    "@metamask/rate-limit-controller>@metamask/rpc-errors>@metamask/utils": {
      "globals": {
        "TextDecoder": true,
        "TextEncoder": true
      },
      "packages": {
        "@metamask/utils>@metamask/superstruct": true,
        "@metamask/utils>@scure/base": true,
        "@metamask/utils>pony-cause": true,
        "@noble/hashes": true,
        "browserify>buffer": true,
        "nock>debug": true,
        "semver": true
      }
    },
    "@metamask/rate-limit-controller>@metamask/utils": {
      "globals": {
        "TextDecoder": true,
        "TextEncoder": true
      },
      "packages": {
        "@metamask/utils>@metamask/superstruct": true,
        "@metamask/utils>@scure/base": true,
        "@metamask/utils>pony-cause": true,
        "@noble/hashes": true,
        "browserify>buffer": true,
        "nock>debug": true,
        "semver": true
      }
    },
    "@metamask/rpc-errors": {
      "packages": {
        "@metamask/rpc-errors>fast-safe-stringify": true,
        "@metamask/utils": true
      }
    },
    "@metamask/rpc-methods-flask>nanoid": {
      "globals": {
        "crypto.getRandomValues": true
      }
    },
    "@metamask/rpc-methods>nanoid": {
      "globals": {
        "crypto.getRandomValues": true
      }
    },
    "@metamask/safe-event-emitter": {
      "globals": {
        "setTimeout": true
      },
      "packages": {
        "webpack>events": true
      }
    },
    "@metamask/scure-bip39": {
      "globals": {
        "TextEncoder": true
      },
      "packages": {
        "@metamask/scure-bip39>@noble/hashes": true,
        "@metamask/utils>@scure/base": true
      }
    },
    "@metamask/scure-bip39>@noble/hashes": {
      "globals": {
        "TextEncoder": true,
        "crypto": true
      }
    },
    "@metamask/selected-network-controller": {
      "packages": {
        "@metamask/base-controller": true,
        "@metamask/network-controller>@metamask/swappable-obj-proxy": true
      }
    },
    "@metamask/signature-controller": {
      "globals": {
        "fetch": true
      },
      "packages": {
        "@metamask/base-controller": true,
        "@metamask/controller-utils": true,
        "@metamask/keyring-controller": true,
        "@metamask/logging-controller": true,
        "@metamask/message-manager>jsonschema": true,
        "@metamask/signature-controller>@metamask/eth-sig-util": true,
        "@metamask/utils": true,
        "browserify>buffer": true,
        "uuid": true,
        "webpack>events": true
      }
    },
    "@metamask/signature-controller>@metamask/eth-sig-util": {
      "packages": {
        "@ethereumjs/tx>@ethereumjs/util": true,
        "@ethereumjs/tx>ethereum-cryptography": true,
        "@metamask/abi-utils": true,
        "@metamask/eth-sig-util>tweetnacl": true,
        "@metamask/signature-controller>@metamask/eth-sig-util>@metamask/utils": true,
        "@metamask/utils>@scure/base": true,
        "browserify>buffer": true
      }
    },
    "@metamask/signature-controller>@metamask/eth-sig-util>@metamask/utils": {
      "globals": {
        "TextDecoder": true,
        "TextEncoder": true
      },
      "packages": {
        "@metamask/utils>@metamask/superstruct": true,
        "@metamask/utils>@scure/base": true,
        "@metamask/utils>pony-cause": true,
        "@noble/hashes": true,
        "browserify>buffer": true,
        "nock>debug": true,
        "semver": true
      }
    },
    "@metamask/smart-transactions-controller": {
      "globals": {
        "URLSearchParams": true,
        "clearInterval": true,
        "console.error": true,
        "console.log": true,
        "fetch": true,
        "setInterval": true
      },
      "packages": {
        "@ethersproject/bytes": true,
        "@metamask/controller-utils": true,
        "@metamask/eth-query": true,
        "@metamask/smart-transactions-controller>@ethereumjs/tx": true,
        "@metamask/smart-transactions-controller>@ethereumjs/util": true,
        "@metamask/smart-transactions-controller>@metamask/polling-controller": true,
        "@metamask/smart-transactions-controller>bignumber.js": true,
        "@metamask/transaction-controller": true,
        "browserify>buffer": true,
        "fast-json-patch": true,
        "lodash": true
      }
    },
    "@metamask/smart-transactions-controller>@ethereumjs/tx": {
      "packages": {
        "@ethereumjs/tx>ethereum-cryptography": true,
<<<<<<< HEAD
        "@metamask/smart-transactions-controller>@ethereumjs/tx>@ethereumjs/common": true,
        "@metamask/smart-transactions-controller>@ethereumjs/tx>@ethereumjs/rlp": true,
        "@metamask/smart-transactions-controller>@ethereumjs/util": true
      }
    },
    "@metamask/smart-transactions-controller>@ethereumjs/tx>@ethereumjs/common": {
      "packages": {
=======
        "@metamask/eth-ledger-bridge-keyring>@ethereumjs/rlp": true,
>>>>>>> 9b067c82
        "@metamask/smart-transactions-controller>@ethereumjs/util": true,
        "@trezor/connect-web>@trezor/connect>@ethereumjs/common": true
      }
    },
    "@metamask/smart-transactions-controller>@ethereumjs/tx>@ethereumjs/rlp": {
      "globals": {
        "TextEncoder": true
      }
    },
    "@metamask/smart-transactions-controller>@ethereumjs/util": {
      "globals": {
        "console.warn": true,
        "fetch": true
      },
      "packages": {
        "@ethereumjs/tx>ethereum-cryptography": true,
<<<<<<< HEAD
        "@metamask/smart-transactions-controller>@ethereumjs/util>@ethereumjs/rlp": true,
        "webpack>events": true
      }
    },
    "@metamask/smart-transactions-controller>@ethereumjs/util>@ethereumjs/rlp": {
      "globals": {
        "TextEncoder": true
      }
    },
    "@metamask/smart-transactions-controller>@metamask/base-controller": {
      "globals": {
        "setTimeout": true
      },
      "packages": {
        "immer": true
      }
    },
=======
        "@metamask/eth-ledger-bridge-keyring>@ethereumjs/rlp": true,
        "webpack>events": true
      }
    },
>>>>>>> 9b067c82
    "@metamask/smart-transactions-controller>@metamask/controllers>nanoid": {
      "globals": {
        "crypto.getRandomValues": true
      }
    },
    "@metamask/smart-transactions-controller>@metamask/polling-controller": {
<<<<<<< HEAD
      "globals": {
        "clearTimeout": true,
        "console.error": true,
        "setTimeout": true
      },
      "packages": {
        "@metamask/smart-transactions-controller>@metamask/base-controller": true,
        "@metamask/snaps-utils>fast-json-stable-stringify": true,
        "uuid": true
      }
    },
    "@metamask/smart-transactions-controller>@metamask/transaction-controller": {
      "globals": {
        "clearTimeout": true,
        "console.error": true,
        "fetch": true,
        "setTimeout": true
      },
      "packages": {
        "@ethereumjs/tx>@ethereumjs/common": true,
        "@ethersproject/abi": true,
        "@ethersproject/contracts": true,
        "@ethersproject/providers": true,
        "@metamask/controller-utils": true,
        "@metamask/eth-query": true,
        "@metamask/gas-fee-controller": true,
        "@metamask/metamask-eth-abis": true,
        "@metamask/name-controller>async-mutex": true,
        "@metamask/network-controller": true,
        "@metamask/smart-transactions-controller>@metamask/base-controller": true,
        "@metamask/smart-transactions-controller>@metamask/transaction-controller>@ethereumjs/tx": true,
        "@metamask/smart-transactions-controller>@metamask/transaction-controller>@ethereumjs/util": true,
        "@metamask/smart-transactions-controller>@metamask/transaction-controller>@metamask/nonce-tracker": true,
        "@metamask/smart-transactions-controller>@metamask/transaction-controller>@metamask/rpc-errors": true,
        "@metamask/smart-transactions-controller>@metamask/transaction-controller>@metamask/utils": true,
        "bn.js": true,
        "browserify>buffer": true,
        "eth-method-registry": true,
        "fast-json-patch": true,
        "lodash": true,
        "uuid": true,
        "webpack>events": true
      }
    },
    "@metamask/smart-transactions-controller>@metamask/transaction-controller>@ethereumjs/tx": {
      "packages": {
        "@ethereumjs/tx>@ethereumjs/common": true,
        "@ethereumjs/tx>@ethereumjs/rlp": true,
        "@ethereumjs/tx>ethereum-cryptography": true,
        "@metamask/smart-transactions-controller>@metamask/transaction-controller>@ethereumjs/util": true,
        "browserify>buffer": true,
        "browserify>insert-module-globals>is-buffer": true
      }
    },
    "@metamask/smart-transactions-controller>@metamask/transaction-controller>@ethereumjs/util": {
      "globals": {
        "console.warn": true
      },
      "packages": {
        "@ethereumjs/tx>@ethereumjs/rlp": true,
        "@ethereumjs/tx>@ethereumjs/util>micro-ftch": true,
        "@ethereumjs/tx>ethereum-cryptography": true,
        "browserify>buffer": true,
        "browserify>insert-module-globals>is-buffer": true,
        "webpack>events": true
      }
    },
    "@metamask/smart-transactions-controller>@metamask/transaction-controller>@metamask/nonce-tracker": {
      "packages": {
        "@ethersproject/providers": true,
        "@metamask/smart-transactions-controller>@metamask/transaction-controller>@metamask/nonce-tracker>async-mutex": true,
        "browserify>assert": true
      }
    },
    "@metamask/smart-transactions-controller>@metamask/transaction-controller>@metamask/nonce-tracker>async-mutex": {
      "globals": {
        "clearTimeout": true,
        "setTimeout": true
      },
      "packages": {
        "@swc/helpers>tslib": true
      }
    },
    "@metamask/smart-transactions-controller>@metamask/transaction-controller>@metamask/rpc-errors": {
      "packages": {
        "@metamask/rpc-errors>fast-safe-stringify": true,
        "@metamask/utils": true
      }
    },
    "@metamask/smart-transactions-controller>@metamask/transaction-controller>@metamask/utils": {
=======
>>>>>>> 9b067c82
      "globals": {
        "clearTimeout": true,
        "console.error": true,
        "setTimeout": true
      },
      "packages": {
        "@metamask/base-controller": true,
        "@metamask/snaps-utils>fast-json-stable-stringify": true,
        "uuid": true
      }
    },
    "@metamask/smart-transactions-controller>bignumber.js": {
      "globals": {
        "crypto": true,
        "define": true
      }
    },
    "@metamask/snaps-controllers": {
      "globals": {
        "DecompressionStream": true,
        "URL": true,
        "clearTimeout": true,
        "document.getElementById": true,
        "fetch.bind": true,
        "setTimeout": true
      },
      "packages": {
        "@metamask/base-controller": true,
        "@metamask/json-rpc-engine": true,
        "@metamask/json-rpc-middleware-stream": true,
        "@metamask/object-multiplex": true,
        "@metamask/permission-controller": true,
        "@metamask/post-message-stream": true,
        "@metamask/rpc-errors": true,
        "@metamask/snaps-controllers>@xstate/fsm": true,
        "@metamask/snaps-controllers>concat-stream": true,
        "@metamask/snaps-controllers>get-npm-tarball-url": true,
        "@metamask/snaps-controllers>nanoid": true,
        "@metamask/snaps-controllers>readable-web-to-node-stream": true,
        "@metamask/snaps-controllers>tar-stream": true,
        "@metamask/snaps-rpc-methods": true,
        "@metamask/snaps-sdk": true,
        "@metamask/snaps-utils": true,
        "@metamask/snaps-utils>@metamask/snaps-registry": true,
        "@metamask/utils": true,
        "browserify>browserify-zlib": true,
        "eslint>fast-deep-equal": true,
        "immer": true,
        "readable-stream": true,
        "semver": true
      }
    },
    "@metamask/snaps-controllers-flask>nanoid": {
      "globals": {
        "crypto.getRandomValues": true
      }
    },
    "@metamask/snaps-controllers>concat-stream": {
      "packages": {
        "browserify>buffer": true,
        "browserify>concat-stream>typedarray": true,
        "pumpify>inherits": true,
        "readable-stream": true,
        "terser>source-map-support>buffer-from": true
      }
    },
    "@metamask/snaps-controllers>nanoid": {
      "globals": {
        "crypto.getRandomValues": true
      }
    },
    "@metamask/snaps-controllers>readable-web-to-node-stream": {
      "packages": {
        "readable-stream": true
      }
    },
    "@metamask/snaps-controllers>tar-stream": {
      "packages": {
        "@metamask/snaps-controllers>tar-stream>b4a": true,
        "@metamask/snaps-controllers>tar-stream>fast-fifo": true,
        "@metamask/snaps-controllers>tar-stream>streamx": true,
        "browserify>browser-resolve": true
      }
    },
    "@metamask/snaps-controllers>tar-stream>b4a": {
      "globals": {
        "TextDecoder": true,
        "TextEncoder": true
      }
    },
    "@metamask/snaps-controllers>tar-stream>streamx": {
      "packages": {
        "@metamask/snaps-controllers>tar-stream>fast-fifo": true,
        "@metamask/snaps-controllers>tar-stream>streamx>queue-tick": true,
        "webpack>events": true
      }
    },
    "@metamask/snaps-controllers>tar-stream>streamx>queue-tick": {
      "globals": {
        "queueMicrotask": true
      }
    },
    "@metamask/snaps-execution-environments": {
      "globals": {
        "document.getElementById": true
      },
      "packages": {
        "@metamask/post-message-stream": true,
        "@metamask/snaps-utils": true,
        "@metamask/utils": true
      }
    },
    "@metamask/snaps-rpc-methods": {
      "packages": {
        "@metamask/permission-controller": true,
        "@metamask/rpc-errors": true,
        "@metamask/snaps-sdk": true,
        "@metamask/snaps-sdk>@metamask/key-tree": true,
        "@metamask/snaps-utils": true,
        "@metamask/utils": true,
        "@metamask/utils>@metamask/superstruct": true,
        "@noble/hashes": true
      }
    },
    "@metamask/snaps-sdk": {
      "globals": {
        "fetch": true
      },
      "packages": {
        "@metamask/rpc-errors": true,
        "@metamask/utils": true,
        "@metamask/utils>@metamask/superstruct": true
      }
    },
    "@metamask/snaps-sdk>@metamask/key-tree": {
      "packages": {
        "@metamask/message-signing-snap>@noble/curves": true,
        "@metamask/scure-bip39": true,
        "@metamask/snaps-sdk>@metamask/key-tree>@metamask/utils": true,
        "@metamask/utils>@scure/base": true,
        "@noble/hashes": true
      }
    },
    "@metamask/snaps-sdk>@metamask/key-tree>@metamask/utils": {
      "globals": {
        "TextDecoder": true,
        "TextEncoder": true
      },
      "packages": {
        "@metamask/utils>@metamask/superstruct": true,
        "@metamask/utils>@scure/base": true,
        "@metamask/utils>pony-cause": true,
        "@noble/hashes": true,
        "browserify>buffer": true,
        "nock>debug": true,
        "semver": true
      }
    },
    "@metamask/snaps-utils": {
      "globals": {
        "File": true,
        "FileReader": true,
        "TextDecoder": true,
        "TextEncoder": true,
        "URL": true,
        "console.error": true,
        "console.log": true,
        "console.warn": true,
        "crypto": true,
        "document.body.appendChild": true,
        "document.createElement": true,
        "fetch": true
      },
      "packages": {
        "@metamask/permission-controller": true,
        "@metamask/rpc-errors": true,
        "@metamask/snaps-sdk": true,
        "@metamask/snaps-sdk>@metamask/key-tree": true,
        "@metamask/snaps-utils>@metamask/slip44": true,
        "@metamask/snaps-utils>cron-parser": true,
        "@metamask/snaps-utils>fast-json-stable-stringify": true,
        "@metamask/snaps-utils>fast-xml-parser": true,
        "@metamask/snaps-utils>marked": true,
        "@metamask/snaps-utils>rfdc": true,
        "@metamask/snaps-utils>validate-npm-package-name": true,
        "@metamask/utils": true,
        "@metamask/utils>@metamask/superstruct": true,
        "@metamask/utils>@scure/base": true,
        "@noble/hashes": true,
        "chalk": true,
        "semver": true
      }
    },
    "@metamask/snaps-utils>@metamask/snaps-registry": {
      "packages": {
        "@metamask/message-signing-snap>@noble/curves": true,
        "@metamask/utils": true,
        "@metamask/utils>@metamask/superstruct": true,
        "@noble/hashes": true
      }
    },
    "@metamask/snaps-utils>cron-parser": {
      "packages": {
        "browserify>browser-resolve": true,
        "luxon": true
      }
    },
    "@metamask/snaps-utils>fast-xml-parser": {
      "globals": {
        "entityName": true,
        "val": true
      },
      "packages": {
        "@metamask/snaps-utils>fast-xml-parser>strnum": true
      }
    },
    "@metamask/snaps-utils>marked": {
      "globals": {
        "console.error": true,
        "console.warn": true,
        "define": true
      }
    },
    "@metamask/snaps-utils>rfdc": {
      "packages": {
        "browserify>buffer": true
      }
    },
    "@metamask/snaps-utils>validate-npm-package-name": {
      "packages": {
        "@metamask/snaps-utils>validate-npm-package-name>builtins": true
      }
    },
    "@metamask/snaps-utils>validate-npm-package-name>builtins": {
      "packages": {
        "process": true,
        "semver": true
      }
    },
    "@metamask/test-bundler>@ethersproject/networks": {
      "packages": {
        "ethers>@ethersproject/logger": true
      }
    },
    "@metamask/transaction-controller": {
      "globals": {
        "clearTimeout": true,
        "console.error": true,
        "fetch": true,
        "setTimeout": true
      },
      "packages": {
        "@ethereumjs/tx": true,
        "@ethereumjs/tx>@ethereumjs/util": true,
        "@ethersproject/abi": true,
        "@ethersproject/contracts": true,
        "@ethersproject/providers": true,
        "@metamask/base-controller": true,
        "@metamask/controller-utils": true,
        "@metamask/eth-query": true,
        "@metamask/gas-fee-controller": true,
        "@metamask/metamask-eth-abis": true,
        "@metamask/name-controller>async-mutex": true,
        "@metamask/network-controller": true,
        "@metamask/rpc-errors": true,
        "@metamask/transaction-controller>@ethereumjs/common": true,
        "@metamask/transaction-controller>@metamask/nonce-tracker": true,
        "@metamask/utils": true,
        "bn.js": true,
        "browserify>buffer": true,
        "eth-method-registry": true,
        "fast-json-patch": true,
        "lodash": true,
        "uuid": true,
        "webpack>events": true
      }
    },
    "@metamask/transaction-controller>@ethereumjs/common": {
      "packages": {
        "@ethereumjs/tx>@ethereumjs/common>crc-32": true,
        "@ethereumjs/tx>@ethereumjs/util": true,
        "browserify>buffer": true,
        "webpack>events": true
      }
    },
    "@metamask/transaction-controller>@metamask/nonce-tracker": {
      "packages": {
        "@ethersproject/providers": true,
        "@metamask/transaction-controller>@metamask/nonce-tracker>async-mutex": true,
        "browserify>assert": true
      }
    },
    "@metamask/transaction-controller>@metamask/nonce-tracker>async-mutex": {
      "globals": {
        "clearTimeout": true,
        "setTimeout": true
      },
      "packages": {
        "@swc/helpers>tslib": true
      }
    },
    "@metamask/user-operation-controller": {
      "globals": {
        "fetch": true
      },
      "packages": {
        "@metamask/base-controller": true,
        "@metamask/controller-utils": true,
        "@metamask/eth-query": true,
        "@metamask/gas-fee-controller": true,
        "@metamask/polling-controller": true,
        "@metamask/rpc-errors": true,
        "@metamask/transaction-controller": true,
        "@metamask/user-operation-controller>@metamask/utils": true,
        "@metamask/utils>@metamask/superstruct": true,
        "bn.js": true,
        "lodash": true,
        "uuid": true,
        "webpack>events": true
      }
    },
    "@metamask/user-operation-controller>@metamask/utils": {
      "globals": {
        "TextDecoder": true,
        "TextEncoder": true
      },
      "packages": {
        "@metamask/utils>@metamask/superstruct": true,
        "@metamask/utils>@scure/base": true,
        "@metamask/utils>pony-cause": true,
        "@noble/hashes": true,
        "browserify>buffer": true,
        "nock>debug": true,
        "semver": true
      }
    },
    "@metamask/utils": {
      "globals": {
        "TextDecoder": true,
        "TextEncoder": true
      },
      "packages": {
        "@metamask/utils>@metamask/superstruct": true,
        "@metamask/utils>@scure/base": true,
        "@metamask/utils>pony-cause": true,
        "@noble/hashes": true,
        "browserify>buffer": true,
        "nock>debug": true,
        "semver": true
      }
    },
    "@metamask/utils>@scure/base": {
      "globals": {
        "TextDecoder": true,
        "TextEncoder": true
      }
    },
    "@ngraveio/bc-ur": {
      "packages": {
        "@ngraveio/bc-ur>@keystonehq/alias-sampling": true,
        "@ngraveio/bc-ur>bignumber.js": true,
        "@ngraveio/bc-ur>cbor-sync": true,
        "@ngraveio/bc-ur>crc": true,
        "@ngraveio/bc-ur>jsbi": true,
        "addons-linter>sha.js": true,
        "browserify>assert": true,
        "browserify>buffer": true
      }
    },
    "@ngraveio/bc-ur>assert>object-is": {
      "packages": {
        "string.prototype.matchall>call-bind": true,
        "string.prototype.matchall>define-properties": true
      }
    },
    "@ngraveio/bc-ur>bignumber.js": {
      "globals": {
        "crypto": true,
        "define": true
      }
    },
    "@ngraveio/bc-ur>cbor-sync": {
      "globals": {
        "define": true
      },
      "packages": {
        "browserify>buffer": true
      }
    },
    "@ngraveio/bc-ur>crc": {
      "packages": {
        "browserify>buffer": true
      }
    },
    "@ngraveio/bc-ur>jsbi": {
      "globals": {
        "define": true
      }
    },
    "@noble/hashes": {
      "globals": {
        "TextEncoder": true,
        "crypto": true
      }
    },
    "@popperjs/core": {
      "globals": {
        "Element": true,
        "HTMLElement": true,
        "ShadowRoot": true,
        "console.error": true,
        "console.warn": true,
        "document": true,
        "navigator.userAgent": true
      }
    },
    "@reduxjs/toolkit": {
      "globals": {
        "AbortController": true,
        "__REDUX_DEVTOOLS_EXTENSION_COMPOSE__": true,
        "__REDUX_DEVTOOLS_EXTENSION__": true,
        "console": true,
        "queueMicrotask": true,
        "requestAnimationFrame": true,
        "setTimeout": true
      },
      "packages": {
        "@reduxjs/toolkit>reselect": true,
        "immer": true,
        "process": true,
        "redux": true,
        "redux-thunk": true
      }
    },
    "@segment/loosely-validate-event": {
      "packages": {
        "@segment/loosely-validate-event>component-type": true,
        "@segment/loosely-validate-event>join-component": true,
        "browserify>assert": true,
        "browserify>buffer": true
      }
    },
    "@sentry/browser": {
      "globals": {
        "PerformanceObserver.supportedEntryTypes": true,
        "Request": true,
        "URL": true,
        "XMLHttpRequest.prototype": true,
        "__SENTRY_DEBUG__": true,
        "__SENTRY_RELEASE__": true,
        "addEventListener": true,
        "console.error": true,
        "indexedDB.open": true,
        "performance.timeOrigin": true,
        "setTimeout": true
      },
      "packages": {
        "@sentry/browser>@sentry-internal/browser-utils": true,
        "@sentry/browser>@sentry-internal/feedback": true,
        "@sentry/browser>@sentry-internal/replay": true,
        "@sentry/browser>@sentry-internal/replay-canvas": true,
        "@sentry/browser>@sentry/core": true,
        "@sentry/utils": true
      }
    },
    "@sentry/browser>@sentry-internal/browser-utils": {
      "globals": {
        "PerformanceEventTiming.prototype": true,
        "PerformanceObserver": true,
        "XMLHttpRequest.prototype": true,
        "__SENTRY_DEBUG__": true,
        "addEventListener": true,
        "clearTimeout": true,
        "performance": true,
        "removeEventListener": true,
        "setTimeout": true
      },
      "packages": {
        "@sentry/browser>@sentry/core": true,
        "@sentry/utils": true
      }
    },
    "@sentry/browser>@sentry-internal/feedback": {
      "globals": {
        "FormData": true,
        "HTMLFormElement": true,
        "__SENTRY_DEBUG__": true,
        "cancelAnimationFrame": true,
        "clearTimeout": true,
        "document.createElement": true,
        "document.createElementNS": true,
        "document.createTextNode": true,
        "isSecureContext": true,
        "requestAnimationFrame": true,
        "setTimeout": true
      },
      "packages": {
        "@sentry/browser>@sentry/core": true,
        "@sentry/utils": true
      }
    },
    "@sentry/browser>@sentry-internal/replay": {
      "globals": {
        "Blob": true,
        "CSSConditionRule": true,
        "CSSGroupingRule": true,
        "CSSMediaRule": true,
        "CSSRule": true,
        "CSSSupportsRule": true,
        "Document": true,
        "DragEvent": true,
        "Element": true,
        "FormData": true,
        "HTMLElement": true,
        "HTMLFormElement": true,
        "Headers": true,
        "MouseEvent": true,
        "MutationObserver": true,
        "Node.DOCUMENT_FRAGMENT_NODE": true,
        "Node.prototype.contains": true,
        "PointerEvent": true,
        "TextEncoder": true,
        "URL": true,
        "URLSearchParams": true,
        "Worker": true,
        "__RRWEB_EXCLUDE_IFRAME__": true,
        "__RRWEB_EXCLUDE_SHADOW_DOM__": true,
        "__SENTRY_DEBUG__": true,
        "__SENTRY_EXCLUDE_REPLAY_WORKER__": true,
        "__rrMutationObserver": true,
        "addEventListener": true,
        "clearTimeout": true,
        "console.debug": true,
        "console.error": true,
        "console.warn": true,
        "customElements.get": true,
        "document": true,
        "innerHeight": true,
        "innerWidth": true,
        "location.href": true,
        "location.origin": true,
        "parent": true,
        "setTimeout": true
      },
      "packages": {
        "@sentry/browser>@sentry-internal/browser-utils": true,
        "@sentry/browser>@sentry/core": true,
        "@sentry/utils": true
      }
    },
    "@sentry/browser>@sentry-internal/replay-canvas": {
      "globals": {
        "Blob": true,
        "HTMLCanvasElement": true,
        "HTMLImageElement": true,
        "ImageData": true,
        "URL.createObjectURL": true,
        "WeakRef": true,
        "Worker": true,
        "cancelAnimationFrame": true,
        "console.error": true,
        "createImageBitmap": true,
        "document": true
      },
      "packages": {
        "@sentry/browser>@sentry/core": true,
        "@sentry/utils": true
      }
    },
    "@sentry/browser>@sentry/core": {
      "globals": {
        "Headers": true,
        "Request": true,
        "URL": true,
        "__SENTRY_DEBUG__": true,
        "__SENTRY_TRACING__": true,
        "clearInterval": true,
        "clearTimeout": true,
        "console.log": true,
        "console.warn": true,
        "setInterval": true,
        "setTimeout": true
      },
      "packages": {
        "@sentry/utils": true
      }
    },
    "@sentry/utils": {
      "globals": {
        "CustomEvent": true,
        "DOMError": true,
        "DOMException": true,
        "EdgeRuntime": true,
        "Element": true,
        "ErrorEvent": true,
        "Event": true,
        "HTMLElement": true,
        "Headers": true,
        "Request": true,
        "Response": true,
        "TextDecoder": true,
        "TextEncoder": true,
        "URL": true,
        "__SENTRY_BROWSER_BUNDLE__": true,
        "__SENTRY_DEBUG__": true,
        "clearTimeout": true,
        "console.error": true,
        "document": true,
        "setInterval": true,
        "setTimeout": true
      },
      "packages": {
        "process": true
      }
    },
    "@solana/addresses": {
      "globals": {
        "Intl.Collator": true,
        "TextEncoder": true,
        "crypto.subtle.digest": true,
        "crypto.subtle.exportKey": true
      },
      "packages": {
        "@solana/addresses>@solana/assertions": true,
        "@solana/addresses>@solana/codecs-core": true,
        "@solana/addresses>@solana/codecs-strings": true,
        "@solana/addresses>@solana/errors": true
      }
    },
    "@solana/addresses>@solana/assertions": {
      "globals": {
        "crypto": true,
        "isSecureContext": true
      },
      "packages": {
        "@solana/addresses>@solana/errors": true
      }
    },
    "@solana/addresses>@solana/codecs-core": {
      "packages": {
        "@solana/addresses>@solana/errors": true
      }
    },
    "@solana/addresses>@solana/codecs-strings": {
      "globals": {
        "TextDecoder": true,
        "TextEncoder": true,
        "atob": true,
        "btoa": true
      },
      "packages": {
        "@solana/addresses>@solana/codecs-core": true,
        "@solana/addresses>@solana/errors": true
      }
    },
    "@solana/addresses>@solana/errors": {
      "globals": {
        "btoa": true
      }
    },
    "@storybook/addon-docs>remark-external-links>mdast-util-definitions": {
      "packages": {
        "react-markdown>unist-util-visit": true
      }
    },
    "@storybook/addon-knobs>qs": {
      "packages": {
        "string.prototype.matchall>side-channel": true
      }
    },
    "@swc/helpers>tslib": {
      "globals": {
        "SuppressedError": true,
        "define": true
      }
    },
    "@trezor/connect-web": {
      "globals": {
        "URLSearchParams": true,
        "__TREZOR_CONNECT_SRC": true,
        "addEventListener": true,
        "btoa": true,
        "chrome": true,
        "clearInterval": true,
        "clearTimeout": true,
        "console.warn": true,
        "document.body": true,
        "document.createElement": true,
        "document.createTextNode": true,
        "document.getElementById": true,
        "document.querySelectorAll": true,
        "location": true,
        "navigator": true,
        "open": true,
        "origin": true,
        "removeEventListener": true,
        "setInterval": true,
        "setTimeout": true
      },
      "packages": {
        "@swc/helpers>tslib": true,
        "@trezor/connect-web>@trezor/connect": true,
        "@trezor/connect-web>@trezor/connect-common": true,
        "@trezor/connect-web>@trezor/utils": true,
        "webpack>events": true
      }
    },
    "@trezor/connect-web>@trezor/connect": {
      "packages": {
        "@swc/helpers>tslib": true,
        "@trezor/connect-web>@trezor/connect>@trezor/protobuf": true,
        "@trezor/connect-web>@trezor/connect>@trezor/schema-utils": true,
        "@trezor/connect-web>@trezor/connect>@trezor/transport": true,
        "@trezor/connect-web>@trezor/utils": true
      }
    },
    "@trezor/connect-web>@trezor/connect-common": {
      "globals": {
        "console.warn": true,
        "localStorage.getItem": true,
        "localStorage.setItem": true,
        "navigator": true,
        "setTimeout": true,
        "window": true
      },
      "packages": {
        "@swc/helpers>tslib": true,
        "@trezor/connect-web>@trezor/connect-common>@trezor/env-utils": true,
        "@trezor/connect-web>@trezor/utils": true
      }
    },
    "@trezor/connect-web>@trezor/connect-common>@trezor/env-utils": {
      "globals": {
        "innerHeight": true,
        "innerWidth": true,
        "location.hostname": true,
        "location.origin": true,
        "navigator.languages": true,
        "navigator.platform": true,
        "navigator.userAgent": true,
        "screen.height": true,
        "screen.width": true
      },
      "packages": {
        "@swc/helpers>tslib": true,
        "@trezor/connect-web>@trezor/connect-common>@trezor/env-utils>ua-parser-js": true,
        "process": true
      }
    },
    "@trezor/connect-web>@trezor/connect-common>@trezor/env-utils>ua-parser-js": {
      "globals": {
        "define": true
      }
    },
    "@trezor/connect-web>@trezor/connect>@ethereumjs/common": {
      "packages": {
        "@trezor/connect-web>@trezor/connect>@ethereumjs/common>@ethereumjs/util": true,
        "webpack>events": true
      }
    },
    "@trezor/connect-web>@trezor/connect>@ethereumjs/common>@ethereumjs/util": {
      "globals": {
        "console.warn": true,
        "fetch": true
      },
      "packages": {
        "@ethereumjs/tx>ethereum-cryptography": true,
        "@metamask/eth-ledger-bridge-keyring>@ethereumjs/rlp": true,
        "webpack>events": true
      }
    },
    "@trezor/connect-web>@trezor/connect>@trezor/protobuf": {
      "packages": {
        "@swc/helpers>tslib": true,
        "@trezor/connect-web>@trezor/connect>@trezor/protobuf>protobufjs": true,
        "@trezor/connect-web>@trezor/connect>@trezor/schema-utils": true,
        "browserify>buffer": true
      }
    },
    "@trezor/connect-web>@trezor/connect>@trezor/protobuf>protobufjs": {
      "globals": {
        "process": true,
        "setTimeout": true
      },
      "packages": {
        "@trezor/connect-web>@trezor/connect>@trezor/protobuf>protobufjs>@protobufjs/aspromise": true,
        "@trezor/connect-web>@trezor/connect>@trezor/protobuf>protobufjs>@protobufjs/base64": true,
        "@trezor/connect-web>@trezor/connect>@trezor/protobuf>protobufjs>@protobufjs/codegen": true,
        "@trezor/connect-web>@trezor/connect>@trezor/protobuf>protobufjs>@protobufjs/eventemitter": true,
        "@trezor/connect-web>@trezor/connect>@trezor/protobuf>protobufjs>@protobufjs/fetch": true,
        "@trezor/connect-web>@trezor/connect>@trezor/protobuf>protobufjs>@protobufjs/float": true,
        "@trezor/connect-web>@trezor/connect>@trezor/protobuf>protobufjs>@protobufjs/inquire": true,
        "@trezor/connect-web>@trezor/connect>@trezor/protobuf>protobufjs>@protobufjs/path": true,
        "@trezor/connect-web>@trezor/connect>@trezor/protobuf>protobufjs>@protobufjs/pool": true,
        "@trezor/connect-web>@trezor/connect>@trezor/protobuf>protobufjs>@protobufjs/utf8": true
      }
    },
    "@trezor/connect-web>@trezor/connect>@trezor/protobuf>protobufjs>@protobufjs/codegen": {
      "globals": {
        "console.log": true
      }
    },
    "@trezor/connect-web>@trezor/connect>@trezor/protobuf>protobufjs>@protobufjs/fetch": {
      "globals": {
        "XMLHttpRequest": true
      },
      "packages": {
        "@trezor/connect-web>@trezor/connect>@trezor/protobuf>protobufjs>@protobufjs/aspromise": true,
        "@trezor/connect-web>@trezor/connect>@trezor/protobuf>protobufjs>@protobufjs/inquire": true
      }
    },
    "@trezor/connect-web>@trezor/connect>@trezor/schema-utils": {
      "globals": {
        "console.warn": true
      },
      "packages": {
        "@trezor/connect-web>@trezor/connect>@trezor/schema-utils>@sinclair/typebox": true,
        "browserify>buffer": true,
        "ts-mixer": true
      }
    },
    "@trezor/connect-web>@trezor/utils": {
      "globals": {
        "AbortController": true,
        "Intl.NumberFormat": true,
        "clearInterval": true,
        "clearTimeout": true,
        "console.error": true,
        "console.info": true,
        "console.log": true,
        "console.warn": true,
        "setInterval": true,
        "setTimeout": true
      },
      "packages": {
        "@swc/helpers>tslib": true,
        "@trezor/connect-web>@trezor/utils>bignumber.js": true,
        "browserify>buffer": true,
        "webpack>events": true
      }
    },
    "@trezor/connect-web>@trezor/utils>bignumber.js": {
      "globals": {
        "crypto": true,
        "define": true
      }
    },
    "@welldone-software/why-did-you-render": {
      "globals": {
        "Element": true,
        "console.group": true,
        "console.groupCollapsed": true,
        "console.groupEnd": true,
        "console.log": true,
        "console.warn": true,
        "define": true,
        "setTimeout": true
      },
      "packages": {
        "lodash": true,
        "react": true
      }
    },
    "@zxing/browser": {
      "globals": {
        "HTMLElement": true,
        "HTMLImageElement": true,
        "HTMLVideoElement": true,
        "clearTimeout": true,
        "console.error": true,
        "console.warn": true,
        "document": true,
        "navigator": true,
        "setTimeout": true
      },
      "packages": {
        "@zxing/library": true
      }
    },
    "@zxing/library": {
      "globals": {
        "HTMLImageElement": true,
        "HTMLVideoElement": true,
        "TextDecoder": true,
        "TextEncoder": true,
        "URL.createObjectURL": true,
        "btoa": true,
        "console.log": true,
        "console.warn": true,
        "document": true,
        "navigator": true,
        "setTimeout": true
      },
      "packages": {
        "@zxing/library>ts-custom-error": true
      }
    },
    "addons-linter>sha.js": {
      "packages": {
        "koa>content-disposition>safe-buffer": true,
        "pumpify>inherits": true
      }
    },
    "await-semaphore": {
      "packages": {
        "browserify>timers-browserify": true,
        "process": true
      }
    },
    "axios>form-data": {
      "globals": {
        "FormData": true
      }
    },
    "base32-encode": {
      "packages": {
        "base32-encode>to-data-view": true
      }
    },
    "bignumber.js": {
      "globals": {
        "crypto": true,
        "define": true
      }
    },
    "blo": {
      "globals": {
        "btoa": true
      }
    },
    "bn.js": {
      "globals": {
        "Buffer": true
      },
      "packages": {
        "browserify>browser-resolve": true
      }
    },
    "bowser": {
      "globals": {
        "define": true
      }
    },
    "browserify>assert": {
      "globals": {
        "Buffer": true
      },
      "packages": {
        "browserify>assert>util": true,
        "react>object-assign": true
      }
    },
    "browserify>assert>util": {
      "globals": {
        "console.error": true,
        "console.log": true,
        "console.trace": true,
        "process": true
      },
      "packages": {
        "browserify>assert>util>inherits": true,
        "process": true
      }
    },
    "browserify>browserify-zlib": {
      "packages": {
        "browserify>assert": true,
        "browserify>browserify-zlib>pako": true,
        "browserify>buffer": true,
        "browserify>util": true,
        "process": true,
        "stream-browserify": true
      }
    },
    "browserify>buffer": {
      "globals": {
        "console": true
      },
      "packages": {
        "base64-js": true,
        "buffer>ieee754": true
      }
    },
    "browserify>punycode": {
      "globals": {
        "define": true
      }
    },
    "browserify>string_decoder": {
      "packages": {
        "koa>content-disposition>safe-buffer": true
      }
    },
    "browserify>timers-browserify": {
      "globals": {
        "clearInterval": true,
        "clearTimeout": true,
        "setInterval": true,
        "setTimeout": true
      },
      "packages": {
        "process": true
      }
    },
    "browserify>url": {
      "packages": {
        "@storybook/addon-knobs>qs": true,
        "browserify>punycode": true
      }
    },
    "browserify>util": {
      "globals": {
        "console.error": true,
        "console.log": true,
        "console.trace": true
      },
      "packages": {
        "browserify>util>is-arguments": true,
        "browserify>util>is-typed-array": true,
        "browserify>util>which-typed-array": true,
        "koa>is-generator-function": true,
        "process": true,
        "pumpify>inherits": true
      }
    },
    "browserify>util>is-arguments": {
      "packages": {
        "koa>is-generator-function>has-tostringtag": true,
        "string.prototype.matchall>call-bind": true
      }
    },
    "browserify>util>is-typed-array": {
      "packages": {
        "browserify>util>which-typed-array": true
      }
    },
    "browserify>util>which-typed-array": {
      "packages": {
        "browserify>util>which-typed-array>for-each": true,
        "koa>is-generator-function>has-tostringtag": true,
        "string.prototype.matchall>call-bind": true,
        "string.prototype.matchall>es-abstract>available-typed-arrays": true,
        "string.prototype.matchall>es-abstract>gopd": true
      }
    },
    "browserify>util>which-typed-array>for-each": {
      "packages": {
        "string.prototype.matchall>es-abstract>is-callable": true
      }
    },
    "browserify>vm-browserify": {
      "globals": {
        "document.body.appendChild": true,
        "document.body.removeChild": true,
        "document.createElement": true
      }
    },
    "buffer": {
      "globals": {
        "console": true
      },
      "packages": {
        "base64-js": true,
        "buffer>ieee754": true
      }
    },
    "chalk": {
      "packages": {
        "chalk>ansi-styles": true,
        "chalk>supports-color": true
      }
    },
    "chalk>ansi-styles": {
      "packages": {
        "chalk>ansi-styles>color-convert": true
      }
    },
    "chalk>ansi-styles>color-convert": {
      "packages": {
        "jest-canvas-mock>moo-color>color-name": true
      }
    },
    "chart.js": {
      "globals": {
        "Intl.NumberFormat": true,
        "MutationObserver": true,
        "OffscreenCanvas": true,
        "Path2D": true,
        "ResizeObserver": true,
        "addEventListener": true,
        "clearTimeout": true,
        "console.error": true,
        "console.warn": true,
        "devicePixelRatio": true,
        "document": true,
        "removeEventListener": true,
        "requestAnimationFrame": true,
        "setTimeout": true
      },
      "packages": {
        "chart.js>@kurkle/color": true
      }
    },
    "chart.js>@kurkle/color": {
      "globals": {
        "define": true
      }
    },
    "classnames": {
      "globals": {
        "classNames": "write",
        "define": true
      }
    },
    "cockatiel": {
      "globals": {
        "AbortController": true,
        "AbortSignal": true,
        "WeakRef": true,
        "clearTimeout": true,
        "performance": true,
        "setTimeout": true
      },
      "packages": {
        "process": true
      }
    },
    "copy-to-clipboard": {
      "globals": {
        "clipboardData": true,
        "console.error": true,
        "console.warn": true,
        "document.body.appendChild": true,
        "document.body.removeChild": true,
        "document.createElement": true,
        "document.createRange": true,
        "document.execCommand": true,
        "document.getSelection": true,
        "navigator.userAgent": true,
        "prompt": true
      },
      "packages": {
        "copy-to-clipboard>toggle-selection": true
      }
    },
    "copy-to-clipboard>toggle-selection": {
      "globals": {
        "document.activeElement": true,
        "document.getSelection": true
      }
    },
    "crypto-browserify": {
      "packages": {
        "crypto-browserify>browserify-cipher": true,
        "crypto-browserify>browserify-sign": true,
        "crypto-browserify>create-ecdh": true,
        "crypto-browserify>create-hmac": true,
        "crypto-browserify>diffie-hellman": true,
        "crypto-browserify>pbkdf2": true,
        "crypto-browserify>public-encrypt": true,
        "crypto-browserify>randombytes": true,
        "crypto-browserify>randomfill": true,
        "ethereumjs-util>create-hash": true
      }
    },
    "crypto-browserify>browserify-cipher": {
      "packages": {
        "crypto-browserify>browserify-cipher>browserify-des": true,
        "crypto-browserify>browserify-cipher>evp_bytestokey": true,
        "ethereumjs-util>ethereum-cryptography>browserify-aes": true
      }
    },
    "crypto-browserify>browserify-cipher>browserify-des": {
      "packages": {
        "browserify>buffer": true,
        "crypto-browserify>browserify-cipher>browserify-des>des.js": true,
        "ethereumjs-util>create-hash>cipher-base": true,
        "pumpify>inherits": true
      }
    },
    "crypto-browserify>browserify-cipher>browserify-des>des.js": {
      "packages": {
        "@metamask/ppom-validator>elliptic>minimalistic-assert": true,
        "pumpify>inherits": true
      }
    },
    "crypto-browserify>browserify-cipher>evp_bytestokey": {
      "packages": {
        "ethereumjs-util>create-hash>md5.js": true,
        "koa>content-disposition>safe-buffer": true
      }
    },
    "crypto-browserify>browserify-sign": {
      "packages": {
        "@metamask/ppom-validator>elliptic": true,
        "bn.js": true,
        "browserify>buffer": true,
        "crypto-browserify>create-hmac": true,
        "crypto-browserify>public-encrypt>browserify-rsa": true,
        "crypto-browserify>public-encrypt>parse-asn1": true,
        "ethereumjs-util>create-hash": true,
        "pumpify>inherits": true,
        "stream-browserify": true
      }
    },
    "crypto-browserify>create-ecdh": {
      "packages": {
        "@metamask/ppom-validator>elliptic": true,
        "bn.js": true,
        "browserify>buffer": true
      }
    },
    "crypto-browserify>create-hmac": {
      "packages": {
        "addons-linter>sha.js": true,
        "ethereumjs-util>create-hash": true,
        "ethereumjs-util>create-hash>cipher-base": true,
        "ethereumjs-util>create-hash>ripemd160": true,
        "koa>content-disposition>safe-buffer": true,
        "pumpify>inherits": true
      }
    },
    "crypto-browserify>diffie-hellman": {
      "packages": {
        "bn.js": true,
        "browserify>buffer": true,
        "crypto-browserify>diffie-hellman>miller-rabin": true,
        "crypto-browserify>randombytes": true
      }
    },
    "crypto-browserify>diffie-hellman>miller-rabin": {
      "packages": {
        "@metamask/ppom-validator>elliptic>brorand": true,
        "bn.js": true
      }
    },
    "crypto-browserify>pbkdf2": {
      "globals": {
        "crypto": true,
        "process": true,
        "queueMicrotask": true,
        "setImmediate": true,
        "setTimeout": true
      },
      "packages": {
        "addons-linter>sha.js": true,
        "ethereumjs-util>create-hash": true,
        "ethereumjs-util>create-hash>ripemd160": true,
        "koa>content-disposition>safe-buffer": true,
        "process": true
      }
    },
    "crypto-browserify>public-encrypt": {
      "packages": {
        "bn.js": true,
        "browserify>buffer": true,
        "crypto-browserify>public-encrypt>browserify-rsa": true,
        "crypto-browserify>public-encrypt>parse-asn1": true,
        "crypto-browserify>randombytes": true,
        "ethereumjs-util>create-hash": true
      }
    },
    "crypto-browserify>public-encrypt>browserify-rsa": {
      "packages": {
        "bn.js": true,
        "browserify>buffer": true,
        "crypto-browserify>randombytes": true
      }
    },
    "crypto-browserify>public-encrypt>parse-asn1": {
      "packages": {
        "browserify>buffer": true,
        "crypto-browserify>browserify-cipher>evp_bytestokey": true,
        "crypto-browserify>pbkdf2": true,
        "crypto-browserify>public-encrypt>parse-asn1>asn1.js": true,
        "ethereumjs-util>ethereum-cryptography>browserify-aes": true
      }
    },
    "crypto-browserify>public-encrypt>parse-asn1>asn1.js": {
      "packages": {
        "@metamask/ppom-validator>elliptic>minimalistic-assert": true,
        "bn.js": true,
        "browserify>buffer": true,
        "browserify>vm-browserify": true,
        "pumpify>inherits": true
      }
    },
    "crypto-browserify>randombytes": {
      "globals": {
        "crypto": true,
        "msCrypto": true
      },
      "packages": {
        "koa>content-disposition>safe-buffer": true,
        "process": true
      }
    },
    "crypto-browserify>randomfill": {
      "globals": {
        "crypto": true,
        "msCrypto": true
      },
      "packages": {
        "crypto-browserify>randombytes": true,
        "koa>content-disposition>safe-buffer": true,
        "process": true
      }
    },
    "currency-formatter": {
      "packages": {
        "currency-formatter>accounting": true,
        "currency-formatter>locale-currency": true,
        "react>object-assign": true
      }
    },
    "currency-formatter>accounting": {
      "globals": {
        "define": true
      }
    },
    "currency-formatter>locale-currency": {
      "globals": {
        "countryCode": true
      }
    },
    "debounce-stream": {
      "packages": {
        "debounce-stream>debounce": true,
        "debounce-stream>duplexer": true,
        "debounce-stream>through": true
      }
    },
    "debounce-stream>debounce": {
      "globals": {
        "clearTimeout": true,
        "setTimeout": true
      }
    },
    "debounce-stream>duplexer": {
      "packages": {
        "stream-browserify": true
      }
    },
    "debounce-stream>through": {
      "packages": {
        "process": true,
        "stream-browserify": true
      }
    },
    "depcheck>@vue/compiler-sfc>postcss>nanoid": {
      "globals": {
        "crypto.getRandomValues": true
      }
    },
    "depcheck>is-core-module>hasown": {
      "packages": {
        "browserify>has>function-bind": true
      }
    },
    "dependency-tree>precinct>detective-postcss>postcss>nanoid": {
      "globals": {
        "crypto.getRandomValues": true
      }
    },
    "eslint-plugin-react>array-includes>is-string": {
      "packages": {
        "koa>is-generator-function>has-tostringtag": true
      }
    },
    "eth-ens-namehash": {
      "globals": {
        "name": "write"
      },
      "packages": {
        "@metamask/ethjs>js-sha3": true,
        "browserify>buffer": true,
        "eth-ens-namehash>idna-uts46-hx": true
      }
    },
    "eth-ens-namehash>idna-uts46-hx": {
      "globals": {
        "define": true
      },
      "packages": {
        "browserify>punycode": true
      }
    },
    "eth-keyring-controller>@metamask/browser-passworder": {
      "globals": {
        "crypto": true
      }
    },
    "eth-lattice-keyring": {
      "globals": {
        "addEventListener": true,
        "browser": true,
        "clearInterval": true,
        "fetch": true,
        "open": true,
        "setInterval": true
      },
      "packages": {
        "@ethereumjs/tx>@ethereumjs/util": true,
        "bn.js": true,
        "browserify>buffer": true,
        "crypto-browserify": true,
        "eth-lattice-keyring>@ethereumjs/tx": true,
        "eth-lattice-keyring>gridplus-sdk": true,
        "eth-lattice-keyring>rlp": true,
        "webpack>events": true
      }
    },
    "eth-lattice-keyring>@ethereumjs/tx": {
      "packages": {
        "@ethereumjs/tx>@ethereumjs/common": true,
        "@ethereumjs/tx>@ethereumjs/rlp": true,
        "@ethereumjs/tx>@ethereumjs/util": true,
        "@ethersproject/providers": true,
        "browserify>buffer": true,
        "browserify>insert-module-globals>is-buffer": true,
        "eth-lattice-keyring>@ethereumjs/tx>@chainsafe/ssz": true,
        "eth-lattice-keyring>@ethereumjs/tx>ethereum-cryptography": true
      }
    },
    "eth-lattice-keyring>@ethereumjs/tx>@chainsafe/ssz": {
      "packages": {
        "browserify": true,
        "browserify>buffer": true,
        "eth-lattice-keyring>@ethereumjs/tx>@chainsafe/ssz>@chainsafe/persistent-merkle-tree": true,
        "eth-lattice-keyring>@ethereumjs/tx>@chainsafe/ssz>case": true
      }
    },
    "eth-lattice-keyring>@ethereumjs/tx>@chainsafe/ssz>@chainsafe/persistent-merkle-tree": {
      "globals": {
        "WeakRef": true
      },
      "packages": {
        "browserify": true
      }
    },
    "eth-lattice-keyring>@ethereumjs/tx>ethereum-cryptography": {
      "globals": {
        "TextDecoder": true,
        "crypto": true
      },
      "packages": {
        "eth-lattice-keyring>@ethereumjs/tx>ethereum-cryptography>@noble/hashes": true
      }
    },
    "eth-lattice-keyring>@ethereumjs/tx>ethereum-cryptography>@noble/hashes": {
      "globals": {
        "TextEncoder": true,
        "crypto": true
      }
    },
    "eth-lattice-keyring>gridplus-sdk": {
      "globals": {
        "AbortController": true,
        "Request": true,
        "URL": true,
        "__values": true,
        "caches": true,
        "clearTimeout": true,
        "console.error": true,
        "console.log": true,
        "console.warn": true,
        "fetch": true,
        "setTimeout": true
      },
      "packages": {
        "@ethereumjs/tx>@ethereumjs/common>crc-32": true,
        "@ethersproject/abi": true,
<<<<<<< HEAD
=======
        "@metamask/eth-ledger-bridge-keyring>@ethereumjs/rlp": true,
        "@metamask/eth-sig-util": true,
>>>>>>> 9b067c82
        "@metamask/ethjs>js-sha3": true,
        "@metamask/keyring-api>bech32": true,
        "bn.js": true,
        "browserify>buffer": true,
        "eth-lattice-keyring>gridplus-sdk>@ethereumjs/common": true,
        "eth-lattice-keyring>gridplus-sdk>@ethereumjs/tx": true,
        "eth-lattice-keyring>gridplus-sdk>aes-js": true,
        "eth-lattice-keyring>gridplus-sdk>bignumber.js": true,
        "eth-lattice-keyring>gridplus-sdk>bitwise": true,
        "eth-lattice-keyring>gridplus-sdk>borc": true,
        "eth-lattice-keyring>gridplus-sdk>elliptic": true,
        "eth-lattice-keyring>gridplus-sdk>eth-eip712-util-browser": true,
        "eth-lattice-keyring>gridplus-sdk>uuid": true,
        "eth-lattice-keyring>rlp": true,
        "ethereumjs-util>ethereum-cryptography>bs58check": true,
        "ethers>@ethersproject/sha2>hash.js": true,
        "ganache>secp256k1": true,
        "lodash": true
      }
    },
    "eth-lattice-keyring>gridplus-sdk>@ethereumjs/common": {
      "packages": {
        "@ethereumjs/tx>@ethereumjs/common>crc-32": true,
        "@ethereumjs/tx>@ethereumjs/util": true,
        "browserify>buffer": true,
        "webpack>events": true
      }
    },
    "eth-lattice-keyring>gridplus-sdk>@ethereumjs/tx": {
      "packages": {
<<<<<<< HEAD
        "@ethereumjs/tx>@ethereumjs/rlp": true,
        "@ethereumjs/tx>@ethereumjs/util": true,
        "@ethersproject/providers": true,
        "browserify>buffer": true,
        "browserify>insert-module-globals>is-buffer": true,
        "eth-lattice-keyring>@ethereumjs/tx>@chainsafe/ssz": true,
=======
        "@ethereumjs/tx>ethereum-cryptography": true,
        "@metamask/eth-ledger-bridge-keyring>@ethereumjs/rlp": true,
>>>>>>> 9b067c82
        "eth-lattice-keyring>gridplus-sdk>@ethereumjs/tx>@ethereumjs/common": true,
        "eth-lattice-keyring>gridplus-sdk>@ethereumjs/tx>ethereum-cryptography": true
      }
    },
    "eth-lattice-keyring>gridplus-sdk>@ethereumjs/tx>@ethereumjs/common": {
      "packages": {
        "@ethereumjs/tx>@ethereumjs/common>crc-32": true,
        "@ethereumjs/tx>@ethereumjs/util": true,
        "browserify>buffer": true,
        "webpack>events": true
      }
    },
    "eth-lattice-keyring>gridplus-sdk>@ethereumjs/tx>ethereum-cryptography": {
      "globals": {
        "TextDecoder": true,
        "crypto": true
      },
      "packages": {
<<<<<<< HEAD
        "eth-lattice-keyring>gridplus-sdk>@ethereumjs/tx>ethereum-cryptography>@noble/hashes": true
      }
    },
    "eth-lattice-keyring>gridplus-sdk>@ethereumjs/tx>ethereum-cryptography>@noble/hashes": {
      "globals": {
        "TextEncoder": true,
        "crypto": true
=======
        "@ethereumjs/tx>ethereum-cryptography": true,
        "@metamask/eth-ledger-bridge-keyring>@ethereumjs/rlp": true,
        "webpack>events": true
>>>>>>> 9b067c82
      }
    },
    "eth-lattice-keyring>gridplus-sdk>aes-js": {
      "globals": {
        "define": true
      }
    },
    "eth-lattice-keyring>gridplus-sdk>bignumber.js": {
      "globals": {
        "crypto": true,
        "define": true
      }
    },
    "eth-lattice-keyring>gridplus-sdk>bitwise": {
      "packages": {
        "browserify>buffer": true
      }
    },
    "eth-lattice-keyring>gridplus-sdk>borc": {
      "globals": {
        "console": true
      },
      "packages": {
        "browserify>buffer": true,
        "buffer>ieee754": true,
        "eth-lattice-keyring>gridplus-sdk>borc>bignumber.js": true,
        "eth-lattice-keyring>gridplus-sdk>borc>iso-url": true
      }
    },
    "eth-lattice-keyring>gridplus-sdk>borc>bignumber.js": {
      "globals": {
        "crypto": true,
        "define": true
      }
    },
    "eth-lattice-keyring>gridplus-sdk>borc>iso-url": {
      "globals": {
        "URL": true,
        "URLSearchParams": true,
        "location": true
      }
    },
    "eth-lattice-keyring>gridplus-sdk>elliptic": {
      "packages": {
        "@metamask/ppom-validator>elliptic>brorand": true,
        "@metamask/ppom-validator>elliptic>hmac-drbg": true,
        "@metamask/ppom-validator>elliptic>minimalistic-assert": true,
        "@metamask/ppom-validator>elliptic>minimalistic-crypto-utils": true,
        "bn.js": true,
        "ethers>@ethersproject/sha2>hash.js": true,
        "pumpify>inherits": true
      }
    },
    "eth-lattice-keyring>gridplus-sdk>eth-eip712-util-browser": {
      "globals": {
        "intToBuffer": true
      },
      "packages": {
        "@metamask/ethjs>js-sha3": true,
        "bn.js": true,
        "buffer": true
      }
    },
    "eth-lattice-keyring>gridplus-sdk>uuid": {
      "globals": {
        "crypto": true
      }
    },
    "eth-lattice-keyring>rlp": {
      "globals": {
        "TextEncoder": true
      }
    },
    "eth-method-registry": {
      "packages": {
        "@metamask/ethjs-contract": true,
        "@metamask/ethjs-query": true
      }
    },
    "ethereumjs-util": {
      "packages": {
        "bn.js": true,
        "browserify>assert": true,
        "browserify>buffer": true,
        "browserify>insert-module-globals>is-buffer": true,
        "ethereumjs-util>create-hash": true,
        "ethereumjs-util>ethereum-cryptography": true,
        "ethereumjs-util>rlp": true
      }
    },
    "ethereumjs-util>create-hash": {
      "packages": {
        "addons-linter>sha.js": true,
        "ethereumjs-util>create-hash>cipher-base": true,
        "ethereumjs-util>create-hash>md5.js": true,
        "ethereumjs-util>create-hash>ripemd160": true,
        "pumpify>inherits": true
      }
    },
    "ethereumjs-util>create-hash>cipher-base": {
      "packages": {
        "browserify>string_decoder": true,
        "koa>content-disposition>safe-buffer": true,
        "pumpify>inherits": true,
        "stream-browserify": true
      }
    },
    "ethereumjs-util>create-hash>md5.js": {
      "packages": {
        "ethereumjs-util>create-hash>md5.js>hash-base": true,
        "koa>content-disposition>safe-buffer": true,
        "pumpify>inherits": true
      }
    },
    "ethereumjs-util>create-hash>md5.js>hash-base": {
      "packages": {
        "koa>content-disposition>safe-buffer": true,
        "pumpify>inherits": true,
        "readable-stream": true
      }
    },
    "ethereumjs-util>create-hash>ripemd160": {
      "packages": {
        "browserify>buffer": true,
        "ethereumjs-util>create-hash>md5.js>hash-base": true,
        "pumpify>inherits": true
      }
    },
    "ethereumjs-util>ethereum-cryptography": {
      "packages": {
        "browserify>buffer": true,
        "crypto-browserify>randombytes": true,
        "ethereumjs-util>ethereum-cryptography>keccak": true,
        "ganache>secp256k1": true
      }
    },
    "ethereumjs-util>ethereum-cryptography>browserify-aes": {
      "packages": {
        "browserify>buffer": true,
        "crypto-browserify>browserify-cipher>evp_bytestokey": true,
        "ethereumjs-util>create-hash>cipher-base": true,
        "ethereumjs-util>ethereum-cryptography>browserify-aes>buffer-xor": true,
        "koa>content-disposition>safe-buffer": true,
        "pumpify>inherits": true
      }
    },
    "ethereumjs-util>ethereum-cryptography>browserify-aes>buffer-xor": {
      "packages": {
        "browserify>buffer": true
      }
    },
    "ethereumjs-util>ethereum-cryptography>bs58check": {
      "packages": {
        "ethereumjs-util>create-hash": true,
        "ethereumjs-util>ethereum-cryptography>bs58check>bs58": true,
        "koa>content-disposition>safe-buffer": true
      }
    },
    "ethereumjs-util>ethereum-cryptography>bs58check>bs58": {
      "packages": {
        "@ensdomains/content-hash>multihashes>multibase>base-x": true
      }
    },
    "ethereumjs-util>ethereum-cryptography>keccak": {
      "packages": {
        "browserify>buffer": true,
        "readable-stream": true
      }
    },
    "ethereumjs-util>rlp": {
      "packages": {
        "bn.js": true,
        "browserify>buffer": true
      }
    },
    "ethereumjs-wallet>randombytes": {
      "globals": {
        "crypto.getRandomValues": true
      }
    },
    "ethers": {
      "packages": {
        "@ethersproject/abi": true,
        "@ethersproject/bignumber": true,
        "@ethersproject/bytes": true,
        "@ethersproject/contracts": true,
        "@ethersproject/hash": true,
        "@ethersproject/hdnode": true,
        "@ethersproject/wallet": true,
        "ethers>@ethersproject/abstract-signer": true,
        "ethers>@ethersproject/address": true,
        "ethers>@ethersproject/base64": true,
        "ethers>@ethersproject/basex": true,
        "ethers>@ethersproject/constants": true,
        "ethers>@ethersproject/json-wallets": true,
        "ethers>@ethersproject/keccak256": true,
        "ethers>@ethersproject/logger": true,
        "ethers>@ethersproject/properties": true,
        "ethers>@ethersproject/providers": true,
        "ethers>@ethersproject/random": true,
        "ethers>@ethersproject/rlp": true,
        "ethers>@ethersproject/sha2": true,
        "ethers>@ethersproject/signing-key": true,
        "ethers>@ethersproject/solidity": true,
        "ethers>@ethersproject/strings": true,
        "ethers>@ethersproject/transactions": true,
        "ethers>@ethersproject/units": true,
        "ethers>@ethersproject/web": true,
        "ethers>@ethersproject/wordlists": true
      }
    },
    "ethers>@ethersproject/abstract-provider": {
      "packages": {
        "@ethersproject/bignumber": true,
        "@ethersproject/bytes": true,
        "ethers>@ethersproject/logger": true,
        "ethers>@ethersproject/properties": true
      }
    },
    "ethers>@ethersproject/abstract-signer": {
      "packages": {
        "ethers>@ethersproject/logger": true,
        "ethers>@ethersproject/properties": true
      }
    },
    "ethers>@ethersproject/address": {
      "packages": {
        "@ethersproject/bignumber": true,
        "@ethersproject/bytes": true,
        "ethers>@ethersproject/keccak256": true,
        "ethers>@ethersproject/logger": true,
        "ethers>@ethersproject/rlp": true
      }
    },
    "ethers>@ethersproject/base64": {
      "globals": {
        "atob": true,
        "btoa": true
      },
      "packages": {
        "@ethersproject/bytes": true
      }
    },
    "ethers>@ethersproject/basex": {
      "packages": {
        "@ethersproject/bytes": true,
        "ethers>@ethersproject/properties": true
      }
    },
    "ethers>@ethersproject/constants": {
      "packages": {
        "@ethersproject/bignumber": true
      }
    },
    "ethers>@ethersproject/json-wallets": {
      "packages": {
        "@ethersproject/bytes": true,
        "@ethersproject/hdnode": true,
        "ethers>@ethersproject/address": true,
        "ethers>@ethersproject/json-wallets>aes-js": true,
        "ethers>@ethersproject/json-wallets>scrypt-js": true,
        "ethers>@ethersproject/keccak256": true,
        "ethers>@ethersproject/logger": true,
        "ethers>@ethersproject/pbkdf2": true,
        "ethers>@ethersproject/properties": true,
        "ethers>@ethersproject/random": true,
        "ethers>@ethersproject/strings": true,
        "ethers>@ethersproject/transactions": true
      }
    },
    "ethers>@ethersproject/json-wallets>aes-js": {
      "globals": {
        "define": true
      }
    },
    "ethers>@ethersproject/json-wallets>scrypt-js": {
      "globals": {
        "define": true,
        "setTimeout": true
      },
      "packages": {
        "browserify>timers-browserify": true
      }
    },
    "ethers>@ethersproject/keccak256": {
      "packages": {
        "@ethersproject/bytes": true,
        "@metamask/ethjs>js-sha3": true
      }
    },
    "ethers>@ethersproject/logger": {
      "globals": {
        "console": true
      }
    },
    "ethers>@ethersproject/pbkdf2": {
      "packages": {
        "@ethersproject/bytes": true,
        "ethers>@ethersproject/sha2": true
      }
    },
    "ethers>@ethersproject/properties": {
      "packages": {
        "ethers>@ethersproject/logger": true
      }
    },
    "ethers>@ethersproject/providers": {
      "globals": {
        "WebSocket": true,
        "clearInterval": true,
        "clearTimeout": true,
        "console.log": true,
        "console.warn": true,
        "setInterval": true,
        "setTimeout": true
      },
      "packages": {
        "@ethersproject/bignumber": true,
        "@ethersproject/bytes": true,
        "@ethersproject/hash": true,
        "ethers>@ethersproject/abstract-provider": true,
        "ethers>@ethersproject/abstract-signer": true,
        "ethers>@ethersproject/address": true,
        "ethers>@ethersproject/base64": true,
        "ethers>@ethersproject/basex": true,
        "ethers>@ethersproject/constants": true,
        "ethers>@ethersproject/logger": true,
        "ethers>@ethersproject/properties": true,
        "ethers>@ethersproject/providers>@ethersproject/networks": true,
        "ethers>@ethersproject/providers>@ethersproject/web": true,
        "ethers>@ethersproject/providers>bech32": true,
        "ethers>@ethersproject/random": true,
        "ethers>@ethersproject/sha2": true,
        "ethers>@ethersproject/strings": true,
        "ethers>@ethersproject/transactions": true
      }
    },
    "ethers>@ethersproject/providers>@ethersproject/networks": {
      "packages": {
        "ethers>@ethersproject/logger": true
      }
    },
    "ethers>@ethersproject/providers>@ethersproject/web": {
      "globals": {
        "clearTimeout": true,
        "fetch": true,
        "setTimeout": true
      },
      "packages": {
        "@ethersproject/bytes": true,
        "ethers>@ethersproject/base64": true,
        "ethers>@ethersproject/logger": true,
        "ethers>@ethersproject/properties": true,
        "ethers>@ethersproject/strings": true
      }
    },
    "ethers>@ethersproject/random": {
      "packages": {
        "@ethersproject/bytes": true,
        "ethers>@ethersproject/logger": true
      }
    },
    "ethers>@ethersproject/rlp": {
      "packages": {
        "@ethersproject/bytes": true,
        "ethers>@ethersproject/logger": true
      }
    },
    "ethers>@ethersproject/sha2": {
      "packages": {
        "@ethersproject/bytes": true,
        "ethers>@ethersproject/logger": true,
        "ethers>@ethersproject/sha2>hash.js": true
      }
    },
    "ethers>@ethersproject/sha2>hash.js": {
      "packages": {
        "@metamask/ppom-validator>elliptic>minimalistic-assert": true,
        "pumpify>inherits": true
      }
    },
    "ethers>@ethersproject/signing-key": {
      "packages": {
        "@ethersproject/bytes": true,
        "ethers>@ethersproject/logger": true,
        "ethers>@ethersproject/properties": true,
        "ethers>@ethersproject/signing-key>elliptic": true
      }
    },
    "ethers>@ethersproject/signing-key>elliptic": {
      "packages": {
        "@metamask/ppom-validator>elliptic>brorand": true,
        "@metamask/ppom-validator>elliptic>hmac-drbg": true,
        "@metamask/ppom-validator>elliptic>minimalistic-assert": true,
        "@metamask/ppom-validator>elliptic>minimalistic-crypto-utils": true,
        "bn.js": true,
        "ethers>@ethersproject/sha2>hash.js": true,
        "pumpify>inherits": true
      }
    },
    "ethers>@ethersproject/solidity": {
      "packages": {
        "@ethersproject/bignumber": true,
        "@ethersproject/bytes": true,
        "ethers>@ethersproject/keccak256": true,
        "ethers>@ethersproject/logger": true,
        "ethers>@ethersproject/sha2": true,
        "ethers>@ethersproject/strings": true
      }
    },
    "ethers>@ethersproject/strings": {
      "packages": {
        "@ethersproject/bytes": true,
        "ethers>@ethersproject/constants": true,
        "ethers>@ethersproject/logger": true
      }
    },
    "ethers>@ethersproject/transactions": {
      "packages": {
        "@ethersproject/bignumber": true,
        "@ethersproject/bytes": true,
        "ethers>@ethersproject/address": true,
        "ethers>@ethersproject/constants": true,
        "ethers>@ethersproject/keccak256": true,
        "ethers>@ethersproject/logger": true,
        "ethers>@ethersproject/properties": true,
        "ethers>@ethersproject/rlp": true,
        "ethers>@ethersproject/signing-key": true
      }
    },
    "ethers>@ethersproject/units": {
      "packages": {
        "@ethersproject/bignumber": true,
        "ethers>@ethersproject/logger": true
      }
    },
    "ethers>@ethersproject/web": {
      "globals": {
        "clearTimeout": true,
        "fetch": true,
        "setTimeout": true
      },
      "packages": {
        "@ethersproject/bytes": true,
        "ethers>@ethersproject/base64": true,
        "ethers>@ethersproject/logger": true,
        "ethers>@ethersproject/properties": true,
        "ethers>@ethersproject/strings": true
      }
    },
    "ethers>@ethersproject/wordlists": {
      "packages": {
        "@ethersproject/bytes": true,
        "@ethersproject/hash": true,
        "ethers>@ethersproject/logger": true,
        "ethers>@ethersproject/properties": true,
        "ethers>@ethersproject/strings": true
      }
    },
    "extension-port-stream": {
      "packages": {
        "browserify>buffer": true,
        "extension-port-stream>readable-stream": true
      }
    },
    "extension-port-stream>readable-stream": {
      "globals": {
        "AbortController": true,
        "AggregateError": true,
        "Blob": true
      },
      "packages": {
        "browserify>buffer": true,
        "browserify>string_decoder": true,
        "extension-port-stream>readable-stream>abort-controller": true,
        "process": true,
        "webpack>events": true
      }
    },
    "extension-port-stream>readable-stream>abort-controller": {
      "globals": {
        "AbortController": true
      }
    },
    "fast-json-patch": {
      "globals": {
        "addEventListener": true,
        "clearTimeout": true,
        "removeEventListener": true,
        "setTimeout": true
      }
    },
    "fuse.js": {
      "globals": {
        "console": true,
        "define": true
      }
    },
    "ganache>secp256k1": {
      "packages": {
        "@metamask/ppom-validator>elliptic": true
      }
    },
    "gulp>vinyl-fs>object.assign": {
      "packages": {
        "@lavamoat/lavapack>json-stable-stringify>object-keys": true,
        "string.prototype.matchall>call-bind": true,
        "string.prototype.matchall>define-properties": true,
        "string.prototype.matchall>has-symbols": true
      }
    },
    "he": {
      "globals": {
        "define": true
      }
    },
    "history": {
      "globals": {
        "console": true,
        "define": true,
        "document.defaultView": true,
        "document.querySelector": true
      }
    },
    "https-browserify": {
      "packages": {
        "browserify>url": true,
        "stream-http": true
      }
    },
    "koa>content-disposition>safe-buffer": {
      "packages": {
        "browserify>buffer": true
      }
    },
    "koa>is-generator-function": {
      "packages": {
        "koa>is-generator-function>has-tostringtag": true
      }
    },
    "koa>is-generator-function>has-tostringtag": {
      "packages": {
        "string.prototype.matchall>has-symbols": true
      }
    },
    "localforage": {
      "globals": {
        "Blob": true,
        "BlobBuilder": true,
        "FileReader": true,
        "IDBKeyRange": true,
        "MSBlobBuilder": true,
        "MozBlobBuilder": true,
        "OIndexedDB": true,
        "WebKitBlobBuilder": true,
        "atob": true,
        "btoa": true,
        "console.error": true,
        "console.info": true,
        "console.warn": true,
        "define": true,
        "fetch": true,
        "indexedDB": true,
        "localStorage": true,
        "mozIndexedDB": true,
        "msIndexedDB": true,
        "navigator.platform": true,
        "navigator.userAgent": true,
        "openDatabase": true,
        "setTimeout": true,
        "webkitIndexedDB": true
      }
    },
    "lodash": {
      "globals": {
        "clearTimeout": true,
        "define": true,
        "setTimeout": true
      }
    },
    "loglevel": {
      "globals": {
        "console": true,
        "define": true,
        "document.cookie": true,
        "localStorage": true,
        "log": "write",
        "navigator": true
      }
    },
    "lottie-web": {
      "globals": {
        "Blob": true,
        "Howl": true,
        "OffscreenCanvas": true,
        "URL.createObjectURL": true,
        "Worker": true,
        "XMLHttpRequest": true,
        "bodymovin": "write",
        "clearInterval": true,
        "console": true,
        "define": true,
        "document.body": true,
        "document.createElement": true,
        "document.createElementNS": true,
        "document.getElementsByClassName": true,
        "document.getElementsByTagName": true,
        "document.querySelectorAll": true,
        "document.readyState": true,
        "location.origin": true,
        "location.pathname": true,
        "navigator": true,
        "requestAnimationFrame": true,
        "setInterval": true,
        "setTimeout": true
      }
    },
    "luxon": {
      "globals": {
        "Intl": true
      }
    },
    "nanoid": {
      "globals": {
        "crypto": true,
        "msCrypto": true,
        "navigator": true
      }
    },
    "nock>debug": {
      "globals": {
        "console": true,
        "document": true,
        "localStorage": true,
        "navigator": true,
        "process": true
      },
      "packages": {
        "nock>debug>ms": true,
        "process": true
      }
    },
    "node-fetch": {
      "globals": {
        "Headers": true,
        "Request": true,
        "Response": true,
        "fetch": true
      }
    },
    "path-browserify": {
      "packages": {
        "process": true
      }
    },
    "process": {
      "globals": {
        "clearTimeout": true,
        "setTimeout": true
      }
    },
    "promise-to-callback": {
      "packages": {
        "promise-to-callback>is-fn": true,
        "promise-to-callback>set-immediate-shim": true
      }
    },
    "promise-to-callback>set-immediate-shim": {
      "globals": {
        "setTimeout.apply": true
      },
      "packages": {
        "browserify>timers-browserify": true
      }
    },
    "prop-types": {
      "globals": {
        "console": true
      },
      "packages": {
        "prop-types>react-is": true,
        "react>object-assign": true
      }
    },
    "prop-types>react-is": {
      "globals": {
        "console": true
      }
    },
    "qrcode-generator": {
      "globals": {
        "define": true
      }
    },
    "qrcode.react": {
      "globals": {
        "Path2D": true,
        "devicePixelRatio": true
      },
      "packages": {
        "react": true
      }
    },
    "react": {
      "globals": {
        "console": true
      },
      "packages": {
        "prop-types": true,
        "react>object-assign": true
      }
    },
    "react-beautiful-dnd": {
      "globals": {
        "Element.prototype": true,
        "__REDUX_DEVTOOLS_EXTENSION_COMPOSE__": true,
        "addEventListener": true,
        "cancelAnimationFrame": true,
        "clearTimeout": true,
        "console": true,
        "document": true,
        "getComputedStyle": true,
        "pageXOffset": true,
        "pageYOffset": true,
        "removeEventListener": true,
        "requestAnimationFrame": true,
        "scrollBy": true,
        "setTimeout": true
      },
      "packages": {
        "@babel/runtime": true,
        "react": true,
        "react-beautiful-dnd>css-box-model": true,
        "react-beautiful-dnd>memoize-one": true,
        "react-beautiful-dnd>raf-schd": true,
        "react-beautiful-dnd>use-memo-one": true,
        "react-dom": true,
        "react-redux": true,
        "redux": true
      }
    },
    "react-beautiful-dnd>css-box-model": {
      "globals": {
        "getComputedStyle": true,
        "pageXOffset": true,
        "pageYOffset": true
      },
      "packages": {
        "react-router-dom>tiny-invariant": true
      }
    },
    "react-beautiful-dnd>raf-schd": {
      "globals": {
        "cancelAnimationFrame": true,
        "requestAnimationFrame": true
      }
    },
    "react-beautiful-dnd>use-memo-one": {
      "packages": {
        "react": true
      }
    },
    "react-chartjs-2": {
      "globals": {
        "setTimeout": true
      },
      "packages": {
        "chart.js": true,
        "react": true
      }
    },
    "react-devtools": {
      "packages": {
        "react-devtools>react-devtools-core": true
      }
    },
    "react-devtools>react-devtools-core": {
      "globals": {
        "WebSocket": true,
        "setTimeout": true
      }
    },
    "react-dnd-html5-backend": {
      "globals": {
        "addEventListener": true,
        "clearTimeout": true,
        "removeEventListener": true
      }
    },
    "react-dom": {
      "globals": {
        "HTMLIFrameElement": true,
        "MSApp": true,
        "__REACT_DEVTOOLS_GLOBAL_HOOK__": true,
        "addEventListener": true,
        "clearTimeout": true,
        "clipboardData": true,
        "console": true,
        "dispatchEvent": true,
        "document": true,
        "event": "write",
        "jest": true,
        "location.protocol": true,
        "navigator.userAgent.indexOf": true,
        "performance": true,
        "removeEventListener": true,
        "self": true,
        "setTimeout": true,
        "top": true,
        "trustedTypes": true
      },
      "packages": {
        "prop-types": true,
        "react": true,
        "react-dom>scheduler": true,
        "react>object-assign": true
      }
    },
    "react-dom>scheduler": {
      "globals": {
        "MessageChannel": true,
        "cancelAnimationFrame": true,
        "clearTimeout": true,
        "console": true,
        "navigator": true,
        "performance": true,
        "requestAnimationFrame": true,
        "setTimeout": true
      }
    },
    "react-focus-lock": {
      "globals": {
        "addEventListener": true,
        "console.error": true,
        "console.warn": true,
        "document": true,
        "removeEventListener": true,
        "setTimeout": true
      },
      "packages": {
        "@babel/runtime": true,
        "prop-types": true,
        "react": true,
        "react-focus-lock>focus-lock": true,
        "react-focus-lock>react-clientside-effect": true,
        "react-focus-lock>use-callback-ref": true,
        "react-focus-lock>use-sidecar": true
      }
    },
    "react-focus-lock>focus-lock": {
      "globals": {
        "HTMLIFrameElement": true,
        "Node.DOCUMENT_FRAGMENT_NODE": true,
        "Node.DOCUMENT_NODE": true,
        "Node.DOCUMENT_POSITION_CONTAINED_BY": true,
        "Node.DOCUMENT_POSITION_CONTAINS": true,
        "Node.ELEMENT_NODE": true,
        "console.error": true,
        "console.warn": true,
        "document": true,
        "getComputedStyle": true,
        "setTimeout": true
      },
      "packages": {
        "@swc/helpers>tslib": true
      }
    },
    "react-focus-lock>react-clientside-effect": {
      "packages": {
        "@babel/runtime": true,
        "react": true
      }
    },
    "react-focus-lock>use-callback-ref": {
      "packages": {
        "react": true
      }
    },
    "react-focus-lock>use-sidecar": {
      "globals": {
        "console.error": true
      },
      "packages": {
        "@swc/helpers>tslib": true,
        "react": true,
        "react-focus-lock>use-sidecar>detect-node-es": true
      }
    },
    "react-idle-timer": {
      "globals": {
        "clearTimeout": true,
        "document": true,
        "setTimeout": true
      },
      "packages": {
        "prop-types": true,
        "react": true
      }
    },
    "react-inspector": {
      "globals": {
        "Node": true,
        "chromeDark": true,
        "chromeLight": true
      },
      "packages": {
        "react": true
      }
    },
    "react-markdown": {
      "globals": {
        "console.warn": true
      },
      "packages": {
        "prop-types": true,
        "react": true,
        "react-markdown>comma-separated-tokens": true,
        "react-markdown>property-information": true,
        "react-markdown>react-is": true,
        "react-markdown>remark-parse": true,
        "react-markdown>remark-rehype": true,
        "react-markdown>space-separated-tokens": true,
        "react-markdown>style-to-object": true,
        "react-markdown>unified": true,
        "react-markdown>unist-util-visit": true,
        "react-markdown>vfile": true
      }
    },
    "react-markdown>property-information": {
      "packages": {
        "watchify>xtend": true
      }
    },
    "react-markdown>react-is": {
      "globals": {
        "console": true
      }
    },
    "react-markdown>remark-parse": {
      "packages": {
        "react-markdown>remark-parse>mdast-util-from-markdown": true
      }
    },
    "react-markdown>remark-parse>mdast-util-from-markdown": {
      "packages": {
        "react-markdown>remark-parse>mdast-util-from-markdown>mdast-util-to-string": true,
        "react-markdown>remark-parse>mdast-util-from-markdown>micromark": true,
        "react-markdown>remark-parse>mdast-util-from-markdown>unist-util-stringify-position": true,
        "react-syntax-highlighter>refractor>parse-entities": true
      }
    },
    "react-markdown>remark-parse>mdast-util-from-markdown>micromark": {
      "packages": {
        "react-syntax-highlighter>refractor>parse-entities": true
      }
    },
    "react-markdown>remark-rehype": {
      "packages": {
        "react-markdown>remark-rehype>mdast-util-to-hast": true
      }
    },
    "react-markdown>remark-rehype>mdast-util-to-hast": {
      "globals": {
        "console.warn": true
      },
      "packages": {
        "@storybook/addon-docs>remark-external-links>mdast-util-definitions": true,
        "react-markdown>remark-rehype>mdast-util-to-hast>mdurl": true,
        "react-markdown>remark-rehype>mdast-util-to-hast>unist-builder": true,
        "react-markdown>remark-rehype>mdast-util-to-hast>unist-util-generated": true,
        "react-markdown>remark-rehype>mdast-util-to-hast>unist-util-position": true,
        "react-markdown>unist-util-visit": true
      }
    },
    "react-markdown>style-to-object": {
      "packages": {
        "react-markdown>style-to-object>inline-style-parser": true
      }
    },
    "react-markdown>unified": {
      "packages": {
        "mocha>yargs-unparser>is-plain-obj": true,
        "react-markdown>unified>bail": true,
        "react-markdown>unified>extend": true,
        "react-markdown>unified>is-buffer": true,
        "react-markdown>unified>trough": true,
        "react-markdown>vfile": true
      }
    },
    "react-markdown>unist-util-visit": {
      "packages": {
        "react-markdown>unist-util-visit>unist-util-visit-parents": true
      }
    },
    "react-markdown>unist-util-visit>unist-util-visit-parents": {
      "packages": {
        "react-markdown>unist-util-visit>unist-util-is": true
      }
    },
    "react-markdown>vfile": {
      "packages": {
        "path-browserify": true,
        "process": true,
        "react-markdown>vfile>is-buffer": true,
        "react-markdown>vfile>replace-ext": true,
        "react-markdown>vfile>vfile-message": true
      }
    },
    "react-markdown>vfile>replace-ext": {
      "packages": {
        "path-browserify": true
      }
    },
    "react-markdown>vfile>vfile-message": {
      "packages": {
        "react-markdown>vfile>unist-util-stringify-position": true
      }
    },
    "react-popper": {
      "globals": {
        "document": true
      },
      "packages": {
        "@popperjs/core": true,
        "react": true,
        "react-popper>react-fast-compare": true,
        "react-popper>warning": true
      }
    },
    "react-popper>react-fast-compare": {
      "globals": {
        "Element": true,
        "console.warn": true
      }
    },
    "react-popper>warning": {
      "globals": {
        "console": true
      }
    },
    "react-redux": {
      "globals": {
        "console": true,
        "document": true
      },
      "packages": {
        "@babel/runtime": true,
        "prop-types": true,
        "react": true,
        "react-dom": true,
        "react-redux>hoist-non-react-statics": true,
        "react-redux>react-is": true
      }
    },
    "react-redux>hoist-non-react-statics": {
      "packages": {
        "prop-types>react-is": true
      }
    },
    "react-redux>react-is": {
      "globals": {
        "console": true
      }
    },
    "react-responsive-carousel": {
      "globals": {
        "addEventListener": true,
        "removeEventListener": true
      }
    },
    "react-router-dom": {
      "packages": {
        "prop-types": true,
        "react": true,
        "react-router-dom>history": true,
        "react-router-dom>react-router": true,
        "react-router-dom>tiny-invariant": true,
        "react-router-dom>tiny-warning": true
      }
    },
    "react-router-dom-v5-compat": {
      "globals": {
        "FormData": true,
        "URL": true,
        "URLSearchParams": true,
        "__reactRouterVersion": "write",
        "addEventListener": true,
        "confirm": true,
        "define": true,
        "document": true,
        "history.scrollRestoration": true,
        "location.href": true,
        "removeEventListener": true,
        "scrollTo": true,
        "scrollY": true,
        "sessionStorage.getItem": true,
        "sessionStorage.setItem": true,
        "setTimeout": true
      },
      "packages": {
        "history": true,
        "react": true,
        "react-dom": true,
        "react-router-dom": true,
        "react-router-dom-v5-compat>@remix-run/router": true,
        "react-router-dom-v5-compat>react-router": true
      }
    },
    "react-router-dom-v5-compat>@remix-run/router": {
      "globals": {
        "AbortController": true,
        "DOMException": true,
        "FormData": true,
        "Headers": true,
        "Request": true,
        "Response": true,
        "URL": true,
        "URLSearchParams": true,
        "console": true,
        "document.defaultView": true
      }
    },
    "react-router-dom-v5-compat>react-router": {
      "globals": {
        "console.error": true,
        "define": true
      },
      "packages": {
        "react": true,
        "react-router-dom-v5-compat>@remix-run/router": true
      }
    },
    "react-router-dom>history": {
      "globals": {
        "addEventListener": true,
        "confirm": true,
        "document": true,
        "history": true,
        "location": true,
        "navigator.userAgent": true,
        "removeEventListener": true
      },
      "packages": {
        "react-router-dom>history>resolve-pathname": true,
        "react-router-dom>history>value-equal": true,
        "react-router-dom>tiny-invariant": true,
        "react-router-dom>tiny-warning": true
      }
    },
    "react-router-dom>react-router": {
      "packages": {
        "prop-types": true,
        "prop-types>react-is": true,
        "react": true,
        "react-redux>hoist-non-react-statics": true,
        "react-router-dom>history": true,
        "react-router-dom>tiny-invariant": true,
        "react-router-dom>tiny-warning": true,
        "serve-handler>path-to-regexp": true
      }
    },
    "react-router-dom>tiny-warning": {
      "globals": {
        "console": true
      }
    },
    "react-simple-file-input": {
      "globals": {
        "File": true,
        "FileReader": true,
        "console.warn": true
      },
      "packages": {
        "prop-types": true,
        "react": true
      }
    },
    "react-syntax-highlighter>refractor>parse-entities": {
      "globals": {
        "document.createElement": true
      }
    },
    "react-tippy": {
      "globals": {
        "Element": true,
        "MSStream": true,
        "MutationObserver": true,
        "addEventListener": true,
        "clearTimeout": true,
        "console.error": true,
        "console.warn": true,
        "define": true,
        "document": true,
        "getComputedStyle": true,
        "innerHeight": true,
        "innerWidth": true,
        "navigator.maxTouchPoints": true,
        "navigator.msMaxTouchPoints": true,
        "navigator.userAgent": true,
        "performance": true,
        "requestAnimationFrame": true,
        "setTimeout": true
      },
      "packages": {
        "react": true,
        "react-dom": true,
        "react-tippy>popper.js": true
      }
    },
    "react-tippy>popper.js": {
      "globals": {
        "MSInputMethodContext": true,
        "Node.DOCUMENT_POSITION_FOLLOWING": true,
        "cancelAnimationFrame": true,
        "console.warn": true,
        "define": true,
        "devicePixelRatio": true,
        "document": true,
        "getComputedStyle": true,
        "innerHeight": true,
        "innerWidth": true,
        "navigator.userAgent": true,
        "requestAnimationFrame": true,
        "setTimeout": true
      }
    },
    "react-toggle-button": {
      "globals": {
        "clearTimeout": true,
        "console.warn": true,
        "define": true,
        "performance": true,
        "setTimeout": true
      },
      "packages": {
        "react": true
      }
    },
    "readable-stream": {
      "packages": {
        "browserify>browser-resolve": true,
        "browserify>buffer": true,
        "browserify>string_decoder": true,
        "process": true,
        "pumpify>inherits": true,
        "readable-stream>util-deprecate": true,
        "webpack>events": true
      }
    },
    "readable-stream>util-deprecate": {
      "globals": {
        "console.trace": true,
        "console.warn": true,
        "localStorage": true
      }
    },
    "redux": {
      "globals": {
        "console": true
      },
      "packages": {
        "@babel/runtime": true
      }
    },
    "semver": {
      "globals": {
        "console.error": true
      },
      "packages": {
        "process": true
      }
    },
    "serve-handler>path-to-regexp": {
      "packages": {
        "serve-handler>path-to-regexp>isarray": true
      }
    },
    "stream-browserify": {
      "packages": {
        "pumpify>inherits": true,
        "readable-stream": true,
        "webpack>events": true
      }
    },
    "stream-http": {
      "globals": {
        "AbortController": true,
        "Blob": true,
        "MSStreamReader": true,
        "ReadableStream": true,
        "WritableStream": true,
        "XDomainRequest": true,
        "XMLHttpRequest": true,
        "clearTimeout": true,
        "fetch": true,
        "location.protocol.search": true,
        "setTimeout": true
      },
      "packages": {
        "browserify>buffer": true,
        "browserify>url": true,
        "process": true,
        "pumpify>inherits": true,
        "readable-stream": true,
        "stream-http>builtin-status-codes": true,
        "watchify>xtend": true
      }
    },
    "string.prototype.matchall>call-bind": {
      "packages": {
        "browserify>has>function-bind": true,
        "string.prototype.matchall>call-bind>es-define-property": true,
        "string.prototype.matchall>call-bind>es-errors": true,
        "string.prototype.matchall>call-bind>set-function-length": true,
        "string.prototype.matchall>get-intrinsic": true
      }
    },
    "string.prototype.matchall>call-bind>es-define-property": {
      "packages": {
        "string.prototype.matchall>get-intrinsic": true
      }
    },
    "string.prototype.matchall>call-bind>set-function-length": {
      "packages": {
        "string.prototype.matchall>call-bind>es-errors": true,
        "string.prototype.matchall>define-properties>define-data-property": true,
        "string.prototype.matchall>es-abstract>gopd": true,
        "string.prototype.matchall>es-abstract>has-property-descriptors": true,
        "string.prototype.matchall>get-intrinsic": true
      }
    },
    "string.prototype.matchall>define-properties": {
      "packages": {
        "@lavamoat/lavapack>json-stable-stringify>object-keys": true,
        "string.prototype.matchall>define-properties>define-data-property": true,
        "string.prototype.matchall>es-abstract>has-property-descriptors": true
      }
    },
    "string.prototype.matchall>define-properties>define-data-property": {
      "packages": {
        "string.prototype.matchall>call-bind>es-define-property": true,
        "string.prototype.matchall>call-bind>es-errors": true,
        "string.prototype.matchall>es-abstract>gopd": true
      }
    },
    "string.prototype.matchall>es-abstract>array-buffer-byte-length": {
      "packages": {
        "string.prototype.matchall>call-bind": true,
        "string.prototype.matchall>es-abstract>is-array-buffer": true
      }
    },
    "string.prototype.matchall>es-abstract>available-typed-arrays": {
      "packages": {
        "string.prototype.matchall>es-abstract>typed-array-length>possible-typed-array-names": true
      }
    },
    "string.prototype.matchall>es-abstract>es-to-primitive>is-symbol": {
      "packages": {
        "string.prototype.matchall>has-symbols": true
      }
    },
    "string.prototype.matchall>es-abstract>gopd": {
      "packages": {
        "string.prototype.matchall>get-intrinsic": true
      }
    },
    "string.prototype.matchall>es-abstract>has-property-descriptors": {
      "packages": {
        "string.prototype.matchall>call-bind>es-define-property": true
      }
    },
    "string.prototype.matchall>es-abstract>is-array-buffer": {
      "packages": {
        "string.prototype.matchall>call-bind": true,
        "string.prototype.matchall>get-intrinsic": true
      }
    },
    "string.prototype.matchall>es-abstract>is-callable": {
      "globals": {
        "document": true
      }
    },
    "string.prototype.matchall>es-abstract>is-regex": {
      "packages": {
        "koa>is-generator-function>has-tostringtag": true,
        "string.prototype.matchall>call-bind": true
      }
    },
    "string.prototype.matchall>es-abstract>is-shared-array-buffer": {
      "packages": {
        "string.prototype.matchall>call-bind": true
      }
    },
    "string.prototype.matchall>es-abstract>object-inspect": {
      "globals": {
        "HTMLElement": true,
        "WeakRef": true
      },
      "packages": {
        "browserify>browser-resolve": true
      }
    },
    "string.prototype.matchall>get-intrinsic": {
      "globals": {
        "AggregateError": true,
        "FinalizationRegistry": true,
        "WeakRef": true
      },
      "packages": {
        "browserify>has>function-bind": true,
        "depcheck>is-core-module>hasown": true,
        "string.prototype.matchall>call-bind>es-errors": true,
        "string.prototype.matchall>es-abstract>has-proto": true,
        "string.prototype.matchall>has-symbols": true
      }
    },
    "string.prototype.matchall>internal-slot": {
      "packages": {
        "depcheck>is-core-module>hasown": true,
        "string.prototype.matchall>call-bind>es-errors": true,
        "string.prototype.matchall>side-channel": true
      }
    },
    "string.prototype.matchall>regexp.prototype.flags": {
      "packages": {
        "string.prototype.matchall>call-bind": true,
        "string.prototype.matchall>call-bind>es-errors": true,
        "string.prototype.matchall>define-properties": true,
        "string.prototype.matchall>regexp.prototype.flags>set-function-name": true
      }
    },
    "string.prototype.matchall>regexp.prototype.flags>set-function-name": {
      "packages": {
        "string.prototype.matchall>call-bind>es-errors": true,
        "string.prototype.matchall>define-properties>define-data-property": true,
        "string.prototype.matchall>es-abstract>function.prototype.name>functions-have-names": true,
        "string.prototype.matchall>es-abstract>has-property-descriptors": true
      }
    },
    "string.prototype.matchall>side-channel": {
      "packages": {
        "string.prototype.matchall>call-bind": true,
        "string.prototype.matchall>es-abstract>object-inspect": true,
        "string.prototype.matchall>get-intrinsic": true
      }
    },
    "terser>source-map-support>buffer-from": {
      "packages": {
        "browserify>buffer": true
      }
    },
    "uri-js": {
      "globals": {
        "define": true
      }
    },
    "uuid": {
      "globals": {
        "crypto": true,
        "msCrypto": true
      }
    },
    "wait-on>rxjs": {
      "globals": {
        "cancelAnimationFrame": true,
        "clearInterval": true,
        "clearTimeout": true,
        "performance": true,
        "requestAnimationFrame": true,
        "setInterval.apply": true,
        "setTimeout.apply": true
      }
    },
    "web3": {
      "globals": {
        "XMLHttpRequest": true
      }
    },
    "web3-stream-provider": {
      "globals": {
        "setTimeout": true
      },
      "packages": {
        "browserify>util": true,
        "readable-stream": true,
        "web3-stream-provider>uuid": true
      }
    },
    "web3-stream-provider>uuid": {
      "globals": {
        "crypto": true
      }
    },
    "webextension-polyfill": {
      "globals": {
        "browser": true,
        "chrome": true,
        "console.error": true,
        "console.warn": true,
        "define": true
      }
    },
    "webpack>events": {
      "globals": {
        "console": true
      }
    }
  }
}<|MERGE_RESOLUTION|>--- conflicted
+++ resolved
@@ -150,12 +150,17 @@
         "console.warn": true
       },
       "packages": {
-        "@ethereumjs/tx>@ethereumjs/rlp": true,
+        "@ethereumjs/tx>@ethereumjs/util>@ethereumjs/rlp": true,
         "@ethereumjs/tx>@ethereumjs/util>micro-ftch": true,
         "@ethereumjs/tx>ethereum-cryptography": true,
         "browserify>buffer": true,
         "browserify>insert-module-globals>is-buffer": true,
         "webpack>events": true
+      }
+    },
+    "@ethereumjs/tx>@ethereumjs/util>@ethereumjs/rlp": {
+      "globals": {
+        "TextEncoder": true
       }
     },
     "@ethereumjs/tx>@ethereumjs/util>micro-ftch": {
@@ -182,16 +187,28 @@
         "crypto": true
       },
       "packages": {
+        "@ethereumjs/tx>ethereum-cryptography>@noble/hashes": true,
         "@ethereumjs/tx>ethereum-cryptography>@scure/bip32": true,
+        "@metamask/message-signing-snap>@noble/curves": true
+      }
+    },
+    "@ethereumjs/tx>ethereum-cryptography>@noble/hashes": {
+      "globals": {
+        "TextEncoder": true,
+        "crypto": true
+      }
+    },
+    "@ethereumjs/tx>ethereum-cryptography>@scure/bip32": {
+      "packages": {
+        "@ethereumjs/tx>ethereum-cryptography>@scure/bip32>@noble/hashes": true,
         "@metamask/message-signing-snap>@noble/curves": true,
-        "@noble/hashes": true
-      }
-    },
-    "@ethereumjs/tx>ethereum-cryptography>@scure/bip32": {
-      "packages": {
-        "@metamask/message-signing-snap>@noble/curves": true,
-        "@metamask/utils>@scure/base": true,
-        "@noble/hashes": true
+        "@metamask/utils>@scure/base": true
+      }
+    },
+    "@ethereumjs/tx>ethereum-cryptography>@scure/bip32>@noble/hashes": {
+      "globals": {
+        "TextEncoder": true,
+        "crypto": true
       }
     },
     "@ethersproject/abi": {
@@ -358,9 +375,9 @@
         "@ethereumjs/tx": true,
         "@keystonehq/bc-ur-registry-eth": true,
         "@keystonehq/metamask-airgapped-keyring>@keystonehq/base-eth-keyring": true,
-        "@keystonehq/metamask-airgapped-keyring>rlp": true,
         "@metamask/obs-store": true,
         "browserify>buffer": true,
+        "ethereumjs-util>rlp": true,
         "uuid": true,
         "webpack>events": true
       }
@@ -370,16 +387,15 @@
         "@ethereumjs/tx": true,
         "@ethereumjs/tx>@ethereumjs/util": true,
         "@keystonehq/bc-ur-registry-eth": true,
+        "@keystonehq/metamask-airgapped-keyring>@keystonehq/base-eth-keyring>rlp": true,
         "@metamask/eth-trezor-keyring>hdkey": true,
         "browserify>buffer": true,
-        "eth-lattice-keyring>rlp": true,
         "uuid": true
       }
     },
-    "@keystonehq/metamask-airgapped-keyring>rlp": {
-      "packages": {
-        "bn.js": true,
-        "browserify>buffer": true
+    "@keystonehq/metamask-airgapped-keyring>@keystonehq/base-eth-keyring>rlp": {
+      "globals": {
+        "TextEncoder": true
       }
     },
     "@lavamoat/lavadome-react": {
@@ -952,21 +968,15 @@
       },
       "packages": {
         "@ethereumjs/tx": true,
-        "@ethereumjs/tx>@ethereumjs/rlp": true,
         "@ethereumjs/tx>@ethereumjs/util": true,
-<<<<<<< HEAD
-=======
         "@metamask/eth-ledger-bridge-keyring>@ethereumjs/rlp": true,
         "@metamask/eth-ledger-bridge-keyring>@ledgerhq/hw-app-eth": true,
->>>>>>> 9b067c82
         "@metamask/eth-sig-util": true,
         "@metamask/eth-trezor-keyring>hdkey": true,
         "browserify>buffer": true,
         "webpack>events": true
       }
     },
-<<<<<<< HEAD
-=======
     "@metamask/eth-ledger-bridge-keyring>@ethereumjs/rlp": {
       "globals": {
         "TextEncoder": true
@@ -1118,7 +1128,6 @@
         "define": true
       }
     },
->>>>>>> 9b067c82
     "@metamask/eth-query": {
       "packages": {
         "@metamask/eth-query>json-rpc-random-id": true,
@@ -1704,18 +1713,12 @@
     "@metamask/keyring-controller>ethereumjs-wallet>ethereumjs-util": {
       "packages": {
         "@metamask/keyring-controller>ethereumjs-wallet>ethereum-cryptography": true,
-        "@metamask/keyring-controller>ethereumjs-wallet>ethereumjs-util>rlp": true,
         "bn.js": true,
         "browserify>assert": true,
         "browserify>buffer": true,
         "browserify>insert-module-globals>is-buffer": true,
-        "ethereumjs-util>create-hash": true
-      }
-    },
-    "@metamask/keyring-controller>ethereumjs-wallet>ethereumjs-util>rlp": {
-      "packages": {
-        "bn.js": true,
-        "browserify>buffer": true
+        "ethereumjs-util>create-hash": true,
+        "ethereumjs-util>rlp": true
       }
     },
     "@metamask/logging-controller": {
@@ -1765,7 +1768,13 @@
         "TextEncoder": true
       },
       "packages": {
-        "@noble/hashes": true
+        "@metamask/message-signing-snap>@noble/curves>@noble/hashes": true
+      }
+    },
+    "@metamask/message-signing-snap>@noble/curves>@noble/hashes": {
+      "globals": {
+        "TextEncoder": true,
+        "crypto": true
       }
     },
     "@metamask/name-controller": {
@@ -2563,26 +2572,11 @@
     "@metamask/smart-transactions-controller>@ethereumjs/tx": {
       "packages": {
         "@ethereumjs/tx>ethereum-cryptography": true,
-<<<<<<< HEAD
-        "@metamask/smart-transactions-controller>@ethereumjs/tx>@ethereumjs/common": true,
-        "@metamask/smart-transactions-controller>@ethereumjs/tx>@ethereumjs/rlp": true,
-        "@metamask/smart-transactions-controller>@ethereumjs/util": true
-      }
-    },
-    "@metamask/smart-transactions-controller>@ethereumjs/tx>@ethereumjs/common": {
-      "packages": {
-=======
         "@metamask/eth-ledger-bridge-keyring>@ethereumjs/rlp": true,
->>>>>>> 9b067c82
         "@metamask/smart-transactions-controller>@ethereumjs/util": true,
         "@trezor/connect-web>@trezor/connect>@ethereumjs/common": true
       }
     },
-    "@metamask/smart-transactions-controller>@ethereumjs/tx>@ethereumjs/rlp": {
-      "globals": {
-        "TextEncoder": true
-      }
-    },
     "@metamask/smart-transactions-controller>@ethereumjs/util": {
       "globals": {
         "console.warn": true,
@@ -2590,129 +2584,16 @@
       },
       "packages": {
         "@ethereumjs/tx>ethereum-cryptography": true,
-<<<<<<< HEAD
-        "@metamask/smart-transactions-controller>@ethereumjs/util>@ethereumjs/rlp": true,
-        "webpack>events": true
-      }
-    },
-    "@metamask/smart-transactions-controller>@ethereumjs/util>@ethereumjs/rlp": {
-      "globals": {
-        "TextEncoder": true
-      }
-    },
-    "@metamask/smart-transactions-controller>@metamask/base-controller": {
-      "globals": {
-        "setTimeout": true
-      },
-      "packages": {
-        "immer": true
-      }
-    },
-=======
         "@metamask/eth-ledger-bridge-keyring>@ethereumjs/rlp": true,
         "webpack>events": true
       }
     },
->>>>>>> 9b067c82
     "@metamask/smart-transactions-controller>@metamask/controllers>nanoid": {
       "globals": {
         "crypto.getRandomValues": true
       }
     },
     "@metamask/smart-transactions-controller>@metamask/polling-controller": {
-<<<<<<< HEAD
-      "globals": {
-        "clearTimeout": true,
-        "console.error": true,
-        "setTimeout": true
-      },
-      "packages": {
-        "@metamask/smart-transactions-controller>@metamask/base-controller": true,
-        "@metamask/snaps-utils>fast-json-stable-stringify": true,
-        "uuid": true
-      }
-    },
-    "@metamask/smart-transactions-controller>@metamask/transaction-controller": {
-      "globals": {
-        "clearTimeout": true,
-        "console.error": true,
-        "fetch": true,
-        "setTimeout": true
-      },
-      "packages": {
-        "@ethereumjs/tx>@ethereumjs/common": true,
-        "@ethersproject/abi": true,
-        "@ethersproject/contracts": true,
-        "@ethersproject/providers": true,
-        "@metamask/controller-utils": true,
-        "@metamask/eth-query": true,
-        "@metamask/gas-fee-controller": true,
-        "@metamask/metamask-eth-abis": true,
-        "@metamask/name-controller>async-mutex": true,
-        "@metamask/network-controller": true,
-        "@metamask/smart-transactions-controller>@metamask/base-controller": true,
-        "@metamask/smart-transactions-controller>@metamask/transaction-controller>@ethereumjs/tx": true,
-        "@metamask/smart-transactions-controller>@metamask/transaction-controller>@ethereumjs/util": true,
-        "@metamask/smart-transactions-controller>@metamask/transaction-controller>@metamask/nonce-tracker": true,
-        "@metamask/smart-transactions-controller>@metamask/transaction-controller>@metamask/rpc-errors": true,
-        "@metamask/smart-transactions-controller>@metamask/transaction-controller>@metamask/utils": true,
-        "bn.js": true,
-        "browserify>buffer": true,
-        "eth-method-registry": true,
-        "fast-json-patch": true,
-        "lodash": true,
-        "uuid": true,
-        "webpack>events": true
-      }
-    },
-    "@metamask/smart-transactions-controller>@metamask/transaction-controller>@ethereumjs/tx": {
-      "packages": {
-        "@ethereumjs/tx>@ethereumjs/common": true,
-        "@ethereumjs/tx>@ethereumjs/rlp": true,
-        "@ethereumjs/tx>ethereum-cryptography": true,
-        "@metamask/smart-transactions-controller>@metamask/transaction-controller>@ethereumjs/util": true,
-        "browserify>buffer": true,
-        "browserify>insert-module-globals>is-buffer": true
-      }
-    },
-    "@metamask/smart-transactions-controller>@metamask/transaction-controller>@ethereumjs/util": {
-      "globals": {
-        "console.warn": true
-      },
-      "packages": {
-        "@ethereumjs/tx>@ethereumjs/rlp": true,
-        "@ethereumjs/tx>@ethereumjs/util>micro-ftch": true,
-        "@ethereumjs/tx>ethereum-cryptography": true,
-        "browserify>buffer": true,
-        "browserify>insert-module-globals>is-buffer": true,
-        "webpack>events": true
-      }
-    },
-    "@metamask/smart-transactions-controller>@metamask/transaction-controller>@metamask/nonce-tracker": {
-      "packages": {
-        "@ethersproject/providers": true,
-        "@metamask/smart-transactions-controller>@metamask/transaction-controller>@metamask/nonce-tracker>async-mutex": true,
-        "browserify>assert": true
-      }
-    },
-    "@metamask/smart-transactions-controller>@metamask/transaction-controller>@metamask/nonce-tracker>async-mutex": {
-      "globals": {
-        "clearTimeout": true,
-        "setTimeout": true
-      },
-      "packages": {
-        "@swc/helpers>tslib": true
-      }
-    },
-    "@metamask/smart-transactions-controller>@metamask/transaction-controller>@metamask/rpc-errors": {
-      "packages": {
-        "@metamask/rpc-errors>fast-safe-stringify": true,
-        "@metamask/utils": true
-      }
-    },
-    "@metamask/smart-transactions-controller>@metamask/transaction-controller>@metamask/utils": {
-=======
->>>>>>> 9b067c82
       "globals": {
         "clearTimeout": true,
         "console.error": true,
@@ -4115,57 +3996,14 @@
         "setInterval": true
       },
       "packages": {
+        "@ethereumjs/tx": true,
         "@ethereumjs/tx>@ethereumjs/util": true,
         "bn.js": true,
         "browserify>buffer": true,
         "crypto-browserify": true,
-        "eth-lattice-keyring>@ethereumjs/tx": true,
         "eth-lattice-keyring>gridplus-sdk": true,
         "eth-lattice-keyring>rlp": true,
         "webpack>events": true
-      }
-    },
-    "eth-lattice-keyring>@ethereumjs/tx": {
-      "packages": {
-        "@ethereumjs/tx>@ethereumjs/common": true,
-        "@ethereumjs/tx>@ethereumjs/rlp": true,
-        "@ethereumjs/tx>@ethereumjs/util": true,
-        "@ethersproject/providers": true,
-        "browserify>buffer": true,
-        "browserify>insert-module-globals>is-buffer": true,
-        "eth-lattice-keyring>@ethereumjs/tx>@chainsafe/ssz": true,
-        "eth-lattice-keyring>@ethereumjs/tx>ethereum-cryptography": true
-      }
-    },
-    "eth-lattice-keyring>@ethereumjs/tx>@chainsafe/ssz": {
-      "packages": {
-        "browserify": true,
-        "browserify>buffer": true,
-        "eth-lattice-keyring>@ethereumjs/tx>@chainsafe/ssz>@chainsafe/persistent-merkle-tree": true,
-        "eth-lattice-keyring>@ethereumjs/tx>@chainsafe/ssz>case": true
-      }
-    },
-    "eth-lattice-keyring>@ethereumjs/tx>@chainsafe/ssz>@chainsafe/persistent-merkle-tree": {
-      "globals": {
-        "WeakRef": true
-      },
-      "packages": {
-        "browserify": true
-      }
-    },
-    "eth-lattice-keyring>@ethereumjs/tx>ethereum-cryptography": {
-      "globals": {
-        "TextDecoder": true,
-        "crypto": true
-      },
-      "packages": {
-        "eth-lattice-keyring>@ethereumjs/tx>ethereum-cryptography>@noble/hashes": true
-      }
-    },
-    "eth-lattice-keyring>@ethereumjs/tx>ethereum-cryptography>@noble/hashes": {
-      "globals": {
-        "TextEncoder": true,
-        "crypto": true
       }
     },
     "eth-lattice-keyring>gridplus-sdk": {
@@ -4185,83 +4023,54 @@
       "packages": {
         "@ethereumjs/tx>@ethereumjs/common>crc-32": true,
         "@ethersproject/abi": true,
-<<<<<<< HEAD
-=======
         "@metamask/eth-ledger-bridge-keyring>@ethereumjs/rlp": true,
         "@metamask/eth-sig-util": true,
->>>>>>> 9b067c82
         "@metamask/ethjs>js-sha3": true,
         "@metamask/keyring-api>bech32": true,
+        "@metamask/ppom-validator>elliptic": true,
         "bn.js": true,
         "browserify>buffer": true,
         "eth-lattice-keyring>gridplus-sdk>@ethereumjs/common": true,
         "eth-lattice-keyring>gridplus-sdk>@ethereumjs/tx": true,
         "eth-lattice-keyring>gridplus-sdk>aes-js": true,
         "eth-lattice-keyring>gridplus-sdk>bignumber.js": true,
-        "eth-lattice-keyring>gridplus-sdk>bitwise": true,
         "eth-lattice-keyring>gridplus-sdk>borc": true,
-        "eth-lattice-keyring>gridplus-sdk>elliptic": true,
-        "eth-lattice-keyring>gridplus-sdk>eth-eip712-util-browser": true,
+        "eth-lattice-keyring>gridplus-sdk>bs58check": true,
+        "eth-lattice-keyring>gridplus-sdk>secp256k1": true,
         "eth-lattice-keyring>gridplus-sdk>uuid": true,
-        "eth-lattice-keyring>rlp": true,
-        "ethereumjs-util>ethereum-cryptography>bs58check": true,
         "ethers>@ethersproject/sha2>hash.js": true,
-        "ganache>secp256k1": true,
         "lodash": true
       }
     },
     "eth-lattice-keyring>gridplus-sdk>@ethereumjs/common": {
       "packages": {
-        "@ethereumjs/tx>@ethereumjs/common>crc-32": true,
-        "@ethereumjs/tx>@ethereumjs/util": true,
-        "browserify>buffer": true,
+        "eth-lattice-keyring>gridplus-sdk>@ethereumjs/tx>@ethereumjs/util": true,
         "webpack>events": true
       }
     },
     "eth-lattice-keyring>gridplus-sdk>@ethereumjs/tx": {
       "packages": {
-<<<<<<< HEAD
-        "@ethereumjs/tx>@ethereumjs/rlp": true,
-        "@ethereumjs/tx>@ethereumjs/util": true,
-        "@ethersproject/providers": true,
-        "browserify>buffer": true,
-        "browserify>insert-module-globals>is-buffer": true,
-        "eth-lattice-keyring>@ethereumjs/tx>@chainsafe/ssz": true,
-=======
         "@ethereumjs/tx>ethereum-cryptography": true,
         "@metamask/eth-ledger-bridge-keyring>@ethereumjs/rlp": true,
->>>>>>> 9b067c82
         "eth-lattice-keyring>gridplus-sdk>@ethereumjs/tx>@ethereumjs/common": true,
-        "eth-lattice-keyring>gridplus-sdk>@ethereumjs/tx>ethereum-cryptography": true
+        "eth-lattice-keyring>gridplus-sdk>@ethereumjs/tx>@ethereumjs/util": true
       }
     },
     "eth-lattice-keyring>gridplus-sdk>@ethereumjs/tx>@ethereumjs/common": {
       "packages": {
-        "@ethereumjs/tx>@ethereumjs/common>crc-32": true,
-        "@ethereumjs/tx>@ethereumjs/util": true,
-        "browserify>buffer": true,
+        "eth-lattice-keyring>gridplus-sdk>@ethereumjs/tx>@ethereumjs/util": true,
         "webpack>events": true
       }
     },
-    "eth-lattice-keyring>gridplus-sdk>@ethereumjs/tx>ethereum-cryptography": {
-      "globals": {
-        "TextDecoder": true,
-        "crypto": true
-      },
-      "packages": {
-<<<<<<< HEAD
-        "eth-lattice-keyring>gridplus-sdk>@ethereumjs/tx>ethereum-cryptography>@noble/hashes": true
-      }
-    },
-    "eth-lattice-keyring>gridplus-sdk>@ethereumjs/tx>ethereum-cryptography>@noble/hashes": {
-      "globals": {
-        "TextEncoder": true,
-        "crypto": true
-=======
+    "eth-lattice-keyring>gridplus-sdk>@ethereumjs/tx>@ethereumjs/util": {
+      "globals": {
+        "console.warn": true,
+        "fetch": true
+      },
+      "packages": {
         "@ethereumjs/tx>ethereum-cryptography": true,
         "@metamask/eth-ledger-bridge-keyring>@ethereumjs/rlp": true,
         "webpack>events": true
->>>>>>> 9b067c82
       }
     },
     "eth-lattice-keyring>gridplus-sdk>aes-js": {
@@ -4273,11 +4082,6 @@
       "globals": {
         "crypto": true,
         "define": true
-      }
-    },
-    "eth-lattice-keyring>gridplus-sdk>bitwise": {
-      "packages": {
-        "browserify>buffer": true
       }
     },
     "eth-lattice-keyring>gridplus-sdk>borc": {
@@ -4301,28 +4105,24 @@
       "globals": {
         "URL": true,
         "URLSearchParams": true,
-        "location": true
-      }
-    },
-    "eth-lattice-keyring>gridplus-sdk>elliptic": {
-      "packages": {
-        "@metamask/ppom-validator>elliptic>brorand": true,
-        "@metamask/ppom-validator>elliptic>hmac-drbg": true,
-        "@metamask/ppom-validator>elliptic>minimalistic-assert": true,
-        "@metamask/ppom-validator>elliptic>minimalistic-crypto-utils": true,
-        "bn.js": true,
-        "ethers>@ethersproject/sha2>hash.js": true,
-        "pumpify>inherits": true
-      }
-    },
-    "eth-lattice-keyring>gridplus-sdk>eth-eip712-util-browser": {
-      "globals": {
-        "intToBuffer": true
-      },
-      "packages": {
-        "@metamask/ethjs>js-sha3": true,
-        "bn.js": true,
-        "buffer": true
+        "location": true,
+        "navigator": true
+      }
+    },
+    "eth-lattice-keyring>gridplus-sdk>bs58check": {
+      "packages": {
+        "@noble/hashes": true,
+        "eth-lattice-keyring>gridplus-sdk>bs58check>bs58": true
+      }
+    },
+    "eth-lattice-keyring>gridplus-sdk>bs58check>bs58": {
+      "packages": {
+        "eth-lattice-keyring>gridplus-sdk>bs58check>bs58>base-x": true
+      }
+    },
+    "eth-lattice-keyring>gridplus-sdk>secp256k1": {
+      "packages": {
+        "@metamask/ppom-validator>elliptic": true
       }
     },
     "eth-lattice-keyring>gridplus-sdk>uuid": {
@@ -4646,20 +4446,9 @@
     "ethers>@ethersproject/signing-key": {
       "packages": {
         "@ethersproject/bytes": true,
+        "@metamask/ppom-validator>elliptic": true,
         "ethers>@ethersproject/logger": true,
-        "ethers>@ethersproject/properties": true,
-        "ethers>@ethersproject/signing-key>elliptic": true
-      }
-    },
-    "ethers>@ethersproject/signing-key>elliptic": {
-      "packages": {
-        "@metamask/ppom-validator>elliptic>brorand": true,
-        "@metamask/ppom-validator>elliptic>hmac-drbg": true,
-        "@metamask/ppom-validator>elliptic>minimalistic-assert": true,
-        "@metamask/ppom-validator>elliptic>minimalistic-crypto-utils": true,
-        "bn.js": true,
-        "ethers>@ethersproject/sha2>hash.js": true,
-        "pumpify>inherits": true
+        "ethers>@ethersproject/properties": true
       }
     },
     "ethers>@ethersproject/solidity": {
