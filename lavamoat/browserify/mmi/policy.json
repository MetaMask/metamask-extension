{
  "resources": {
    "@babel/runtime": {
      "globals": {
        "regeneratorRuntime": "write"
      }
    },
    "@contentful/rich-text-html-renderer": {
      "globals": {
        "SuppressedError": true
      }
    },
    "@ensdomains/content-hash": {
      "globals": {
        "console.warn": true
      },
      "packages": {
        "@ensdomains/content-hash>cids": true,
        "@ensdomains/content-hash>js-base64": true,
        "@ensdomains/content-hash>multicodec": true,
        "@ensdomains/content-hash>multihashes": true,
        "browserify>buffer": true
      }
    },
    "@ensdomains/content-hash>cids": {
      "packages": {
        "@ensdomains/content-hash>cids>multibase": true,
        "@ensdomains/content-hash>cids>multihashes": true,
        "@ensdomains/content-hash>cids>uint8arrays": true,
        "@ensdomains/content-hash>multicodec": true
      }
    },
    "@ensdomains/content-hash>cids>multibase": {
      "globals": {
        "TextDecoder": true,
        "TextEncoder": true
      },
      "packages": {
        "@ensdomains/content-hash>cids>multibase>@multiformats/base-x": true
      }
    },
    "@ensdomains/content-hash>cids>multihashes": {
      "packages": {
        "@ensdomains/content-hash>cids>multibase": true,
        "@ensdomains/content-hash>cids>multihashes>varint": true,
        "@ensdomains/content-hash>cids>uint8arrays": true
      }
    },
    "@ensdomains/content-hash>cids>uint8arrays": {
      "globals": {
        "TextDecoder": true,
        "TextEncoder": true
      },
      "packages": {
        "@ensdomains/content-hash>cids>multibase": true
      }
    },
    "@ensdomains/content-hash>js-base64": {
      "globals": {
        "Base64": "write",
        "TextDecoder": true,
        "TextEncoder": true,
        "atob": true,
        "btoa": true,
        "define": true
      },
      "packages": {
        "browserify>buffer": true
      }
    },
    "@ensdomains/content-hash>multicodec": {
      "packages": {
        "@ensdomains/content-hash>multicodec>uint8arrays": true,
        "sass-embedded>varint": true
      }
    },
    "@ensdomains/content-hash>multicodec>uint8arrays": {
      "globals": {
        "Buffer": true,
        "TextDecoder": true,
        "TextEncoder": true
      },
      "packages": {
        "@metamask/assets-controllers>multiformats": true
      }
    },
    "@ensdomains/content-hash>multihashes": {
      "packages": {
        "@ensdomains/content-hash>multihashes>multibase": true,
        "@ensdomains/content-hash>multihashes>varint": true,
        "@ensdomains/content-hash>multihashes>web-encoding": true,
        "browserify>buffer": true
      }
    },
    "@ensdomains/content-hash>multihashes>multibase": {
      "packages": {
        "@ensdomains/content-hash>multihashes>multibase>base-x": true,
        "@ensdomains/content-hash>multihashes>web-encoding": true,
        "browserify>buffer": true
      }
    },
    "@ensdomains/content-hash>multihashes>multibase>base-x": {
      "packages": {
        "koa>content-disposition>safe-buffer": true
      }
    },
    "@ensdomains/content-hash>multihashes>web-encoding": {
      "globals": {
        "TextDecoder": true,
        "TextEncoder": true
      },
      "packages": {
        "browserify>util": true
      }
    },
    "@ethereumjs/tx": {
      "packages": {
        "@ethereumjs/tx>@ethereumjs/common": true,
        "@ethereumjs/tx>@ethereumjs/rlp": true,
        "@ethereumjs/tx>@ethereumjs/util": true,
        "@ethereumjs/tx>ethereum-cryptography": true,
        "browserify>buffer": true,
        "browserify>insert-module-globals>is-buffer": true
      }
    },
    "@ethereumjs/tx>@ethereumjs/common": {
      "packages": {
        "@ethereumjs/tx>@ethereumjs/common>crc-32": true,
        "@ethereumjs/tx>@ethereumjs/util": true,
        "browserify>buffer": true,
        "webpack>events": true
      }
    },
    "@ethereumjs/tx>@ethereumjs/common>crc-32": {
      "globals": {
        "DO_NOT_EXPORT_CRC": true,
        "define": true
      }
    },
    "@ethereumjs/tx>@ethereumjs/rlp": {
      "globals": {
        "TextEncoder": true
      }
    },
    "@ethereumjs/tx>@ethereumjs/util": {
      "globals": {
        "console.warn": true
      },
      "packages": {
        "@ethereumjs/tx>@ethereumjs/rlp": true,
        "@ethereumjs/tx>@ethereumjs/util>micro-ftch": true,
        "@ethereumjs/tx>ethereum-cryptography": true,
        "browserify>buffer": true,
        "browserify>insert-module-globals>is-buffer": true,
        "webpack>events": true
      }
    },
    "@ethereumjs/tx>@ethereumjs/util>micro-ftch": {
      "globals": {
        "Headers": true,
        "TextDecoder": true,
        "URL": true,
        "btoa": true,
        "fetch": true
      },
      "packages": {
        "browserify>browserify-zlib": true,
        "browserify>buffer": true,
        "browserify>url": true,
        "browserify>util": true,
        "https-browserify": true,
        "process": true,
        "stream-http": true
      }
    },
    "@ethereumjs/tx>ethereum-cryptography": {
      "globals": {
        "TextDecoder": true,
        "crypto": true
      },
      "packages": {
        "@ethereumjs/tx>ethereum-cryptography>@noble/curves": true,
        "@ethereumjs/tx>ethereum-cryptography>@noble/hashes": true,
        "@ethereumjs/tx>ethereum-cryptography>@scure/bip32": true
      }
    },
    "@ethereumjs/tx>ethereum-cryptography>@noble/curves": {
      "globals": {
        "TextEncoder": true
      },
      "packages": {
        "@ethereumjs/tx>ethereum-cryptography>@noble/hashes": true
      }
    },
    "@ethereumjs/tx>ethereum-cryptography>@noble/hashes": {
      "globals": {
        "TextEncoder": true,
        "crypto": true
      }
    },
    "@ethereumjs/tx>ethereum-cryptography>@scure/bip32": {
      "packages": {
        "@ethereumjs/tx>ethereum-cryptography>@scure/bip32>@noble/curves": true,
        "@ethereumjs/tx>ethereum-cryptography>@scure/bip32>@noble/hashes": true,
        "@metamask/utils>@scure/base": true
      }
    },
    "@ethereumjs/tx>ethereum-cryptography>@scure/bip32>@noble/curves": {
      "globals": {
        "TextEncoder": true
      },
      "packages": {
        "@ethereumjs/tx>ethereum-cryptography>@scure/bip32>@noble/hashes": true
      }
    },
    "@ethereumjs/tx>ethereum-cryptography>@scure/bip32>@noble/hashes": {
      "globals": {
        "TextEncoder": true,
        "crypto": true
      }
    },
    "@ethersproject/abi": {
      "globals": {
        "console.log": true
      },
      "packages": {
        "@ethersproject/bignumber": true,
        "@ethersproject/bytes": true,
        "@ethersproject/hash": true,
        "ethers>@ethersproject/address": true,
        "ethers>@ethersproject/constants": true,
        "ethers>@ethersproject/keccak256": true,
        "ethers>@ethersproject/logger": true,
        "ethers>@ethersproject/properties": true,
        "ethers>@ethersproject/strings": true
      }
    },
    "@ethersproject/bignumber": {
      "packages": {
        "@ethersproject/bytes": true,
        "bn.js": true,
        "ethers>@ethersproject/logger": true
      }
    },
    "@ethersproject/bytes": {
      "packages": {
        "ethers>@ethersproject/logger": true
      }
    },
    "@ethersproject/contracts": {
      "globals": {
        "setTimeout": true
      },
      "packages": {
        "@ethersproject/abi": true,
        "@ethersproject/bignumber": true,
        "@ethersproject/bytes": true,
        "ethers>@ethersproject/abstract-provider": true,
        "ethers>@ethersproject/abstract-signer": true,
        "ethers>@ethersproject/address": true,
        "ethers>@ethersproject/logger": true,
        "ethers>@ethersproject/properties": true,
        "ethers>@ethersproject/transactions": true
      }
    },
    "@ethersproject/hash": {
      "packages": {
        "@ethersproject/bignumber": true,
        "@ethersproject/bytes": true,
        "ethers>@ethersproject/address": true,
        "ethers>@ethersproject/base64": true,
        "ethers>@ethersproject/keccak256": true,
        "ethers>@ethersproject/logger": true,
        "ethers>@ethersproject/properties": true,
        "ethers>@ethersproject/strings": true
      }
    },
    "@ethersproject/hdnode": {
      "packages": {
        "@ethersproject/bignumber": true,
        "@ethersproject/bytes": true,
        "ethers>@ethersproject/basex": true,
        "ethers>@ethersproject/logger": true,
        "ethers>@ethersproject/pbkdf2": true,
        "ethers>@ethersproject/properties": true,
        "ethers>@ethersproject/sha2": true,
        "ethers>@ethersproject/signing-key": true,
        "ethers>@ethersproject/strings": true,
        "ethers>@ethersproject/transactions": true,
        "ethers>@ethersproject/wordlists": true
      }
    },
    "@ethersproject/providers": {
      "globals": {
        "WebSocket": true,
        "clearInterval": true,
        "clearTimeout": true,
        "console.log": true,
        "console.warn": true,
        "setInterval": true,
        "setTimeout": true
      },
      "packages": {
        "@ethersproject/bignumber": true,
        "@ethersproject/bytes": true,
        "@ethersproject/hash": true,
        "@ethersproject/providers>@ethersproject/web": true,
        "@ethersproject/providers>bech32": true,
        "@metamask/test-bundler>@ethersproject/networks": true,
        "ethers>@ethersproject/abstract-provider": true,
        "ethers>@ethersproject/abstract-signer": true,
        "ethers>@ethersproject/address": true,
        "ethers>@ethersproject/base64": true,
        "ethers>@ethersproject/basex": true,
        "ethers>@ethersproject/constants": true,
        "ethers>@ethersproject/logger": true,
        "ethers>@ethersproject/properties": true,
        "ethers>@ethersproject/random": true,
        "ethers>@ethersproject/sha2": true,
        "ethers>@ethersproject/strings": true,
        "ethers>@ethersproject/transactions": true
      }
    },
    "@ethersproject/providers>@ethersproject/random": {
      "globals": {
        "crypto.getRandomValues": true
      }
    },
    "@ethersproject/providers>@ethersproject/web": {
      "globals": {
        "clearTimeout": true,
        "fetch": true,
        "setTimeout": true
      },
      "packages": {
        "@ethersproject/bytes": true,
        "ethers>@ethersproject/base64": true,
        "ethers>@ethersproject/logger": true,
        "ethers>@ethersproject/properties": true,
        "ethers>@ethersproject/strings": true
      }
    },
    "@ethersproject/wallet": {
      "packages": {
        "@ethersproject/bytes": true,
        "@ethersproject/hash": true,
        "@ethersproject/hdnode": true,
        "ethers>@ethersproject/abstract-provider": true,
        "ethers>@ethersproject/abstract-signer": true,
        "ethers>@ethersproject/address": true,
        "ethers>@ethersproject/json-wallets": true,
        "ethers>@ethersproject/keccak256": true,
        "ethers>@ethersproject/logger": true,
        "ethers>@ethersproject/properties": true,
        "ethers>@ethersproject/random": true,
        "ethers>@ethersproject/signing-key": true,
        "ethers>@ethersproject/transactions": true
      }
    },
    "@keystonehq/bc-ur-registry-eth": {
      "packages": {
        "@ethereumjs/tx>@ethereumjs/util": true,
        "@keystonehq/bc-ur-registry-eth>@keystonehq/bc-ur-registry": true,
        "@metamask/eth-trezor-keyring>hdkey": true,
        "browserify>buffer": true,
        "uuid": true
      }
    },
    "@keystonehq/bc-ur-registry-eth>@keystonehq/bc-ur-registry": {
      "globals": {
        "define": true
      },
      "packages": {
        "@ngraveio/bc-ur": true,
        "@swc/helpers>tslib": true,
        "browserify>buffer": true,
        "buffer": true,
        "ethereumjs-util>ethereum-cryptography>bs58check": true
      }
    },
    "@keystonehq/metamask-airgapped-keyring": {
      "packages": {
        "@ethereumjs/tx": true,
        "@keystonehq/bc-ur-registry-eth": true,
        "@keystonehq/metamask-airgapped-keyring>@keystonehq/base-eth-keyring": true,
        "@keystonehq/metamask-airgapped-keyring>@metamask/obs-store": true,
        "browserify>buffer": true,
        "ethereumjs-util>rlp": true,
        "uuid": true,
        "webpack>events": true
      }
    },
    "@keystonehq/metamask-airgapped-keyring>@keystonehq/base-eth-keyring": {
      "packages": {
        "@ethereumjs/tx": true,
        "@ethereumjs/tx>@ethereumjs/util": true,
        "@keystonehq/bc-ur-registry-eth": true,
        "@keystonehq/metamask-airgapped-keyring>@keystonehq/base-eth-keyring>rlp": true,
        "@metamask/eth-trezor-keyring>hdkey": true,
        "browserify>buffer": true,
        "uuid": true
      }
    },
    "@keystonehq/metamask-airgapped-keyring>@keystonehq/base-eth-keyring>rlp": {
      "globals": {
        "TextEncoder": true
      }
    },
    "@keystonehq/metamask-airgapped-keyring>@metamask/obs-store": {
      "packages": {
        "@keystonehq/metamask-airgapped-keyring>@metamask/obs-store>@metamask/safe-event-emitter": true,
        "@keystonehq/metamask-airgapped-keyring>@metamask/obs-store>through2": true,
        "stream-browserify": true
      }
    },
    "@keystonehq/metamask-airgapped-keyring>@metamask/obs-store>@metamask/safe-event-emitter": {
      "globals": {
        "setTimeout": true
      },
      "packages": {
        "webpack>events": true
      }
    },
    "@keystonehq/metamask-airgapped-keyring>@metamask/obs-store>through2": {
      "packages": {
        "@keystonehq/metamask-airgapped-keyring>@metamask/obs-store>through2>readable-stream": true,
        "browserify>util": true,
        "process": true,
        "watchify>xtend": true
      }
    },
    "@keystonehq/metamask-airgapped-keyring>@metamask/obs-store>through2>readable-stream": {
      "packages": {
        "@keystonehq/metamask-airgapped-keyring>@metamask/obs-store>through2>readable-stream>isarray": true,
        "@keystonehq/metamask-airgapped-keyring>@metamask/obs-store>through2>readable-stream>safe-buffer": true,
        "@keystonehq/metamask-airgapped-keyring>@metamask/obs-store>through2>readable-stream>string_decoder": true,
        "browserify>browser-resolve": true,
        "browserify>timers-browserify": true,
        "process": true,
        "pumpify>inherits": true,
        "readable-stream-2>core-util-is": true,
        "readable-stream-2>process-nextick-args": true,
        "readable-stream>util-deprecate": true,
        "webpack>events": true
      }
    },
    "@keystonehq/metamask-airgapped-keyring>@metamask/obs-store>through2>readable-stream>safe-buffer": {
      "packages": {
        "browserify>buffer": true
      }
    },
    "@keystonehq/metamask-airgapped-keyring>@metamask/obs-store>through2>readable-stream>string_decoder": {
      "packages": {
        "@keystonehq/metamask-airgapped-keyring>@metamask/obs-store>through2>readable-stream>safe-buffer": true
      }
    },
    "@lavamoat/lavadome-react": {
      "globals": {
        "Document.prototype": true,
        "DocumentFragment.prototype": true,
        "Element.prototype": true,
        "Node.prototype": true,
        "console.warn": true,
        "document": true
      },
      "packages": {
        "react": true
      }
    },
    "@material-ui/core": {
      "globals": {
        "Image": true,
        "_formatMuiErrorMessage": true,
        "addEventListener": true,
        "clearInterval": true,
        "clearTimeout": true,
        "console.error": true,
        "console.warn": true,
        "document": true,
        "getComputedStyle": true,
        "getSelection": true,
        "innerHeight": true,
        "innerWidth": true,
        "matchMedia": true,
        "navigator": true,
        "performance.now": true,
        "removeEventListener": true,
        "requestAnimationFrame": true,
        "setInterval": true,
        "setTimeout": true
      },
      "packages": {
        "@babel/runtime": true,
        "@material-ui/core>@material-ui/styles": true,
        "@material-ui/core>@material-ui/system": true,
        "@material-ui/core>@material-ui/utils": true,
        "@material-ui/core>clsx": true,
        "@material-ui/core>popper.js": true,
        "@material-ui/core>react-transition-group": true,
        "prop-types": true,
        "prop-types>react-is": true,
        "react": true,
        "react-dom": true,
        "react-redux>hoist-non-react-statics": true
      }
    },
    "@material-ui/core>@material-ui/styles": {
      "globals": {
        "console.error": true,
        "console.warn": true,
        "document.createComment": true,
        "document.head": true
      },
      "packages": {
        "@babel/runtime": true,
        "@material-ui/core>@material-ui/styles>jss": true,
        "@material-ui/core>@material-ui/styles>jss-plugin-camel-case": true,
        "@material-ui/core>@material-ui/styles>jss-plugin-default-unit": true,
        "@material-ui/core>@material-ui/styles>jss-plugin-global": true,
        "@material-ui/core>@material-ui/styles>jss-plugin-nested": true,
        "@material-ui/core>@material-ui/styles>jss-plugin-props-sort": true,
        "@material-ui/core>@material-ui/styles>jss-plugin-rule-value-function": true,
        "@material-ui/core>@material-ui/styles>jss-plugin-vendor-prefixer": true,
        "@material-ui/core>@material-ui/utils": true,
        "@material-ui/core>clsx": true,
        "prop-types": true,
        "react": true,
        "react-redux>hoist-non-react-statics": true
      }
    },
    "@material-ui/core>@material-ui/styles>jss": {
      "globals": {
        "CSS": true,
        "document.createElement": true,
        "document.querySelector": true
      },
      "packages": {
        "@babel/runtime": true,
        "@material-ui/core>@material-ui/styles>jss>is-in-browser": true,
        "react-router-dom>tiny-warning": true
      }
    },
    "@material-ui/core>@material-ui/styles>jss-plugin-camel-case": {
      "packages": {
        "@material-ui/core>@material-ui/styles>jss-plugin-camel-case>hyphenate-style-name": true
      }
    },
    "@material-ui/core>@material-ui/styles>jss-plugin-default-unit": {
      "globals": {
        "CSS": true
      },
      "packages": {
        "@material-ui/core>@material-ui/styles>jss": true
      }
    },
    "@material-ui/core>@material-ui/styles>jss-plugin-global": {
      "packages": {
        "@babel/runtime": true,
        "@material-ui/core>@material-ui/styles>jss": true
      }
    },
    "@material-ui/core>@material-ui/styles>jss-plugin-nested": {
      "packages": {
        "@babel/runtime": true,
        "react-router-dom>tiny-warning": true
      }
    },
    "@material-ui/core>@material-ui/styles>jss-plugin-rule-value-function": {
      "packages": {
        "@material-ui/core>@material-ui/styles>jss": true,
        "react-router-dom>tiny-warning": true
      }
    },
    "@material-ui/core>@material-ui/styles>jss-plugin-vendor-prefixer": {
      "packages": {
        "@material-ui/core>@material-ui/styles>jss": true,
        "@material-ui/core>@material-ui/styles>jss-plugin-vendor-prefixer>css-vendor": true
      }
    },
    "@material-ui/core>@material-ui/styles>jss-plugin-vendor-prefixer>css-vendor": {
      "globals": {
        "document.createElement": true,
        "document.documentElement": true,
        "getComputedStyle": true
      },
      "packages": {
        "@babel/runtime": true,
        "@material-ui/core>@material-ui/styles>jss>is-in-browser": true
      }
    },
    "@material-ui/core>@material-ui/styles>jss>is-in-browser": {
      "globals": {
        "document": true
      }
    },
    "@material-ui/core>@material-ui/system": {
      "globals": {
        "console.error": true
      },
      "packages": {
        "@babel/runtime": true,
        "@material-ui/core>@material-ui/utils": true,
        "prop-types": true
      }
    },
    "@material-ui/core>@material-ui/utils": {
      "packages": {
        "@babel/runtime": true,
        "prop-types": true,
        "prop-types>react-is": true
      }
    },
    "@material-ui/core>popper.js": {
      "globals": {
        "MSInputMethodContext": true,
        "Node.DOCUMENT_POSITION_FOLLOWING": true,
        "cancelAnimationFrame": true,
        "console.warn": true,
        "define": true,
        "devicePixelRatio": true,
        "document": true,
        "getComputedStyle": true,
        "innerHeight": true,
        "innerWidth": true,
        "navigator": true,
        "requestAnimationFrame": true,
        "setTimeout": true
      }
    },
    "@material-ui/core>react-transition-group": {
      "globals": {
        "Element": true,
        "setTimeout": true
      },
      "packages": {
        "@material-ui/core>react-transition-group>dom-helpers": true,
        "prop-types": true,
        "react": true,
        "react-dom": true
      }
    },
    "@material-ui/core>react-transition-group>dom-helpers": {
      "packages": {
        "@babel/runtime": true
      }
    },
    "@metamask-institutional/custody-controller": {
      "packages": {
        "@ethereumjs/tx>@ethereumjs/util": true,
        "@metamask-institutional/custody-keyring": true,
        "@metamask/obs-store": true
      }
    },
    "@metamask-institutional/custody-keyring": {
      "globals": {
        "console.error": true,
        "console.log": true,
        "console.warn": true
      },
      "packages": {
        "@ethereumjs/tx>@ethereumjs/util": true,
        "@metamask-institutional/custody-keyring>@metamask-institutional/configuration-client": true,
        "@metamask-institutional/sdk": true,
        "@metamask-institutional/types": true,
        "@metamask/obs-store": true,
        "crypto-browserify": true,
        "gulp-sass>lodash.clonedeep": true,
        "webpack>events": true
      }
    },
    "@metamask-institutional/custody-keyring>@metamask-institutional/configuration-client": {
      "globals": {
        "console.log": true,
        "fetch": true
      }
    },
    "@metamask-institutional/extension": {
      "globals": {
        "console.log": true
      },
      "packages": {
        "@metamask-institutional/custody-controller": true,
        "@metamask-institutional/sdk": true,
        "@metamask-institutional/types": true,
        "gulp-sass>lodash.clonedeep": true
      }
    },
    "@metamask-institutional/institutional-features": {
      "packages": {
        "@metamask-institutional/custody-keyring": true,
        "@metamask/obs-store": true
      }
    },
    "@metamask-institutional/rpc-allowlist": {
      "globals": {
        "URL": true
      }
    },
    "@metamask-institutional/sdk": {
      "globals": {
        "URLSearchParams": true,
        "console.debug": true,
        "console.error": true,
        "console.log": true,
        "fetch": true
      },
      "packages": {
        "@metamask-institutional/sdk>@metamask-institutional/simplecache": true,
        "crypto-browserify": true,
        "webpack>events": true
      }
    },
    "@metamask-institutional/transaction-update": {
      "globals": {
        "clearInterval": true,
        "console.info": true,
        "console.log": true,
        "setInterval": true
      },
      "packages": {
        "@ethereumjs/tx>@ethereumjs/util": true,
        "@metamask-institutional/sdk": true,
        "@metamask-institutional/transaction-update>@metamask-institutional/websocket-client": true,
        "@metamask/obs-store": true,
        "webpack>events": true
      }
    },
    "@metamask-institutional/transaction-update>@metamask-institutional/websocket-client": {
      "globals": {
        "WebSocket": true,
        "clearTimeout": true,
        "console.log": true,
        "setTimeout": true
      },
      "packages": {
        "webpack>events": true
      }
    },
    "@metamask/abi-utils": {
      "packages": {
        "@metamask/utils": true,
        "superstruct": true
      }
    },
    "@metamask/accounts-controller": {
      "packages": {
        "@ethereumjs/tx>@ethereumjs/util": true,
        "@ethereumjs/tx>ethereum-cryptography": true,
        "@metamask/accounts-controller>@metamask/base-controller": true,
        "@metamask/eth-snap-keyring": true,
        "@metamask/keyring-api": true,
        "@metamask/keyring-controller": true,
        "@metamask/utils": true,
        "uuid": true
      }
    },
    "@metamask/accounts-controller>@metamask/base-controller": {
      "globals": {
        "setTimeout": true
      },
      "packages": {
        "immer": true
      }
    },
    "@metamask/address-book-controller": {
      "packages": {
        "@metamask/address-book-controller>@metamask/controller-utils": true,
        "@metamask/base-controller": true
      }
    },
    "@metamask/address-book-controller>@metamask/controller-utils": {
      "globals": {
        "URL": true,
        "console.error": true,
        "fetch": true,
        "setTimeout": true
      },
      "packages": {
        "@ethereumjs/tx>@ethereumjs/util": true,
        "@metamask/controller-utils>@spruceid/siwe-parser": true,
        "@metamask/ethjs>@metamask/ethjs-unit": true,
        "@metamask/utils": true,
        "bn.js": true,
        "browserify>buffer": true,
        "eslint>fast-deep-equal": true,
        "eth-ens-namehash": true
      }
    },
    "@metamask/announcement-controller": {
      "packages": {
        "@metamask/base-controller": true
      }
    },
    "@metamask/announcement-controller>@metamask/base-controller": {
      "globals": {
        "setTimeout": true
      },
      "packages": {
        "immer": true
      }
    },
    "@metamask/approval-controller": {
      "globals": {
        "console.info": true
      },
      "packages": {
        "@metamask/approval-controller>@metamask/base-controller": true,
        "@metamask/approval-controller>nanoid": true,
        "@metamask/rpc-errors": true
      }
    },
    "@metamask/approval-controller>@metamask/base-controller": {
      "globals": {
        "setTimeout": true
      },
      "packages": {
        "immer": true
      }
    },
    "@metamask/approval-controller>nanoid": {
      "globals": {
        "crypto.getRandomValues": true
      }
    },
    "@metamask/assets-controllers": {
      "globals": {
        "AbortController": true,
        "Headers": true,
        "URL": true,
        "URLSearchParams": true,
        "clearInterval": true,
        "clearTimeout": true,
        "console.error": true,
        "console.log": true,
        "setInterval": true,
        "setTimeout": true
      },
      "packages": {
        "@ethereumjs/tx>@ethereumjs/util": true,
        "@ethersproject/contracts": true,
        "@ethersproject/providers": true,
        "@metamask/abi-utils": true,
        "@metamask/assets-controllers>@metamask/base-controller": true,
        "@metamask/assets-controllers>@metamask/controller-utils": true,
        "@metamask/assets-controllers>@metamask/polling-controller": true,
        "@metamask/assets-controllers>@metamask/utils": true,
        "@metamask/assets-controllers>cockatiel": true,
        "@metamask/assets-controllers>multiformats": true,
        "@metamask/contract-metadata": true,
        "@metamask/eth-query": true,
        "@metamask/metamask-eth-abis": true,
        "@metamask/name-controller>async-mutex": true,
        "@metamask/rpc-errors": true,
        "bn.js": true,
        "ethers>@ethersproject/address": true,
        "lodash": true,
        "single-call-balance-checker-abi": true,
        "uuid": true
      }
    },
    "@metamask/assets-controllers>@metamask/base-controller": {
      "globals": {
        "setTimeout": true
      },
      "packages": {
        "immer": true
      }
    },
    "@metamask/assets-controllers>@metamask/controller-utils": {
      "globals": {
        "URL": true,
        "console.error": true,
        "fetch": true,
        "setTimeout": true
      },
      "packages": {
        "@ethereumjs/tx>@ethereumjs/util": true,
        "@metamask/assets-controllers>@metamask/utils": true,
        "@metamask/controller-utils>@spruceid/siwe-parser": true,
        "@metamask/ethjs>@metamask/ethjs-unit": true,
        "bn.js": true,
        "browserify>buffer": true,
        "eslint>fast-deep-equal": true,
        "eth-ens-namehash": true
      }
    },
    "@metamask/assets-controllers>@metamask/polling-controller": {
      "globals": {
        "clearTimeout": true,
        "console.error": true,
        "setTimeout": true
      },
      "packages": {
        "@metamask/assets-controllers>@metamask/base-controller": true,
        "@metamask/snaps-utils>fast-json-stable-stringify": true,
        "uuid": true
      }
    },
    "@metamask/assets-controllers>@metamask/utils": {
      "globals": {
        "TextDecoder": true,
        "TextEncoder": true
      },
      "packages": {
        "@metamask/rpc-errors>@metamask/utils>@metamask/superstruct": true,
        "@metamask/utils>@scure/base": true,
        "@metamask/utils>pony-cause": true,
        "@noble/hashes": true,
        "browserify>buffer": true,
        "nock>debug": true,
        "semver": true
      }
    },
    "@metamask/assets-controllers>cockatiel": {
      "globals": {
        "AbortController": true,
        "AbortSignal": true,
        "WeakRef": true,
        "clearTimeout": true,
        "performance": true,
        "setTimeout": true
      },
      "packages": {
        "process": true
      }
    },
    "@metamask/assets-controllers>multiformats": {
      "globals": {
        "TextDecoder": true,
        "TextEncoder": true,
        "console.warn": true,
        "crypto.subtle.digest": true
      }
    },
    "@metamask/base-controller": {
      "globals": {
        "setTimeout": true
      },
      "packages": {
        "immer": true
      }
    },
    "@metamask/browser-passworder": {
      "globals": {
        "CryptoKey": true,
        "btoa": true,
        "crypto.getRandomValues": true,
        "crypto.subtle.decrypt": true,
        "crypto.subtle.deriveKey": true,
        "crypto.subtle.encrypt": true,
        "crypto.subtle.exportKey": true,
        "crypto.subtle.importKey": true
      },
      "packages": {
        "@metamask/utils": true,
        "browserify>buffer": true
      }
    },
    "@metamask/controller-utils": {
      "globals": {
        "URL": true,
        "console.error": true,
        "fetch": true,
        "setTimeout": true
      },
      "packages": {
        "@ethereumjs/tx>@ethereumjs/util": true,
        "@metamask/controller-utils>@spruceid/siwe-parser": true,
        "@metamask/ethjs>@metamask/ethjs-unit": true,
        "@metamask/utils": true,
        "bn.js": true,
        "browserify>buffer": true,
        "eslint>fast-deep-equal": true,
        "eth-ens-namehash": true
      }
    },
    "@metamask/controller-utils>@spruceid/siwe-parser": {
      "globals": {
        "console.error": true,
        "console.log": true
      },
      "packages": {
        "@metamask/controller-utils>@spruceid/siwe-parser>apg-js": true,
        "@noble/hashes": true
      }
    },
    "@metamask/controller-utils>@spruceid/siwe-parser>apg-js": {
      "globals": {
        "mode": true
      },
      "packages": {
        "browserify>buffer": true,
        "browserify>insert-module-globals>is-buffer": true
      }
    },
    "@metamask/controllers>web3": {
      "globals": {
        "XMLHttpRequest": true
      }
    },
    "@metamask/controllers>web3-provider-engine>cross-fetch>node-fetch": {
      "globals": {
        "fetch": true
      }
    },
    "@metamask/controllers>web3-provider-engine>eth-json-rpc-middleware>node-fetch": {
      "globals": {
        "fetch": true
      }
    },
    "@metamask/ens-controller": {
      "packages": {
        "@ethersproject/providers": true,
        "@metamask/ens-controller>@metamask/base-controller": true,
        "@metamask/ens-controller>@metamask/controller-utils": true,
        "@metamask/utils": true,
        "punycode": true
      }
    },
    "@metamask/ens-controller>@metamask/base-controller": {
      "globals": {
        "setTimeout": true
      },
      "packages": {
        "immer": true
      }
    },
    "@metamask/ens-controller>@metamask/controller-utils": {
      "globals": {
        "URL": true,
        "console.error": true,
        "fetch": true,
        "setTimeout": true
      },
      "packages": {
        "@ethereumjs/tx>@ethereumjs/util": true,
        "@metamask/controller-utils>@spruceid/siwe-parser": true,
        "@metamask/ens-controller>@metamask/controller-utils>@metamask/utils": true,
        "@metamask/ethjs>@metamask/ethjs-unit": true,
        "bn.js": true,
        "browserify>buffer": true,
        "eslint>fast-deep-equal": true,
        "eth-ens-namehash": true
      }
    },
    "@metamask/ens-controller>@metamask/controller-utils>@metamask/utils": {
      "globals": {
        "TextDecoder": true,
        "TextEncoder": true
      },
      "packages": {
        "@metamask/rpc-errors>@metamask/utils>@metamask/superstruct": true,
        "@metamask/utils>@scure/base": true,
        "@metamask/utils>pony-cause": true,
        "@noble/hashes": true,
        "browserify>buffer": true,
        "nock>debug": true,
        "semver": true
      }
    },
    "@metamask/eth-json-rpc-filters": {
      "globals": {
        "console.error": true
      },
      "packages": {
        "@metamask/eth-json-rpc-filters>@metamask/eth-query": true,
        "@metamask/eth-json-rpc-filters>async-mutex": true,
        "@metamask/providers>@metamask/json-rpc-engine": true,
        "@metamask/safe-event-emitter": true,
        "pify": true
      }
    },
    "@metamask/eth-json-rpc-filters>@metamask/eth-query": {
      "packages": {
        "@metamask/eth-query>json-rpc-random-id": true,
        "watchify>xtend": true
      }
    },
    "@metamask/eth-json-rpc-filters>async-mutex": {
      "globals": {
        "setTimeout": true
      },
      "packages": {
        "@swc/helpers>tslib": true
      }
    },
    "@metamask/eth-json-rpc-middleware": {
      "globals": {
        "URL": true,
        "console.error": true,
        "setTimeout": true
      },
      "packages": {
        "@metamask/eth-json-rpc-middleware>klona": true,
        "@metamask/eth-json-rpc-middleware>safe-stable-stringify": true,
        "@metamask/eth-sig-util": true,
        "@metamask/providers>@metamask/json-rpc-engine": true,
        "@metamask/rpc-errors": true,
        "@metamask/utils": true,
        "pify": true
      }
    },
    "@metamask/eth-json-rpc-middleware>@metamask/eth-json-rpc-provider": {
      "packages": {
        "@metamask/providers>@metamask/json-rpc-engine": true,
        "@metamask/safe-event-emitter": true
      }
    },
    "@metamask/eth-ledger-bridge-keyring": {
      "globals": {
        "addEventListener": true,
        "console.log": true,
        "document.createElement": true,
        "document.head.appendChild": true,
        "fetch": true,
        "removeEventListener": true
      },
      "packages": {
        "@ethereumjs/tx": true,
        "@ethereumjs/tx>@ethereumjs/rlp": true,
        "@ethereumjs/tx>@ethereumjs/util": true,
        "@metamask/eth-sig-util": true,
        "@metamask/eth-trezor-keyring>hdkey": true,
        "browserify>buffer": true,
        "webpack>events": true
      }
    },
    "@metamask/eth-query": {
      "packages": {
        "@metamask/eth-query>json-rpc-random-id": true,
        "watchify>xtend": true
      }
    },
    "@metamask/eth-sig-util": {
      "packages": {
        "@ethereumjs/tx>@ethereumjs/util": true,
        "@ethereumjs/tx>ethereum-cryptography": true,
        "@metamask/abi-utils": true,
        "@metamask/eth-sig-util>tweetnacl": true,
        "@metamask/eth-sig-util>tweetnacl-util": true,
        "@metamask/utils": true,
        "browserify>buffer": true
      }
    },
    "@metamask/eth-sig-util>tweetnacl": {
      "globals": {
        "crypto": true,
        "msCrypto": true,
        "nacl": "write"
      },
      "packages": {
        "browserify>browser-resolve": true
      }
    },
    "@metamask/eth-sig-util>tweetnacl-util": {
      "globals": {
        "atob": true,
        "btoa": true
      },
      "packages": {
        "browserify>browser-resolve": true
      }
    },
    "@metamask/eth-snap-keyring": {
      "globals": {
        "URL": true,
        "console.error": true
      },
      "packages": {
        "@ethereumjs/tx": true,
        "@metamask/eth-sig-util": true,
        "@metamask/eth-snap-keyring>uuid": true,
        "@metamask/keyring-api": true,
        "@metamask/utils": true,
        "superstruct": true,
        "webpack>events": true
      }
    },
    "@metamask/eth-snap-keyring>uuid": {
      "globals": {
        "crypto": true
      }
    },
    "@metamask/eth-token-tracker": {
      "globals": {
        "console.warn": true
      },
      "packages": {
        "@babel/runtime": true,
        "@metamask/eth-token-tracker>@metamask/eth-block-tracker": true,
        "@metamask/eth-token-tracker>deep-equal": true,
        "@metamask/ethjs-contract": true,
        "@metamask/ethjs-query": true,
        "@metamask/safe-event-emitter": true,
        "bn.js": true,
        "human-standard-token-abi": true
      }
    },
    "@metamask/eth-token-tracker>@metamask/eth-block-tracker": {
      "globals": {
        "clearTimeout": true,
        "console.error": true,
        "setTimeout": true
      },
      "packages": {
        "@metamask/eth-query>json-rpc-random-id": true,
        "@metamask/safe-event-emitter": true,
        "@metamask/utils": true,
        "pify": true
      }
    },
    "@metamask/eth-token-tracker>deep-equal": {
      "packages": {
        "@lavamoat/lavapack>json-stable-stringify>isarray": true,
        "@lavamoat/lavapack>json-stable-stringify>object-keys": true,
        "@metamask/eth-token-tracker>deep-equal>es-get-iterator": true,
        "@metamask/eth-token-tracker>deep-equal>is-date-object": true,
        "@metamask/eth-token-tracker>deep-equal>which-boxed-primitive": true,
        "@metamask/eth-token-tracker>deep-equal>which-collection": true,
        "@ngraveio/bc-ur>assert>object-is": true,
        "browserify>util>is-arguments": true,
        "browserify>util>which-typed-array": true,
        "gulp>vinyl-fs>object.assign": true,
        "string.prototype.matchall>call-bind": true,
        "string.prototype.matchall>es-abstract>array-buffer-byte-length": true,
        "string.prototype.matchall>es-abstract>is-array-buffer": true,
        "string.prototype.matchall>es-abstract>is-regex": true,
        "string.prototype.matchall>es-abstract>is-shared-array-buffer": true,
        "string.prototype.matchall>get-intrinsic": true,
        "string.prototype.matchall>regexp.prototype.flags": true,
        "string.prototype.matchall>side-channel": true
      }
    },
    "@metamask/eth-token-tracker>deep-equal>es-get-iterator": {
      "packages": {
        "@lavamoat/lavapack>json-stable-stringify>isarray": true,
        "@metamask/eth-token-tracker>deep-equal>es-get-iterator>is-map": true,
        "@metamask/eth-token-tracker>deep-equal>es-get-iterator>is-set": true,
        "@metamask/eth-token-tracker>deep-equal>es-get-iterator>stop-iteration-iterator": true,
        "browserify>util>is-arguments": true,
        "eslint-plugin-react>array-includes>is-string": true,
        "process": true,
        "string.prototype.matchall>call-bind": true,
        "string.prototype.matchall>get-intrinsic": true,
        "string.prototype.matchall>has-symbols": true
      }
    },
    "@metamask/eth-token-tracker>deep-equal>es-get-iterator>stop-iteration-iterator": {
      "globals": {
        "StopIteration": true
      },
      "packages": {
        "string.prototype.matchall>internal-slot": true
      }
    },
    "@metamask/eth-token-tracker>deep-equal>is-date-object": {
      "packages": {
        "koa>is-generator-function>has-tostringtag": true
      }
    },
    "@metamask/eth-token-tracker>deep-equal>which-boxed-primitive": {
      "packages": {
        "@metamask/eth-token-tracker>deep-equal>which-boxed-primitive>is-bigint": true,
        "@metamask/eth-token-tracker>deep-equal>which-boxed-primitive>is-boolean-object": true,
        "@metamask/eth-token-tracker>deep-equal>which-boxed-primitive>is-number-object": true,
        "eslint-plugin-react>array-includes>is-string": true,
        "string.prototype.matchall>es-abstract>es-to-primitive>is-symbol": true
      }
    },
    "@metamask/eth-token-tracker>deep-equal>which-boxed-primitive>is-bigint": {
      "packages": {
        "string.prototype.matchall>es-abstract>unbox-primitive>has-bigints": true
      }
    },
    "@metamask/eth-token-tracker>deep-equal>which-boxed-primitive>is-boolean-object": {
      "packages": {
        "koa>is-generator-function>has-tostringtag": true,
        "string.prototype.matchall>call-bind": true
      }
    },
    "@metamask/eth-token-tracker>deep-equal>which-boxed-primitive>is-number-object": {
      "packages": {
        "koa>is-generator-function>has-tostringtag": true
      }
    },
    "@metamask/eth-token-tracker>deep-equal>which-collection": {
      "packages": {
        "@metamask/eth-token-tracker>deep-equal>es-get-iterator>is-map": true,
        "@metamask/eth-token-tracker>deep-equal>es-get-iterator>is-set": true,
        "@metamask/eth-token-tracker>deep-equal>which-collection>is-weakmap": true,
        "@metamask/eth-token-tracker>deep-equal>which-collection>is-weakset": true
      }
    },
    "@metamask/eth-token-tracker>deep-equal>which-collection>is-weakset": {
      "packages": {
        "string.prototype.matchall>call-bind": true,
        "string.prototype.matchall>get-intrinsic": true
      }
    },
    "@metamask/eth-trezor-keyring": {
      "globals": {
        "setTimeout": true
      },
      "packages": {
        "@ethereumjs/tx": true,
        "@ethereumjs/tx>@ethereumjs/util": true,
        "@metamask/eth-trezor-keyring>@trezor/connect-plugin-ethereum": true,
        "@metamask/eth-trezor-keyring>@trezor/connect-web": true,
        "@metamask/eth-trezor-keyring>hdkey": true,
        "browserify>buffer": true,
        "webpack>events": true
      }
    },
    "@metamask/eth-trezor-keyring>@trezor/connect-plugin-ethereum": {
      "packages": {
        "@metamask/eth-sig-util": true,
        "@swc/helpers>tslib": true
      }
    },
    "@metamask/eth-trezor-keyring>@trezor/connect-web": {
      "globals": {
        "URLSearchParams": true,
        "__TREZOR_CONNECT_SRC": true,
        "addEventListener": true,
        "btoa": true,
        "chrome": true,
        "clearInterval": true,
        "clearTimeout": true,
        "console.warn": true,
        "document.body": true,
        "document.createElement": true,
        "document.createTextNode": true,
        "document.getElementById": true,
        "document.querySelectorAll": true,
        "location": true,
        "navigator": true,
        "open": true,
        "origin": true,
        "removeEventListener": true,
        "setInterval": true,
        "setTimeout": true
      },
      "packages": {
        "@swc/helpers>tslib": true,
        "@trezor/connect-web>@trezor/connect": true,
        "@trezor/connect-web>@trezor/connect-common": true,
        "@trezor/connect-web>@trezor/utils": true,
        "webpack>events": true
      }
    },
    "@metamask/eth-trezor-keyring>hdkey": {
      "packages": {
        "browserify>assert": true,
        "crypto-browserify": true,
        "ethereumjs-util>create-hash>ripemd160": true,
        "ethereumjs-util>ethereum-cryptography>bs58check": true,
        "ganache>secp256k1": true,
        "koa>content-disposition>safe-buffer": true
      }
    },
    "@metamask/etherscan-link": {
      "globals": {
        "URL": true
      }
    },
    "@metamask/ethjs": {
      "globals": {
        "clearInterval": true,
        "setInterval": true
      },
      "packages": {
        "@metamask/ethjs-contract": true,
        "@metamask/ethjs-query": true,
        "@metamask/ethjs>@metamask/ethjs-filter": true,
        "@metamask/ethjs>@metamask/ethjs-provider-http": true,
        "@metamask/ethjs>@metamask/ethjs-unit": true,
        "@metamask/ethjs>@metamask/ethjs-util": true,
        "@metamask/ethjs>@metamask/number-to-bn": true,
        "@metamask/ethjs>ethjs-abi": true,
        "@metamask/ethjs>js-sha3": true,
        "bn.js": true,
        "browserify>buffer": true
      }
    },
    "@metamask/ethjs-contract": {
      "packages": {
        "@babel/runtime": true,
        "@metamask/ethjs>@metamask/ethjs-filter": true,
        "@metamask/ethjs>@metamask/ethjs-util": true,
        "@metamask/ethjs>ethjs-abi": true,
        "@metamask/ethjs>js-sha3": true,
        "promise-to-callback": true
      }
    },
    "@metamask/ethjs-query": {
      "globals": {
        "console": true
      },
      "packages": {
        "@metamask/ethjs-query>@metamask/ethjs-format": true,
        "@metamask/ethjs-query>@metamask/ethjs-rpc": true,
        "promise-to-callback": true
      }
    },
    "@metamask/ethjs-query>@metamask/ethjs-format": {
      "packages": {
        "@metamask/ethjs-query>@metamask/ethjs-format>ethjs-schema": true,
        "@metamask/ethjs>@metamask/ethjs-util": true,
        "@metamask/ethjs>@metamask/ethjs-util>strip-hex-prefix": true,
        "@metamask/ethjs>@metamask/number-to-bn": true
      }
    },
    "@metamask/ethjs-query>@metamask/ethjs-rpc": {
      "packages": {
        "promise-to-callback": true
      }
    },
    "@metamask/ethjs>@metamask/ethjs-filter": {
      "globals": {
        "clearInterval": true,
        "setInterval": true
      }
    },
    "@metamask/ethjs>@metamask/ethjs-provider-http": {
      "packages": {
        "@metamask/ethjs>@metamask/ethjs-provider-http>xhr2": true
      }
    },
    "@metamask/ethjs>@metamask/ethjs-provider-http>xhr2": {
      "globals": {
        "XMLHttpRequest": true
      }
    },
    "@metamask/ethjs>@metamask/ethjs-unit": {
      "packages": {
        "@metamask/ethjs>@metamask/number-to-bn": true,
        "bn.js": true
      }
    },
    "@metamask/ethjs>@metamask/ethjs-util": {
      "packages": {
        "@metamask/ethjs>@metamask/ethjs-util>is-hex-prefixed": true,
        "@metamask/ethjs>@metamask/ethjs-util>strip-hex-prefix": true,
        "browserify>buffer": true
      }
    },
    "@metamask/ethjs>@metamask/ethjs-util>strip-hex-prefix": {
      "packages": {
        "@metamask/ethjs>@metamask/ethjs-util>is-hex-prefixed": true
      }
    },
    "@metamask/ethjs>@metamask/number-to-bn": {
      "packages": {
        "@metamask/ethjs>@metamask/ethjs-util>strip-hex-prefix": true,
        "bn.js": true
      }
    },
    "@metamask/ethjs>ethjs-abi": {
      "packages": {
        "@metamask/ethjs>ethjs-abi>number-to-bn": true,
        "@metamask/ethjs>js-sha3": true,
        "bn.js": true,
        "browserify>buffer": true
      }
    },
    "@metamask/ethjs>ethjs-abi>number-to-bn": {
      "packages": {
        "@metamask/ethjs>@metamask/ethjs-util>strip-hex-prefix": true,
        "bn.js": true
      }
    },
    "@metamask/ethjs>js-sha3": {
      "globals": {
        "define": true
      },
      "packages": {
        "process": true
      }
    },
    "@metamask/gas-fee-controller": {
      "globals": {
        "clearInterval": true,
        "console.error": true,
        "setInterval": true
      },
      "packages": {
        "@metamask/eth-query": true,
        "@metamask/gas-fee-controller>@metamask/controller-utils": true,
        "@metamask/gas-fee-controller>@metamask/polling-controller": true,
        "bn.js": true,
        "uuid": true
      }
    },
    "@metamask/gas-fee-controller>@metamask/controller-utils": {
      "globals": {
        "URL": true,
        "console.error": true,
        "fetch": true,
        "setTimeout": true
      },
      "packages": {
        "@ethereumjs/tx>@ethereumjs/util": true,
        "@metamask/controller-utils>@spruceid/siwe-parser": true,
        "@metamask/ethjs>@metamask/ethjs-unit": true,
        "@metamask/gas-fee-controller>@metamask/controller-utils>@metamask/utils": true,
        "bn.js": true,
        "browserify>buffer": true,
        "eslint>fast-deep-equal": true,
        "eth-ens-namehash": true
      }
    },
    "@metamask/gas-fee-controller>@metamask/controller-utils>@metamask/utils": {
      "globals": {
        "TextDecoder": true,
        "TextEncoder": true
      },
      "packages": {
        "@metamask/rpc-errors>@metamask/utils>@metamask/superstruct": true,
        "@metamask/utils>@scure/base": true,
        "@metamask/utils>pony-cause": true,
        "@noble/hashes": true,
        "browserify>buffer": true,
        "nock>debug": true,
        "semver": true
      }
    },
    "@metamask/gas-fee-controller>@metamask/polling-controller": {
      "globals": {
        "clearTimeout": true,
        "console.error": true,
        "setTimeout": true
      },
      "packages": {
        "@metamask/gas-fee-controller>@metamask/polling-controller>@metamask/base-controller": true,
        "@metamask/snaps-utils>fast-json-stable-stringify": true,
        "uuid": true
      }
    },
    "@metamask/gas-fee-controller>@metamask/polling-controller>@metamask/base-controller": {
      "globals": {
        "setTimeout": true
      },
      "packages": {
        "immer": true
      }
    },
    "@metamask/jazzicon": {
      "globals": {
        "document.createElement": true,
        "document.createElementNS": true
      },
      "packages": {
        "@metamask/jazzicon>color": true,
        "@metamask/jazzicon>mersenne-twister": true
      }
    },
    "@metamask/jazzicon>color": {
      "packages": {
        "@metamask/jazzicon>color>clone": true,
        "@metamask/jazzicon>color>color-convert": true,
        "@metamask/jazzicon>color>color-string": true
      }
    },
    "@metamask/jazzicon>color>clone": {
      "packages": {
        "browserify>buffer": true
      }
    },
    "@metamask/jazzicon>color>color-convert": {
      "packages": {
        "@metamask/jazzicon>color>color-convert>color-name": true
      }
    },
    "@metamask/jazzicon>color>color-string": {
      "packages": {
        "jest-canvas-mock>moo-color>color-name": true
      }
    },
    "@metamask/keyring-api": {
      "globals": {
        "URL": true
      },
      "packages": {
        "@metamask/keyring-api>bech32": true,
        "@metamask/keyring-api>uuid": true,
        "@metamask/utils": true,
        "superstruct": true
      }
    },
    "@metamask/keyring-api>uuid": {
      "globals": {
        "crypto": true
      }
    },
    "@metamask/keyring-controller": {
      "packages": {
        "@ethereumjs/tx>@ethereumjs/util": true,
        "@metamask/browser-passworder": true,
        "@metamask/eth-sig-util": true,
        "@metamask/keyring-controller>@metamask/base-controller": true,
        "@metamask/keyring-controller>@metamask/eth-hd-keyring": true,
        "@metamask/keyring-controller>@metamask/eth-simple-keyring": true,
        "@metamask/keyring-controller>@metamask/utils": true,
        "@metamask/keyring-controller>ethereumjs-wallet": true,
        "@metamask/name-controller>async-mutex": true
      }
    },
    "@metamask/keyring-controller>@metamask/base-controller": {
      "globals": {
        "setTimeout": true
      },
      "packages": {
        "immer": true
      }
    },
    "@metamask/keyring-controller>@metamask/eth-hd-keyring": {
      "globals": {
        "TextEncoder": true
      },
      "packages": {
        "@ethereumjs/tx>@ethereumjs/util": true,
        "@ethereumjs/tx>ethereum-cryptography": true,
        "@metamask/eth-sig-util": true,
        "@metamask/scure-bip39": true,
        "@metamask/utils": true,
        "browserify>buffer": true
      }
    },
    "@metamask/keyring-controller>@metamask/eth-simple-keyring": {
      "packages": {
        "@ethereumjs/tx>@ethereumjs/util": true,
        "@ethereumjs/tx>ethereum-cryptography": true,
        "@metamask/eth-sig-util": true,
        "@metamask/utils": true,
        "browserify>buffer": true,
        "crypto-browserify>randombytes": true
      }
    },
    "@metamask/keyring-controller>@metamask/utils": {
      "globals": {
        "TextDecoder": true,
        "TextEncoder": true
      },
      "packages": {
        "@metamask/rpc-errors>@metamask/utils>@metamask/superstruct": true,
        "@metamask/utils>@scure/base": true,
        "@metamask/utils>pony-cause": true,
        "@noble/hashes": true,
        "browserify>buffer": true,
        "nock>debug": true,
        "semver": true
      }
    },
    "@metamask/keyring-controller>ethereumjs-wallet": {
      "packages": {
        "@metamask/keyring-controller>ethereumjs-wallet>ethereum-cryptography": true,
        "@metamask/keyring-controller>ethereumjs-wallet>ethereumjs-util": true,
        "@metamask/keyring-controller>ethereumjs-wallet>utf8": true,
        "browserify>buffer": true,
        "crypto-browserify": true,
        "crypto-browserify>randombytes": true,
        "eth-lattice-keyring>gridplus-sdk>aes-js": true,
        "ethereumjs-util>ethereum-cryptography>bs58check": true,
<<<<<<< HEAD
        "ethers>@ethersproject/json-wallets>scrypt-js": true,
        "mocha>serialize-javascript>randombytes": true,
=======
        "ethereumjs-util>ethereum-cryptography>scrypt-js": true,
>>>>>>> bc6539ba
        "uuid": true
      }
    },
    "@metamask/keyring-controller>ethereumjs-wallet>ethereum-cryptography": {
      "packages": {
        "browserify>assert": true,
        "browserify>buffer": true,
        "crypto-browserify>create-hmac": true,
        "crypto-browserify>randombytes": true,
        "ethereumjs-util>ethereum-cryptography>bs58check": true,
        "ethers>@ethersproject/sha2>hash.js": true,
        "ganache>keccak": true,
        "ganache>secp256k1": true,
        "koa>content-disposition>safe-buffer": true
      }
    },
    "@metamask/keyring-controller>ethereumjs-wallet>ethereumjs-util": {
      "packages": {
        "@metamask/keyring-controller>ethereumjs-wallet>ethereum-cryptography": true,
        "bn.js": true,
        "browserify>assert": true,
        "browserify>buffer": true,
        "browserify>insert-module-globals>is-buffer": true,
        "ethereumjs-util>create-hash": true,
        "ethereumjs-util>rlp": true
      }
    },
    "@metamask/logging-controller": {
      "packages": {
        "@metamask/logging-controller>@metamask/base-controller": true,
        "uuid": true
      }
    },
    "@metamask/logging-controller>@metamask/base-controller": {
      "globals": {
        "setTimeout": true
      },
      "packages": {
        "immer": true
      }
    },
    "@metamask/logo": {
      "globals": {
        "addEventListener": true,
        "document.body.appendChild": true,
        "document.createElementNS": true,
        "innerHeight": true,
        "innerWidth": true,
        "requestAnimationFrame": true
      },
      "packages": {
        "@metamask/logo>gl-mat4": true,
        "@metamask/logo>gl-vec3": true
      }
    },
    "@metamask/message-manager": {
      "packages": {
        "@metamask/eth-sig-util": true,
        "@metamask/message-manager>@metamask/base-controller": true,
        "@metamask/message-manager>@metamask/controller-utils": true,
        "@metamask/message-manager>jsonschema": true,
        "@metamask/utils": true,
        "browserify>buffer": true,
        "uuid": true,
        "webpack>events": true
      }
    },
    "@metamask/message-manager>@metamask/base-controller": {
      "globals": {
        "setTimeout": true
      },
      "packages": {
        "immer": true
      }
    },
    "@metamask/message-manager>@metamask/controller-utils": {
      "globals": {
        "URL": true,
        "console.error": true,
        "fetch": true,
        "setTimeout": true
      },
      "packages": {
        "@ethereumjs/tx>@ethereumjs/util": true,
        "@metamask/controller-utils>@spruceid/siwe-parser": true,
        "@metamask/ethjs>@metamask/ethjs-unit": true,
        "@metamask/utils": true,
        "bn.js": true,
        "browserify>buffer": true,
        "eslint>fast-deep-equal": true,
        "eth-ens-namehash": true
      }
    },
    "@metamask/message-manager>jsonschema": {
      "packages": {
        "browserify>url": true
      }
    },
    "@metamask/message-signing-snap>@noble/curves": {
      "globals": {
        "TextEncoder": true
      },
      "packages": {
        "@noble/hashes": true
      }
    },
    "@metamask/name-controller": {
      "globals": {
        "fetch": true
      },
      "packages": {
        "@metamask/name-controller>@metamask/base-controller": true,
        "@metamask/name-controller>@metamask/controller-utils": true,
        "@metamask/name-controller>async-mutex": true,
        "@metamask/utils": true
      }
    },
    "@metamask/name-controller>@metamask/base-controller": {
      "globals": {
        "setTimeout": true
      },
      "packages": {
        "immer": true
      }
    },
    "@metamask/name-controller>@metamask/controller-utils": {
      "globals": {
        "URL": true,
        "console.error": true,
        "fetch": true,
        "setTimeout": true
      },
      "packages": {
        "@ethereumjs/tx>@ethereumjs/util": true,
        "@metamask/controller-utils>@spruceid/siwe-parser": true,
        "@metamask/ethjs>@metamask/ethjs-unit": true,
        "@metamask/name-controller>@metamask/controller-utils>@metamask/utils": true,
        "bn.js": true,
        "browserify>buffer": true,
        "eslint>fast-deep-equal": true,
        "eth-ens-namehash": true
      }
    },
    "@metamask/name-controller>@metamask/controller-utils>@metamask/utils": {
      "globals": {
        "TextDecoder": true,
        "TextEncoder": true
      },
      "packages": {
        "@metamask/rpc-errors>@metamask/utils>@metamask/superstruct": true,
        "@metamask/utils>@scure/base": true,
        "@metamask/utils>pony-cause": true,
        "@noble/hashes": true,
        "browserify>buffer": true,
        "nock>debug": true,
        "semver": true
      }
    },
    "@metamask/name-controller>async-mutex": {
      "globals": {
        "clearTimeout": true,
        "setTimeout": true
      },
      "packages": {
        "@swc/helpers>tslib": true
      }
    },
    "@metamask/network-controller": {
      "globals": {
        "URL": true,
        "btoa": true,
        "fetch": true,
        "setTimeout": true
      },
      "packages": {
        "@metamask/eth-json-rpc-middleware": true,
        "@metamask/eth-query": true,
        "@metamask/eth-token-tracker>@metamask/eth-block-tracker": true,
        "@metamask/network-controller>@metamask/base-controller": true,
        "@metamask/network-controller>@metamask/controller-utils": true,
        "@metamask/network-controller>@metamask/eth-json-rpc-infura": true,
        "@metamask/network-controller>@metamask/eth-json-rpc-provider": true,
        "@metamask/network-controller>@metamask/json-rpc-engine": true,
        "@metamask/network-controller>@metamask/swappable-obj-proxy": true,
        "@metamask/rpc-errors": true,
        "@metamask/utils": true,
        "browserify>assert": true,
        "uuid": true
      }
    },
    "@metamask/network-controller>@metamask/base-controller": {
      "globals": {
        "setTimeout": true
      },
      "packages": {
        "immer": true
      }
    },
    "@metamask/network-controller>@metamask/controller-utils": {
      "globals": {
        "URL": true,
        "console.error": true,
        "fetch": true,
        "setTimeout": true
      },
      "packages": {
        "@ethereumjs/tx>@ethereumjs/util": true,
        "@metamask/controller-utils>@spruceid/siwe-parser": true,
        "@metamask/ethjs>@metamask/ethjs-unit": true,
        "@metamask/network-controller>@metamask/controller-utils>@metamask/utils": true,
        "bn.js": true,
        "browserify>buffer": true,
        "eslint>fast-deep-equal": true,
        "eth-ens-namehash": true
      }
    },
    "@metamask/network-controller>@metamask/controller-utils>@metamask/utils": {
      "globals": {
        "TextDecoder": true,
        "TextEncoder": true
      },
      "packages": {
        "@metamask/rpc-errors>@metamask/utils>@metamask/superstruct": true,
        "@metamask/utils>@scure/base": true,
        "@metamask/utils>pony-cause": true,
        "@noble/hashes": true,
        "browserify>buffer": true,
        "nock>debug": true,
        "semver": true
      }
    },
    "@metamask/network-controller>@metamask/eth-json-rpc-infura": {
      "globals": {
        "setTimeout": true
      },
      "packages": {
        "@metamask/eth-json-rpc-middleware>@metamask/eth-json-rpc-provider": true,
        "@metamask/providers>@metamask/json-rpc-engine": true,
        "@metamask/rpc-errors": true,
        "@metamask/utils": true,
        "node-fetch": true
      }
    },
    "@metamask/network-controller>@metamask/eth-json-rpc-provider": {
      "packages": {
        "@metamask/network-controller>@metamask/json-rpc-engine": true,
        "@metamask/rpc-errors": true,
        "@metamask/safe-event-emitter": true,
        "uuid": true
      }
    },
    "@metamask/network-controller>@metamask/json-rpc-engine": {
      "packages": {
        "@metamask/network-controller>@metamask/json-rpc-engine>@metamask/utils": true,
        "@metamask/rpc-errors": true,
        "@metamask/safe-event-emitter": true
      }
    },
    "@metamask/network-controller>@metamask/json-rpc-engine>@metamask/utils": {
      "globals": {
        "TextDecoder": true,
        "TextEncoder": true
      },
      "packages": {
        "@metamask/rpc-errors>@metamask/utils>@metamask/superstruct": true,
        "@metamask/utils>@scure/base": true,
        "@metamask/utils>pony-cause": true,
        "@noble/hashes": true,
        "browserify>buffer": true,
        "nock>debug": true,
        "semver": true
      }
    },
    "@metamask/notification-controller": {
      "packages": {
        "@metamask/base-controller": true,
        "@metamask/notification-controller>nanoid": true,
        "@metamask/utils": true
      }
    },
    "@metamask/notification-controller>nanoid": {
      "globals": {
        "crypto.getRandomValues": true
      }
    },
    "@metamask/object-multiplex": {
      "globals": {
        "console.warn": true
      },
      "packages": {
        "@metamask/object-multiplex>once": true,
        "readable-stream": true
      }
    },
    "@metamask/object-multiplex>once": {
      "packages": {
        "@metamask/object-multiplex>once>wrappy": true
      }
    },
    "@metamask/obs-store": {
      "packages": {
        "@metamask/safe-event-emitter": true,
        "readable-stream": true
      }
    },
    "@metamask/permission-controller": {
      "globals": {
        "console.error": true
      },
      "packages": {
        "@metamask/permission-controller>@metamask/base-controller": true,
        "@metamask/permission-controller>@metamask/controller-utils": true,
        "@metamask/permission-controller>@metamask/json-rpc-engine": true,
        "@metamask/permission-controller>nanoid": true,
        "@metamask/rpc-errors": true,
        "@metamask/utils": true,
        "deep-freeze-strict": true,
        "immer": true
      }
    },
    "@metamask/permission-controller>@metamask/base-controller": {
      "globals": {
        "setTimeout": true
      },
      "packages": {
        "immer": true
      }
    },
    "@metamask/permission-controller>@metamask/controller-utils": {
      "globals": {
        "URL": true,
        "console.error": true,
        "fetch": true,
        "setTimeout": true
      },
      "packages": {
        "@ethereumjs/tx>@ethereumjs/util": true,
        "@metamask/controller-utils>@spruceid/siwe-parser": true,
        "@metamask/ethjs>@metamask/ethjs-unit": true,
        "@metamask/permission-controller>@metamask/controller-utils>@metamask/utils": true,
        "bn.js": true,
        "browserify>buffer": true,
        "eslint>fast-deep-equal": true,
        "eth-ens-namehash": true
      }
    },
    "@metamask/permission-controller>@metamask/controller-utils>@metamask/utils": {
      "globals": {
        "TextDecoder": true,
        "TextEncoder": true
      },
      "packages": {
        "@metamask/rpc-errors>@metamask/utils>@metamask/superstruct": true,
        "@metamask/utils>@scure/base": true,
        "@metamask/utils>pony-cause": true,
        "@noble/hashes": true,
        "browserify>buffer": true,
        "nock>debug": true,
        "semver": true
      }
    },
    "@metamask/permission-controller>@metamask/json-rpc-engine": {
      "packages": {
        "@metamask/permission-controller>@metamask/json-rpc-engine>@metamask/utils": true,
        "@metamask/rpc-errors": true,
        "@metamask/safe-event-emitter": true
      }
    },
    "@metamask/permission-controller>@metamask/json-rpc-engine>@metamask/utils": {
      "globals": {
        "TextDecoder": true,
        "TextEncoder": true
      },
      "packages": {
        "@metamask/rpc-errors>@metamask/utils>@metamask/superstruct": true,
        "@metamask/utils>@scure/base": true,
        "@metamask/utils>pony-cause": true,
        "@noble/hashes": true,
        "browserify>buffer": true,
        "nock>debug": true,
        "semver": true
      }
    },
    "@metamask/permission-controller>nanoid": {
      "globals": {
        "crypto.getRandomValues": true
      }
    },
    "@metamask/permission-log-controller": {
      "packages": {
        "@metamask/base-controller": true,
        "@metamask/utils": true
      }
    },
    "@metamask/phishing-controller": {
      "globals": {
        "fetch": true
      },
      "packages": {
        "@metamask/base-controller": true,
        "@metamask/controller-utils": true,
        "@metamask/phishing-warning>eth-phishing-detect": true,
        "punycode": true
      }
    },
    "@metamask/phishing-warning>eth-phishing-detect": {
      "packages": {
        "eslint>optionator>fast-levenshtein": true
      }
    },
    "@metamask/post-message-stream": {
      "globals": {
        "MessageEvent.prototype": true,
        "WorkerGlobalScope": true,
        "addEventListener": true,
        "browser": true,
        "chrome": true,
        "location.origin": true,
        "postMessage": true,
        "removeEventListener": true
      },
      "packages": {
        "@metamask/utils": true,
        "readable-stream": true
      }
    },
    "@metamask/ppom-validator": {
      "globals": {
        "URL": true,
        "console.error": true,
        "crypto": true
      },
      "packages": {
        "@metamask/eth-query>json-rpc-random-id": true,
        "@metamask/ppom-validator>@metamask/base-controller": true,
        "@metamask/ppom-validator>@metamask/controller-utils": true,
        "@metamask/ppom-validator>crypto-js": true,
        "@metamask/ppom-validator>elliptic": true,
        "await-semaphore": true,
        "browserify>buffer": true
      }
    },
    "@metamask/ppom-validator>@metamask/base-controller": {
      "globals": {
        "setTimeout": true
      },
      "packages": {
        "immer": true
      }
    },
    "@metamask/ppom-validator>@metamask/controller-utils": {
      "globals": {
        "URL": true,
        "console.error": true,
        "fetch": true,
        "setTimeout": true
      },
      "packages": {
        "@ethereumjs/tx>@ethereumjs/util": true,
        "@metamask/controller-utils>@spruceid/siwe-parser": true,
        "@metamask/ethjs>@metamask/ethjs-unit": true,
        "@metamask/utils": true,
        "bn.js": true,
        "browserify>buffer": true,
        "eslint>fast-deep-equal": true,
        "eth-ens-namehash": true
      }
    },
    "@metamask/ppom-validator>crypto-js": {
      "globals": {
        "crypto": true,
        "define": true,
        "msCrypto": true
      },
      "packages": {
        "browserify>browser-resolve": true
      }
    },
    "@metamask/ppom-validator>elliptic": {
      "packages": {
        "@metamask/ppom-validator>elliptic>brorand": true,
        "@metamask/ppom-validator>elliptic>hmac-drbg": true,
        "@metamask/ppom-validator>elliptic>minimalistic-assert": true,
        "@metamask/ppom-validator>elliptic>minimalistic-crypto-utils": true,
        "bn.js": true,
        "ethers>@ethersproject/sha2>hash.js": true,
        "pumpify>inherits": true
      }
    },
    "@metamask/ppom-validator>elliptic>brorand": {
      "globals": {
        "crypto": true,
        "msCrypto": true
      },
      "packages": {
        "browserify>browser-resolve": true
      }
    },
    "@metamask/ppom-validator>elliptic>hmac-drbg": {
      "packages": {
        "@metamask/ppom-validator>elliptic>minimalistic-assert": true,
        "@metamask/ppom-validator>elliptic>minimalistic-crypto-utils": true,
        "ethers>@ethersproject/sha2>hash.js": true
      }
    },
    "@metamask/providers>@metamask/json-rpc-engine": {
      "packages": {
        "@metamask/rpc-errors": true,
        "@metamask/safe-event-emitter": true,
        "@metamask/utils": true
      }
    },
    "@metamask/queued-request-controller": {
      "packages": {
        "@metamask/queued-request-controller>@metamask/base-controller": true,
        "@metamask/queued-request-controller>@metamask/json-rpc-engine": true,
        "@metamask/rpc-errors": true,
        "@metamask/selected-network-controller": true,
        "@metamask/utils": true
      }
    },
    "@metamask/queued-request-controller>@metamask/base-controller": {
      "globals": {
        "setTimeout": true
      },
      "packages": {
        "immer": true
      }
    },
    "@metamask/queued-request-controller>@metamask/json-rpc-engine": {
      "packages": {
        "@metamask/queued-request-controller>@metamask/json-rpc-engine>@metamask/utils": true,
        "@metamask/rpc-errors": true,
        "@metamask/safe-event-emitter": true
      }
    },
    "@metamask/queued-request-controller>@metamask/json-rpc-engine>@metamask/utils": {
      "globals": {
        "TextDecoder": true,
        "TextEncoder": true
      },
      "packages": {
        "@metamask/rpc-errors>@metamask/utils>@metamask/superstruct": true,
        "@metamask/utils>@scure/base": true,
        "@metamask/utils>pony-cause": true,
        "@noble/hashes": true,
        "browserify>buffer": true,
        "nock>debug": true,
        "semver": true
      }
    },
    "@metamask/rate-limit-controller": {
      "globals": {
        "setTimeout": true
      },
      "packages": {
        "@metamask/base-controller": true,
        "@metamask/rpc-errors": true,
        "@metamask/utils": true
      }
    },
    "@metamask/rpc-errors": {
      "packages": {
        "@metamask/rpc-errors>@metamask/utils": true,
        "eth-rpc-errors>fast-safe-stringify": true
      }
    },
    "@metamask/rpc-errors>@metamask/utils": {
      "globals": {
        "TextDecoder": true,
        "TextEncoder": true
      },
      "packages": {
        "@metamask/rpc-errors>@metamask/utils>@metamask/superstruct": true,
        "@metamask/utils>@scure/base": true,
        "@metamask/utils>pony-cause": true,
        "@noble/hashes": true,
        "browserify>buffer": true,
        "nock>debug": true,
        "semver": true
      }
    },
    "@metamask/rpc-methods-flask>nanoid": {
      "globals": {
        "crypto.getRandomValues": true
      }
    },
    "@metamask/rpc-methods>nanoid": {
      "globals": {
        "crypto.getRandomValues": true
      }
    },
    "@metamask/safe-event-emitter": {
      "globals": {
        "setTimeout": true
      },
      "packages": {
        "webpack>events": true
      }
    },
    "@metamask/scure-bip39": {
      "globals": {
        "TextEncoder": true
      },
      "packages": {
        "@metamask/scure-bip39>@noble/hashes": true,
        "@metamask/utils>@scure/base": true
      }
    },
    "@metamask/scure-bip39>@noble/hashes": {
      "globals": {
        "TextEncoder": true,
        "crypto": true
      }
    },
    "@metamask/selected-network-controller": {
      "packages": {
        "@metamask/network-controller>@metamask/swappable-obj-proxy": true,
        "@metamask/selected-network-controller>@metamask/base-controller": true
      }
    },
    "@metamask/selected-network-controller>@metamask/base-controller": {
      "globals": {
        "setTimeout": true
      },
      "packages": {
        "immer": true
      }
    },
    "@metamask/signature-controller": {
      "globals": {
        "console.info": true
      },
      "packages": {
        "@metamask/base-controller": true,
        "@metamask/controller-utils": true,
        "@metamask/logging-controller": true,
        "@metamask/rpc-errors": true,
        "@metamask/signature-controller>@metamask/message-manager": true,
        "lodash": true,
        "webpack>events": true
      }
    },
    "@metamask/signature-controller>@metamask/message-manager": {
      "packages": {
        "@metamask/base-controller": true,
        "@metamask/controller-utils": true,
        "@metamask/eth-sig-util": true,
        "@metamask/message-manager>jsonschema": true,
        "@metamask/utils": true,
        "browserify>buffer": true,
        "uuid": true,
        "webpack>events": true
      }
    },
    "@metamask/smart-transactions-controller": {
      "globals": {
        "URLSearchParams": true,
        "clearInterval": true,
        "console.error": true,
        "console.log": true,
        "fetch": true,
        "setInterval": true
      },
      "packages": {
        "@ethersproject/bytes": true,
        "@metamask/eth-query": true,
        "@metamask/gas-fee-controller>@metamask/polling-controller": true,
        "@metamask/smart-transactions-controller>@ethereumjs/tx": true,
        "@metamask/smart-transactions-controller>@ethereumjs/util": true,
        "@metamask/smart-transactions-controller>@metamask/controller-utils": true,
        "@metamask/smart-transactions-controller>@metamask/transaction-controller": true,
        "@metamask/smart-transactions-controller>bignumber.js": true,
        "browserify>buffer": true,
        "fast-json-patch": true,
        "lodash": true,
        "webpack>events": true
      }
    },
    "@metamask/smart-transactions-controller>@babel/runtime": {
      "globals": {
        "regeneratorRuntime": "write"
      }
    },
    "@metamask/smart-transactions-controller>@ethereumjs/tx": {
      "packages": {
        "@ethereumjs/tx>ethereum-cryptography": true,
        "@metamask/smart-transactions-controller>@ethereumjs/tx>@ethereumjs/common": true,
        "@metamask/smart-transactions-controller>@ethereumjs/tx>@ethereumjs/rlp": true,
        "@metamask/smart-transactions-controller>@ethereumjs/util": true
      }
    },
    "@metamask/smart-transactions-controller>@ethereumjs/tx>@ethereumjs/common": {
      "packages": {
        "@metamask/smart-transactions-controller>@ethereumjs/util": true,
        "webpack>events": true
      }
    },
    "@metamask/smart-transactions-controller>@ethereumjs/tx>@ethereumjs/rlp": {
      "globals": {
        "TextEncoder": true
      }
    },
    "@metamask/smart-transactions-controller>@ethereumjs/util": {
      "globals": {
        "console.warn": true,
        "fetch": true
      },
      "packages": {
        "@ethereumjs/tx>ethereum-cryptography": true,
        "@metamask/smart-transactions-controller>@ethereumjs/util>@ethereumjs/rlp": true,
        "webpack>events": true
      }
    },
    "@metamask/smart-transactions-controller>@ethereumjs/util>@ethereumjs/rlp": {
      "globals": {
        "TextEncoder": true
      }
    },
    "@metamask/smart-transactions-controller>@metamask/base-controller": {
      "globals": {
        "setTimeout": true
      },
      "packages": {
        "immer": true
      }
    },
    "@metamask/smart-transactions-controller>@metamask/controller-utils": {
      "globals": {
        "URL": true,
        "console.error": true,
        "fetch": true,
        "setTimeout": true
      },
      "packages": {
        "@metamask/controller-utils>@spruceid/siwe-parser": true,
        "@metamask/ethjs>@metamask/ethjs-unit": true,
        "@metamask/smart-transactions-controller>@metamask/controller-utils>@ethereumjs/util": true,
        "@metamask/smart-transactions-controller>@metamask/controller-utils>@metamask/utils": true,
        "bn.js": true,
        "browserify>buffer": true,
        "eslint>fast-deep-equal": true,
        "eth-ens-namehash": true
      }
    },
    "@metamask/smart-transactions-controller>@metamask/controller-utils>@ethereumjs/util": {
      "globals": {
        "console.warn": true
      },
      "packages": {
        "@ethereumjs/tx>@ethereumjs/rlp": true,
        "@ethereumjs/tx>@ethereumjs/util>micro-ftch": true,
        "@ethereumjs/tx>ethereum-cryptography": true,
        "browserify>buffer": true,
        "browserify>insert-module-globals>is-buffer": true,
        "webpack>events": true
      }
    },
    "@metamask/smart-transactions-controller>@metamask/controller-utils>@metamask/utils": {
      "globals": {
        "TextDecoder": true,
        "TextEncoder": true
      },
      "packages": {
        "@metamask/rpc-errors>@metamask/utils>@metamask/superstruct": true,
        "@metamask/utils>@scure/base": true,
        "@metamask/utils>pony-cause": true,
        "@noble/hashes": true,
        "browserify>buffer": true,
        "nock>debug": true,
        "semver": true
      }
    },
    "@metamask/smart-transactions-controller>@metamask/controllers>nanoid": {
      "globals": {
        "crypto.getRandomValues": true
      }
    },
    "@metamask/smart-transactions-controller>@metamask/transaction-controller": {
      "globals": {
        "clearTimeout": true,
        "console.error": true,
        "fetch": true,
        "setTimeout": true
      },
      "packages": {
        "@ethereumjs/tx>@ethereumjs/common": true,
        "@ethersproject/abi": true,
        "@ethersproject/contracts": true,
        "@ethersproject/providers": true,
        "@metamask/eth-query": true,
        "@metamask/gas-fee-controller": true,
        "@metamask/metamask-eth-abis": true,
        "@metamask/name-controller>async-mutex": true,
        "@metamask/network-controller": true,
        "@metamask/rpc-errors": true,
        "@metamask/smart-transactions-controller>@metamask/base-controller": true,
        "@metamask/smart-transactions-controller>@metamask/controller-utils": true,
        "@metamask/smart-transactions-controller>@metamask/transaction-controller>@ethereumjs/tx": true,
        "@metamask/smart-transactions-controller>@metamask/transaction-controller>@ethereumjs/util": true,
        "@metamask/smart-transactions-controller>@metamask/transaction-controller>eth-method-registry": true,
        "@metamask/transaction-controller>@metamask/nonce-tracker": true,
        "@metamask/utils": true,
        "bn.js": true,
        "browserify>buffer": true,
        "fast-json-patch": true,
        "lodash": true,
        "uuid": true,
        "webpack>events": true
      }
    },
    "@metamask/smart-transactions-controller>@metamask/transaction-controller>@ethereumjs/tx": {
      "packages": {
        "@ethereumjs/tx>@ethereumjs/common": true,
        "@ethereumjs/tx>@ethereumjs/rlp": true,
        "@ethereumjs/tx>ethereum-cryptography": true,
        "@metamask/smart-transactions-controller>@metamask/transaction-controller>@ethereumjs/util": true,
        "browserify>buffer": true,
        "browserify>insert-module-globals>is-buffer": true
      }
    },
    "@metamask/smart-transactions-controller>@metamask/transaction-controller>@ethereumjs/util": {
      "globals": {
        "console.warn": true
      },
      "packages": {
        "@ethereumjs/tx>@ethereumjs/rlp": true,
        "@ethereumjs/tx>@ethereumjs/util>micro-ftch": true,
        "@ethereumjs/tx>ethereum-cryptography": true,
        "browserify>buffer": true,
        "browserify>insert-module-globals>is-buffer": true,
        "webpack>events": true
      }
    },
    "@metamask/smart-transactions-controller>@metamask/transaction-controller>eth-method-registry": {
      "packages": {
        "@metamask/smart-transactions-controller>@metamask/transaction-controller>eth-method-registry>@metamask/ethjs-contract": true,
        "@metamask/smart-transactions-controller>@metamask/transaction-controller>eth-method-registry>@metamask/ethjs-query": true
      }
    },
    "@metamask/smart-transactions-controller>@metamask/transaction-controller>eth-method-registry>@metamask/ethjs-contract": {
      "packages": {
        "@metamask/ethjs>ethjs-abi": true,
        "@metamask/ethjs>js-sha3": true,
        "@metamask/smart-transactions-controller>@babel/runtime": true,
        "@metamask/smart-transactions-controller>@metamask/transaction-controller>eth-method-registry>@metamask/ethjs-contract>@metamask/ethjs-filter": true,
        "@metamask/smart-transactions-controller>@metamask/transaction-controller>eth-method-registry>@metamask/ethjs-contract>@metamask/ethjs-util": true,
        "promise-to-callback": true
      }
    },
    "@metamask/smart-transactions-controller>@metamask/transaction-controller>eth-method-registry>@metamask/ethjs-contract>@metamask/ethjs-filter": {
      "globals": {
        "clearInterval": true,
        "setInterval": true
      }
    },
    "@metamask/smart-transactions-controller>@metamask/transaction-controller>eth-method-registry>@metamask/ethjs-contract>@metamask/ethjs-util": {
      "packages": {
        "@metamask/ethjs>@metamask/ethjs-util>is-hex-prefixed": true,
        "@metamask/ethjs>@metamask/ethjs-util>strip-hex-prefix": true,
        "browserify>buffer": true
      }
    },
    "@metamask/smart-transactions-controller>@metamask/transaction-controller>eth-method-registry>@metamask/ethjs-query": {
      "globals": {
        "console": true
      },
      "packages": {
        "@metamask/smart-transactions-controller>@metamask/transaction-controller>eth-method-registry>@metamask/ethjs-query>@metamask/ethjs-format": true,
        "@metamask/smart-transactions-controller>@metamask/transaction-controller>eth-method-registry>@metamask/ethjs-query>@metamask/ethjs-rpc": true,
        "promise-to-callback": true
      }
    },
    "@metamask/smart-transactions-controller>@metamask/transaction-controller>eth-method-registry>@metamask/ethjs-query>@metamask/ethjs-format": {
      "packages": {
        "@metamask/ethjs-query>@metamask/ethjs-format>ethjs-schema": true,
        "@metamask/ethjs>@metamask/ethjs-util>strip-hex-prefix": true,
        "@metamask/ethjs>@metamask/number-to-bn": true,
        "@metamask/smart-transactions-controller>@metamask/transaction-controller>eth-method-registry>@metamask/ethjs-contract>@metamask/ethjs-util": true
      }
    },
    "@metamask/smart-transactions-controller>@metamask/transaction-controller>eth-method-registry>@metamask/ethjs-query>@metamask/ethjs-rpc": {
      "packages": {
        "promise-to-callback": true
      }
    },
    "@metamask/smart-transactions-controller>bignumber.js": {
      "globals": {
        "crypto": true,
        "define": true
      }
    },
    "@metamask/snaps-controllers": {
      "globals": {
        "DecompressionStream": true,
        "URL": true,
        "chrome.offscreen.createDocument": true,
        "chrome.offscreen.hasDocument": true,
        "clearTimeout": true,
        "document.getElementById": true,
        "fetch.bind": true,
        "setTimeout": true
      },
      "packages": {
        "@metamask/base-controller": true,
        "@metamask/object-multiplex": true,
        "@metamask/post-message-stream": true,
        "@metamask/rpc-errors": true,
        "@metamask/snaps-controllers>@metamask/json-rpc-engine": true,
        "@metamask/snaps-controllers>@metamask/json-rpc-middleware-stream": true,
        "@metamask/snaps-controllers>@metamask/permission-controller": true,
        "@metamask/snaps-controllers>@xstate/fsm": true,
        "@metamask/snaps-controllers>concat-stream": true,
        "@metamask/snaps-controllers>get-npm-tarball-url": true,
        "@metamask/snaps-controllers>nanoid": true,
        "@metamask/snaps-controllers>readable-web-to-node-stream": true,
        "@metamask/snaps-controllers>tar-stream": true,
        "@metamask/snaps-rpc-methods": true,
        "@metamask/snaps-sdk": true,
        "@metamask/snaps-utils": true,
        "@metamask/snaps-utils>@metamask/snaps-registry": true,
        "@metamask/utils": true,
        "browserify>browserify-zlib": true,
        "eslint>fast-deep-equal": true,
        "readable-stream": true
      }
    },
    "@metamask/snaps-controllers-flask>nanoid": {
      "globals": {
        "crypto.getRandomValues": true
      }
    },
    "@metamask/snaps-controllers>@metamask/json-rpc-engine": {
      "packages": {
        "@metamask/rpc-errors": true,
        "@metamask/safe-event-emitter": true,
        "@metamask/utils": true
      }
    },
    "@metamask/snaps-controllers>@metamask/json-rpc-middleware-stream": {
      "globals": {
        "console.warn": true,
        "setTimeout": true
      },
      "packages": {
        "@metamask/safe-event-emitter": true,
        "readable-stream": true
      }
    },
    "@metamask/snaps-controllers>@metamask/permission-controller": {
      "globals": {
        "console.error": true
      },
      "packages": {
        "@metamask/base-controller": true,
        "@metamask/controller-utils": true,
        "@metamask/rpc-errors": true,
        "@metamask/snaps-controllers>@metamask/json-rpc-engine": true,
        "@metamask/snaps-controllers>nanoid": true,
        "@metamask/utils": true,
        "deep-freeze-strict": true,
        "immer": true
      }
    },
    "@metamask/snaps-controllers>concat-stream": {
      "packages": {
        "browserify>buffer": true,
        "browserify>concat-stream>typedarray": true,
        "pumpify>inherits": true,
        "readable-stream": true,
        "terser>source-map-support>buffer-from": true
      }
    },
    "@metamask/snaps-controllers>nanoid": {
      "globals": {
        "crypto.getRandomValues": true
      }
    },
    "@metamask/snaps-controllers>readable-web-to-node-stream": {
      "packages": {
        "readable-stream": true
      }
    },
    "@metamask/snaps-controllers>tar-stream": {
      "packages": {
        "@metamask/snaps-controllers>tar-stream>b4a": true,
        "@metamask/snaps-controllers>tar-stream>fast-fifo": true,
        "@metamask/snaps-controllers>tar-stream>streamx": true,
        "browserify>browser-resolve": true
      }
    },
    "@metamask/snaps-controllers>tar-stream>b4a": {
      "globals": {
        "TextDecoder": true,
        "TextEncoder": true
      }
    },
    "@metamask/snaps-controllers>tar-stream>streamx": {
      "packages": {
        "@metamask/snaps-controllers>tar-stream>fast-fifo": true,
        "@metamask/snaps-controllers>tar-stream>streamx>queue-tick": true,
        "webpack>events": true
      }
    },
    "@metamask/snaps-controllers>tar-stream>streamx>queue-tick": {
      "globals": {
        "queueMicrotask": true
      }
    },
    "@metamask/snaps-execution-environments": {
      "globals": {
        "document.getElementById": true
      },
      "packages": {
        "@metamask/post-message-stream": true,
        "@metamask/snaps-utils": true,
        "@metamask/utils": true
      }
    },
    "@metamask/snaps-rpc-methods": {
      "packages": {
        "@metamask/permission-controller": true,
        "@metamask/rpc-errors": true,
        "@metamask/snaps-sdk": true,
        "@metamask/snaps-sdk>@metamask/key-tree": true,
        "@metamask/snaps-utils": true,
        "@metamask/utils": true,
        "@noble/hashes": true,
        "superstruct": true
      }
    },
    "@metamask/snaps-sdk": {
      "globals": {
        "fetch": true
      },
      "packages": {
        "@metamask/rpc-errors": true,
        "@metamask/utils": true,
        "superstruct": true
      }
    },
    "@metamask/snaps-sdk>@metamask/key-tree": {
      "packages": {
        "@metamask/message-signing-snap>@noble/curves": true,
        "@metamask/scure-bip39": true,
        "@metamask/utils": true,
        "@metamask/utils>@scure/base": true,
        "@noble/hashes": true
      }
    },
    "@metamask/snaps-utils": {
      "globals": {
        "File": true,
        "FileReader": true,
        "TextDecoder": true,
        "TextEncoder": true,
        "URL": true,
        "console.error": true,
        "console.log": true,
        "console.warn": true,
        "crypto": true,
        "document.body.appendChild": true,
        "document.createElement": true,
        "fetch": true
      },
      "packages": {
        "@metamask/permission-controller": true,
        "@metamask/rpc-errors": true,
        "@metamask/snaps-sdk": true,
        "@metamask/snaps-sdk>@metamask/key-tree": true,
        "@metamask/snaps-utils>@metamask/slip44": true,
        "@metamask/snaps-utils>cron-parser": true,
        "@metamask/snaps-utils>fast-json-stable-stringify": true,
        "@metamask/snaps-utils>fast-xml-parser": true,
        "@metamask/snaps-utils>marked": true,
        "@metamask/snaps-utils>rfdc": true,
        "@metamask/snaps-utils>validate-npm-package-name": true,
        "@metamask/utils": true,
        "@metamask/utils>@scure/base": true,
        "@noble/hashes": true,
        "chalk": true,
        "semver": true,
        "superstruct": true
      }
    },
    "@metamask/snaps-utils>@metamask/snaps-registry": {
      "packages": {
        "@metamask/message-signing-snap>@noble/curves": true,
        "@metamask/utils": true,
        "@noble/hashes": true,
        "superstruct": true
      }
    },
    "@metamask/snaps-utils>cron-parser": {
      "packages": {
        "browserify>browser-resolve": true,
        "luxon": true
      }
    },
    "@metamask/snaps-utils>fast-xml-parser": {
      "globals": {
        "entityName": true,
        "val": true
      },
      "packages": {
        "@metamask/snaps-utils>fast-xml-parser>strnum": true
      }
    },
    "@metamask/snaps-utils>marked": {
      "globals": {
        "console.error": true,
        "console.warn": true,
        "define": true
      }
    },
    "@metamask/snaps-utils>rfdc": {
      "packages": {
        "browserify>buffer": true
      }
    },
    "@metamask/snaps-utils>validate-npm-package-name": {
      "packages": {
        "@metamask/snaps-utils>validate-npm-package-name>builtins": true
      }
    },
    "@metamask/snaps-utils>validate-npm-package-name>builtins": {
      "packages": {
        "process": true,
        "semver": true
      }
    },
    "@metamask/test-bundler>@ethersproject/networks": {
      "packages": {
        "ethers>@ethersproject/logger": true
      }
    },
    "@metamask/transaction-controller": {
      "globals": {
        "clearTimeout": true,
        "console.error": true,
        "fetch": true,
        "setTimeout": true
      },
      "packages": {
        "@ethereumjs/tx": true,
        "@ethereumjs/tx>@ethereumjs/common": true,
        "@ethereumjs/tx>@ethereumjs/util": true,
        "@ethersproject/abi": true,
        "@ethersproject/contracts": true,
        "@ethersproject/providers": true,
        "@metamask/eth-query": true,
        "@metamask/gas-fee-controller": true,
        "@metamask/metamask-eth-abis": true,
        "@metamask/name-controller>async-mutex": true,
        "@metamask/network-controller": true,
        "@metamask/rpc-errors": true,
        "@metamask/transaction-controller>@metamask/base-controller": true,
        "@metamask/transaction-controller>@metamask/controller-utils": true,
        "@metamask/transaction-controller>@metamask/nonce-tracker": true,
        "@metamask/utils": true,
        "bn.js": true,
        "browserify>buffer": true,
        "eth-method-registry": true,
        "fast-json-patch": true,
        "lodash": true,
        "uuid": true,
        "webpack>events": true
      }
    },
    "@metamask/transaction-controller>@metamask/base-controller": {
      "globals": {
        "setTimeout": true
      },
      "packages": {
        "immer": true
      }
    },
    "@metamask/transaction-controller>@metamask/controller-utils": {
      "globals": {
        "URL": true,
        "console.error": true,
        "fetch": true,
        "setTimeout": true
      },
      "packages": {
        "@ethereumjs/tx>@ethereumjs/util": true,
        "@metamask/controller-utils>@spruceid/siwe-parser": true,
        "@metamask/ethjs>@metamask/ethjs-unit": true,
        "@metamask/transaction-controller>@metamask/controller-utils>@metamask/utils": true,
        "bn.js": true,
        "browserify>buffer": true,
        "eslint>fast-deep-equal": true,
        "eth-ens-namehash": true
      }
    },
    "@metamask/transaction-controller>@metamask/controller-utils>@metamask/utils": {
      "globals": {
        "TextDecoder": true,
        "TextEncoder": true
      },
      "packages": {
        "@metamask/rpc-errors>@metamask/utils>@metamask/superstruct": true,
        "@metamask/utils>@scure/base": true,
        "@metamask/utils>pony-cause": true,
        "@noble/hashes": true,
        "browserify>buffer": true,
        "nock>debug": true,
        "semver": true
      }
    },
    "@metamask/transaction-controller>@metamask/nonce-tracker": {
      "packages": {
        "@ethersproject/providers": true,
        "@metamask/transaction-controller>@metamask/nonce-tracker>async-mutex": true,
        "browserify>assert": true
      }
    },
    "@metamask/transaction-controller>@metamask/nonce-tracker>async-mutex": {
      "globals": {
        "clearTimeout": true,
        "setTimeout": true
      },
      "packages": {
        "@swc/helpers>tslib": true
      }
    },
    "@metamask/user-operation-controller": {
      "globals": {
        "fetch": true
      },
      "packages": {
        "@metamask/eth-query": true,
        "@metamask/gas-fee-controller": true,
        "@metamask/gas-fee-controller>@metamask/polling-controller": true,
        "@metamask/rpc-errors": true,
        "@metamask/transaction-controller": true,
        "@metamask/user-operation-controller>@metamask/base-controller": true,
        "@metamask/user-operation-controller>@metamask/controller-utils": true,
        "@metamask/utils": true,
        "bn.js": true,
        "lodash": true,
        "superstruct": true,
        "uuid": true,
        "webpack>events": true
      }
    },
    "@metamask/user-operation-controller>@metamask/base-controller": {
      "globals": {
        "setTimeout": true
      },
      "packages": {
        "immer": true
      }
    },
    "@metamask/user-operation-controller>@metamask/controller-utils": {
      "globals": {
        "URL": true,
        "console.error": true,
        "fetch": true,
        "setTimeout": true
      },
      "packages": {
        "@ethereumjs/tx>@ethereumjs/util": true,
        "@metamask/controller-utils>@spruceid/siwe-parser": true,
        "@metamask/ethjs>@metamask/ethjs-unit": true,
        "@metamask/user-operation-controller>@metamask/controller-utils>@metamask/utils": true,
        "bn.js": true,
        "browserify>buffer": true,
        "eslint>fast-deep-equal": true,
        "eth-ens-namehash": true
      }
    },
    "@metamask/user-operation-controller>@metamask/controller-utils>@metamask/utils": {
      "globals": {
        "TextDecoder": true,
        "TextEncoder": true
      },
      "packages": {
        "@metamask/rpc-errors>@metamask/utils>@metamask/superstruct": true,
        "@metamask/utils>@scure/base": true,
        "@metamask/utils>pony-cause": true,
        "@noble/hashes": true,
        "browserify>buffer": true,
        "nock>debug": true,
        "semver": true
      }
    },
    "@metamask/utils": {
      "globals": {
        "TextDecoder": true,
        "TextEncoder": true
      },
      "packages": {
        "@metamask/utils>@scure/base": true,
        "@metamask/utils>pony-cause": true,
        "@noble/hashes": true,
        "browserify>buffer": true,
        "nock>debug": true,
        "semver": true,
        "superstruct": true
      }
    },
    "@metamask/utils>@scure/base": {
      "globals": {
        "TextDecoder": true,
        "TextEncoder": true
      }
    },
    "@ngraveio/bc-ur": {
      "packages": {
        "@ngraveio/bc-ur>@keystonehq/alias-sampling": true,
        "@ngraveio/bc-ur>bignumber.js": true,
        "@ngraveio/bc-ur>cbor-sync": true,
        "@ngraveio/bc-ur>crc": true,
        "@ngraveio/bc-ur>jsbi": true,
        "addons-linter>sha.js": true,
        "browserify>assert": true,
        "browserify>buffer": true
      }
    },
    "@ngraveio/bc-ur>assert>object-is": {
      "packages": {
        "string.prototype.matchall>call-bind": true,
        "string.prototype.matchall>define-properties": true
      }
    },
    "@ngraveio/bc-ur>bignumber.js": {
      "globals": {
        "crypto": true,
        "define": true
      }
    },
    "@ngraveio/bc-ur>cbor-sync": {
      "globals": {
        "define": true
      },
      "packages": {
        "browserify>buffer": true
      }
    },
    "@ngraveio/bc-ur>crc": {
      "packages": {
        "browserify>buffer": true
      }
    },
    "@ngraveio/bc-ur>jsbi": {
      "globals": {
        "define": true
      }
    },
    "@noble/ciphers": {
      "globals": {
        "TextDecoder": true,
        "TextEncoder": true,
        "crypto": true
      }
    },
    "@noble/hashes": {
      "globals": {
        "TextEncoder": true,
        "crypto": true
      }
    },
    "@popperjs/core": {
      "globals": {
        "Element": true,
        "HTMLElement": true,
        "ShadowRoot": true,
        "console.error": true,
        "console.warn": true,
        "document": true,
        "navigator.userAgent": true
      }
    },
    "@reduxjs/toolkit": {
      "globals": {
        "AbortController": true,
        "__REDUX_DEVTOOLS_EXTENSION_COMPOSE__": true,
        "__REDUX_DEVTOOLS_EXTENSION__": true,
        "console": true,
        "queueMicrotask": true,
        "requestAnimationFrame": true,
        "setTimeout": true
      },
      "packages": {
        "@reduxjs/toolkit>reselect": true,
        "immer": true,
        "process": true,
        "redux": true,
        "redux-thunk": true
      }
    },
    "@segment/loosely-validate-event": {
      "packages": {
        "@segment/loosely-validate-event>component-type": true,
        "@segment/loosely-validate-event>join-component": true,
        "browserify>assert": true,
        "browserify>buffer": true
      }
    },
    "@sentry/browser": {
      "globals": {
        "PerformanceObserver.supportedEntryTypes.includes": true,
        "Request": true,
        "URL": true,
        "XMLHttpRequest.prototype": true,
        "__SENTRY_DEBUG__": true,
        "__SENTRY_RELEASE__": true,
        "addEventListener": true,
        "console.error": true,
        "indexedDB.open": true,
        "performance.timeOrigin": true,
        "setTimeout": true
      },
      "packages": {
        "@sentry/browser>@sentry-internal/browser-utils": true,
        "@sentry/browser>@sentry-internal/feedback": true,
        "@sentry/browser>@sentry-internal/replay": true,
        "@sentry/browser>@sentry-internal/replay-canvas": true,
        "@sentry/browser>@sentry/core": true,
        "@sentry/utils": true
      }
    },
    "@sentry/browser>@sentry-internal/browser-utils": {
      "globals": {
        "PerformanceEventTiming.prototype": true,
        "PerformanceObserver": true,
        "XMLHttpRequest.prototype": true,
        "__SENTRY_DEBUG__": true,
        "addEventListener": true,
        "clearTimeout": true,
        "performance": true,
        "removeEventListener": true,
        "setTimeout": true
      },
      "packages": {
        "@sentry/browser>@sentry/core": true,
        "@sentry/utils": true
      }
    },
    "@sentry/browser>@sentry-internal/feedback": {
      "globals": {
        "FormData": true,
        "HTMLFormElement": true,
        "__SENTRY_DEBUG__": true,
        "cancelAnimationFrame": true,
        "clearTimeout": true,
        "document.createElement": true,
        "document.createElementNS": true,
        "document.createTextNode": true,
        "isSecureContext": true,
        "requestAnimationFrame": true,
        "setTimeout": true
      },
      "packages": {
        "@sentry/browser>@sentry/core": true,
        "@sentry/utils": true
      }
    },
    "@sentry/browser>@sentry-internal/replay": {
      "globals": {
        "Blob": true,
        "CSSConditionRule": true,
        "CSSGroupingRule": true,
        "CSSMediaRule": true,
        "CSSRule": true,
        "CSSSupportsRule": true,
        "Document": true,
        "DragEvent": true,
        "Element": true,
        "FormData": true,
        "HTMLElement": true,
        "HTMLFormElement": true,
        "Headers": true,
        "MouseEvent": true,
        "MutationObserver": true,
        "Node.DOCUMENT_FRAGMENT_NODE": true,
        "Node.prototype.contains": true,
        "PointerEvent": true,
        "TextEncoder": true,
        "URL": true,
        "URLSearchParams": true,
        "Worker": true,
        "__RRWEB_EXCLUDE_IFRAME__": true,
        "__RRWEB_EXCLUDE_SHADOW_DOM__": true,
        "__SENTRY_DEBUG__": true,
        "__SENTRY_EXCLUDE_REPLAY_WORKER__": true,
        "__rrMutationObserver": true,
        "addEventListener": true,
        "clearTimeout": true,
        "console.debug": true,
        "console.error": true,
        "console.warn": true,
        "customElements.get": true,
        "document": true,
        "innerHeight": true,
        "innerWidth": true,
        "location.href": true,
        "location.origin": true,
        "parent": true
      },
      "packages": {
        "@sentry/browser>@sentry-internal/browser-utils": true,
        "@sentry/browser>@sentry/core": true,
        "@sentry/utils": true
      }
    },
    "@sentry/browser>@sentry-internal/replay-canvas": {
      "globals": {
        "Blob": true,
        "HTMLCanvasElement": true,
        "HTMLImageElement": true,
        "ImageData": true,
        "URL.createObjectURL": true,
        "WeakRef": true,
        "Worker": true,
        "cancelAnimationFrame": true,
        "console.error": true,
        "createImageBitmap": true,
        "document": true
      },
      "packages": {
        "@sentry/browser>@sentry/core": true,
        "@sentry/utils": true
      }
    },
    "@sentry/browser>@sentry/core": {
      "globals": {
        "Headers": true,
        "Request": true,
        "URL": true,
        "__SENTRY_DEBUG__": true,
        "__SENTRY_TRACING__": true,
        "clearInterval": true,
        "clearTimeout": true,
        "console.log": true,
        "console.warn": true,
        "setInterval": true,
        "setTimeout": true
      },
      "packages": {
        "@sentry/utils": true
      }
    },
    "@sentry/utils": {
      "globals": {
        "CustomEvent": true,
        "DOMError": true,
        "DOMException": true,
        "EdgeRuntime": true,
        "Element": true,
        "ErrorEvent": true,
        "Event": true,
        "HTMLElement": true,
        "Headers": true,
        "Request": true,
        "Response": true,
        "TextDecoder": true,
        "TextEncoder": true,
        "URL": true,
        "__SENTRY_BROWSER_BUNDLE__": true,
        "__SENTRY_DEBUG__": true,
        "clearTimeout": true,
        "console.error": true,
        "document": true,
        "setInterval": true,
        "setTimeout": true
      },
      "packages": {
        "process": true
      }
    },
    "@storybook/addon-docs>remark-external-links>mdast-util-definitions": {
      "packages": {
        "react-markdown>unist-util-visit": true
      }
    },
    "@storybook/addon-knobs>qs": {
      "packages": {
        "string.prototype.matchall>side-channel": true
      }
    },
    "@swc/helpers>tslib": {
      "globals": {
        "SuppressedError": true,
        "define": true
      }
    },
    "@trezor/connect-web": {
      "globals": {
        "URLSearchParams": true,
        "__TREZOR_CONNECT_SRC": true,
        "addEventListener": true,
        "btoa": true,
        "chrome": true,
        "clearInterval": true,
        "clearTimeout": true,
        "console.warn": true,
        "document.body": true,
        "document.createElement": true,
        "document.createTextNode": true,
        "document.getElementById": true,
        "document.querySelectorAll": true,
        "location": true,
        "navigator": true,
        "open": true,
        "origin": true,
        "removeEventListener": true,
        "setInterval": true,
        "setTimeout": true
      },
      "packages": {
        "@swc/helpers>tslib": true,
        "@trezor/connect-web>@trezor/connect": true,
        "@trezor/connect-web>@trezor/connect-common": true,
        "@trezor/connect-web>@trezor/utils": true,
        "webpack>events": true
      }
    },
    "@trezor/connect-web>@trezor/connect": {
      "packages": {
        "@swc/helpers>tslib": true,
        "@trezor/connect-web>@trezor/connect>@trezor/protobuf": true,
        "@trezor/connect-web>@trezor/connect>@trezor/schema-utils": true,
        "@trezor/connect-web>@trezor/connect>@trezor/transport": true,
        "@trezor/connect-web>@trezor/utils": true
      }
    },
    "@trezor/connect-web>@trezor/connect-common": {
      "globals": {
        "console.warn": true,
        "localStorage.getItem": true,
        "localStorage.setItem": true,
        "navigator": true,
        "setTimeout": true,
        "window": true
      },
      "packages": {
        "@swc/helpers>tslib": true,
        "@trezor/connect-web>@trezor/connect-common>@trezor/env-utils": true,
        "@trezor/connect-web>@trezor/utils": true
      }
    },
    "@trezor/connect-web>@trezor/connect-common>@trezor/env-utils": {
      "globals": {
        "innerHeight": true,
        "innerWidth": true,
        "location.hostname": true,
        "location.origin": true,
        "navigator.languages": true,
        "navigator.platform": true,
        "navigator.userAgent": true,
        "screen.height": true,
        "screen.width": true
      },
      "packages": {
        "@swc/helpers>tslib": true,
        "@trezor/connect-web>@trezor/connect-common>@trezor/env-utils>ua-parser-js": true,
        "process": true
      }
    },
    "@trezor/connect-web>@trezor/connect-common>@trezor/env-utils>ua-parser-js": {
      "globals": {
        "define": true
      }
    },
    "@trezor/connect-web>@trezor/connect>@trezor/protobuf": {
      "packages": {
        "@swc/helpers>tslib": true,
        "@trezor/connect-web>@trezor/connect>@trezor/schema-utils": true,
        "browserify>buffer": true,
        "firebase>@firebase/firestore>@grpc/proto-loader>protobufjs": true
      }
    },
    "@trezor/connect-web>@trezor/connect>@trezor/schema-utils": {
      "globals": {
        "console.warn": true
      },
      "packages": {
        "@trezor/connect-web>@trezor/connect>@trezor/schema-utils>@sinclair/typebox": true,
        "browserify>buffer": true,
        "ts-mixer": true
      }
    },
    "@trezor/connect-web>@trezor/utils": {
      "globals": {
        "AbortController": true,
        "Intl.NumberFormat": true,
        "clearTimeout": true,
        "console.error": true,
        "console.info": true,
        "console.log": true,
        "console.warn": true,
        "setTimeout": true
      },
      "packages": {
        "@swc/helpers>tslib": true,
        "browserify>buffer": true,
        "webpack>events": true
      }
    },
    "@zxing/browser": {
      "globals": {
        "HTMLElement": true,
        "HTMLImageElement": true,
        "HTMLVideoElement": true,
        "clearTimeout": true,
        "console.error": true,
        "console.warn": true,
        "document": true,
        "navigator": true,
        "setTimeout": true
      },
      "packages": {
        "@zxing/library": true
      }
    },
    "@zxing/library": {
      "globals": {
        "HTMLImageElement": true,
        "HTMLVideoElement": true,
        "TextDecoder": true,
        "TextEncoder": true,
        "URL.createObjectURL": true,
        "btoa": true,
        "console.log": true,
        "console.warn": true,
        "document": true,
        "navigator": true,
        "setTimeout": true
      },
      "packages": {
        "@zxing/library>ts-custom-error": true
      }
    },
    "addons-linter>sha.js": {
      "packages": {
        "koa>content-disposition>safe-buffer": true,
        "pumpify>inherits": true
      }
    },
    "await-semaphore": {
      "packages": {
        "browserify>timers-browserify": true,
        "process": true
      }
    },
    "base32-encode": {
      "packages": {
        "base32-encode>to-data-view": true
      }
    },
    "bignumber.js": {
      "globals": {
        "crypto": true,
        "define": true
      }
    },
    "blo": {
      "globals": {
        "btoa": true
      }
    },
    "bn.js": {
      "globals": {
        "Buffer": true
      },
      "packages": {
        "browserify>browser-resolve": true
      }
    },
    "bowser": {
      "globals": {
        "define": true
      }
    },
    "browserify>assert": {
      "globals": {
        "Buffer": true
      },
      "packages": {
        "browserify>assert>util": true,
        "react>object-assign": true
      }
    },
    "browserify>assert>util": {
      "globals": {
        "console.error": true,
        "console.log": true,
        "console.trace": true,
        "process": true
      },
      "packages": {
        "browserify>assert>util>inherits": true,
        "process": true
      }
    },
    "browserify>browserify-zlib": {
      "packages": {
        "browserify>assert": true,
        "browserify>browserify-zlib>pako": true,
        "browserify>buffer": true,
        "browserify>util": true,
        "process": true,
        "stream-browserify": true
      }
    },
    "browserify>buffer": {
      "globals": {
        "console": true
      },
      "packages": {
        "base64-js": true,
        "buffer>ieee754": true
      }
    },
    "browserify>punycode": {
      "globals": {
        "define": true
      }
    },
    "browserify>string_decoder": {
      "packages": {
        "koa>content-disposition>safe-buffer": true
      }
    },
    "browserify>timers-browserify": {
      "globals": {
        "clearInterval": true,
        "clearTimeout": true,
        "setInterval": true,
        "setTimeout": true
      },
      "packages": {
        "process": true
      }
    },
    "browserify>url": {
      "packages": {
        "@storybook/addon-knobs>qs": true,
        "browserify>punycode": true
      }
    },
    "browserify>util": {
      "globals": {
        "console.error": true,
        "console.log": true,
        "console.trace": true
      },
      "packages": {
        "browserify>util>is-arguments": true,
        "browserify>util>is-typed-array": true,
        "browserify>util>which-typed-array": true,
        "koa>is-generator-function": true,
        "process": true,
        "pumpify>inherits": true
      }
    },
    "browserify>util>is-arguments": {
      "packages": {
        "koa>is-generator-function>has-tostringtag": true,
        "string.prototype.matchall>call-bind": true
      }
    },
    "browserify>util>is-typed-array": {
      "packages": {
        "browserify>util>is-typed-array>for-each": true,
        "koa>is-generator-function>has-tostringtag": true,
        "string.prototype.matchall>call-bind": true,
        "string.prototype.matchall>es-abstract>available-typed-arrays": true,
        "string.prototype.matchall>es-abstract>gopd": true
      }
    },
    "browserify>util>is-typed-array>for-each": {
      "packages": {
        "string.prototype.matchall>es-abstract>is-callable": true
      }
    },
    "browserify>util>which-typed-array": {
      "packages": {
        "browserify>util>is-typed-array": true,
        "browserify>util>is-typed-array>for-each": true,
        "koa>is-generator-function>has-tostringtag": true,
        "string.prototype.matchall>call-bind": true,
        "string.prototype.matchall>es-abstract>available-typed-arrays": true,
        "string.prototype.matchall>es-abstract>gopd": true
      }
    },
    "browserify>vm-browserify": {
      "globals": {
        "document.body.appendChild": true,
        "document.body.removeChild": true,
        "document.createElement": true
      }
    },
    "buffer": {
      "globals": {
        "console": true
      },
      "packages": {
        "base64-js": true,
        "buffer>ieee754": true
      }
    },
    "chalk": {
      "packages": {
        "chalk>ansi-styles": true,
        "chalk>supports-color": true
      }
    },
    "chalk>ansi-styles": {
      "packages": {
        "chalk>ansi-styles>color-convert": true
      }
    },
    "chalk>ansi-styles>color-convert": {
      "packages": {
        "jest-canvas-mock>moo-color>color-name": true
      }
    },
    "chart.js": {
      "globals": {
        "Intl.NumberFormat": true,
        "MutationObserver": true,
        "OffscreenCanvas": true,
        "Path2D": true,
        "ResizeObserver": true,
        "addEventListener": true,
        "clearTimeout": true,
        "console.error": true,
        "console.warn": true,
        "devicePixelRatio": true,
        "document": true,
        "removeEventListener": true,
        "requestAnimationFrame": true,
        "setTimeout": true
      },
      "packages": {
        "chart.js>@kurkle/color": true
      }
    },
    "chart.js>@kurkle/color": {
      "globals": {
        "define": true
      }
    },
    "classnames": {
      "globals": {
        "classNames": "write",
        "define": true
      }
    },
    "copy-to-clipboard": {
      "globals": {
        "clipboardData": true,
        "console.error": true,
        "console.warn": true,
        "document.body.appendChild": true,
        "document.body.removeChild": true,
        "document.createElement": true,
        "document.createRange": true,
        "document.execCommand": true,
        "document.getSelection": true,
        "navigator.userAgent": true,
        "prompt": true
      },
      "packages": {
        "copy-to-clipboard>toggle-selection": true
      }
    },
    "copy-to-clipboard>toggle-selection": {
      "globals": {
        "document.activeElement": true,
        "document.getSelection": true
      }
    },
    "crypto-browserify": {
      "packages": {
        "crypto-browserify>browserify-cipher": true,
        "crypto-browserify>browserify-sign": true,
        "crypto-browserify>create-ecdh": true,
        "crypto-browserify>create-hmac": true,
        "crypto-browserify>diffie-hellman": true,
        "crypto-browserify>pbkdf2": true,
        "crypto-browserify>public-encrypt": true,
        "crypto-browserify>randombytes": true,
        "crypto-browserify>randomfill": true,
        "ethereumjs-util>create-hash": true
      }
    },
    "crypto-browserify>browserify-cipher": {
      "packages": {
        "crypto-browserify>browserify-cipher>browserify-des": true,
        "crypto-browserify>browserify-cipher>evp_bytestokey": true,
        "ethereumjs-util>ethereum-cryptography>browserify-aes": true
      }
    },
    "crypto-browserify>browserify-cipher>browserify-des": {
      "packages": {
        "browserify>buffer": true,
        "crypto-browserify>browserify-cipher>browserify-des>des.js": true,
        "ethereumjs-util>create-hash>cipher-base": true,
        "pumpify>inherits": true
      }
    },
    "crypto-browserify>browserify-cipher>browserify-des>des.js": {
      "packages": {
        "@metamask/ppom-validator>elliptic>minimalistic-assert": true,
        "pumpify>inherits": true
      }
    },
    "crypto-browserify>browserify-cipher>evp_bytestokey": {
      "packages": {
        "ethereumjs-util>create-hash>md5.js": true,
        "koa>content-disposition>safe-buffer": true
      }
    },
    "crypto-browserify>browserify-sign": {
      "packages": {
        "@metamask/ppom-validator>elliptic": true,
        "bn.js": true,
        "browserify>buffer": true,
        "crypto-browserify>create-hmac": true,
        "crypto-browserify>public-encrypt>browserify-rsa": true,
        "crypto-browserify>public-encrypt>parse-asn1": true,
        "ethereumjs-util>create-hash": true,
        "pumpify>inherits": true,
        "stream-browserify": true
      }
    },
    "crypto-browserify>create-ecdh": {
      "packages": {
        "@metamask/ppom-validator>elliptic": true,
        "bn.js": true,
        "browserify>buffer": true
      }
    },
    "crypto-browserify>create-hmac": {
      "packages": {
        "addons-linter>sha.js": true,
        "ethereumjs-util>create-hash": true,
        "ethereumjs-util>create-hash>cipher-base": true,
        "ethereumjs-util>create-hash>ripemd160": true,
        "koa>content-disposition>safe-buffer": true,
        "pumpify>inherits": true
      }
    },
    "crypto-browserify>diffie-hellman": {
      "packages": {
        "bn.js": true,
        "browserify>buffer": true,
        "crypto-browserify>diffie-hellman>miller-rabin": true,
        "crypto-browserify>randombytes": true
      }
    },
    "crypto-browserify>diffie-hellman>miller-rabin": {
      "packages": {
        "@metamask/ppom-validator>elliptic>brorand": true,
        "bn.js": true
      }
    },
    "crypto-browserify>pbkdf2": {
      "globals": {
        "crypto": true,
        "process": true,
        "queueMicrotask": true,
        "setImmediate": true,
        "setTimeout": true
      },
      "packages": {
        "addons-linter>sha.js": true,
        "ethereumjs-util>create-hash": true,
        "ethereumjs-util>create-hash>ripemd160": true,
        "koa>content-disposition>safe-buffer": true,
        "process": true
      }
    },
    "crypto-browserify>public-encrypt": {
      "packages": {
        "bn.js": true,
        "browserify>buffer": true,
        "crypto-browserify>public-encrypt>browserify-rsa": true,
        "crypto-browserify>public-encrypt>parse-asn1": true,
        "crypto-browserify>randombytes": true,
        "ethereumjs-util>create-hash": true
      }
    },
    "crypto-browserify>public-encrypt>browserify-rsa": {
      "packages": {
        "bn.js": true,
        "browserify>buffer": true,
        "crypto-browserify>randombytes": true
      }
    },
    "crypto-browserify>public-encrypt>parse-asn1": {
      "packages": {
        "browserify>buffer": true,
        "crypto-browserify>browserify-cipher>evp_bytestokey": true,
        "crypto-browserify>pbkdf2": true,
        "crypto-browserify>public-encrypt>parse-asn1>asn1.js": true,
        "ethereumjs-util>ethereum-cryptography>browserify-aes": true
      }
    },
    "crypto-browserify>public-encrypt>parse-asn1>asn1.js": {
      "packages": {
        "@metamask/ppom-validator>elliptic>minimalistic-assert": true,
        "bn.js": true,
        "browserify>buffer": true,
        "browserify>vm-browserify": true,
        "pumpify>inherits": true
      }
    },
    "crypto-browserify>randombytes": {
      "globals": {
        "crypto": true,
        "msCrypto": true
      },
      "packages": {
        "koa>content-disposition>safe-buffer": true,
        "process": true
      }
    },
    "crypto-browserify>randomfill": {
      "globals": {
        "crypto": true,
        "msCrypto": true
      },
      "packages": {
        "crypto-browserify>randombytes": true,
        "koa>content-disposition>safe-buffer": true,
        "process": true
      }
    },
    "currency-formatter": {
      "packages": {
        "currency-formatter>accounting": true,
        "currency-formatter>locale-currency": true,
        "react>object-assign": true
      }
    },
    "currency-formatter>accounting": {
      "globals": {
        "define": true
      }
    },
    "currency-formatter>locale-currency": {
      "globals": {
        "countryCode": true
      }
    },
    "debounce-stream": {
      "packages": {
        "debounce-stream>debounce": true,
        "debounce-stream>duplexer": true,
        "debounce-stream>through": true
      }
    },
    "debounce-stream>debounce": {
      "globals": {
        "clearTimeout": true,
        "setTimeout": true
      }
    },
    "debounce-stream>duplexer": {
      "packages": {
        "stream-browserify": true
      }
    },
    "debounce-stream>through": {
      "packages": {
        "process": true,
        "stream-browserify": true
      }
    },
    "depcheck>@vue/compiler-sfc>postcss>nanoid": {
      "globals": {
        "crypto.getRandomValues": true
      }
    },
    "depcheck>is-core-module>hasown": {
      "packages": {
        "browserify>has>function-bind": true
      }
    },
    "dependency-tree>precinct>detective-postcss>postcss>nanoid": {
      "globals": {
        "crypto.getRandomValues": true
      }
    },
    "eslint-plugin-react>array-includes>is-string": {
      "packages": {
        "koa>is-generator-function>has-tostringtag": true
      }
    },
    "eslint>optionator>fast-levenshtein": {
      "globals": {
        "Intl": true,
        "Levenshtein": "write",
        "console.log": true,
        "define": true,
        "importScripts": true,
        "postMessage": true
      }
    },
    "eth-ens-namehash": {
      "globals": {
        "name": "write"
      },
      "packages": {
        "@metamask/ethjs>js-sha3": true,
        "browserify>buffer": true,
        "eth-ens-namehash>idna-uts46-hx": true
      }
    },
    "eth-ens-namehash>idna-uts46-hx": {
      "globals": {
        "define": true
      },
      "packages": {
        "browserify>punycode": true
      }
    },
    "eth-keyring-controller>@metamask/browser-passworder": {
      "globals": {
        "crypto": true
      }
    },
    "eth-lattice-keyring": {
      "globals": {
        "addEventListener": true,
        "browser": true,
        "clearInterval": true,
        "fetch": true,
        "open": true,
        "setInterval": true
      },
      "packages": {
        "@ethereumjs/tx>@ethereumjs/util": true,
        "bn.js": true,
        "browserify>buffer": true,
        "crypto-browserify": true,
        "eth-lattice-keyring>@ethereumjs/tx": true,
        "eth-lattice-keyring>gridplus-sdk": true,
        "eth-lattice-keyring>rlp": true,
        "webpack>events": true
      }
    },
    "eth-lattice-keyring>@ethereumjs/tx": {
      "packages": {
        "@ethereumjs/tx>@ethereumjs/common": true,
        "@ethereumjs/tx>@ethereumjs/rlp": true,
        "@ethereumjs/tx>@ethereumjs/util": true,
        "@ethersproject/providers": true,
        "browserify>buffer": true,
        "browserify>insert-module-globals>is-buffer": true,
        "eth-lattice-keyring>@ethereumjs/tx>@chainsafe/ssz": true,
        "eth-lattice-keyring>@ethereumjs/tx>ethereum-cryptography": true
      }
    },
    "eth-lattice-keyring>@ethereumjs/tx>@chainsafe/ssz": {
      "packages": {
        "browserify": true,
        "browserify>buffer": true,
        "eth-lattice-keyring>@ethereumjs/tx>@chainsafe/ssz>@chainsafe/persistent-merkle-tree": true,
        "eth-lattice-keyring>@ethereumjs/tx>@chainsafe/ssz>case": true
      }
    },
    "eth-lattice-keyring>@ethereumjs/tx>@chainsafe/ssz>@chainsafe/persistent-merkle-tree": {
      "globals": {
        "WeakRef": true
      },
      "packages": {
        "browserify": true
      }
    },
    "eth-lattice-keyring>@ethereumjs/tx>ethereum-cryptography": {
      "globals": {
        "TextDecoder": true,
        "crypto": true
      },
      "packages": {
        "eth-lattice-keyring>@ethereumjs/tx>ethereum-cryptography>@noble/hashes": true
      }
    },
    "eth-lattice-keyring>@ethereumjs/tx>ethereum-cryptography>@noble/hashes": {
      "globals": {
        "TextEncoder": true,
        "crypto": true
      }
    },
    "eth-lattice-keyring>gridplus-sdk": {
      "globals": {
        "AbortController": true,
        "Request": true,
        "URL": true,
        "__values": true,
        "caches": true,
        "clearTimeout": true,
        "console.error": true,
        "console.log": true,
        "console.warn": true,
        "fetch": true,
        "setTimeout": true
      },
      "packages": {
        "@ethereumjs/tx>@ethereumjs/common>crc-32": true,
        "@ethersproject/abi": true,
        "@metamask/ethjs>js-sha3": true,
        "@metamask/keyring-api>bech32": true,
        "@metamask/ppom-validator>elliptic": true,
        "bn.js": true,
        "browserify>buffer": true,
        "eth-lattice-keyring>gridplus-sdk>@ethereumjs/common": true,
        "eth-lattice-keyring>gridplus-sdk>@ethereumjs/tx": true,
        "eth-lattice-keyring>gridplus-sdk>aes-js": true,
        "eth-lattice-keyring>gridplus-sdk>bignumber.js": true,
        "eth-lattice-keyring>gridplus-sdk>bitwise": true,
        "eth-lattice-keyring>gridplus-sdk>borc": true,
        "eth-lattice-keyring>gridplus-sdk>eth-eip712-util-browser": true,
        "eth-lattice-keyring>gridplus-sdk>rlp": true,
        "eth-lattice-keyring>gridplus-sdk>secp256k1": true,
        "eth-lattice-keyring>gridplus-sdk>uuid": true,
        "ethereumjs-util>ethereum-cryptography>bs58check": true,
        "ethers>@ethersproject/sha2>hash.js": true,
        "lodash": true
      }
    },
    "eth-lattice-keyring>gridplus-sdk>@ethereumjs/common": {
      "packages": {
        "@ethereumjs/tx>@ethereumjs/common>crc-32": true,
        "@ethereumjs/tx>@ethereumjs/util": true,
        "browserify>buffer": true,
        "webpack>events": true
      }
    },
    "eth-lattice-keyring>gridplus-sdk>@ethereumjs/tx": {
      "packages": {
        "@ethereumjs/tx>@ethereumjs/rlp": true,
        "@ethereumjs/tx>@ethereumjs/util": true,
        "@ethersproject/providers": true,
        "browserify>buffer": true,
        "browserify>insert-module-globals>is-buffer": true,
        "eth-lattice-keyring>@ethereumjs/tx>@chainsafe/ssz": true,
        "eth-lattice-keyring>gridplus-sdk>@ethereumjs/tx>@ethereumjs/common": true,
        "eth-lattice-keyring>gridplus-sdk>@ethereumjs/tx>ethereum-cryptography": true
      }
    },
    "eth-lattice-keyring>gridplus-sdk>@ethereumjs/tx>@ethereumjs/common": {
      "packages": {
        "@ethereumjs/tx>@ethereumjs/common>crc-32": true,
        "@ethereumjs/tx>@ethereumjs/util": true,
        "browserify>buffer": true,
        "webpack>events": true
      }
    },
    "eth-lattice-keyring>gridplus-sdk>@ethereumjs/tx>ethereum-cryptography": {
      "globals": {
        "TextDecoder": true,
        "crypto": true
      },
      "packages": {
        "eth-lattice-keyring>gridplus-sdk>@ethereumjs/tx>ethereum-cryptography>@noble/hashes": true
      }
    },
    "eth-lattice-keyring>gridplus-sdk>@ethereumjs/tx>ethereum-cryptography>@noble/hashes": {
      "globals": {
        "TextEncoder": true,
        "crypto": true
      }
    },
    "eth-lattice-keyring>gridplus-sdk>aes-js": {
      "globals": {
        "define": true
      }
    },
    "eth-lattice-keyring>gridplus-sdk>bignumber.js": {
      "globals": {
        "crypto": true,
        "define": true
      }
    },
    "eth-lattice-keyring>gridplus-sdk>bitwise": {
      "packages": {
        "browserify>buffer": true
      }
    },
    "eth-lattice-keyring>gridplus-sdk>borc": {
      "globals": {
        "console": true
      },
      "packages": {
        "browserify>buffer": true,
        "buffer>ieee754": true,
        "eth-lattice-keyring>gridplus-sdk>borc>bignumber.js": true,
        "eth-lattice-keyring>gridplus-sdk>borc>iso-url": true
      }
    },
    "eth-lattice-keyring>gridplus-sdk>borc>bignumber.js": {
      "globals": {
        "crypto": true,
        "define": true
      }
    },
    "eth-lattice-keyring>gridplus-sdk>borc>iso-url": {
      "globals": {
        "URL": true,
        "URLSearchParams": true,
        "location": true
      }
    },
    "eth-lattice-keyring>gridplus-sdk>eth-eip712-util-browser": {
      "globals": {
        "intToBuffer": true
      },
      "packages": {
        "@metamask/ethjs>js-sha3": true,
        "bn.js": true,
        "buffer": true
      }
    },
    "eth-lattice-keyring>gridplus-sdk>rlp": {
      "globals": {
        "TextEncoder": true
      }
    },
    "eth-lattice-keyring>gridplus-sdk>secp256k1": {
      "packages": {
        "@metamask/ppom-validator>elliptic": true
      }
    },
    "eth-lattice-keyring>gridplus-sdk>uuid": {
      "globals": {
        "crypto": true
      }
    },
    "eth-lattice-keyring>rlp": {
      "globals": {
        "TextEncoder": true
      }
    },
    "eth-method-registry": {
      "packages": {
        "@metamask/ethjs-contract": true,
        "@metamask/ethjs-query": true
      }
    },
    "eth-rpc-errors": {
      "packages": {
        "eth-rpc-errors>fast-safe-stringify": true
      }
    },
    "ethereumjs-util": {
      "packages": {
        "bn.js": true,
        "browserify>assert": true,
        "browserify>buffer": true,
        "browserify>insert-module-globals>is-buffer": true,
        "ethereumjs-util>create-hash": true,
        "ethereumjs-util>ethereum-cryptography": true,
        "ethereumjs-util>rlp": true
      }
    },
    "ethereumjs-util>create-hash": {
      "packages": {
        "addons-linter>sha.js": true,
        "ethereumjs-util>create-hash>cipher-base": true,
        "ethereumjs-util>create-hash>md5.js": true,
        "ethereumjs-util>create-hash>ripemd160": true,
        "pumpify>inherits": true
      }
    },
    "ethereumjs-util>create-hash>cipher-base": {
      "packages": {
        "browserify>string_decoder": true,
        "koa>content-disposition>safe-buffer": true,
        "pumpify>inherits": true,
        "stream-browserify": true
      }
    },
    "ethereumjs-util>create-hash>md5.js": {
      "packages": {
        "ethereumjs-util>create-hash>md5.js>hash-base": true,
        "koa>content-disposition>safe-buffer": true,
        "pumpify>inherits": true
      }
    },
    "ethereumjs-util>create-hash>md5.js>hash-base": {
      "packages": {
        "koa>content-disposition>safe-buffer": true,
        "pumpify>inherits": true,
        "readable-stream": true
      }
    },
    "ethereumjs-util>create-hash>ripemd160": {
      "packages": {
        "browserify>buffer": true,
        "ethereumjs-util>create-hash>md5.js>hash-base": true,
        "pumpify>inherits": true
      }
    },
    "ethereumjs-util>ethereum-cryptography": {
      "packages": {
        "browserify>buffer": true,
        "crypto-browserify>randombytes": true,
        "ganache>keccak": true,
        "ganache>secp256k1": true
      }
    },
    "ethereumjs-util>ethereum-cryptography>browserify-aes": {
      "packages": {
        "browserify>buffer": true,
        "crypto-browserify>browserify-cipher>evp_bytestokey": true,
        "ethereumjs-util>create-hash>cipher-base": true,
        "ethereumjs-util>ethereum-cryptography>browserify-aes>buffer-xor": true,
        "koa>content-disposition>safe-buffer": true,
        "pumpify>inherits": true
      }
    },
    "ethereumjs-util>ethereum-cryptography>browserify-aes>buffer-xor": {
      "packages": {
        "browserify>buffer": true
      }
    },
    "ethereumjs-util>ethereum-cryptography>bs58check": {
      "packages": {
        "ethereumjs-util>create-hash": true,
        "ethereumjs-util>ethereum-cryptography>bs58check>bs58": true,
        "koa>content-disposition>safe-buffer": true
      }
    },
    "ethereumjs-util>ethereum-cryptography>bs58check>bs58": {
      "packages": {
        "@ensdomains/content-hash>multihashes>multibase>base-x": true
      }
    },
    "ethereumjs-util>rlp": {
      "packages": {
        "bn.js": true,
        "browserify>buffer": true
      }
    },
    "ethereumjs-wallet>randombytes": {
      "globals": {
        "crypto.getRandomValues": true
      }
    },
    "ethers>@ethersproject/abstract-provider": {
      "packages": {
        "@ethersproject/bignumber": true,
        "@ethersproject/bytes": true,
        "ethers>@ethersproject/logger": true,
        "ethers>@ethersproject/properties": true
      }
    },
    "ethers>@ethersproject/abstract-signer": {
      "packages": {
        "ethers>@ethersproject/logger": true,
        "ethers>@ethersproject/properties": true
      }
    },
    "ethers>@ethersproject/address": {
      "packages": {
        "@ethersproject/bignumber": true,
        "@ethersproject/bytes": true,
        "ethers>@ethersproject/keccak256": true,
        "ethers>@ethersproject/logger": true,
        "ethers>@ethersproject/rlp": true
      }
    },
    "ethers>@ethersproject/base64": {
      "globals": {
        "atob": true,
        "btoa": true
      },
      "packages": {
        "@ethersproject/bytes": true
      }
    },
    "ethers>@ethersproject/basex": {
      "packages": {
        "@ethersproject/bytes": true,
        "ethers>@ethersproject/properties": true
      }
    },
    "ethers>@ethersproject/constants": {
      "packages": {
        "@ethersproject/bignumber": true
      }
    },
    "ethers>@ethersproject/json-wallets": {
      "packages": {
        "@ethersproject/bytes": true,
        "@ethersproject/hdnode": true,
        "ethers>@ethersproject/address": true,
        "ethers>@ethersproject/json-wallets>aes-js": true,
        "ethers>@ethersproject/json-wallets>scrypt-js": true,
        "ethers>@ethersproject/keccak256": true,
        "ethers>@ethersproject/logger": true,
        "ethers>@ethersproject/pbkdf2": true,
        "ethers>@ethersproject/properties": true,
        "ethers>@ethersproject/random": true,
        "ethers>@ethersproject/strings": true,
        "ethers>@ethersproject/transactions": true
      }
    },
    "ethers>@ethersproject/json-wallets>aes-js": {
      "globals": {
        "define": true
      }
    },
    "ethers>@ethersproject/json-wallets>scrypt-js": {
      "globals": {
        "define": true,
        "setTimeout": true
      },
      "packages": {
        "browserify>timers-browserify": true
      }
    },
    "ethers>@ethersproject/keccak256": {
      "packages": {
        "@ethersproject/bytes": true,
        "@metamask/ethjs>js-sha3": true
      }
    },
    "ethers>@ethersproject/logger": {
      "globals": {
        "console": true
      }
    },
    "ethers>@ethersproject/pbkdf2": {
      "packages": {
        "@ethersproject/bytes": true,
        "ethers>@ethersproject/sha2": true
      }
    },
    "ethers>@ethersproject/properties": {
      "packages": {
        "ethers>@ethersproject/logger": true
      }
    },
    "ethers>@ethersproject/random": {
      "packages": {
        "@ethersproject/bytes": true,
        "ethers>@ethersproject/logger": true
      }
    },
    "ethers>@ethersproject/rlp": {
      "packages": {
        "@ethersproject/bytes": true,
        "ethers>@ethersproject/logger": true
      }
    },
    "ethers>@ethersproject/sha2": {
      "packages": {
        "@ethersproject/bytes": true,
        "ethers>@ethersproject/logger": true,
        "ethers>@ethersproject/sha2>hash.js": true
      }
    },
    "ethers>@ethersproject/sha2>hash.js": {
      "packages": {
        "@metamask/ppom-validator>elliptic>minimalistic-assert": true,
        "pumpify>inherits": true
      }
    },
    "ethers>@ethersproject/signing-key": {
      "packages": {
        "@ethersproject/bytes": true,
        "@metamask/ppom-validator>elliptic": true,
        "ethers>@ethersproject/logger": true,
        "ethers>@ethersproject/properties": true
      }
    },
    "ethers>@ethersproject/strings": {
      "packages": {
        "@ethersproject/bytes": true,
        "ethers>@ethersproject/constants": true,
        "ethers>@ethersproject/logger": true
      }
    },
    "ethers>@ethersproject/transactions": {
      "packages": {
        "@ethersproject/bignumber": true,
        "@ethersproject/bytes": true,
        "ethers>@ethersproject/address": true,
        "ethers>@ethersproject/constants": true,
        "ethers>@ethersproject/keccak256": true,
        "ethers>@ethersproject/logger": true,
        "ethers>@ethersproject/properties": true,
        "ethers>@ethersproject/rlp": true,
        "ethers>@ethersproject/signing-key": true
      }
    },
    "ethers>@ethersproject/wordlists": {
      "packages": {
        "@ethersproject/bytes": true,
        "@ethersproject/hash": true,
        "ethers>@ethersproject/logger": true,
        "ethers>@ethersproject/properties": true,
        "ethers>@ethersproject/strings": true
      }
    },
    "extension-port-stream": {
      "packages": {
        "browserify>buffer": true,
        "extension-port-stream>readable-stream": true
      }
    },
    "extension-port-stream>readable-stream": {
      "globals": {
        "AbortController": true,
        "AggregateError": true,
        "Blob": true
      },
      "packages": {
        "browserify>buffer": true,
        "browserify>string_decoder": true,
        "extension-port-stream>readable-stream>abort-controller": true,
        "process": true,
        "webpack>events": true
      }
    },
    "extension-port-stream>readable-stream>abort-controller": {
      "globals": {
        "AbortController": true
      }
    },
    "fast-json-patch": {
      "globals": {
        "addEventListener": true,
        "clearTimeout": true,
        "removeEventListener": true,
        "setTimeout": true
      }
    },
    "firebase": {
      "packages": {
        "firebase>@firebase/app": true,
        "firebase>@firebase/messaging": true
      }
    },
    "firebase>@firebase/app": {
      "globals": {
        "FinalizationRegistry": true,
        "console.warn": true
      },
      "packages": {
        "firebase>@firebase/app>@firebase/component": true,
        "firebase>@firebase/app>@firebase/logger": true,
        "firebase>@firebase/app>idb": true,
        "firebase>@firebase/util": true
      }
    },
    "firebase>@firebase/app>@firebase/component": {
      "packages": {
        "firebase>@firebase/util": true
      }
    },
    "firebase>@firebase/app>@firebase/logger": {
      "globals": {
        "console": true
      },
      "packages": {
        "@swc/helpers>tslib": true
      }
    },
    "firebase>@firebase/app>idb": {
      "globals": {
        "DOMException": true,
        "IDBCursor": true,
        "IDBDatabase": true,
        "IDBIndex": true,
        "IDBObjectStore": true,
        "IDBRequest": true,
        "IDBTransaction": true,
        "indexedDB.deleteDatabase": true,
        "indexedDB.open": true
      }
    },
    "firebase>@firebase/firestore>@grpc/proto-loader>protobufjs": {
      "globals": {
        "process": true,
        "setTimeout": true
      },
      "packages": {
        "firebase>@firebase/firestore>@grpc/proto-loader>protobufjs>@protobufjs/aspromise": true,
        "firebase>@firebase/firestore>@grpc/proto-loader>protobufjs>@protobufjs/base64": true,
        "firebase>@firebase/firestore>@grpc/proto-loader>protobufjs>@protobufjs/codegen": true,
        "firebase>@firebase/firestore>@grpc/proto-loader>protobufjs>@protobufjs/eventemitter": true,
        "firebase>@firebase/firestore>@grpc/proto-loader>protobufjs>@protobufjs/fetch": true,
        "firebase>@firebase/firestore>@grpc/proto-loader>protobufjs>@protobufjs/float": true,
        "firebase>@firebase/firestore>@grpc/proto-loader>protobufjs>@protobufjs/inquire": true,
        "firebase>@firebase/firestore>@grpc/proto-loader>protobufjs>@protobufjs/path": true,
        "firebase>@firebase/firestore>@grpc/proto-loader>protobufjs>@protobufjs/pool": true,
        "firebase>@firebase/firestore>@grpc/proto-loader>protobufjs>@protobufjs/utf8": true
      }
    },
    "firebase>@firebase/firestore>@grpc/proto-loader>protobufjs>@protobufjs/codegen": {
      "globals": {
        "console.log": true
      }
    },
    "firebase>@firebase/firestore>@grpc/proto-loader>protobufjs>@protobufjs/fetch": {
      "globals": {
        "XMLHttpRequest": true
      },
      "packages": {
        "firebase>@firebase/firestore>@grpc/proto-loader>protobufjs>@protobufjs/aspromise": true,
        "firebase>@firebase/firestore>@grpc/proto-loader>protobufjs>@protobufjs/inquire": true
      }
    },
    "firebase>@firebase/installations": {
      "globals": {
        "BroadcastChannel": true,
        "Headers": true,
        "btoa": true,
        "console.error": true,
        "crypto": true,
        "fetch": true,
        "msCrypto": true,
        "navigator.onLine": true,
        "setTimeout": true
      },
      "packages": {
        "firebase>@firebase/app": true,
        "firebase>@firebase/app>@firebase/component": true,
        "firebase>@firebase/app>idb": true,
        "firebase>@firebase/util": true
      }
    },
    "firebase>@firebase/messaging": {
      "globals": {
        "Headers": true,
        "Notification.maxActions": true,
        "Notification.permission": true,
        "Notification.requestPermission": true,
        "PushSubscription.prototype.hasOwnProperty": true,
        "ServiceWorkerRegistration": true,
        "URL": true,
        "addEventListener": true,
        "atob": true,
        "btoa": true,
        "clients.matchAll": true,
        "clients.openWindow": true,
        "console.warn": true,
        "document": true,
        "fetch": true,
        "indexedDB": true,
        "location.href": true,
        "location.origin": true,
        "navigator": true,
        "origin.replace": true,
        "registration.showNotification": true,
        "setTimeout": true
      },
      "packages": {
        "@swc/helpers>tslib": true,
        "firebase>@firebase/app": true,
        "firebase>@firebase/app>@firebase/component": true,
        "firebase>@firebase/app>idb": true,
        "firebase>@firebase/installations": true,
        "firebase>@firebase/util": true
      }
    },
    "firebase>@firebase/util": {
      "globals": {
        "atob": true,
        "browser": true,
        "btoa": true,
        "chrome": true,
        "console": true,
        "document": true,
        "indexedDB": true,
        "navigator": true,
        "process": true,
        "self": true,
        "setTimeout": true
      },
      "packages": {
        "process": true
      }
    },
    "fuse.js": {
      "globals": {
        "console": true,
        "define": true
      }
    },
    "ganache>keccak": {
      "packages": {
        "browserify>buffer": true,
        "readable-stream": true
      }
    },
    "ganache>secp256k1": {
      "packages": {
        "@metamask/ppom-validator>elliptic": true
      }
    },
    "gulp>vinyl-fs>object.assign": {
      "packages": {
        "@lavamoat/lavapack>json-stable-stringify>object-keys": true,
        "string.prototype.matchall>call-bind": true,
        "string.prototype.matchall>define-properties": true,
        "string.prototype.matchall>has-symbols": true
      }
    },
    "he": {
      "globals": {
        "define": true
      }
    },
    "https-browserify": {
      "packages": {
        "browserify>url": true,
        "stream-http": true
      }
    },
    "json-rpc-engine": {
      "packages": {
        "eth-rpc-errors": true,
        "json-rpc-engine>@metamask/safe-event-emitter": true
      }
    },
    "json-rpc-engine>@metamask/safe-event-emitter": {
      "globals": {
        "setTimeout": true
      },
      "packages": {
        "webpack>events": true
      }
    },
    "json-rpc-middleware-stream": {
      "globals": {
        "console.warn": true,
        "setTimeout": true
      },
      "packages": {
        "@metamask/safe-event-emitter": true,
        "readable-stream": true
      }
    },
    "koa>content-disposition>safe-buffer": {
      "packages": {
        "browserify>buffer": true
      }
    },
    "koa>is-generator-function": {
      "packages": {
        "koa>is-generator-function>has-tostringtag": true
      }
    },
    "koa>is-generator-function>has-tostringtag": {
      "packages": {
        "string.prototype.matchall>has-symbols": true
      }
    },
    "localforage": {
      "globals": {
        "Blob": true,
        "BlobBuilder": true,
        "FileReader": true,
        "IDBKeyRange": true,
        "MSBlobBuilder": true,
        "MozBlobBuilder": true,
        "OIndexedDB": true,
        "WebKitBlobBuilder": true,
        "atob": true,
        "btoa": true,
        "console.error": true,
        "console.info": true,
        "console.warn": true,
        "define": true,
        "fetch": true,
        "indexedDB": true,
        "localStorage": true,
        "mozIndexedDB": true,
        "msIndexedDB": true,
        "navigator.platform": true,
        "navigator.userAgent": true,
        "openDatabase": true,
        "setTimeout": true,
        "webkitIndexedDB": true
      }
    },
    "lodash": {
      "globals": {
        "clearTimeout": true,
        "define": true,
        "setTimeout": true
      }
    },
    "loglevel": {
      "globals": {
        "console": true,
        "define": true,
        "document.cookie": true,
        "localStorage": true,
        "log": "write",
        "navigator": true
      }
    },
    "luxon": {
      "globals": {
        "Intl": true
      }
    },
    "nanoid": {
      "globals": {
        "crypto": true,
        "msCrypto": true,
        "navigator": true
      }
    },
    "nock>debug": {
      "globals": {
        "console": true,
        "document": true,
        "localStorage": true,
        "navigator": true,
        "process": true
      },
      "packages": {
        "nock>debug>ms": true,
        "process": true
      }
    },
    "node-fetch": {
      "globals": {
        "Headers": true,
        "Request": true,
        "Response": true,
        "fetch": true
      }
    },
    "path-browserify": {
      "packages": {
        "process": true
      }
    },
    "process": {
      "globals": {
        "clearTimeout": true,
        "setTimeout": true
      }
    },
    "promise-to-callback": {
      "packages": {
        "promise-to-callback>is-fn": true,
        "promise-to-callback>set-immediate-shim": true
      }
    },
    "promise-to-callback>set-immediate-shim": {
      "globals": {
        "setTimeout.apply": true
      },
      "packages": {
        "browserify>timers-browserify": true
      }
    },
    "prop-types": {
      "globals": {
        "console": true
      },
      "packages": {
        "prop-types>react-is": true,
        "react>object-assign": true
      }
    },
    "prop-types>react-is": {
      "globals": {
        "console": true
      }
    },
    "qrcode-generator": {
      "globals": {
        "define": true
      }
    },
    "qrcode.react": {
      "globals": {
        "Path2D": true,
        "devicePixelRatio": true
      },
      "packages": {
        "react": true
      }
    },
    "react": {
      "globals": {
        "console": true
      },
      "packages": {
        "prop-types": true,
        "react>object-assign": true
      }
    },
    "react-beautiful-dnd": {
      "globals": {
        "Element.prototype": true,
        "__REDUX_DEVTOOLS_EXTENSION_COMPOSE__": true,
        "addEventListener": true,
        "cancelAnimationFrame": true,
        "clearTimeout": true,
        "console": true,
        "document": true,
        "getComputedStyle": true,
        "pageXOffset": true,
        "pageYOffset": true,
        "removeEventListener": true,
        "requestAnimationFrame": true,
        "scrollBy": true,
        "setTimeout": true
      },
      "packages": {
        "@babel/runtime": true,
        "react": true,
        "react-beautiful-dnd>css-box-model": true,
        "react-beautiful-dnd>memoize-one": true,
        "react-beautiful-dnd>raf-schd": true,
        "react-beautiful-dnd>use-memo-one": true,
        "react-dom": true,
        "react-redux": true,
        "redux": true
      }
    },
    "react-beautiful-dnd>css-box-model": {
      "globals": {
        "getComputedStyle": true,
        "pageXOffset": true,
        "pageYOffset": true
      },
      "packages": {
        "react-router-dom>tiny-invariant": true
      }
    },
    "react-beautiful-dnd>raf-schd": {
      "globals": {
        "cancelAnimationFrame": true,
        "requestAnimationFrame": true
      }
    },
    "react-beautiful-dnd>use-memo-one": {
      "packages": {
        "react": true
      }
    },
    "react-chartjs-2": {
      "globals": {
        "setTimeout": true
      },
      "packages": {
        "chart.js": true,
        "react": true
      }
    },
    "react-devtools": {
      "packages": {
        "react-devtools>react-devtools-core": true
      }
    },
    "react-devtools>react-devtools-core": {
      "globals": {
        "WebSocket": true,
        "setTimeout": true
      }
    },
    "react-dnd-html5-backend": {
      "globals": {
        "addEventListener": true,
        "clearTimeout": true,
        "removeEventListener": true
      }
    },
    "react-dom": {
      "globals": {
        "HTMLIFrameElement": true,
        "MSApp": true,
        "__REACT_DEVTOOLS_GLOBAL_HOOK__": true,
        "addEventListener": true,
        "clearTimeout": true,
        "clipboardData": true,
        "console": true,
        "dispatchEvent": true,
        "document": true,
        "event": "write",
        "jest": true,
        "location.protocol": true,
        "navigator.userAgent.indexOf": true,
        "performance": true,
        "removeEventListener": true,
        "self": true,
        "setTimeout": true,
        "top": true,
        "trustedTypes": true
      },
      "packages": {
        "prop-types": true,
        "react": true,
        "react-dom>scheduler": true,
        "react>object-assign": true
      }
    },
    "react-dom>scheduler": {
      "globals": {
        "MessageChannel": true,
        "cancelAnimationFrame": true,
        "clearTimeout": true,
        "console": true,
        "navigator": true,
        "performance": true,
        "requestAnimationFrame": true,
        "setTimeout": true
      }
    },
    "react-focus-lock": {
      "globals": {
        "addEventListener": true,
        "console.error": true,
        "console.warn": true,
        "document": true,
        "removeEventListener": true,
        "setTimeout": true
      },
      "packages": {
        "@babel/runtime": true,
        "prop-types": true,
        "react": true,
        "react-focus-lock>focus-lock": true,
        "react-focus-lock>react-clientside-effect": true,
        "react-focus-lock>use-callback-ref": true,
        "react-focus-lock>use-sidecar": true
      }
    },
    "react-focus-lock>focus-lock": {
      "globals": {
        "HTMLIFrameElement": true,
        "Node.DOCUMENT_FRAGMENT_NODE": true,
        "Node.DOCUMENT_NODE": true,
        "Node.DOCUMENT_POSITION_CONTAINED_BY": true,
        "Node.DOCUMENT_POSITION_CONTAINS": true,
        "Node.ELEMENT_NODE": true,
        "console.error": true,
        "console.warn": true,
        "document": true,
        "getComputedStyle": true,
        "setTimeout": true
      },
      "packages": {
        "@swc/helpers>tslib": true
      }
    },
    "react-focus-lock>react-clientside-effect": {
      "packages": {
        "@babel/runtime": true,
        "react": true
      }
    },
    "react-focus-lock>use-callback-ref": {
      "packages": {
        "react": true
      }
    },
    "react-focus-lock>use-sidecar": {
      "globals": {
        "console.error": true
      },
      "packages": {
        "@swc/helpers>tslib": true,
        "react": true,
        "react-focus-lock>use-sidecar>detect-node-es": true
      }
    },
    "react-idle-timer": {
      "globals": {
        "clearTimeout": true,
        "document": true,
        "setTimeout": true
      },
      "packages": {
        "prop-types": true,
        "react": true
      }
    },
    "react-inspector": {
      "globals": {
        "Node": true,
        "chromeDark": true,
        "chromeLight": true
      },
      "packages": {
        "react": true
      }
    },
    "react-markdown": {
      "globals": {
        "console.warn": true
      },
      "packages": {
        "prop-types": true,
        "react": true,
        "react-markdown>comma-separated-tokens": true,
        "react-markdown>property-information": true,
        "react-markdown>react-is": true,
        "react-markdown>remark-parse": true,
        "react-markdown>remark-rehype": true,
        "react-markdown>space-separated-tokens": true,
        "react-markdown>style-to-object": true,
        "react-markdown>unified": true,
        "react-markdown>unist-util-visit": true,
        "react-markdown>vfile": true
      }
    },
    "react-markdown>property-information": {
      "packages": {
        "watchify>xtend": true
      }
    },
    "react-markdown>react-is": {
      "globals": {
        "console": true
      }
    },
    "react-markdown>remark-parse": {
      "packages": {
        "react-markdown>remark-parse>mdast-util-from-markdown": true
      }
    },
    "react-markdown>remark-parse>mdast-util-from-markdown": {
      "packages": {
        "react-markdown>remark-parse>mdast-util-from-markdown>mdast-util-to-string": true,
        "react-markdown>remark-parse>mdast-util-from-markdown>micromark": true,
        "react-markdown>remark-parse>mdast-util-from-markdown>unist-util-stringify-position": true,
        "react-syntax-highlighter>refractor>parse-entities": true
      }
    },
    "react-markdown>remark-parse>mdast-util-from-markdown>micromark": {
      "packages": {
        "react-syntax-highlighter>refractor>parse-entities": true
      }
    },
    "react-markdown>remark-rehype": {
      "packages": {
        "react-markdown>remark-rehype>mdast-util-to-hast": true
      }
    },
    "react-markdown>remark-rehype>mdast-util-to-hast": {
      "globals": {
        "console.warn": true
      },
      "packages": {
        "@storybook/addon-docs>remark-external-links>mdast-util-definitions": true,
        "react-markdown>remark-rehype>mdast-util-to-hast>mdurl": true,
        "react-markdown>remark-rehype>mdast-util-to-hast>unist-builder": true,
        "react-markdown>remark-rehype>mdast-util-to-hast>unist-util-generated": true,
        "react-markdown>remark-rehype>mdast-util-to-hast>unist-util-position": true,
        "react-markdown>unist-util-visit": true
      }
    },
    "react-markdown>style-to-object": {
      "packages": {
        "react-markdown>style-to-object>inline-style-parser": true
      }
    },
    "react-markdown>unified": {
      "packages": {
        "mocha>yargs-unparser>is-plain-obj": true,
        "react-markdown>unified>bail": true,
        "react-markdown>unified>extend": true,
        "react-markdown>unified>is-buffer": true,
        "react-markdown>unified>trough": true,
        "react-markdown>vfile": true
      }
    },
    "react-markdown>unist-util-visit": {
      "packages": {
        "react-markdown>unist-util-visit>unist-util-visit-parents": true
      }
    },
    "react-markdown>unist-util-visit>unist-util-visit-parents": {
      "packages": {
        "react-markdown>unist-util-visit>unist-util-is": true
      }
    },
    "react-markdown>vfile": {
      "packages": {
        "path-browserify": true,
        "process": true,
        "react-markdown>vfile>is-buffer": true,
        "react-markdown>vfile>vfile-message": true,
        "vinyl>replace-ext": true
      }
    },
    "react-markdown>vfile>vfile-message": {
      "packages": {
        "react-markdown>vfile>unist-util-stringify-position": true
      }
    },
    "react-popper": {
      "globals": {
        "document": true
      },
      "packages": {
        "@popperjs/core": true,
        "react": true,
        "react-popper>react-fast-compare": true,
        "react-popper>warning": true
      }
    },
    "react-popper>react-fast-compare": {
      "globals": {
        "Element": true,
        "console.warn": true
      }
    },
    "react-popper>warning": {
      "globals": {
        "console": true
      }
    },
    "react-redux": {
      "globals": {
        "console": true,
        "document": true
      },
      "packages": {
        "prop-types": true,
        "react": true,
        "react-dom": true,
        "react-redux>@babel/runtime": true,
        "react-redux>hoist-non-react-statics": true,
        "react-redux>react-is": true
      }
    },
    "react-redux>hoist-non-react-statics": {
      "packages": {
        "prop-types>react-is": true
      }
    },
    "react-redux>react-is": {
      "globals": {
        "console": true
      }
    },
    "react-responsive-carousel": {
      "globals": {
        "addEventListener": true,
        "removeEventListener": true
      }
    },
    "react-router-dom": {
      "packages": {
        "prop-types": true,
        "react": true,
        "react-router-dom>history": true,
        "react-router-dom>react-router": true,
        "react-router-dom>tiny-invariant": true,
        "react-router-dom>tiny-warning": true
      }
    },
    "react-router-dom>history": {
      "globals": {
        "addEventListener": true,
        "confirm": true,
        "document": true,
        "history": true,
        "location": true,
        "navigator.userAgent": true,
        "removeEventListener": true
      },
      "packages": {
        "react-router-dom>history>resolve-pathname": true,
        "react-router-dom>history>value-equal": true,
        "react-router-dom>tiny-invariant": true,
        "react-router-dom>tiny-warning": true
      }
    },
    "react-router-dom>react-router": {
      "packages": {
        "prop-types": true,
        "prop-types>react-is": true,
        "react": true,
        "react-redux>hoist-non-react-statics": true,
        "react-router-dom>react-router>history": true,
        "react-router-dom>react-router>mini-create-react-context": true,
        "react-router-dom>tiny-invariant": true,
        "react-router-dom>tiny-warning": true,
        "sinon>nise>path-to-regexp": true
      }
    },
    "react-router-dom>react-router>history": {
      "globals": {
        "addEventListener": true,
        "confirm": true,
        "document": true,
        "history": true,
        "location": true,
        "navigator.userAgent": true,
        "removeEventListener": true
      },
      "packages": {
        "react-router-dom>history>resolve-pathname": true,
        "react-router-dom>history>value-equal": true,
        "react-router-dom>tiny-invariant": true,
        "react-router-dom>tiny-warning": true
      }
    },
    "react-router-dom>react-router>mini-create-react-context": {
      "packages": {
        "@babel/runtime": true,
        "prop-types": true,
        "react": true,
        "react-router-dom>react-router>mini-create-react-context>gud": true,
        "react-router-dom>tiny-warning": true
      }
    },
    "react-router-dom>tiny-warning": {
      "globals": {
        "console": true
      }
    },
    "react-simple-file-input": {
      "globals": {
        "File": true,
        "FileReader": true,
        "console.warn": true
      },
      "packages": {
        "prop-types": true,
        "react": true
      }
    },
    "react-syntax-highlighter>refractor>parse-entities": {
      "globals": {
        "document.createElement": true
      }
    },
    "react-tippy": {
      "globals": {
        "Element": true,
        "MSStream": true,
        "MutationObserver": true,
        "addEventListener": true,
        "clearTimeout": true,
        "console.error": true,
        "console.warn": true,
        "define": true,
        "document": true,
        "getComputedStyle": true,
        "innerHeight": true,
        "innerWidth": true,
        "navigator.maxTouchPoints": true,
        "navigator.msMaxTouchPoints": true,
        "navigator.userAgent": true,
        "performance": true,
        "requestAnimationFrame": true,
        "setTimeout": true
      },
      "packages": {
        "react": true,
        "react-dom": true,
        "react-tippy>popper.js": true
      }
    },
    "react-tippy>popper.js": {
      "globals": {
        "MSInputMethodContext": true,
        "Node.DOCUMENT_POSITION_FOLLOWING": true,
        "cancelAnimationFrame": true,
        "console.warn": true,
        "define": true,
        "devicePixelRatio": true,
        "document": true,
        "getComputedStyle": true,
        "innerHeight": true,
        "innerWidth": true,
        "navigator.userAgent": true,
        "requestAnimationFrame": true,
        "setTimeout": true
      }
    },
    "react-toggle-button": {
      "globals": {
        "clearTimeout": true,
        "console.warn": true,
        "define": true,
        "performance": true,
        "setTimeout": true
      },
      "packages": {
        "react": true
      }
    },
    "readable-stream": {
      "packages": {
        "browserify>browser-resolve": true,
        "browserify>buffer": true,
        "browserify>string_decoder": true,
        "process": true,
        "pumpify>inherits": true,
        "readable-stream>util-deprecate": true,
        "webpack>events": true
      }
    },
    "readable-stream-2>core-util-is": {
      "packages": {
        "browserify>insert-module-globals>is-buffer": true
      }
    },
    "readable-stream-2>process-nextick-args": {
      "packages": {
        "process": true
      }
    },
    "readable-stream>util-deprecate": {
      "globals": {
        "console.trace": true,
        "console.warn": true,
        "localStorage": true
      }
    },
    "redux": {
      "globals": {
        "console": true
      },
      "packages": {
        "@babel/runtime": true
      }
    },
    "semver": {
      "globals": {
        "console.error": true
      },
      "packages": {
        "process": true
      }
    },
    "sinon>nise>path-to-regexp": {
      "packages": {
        "sinon>nise>path-to-regexp>isarray": true
      }
    },
    "stream-browserify": {
      "packages": {
        "pumpify>inherits": true,
        "readable-stream": true,
        "webpack>events": true
      }
    },
    "stream-http": {
      "globals": {
        "AbortController": true,
        "Blob": true,
        "MSStreamReader": true,
        "ReadableStream": true,
        "WritableStream": true,
        "XDomainRequest": true,
        "XMLHttpRequest": true,
        "clearTimeout": true,
        "fetch": true,
        "location.protocol.search": true,
        "setTimeout": true
      },
      "packages": {
        "browserify>buffer": true,
        "browserify>url": true,
        "process": true,
        "pumpify>inherits": true,
        "readable-stream": true,
        "stream-http>builtin-status-codes": true,
        "watchify>xtend": true
      }
    },
    "string.prototype.matchall>call-bind": {
      "packages": {
        "browserify>has>function-bind": true,
        "string.prototype.matchall>call-bind>es-errors": true,
        "string.prototype.matchall>call-bind>set-function-length": true,
        "string.prototype.matchall>get-intrinsic": true
      }
    },
    "string.prototype.matchall>call-bind>set-function-length": {
      "packages": {
        "string.prototype.matchall>call-bind>es-errors": true,
        "string.prototype.matchall>define-properties>define-data-property": true,
        "string.prototype.matchall>es-abstract>gopd": true,
        "string.prototype.matchall>es-abstract>has-property-descriptors": true,
        "string.prototype.matchall>get-intrinsic": true
      }
    },
    "string.prototype.matchall>define-properties": {
      "packages": {
        "@lavamoat/lavapack>json-stable-stringify>object-keys": true,
        "string.prototype.matchall>define-properties>define-data-property": true,
        "string.prototype.matchall>es-abstract>has-property-descriptors": true
      }
    },
    "string.prototype.matchall>define-properties>define-data-property": {
      "packages": {
        "string.prototype.matchall>call-bind>es-errors": true,
        "string.prototype.matchall>es-abstract>gopd": true,
        "string.prototype.matchall>es-abstract>has-property-descriptors": true,
        "string.prototype.matchall>get-intrinsic": true
      }
    },
    "string.prototype.matchall>es-abstract>array-buffer-byte-length": {
      "packages": {
        "string.prototype.matchall>call-bind": true,
        "string.prototype.matchall>es-abstract>is-array-buffer": true
      }
    },
    "string.prototype.matchall>es-abstract>es-to-primitive>is-symbol": {
      "packages": {
        "string.prototype.matchall>has-symbols": true
      }
    },
    "string.prototype.matchall>es-abstract>gopd": {
      "packages": {
        "string.prototype.matchall>get-intrinsic": true
      }
    },
    "string.prototype.matchall>es-abstract>has-property-descriptors": {
      "packages": {
        "string.prototype.matchall>get-intrinsic": true
      }
    },
    "string.prototype.matchall>es-abstract>is-array-buffer": {
      "packages": {
        "browserify>util>is-typed-array": true,
        "string.prototype.matchall>call-bind": true,
        "string.prototype.matchall>get-intrinsic": true
      }
    },
    "string.prototype.matchall>es-abstract>is-callable": {
      "globals": {
        "document": true
      }
    },
    "string.prototype.matchall>es-abstract>is-regex": {
      "packages": {
        "koa>is-generator-function>has-tostringtag": true,
        "string.prototype.matchall>call-bind": true
      }
    },
    "string.prototype.matchall>es-abstract>is-shared-array-buffer": {
      "packages": {
        "string.prototype.matchall>call-bind": true
      }
    },
    "string.prototype.matchall>es-abstract>object-inspect": {
      "globals": {
        "HTMLElement": true,
        "WeakRef": true
      },
      "packages": {
        "browserify>browser-resolve": true
      }
    },
    "string.prototype.matchall>get-intrinsic": {
      "globals": {
        "AggregateError": true,
        "FinalizationRegistry": true,
        "WeakRef": true
      },
      "packages": {
        "browserify>has>function-bind": true,
        "depcheck>is-core-module>hasown": true,
        "string.prototype.matchall>call-bind>es-errors": true,
        "string.prototype.matchall>es-abstract>has-proto": true,
        "string.prototype.matchall>has-symbols": true
      }
    },
    "string.prototype.matchall>internal-slot": {
      "packages": {
        "depcheck>is-core-module>hasown": true,
        "string.prototype.matchall>get-intrinsic": true,
        "string.prototype.matchall>side-channel": true
      }
    },
    "string.prototype.matchall>regexp.prototype.flags": {
      "packages": {
        "string.prototype.matchall>call-bind": true,
        "string.prototype.matchall>define-properties": true,
        "string.prototype.matchall>regexp.prototype.flags>set-function-name": true
      }
    },
    "string.prototype.matchall>regexp.prototype.flags>set-function-name": {
      "packages": {
        "string.prototype.matchall>define-properties>define-data-property": true,
        "string.prototype.matchall>es-abstract>function.prototype.name>functions-have-names": true,
        "string.prototype.matchall>es-abstract>has-property-descriptors": true
      }
    },
    "string.prototype.matchall>side-channel": {
      "packages": {
        "string.prototype.matchall>call-bind": true,
        "string.prototype.matchall>es-abstract>object-inspect": true,
        "string.prototype.matchall>get-intrinsic": true
      }
    },
    "superstruct": {
      "globals": {
        "console.warn": true,
        "define": true
      }
    },
    "terser>source-map-support>buffer-from": {
      "packages": {
        "browserify>buffer": true
      }
    },
    "uuid": {
      "globals": {
        "crypto": true,
        "msCrypto": true
      }
    },
    "vinyl>replace-ext": {
      "packages": {
        "path-browserify": true
      }
    },
    "web3": {
      "globals": {
        "XMLHttpRequest": true
      }
    },
    "web3-stream-provider": {
      "globals": {
        "setTimeout": true
      },
      "packages": {
        "browserify>util": true,
        "readable-stream": true,
        "web3-stream-provider>uuid": true
      }
    },
    "web3-stream-provider>uuid": {
      "globals": {
        "crypto": true
      }
    },
    "webextension-polyfill": {
      "globals": {
        "browser": true,
        "chrome": true,
        "console.error": true,
        "console.warn": true,
        "define": true
      }
    },
    "webpack>events": {
      "globals": {
        "console": true
      }
    }
  }
}<|MERGE_RESOLUTION|>--- conflicted
+++ resolved
@@ -1661,12 +1661,7 @@
         "crypto-browserify>randombytes": true,
         "eth-lattice-keyring>gridplus-sdk>aes-js": true,
         "ethereumjs-util>ethereum-cryptography>bs58check": true,
-<<<<<<< HEAD
         "ethers>@ethersproject/json-wallets>scrypt-js": true,
-        "mocha>serialize-javascript>randombytes": true,
-=======
-        "ethereumjs-util>ethereum-cryptography>scrypt-js": true,
->>>>>>> bc6539ba
         "uuid": true
       }
     },
