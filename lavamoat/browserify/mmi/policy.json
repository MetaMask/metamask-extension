{
  "resources": {
    "@babel/runtime": {
      "globals": {
        "regeneratorRuntime": "write"
      }
    },
    "@metamask/notification-services-controller>@contentful/rich-text-html-renderer": {
      "globals": {
        "SuppressedError": true
      }
    },
    "@ensdomains/content-hash": {
      "globals": {
        "console.warn": true
      },
      "packages": {
        "browserify>buffer": true,
        "@ensdomains/content-hash>cids": true,
        "@ensdomains/content-hash>js-base64": true,
        "@ensdomains/content-hash>multicodec": true,
        "@ensdomains/content-hash>multihashes": true
      }
    },
    "@ethereumjs/tx>@ethereumjs/common": {
      "packages": {
        "@ethereumjs/tx>@ethereumjs/util": true,
        "webpack>events": true
      }
    },
    "eth-lattice-keyring>gridplus-sdk>@ethereumjs/common": {
      "packages": {
        "eth-lattice-keyring>gridplus-sdk>@ethereumjs/common>@ethereumjs/util": true,
        "browserify>buffer": true,
        "eth-lattice-keyring>gridplus-sdk>crc-32": true,
        "webpack>events": true
      }
    },
    "@ethereumjs/tx>@ethereumjs/rlp": {
      "globals": {
        "TextEncoder": true
      }
    },
    "@ethereumjs/tx>@ethereumjs/util>@ethereumjs/rlp": {
      "globals": {
        "TextEncoder": true
      }
    },
    "@metamask/eth-ledger-bridge-keyring>@ethereumjs/rlp": {
      "globals": {
        "TextEncoder": true
      }
    },
    "@metamask/eth-ledger-bridge-keyring>@metamask/eth-sig-util>@ethereumjs/rlp": {
      "globals": {
        "TextEncoder": true
      }
    },
    "@metamask/metamask-airgapped-keyring>@ethereumjs/rlp": {
      "globals": {
        "TextEncoder": true
      }
    },
    "@ethereumjs/tx": {
      "packages": {
        "@ethereumjs/tx>@ethereumjs/common": true,
        "@ethereumjs/tx>@ethereumjs/rlp": true,
        "@ethereumjs/tx>@ethereumjs/util": true,
        "@ethereumjs/tx>ethereum-cryptography": true
      }
    },
    "eth-lattice-keyring>gridplus-sdk>@ethereumjs/common>@ethereumjs/util": {
      "globals": {
        "console.warn": true
      },
      "packages": {
        "@metamask/metamask-airgapped-keyring>@ethereumjs/rlp": true,
        "browserify>buffer": true,
        "@ethereumjs/tx>ethereum-cryptography": true,
        "webpack>events": true,
        "browserify>insert-module-globals>is-buffer": true,
        "eth-lattice-keyring>@ethereumjs/util>micro-ftch": true
      }
    },
    "@ethereumjs/tx>@ethereumjs/util": {
      "globals": {
        "console.warn": true,
        "fetch": true
      },
      "packages": {
        "@ethereumjs/tx>@ethereumjs/util>@ethereumjs/rlp": true,
        "@ethereumjs/tx>ethereum-cryptography": true,
        "webpack>events": true
      }
    },
    "@metamask/metamask-airgapped-keyring>@keystonehq/base-eth-keyring>@ethereumjs/util": {
      "globals": {
        "console.warn": true
      },
      "packages": {
        "@metamask/metamask-airgapped-keyring>@ethereumjs/rlp": true,
        "browserify>buffer": true,
        "@ethereumjs/tx>ethereum-cryptography": true,
        "webpack>events": true,
        "browserify>insert-module-globals>is-buffer": true,
        "eth-lattice-keyring>@ethereumjs/util>micro-ftch": true
      }
    },
    "@metamask/metamask-airgapped-keyring>@keystonehq/bc-ur-registry-eth>@ethereumjs/util": {
      "globals": {
        "console.warn": true
      },
      "packages": {
        "@metamask/metamask-airgapped-keyring>@ethereumjs/rlp": true,
        "browserify>buffer": true,
        "@ethereumjs/tx>ethereum-cryptography": true,
        "webpack>events": true,
        "browserify>insert-module-globals>is-buffer": true,
        "eth-lattice-keyring>@ethereumjs/util>micro-ftch": true
      }
    },
    "@metamask-institutional/custody-controller>@ethereumjs/util": {
      "globals": {
        "console.warn": true
      },
      "packages": {
        "@metamask/metamask-airgapped-keyring>@ethereumjs/rlp": true,
        "browserify>buffer": true,
        "@ethereumjs/tx>ethereum-cryptography": true,
        "webpack>events": true,
        "browserify>insert-module-globals>is-buffer": true,
        "eth-lattice-keyring>@ethereumjs/util>micro-ftch": true
      }
    },
    "@metamask-institutional/custody-keyring>@ethereumjs/util": {
      "globals": {
        "console.warn": true
      },
      "packages": {
        "@metamask/metamask-airgapped-keyring>@ethereumjs/rlp": true,
        "browserify>buffer": true,
        "@ethereumjs/tx>ethereum-cryptography": true,
        "webpack>events": true,
        "browserify>insert-module-globals>is-buffer": true,
        "eth-lattice-keyring>@ethereumjs/util>micro-ftch": true
      }
    },
    "@metamask-institutional/transaction-update>@ethereumjs/util": {
      "globals": {
        "console.warn": true
      },
      "packages": {
        "@metamask/metamask-airgapped-keyring>@ethereumjs/rlp": true,
        "browserify>buffer": true,
        "@ethereumjs/tx>ethereum-cryptography": true,
        "webpack>events": true,
        "browserify>insert-module-globals>is-buffer": true,
        "eth-lattice-keyring>@ethereumjs/util>micro-ftch": true
      }
    },
    "@metamask/eth-sig-util>@ethereumjs/util": {
      "globals": {
        "console.warn": true
      },
      "packages": {
        "@metamask/metamask-airgapped-keyring>@ethereumjs/rlp": true,
        "browserify>buffer": true,
        "@ethereumjs/tx>ethereum-cryptography": true,
        "webpack>events": true,
        "browserify>insert-module-globals>is-buffer": true,
        "eth-lattice-keyring>@ethereumjs/util>micro-ftch": true
      }
    },
    "@metamask/keyring-controller>@metamask/eth-hd-keyring>@metamask/eth-sig-util>@ethereumjs/util": {
      "globals": {
        "console.warn": true
      },
      "packages": {
        "@metamask/metamask-airgapped-keyring>@ethereumjs/rlp": true,
        "browserify>buffer": true,
        "@ethereumjs/tx>ethereum-cryptography": true,
        "webpack>events": true,
        "browserify>insert-module-globals>is-buffer": true,
        "eth-lattice-keyring>@ethereumjs/util>micro-ftch": true
      }
    },
    "@metamask/eth-json-rpc-middleware>@metamask/eth-sig-util>@ethereumjs/util": {
      "globals": {
        "console.warn": true
      },
      "packages": {
        "@metamask/metamask-airgapped-keyring>@ethereumjs/rlp": true,
        "browserify>buffer": true,
        "@ethereumjs/tx>ethereum-cryptography": true,
        "webpack>events": true,
        "browserify>insert-module-globals>is-buffer": true,
        "eth-lattice-keyring>@ethereumjs/util>micro-ftch": true
      }
    },
    "@metamask/network-controller>@metamask/eth-json-rpc-middleware>@metamask/eth-sig-util>@ethereumjs/util": {
      "globals": {
        "console.warn": true
      },
      "packages": {
        "@metamask/metamask-airgapped-keyring>@ethereumjs/rlp": true,
        "browserify>buffer": true,
        "@ethereumjs/tx>ethereum-cryptography": true,
        "webpack>events": true,
        "browserify>insert-module-globals>is-buffer": true,
        "eth-lattice-keyring>@ethereumjs/util>micro-ftch": true
      }
    },
    "@metamask/eth-ledger-bridge-keyring>@metamask/eth-sig-util>@ethereumjs/util": {
      "globals": {
        "console.warn": true
      },
      "packages": {
        "@metamask/eth-ledger-bridge-keyring>@metamask/eth-sig-util>@ethereumjs/rlp": true,
        "browserify>buffer": true,
        "@ethereumjs/tx>ethereum-cryptography": true,
        "webpack>events": true,
        "browserify>insert-module-globals>is-buffer": true,
        "eth-lattice-keyring>@ethereumjs/util>micro-ftch": true
      }
    },
    "@metamask/keyring-controller>@metamask/eth-simple-keyring>@metamask/eth-sig-util>@ethereumjs/util": {
      "globals": {
        "console.warn": true
      },
      "packages": {
        "@metamask/metamask-airgapped-keyring>@ethereumjs/rlp": true,
        "browserify>buffer": true,
        "@ethereumjs/tx>ethereum-cryptography": true,
        "webpack>events": true,
        "browserify>insert-module-globals>is-buffer": true,
        "eth-lattice-keyring>@ethereumjs/util>micro-ftch": true
      }
    },
    "@metamask/eth-snap-keyring>@metamask/eth-sig-util>@ethereumjs/util": {
      "globals": {
        "console.warn": true
      },
      "packages": {
        "@metamask/metamask-airgapped-keyring>@ethereumjs/rlp": true,
        "browserify>buffer": true,
        "@ethereumjs/tx>ethereum-cryptography": true,
        "webpack>events": true,
        "browserify>insert-module-globals>is-buffer": true,
        "eth-lattice-keyring>@ethereumjs/util>micro-ftch": true
      }
    },
    "@metamask/eth-trezor-keyring>@metamask/eth-sig-util>@ethereumjs/util": {
      "globals": {
        "console.warn": true
      },
      "packages": {
        "@metamask/metamask-airgapped-keyring>@ethereumjs/rlp": true,
        "browserify>buffer": true,
        "@ethereumjs/tx>ethereum-cryptography": true,
        "webpack>events": true,
        "browserify>insert-module-globals>is-buffer": true,
        "eth-lattice-keyring>@ethereumjs/util>micro-ftch": true
      }
    },
    "@metamask/keyring-controller>@metamask/eth-sig-util>@ethereumjs/util": {
      "globals": {
        "console.warn": true
      },
      "packages": {
        "@metamask/metamask-airgapped-keyring>@ethereumjs/rlp": true,
        "browserify>buffer": true,
        "@ethereumjs/tx>ethereum-cryptography": true,
        "webpack>events": true,
        "browserify>insert-module-globals>is-buffer": true,
        "eth-lattice-keyring>@ethereumjs/util>micro-ftch": true
      }
    },
    "@metamask/signature-controller>@metamask/eth-sig-util>@ethereumjs/util": {
      "globals": {
        "console.warn": true
      },
      "packages": {
        "@metamask/metamask-airgapped-keyring>@ethereumjs/rlp": true,
        "browserify>buffer": true,
        "@ethereumjs/tx>ethereum-cryptography": true,
        "webpack>events": true,
        "browserify>insert-module-globals>is-buffer": true,
        "eth-lattice-keyring>@ethereumjs/util>micro-ftch": true
      }
    },
    "eth-lattice-keyring>@ethereumjs/util": {
      "globals": {
        "console.warn": true
      },
      "packages": {
        "@metamask/metamask-airgapped-keyring>@ethereumjs/rlp": true,
        "browserify>buffer": true,
        "@ethereumjs/tx>ethereum-cryptography": true,
        "webpack>events": true,
        "browserify>insert-module-globals>is-buffer": true,
        "eth-lattice-keyring>@ethereumjs/util>micro-ftch": true
      }
    },
    "@ethersproject/abi": {
      "globals": {
        "console.log": true
      },
      "packages": {
        "ethers>@ethersproject/address": true,
        "@ethersproject/bignumber": true,
        "@ethersproject/bytes": true,
        "ethers>@ethersproject/constants": true,
        "@ethersproject/hash": true,
        "ethers>@ethersproject/keccak256": true,
        "ethers>@ethersproject/logger": true,
        "ethers>@ethersproject/properties": true,
        "ethers>@ethersproject/strings": true
      }
    },
    "ethers>@ethersproject/abstract-provider": {
      "packages": {
        "@ethersproject/bignumber": true,
        "@ethersproject/bytes": true,
        "ethers>@ethersproject/logger": true,
        "ethers>@ethersproject/properties": true
      }
    },
    "ethers>@ethersproject/abstract-signer": {
      "packages": {
        "ethers>@ethersproject/logger": true,
        "ethers>@ethersproject/properties": true
      }
    },
    "ethers>@ethersproject/address": {
      "packages": {
        "@ethersproject/bignumber": true,
        "@ethersproject/bytes": true,
        "ethers>@ethersproject/keccak256": true,
        "ethers>@ethersproject/logger": true,
        "ethers>@ethersproject/rlp": true
      }
    },
    "ethers>@ethersproject/base64": {
      "globals": {
        "atob": true,
        "btoa": true
      },
      "packages": {
        "@ethersproject/bytes": true
      }
    },
    "ethers>@ethersproject/basex": {
      "packages": {
        "@ethersproject/bytes": true,
        "ethers>@ethersproject/properties": true
      }
    },
    "@ethersproject/bignumber": {
      "packages": {
        "@ethersproject/bytes": true,
        "ethers>@ethersproject/logger": true,
        "bn.js": true
      }
    },
    "@ethersproject/bytes": {
      "packages": {
        "ethers>@ethersproject/logger": true
      }
    },
    "ethers>@ethersproject/constants": {
      "packages": {
        "@ethersproject/bignumber": true
      }
    },
    "@ethersproject/contracts": {
      "globals": {
        "setTimeout": true
      },
      "packages": {
        "@ethersproject/abi": true,
        "ethers>@ethersproject/abstract-provider": true,
        "ethers>@ethersproject/abstract-signer": true,
        "ethers>@ethersproject/address": true,
        "@ethersproject/bignumber": true,
        "@ethersproject/bytes": true,
        "ethers>@ethersproject/logger": true,
        "ethers>@ethersproject/properties": true,
        "ethers>@ethersproject/transactions": true
      }
    },
    "@ethersproject/hash": {
      "packages": {
        "ethers>@ethersproject/address": true,
        "ethers>@ethersproject/base64": true,
        "@ethersproject/bignumber": true,
        "@ethersproject/bytes": true,
        "ethers>@ethersproject/keccak256": true,
        "ethers>@ethersproject/logger": true,
        "ethers>@ethersproject/properties": true,
        "ethers>@ethersproject/strings": true
      }
    },
    "@ethersproject/hdnode": {
      "packages": {
        "ethers>@ethersproject/basex": true,
        "@ethersproject/bignumber": true,
        "@ethersproject/bytes": true,
        "ethers>@ethersproject/logger": true,
        "ethers>@ethersproject/pbkdf2": true,
        "ethers>@ethersproject/properties": true,
        "ethers>@ethersproject/sha2": true,
        "ethers>@ethersproject/signing-key": true,
        "ethers>@ethersproject/strings": true,
        "ethers>@ethersproject/transactions": true,
        "ethers>@ethersproject/wordlists": true
      }
    },
    "ethers>@ethersproject/json-wallets": {
      "packages": {
        "ethers>@ethersproject/address": true,
        "@ethersproject/bytes": true,
        "@ethersproject/hdnode": true,
        "ethers>@ethersproject/keccak256": true,
        "ethers>@ethersproject/logger": true,
        "ethers>@ethersproject/pbkdf2": true,
        "ethers>@ethersproject/properties": true,
        "ethers>@ethersproject/random": true,
        "ethers>@ethersproject/strings": true,
        "ethers>@ethersproject/transactions": true,
        "ethers>@ethersproject/json-wallets>aes-js": true,
        "ethers>@ethersproject/json-wallets>scrypt-js": true
      }
    },
    "ethers>@ethersproject/keccak256": {
      "packages": {
        "@ethersproject/bytes": true,
        "eth-ens-namehash>js-sha3": true
      }
    },
    "ethers>@ethersproject/logger": {
      "globals": {
        "console": true
      }
    },
    "ethers>@ethersproject/providers>@ethersproject/networks": {
      "packages": {
        "ethers>@ethersproject/logger": true
      }
    },
    "@metamask/test-bundler>@ethersproject/networks": {
      "packages": {
        "ethers>@ethersproject/logger": true
      }
    },
    "ethers>@ethersproject/pbkdf2": {
      "packages": {
        "@ethersproject/bytes": true,
        "ethers>@ethersproject/sha2": true
      }
    },
    "ethers>@ethersproject/properties": {
      "packages": {
        "ethers>@ethersproject/logger": true
      }
    },
    "@ethersproject/providers": {
      "globals": {
        "WebSocket": true,
        "clearInterval": true,
        "clearTimeout": true,
        "console.log": true,
        "console.warn": true,
        "setInterval": true,
        "setTimeout": true
      },
      "packages": {
        "ethers>@ethersproject/abstract-provider": true,
        "ethers>@ethersproject/abstract-signer": true,
        "ethers>@ethersproject/address": true,
        "ethers>@ethersproject/base64": true,
        "ethers>@ethersproject/basex": true,
        "@ethersproject/bignumber": true,
        "@ethersproject/bytes": true,
        "ethers>@ethersproject/constants": true,
        "@ethersproject/hash": true,
        "ethers>@ethersproject/logger": true,
        "@metamask/test-bundler>@ethersproject/networks": true,
        "ethers>@ethersproject/properties": true,
        "ethers>@ethersproject/random": true,
        "ethers>@ethersproject/sha2": true,
        "ethers>@ethersproject/strings": true,
        "ethers>@ethersproject/transactions": true,
        "@ethersproject/providers>@ethersproject/web": true,
        "@ethersproject/providers>bech32": true
      }
    },
    "ethers>@ethersproject/providers": {
      "globals": {
        "WebSocket": true,
        "clearInterval": true,
        "clearTimeout": true,
        "console.log": true,
        "console.warn": true,
        "setInterval": true,
        "setTimeout": true
      },
      "packages": {
        "ethers>@ethersproject/abstract-provider": true,
        "ethers>@ethersproject/abstract-signer": true,
        "ethers>@ethersproject/address": true,
        "ethers>@ethersproject/base64": true,
        "ethers>@ethersproject/basex": true,
        "@ethersproject/bignumber": true,
        "@ethersproject/bytes": true,
        "ethers>@ethersproject/constants": true,
        "@ethersproject/hash": true,
        "ethers>@ethersproject/logger": true,
        "ethers>@ethersproject/providers>@ethersproject/networks": true,
        "ethers>@ethersproject/properties": true,
        "ethers>@ethersproject/random": true,
        "ethers>@ethersproject/sha2": true,
        "ethers>@ethersproject/strings": true,
        "ethers>@ethersproject/transactions": true,
        "ethers>@ethersproject/providers>@ethersproject/web": true,
        "ethers>@ethersproject/providers>bech32": true
      }
    },
    "@ethersproject/providers>@ethersproject/random": {
      "globals": {
        "crypto.getRandomValues": true
      }
    },
    "ethers>@ethersproject/random": {
      "packages": {
        "@ethersproject/bytes": true,
        "ethers>@ethersproject/logger": true
      }
    },
    "ethers>@ethersproject/rlp": {
      "packages": {
        "@ethersproject/bytes": true,
        "ethers>@ethersproject/logger": true
      }
    },
    "ethers>@ethersproject/sha2": {
      "packages": {
        "@ethersproject/bytes": true,
        "ethers>@ethersproject/logger": true,
        "ethers>@ethersproject/sha2>hash.js": true
      }
    },
    "ethers>@ethersproject/signing-key": {
      "packages": {
        "@ethersproject/bytes": true,
        "ethers>@ethersproject/logger": true,
        "ethers>@ethersproject/properties": true,
        "@metamask/ppom-validator>elliptic": true
      }
    },
    "ethers>@ethersproject/solidity": {
      "packages": {
        "@ethersproject/bignumber": true,
        "@ethersproject/bytes": true,
        "ethers>@ethersproject/keccak256": true,
        "ethers>@ethersproject/logger": true,
        "ethers>@ethersproject/sha2": true,
        "ethers>@ethersproject/strings": true
      }
    },
    "ethers>@ethersproject/strings": {
      "packages": {
        "@ethersproject/bytes": true,
        "ethers>@ethersproject/constants": true,
        "ethers>@ethersproject/logger": true
      }
    },
    "ethers>@ethersproject/transactions": {
      "packages": {
        "ethers>@ethersproject/address": true,
        "@ethersproject/bignumber": true,
        "@ethersproject/bytes": true,
        "ethers>@ethersproject/constants": true,
        "ethers>@ethersproject/keccak256": true,
        "ethers>@ethersproject/logger": true,
        "ethers>@ethersproject/properties": true,
        "ethers>@ethersproject/rlp": true,
        "ethers>@ethersproject/signing-key": true
      }
    },
    "ethers>@ethersproject/units": {
      "packages": {
        "@ethersproject/bignumber": true,
        "ethers>@ethersproject/logger": true
      }
    },
    "@ethersproject/wallet": {
      "packages": {
        "ethers>@ethersproject/abstract-provider": true,
        "ethers>@ethersproject/abstract-signer": true,
        "ethers>@ethersproject/address": true,
        "@ethersproject/bytes": true,
        "@ethersproject/hash": true,
        "@ethersproject/hdnode": true,
        "ethers>@ethersproject/json-wallets": true,
        "ethers>@ethersproject/keccak256": true,
        "ethers>@ethersproject/logger": true,
        "ethers>@ethersproject/properties": true,
        "ethers>@ethersproject/random": true,
        "ethers>@ethersproject/signing-key": true,
        "ethers>@ethersproject/transactions": true
      }
    },
    "@ethersproject/providers>@ethersproject/web": {
      "globals": {
        "clearTimeout": true,
        "fetch": true,
        "setTimeout": true
      },
      "packages": {
        "ethers>@ethersproject/base64": true,
        "@ethersproject/bytes": true,
        "ethers>@ethersproject/logger": true,
        "ethers>@ethersproject/properties": true,
        "ethers>@ethersproject/strings": true
      }
    },
    "ethers>@ethersproject/providers>@ethersproject/web": {
      "globals": {
        "clearTimeout": true,
        "fetch": true,
        "setTimeout": true
      },
      "packages": {
        "ethers>@ethersproject/base64": true,
        "@ethersproject/bytes": true,
        "ethers>@ethersproject/logger": true,
        "ethers>@ethersproject/properties": true,
        "ethers>@ethersproject/strings": true
      }
    },
    "ethers>@ethersproject/web": {
      "globals": {
        "clearTimeout": true,
        "fetch": true,
        "setTimeout": true
      },
      "packages": {
        "ethers>@ethersproject/base64": true,
        "@ethersproject/bytes": true,
        "ethers>@ethersproject/logger": true,
        "ethers>@ethersproject/properties": true,
        "ethers>@ethersproject/strings": true
      }
    },
    "ethers>@ethersproject/wordlists": {
      "packages": {
        "@ethersproject/bytes": true,
        "@ethersproject/hash": true,
        "ethers>@ethersproject/logger": true,
        "ethers>@ethersproject/properties": true,
        "ethers>@ethersproject/strings": true
      }
    },
    "@metamask/notification-services-controller>firebase>@firebase/app": {
      "globals": {
        "FinalizationRegistry": true,
        "console.warn": true
      },
      "packages": {
        "@metamask/notification-services-controller>firebase>@firebase/app>@firebase/component": true,
        "@metamask/notification-services-controller>firebase>@firebase/app>@firebase/logger": true,
        "@metamask/notification-services-controller>firebase>@firebase/util": true,
        "@metamask/notification-services-controller>firebase>@firebase/app>idb": true
      }
    },
    "@metamask/notification-services-controller>firebase>@firebase/app>@firebase/component": {
      "packages": {
        "@metamask/notification-services-controller>firebase>@firebase/util": true
      }
    },
    "@metamask/notification-services-controller>firebase>@firebase/installations": {
      "globals": {
        "BroadcastChannel": true,
        "Headers": true,
        "btoa": true,
        "console.error": true,
        "crypto": true,
        "fetch": true,
        "msCrypto": true,
        "navigator.onLine": true,
        "setTimeout": true
      },
      "packages": {
        "@metamask/notification-services-controller>firebase>@firebase/app": true,
        "@metamask/notification-services-controller>firebase>@firebase/app>@firebase/component": true,
        "@metamask/notification-services-controller>firebase>@firebase/util": true,
        "@metamask/notification-services-controller>firebase>@firebase/app>idb": true
      }
    },
    "@metamask/notification-services-controller>firebase>@firebase/app>@firebase/logger": {
      "globals": {
        "console": true
      }
    },
    "@metamask/notification-services-controller>firebase>@firebase/messaging": {
      "globals": {
        "Headers": true,
        "Notification.maxActions": true,
        "Notification.permission": true,
        "Notification.requestPermission": true,
        "PushSubscription.prototype.hasOwnProperty": true,
        "ServiceWorkerRegistration": true,
        "URL": true,
        "addEventListener": true,
        "atob": true,
        "btoa": true,
        "clearTimeout": true,
        "clients.matchAll": true,
        "clients.openWindow": true,
        "console.warn": true,
        "document": true,
        "fetch": true,
        "indexedDB": true,
        "location.href": true,
        "location.origin": true,
        "navigator": true,
        "origin.replace": true,
        "registration.showNotification": true,
        "setTimeout": true
      },
      "packages": {
        "@metamask/notification-services-controller>firebase>@firebase/app": true,
        "@metamask/notification-services-controller>firebase>@firebase/app>@firebase/component": true,
        "@metamask/notification-services-controller>firebase>@firebase/installations": true,
        "@metamask/notification-services-controller>firebase>@firebase/util": true,
        "@metamask/notification-services-controller>firebase>@firebase/app>idb": true
      }
    },
    "@metamask/notification-services-controller>firebase>@firebase/util": {
      "globals": {
        "WorkerGlobalScope": true,
        "atob": true,
        "browser": true,
        "btoa": true,
        "chrome": true,
        "console": true,
        "document": true,
        "indexedDB": true,
        "navigator": true,
        "process": true,
        "setTimeout": true
      },
      "packages": {
        "process": true
      }
    },
    "@open-rpc/schema-utils-js>@json-schema-tools/dereferencer": {
      "packages": {
        "@open-rpc/schema-utils-js>@json-schema-tools/reference-resolver": true,
        "@open-rpc/schema-utils-js>@json-schema-tools/dereferencer>@json-schema-tools/traverse": true,
        "@metamask/rpc-errors>fast-safe-stringify": true
      }
    },
    "@open-rpc/schema-utils-js>@json-schema-tools/reference-resolver": {
      "packages": {
        "@open-rpc/schema-utils-js>@json-schema-tools/reference-resolver>@json-schema-spec/json-pointer": true,
        "@open-rpc/test-coverage>isomorphic-fetch": true
      }
    },
    "@metamask/metamask-airgapped-keyring>@keystonehq/base-eth-keyring": {
      "packages": {
        "@metamask/metamask-airgapped-keyring>@ethereumjs/rlp": true,
        "@ethereumjs/tx": true,
        "@metamask/metamask-airgapped-keyring>@keystonehq/base-eth-keyring>@ethereumjs/util": true,
        "@metamask/metamask-airgapped-keyring>@keystonehq/base-eth-keyring>@keystonehq/bc-ur-registry-eth": true,
        "browserify>buffer": true,
        "@metamask/eth-trezor-keyring>hdkey": true,
        "uuid": true
      }
    },
    "@keystonehq/bc-ur-registry-eth": {
      "packages": {
        "@ethereumjs/tx>@ethereumjs/util": true,
        "@keystonehq/bc-ur-registry-eth>@keystonehq/bc-ur-registry": true,
        "browserify>buffer": true,
        "@metamask/eth-trezor-keyring>hdkey": true,
        "uuid": true
      }
    },
    "@metamask/metamask-airgapped-keyring>@keystonehq/base-eth-keyring>@keystonehq/bc-ur-registry-eth": {
      "packages": {
        "@metamask/metamask-airgapped-keyring>@keystonehq/base-eth-keyring>@ethereumjs/util": true,
        "@metamask/metamask-airgapped-keyring>@keystonehq/base-eth-keyring>@keystonehq/bc-ur-registry-eth>@keystonehq/bc-ur-registry": true,
        "browserify>buffer": true,
        "@metamask/eth-trezor-keyring>hdkey": true,
        "uuid": true
      }
    },
    "@metamask/metamask-airgapped-keyring>@keystonehq/bc-ur-registry-eth": {
      "packages": {
        "@metamask/metamask-airgapped-keyring>@keystonehq/bc-ur-registry-eth>@ethereumjs/util": true,
        "@metamask/metamask-airgapped-keyring>@keystonehq/bc-ur-registry-eth>@keystonehq/bc-ur-registry": true,
        "browserify>buffer": true,
        "@metamask/eth-trezor-keyring>hdkey": true,
        "uuid": true
      }
    },
    "@keystonehq/bc-ur-registry-eth>@keystonehq/bc-ur-registry": {
      "globals": {
        "define": true
      },
      "packages": {
        "@ngraveio/bc-ur": true,
        "ethereumjs-util>ethereum-cryptography>bs58check": true,
        "buffer": true,
        "browserify>buffer": true,
        "tslib": true
      }
    },
    "@metamask/metamask-airgapped-keyring>@keystonehq/base-eth-keyring>@keystonehq/bc-ur-registry-eth>@keystonehq/bc-ur-registry": {
      "globals": {
        "define": true
      },
      "packages": {
        "@ngraveio/bc-ur": true,
        "ethereumjs-util>ethereum-cryptography>bs58check": true,
        "buffer": true,
        "browserify>buffer": true,
        "tslib": true
      }
    },
    "@metamask/metamask-airgapped-keyring>@keystonehq/bc-ur-registry-eth>@keystonehq/bc-ur-registry": {
      "globals": {
        "define": true
      },
      "packages": {
        "@ngraveio/bc-ur": true,
        "ethereumjs-util>ethereum-cryptography>bs58check": true,
        "buffer": true,
        "browserify>buffer": true,
        "tslib": true
      }
    },
    "chart.js>@kurkle/color": {
      "globals": {
        "define": true
      }
    },
    "@lavamoat/lavadome-react": {
      "globals": {
        "Document.prototype": true,
        "DocumentFragment.prototype": true,
        "Element.prototype": true,
        "Event.prototype": true,
        "EventTarget.prototype": true,
        "NavigateEvent.prototype": true,
        "NavigationDestination.prototype": true,
        "Node.prototype": true,
        "console.warn": true,
        "document": true,
        "navigation": true
      },
      "packages": {
        "react": true
      }
    },
    "@metamask/eth-ledger-bridge-keyring>@ledgerhq/hw-app-eth>@ledgerhq/domain-service": {
      "packages": {
        "@metamask/eth-ledger-bridge-keyring>@ledgerhq/hw-app-eth>@ledgerhq/logs": true,
        "axios": true
      }
    },
    "@metamask/eth-ledger-bridge-keyring>@ledgerhq/hw-app-eth>@ledgerhq/errors": {
      "globals": {
        "console.warn": true
      }
    },
    "@metamask/eth-ledger-bridge-keyring>@ledgerhq/hw-app-eth>@ledgerhq/evm-tools": {
      "packages": {
        "ethers>@ethersproject/constants": true,
        "@ethersproject/hash": true,
        "@metamask/eth-ledger-bridge-keyring>@ledgerhq/hw-app-eth>@ledgerhq/cryptoassets-evm-signatures": true,
        "@metamask/eth-ledger-bridge-keyring>@ledgerhq/hw-app-eth>@ledgerhq/evm-tools>@ledgerhq/live-env": true,
        "axios": true,
        "@metamask/ppom-validator>crypto-js": true
      }
    },
    "@metamask/eth-ledger-bridge-keyring>@ledgerhq/hw-app-eth": {
      "globals": {
        "console.warn": true
      },
      "packages": {
        "@ethersproject/abi": true,
        "ethers>@ethersproject/rlp": true,
        "ethers>@ethersproject/transactions": true,
        "@metamask/eth-ledger-bridge-keyring>@ledgerhq/hw-app-eth>@ledgerhq/cryptoassets-evm-signatures": true,
        "@metamask/eth-ledger-bridge-keyring>@ledgerhq/hw-app-eth>@ledgerhq/domain-service": true,
        "@metamask/eth-ledger-bridge-keyring>@ledgerhq/hw-app-eth>@ledgerhq/errors": true,
        "@metamask/eth-ledger-bridge-keyring>@ledgerhq/hw-app-eth>@ledgerhq/evm-tools": true,
        "@metamask/eth-ledger-bridge-keyring>@ledgerhq/hw-app-eth>@ledgerhq/logs": true,
        "axios": true,
        "@metamask/eth-ledger-bridge-keyring>@ledgerhq/hw-app-eth>bignumber.js": true,
        "browserify>buffer": true,
        "semver": true
      }
    },
    "@metamask/eth-ledger-bridge-keyring>@ledgerhq/hw-app-eth>@ledgerhq/evm-tools>@ledgerhq/live-env": {
      "globals": {
        "console.warn": true
      },
      "packages": {
        "wait-on>rxjs": true
      }
    },
    "@metamask/eth-ledger-bridge-keyring>@ledgerhq/hw-app-eth>@ledgerhq/logs": {
      "globals": {
        "__ledgerLogsListen": "write",
        "console.error": true
      }
    },
    "@material-ui/core": {
      "globals": {
        "Image": true,
        "_formatMuiErrorMessage": true,
        "addEventListener": true,
        "clearInterval": true,
        "clearTimeout": true,
        "console.error": true,
        "console.warn": true,
        "document": true,
        "getComputedStyle": true,
        "getSelection": true,
        "innerHeight": true,
        "innerWidth": true,
        "matchMedia": true,
        "navigator": true,
        "performance.now": true,
        "removeEventListener": true,
        "requestAnimationFrame": true,
        "setInterval": true,
        "setTimeout": true
      },
      "packages": {
        "@babel/runtime": true,
        "@material-ui/core>@material-ui/styles": true,
        "@material-ui/core>@material-ui/system": true,
        "@material-ui/core>@material-ui/utils": true,
        "@material-ui/core>clsx": true,
        "react-redux>hoist-non-react-statics": true,
        "@material-ui/core>popper.js": true,
        "prop-types": true,
        "react": true,
        "react-dom": true,
        "prop-types>react-is": true,
        "@material-ui/core>react-transition-group": true
      }
    },
    "@material-ui/core>@material-ui/styles": {
      "globals": {
        "console.error": true,
        "console.warn": true,
        "document.createComment": true,
        "document.head": true
      },
      "packages": {
        "@babel/runtime": true,
        "@material-ui/core>@material-ui/utils": true,
        "@material-ui/core>clsx": true,
        "react-redux>hoist-non-react-statics": true,
        "@material-ui/core>@material-ui/styles>jss-plugin-camel-case": true,
        "@material-ui/core>@material-ui/styles>jss-plugin-default-unit": true,
        "@material-ui/core>@material-ui/styles>jss-plugin-global": true,
        "@material-ui/core>@material-ui/styles>jss-plugin-nested": true,
        "@material-ui/core>@material-ui/styles>jss-plugin-props-sort": true,
        "@material-ui/core>@material-ui/styles>jss-plugin-rule-value-function": true,
        "@material-ui/core>@material-ui/styles>jss-plugin-vendor-prefixer": true,
        "@material-ui/core>@material-ui/styles>jss": true,
        "prop-types": true,
        "react": true
      }
    },
    "@material-ui/core>@material-ui/system": {
      "globals": {
        "console.error": true
      },
      "packages": {
        "@babel/runtime": true,
        "@material-ui/core>@material-ui/utils": true,
        "prop-types": true
      }
    },
    "@material-ui/core>@material-ui/utils": {
      "packages": {
        "@babel/runtime": true,
        "prop-types": true,
        "prop-types>react-is": true
      }
    },
    "@metamask-institutional/custody-keyring>@metamask-institutional/configuration-client": {
      "globals": {
        "console.log": true,
        "fetch": true
      }
    },
    "@metamask-institutional/custody-controller": {
      "packages": {
        "@metamask-institutional/custody-controller>@ethereumjs/util": true,
        "@metamask-institutional/custody-keyring": true,
        "@metamask/obs-store": true
      }
    },
    "@metamask-institutional/custody-keyring": {
      "globals": {
        "console.error": true,
        "console.log": true,
        "console.warn": true
      },
      "packages": {
        "@metamask-institutional/custody-keyring>@ethereumjs/util": true,
        "@metamask-institutional/custody-keyring>@metamask-institutional/configuration-client": true,
        "@metamask-institutional/sdk": true,
        "@metamask-institutional/types": true,
        "@metamask/obs-store": true,
        "crypto-browserify": true,
        "webpack>events": true,
        "gulp-sass>lodash.clonedeep": true
      }
    },
    "@metamask-institutional/extension": {
      "globals": {
        "console.log": true
      },
      "packages": {
        "@metamask-institutional/custody-controller": true,
        "@metamask-institutional/sdk": true,
        "@metamask-institutional/types": true,
        "gulp-sass>lodash.clonedeep": true
      }
    },
    "@metamask-institutional/institutional-features": {
      "packages": {
        "@metamask-institutional/custody-keyring": true,
        "@metamask/obs-store": true
      }
    },
    "@metamask-institutional/rpc-allowlist": {
      "globals": {
        "URL": true
      }
    },
    "@metamask-institutional/sdk": {
      "globals": {
        "URLSearchParams": true,
        "console.debug": true,
        "console.error": true,
        "console.log": true,
        "fetch": true
      },
      "packages": {
        "@metamask-institutional/sdk>@metamask-institutional/simplecache": true,
        "crypto-browserify": true,
        "webpack>events": true
      }
    },
    "@metamask-institutional/transaction-update": {
      "globals": {
        "clearInterval": true,
        "console.info": true,
        "console.log": true,
        "setInterval": true
      },
      "packages": {
        "@metamask-institutional/transaction-update>@ethereumjs/util": true,
        "@metamask-institutional/sdk": true,
        "@metamask-institutional/transaction-update>@metamask-institutional/websocket-client": true,
        "@metamask/obs-store": true,
        "webpack>events": true
      }
    },
    "@metamask-institutional/transaction-update>@metamask-institutional/websocket-client": {
      "globals": {
        "WebSocket": true,
        "clearTimeout": true,
        "console.log": true,
        "setTimeout": true
      },
      "packages": {
        "webpack>events": true
      }
    },
    "@metamask/abi-utils": {
      "packages": {
        "@metamask/utils>@metamask/superstruct": true,
        "@metamask/abi-utils>@metamask/utils": true
      }
    },
    "@metamask/keyring-controller>@metamask/eth-hd-keyring>@metamask/eth-sig-util>@metamask/abi-utils": {
      "packages": {
        "@metamask/utils>@metamask/superstruct": true,
        "@metamask/utils": true
      }
    },
    "@metamask/eth-json-rpc-middleware>@metamask/eth-sig-util>@metamask/abi-utils": {
      "packages": {
        "@metamask/utils>@metamask/superstruct": true,
        "@metamask/utils": true
      }
    },
    "@metamask/network-controller>@metamask/eth-json-rpc-middleware>@metamask/eth-sig-util>@metamask/abi-utils": {
      "packages": {
        "@metamask/utils>@metamask/superstruct": true,
        "@metamask/network-controller>@metamask/eth-json-rpc-middleware>@metamask/eth-sig-util>@metamask/abi-utils>@metamask/utils": true
      }
    },
    "@metamask/eth-ledger-bridge-keyring>@metamask/eth-sig-util>@metamask/abi-utils": {
      "packages": {
        "@metamask/utils>@metamask/superstruct": true,
        "@metamask/utils": true
      }
    },
    "@metamask/keyring-controller>@metamask/eth-simple-keyring>@metamask/eth-sig-util>@metamask/abi-utils": {
      "packages": {
        "@metamask/utils>@metamask/superstruct": true,
        "@metamask/utils": true
      }
    },
    "@metamask/eth-snap-keyring>@metamask/eth-sig-util>@metamask/abi-utils": {
      "packages": {
        "@metamask/utils>@metamask/superstruct": true,
        "@metamask/utils": true
      }
    },
    "@metamask/eth-trezor-keyring>@metamask/eth-sig-util>@metamask/abi-utils": {
      "packages": {
        "@metamask/utils>@metamask/superstruct": true,
        "@metamask/utils": true
      }
    },
    "@metamask/keyring-controller>@metamask/eth-sig-util>@metamask/abi-utils": {
      "packages": {
        "@metamask/utils>@metamask/superstruct": true,
        "@metamask/utils": true
      }
    },
    "@metamask/signature-controller>@metamask/eth-sig-util>@metamask/abi-utils": {
      "packages": {
        "@metamask/utils>@metamask/superstruct": true,
        "@metamask/utils": true
      }
    },
    "@metamask/accounts-controller": {
      "packages": {
        "@metamask/base-controller": true,
        "@metamask/eth-snap-keyring": true,
        "@metamask/keyring-api": true,
        "@metamask/keyring-controller": true,
        "@metamask/keyring-api>@metamask/keyring-utils": true,
        "@metamask/utils": true,
        "@ethereumjs/tx>ethereum-cryptography": true,
        "uuid": true
      }
    },
    "@metamask/address-book-controller": {
      "packages": {
        "@metamask/base-controller": true,
        "@metamask/controller-utils": true
      }
    },
    "@metamask/announcement-controller": {
      "packages": {
        "@metamask/base-controller": true
      }
    },
    "@metamask/approval-controller": {
      "globals": {
        "console.info": true
      },
      "packages": {
        "@metamask/base-controller": true,
        "@metamask/rpc-errors": true,
        "nanoid": true
      }
    },
    "@metamask/assets-controllers": {
      "globals": {
        "AbortController": true,
        "Headers": true,
        "URL": true,
        "URLSearchParams": true,
        "clearInterval": true,
        "clearTimeout": true,
        "console.error": true,
        "console.log": true,
        "setInterval": true,
        "setTimeout": true
      },
      "packages": {
        "@ethereumjs/tx>@ethereumjs/util": true,
        "ethers>@ethersproject/address": true,
        "@ethersproject/bignumber": true,
        "@ethersproject/contracts": true,
        "@ethersproject/providers": true,
        "@metamask/abi-utils": true,
        "@metamask/base-controller": true,
        "@metamask/contract-metadata": true,
        "@metamask/controller-utils": true,
        "@metamask/controller-utils>@metamask/eth-query": true,
        "@metamask/keyring-api": true,
        "@metamask/keyring-snap-client": true,
        "@metamask/metamask-eth-abis": true,
        "@metamask/assets-controllers>@metamask/polling-controller": true,
        "@metamask/rpc-errors": true,
        "@metamask/assets-controllers>@metamask/snaps-utils": true,
        "@metamask/utils": true,
        "@metamask/name-controller>async-mutex": true,
        "bn.js": true,
        "lodash": true,
        "@ensdomains/content-hash>multicodec>uint8arrays>multiformats": true,
        "single-call-balance-checker-abi": true,
        "uuid": true
      }
    },
    "@metamask/base-controller": {
      "globals": {
        "setTimeout": true
      },
      "packages": {
        "immer": true
      }
    },
    "@metamask/announcement-controller>@metamask/base-controller": {
      "globals": {
        "setTimeout": true
      },
      "packages": {
        "immer": true
      }
    },
    "@metamask/network-controller>@metamask/base-controller": {
      "globals": {
        "setTimeout": true
      },
      "packages": {
        "immer": true
      }
    },
    "@metamask/ppom-validator>@metamask/base-controller": {
      "globals": {
        "setTimeout": true
      },
      "packages": {
        "immer": true
      }
    },
    "@metamask/queued-request-controller>@metamask/base-controller": {
      "globals": {
        "setTimeout": true
      },
      "packages": {
        "immer": true
      }
    },
    "@metamask/selected-network-controller>@metamask/base-controller": {
      "globals": {
        "setTimeout": true
      },
      "packages": {
        "immer": true
      }
    },
    "@metamask/bridge-controller": {
      "globals": {
        "AbortController": true,
        "URLSearchParams": true,
        "console.log": true
      },
      "packages": {
        "ethers>@ethersproject/address": true,
        "ethers>@ethersproject/constants": true,
        "@ethersproject/contracts": true,
        "@ethersproject/providers": true,
        "@metamask/controller-utils": true,
        "@metamask/keyring-api": true,
        "@metamask/metamask-eth-abis": true,
        "@metamask/bridge-controller>@metamask/multichain-network-controller": true,
        "@metamask/bridge-controller>@metamask/polling-controller": true,
        "@metamask/bridge-controller>@metamask/snaps-utils": true,
        "@metamask/utils>@metamask/superstruct": true,
        "@metamask/utils": true
      }
    },
    "@metamask/browser-passworder": {
      "globals": {
        "CryptoKey": true,
        "btoa": true,
        "crypto.getRandomValues": true,
        "crypto.subtle.decrypt": true,
        "crypto.subtle.deriveKey": true,
        "crypto.subtle.encrypt": true,
        "crypto.subtle.exportKey": true,
        "crypto.subtle.importKey": true
      },
      "packages": {
        "@metamask/browser-passworder>@metamask/utils": true,
        "browserify>buffer": true
      }
    },
    "eth-keyring-controller>@metamask/browser-passworder": {
      "globals": {
        "crypto": true
      }
    },
    "@metamask/controller-utils": {
      "globals": {
        "URL": true,
        "console.error": true,
        "fetch": true,
        "setTimeout": true
      },
      "packages": {
        "@ethereumjs/tx>@ethereumjs/util": true,
        "@metamask/controller-utils>@metamask/ethjs-unit": true,
        "@metamask/utils": true,
        "@metamask/controller-utils>@spruceid/siwe-parser": true,
        "bn.js": true,
        "browserify>buffer": true,
        "cockatiel": true,
        "eth-ens-namehash": true,
        "eslint>fast-deep-equal": true
      }
    },
    "@metamask/ens-controller": {
      "packages": {
        "@ethersproject/providers": true,
        "@metamask/base-controller": true,
        "@metamask/controller-utils": true,
        "@metamask/utils": true,
        "punycode": true
      }
    },
    "@metamask/eth-token-tracker>@metamask/eth-block-tracker": {
      "globals": {
        "clearTimeout": true,
        "console.error": true,
        "setTimeout": true
      },
      "packages": {
        "@metamask/safe-event-emitter": true,
        "@metamask/utils": true,
        "@metamask/ppom-validator>json-rpc-random-id": true
      }
    },
    "@metamask/keyring-controller>@metamask/eth-hd-keyring": {
      "globals": {
        "TextEncoder": true
      },
      "packages": {
        "@ethereumjs/tx>@ethereumjs/util": true,
        "@metamask/keyring-controller>@metamask/eth-hd-keyring>@metamask/eth-sig-util": true,
        "@metamask/snaps-sdk>@metamask/key-tree": true,
        "@metamask/scure-bip39": true,
        "@metamask/utils": true,
        "browserify>buffer": true,
        "@ethereumjs/tx>ethereum-cryptography": true
      }
    },
    "@metamask/eth-json-rpc-filters": {
      "globals": {
        "console.error": true
      },
      "packages": {
        "@metamask/controller-utils>@metamask/eth-query": true,
        "@metamask/json-rpc-engine": true,
        "@metamask/safe-event-emitter": true,
        "@metamask/name-controller>async-mutex": true,
        "pify": true
      }
    },
    "@metamask/network-controller>@metamask/eth-json-rpc-infura": {
      "globals": {
        "fetch": true,
        "setTimeout": true
      },
      "packages": {
        "@metamask/eth-json-rpc-provider": true,
        "@metamask/json-rpc-engine": true,
        "@metamask/rpc-errors": true,
        "@metamask/network-controller>@metamask/eth-json-rpc-infura>@metamask/utils": true
      }
    },
    "@metamask/eth-json-rpc-middleware": {
      "globals": {
        "URL": true,
        "console.error": true,
        "setTimeout": true
      },
      "packages": {
        "@metamask/eth-json-rpc-middleware>@metamask/eth-sig-util": true,
        "@metamask/json-rpc-engine": true,
        "@metamask/rpc-errors": true,
        "@metamask/utils>@metamask/superstruct": true,
        "@metamask/utils": true,
        "@metamask/eth-json-rpc-middleware>klona": true,
        "@metamask/eth-json-rpc-middleware>safe-stable-stringify": true
      }
    },
    "@metamask/network-controller>@metamask/eth-json-rpc-middleware": {
      "globals": {
        "URL": true,
        "console.error": true,
        "setTimeout": true
      },
      "packages": {
        "@metamask/network-controller>@metamask/eth-json-rpc-middleware>@metamask/eth-sig-util": true,
        "@metamask/json-rpc-engine": true,
        "@metamask/rpc-errors": true,
        "@metamask/network-controller>@metamask/eth-json-rpc-middleware>@metamask/utils": true,
        "@metamask/eth-json-rpc-middleware>klona": true,
        "@metamask/eth-json-rpc-middleware>safe-stable-stringify": true
      }
    },
    "@metamask/eth-json-rpc-provider": {
      "packages": {
        "@metamask/json-rpc-engine": true,
        "@metamask/rpc-errors": true,
        "@metamask/safe-event-emitter": true,
        "uuid": true
      }
    },
    "@metamask/eth-ledger-bridge-keyring": {
      "globals": {
        "addEventListener": true,
        "console.error": true,
        "document.createElement": true,
        "document.head.appendChild": true,
        "fetch": true,
        "removeEventListener": true
      },
      "packages": {
        "@metamask/eth-ledger-bridge-keyring>@ethereumjs/rlp": true,
        "@ethereumjs/tx": true,
        "@ethereumjs/tx>@ethereumjs/util": true,
        "@metamask/eth-ledger-bridge-keyring>@ledgerhq/hw-app-eth": true,
        "@metamask/eth-ledger-bridge-keyring>@metamask/eth-sig-util": true,
        "@metamask/utils": true,
        "browserify>buffer": true,
        "@metamask/eth-trezor-keyring>hdkey": true
      }
    },
    "@metamask/controller-utils>@metamask/eth-query": {
      "packages": {
        "@metamask/ppom-validator>json-rpc-random-id": true,
        "watchify>xtend": true
      }
    },
    "@metamask/eth-sig-util": {
      "packages": {
        "@metamask/eth-sig-util>@ethereumjs/util": true,
        "@metamask/abi-utils": true,
        "@metamask/eth-sig-util>@metamask/utils": true,
        "@metamask/utils>@scure/base": true,
        "browserify>buffer": true,
        "@ethereumjs/tx>ethereum-cryptography": true,
        "@metamask/eth-sig-util>tweetnacl": true
      }
    },
    "@metamask/keyring-controller>@metamask/eth-hd-keyring>@metamask/eth-sig-util": {
      "packages": {
        "@metamask/metamask-airgapped-keyring>@ethereumjs/rlp": true,
        "@metamask/keyring-controller>@metamask/eth-hd-keyring>@metamask/eth-sig-util>@ethereumjs/util": true,
        "@metamask/keyring-controller>@metamask/eth-hd-keyring>@metamask/eth-sig-util>@metamask/abi-utils": true,
        "@metamask/utils": true,
        "@metamask/utils>@scure/base": true,
        "browserify>buffer": true,
        "@ethereumjs/tx>ethereum-cryptography": true,
        "@metamask/eth-sig-util>tweetnacl": true
      }
    },
    "@metamask/eth-json-rpc-middleware>@metamask/eth-sig-util": {
      "packages": {
        "@metamask/metamask-airgapped-keyring>@ethereumjs/rlp": true,
        "@metamask/eth-json-rpc-middleware>@metamask/eth-sig-util>@ethereumjs/util": true,
        "@metamask/eth-json-rpc-middleware>@metamask/eth-sig-util>@metamask/abi-utils": true,
        "@metamask/utils": true,
        "@metamask/utils>@scure/base": true,
        "browserify>buffer": true,
        "@ethereumjs/tx>ethereum-cryptography": true,
        "@metamask/eth-sig-util>tweetnacl": true
      }
    },
    "@metamask/network-controller>@metamask/eth-json-rpc-middleware>@metamask/eth-sig-util": {
      "packages": {
        "@metamask/metamask-airgapped-keyring>@ethereumjs/rlp": true,
        "@metamask/network-controller>@metamask/eth-json-rpc-middleware>@metamask/eth-sig-util>@ethereumjs/util": true,
        "@metamask/network-controller>@metamask/eth-json-rpc-middleware>@metamask/eth-sig-util>@metamask/abi-utils": true,
        "@metamask/network-controller>@metamask/eth-json-rpc-middleware>@metamask/eth-sig-util>@metamask/utils": true,
        "@metamask/utils>@scure/base": true,
        "browserify>buffer": true,
        "@ethereumjs/tx>ethereum-cryptography": true,
        "@metamask/eth-sig-util>tweetnacl": true
      }
    },
    "@metamask/eth-ledger-bridge-keyring>@metamask/eth-sig-util": {
      "packages": {
        "@metamask/eth-ledger-bridge-keyring>@metamask/eth-sig-util>@ethereumjs/rlp": true,
        "@metamask/eth-ledger-bridge-keyring>@metamask/eth-sig-util>@ethereumjs/util": true,
        "@metamask/eth-ledger-bridge-keyring>@metamask/eth-sig-util>@metamask/abi-utils": true,
        "@metamask/utils": true,
        "@metamask/utils>@scure/base": true,
        "browserify>buffer": true,
        "@ethereumjs/tx>ethereum-cryptography": true,
        "@metamask/eth-sig-util>tweetnacl": true
      }
    },
    "@metamask/keyring-controller>@metamask/eth-simple-keyring>@metamask/eth-sig-util": {
      "packages": {
        "@metamask/metamask-airgapped-keyring>@ethereumjs/rlp": true,
        "@metamask/keyring-controller>@metamask/eth-simple-keyring>@metamask/eth-sig-util>@ethereumjs/util": true,
        "@metamask/keyring-controller>@metamask/eth-simple-keyring>@metamask/eth-sig-util>@metamask/abi-utils": true,
        "@metamask/utils": true,
        "@metamask/utils>@scure/base": true,
        "browserify>buffer": true,
        "@ethereumjs/tx>ethereum-cryptography": true,
        "@metamask/eth-sig-util>tweetnacl": true
      }
    },
    "@metamask/eth-snap-keyring>@metamask/eth-sig-util": {
      "packages": {
        "@metamask/metamask-airgapped-keyring>@ethereumjs/rlp": true,
        "@metamask/eth-snap-keyring>@metamask/eth-sig-util>@ethereumjs/util": true,
        "@metamask/eth-snap-keyring>@metamask/eth-sig-util>@metamask/abi-utils": true,
        "@metamask/utils": true,
        "@metamask/utils>@scure/base": true,
        "browserify>buffer": true,
        "@ethereumjs/tx>ethereum-cryptography": true,
        "@metamask/eth-sig-util>tweetnacl": true
      }
    },
    "@metamask/eth-trezor-keyring>@metamask/eth-sig-util": {
      "packages": {
        "@metamask/metamask-airgapped-keyring>@ethereumjs/rlp": true,
        "@metamask/eth-trezor-keyring>@metamask/eth-sig-util>@ethereumjs/util": true,
        "@metamask/eth-trezor-keyring>@metamask/eth-sig-util>@metamask/abi-utils": true,
        "@metamask/utils": true,
        "@metamask/utils>@scure/base": true,
        "browserify>buffer": true,
        "@ethereumjs/tx>ethereum-cryptography": true,
        "@metamask/eth-sig-util>tweetnacl": true
      }
    },
    "@metamask/keyring-controller>@metamask/eth-sig-util": {
      "packages": {
        "@metamask/metamask-airgapped-keyring>@ethereumjs/rlp": true,
        "@metamask/keyring-controller>@metamask/eth-sig-util>@ethereumjs/util": true,
        "@metamask/keyring-controller>@metamask/eth-sig-util>@metamask/abi-utils": true,
        "@metamask/utils": true,
        "@metamask/utils>@scure/base": true,
        "browserify>buffer": true,
        "@ethereumjs/tx>ethereum-cryptography": true,
        "@metamask/eth-sig-util>tweetnacl": true
      }
    },
    "@metamask/signature-controller>@metamask/eth-sig-util": {
      "packages": {
        "@metamask/metamask-airgapped-keyring>@ethereumjs/rlp": true,
        "@metamask/signature-controller>@metamask/eth-sig-util>@ethereumjs/util": true,
        "@metamask/signature-controller>@metamask/eth-sig-util>@metamask/abi-utils": true,
        "@metamask/utils": true,
        "@metamask/utils>@scure/base": true,
        "browserify>buffer": true,
        "@ethereumjs/tx>ethereum-cryptography": true,
        "@metamask/eth-sig-util>tweetnacl": true
      }
    },
    "@metamask/keyring-controller>@metamask/eth-simple-keyring": {
      "packages": {
        "@ethereumjs/tx>@ethereumjs/util": true,
        "@metamask/keyring-controller>@metamask/eth-simple-keyring>@metamask/eth-sig-util": true,
        "@metamask/utils": true,
        "browserify>buffer": true,
        "@ethereumjs/tx>ethereum-cryptography": true,
        "crypto-browserify>randombytes": true
      }
    },
    "@metamask/eth-snap-keyring": {
      "globals": {
        "URL": true,
        "console.error": true,
        "console.info": true,
        "console.warn": true
      },
      "packages": {
        "@ethereumjs/tx": true,
        "@metamask/eth-snap-keyring>@metamask/eth-sig-util": true,
        "@metamask/keyring-api": true,
        "@metamask/eth-snap-keyring>@metamask/keyring-internal-snap-client": true,
        "@metamask/keyring-api>@metamask/keyring-utils": true,
        "@metamask/utils>@metamask/superstruct": true,
        "@metamask/utils": true,
        "webpack>events": true,
        "@metamask/eth-snap-keyring>uuid": true
      }
    },
    "@metamask/eth-token-tracker": {
      "globals": {
        "console.warn": true
      },
      "packages": {
        "@babel/runtime": true,
        "@ethersproject/bignumber": true,
        "@ethersproject/contracts": true,
        "@ethersproject/providers": true,
        "@metamask/eth-token-tracker>@metamask/eth-block-tracker": true,
        "@metamask/safe-event-emitter": true,
        "bn.js": true,
        "@metamask/eth-token-tracker>deep-equal": true,
        "human-standard-token-abi": true
      }
    },
    "@metamask/eth-trezor-keyring": {
      "globals": {
        "setTimeout": true
      },
      "packages": {
        "@ethereumjs/tx": true,
        "@ethereumjs/tx>@ethereumjs/util": true,
        "@metamask/eth-trezor-keyring>@metamask/eth-sig-util": true,
        "@metamask/utils": true,
        "@metamask/eth-trezor-keyring>@trezor/connect-plugin-ethereum": true,
        "@trezor/connect-web": true,
        "browserify>buffer": true,
        "@metamask/eth-trezor-keyring>hdkey": true
      }
    },
    "@metamask/etherscan-link": {
      "globals": {
        "URL": true
      }
    },
    "eth-method-registry>@metamask/ethjs-contract": {
      "packages": {
        "@babel/runtime": true,
        "eth-method-registry>@metamask/ethjs-contract>@metamask/ethjs-filter": true,
        "eth-method-registry>@metamask/ethjs-contract>@metamask/ethjs-util": true,
        "eth-method-registry>@metamask/ethjs-contract>ethjs-abi": true,
        "eth-ens-namehash>js-sha3": true,
        "promise-to-callback": true
      }
    },
    "eth-method-registry>@metamask/ethjs-contract>@metamask/ethjs-filter": {
      "globals": {
        "clearInterval": true,
        "setInterval": true
      }
    },
    "eth-method-registry>@metamask/ethjs-query>@metamask/ethjs-format": {
      "packages": {
        "eth-method-registry>@metamask/ethjs-contract>@metamask/ethjs-util": true,
        "@metamask/controller-utils>@metamask/ethjs-unit>@metamask/number-to-bn": true,
        "eth-method-registry>@metamask/ethjs-query>@metamask/ethjs-format>ethjs-schema": true,
        "eth-method-registry>@metamask/ethjs-query>@metamask/ethjs-format>strip-hex-prefix": true
      }
    },
    "eth-method-registry>@metamask/ethjs-query": {
      "globals": {
        "console": true
      },
      "packages": {
        "eth-method-registry>@metamask/ethjs-query>@metamask/ethjs-format": true,
        "eth-method-registry>@metamask/ethjs-query>@metamask/ethjs-rpc": true,
        "promise-to-callback": true
      }
    },
    "eth-method-registry>@metamask/ethjs-query>@metamask/ethjs-rpc": {
      "packages": {
        "promise-to-callback": true
      }
    },
    "@metamask/controller-utils>@metamask/ethjs-unit": {
      "packages": {
        "@metamask/controller-utils>@metamask/ethjs-unit>@metamask/number-to-bn": true,
        "bn.js": true
      }
    },
    "eth-method-registry>@metamask/ethjs-contract>@metamask/ethjs-util": {
      "packages": {
        "browserify>buffer": true,
        "eth-method-registry>@metamask/ethjs-query>@metamask/ethjs-format>is-hex-prefixed": true,
        "eth-method-registry>@metamask/ethjs-query>@metamask/ethjs-format>strip-hex-prefix": true
      }
    },
    "@metamask/gas-fee-controller": {
      "globals": {
        "clearInterval": true,
        "console.error": true,
        "setInterval": true
      },
      "packages": {
        "@metamask/controller-utils": true,
        "@metamask/controller-utils>@metamask/eth-query": true,
        "@metamask/polling-controller": true,
        "bn.js": true,
        "uuid": true
      }
    },
    "@metamask/jazzicon": {
      "globals": {
        "document.createElement": true,
        "document.createElementNS": true
      },
      "packages": {
        "@metamask/jazzicon>color": true,
        "@metamask/jazzicon>mersenne-twister": true
      }
    },
    "@metamask/json-rpc-engine": {
      "packages": {
        "@metamask/rpc-errors": true,
        "@metamask/safe-event-emitter": true,
        "@metamask/utils": true
      }
    },
    "@metamask/json-rpc-middleware-stream": {
      "globals": {
        "console.warn": true,
        "setTimeout": true
      },
      "packages": {
        "@metamask/safe-event-emitter": true,
        "@metamask/utils": true,
        "readable-stream": true
      }
    },
    "@metamask/snaps-sdk>@metamask/key-tree": {
      "globals": {
        "crypto.subtle": true
      },
      "packages": {
        "@metamask/scure-bip39": true,
        "@metamask/utils": true,
        "viem>webauthn-p256>@noble/curves": true,
        "@noble/hashes": true,
        "@metamask/utils>@scure/base": true
      }
    },
    "@metamask/keyring-api": {
      "packages": {
        "@metamask/keyring-api>@metamask/keyring-utils": true,
        "@metamask/utils>@metamask/superstruct": true,
        "@metamask/utils": true,
        "@metamask/keyring-api>bech32": true
      }
    },
    "@metamask/multichain-network-controller>@metamask/keyring-api": {
      "packages": {
        "@metamask/multichain-network-controller>@metamask/keyring-api>@metamask/keyring-utils": true,
        "@metamask/utils>@metamask/superstruct": true,
        "@metamask/utils": true,
        "@metamask/keyring-api>bech32": true
      }
    },
    "@metamask/keyring-controller": {
      "globals": {
        "console.error": true,
        "console.log": true
      },
      "packages": {
        "@ethereumjs/tx>@ethereumjs/util": true,
        "@metamask/base-controller": true,
        "@metamask/browser-passworder": true,
        "@metamask/keyring-controller>@metamask/eth-hd-keyring": true,
        "@metamask/keyring-controller>@metamask/eth-sig-util": true,
        "@metamask/keyring-controller>@metamask/eth-simple-keyring": true,
        "@metamask/utils": true,
        "@metamask/name-controller>async-mutex": true,
        "@metamask/keyring-controller>ethereumjs-wallet": true,
        "@metamask/keyring-controller>ulid": true
      }
    },
    "@metamask/eth-snap-keyring>@metamask/keyring-internal-snap-client": {
      "packages": {
        "@metamask/keyring-snap-client": true
      }
    },
    "@metamask/keyring-snap-client": {
      "packages": {
        "@metamask/keyring-api": true,
        "@metamask/keyring-api>@metamask/keyring-utils": true,
        "@metamask/utils>@metamask/superstruct": true,
        "@metamask/keyring-snap-client>uuid": true
      }
    },
    "@metamask/keyring-api>@metamask/keyring-utils": {
      "globals": {
        "URL": true
      },
      "packages": {
        "@metamask/utils>@metamask/superstruct": true,
        "@metamask/utils": true,
        "bitcoin-address-validation": true
      }
    },
<<<<<<< HEAD
    "@metamask/multichain-network-controller>@metamask/keyring-api>@metamask/keyring-utils": {
      "globals": {
        "URL": true
      },
      "packages": {
        "@metamask/utils>@metamask/superstruct": true,
        "@metamask/utils": true,
        "bitcoin-address-validation": true
      }
    },
    "@metamask/keyring-snap-client>@metamask/keyring-utils": {
      "globals": {
        "URL": true
      },
      "packages": {
        "@metamask/utils>@metamask/superstruct": true,
        "@metamask/utils": true,
        "bitcoin-address-validation": true
      }
    },
=======
>>>>>>> 99040557
    "@metamask/logging-controller": {
      "packages": {
        "@metamask/base-controller": true,
        "uuid": true
      }
    },
    "@metamask/logo": {
      "globals": {
        "addEventListener": true,
        "document.body.appendChild": true,
        "document.createElementNS": true,
        "innerHeight": true,
        "innerWidth": true,
        "requestAnimationFrame": true
      },
      "packages": {
        "@metamask/logo>gl-mat4": true,
        "@metamask/logo>gl-vec3": true
      }
    },
    "@metamask/message-manager": {
      "packages": {
        "@metamask/base-controller": true,
        "@metamask/controller-utils": true,
        "@metamask/utils": true,
        "browserify>buffer": true,
        "webpack>events": true,
        "uuid": true
      }
    },
    "@metamask/metamask-airgapped-keyring": {
      "packages": {
        "@metamask/metamask-airgapped-keyring>@ethereumjs/rlp": true,
        "@ethereumjs/tx": true,
        "@metamask/metamask-airgapped-keyring>@keystonehq/base-eth-keyring": true,
        "@metamask/metamask-airgapped-keyring>@keystonehq/bc-ur-registry-eth": true,
        "@metamask/obs-store": true,
        "browserify>buffer": true,
        "webpack>events": true,
        "uuid": true
      }
    },
    "@metamask/multichain": {
      "globals": {
        "console.error": true
      },
      "packages": {
        "@metamask/multichain>@metamask/api-specs": true,
        "@metamask/controller-utils": true,
        "@metamask/eth-json-rpc-filters": true,
        "@metamask/json-rpc-engine": true,
        "@metamask/permission-controller": true,
        "@metamask/rpc-errors": true,
        "@metamask/safe-event-emitter": true,
        "@metamask/utils": true,
        "@open-rpc/schema-utils-js": true,
        "@metamask/multichain>jsonschema": true,
        "lodash": true
      }
    },
    "@metamask/multichain-network-controller": {
      "packages": {
        "@metamask/base-controller": true,
        "@metamask/multichain-network-controller>@metamask/keyring-api": true,
        "@metamask/network-controller": true,
        "@metamask/utils": true,
        "@metamask/multichain-network-controller>@solana/addresses": true
      }
    },
    "@metamask/bridge-controller>@metamask/multichain-network-controller": {
      "packages": {
        "@metamask/base-controller": true,
        "@metamask/keyring-api": true,
        "@metamask/network-controller": true,
        "@metamask/utils": true,
        "@metamask/bridge-controller>@metamask/multichain-network-controller>@solana/addresses": true
      }
    },
    "@metamask/multichain-transactions-controller": {
      "globals": {
        "console.error": true
      },
      "packages": {
        "@metamask/base-controller": true,
        "@metamask/keyring-api": true,
        "@metamask/keyring-snap-client": true,
        "@metamask/multichain-transactions-controller>@metamask/snaps-utils": true,
        "@metamask/utils": true
      }
    },
    "@metamask/name-controller": {
      "globals": {
        "fetch": true
      },
      "packages": {
        "@metamask/base-controller": true,
        "@metamask/controller-utils": true,
        "@metamask/utils": true,
        "@metamask/name-controller>async-mutex": true
      }
    },
    "@metamask/network-controller": {
      "globals": {
        "btoa": true,
        "fetch": true,
        "setTimeout": true
      },
      "packages": {
        "@metamask/network-controller>@metamask/base-controller": true,
        "@metamask/controller-utils": true,
        "@metamask/eth-token-tracker>@metamask/eth-block-tracker": true,
        "@metamask/network-controller>@metamask/eth-json-rpc-infura": true,
        "@metamask/network-controller>@metamask/eth-json-rpc-middleware": true,
        "@metamask/eth-json-rpc-provider": true,
        "@metamask/controller-utils>@metamask/eth-query": true,
        "@metamask/json-rpc-engine": true,
        "@metamask/rpc-errors": true,
        "@metamask/network-controller>@metamask/swappable-obj-proxy": true,
        "@metamask/network-controller>@metamask/utils": true,
        "eslint>fast-deep-equal": true,
        "reselect": true,
        "uri-js": true,
        "uuid": true
      }
    },
    "@metamask/transaction-controller>@metamask/nonce-tracker": {
      "packages": {
        "@ethersproject/providers": true,
        "browserify>assert": true,
        "@metamask/transaction-controller>@metamask/nonce-tracker>async-mutex": true
      }
    },
    "@metamask/notification-services-controller": {
      "globals": {
        "Intl.NumberFormat": true,
        "addEventListener": true,
        "fetch": true,
        "registration": true,
        "removeEventListener": true
      },
      "packages": {
        "@metamask/notification-services-controller>@contentful/rich-text-html-renderer": true,
        "@metamask/base-controller": true,
        "@metamask/controller-utils": true,
        "@metamask/keyring-controller": true,
        "@metamask/profile-sync-controller": true,
        "@metamask/utils": true,
        "@metamask/notification-services-controller>bignumber.js": true,
        "@metamask/notification-services-controller>firebase": true,
        "loglevel": true,
        "uuid": true
      }
    },
    "@metamask/controller-utils>@metamask/ethjs-unit>@metamask/number-to-bn": {
      "packages": {
        "bn.js": true,
        "eth-method-registry>@metamask/ethjs-query>@metamask/ethjs-format>strip-hex-prefix": true
      }
    },
    "@metamask/object-multiplex": {
      "globals": {
        "console.warn": true
      },
      "packages": {
        "@metamask/object-multiplex>once": true,
        "readable-stream": true
      }
    },
    "@metamask/obs-store": {
      "packages": {
        "@metamask/safe-event-emitter": true,
        "readable-stream": true
      }
    },
    "@metamask/permission-controller": {
      "globals": {
        "console.error": true
      },
      "packages": {
        "@metamask/base-controller": true,
        "@metamask/controller-utils": true,
        "@metamask/json-rpc-engine": true,
        "@metamask/rpc-errors": true,
        "@metamask/utils": true,
        "deep-freeze-strict": true,
        "immer": true,
        "nanoid": true
      }
    },
    "@metamask/permission-log-controller": {
      "packages": {
        "@metamask/base-controller": true,
        "@metamask/utils": true
      }
    },
    "@metamask/phishing-controller": {
      "globals": {
        "TextEncoder": true,
        "URL": true,
        "console.error": true,
        "fetch": true
      },
      "packages": {
        "@metamask/base-controller": true,
        "@metamask/controller-utils": true,
        "@noble/hashes": true,
        "@ethereumjs/tx>ethereum-cryptography": true,
        "webpack-cli>fastest-levenshtein": true,
        "punycode": true
      }
    },
    "@metamask/polling-controller": {
      "globals": {
        "clearTimeout": true,
        "console.error": true,
        "setTimeout": true
      },
      "packages": {
        "@metamask/base-controller": true,
        "@metamask/snaps-utils>fast-json-stable-stringify": true,
        "uuid": true
      }
    },
    "@metamask/assets-controllers>@metamask/polling-controller": {
      "globals": {
        "clearTimeout": true,
        "console.error": true,
        "setTimeout": true
      },
      "packages": {
        "@metamask/base-controller": true,
        "@metamask/snaps-utils>fast-json-stable-stringify": true,
        "uuid": true
      }
    },
    "@metamask/bridge-controller>@metamask/polling-controller": {
      "globals": {
        "clearTimeout": true,
        "console.error": true,
        "setTimeout": true
      },
      "packages": {
        "@metamask/base-controller": true,
        "@metamask/snaps-utils>fast-json-stable-stringify": true,
        "uuid": true
      }
    },
    "@metamask/user-operation-controller>@metamask/polling-controller": {
      "globals": {
        "clearTimeout": true,
        "console.error": true,
        "setTimeout": true
      },
      "packages": {
        "@metamask/base-controller": true,
        "@metamask/snaps-utils>fast-json-stable-stringify": true,
        "uuid": true
      }
    },
    "@metamask/post-message-stream": {
      "globals": {
        "MessageEvent.prototype": true,
        "WorkerGlobalScope": true,
        "addEventListener": true,
        "browser": true,
        "chrome": true,
        "location.origin": true,
        "postMessage": true,
        "removeEventListener": true
      },
      "packages": {
        "@metamask/utils": true,
        "readable-stream": true
      }
    },
    "@metamask/ppom-validator": {
      "globals": {
        "URL": true,
        "console.error": true,
        "crypto": true
      },
      "packages": {
        "@metamask/ppom-validator>@metamask/base-controller": true,
        "@metamask/controller-utils": true,
        "await-semaphore": true,
        "browserify>buffer": true,
        "@metamask/ppom-validator>crypto-js": true,
        "@metamask/ppom-validator>elliptic": true,
        "@metamask/ppom-validator>json-rpc-random-id": true
      }
    },
    "@metamask/preferences-controller": {
      "packages": {
        "@metamask/base-controller": true,
        "@metamask/controller-utils": true
      }
    },
    "@metamask/profile-sync-controller": {
      "globals": {
        "Event": true,
        "Headers": true,
        "TextDecoder": true,
        "TextEncoder": true,
        "URL": true,
        "URLSearchParams": true,
        "addEventListener": true,
        "console.error": true,
        "dispatchEvent": true,
        "fetch": true,
        "removeEventListener": true,
        "setTimeout": true
      },
      "packages": {
        "@metamask/base-controller": true,
        "@metamask/keyring-api": true,
        "@metamask/keyring-controller": true,
        "@metamask/network-controller": true,
        "@metamask/profile-sync-controller>@noble/ciphers": true,
        "@noble/hashes": true,
        "browserify>buffer": true,
        "loglevel": true,
        "@metamask/profile-sync-controller>siwe": true
      }
    },
    "@metamask/providers": {
      "globals": {
        "CustomEvent": true,
        "Event": true,
        "addEventListener": true,
        "chrome.runtime.connect": true,
        "console": true,
        "dispatchEvent": true,
        "document.createElement": true,
        "document.readyState": true,
        "ethereum": "write",
        "location.hostname": true,
        "removeEventListener": true,
        "web3": true
      },
      "packages": {
        "@metamask/json-rpc-engine": true,
        "@metamask/json-rpc-middleware-stream": true,
        "@metamask/object-multiplex": true,
        "@metamask/rpc-errors": true,
        "@metamask/safe-event-emitter": true,
        "@metamask/utils": true,
        "@metamask/providers>detect-browser": true,
        "@metamask/providers>extension-port-stream": true,
        "eslint>fast-deep-equal": true,
        "@metamask/providers>is-stream": true,
        "readable-stream": true
      }
    },
    "@metamask/queued-request-controller": {
      "packages": {
        "@metamask/queued-request-controller>@metamask/base-controller": true,
        "@metamask/json-rpc-engine": true,
        "@metamask/rpc-errors": true,
        "@metamask/selected-network-controller": true,
        "@metamask/queued-request-controller>@metamask/utils": true
      }
    },
    "@metamask/rate-limit-controller": {
      "globals": {
        "setTimeout": true
      },
      "packages": {
        "@metamask/base-controller": true,
        "@metamask/rpc-errors": true,
        "@metamask/utils": true
      }
    },
    "@metamask/remote-feature-flag-controller": {
      "packages": {
        "@metamask/base-controller": true,
        "@metamask/controller-utils": true,
        "uuid": true
      }
    },
    "@metamask/rpc-errors": {
      "packages": {
        "@metamask/utils": true,
        "@metamask/rpc-errors>fast-safe-stringify": true
      }
    },
    "@metamask/safe-event-emitter": {
      "globals": {
        "setTimeout": true
      },
      "packages": {
        "webpack>events": true
      }
    },
    "@metamask/scure-bip39": {
      "globals": {
        "TextEncoder": true
      },
      "packages": {
        "@metamask/scure-bip39>@noble/hashes": true,
        "@metamask/utils>@scure/base": true
      }
    },
    "@metamask/selected-network-controller": {
      "packages": {
        "@metamask/selected-network-controller>@metamask/base-controller": true,
        "@metamask/network-controller>@metamask/swappable-obj-proxy": true
      }
    },
    "@metamask/signature-controller": {
      "globals": {
        "fetch": true
      },
      "packages": {
        "@metamask/approval-controller": true,
        "@metamask/base-controller": true,
        "@metamask/controller-utils": true,
        "@metamask/signature-controller>@metamask/eth-sig-util": true,
        "@metamask/keyring-controller": true,
        "@metamask/logging-controller": true,
        "@metamask/utils": true,
        "browserify>buffer": true,
        "webpack>events": true,
        "@metamask/multichain>jsonschema": true,
        "uuid": true
      }
    },
    "@metamask/smart-transactions-controller": {
      "globals": {
        "URLSearchParams": true,
        "clearInterval": true,
        "console.error": true,
        "console.log": true,
        "fetch": true,
        "setInterval": true
      },
      "packages": {
        "@ethereumjs/tx": true,
        "@ethereumjs/tx>@ethereumjs/util": true,
        "@ethersproject/bytes": true,
        "@metamask/controller-utils": true,
        "@metamask/controller-utils>@metamask/eth-query": true,
        "@metamask/polling-controller": true,
        "@metamask/transaction-controller": true,
        "@metamask/smart-transactions-controller>bignumber.js": true,
        "browserify>buffer": true,
        "fast-json-patch": true,
        "lodash": true
      }
    },
    "@metamask/snaps-controllers": {
      "globals": {
        "DecompressionStream": true,
        "URL": true,
        "clearTimeout": true,
        "document.getElementById": true,
        "fetch.bind": true,
        "setTimeout": true
      },
      "packages": {
        "@metamask/base-controller": true,
        "@metamask/json-rpc-engine": true,
        "@metamask/json-rpc-middleware-stream": true,
        "@metamask/object-multiplex": true,
        "@metamask/permission-controller": true,
        "@metamask/post-message-stream": true,
        "@metamask/rpc-errors": true,
        "@metamask/snaps-utils>@metamask/snaps-registry": true,
        "@metamask/snaps-rpc-methods": true,
        "@metamask/snaps-sdk": true,
        "@metamask/snaps-utils": true,
        "@metamask/utils": true,
        "@metamask/snaps-controllers>@xstate/fsm": true,
        "@metamask/name-controller>async-mutex": true,
        "browserify>browserify-zlib": true,
        "@metamask/snaps-controllers>concat-stream": true,
        "eslint>fast-deep-equal": true,
        "@metamask/snaps-controllers>get-npm-tarball-url": true,
        "immer": true,
        "luxon": true,
        "nanoid": true,
        "readable-stream": true,
        "@metamask/snaps-controllers>readable-web-to-node-stream": true,
        "semver": true,
        "@metamask/snaps-controllers>tar-stream": true
      }
    },
    "@metamask/snaps-execution-environments": {
      "globals": {
        "document.getElementById": true
      },
      "packages": {
        "@metamask/post-message-stream": true,
        "@metamask/snaps-utils": true,
        "@metamask/utils": true
      }
    },
    "@metamask/snaps-utils>@metamask/snaps-registry": {
      "packages": {
        "@metamask/utils>@metamask/superstruct": true,
        "@metamask/utils": true,
        "viem>webauthn-p256>@noble/curves": true,
        "@noble/hashes": true
      }
    },
    "@metamask/snaps-rpc-methods": {
      "packages": {
        "@metamask/snaps-sdk>@metamask/key-tree": true,
        "@metamask/permission-controller": true,
        "@metamask/rpc-errors": true,
        "@metamask/snaps-sdk": true,
        "@metamask/snaps-utils": true,
        "@metamask/utils>@metamask/superstruct": true,
        "@metamask/utils": true,
        "@metamask/snaps-rpc-methods>@noble/hashes": true,
        "luxon": true
      }
    },
    "@metamask/snaps-sdk": {
      "globals": {
        "URL": true,
        "fetch": true
      },
      "packages": {
        "@metamask/rpc-errors": true,
        "@metamask/utils>@metamask/superstruct": true,
        "@metamask/utils": true
      }
    },
    "@metamask/snaps-utils": {
      "globals": {
        "File": true,
        "FileReader": true,
        "TextDecoder": true,
        "TextEncoder": true,
        "URL": true,
        "console.error": true,
        "console.log": true,
        "console.warn": true,
        "crypto": true,
        "document.body.appendChild": true,
        "document.createElement": true,
        "fetch": true
      },
      "packages": {
        "@metamask/snaps-sdk>@metamask/key-tree": true,
        "@metamask/permission-controller": true,
        "@metamask/rpc-errors": true,
        "@metamask/snaps-utils>@metamask/slip44": true,
        "@metamask/snaps-sdk": true,
        "@metamask/utils>@metamask/superstruct": true,
        "@metamask/utils": true,
        "@metamask/snaps-utils>@noble/hashes": true,
        "@metamask/utils>@scure/base": true,
        "chalk": true,
        "@metamask/snaps-utils>cron-parser": true,
        "@metamask/snaps-utils>fast-json-stable-stringify": true,
        "@metamask/snaps-utils>fast-xml-parser": true,
        "@metamask/snaps-utils>marked": true,
        "@metamask/snaps-utils>rfdc": true,
        "semver": true,
        "@metamask/snaps-utils>validate-npm-package-name": true
      }
    },
    "@metamask/assets-controllers>@metamask/snaps-utils": {
      "globals": {
        "File": true,
        "FileReader": true,
        "TextDecoder": true,
        "TextEncoder": true,
        "URL": true,
        "console.error": true,
        "console.log": true,
        "console.warn": true,
        "crypto": true,
        "document.body.appendChild": true,
        "document.createElement": true,
        "fetch": true
      },
      "packages": {
        "@metamask/snaps-sdk>@metamask/key-tree": true,
        "@metamask/permission-controller": true,
        "@metamask/rpc-errors": true,
        "@metamask/snaps-utils>@metamask/slip44": true,
        "@metamask/snaps-sdk": true,
        "@metamask/utils>@metamask/superstruct": true,
        "@metamask/utils": true,
        "@noble/hashes": true,
        "@metamask/utils>@scure/base": true,
        "chalk": true,
        "@metamask/snaps-utils>cron-parser": true,
        "@metamask/snaps-utils>fast-json-stable-stringify": true,
        "@metamask/snaps-utils>fast-xml-parser": true,
        "@metamask/snaps-utils>marked": true,
        "@metamask/snaps-utils>rfdc": true,
        "semver": true,
        "@metamask/snaps-utils>validate-npm-package-name": true
      }
    },
    "@metamask/bridge-controller>@metamask/snaps-utils": {
      "globals": {
        "File": true,
        "FileReader": true,
        "TextDecoder": true,
        "TextEncoder": true,
        "URL": true,
        "console.error": true,
        "console.log": true,
        "console.warn": true,
        "crypto": true,
        "document.body.appendChild": true,
        "document.createElement": true,
        "fetch": true
      },
      "packages": {
        "@metamask/snaps-sdk>@metamask/key-tree": true,
        "@metamask/permission-controller": true,
        "@metamask/rpc-errors": true,
        "@metamask/snaps-utils>@metamask/slip44": true,
        "@metamask/snaps-sdk": true,
        "@metamask/utils>@metamask/superstruct": true,
        "@metamask/utils": true,
        "@noble/hashes": true,
        "@metamask/utils>@scure/base": true,
        "chalk": true,
        "@metamask/snaps-utils>cron-parser": true,
        "@metamask/snaps-utils>fast-json-stable-stringify": true,
        "@metamask/snaps-utils>fast-xml-parser": true,
        "@metamask/snaps-utils>marked": true,
        "@metamask/snaps-utils>rfdc": true,
        "semver": true,
        "@metamask/snaps-utils>validate-npm-package-name": true
      }
    },
    "@metamask/multichain-transactions-controller>@metamask/snaps-utils": {
      "globals": {
        "File": true,
        "FileReader": true,
        "TextDecoder": true,
        "TextEncoder": true,
        "URL": true,
        "console.error": true,
        "console.log": true,
        "console.warn": true,
        "crypto": true,
        "document.body.appendChild": true,
        "document.createElement": true,
        "fetch": true
      },
      "packages": {
        "@metamask/snaps-sdk>@metamask/key-tree": true,
        "@metamask/permission-controller": true,
        "@metamask/rpc-errors": true,
        "@metamask/snaps-utils>@metamask/slip44": true,
        "@metamask/snaps-sdk": true,
        "@metamask/utils>@metamask/superstruct": true,
        "@metamask/utils": true,
        "@noble/hashes": true,
        "@metamask/utils>@scure/base": true,
        "chalk": true,
        "@metamask/snaps-utils>cron-parser": true,
        "@metamask/snaps-utils>fast-json-stable-stringify": true,
        "@metamask/snaps-utils>fast-xml-parser": true,
        "@metamask/snaps-utils>marked": true,
        "@metamask/snaps-utils>rfdc": true,
        "semver": true,
        "@metamask/snaps-utils>validate-npm-package-name": true
      }
    },
    "@metamask/transaction-controller": {
      "globals": {
        "clearTimeout": true,
        "console.error": true,
        "fetch": true,
        "setTimeout": true
      },
      "packages": {
        "@ethereumjs/tx>@ethereumjs/common": true,
        "@ethereumjs/tx": true,
        "@ethersproject/abi": true,
        "@ethersproject/contracts": true,
        "@ethersproject/providers": true,
        "@metamask/base-controller": true,
        "@metamask/controller-utils": true,
        "@metamask/controller-utils>@metamask/eth-query": true,
        "@metamask/gas-fee-controller": true,
        "@metamask/metamask-eth-abis": true,
        "@metamask/network-controller": true,
        "@metamask/transaction-controller>@metamask/nonce-tracker": true,
        "@metamask/rpc-errors": true,
        "@metamask/utils": true,
        "@metamask/name-controller>async-mutex": true,
        "bn.js": true,
        "browserify>buffer": true,
        "eth-method-registry": true,
        "webpack>events": true,
        "fast-json-patch": true,
        "lodash": true,
        "uuid": true
      }
    },
    "@metamask/user-operation-controller": {
      "globals": {
        "fetch": true
      },
      "packages": {
        "@metamask/base-controller": true,
        "@metamask/controller-utils": true,
        "@metamask/controller-utils>@metamask/eth-query": true,
        "@metamask/gas-fee-controller": true,
        "@metamask/user-operation-controller>@metamask/polling-controller": true,
        "@metamask/rpc-errors": true,
        "@metamask/utils>@metamask/superstruct": true,
        "@metamask/transaction-controller": true,
        "@metamask/utils": true,
        "bn.js": true,
        "webpack>events": true,
        "lodash": true,
        "uuid": true
      }
    },
    "@metamask/utils": {
      "globals": {
        "TextDecoder": true,
        "TextEncoder": true
      },
      "packages": {
        "@metamask/utils>@metamask/superstruct": true,
        "@noble/hashes": true,
        "@metamask/utils>@scure/base": true,
        "browserify>buffer": true,
        "nock>debug": true,
        "@metamask/utils>pony-cause": true,
        "semver": true
      }
    },
    "@metamask/abi-utils>@metamask/utils": {
      "globals": {
        "TextDecoder": true,
        "TextEncoder": true
      },
      "packages": {
        "@metamask/utils>@metamask/superstruct": true,
        "@noble/hashes": true,
        "@metamask/utils>@scure/base": true,
        "browserify>buffer": true,
        "nock>debug": true,
        "@metamask/utils>pony-cause": true,
        "semver": true
      }
    },
    "@metamask/network-controller>@metamask/eth-json-rpc-middleware>@metamask/eth-sig-util>@metamask/abi-utils>@metamask/utils": {
      "globals": {
        "TextDecoder": true,
        "TextEncoder": true
      },
      "packages": {
        "@metamask/utils>@metamask/superstruct": true,
        "@noble/hashes": true,
        "@metamask/utils>@scure/base": true,
        "browserify>buffer": true,
        "nock>debug": true,
        "@metamask/utils>pony-cause": true,
        "semver": true
      }
    },
    "@metamask/browser-passworder>@metamask/utils": {
      "globals": {
        "TextDecoder": true,
        "TextEncoder": true
      },
      "packages": {
        "@metamask/utils>@metamask/superstruct": true,
        "@noble/hashes": true,
        "@metamask/utils>@scure/base": true,
        "browserify>buffer": true,
        "nock>debug": true,
        "@metamask/utils>pony-cause": true,
        "semver": true
      }
    },
    "@metamask/network-controller>@metamask/eth-json-rpc-infura>@metamask/utils": {
      "globals": {
        "TextDecoder": true,
        "TextEncoder": true
      },
      "packages": {
        "@metamask/utils>@metamask/superstruct": true,
        "@noble/hashes": true,
        "@metamask/utils>@scure/base": true,
        "browserify>buffer": true,
        "nock>debug": true,
        "@metamask/utils>pony-cause": true,
        "semver": true
      }
    },
    "@metamask/network-controller>@metamask/eth-json-rpc-middleware>@metamask/utils": {
      "globals": {
        "TextDecoder": true,
        "TextEncoder": true
      },
      "packages": {
        "@metamask/utils>@metamask/superstruct": true,
        "@noble/hashes": true,
        "@metamask/utils>@scure/base": true,
        "browserify>buffer": true,
        "nock>debug": true,
        "@metamask/utils>pony-cause": true,
        "semver": true
      }
    },
    "@metamask/eth-sig-util>@metamask/utils": {
      "globals": {
        "TextDecoder": true,
        "TextEncoder": true
      },
      "packages": {
        "@metamask/utils>@metamask/superstruct": true,
        "@noble/hashes": true,
        "@metamask/utils>@scure/base": true,
        "browserify>buffer": true,
        "nock>debug": true,
        "@metamask/utils>pony-cause": true,
        "semver": true
      }
    },
    "@metamask/network-controller>@metamask/eth-json-rpc-middleware>@metamask/eth-sig-util>@metamask/utils": {
      "globals": {
        "TextDecoder": true,
        "TextEncoder": true
      },
      "packages": {
        "@metamask/utils>@metamask/superstruct": true,
        "@noble/hashes": true,
        "@metamask/utils>@scure/base": true,
        "browserify>buffer": true,
        "nock>debug": true,
        "@metamask/utils>pony-cause": true,
        "semver": true
      }
    },
    "@metamask/network-controller>@metamask/utils": {
      "globals": {
        "TextDecoder": true,
        "TextEncoder": true
      },
      "packages": {
        "@metamask/utils>@metamask/superstruct": true,
        "@noble/hashes": true,
        "@metamask/utils>@scure/base": true,
        "browserify>buffer": true,
        "nock>debug": true,
        "@metamask/utils>pony-cause": true,
        "semver": true
      }
    },
    "@metamask/queued-request-controller>@metamask/utils": {
      "globals": {
        "TextDecoder": true,
        "TextEncoder": true
      },
      "packages": {
        "@metamask/utils>@metamask/superstruct": true,
        "@noble/hashes": true,
        "@metamask/utils>@scure/base": true,
        "browserify>buffer": true,
        "nock>debug": true,
        "@metamask/utils>pony-cause": true,
        "semver": true
      }
    },
    "@ngraveio/bc-ur": {
      "packages": {
        "@ngraveio/bc-ur>@keystonehq/alias-sampling": true,
        "browserify>assert": true,
        "@ngraveio/bc-ur>bignumber.js": true,
        "browserify>buffer": true,
        "@ngraveio/bc-ur>cbor-sync": true,
        "@ngraveio/bc-ur>crc": true,
        "@ngraveio/bc-ur>jsbi": true,
        "addons-linter>sha.js": true
      }
    },
    "@metamask/profile-sync-controller>@noble/ciphers": {
      "globals": {
        "TextDecoder": true,
        "TextEncoder": true,
        "crypto": true
      }
    },
    "viem>@scure/bip32>@noble/curves": {
      "globals": {
        "TextEncoder": true
      },
      "packages": {
        "viem>@scure/bip32>@noble/hashes": true
      }
    },
    "@ethereumjs/tx>ethereum-cryptography>@noble/curves": {
      "globals": {
        "TextEncoder": true
      },
      "packages": {
        "@ethereumjs/tx>ethereum-cryptography>@noble/hashes": true
      }
    },
    "viem>webauthn-p256>@noble/curves": {
      "globals": {
        "TextEncoder": true
      },
      "packages": {
        "viem>webauthn-p256>@noble/curves>@noble/hashes": true
      }
    },
    "@noble/hashes": {
      "globals": {
        "TextEncoder": true,
        "crypto": true
      }
    },
    "@metamask/scure-bip39>@noble/hashes": {
      "globals": {
        "TextEncoder": true,
        "crypto": true
      }
    },
    "@metamask/snaps-rpc-methods>@noble/hashes": {
      "globals": {
        "TextEncoder": true,
        "crypto": true
      }
    },
    "@metamask/snaps-utils>@noble/hashes": {
      "globals": {
        "TextEncoder": true,
        "crypto": true
      }
    },
    "viem>webauthn-p256>@noble/curves>@noble/hashes": {
      "globals": {
        "TextEncoder": true,
        "crypto": true
      }
    },
    "viem>@scure/bip32>@noble/hashes": {
      "globals": {
        "TextEncoder": true,
        "crypto": true
      }
    },
    "@ethereumjs/tx>ethereum-cryptography>@noble/hashes": {
      "globals": {
        "TextEncoder": true,
        "crypto": true
      }
    },
    "@open-rpc/schema-utils-js": {
      "packages": {
        "@open-rpc/schema-utils-js>@json-schema-tools/dereferencer": true,
        "@open-rpc/schema-utils-js>@json-schema-tools/meta-schema": true,
        "@open-rpc/schema-utils-js>@json-schema-tools/reference-resolver": true,
        "@open-rpc/meta-schema": true,
        "eslint>ajv": true,
        "@metamask/rpc-errors>fast-safe-stringify": true,
        "@open-rpc/schema-utils-js>is-url": true
      }
    },
    "@popperjs/core": {
      "globals": {
        "Element": true,
        "HTMLElement": true,
        "ShadowRoot": true,
        "console.error": true,
        "console.warn": true,
        "document": true,
        "navigator.userAgent": true
      }
    },
    "@trezor/connect-web>@trezor/connect>@trezor/protobuf>protobufjs>@protobufjs/codegen": {
      "globals": {
        "console.log": true
      }
    },
    "@trezor/connect-web>@trezor/connect>@trezor/protobuf>protobufjs>@protobufjs/fetch": {
      "globals": {
        "XMLHttpRequest": true
      },
      "packages": {
        "@trezor/connect-web>@trezor/connect>@trezor/protobuf>protobufjs>@protobufjs/aspromise": true,
        "@trezor/connect-web>@trezor/connect>@trezor/protobuf>protobufjs>@protobufjs/inquire": true
      }
    },
    "@reduxjs/toolkit": {
      "globals": {
        "AbortController": true,
        "__REDUX_DEVTOOLS_EXTENSION_COMPOSE__": true,
        "__REDUX_DEVTOOLS_EXTENSION__": true,
        "console": true,
        "queueMicrotask": true,
        "requestAnimationFrame": true,
        "setTimeout": true
      },
      "packages": {
        "immer": true,
        "process": true,
        "redux": true,
        "redux-thunk": true,
        "@reduxjs/toolkit>reselect": true
      }
    },
    "react-router-dom-v5-compat>@remix-run/router": {
      "globals": {
        "AbortController": true,
        "DOMException": true,
        "FormData": true,
        "Headers": true,
        "Request": true,
        "Response": true,
        "URL": true,
        "URLSearchParams": true,
        "console": true,
        "document.defaultView": true
      }
    },
    "@metamask/utils>@scure/base": {
      "globals": {
        "TextDecoder": true,
        "TextEncoder": true
      }
    },
    "viem>@scure/bip32": {
      "packages": {
        "viem>@scure/bip32>@noble/curves": true,
        "viem>@scure/bip32>@noble/hashes": true,
        "@metamask/utils>@scure/base": true
      }
    },
    "@segment/loosely-validate-event": {
      "packages": {
        "browserify>assert": true,
        "browserify>buffer": true,
        "@segment/loosely-validate-event>component-type": true,
        "@segment/loosely-validate-event>join-component": true
      }
    },
    "@sentry/browser>@sentry-internal/browser-utils": {
      "globals": {
        "PerformanceEventTiming.prototype": true,
        "PerformanceObserver": true,
        "XMLHttpRequest.prototype": true,
        "__SENTRY_DEBUG__": true,
        "addEventListener": true,
        "clearTimeout": true,
        "performance": true,
        "removeEventListener": true,
        "setTimeout": true
      },
      "packages": {
        "@sentry/browser>@sentry/core": true,
        "@sentry/utils": true
      }
    },
    "@sentry/browser>@sentry-internal/feedback": {
      "globals": {
        "FormData": true,
        "HTMLFormElement": true,
        "__SENTRY_DEBUG__": true,
        "cancelAnimationFrame": true,
        "clearTimeout": true,
        "document.createElement": true,
        "document.createElementNS": true,
        "document.createTextNode": true,
        "isSecureContext": true,
        "requestAnimationFrame": true,
        "setTimeout": true
      },
      "packages": {
        "@sentry/browser>@sentry/core": true,
        "@sentry/utils": true
      }
    },
    "@sentry/browser>@sentry-internal/replay-canvas": {
      "globals": {
        "Blob": true,
        "HTMLCanvasElement": true,
        "HTMLImageElement": true,
        "ImageData": true,
        "URL.createObjectURL": true,
        "WeakRef": true,
        "Worker": true,
        "cancelAnimationFrame": true,
        "console.error": true,
        "createImageBitmap": true,
        "document": true
      },
      "packages": {
        "@sentry/browser>@sentry/core": true,
        "@sentry/utils": true
      }
    },
    "@sentry/browser>@sentry-internal/replay": {
      "globals": {
        "Blob": true,
        "CSSConditionRule": true,
        "CSSGroupingRule": true,
        "CSSMediaRule": true,
        "CSSRule": true,
        "CSSSupportsRule": true,
        "Document": true,
        "DragEvent": true,
        "Element": true,
        "FormData": true,
        "HTMLElement": true,
        "HTMLFormElement": true,
        "Headers": true,
        "MouseEvent": true,
        "MutationObserver": true,
        "Node.DOCUMENT_FRAGMENT_NODE": true,
        "Node.prototype.contains": true,
        "PointerEvent": true,
        "TextEncoder": true,
        "URL": true,
        "URLSearchParams": true,
        "Worker": true,
        "__RRWEB_EXCLUDE_IFRAME__": true,
        "__RRWEB_EXCLUDE_SHADOW_DOM__": true,
        "__SENTRY_DEBUG__": true,
        "__SENTRY_EXCLUDE_REPLAY_WORKER__": true,
        "__rrMutationObserver": true,
        "addEventListener": true,
        "clearTimeout": true,
        "console.debug": true,
        "console.error": true,
        "console.warn": true,
        "customElements.get": true,
        "document": true,
        "innerHeight": true,
        "innerWidth": true,
        "location.href": true,
        "location.origin": true,
        "parent": true,
        "setTimeout": true
      },
      "packages": {
        "@sentry/browser>@sentry-internal/browser-utils": true,
        "@sentry/browser>@sentry/core": true,
        "@sentry/utils": true
      }
    },
    "@sentry/browser": {
      "globals": {
        "PerformanceObserver.supportedEntryTypes": true,
        "Request": true,
        "URL": true,
        "XMLHttpRequest.prototype": true,
        "__SENTRY_DEBUG__": true,
        "__SENTRY_RELEASE__": true,
        "addEventListener": true,
        "console.error": true,
        "indexedDB.open": true,
        "performance.timeOrigin": true,
        "setTimeout": true
      },
      "packages": {
        "@sentry/browser>@sentry-internal/browser-utils": true,
        "@sentry/browser>@sentry-internal/feedback": true,
        "@sentry/browser>@sentry-internal/replay-canvas": true,
        "@sentry/browser>@sentry-internal/replay": true,
        "@sentry/browser>@sentry/core": true,
        "@sentry/utils": true
      }
    },
    "@sentry/browser>@sentry/core": {
      "globals": {
        "Headers": true,
        "Request": true,
        "URL": true,
        "__SENTRY_DEBUG__": true,
        "__SENTRY_TRACING__": true,
        "clearInterval": true,
        "clearTimeout": true,
        "console.log": true,
        "console.warn": true,
        "setInterval": true,
        "setTimeout": true
      },
      "packages": {
        "@sentry/utils": true
      }
    },
    "@sentry/utils": {
      "globals": {
        "CustomEvent": true,
        "DOMError": true,
        "DOMException": true,
        "EdgeRuntime": true,
        "Element": true,
        "ErrorEvent": true,
        "Event": true,
        "HTMLElement": true,
        "Headers": true,
        "Request": true,
        "Response": true,
        "TextDecoder": true,
        "TextEncoder": true,
        "URL": true,
        "__SENTRY_BROWSER_BUNDLE__": true,
        "__SENTRY_DEBUG__": true,
        "clearTimeout": true,
        "console.error": true,
        "document": true,
        "setInterval": true,
        "setTimeout": true
      },
      "packages": {
        "process": true
      }
    },
    "@solana/addresses": {
      "globals": {
        "Intl.Collator": true,
        "TextEncoder": true,
        "crypto.subtle.digest": true,
        "crypto.subtle.exportKey": true
      },
      "packages": {
        "@solana/addresses>@solana/assertions": true,
        "@solana/addresses>@solana/codecs-core": true,
        "@solana/addresses>@solana/codecs-strings": true,
        "@solana/addresses>@solana/errors": true
      }
    },
    "@metamask/multichain-network-controller>@solana/addresses": {
      "globals": {
        "Intl.Collator": true,
        "TextEncoder": true,
        "crypto.subtle.digest": true,
        "crypto.subtle.exportKey": true
      },
      "packages": {
        "@metamask/multichain-network-controller>@solana/addresses>@solana/assertions": true,
        "@metamask/multichain-network-controller>@solana/addresses>@solana/codecs-core": true,
        "@metamask/multichain-network-controller>@solana/addresses>@solana/codecs-strings": true,
        "@metamask/multichain-network-controller>@solana/addresses>@solana/errors": true
      }
    },
    "@metamask/bridge-controller>@metamask/multichain-network-controller>@solana/addresses": {
      "globals": {
        "Intl.Collator": true,
        "TextEncoder": true,
        "crypto.subtle.digest": true,
        "crypto.subtle.exportKey": true
      },
      "packages": {
        "@metamask/multichain-network-controller>@solana/addresses>@solana/assertions": true,
        "@metamask/multichain-network-controller>@solana/addresses>@solana/codecs-core": true,
        "@metamask/multichain-network-controller>@solana/addresses>@solana/codecs-strings": true,
        "@metamask/multichain-network-controller>@solana/addresses>@solana/errors": true
      }
    },
    "@solana/addresses>@solana/assertions": {
      "globals": {
        "crypto": true,
        "isSecureContext": true
      },
      "packages": {
        "@solana/addresses>@solana/errors": true
      }
    },
    "@metamask/multichain-network-controller>@solana/addresses>@solana/assertions": {
      "globals": {
        "crypto": true,
        "isSecureContext": true
      },
      "packages": {
        "@metamask/multichain-network-controller>@solana/addresses>@solana/errors": true
      }
    },
    "@solana/addresses>@solana/codecs-core": {
      "packages": {
        "@solana/addresses>@solana/errors": true
      }
    },
    "@metamask/multichain-network-controller>@solana/addresses>@solana/codecs-core": {
      "packages": {
        "@metamask/multichain-network-controller>@solana/addresses>@solana/errors": true
      }
    },
    "@solana/addresses>@solana/codecs-strings": {
      "globals": {
        "TextDecoder": true,
        "TextEncoder": true,
        "atob": true,
        "btoa": true
      },
      "packages": {
        "@solana/addresses>@solana/codecs-core": true,
        "@solana/addresses>@solana/errors": true
      }
    },
    "@metamask/multichain-network-controller>@solana/addresses>@solana/codecs-strings": {
      "globals": {
        "TextDecoder": true,
        "TextEncoder": true,
        "atob": true,
        "btoa": true
      },
      "packages": {
        "@metamask/multichain-network-controller>@solana/addresses>@solana/codecs-core": true,
        "@metamask/multichain-network-controller>@solana/addresses>@solana/errors": true
      }
    },
    "@solana/addresses>@solana/errors": {
      "globals": {
        "btoa": true
      }
    },
    "@metamask/multichain-network-controller>@solana/addresses>@solana/errors": {
      "globals": {
        "btoa": true
      }
    },
    "@metamask/controller-utils>@spruceid/siwe-parser": {
      "globals": {
        "console.error": true,
        "console.log": true
      },
      "packages": {
        "@noble/hashes": true,
        "@metamask/controller-utils>@spruceid/siwe-parser>apg-js": true
      }
    },
    "@metamask/profile-sync-controller>siwe>@spruceid/siwe-parser": {
      "globals": {
        "console.error": true,
        "console.log": true
      },
      "packages": {
        "@noble/hashes": true,
        "@metamask/controller-utils>@spruceid/siwe-parser>apg-js": true
      }
    },
    "@metamask/profile-sync-controller>siwe>@stablelib/random>@stablelib/binary": {
      "packages": {
        "@metamask/profile-sync-controller>siwe>@stablelib/random>@stablelib/binary>@stablelib/int": true
      }
    },
    "@metamask/profile-sync-controller>siwe>@stablelib/random": {
      "globals": {
        "crypto": true,
        "msCrypto": true
      },
      "packages": {
        "@metamask/profile-sync-controller>siwe>@stablelib/random>@stablelib/binary": true,
        "@metamask/profile-sync-controller>siwe>@stablelib/random>@stablelib/wipe": true,
        "browserify>browser-resolve": true
      }
    },
    "@trezor/connect-web>@trezor/connect-common": {
      "globals": {
        "console.warn": true,
        "localStorage.getItem": true,
        "localStorage.setItem": true,
        "navigator": true,
        "setTimeout": true,
        "window": true
      },
      "packages": {
        "@trezor/connect-web>@trezor/connect-common>@trezor/env-utils": true,
        "@trezor/connect-web>@trezor/utils": true,
        "tslib": true
      }
    },
    "@metamask/eth-trezor-keyring>@trezor/connect-plugin-ethereum": {
      "packages": {
        "@metamask/eth-trezor-keyring>@metamask/eth-sig-util": true,
        "tslib": true
      }
    },
    "@trezor/connect-web": {
      "globals": {
        "URLSearchParams": true,
        "WebSocket": true,
        "__TREZOR_CONNECT_SRC": true,
        "addEventListener": true,
        "btoa": true,
        "chrome": true,
        "clearInterval": true,
        "clearTimeout": true,
        "console.error": true,
        "console.warn": true,
        "document.body": true,
        "document.createElement": true,
        "document.createTextNode": true,
        "document.getElementById": true,
        "document.querySelectorAll": true,
        "location": true,
        "navigator": true,
        "open": true,
        "origin": true,
        "removeEventListener": true,
        "setInterval": true,
        "setTimeout": true
      },
      "packages": {
        "@trezor/connect-web>@trezor/connect-common": true,
        "@trezor/connect-web>@trezor/connect": true,
        "@trezor/connect-web>@trezor/utils": true,
        "webpack>events": true,
        "tslib": true
      }
    },
    "@trezor/connect-web>@trezor/connect": {
      "packages": {
        "@trezor/connect-web>@trezor/connect>@trezor/protobuf": true,
        "@trezor/connect-web>@trezor/connect>@trezor/schema-utils": true,
        "@trezor/connect-web>@trezor/connect>@trezor/transport": true,
        "@trezor/connect-web>@trezor/utils": true,
        "tslib": true
      }
    },
    "@trezor/connect-web>@trezor/connect-common>@trezor/env-utils": {
      "globals": {
        "innerHeight": true,
        "innerWidth": true,
        "location.hostname": true,
        "location.origin": true,
        "navigator.languages": true,
        "navigator.platform": true,
        "navigator.userAgent": true,
        "screen.height": true,
        "screen.width": true
      },
      "packages": {
        "process": true,
        "tslib": true,
        "@trezor/connect-web>@trezor/connect-common>@trezor/env-utils>ua-parser-js": true
      }
    },
    "@trezor/connect-web>@trezor/connect>@trezor/protobuf": {
      "packages": {
        "@trezor/connect-web>@trezor/connect>@trezor/schema-utils": true,
        "browserify>buffer": true,
        "@trezor/connect-web>@trezor/connect>@trezor/protobuf>protobufjs": true,
        "tslib": true
      }
    },
    "@trezor/connect-web>@trezor/connect>@trezor/schema-utils": {
      "globals": {
        "console.warn": true
      },
      "packages": {
        "@trezor/connect-web>@trezor/connect>@trezor/schema-utils>@sinclair/typebox": true,
        "browserify>buffer": true,
        "ts-mixer": true
      }
    },
    "@trezor/connect-web>@trezor/utils": {
      "globals": {
        "AbortController": true,
        "Intl.NumberFormat": true,
        "clearInterval": true,
        "clearTimeout": true,
        "console.error": true,
        "console.info": true,
        "console.log": true,
        "console.warn": true,
        "crypto.getRandomValues": true,
        "setInterval": true,
        "setTimeout": true
      },
      "packages": {
        "@trezor/connect-web>@trezor/utils>bignumber.js": true,
        "browserify>browser-resolve": true,
        "browserify>buffer": true,
        "webpack>events": true,
        "tslib": true
      }
    },
    "@welldone-software/why-did-you-render": {
      "globals": {
        "Element": true,
        "console.group": true,
        "console.groupCollapsed": true,
        "console.groupEnd": true,
        "console.log": true,
        "console.warn": true,
        "define": true,
        "setTimeout": true
      },
      "packages": {
        "lodash": true,
        "react": true
      }
    },
    "@zxing/browser": {
      "globals": {
        "HTMLElement": true,
        "HTMLImageElement": true,
        "HTMLVideoElement": true,
        "clearTimeout": true,
        "console.error": true,
        "console.warn": true,
        "document": true,
        "navigator": true,
        "setTimeout": true
      },
      "packages": {
        "@zxing/library": true
      }
    },
    "@zxing/library": {
      "globals": {
        "HTMLImageElement": true,
        "HTMLVideoElement": true,
        "TextDecoder": true,
        "TextEncoder": true,
        "URL.createObjectURL": true,
        "btoa": true,
        "console.log": true,
        "console.warn": true,
        "document": true,
        "navigator": true,
        "setTimeout": true
      },
      "packages": {
        "@zxing/library>ts-custom-error": true
      }
    },
    "@lavamoat/lavapack>readable-stream>abort-controller": {
      "globals": {
        "AbortController": true
      }
    },
    "currency-formatter>accounting": {
      "globals": {
        "define": true
      }
    },
    "ethers>@ethersproject/json-wallets>aes-js": {
      "globals": {
        "define": true
      }
    },
    "eth-lattice-keyring>gridplus-sdk>aes-js": {
      "globals": {
        "define": true
      }
    },
    "eslint>ajv": {
      "globals": {
        "console": true
      },
      "packages": {
        "eslint>fast-deep-equal": true,
        "@metamask/snaps-utils>fast-json-stable-stringify": true,
        "eslint>ajv>json-schema-traverse": true,
        "uri-js": true
      }
    },
    "chalk>ansi-styles": {
      "packages": {
        "chalk>ansi-styles>color-convert": true
      }
    },
    "@metamask/controller-utils>@spruceid/siwe-parser>apg-js": {
      "packages": {
        "browserify>buffer": true
      }
    },
    "string.prototype.matchall>es-abstract>array-buffer-byte-length": {
      "packages": {
        "string.prototype.matchall>call-bind": true,
        "string.prototype.matchall>es-abstract>is-array-buffer": true
      }
    },
    "crypto-browserify>public-encrypt>parse-asn1>asn1.js": {
      "packages": {
        "bn.js": true,
        "browserify>buffer": true,
        "pumpify>inherits": true,
        "@metamask/ppom-validator>elliptic>minimalistic-assert": true,
        "browserify>vm-browserify": true
      }
    },
    "browserify>assert": {
      "globals": {
        "Buffer": true
      },
      "packages": {
        "react>object-assign": true,
        "browserify>assert>util": true
      }
    },
    "@metamask/name-controller>async-mutex": {
      "globals": {
        "clearTimeout": true,
        "setTimeout": true
      },
      "packages": {
        "tslib": true
      }
    },
    "@metamask/transaction-controller>@metamask/nonce-tracker>async-mutex": {
      "globals": {
        "clearTimeout": true,
        "setTimeout": true
      },
      "packages": {
        "tslib": true
      }
    },
    "string.prototype.matchall>es-abstract>available-typed-arrays": {
      "packages": {
        "string.prototype.matchall>es-abstract>typed-array-length>possible-typed-array-names": true
      }
    },
    "await-semaphore": {
      "packages": {
        "process": true,
        "browserify>timers-browserify": true
      }
    },
    "axios": {
      "globals": {
        "AbortController": true,
        "Blob": true,
        "FormData": true,
        "ReadableStream": true,
        "Request": true,
        "Response": true,
        "TextEncoder": true,
        "URL": true,
        "URLSearchParams": true,
        "WorkerGlobalScope": true,
        "XMLHttpRequest": true,
        "btoa": true,
        "clearTimeout": true,
        "console.warn": true,
        "document": true,
        "fetch": true,
        "importScripts": true,
        "location.href": true,
        "navigator": true,
        "queueMicrotask": true,
        "setTimeout": true
      },
      "packages": {
        "browserify>buffer": true,
        "process": true,
        "browserify>timers-browserify": true
      }
    },
    "@metamask/snaps-controllers>tar-stream>b4a": {
      "globals": {
        "TextDecoder": true,
        "TextEncoder": true
      }
    },
    "@ensdomains/content-hash>multihashes>multibase>base-x": {
      "packages": {
        "koa>content-disposition>safe-buffer": true
      }
    },
    "base32-encode": {
      "packages": {
        "base32-encode>to-data-view": true
      }
    },
    "bignumber.js": {
      "globals": {
        "crypto": true,
        "define": true
      }
    },
    "@metamask/eth-ledger-bridge-keyring>@ledgerhq/hw-app-eth>bignumber.js": {
      "globals": {
        "crypto": true,
        "define": true
      }
    },
    "@metamask/notification-services-controller>bignumber.js": {
      "globals": {
        "crypto": true,
        "define": true
      }
    },
    "@metamask/smart-transactions-controller>bignumber.js": {
      "globals": {
        "crypto": true,
        "define": true
      }
    },
    "@ngraveio/bc-ur>bignumber.js": {
      "globals": {
        "crypto": true,
        "define": true
      }
    },
    "@trezor/connect-web>@trezor/utils>bignumber.js": {
      "globals": {
        "crypto": true,
        "define": true
      }
    },
    "eth-lattice-keyring>gridplus-sdk>borc>bignumber.js": {
      "globals": {
        "crypto": true,
        "define": true
      }
    },
    "eth-lattice-keyring>gridplus-sdk>bignumber.js": {
      "globals": {
        "crypto": true,
        "define": true
      }
    },
    "eth-lattice-keyring>gridplus-sdk>bitwise": {
      "packages": {
        "browserify>buffer": true
      }
    },
    "blo": {
      "globals": {
        "btoa": true
      }
    },
    "bn.js": {
      "globals": {
        "Buffer": true
      },
      "packages": {
        "browserify>browser-resolve": true
      }
    },
    "eth-lattice-keyring>gridplus-sdk>borc": {
      "globals": {
        "console": true
      },
      "packages": {
        "eth-lattice-keyring>gridplus-sdk>borc>bignumber.js": true,
        "browserify>buffer": true,
        "buffer>ieee754": true,
        "eth-lattice-keyring>gridplus-sdk>borc>iso-url": true
      }
    },
    "bowser": {
      "globals": {
        "define": true
      }
    },
    "@metamask/ppom-validator>elliptic>brorand": {
      "globals": {
        "crypto": true,
        "msCrypto": true
      },
      "packages": {
        "browserify>browser-resolve": true
      }
    },
    "ethereumjs-util>ethereum-cryptography>browserify-aes": {
      "packages": {
        "ethereumjs-util>ethereum-cryptography>browserify-aes>buffer-xor": true,
        "browserify>buffer": true,
        "ethereumjs-util>create-hash>cipher-base": true,
        "crypto-browserify>browserify-cipher>evp_bytestokey": true,
        "pumpify>inherits": true,
        "koa>content-disposition>safe-buffer": true
      }
    },
    "crypto-browserify>browserify-cipher": {
      "packages": {
        "ethereumjs-util>ethereum-cryptography>browserify-aes": true,
        "crypto-browserify>browserify-cipher>browserify-des": true,
        "crypto-browserify>browserify-cipher>evp_bytestokey": true
      }
    },
    "crypto-browserify>browserify-cipher>browserify-des": {
      "packages": {
        "browserify>buffer": true,
        "ethereumjs-util>create-hash>cipher-base": true,
        "crypto-browserify>browserify-cipher>browserify-des>des.js": true,
        "pumpify>inherits": true
      }
    },
    "crypto-browserify>public-encrypt>browserify-rsa": {
      "packages": {
        "bn.js": true,
        "browserify>buffer": true,
        "crypto-browserify>randombytes": true
      }
    },
    "crypto-browserify>browserify-sign": {
      "packages": {
        "bn.js": true,
        "crypto-browserify>public-encrypt>browserify-rsa": true,
        "browserify>buffer": true,
        "ethereumjs-util>create-hash": true,
        "crypto-browserify>create-hmac": true,
        "@metamask/ppom-validator>elliptic": true,
        "pumpify>inherits": true,
        "crypto-browserify>public-encrypt>parse-asn1": true,
        "stream-browserify": true
      }
    },
    "browserify>browserify-zlib": {
      "packages": {
        "browserify>assert": true,
        "browserify>buffer": true,
        "browserify>browserify-zlib>pako": true,
        "process": true,
        "stream-browserify": true,
        "browserify>util": true
      }
    },
    "ethereumjs-util>ethereum-cryptography>bs58check>bs58": {
      "packages": {
        "@ensdomains/content-hash>multihashes>multibase>base-x": true
      }
    },
    "ethereumjs-util>ethereum-cryptography>bs58check": {
      "packages": {
        "ethereumjs-util>ethereum-cryptography>bs58check>bs58": true,
        "ethereumjs-util>create-hash": true,
        "koa>content-disposition>safe-buffer": true
      }
    },
    "buffer": {
      "globals": {
        "console": true
      },
      "packages": {
        "base64-js": true,
        "buffer>ieee754": true
      }
    },
    "terser>source-map-support>buffer-from": {
      "packages": {
        "browserify>buffer": true
      }
    },
    "ethereumjs-util>ethereum-cryptography>browserify-aes>buffer-xor": {
      "packages": {
        "browserify>buffer": true
      }
    },
    "browserify>buffer": {
      "globals": {
        "console": true
      },
      "packages": {
        "base64-js": true,
        "buffer>ieee754": true
      }
    },
    "@metamask/snaps-utils>validate-npm-package-name>builtins": {
      "packages": {
        "process": true,
        "semver": true
      }
    },
    "string.prototype.matchall>get-intrinsic>call-bind-apply-helpers": {
      "packages": {
        "string.prototype.matchall>call-bind>es-errors": true,
        "browserify>has>function-bind": true
      }
    },
    "string.prototype.matchall>call-bind": {
      "packages": {
        "string.prototype.matchall>call-bind>es-define-property": true,
        "string.prototype.matchall>call-bind>es-errors": true,
        "browserify>has>function-bind": true,
        "string.prototype.matchall>get-intrinsic": true,
        "string.prototype.matchall>call-bind>set-function-length": true
      }
    },
    "string.prototype.matchall>side-channel>side-channel-map>call-bound": {
      "packages": {
        "string.prototype.matchall>get-intrinsic>call-bind-apply-helpers": true,
        "string.prototype.matchall>get-intrinsic": true
      }
    },
    "@ngraveio/bc-ur>cbor-sync": {
      "globals": {
        "define": true
      },
      "packages": {
        "browserify>buffer": true
      }
    },
    "chalk": {
      "packages": {
        "chalk>ansi-styles": true,
        "chalk>supports-color": true
      }
    },
    "chart.js": {
      "globals": {
        "Intl.NumberFormat": true,
        "MutationObserver": true,
        "OffscreenCanvas": true,
        "Path2D": true,
        "ResizeObserver": true,
        "addEventListener": true,
        "clearTimeout": true,
        "console.error": true,
        "console.warn": true,
        "devicePixelRatio": true,
        "document": true,
        "removeEventListener": true,
        "requestAnimationFrame": true,
        "setTimeout": true
      },
      "packages": {
        "chart.js>@kurkle/color": true
      }
    },
    "@ensdomains/content-hash>cids": {
      "packages": {
        "@ensdomains/content-hash>cids>multibase": true,
        "@ensdomains/content-hash>multicodec": true,
        "@ensdomains/content-hash>cids>multihashes": true,
        "@ensdomains/content-hash>cids>uint8arrays": true
      }
    },
    "ethereumjs-util>create-hash>cipher-base": {
      "packages": {
        "pumpify>inherits": true,
        "koa>content-disposition>safe-buffer": true,
        "stream-browserify": true,
        "browserify>string_decoder": true
      }
    },
    "classnames": {
      "globals": {
        "classNames": "write",
        "define": true
      }
    },
    "@metamask/jazzicon>color>clone": {
      "packages": {
        "browserify>buffer": true
      }
    },
    "cockatiel": {
      "globals": {
        "AbortController": true,
        "AbortSignal": true,
        "WeakRef": true,
        "clearTimeout": true,
        "performance": true,
        "setTimeout": true
      },
      "packages": {
        "process": true
      }
    },
    "chalk>ansi-styles>color-convert": {
      "packages": {
        "jest-canvas-mock>moo-color>color-name": true
      }
    },
    "@metamask/jazzicon>color>color-convert": {
      "packages": {
        "@metamask/jazzicon>color>color-convert>color-name": true
      }
    },
    "@metamask/jazzicon>color>color-string": {
      "packages": {
        "jest-canvas-mock>moo-color>color-name": true
      }
    },
    "@metamask/jazzicon>color": {
      "packages": {
        "@metamask/jazzicon>color>clone": true,
        "@metamask/jazzicon>color>color-convert": true,
        "@metamask/jazzicon>color>color-string": true
      }
    },
    "@metamask/snaps-controllers>concat-stream": {
      "packages": {
        "terser>source-map-support>buffer-from": true,
        "browserify>buffer": true,
        "pumpify>inherits": true,
        "readable-stream": true,
        "browserify>concat-stream>typedarray": true
      }
    },
    "copy-to-clipboard": {
      "globals": {
        "clipboardData": true,
        "console.error": true,
        "console.warn": true,
        "document.body.appendChild": true,
        "document.body.removeChild": true,
        "document.createElement": true,
        "document.createRange": true,
        "document.execCommand": true,
        "document.getSelection": true,
        "navigator.userAgent": true,
        "prompt": true
      },
      "packages": {
        "copy-to-clipboard>toggle-selection": true
      }
    },
    "eth-lattice-keyring>gridplus-sdk>crc-32": {
      "globals": {
        "DO_NOT_EXPORT_CRC": true,
        "define": true
      }
    },
    "@ngraveio/bc-ur>crc": {
      "packages": {
        "browserify>buffer": true
      }
    },
    "crypto-browserify>create-ecdh": {
      "packages": {
        "bn.js": true,
        "browserify>buffer": true,
        "@metamask/ppom-validator>elliptic": true
      }
    },
    "ethereumjs-util>create-hash": {
      "packages": {
        "ethereumjs-util>create-hash>cipher-base": true,
        "pumpify>inherits": true,
        "ethereumjs-util>create-hash>md5.js": true,
        "ethereumjs-util>create-hash>ripemd160": true,
        "addons-linter>sha.js": true
      }
    },
    "crypto-browserify>create-hmac": {
      "packages": {
        "ethereumjs-util>create-hash>cipher-base": true,
        "ethereumjs-util>create-hash": true,
        "pumpify>inherits": true,
        "ethereumjs-util>create-hash>ripemd160": true,
        "koa>content-disposition>safe-buffer": true,
        "addons-linter>sha.js": true
      }
    },
    "@metamask/snaps-utils>cron-parser": {
      "packages": {
        "browserify>browser-resolve": true,
        "luxon": true
      }
    },
    "crypto-browserify": {
      "packages": {
        "crypto-browserify>browserify-cipher": true,
        "crypto-browserify>browserify-sign": true,
        "crypto-browserify>create-ecdh": true,
        "ethereumjs-util>create-hash": true,
        "crypto-browserify>create-hmac": true,
        "crypto-browserify>diffie-hellman": true,
        "crypto-browserify>pbkdf2": true,
        "crypto-browserify>public-encrypt": true,
        "crypto-browserify>randombytes": true,
        "crypto-browserify>randomfill": true
      }
    },
    "@metamask/ppom-validator>crypto-js": {
      "globals": {
        "crypto": true,
        "define": true,
        "msCrypto": true
      },
      "packages": {
        "browserify>browser-resolve": true
      }
    },
    "react-beautiful-dnd>css-box-model": {
      "globals": {
        "getComputedStyle": true,
        "pageXOffset": true,
        "pageYOffset": true
      },
      "packages": {
        "react-router-dom>tiny-invariant": true
      }
    },
    "@material-ui/core>@material-ui/styles>jss-plugin-vendor-prefixer>css-vendor": {
      "globals": {
        "document.createElement": true,
        "document.documentElement": true,
        "getComputedStyle": true
      },
      "packages": {
        "@babel/runtime": true,
        "@material-ui/core>@material-ui/styles>jss>is-in-browser": true
      }
    },
    "currency-formatter": {
      "packages": {
        "currency-formatter>accounting": true,
        "currency-formatter>locale-currency": true,
        "react>object-assign": true
      }
    },
    "debounce-stream": {
      "packages": {
        "debounce-stream>debounce": true,
        "debounce-stream>duplexer": true,
        "debounce-stream>through": true
      }
    },
    "debounce-stream>debounce": {
      "globals": {
        "clearTimeout": true,
        "setTimeout": true
      }
    },
    "nock>debug": {
      "globals": {
        "console": true,
        "document": true,
        "localStorage": true,
        "navigator": true,
        "process": true
      },
      "packages": {
        "nock>debug>ms": true,
        "process": true
      }
    },
    "@metamask/eth-token-tracker>deep-equal": {
      "packages": {
        "string.prototype.matchall>es-abstract>array-buffer-byte-length": true,
        "string.prototype.matchall>call-bind": true,
        "@metamask/eth-token-tracker>deep-equal>es-get-iterator": true,
        "string.prototype.matchall>get-intrinsic": true,
        "browserify>util>is-arguments": true,
        "string.prototype.matchall>es-abstract>is-array-buffer": true,
        "@metamask/eth-token-tracker>deep-equal>is-date-object": true,
        "string.prototype.matchall>es-abstract>is-regex": true,
        "string.prototype.matchall>es-abstract>is-shared-array-buffer": true,
        "@lavamoat/lavapack>json-stable-stringify>isarray": true,
        "@ngraveio/bc-ur>assert>object-is": true,
        "@lavamoat/lavapack>json-stable-stringify>object-keys": true,
        "gulp>vinyl-fs>object.assign": true,
        "string.prototype.matchall>regexp.prototype.flags": true,
        "string.prototype.matchall>side-channel": true,
        "@metamask/eth-token-tracker>deep-equal>which-boxed-primitive": true,
        "@metamask/eth-token-tracker>deep-equal>which-collection": true,
        "browserify>util>which-typed-array": true
      }
    },
    "string.prototype.matchall>define-properties>define-data-property": {
      "packages": {
        "string.prototype.matchall>call-bind>es-define-property": true,
        "string.prototype.matchall>call-bind>es-errors": true,
        "string.prototype.matchall>es-abstract>gopd": true
      }
    },
    "string.prototype.matchall>define-properties": {
      "packages": {
        "string.prototype.matchall>define-properties>define-data-property": true,
        "string.prototype.matchall>es-abstract>has-property-descriptors": true,
        "@lavamoat/lavapack>json-stable-stringify>object-keys": true
      }
    },
    "crypto-browserify>browserify-cipher>browserify-des>des.js": {
      "packages": {
        "pumpify>inherits": true,
        "@metamask/ppom-validator>elliptic>minimalistic-assert": true
      }
    },
    "@metamask/providers>detect-browser": {
      "globals": {
        "document": true,
        "navigator": true
      },
      "packages": {
        "process": true
      }
    },
    "crypto-browserify>diffie-hellman": {
      "packages": {
        "bn.js": true,
        "browserify>buffer": true,
        "crypto-browserify>diffie-hellman>miller-rabin": true,
        "crypto-browserify>randombytes": true
      }
    },
    "@material-ui/core>react-transition-group>dom-helpers": {
      "packages": {
        "@babel/runtime": true
      }
    },
    "string.prototype.matchall>get-intrinsic>get-proto>dunder-proto": {
      "packages": {
        "string.prototype.matchall>get-intrinsic>call-bind-apply-helpers": true,
        "string.prototype.matchall>es-abstract>gopd": true
      }
    },
    "debounce-stream>duplexer": {
      "packages": {
        "stream-browserify": true
      }
    },
    "@metamask/ppom-validator>elliptic": {
      "packages": {
        "bn.js": true,
        "@metamask/ppom-validator>elliptic>brorand": true,
        "ethers>@ethersproject/sha2>hash.js": true,
        "@metamask/ppom-validator>elliptic>hmac-drbg": true,
        "pumpify>inherits": true,
        "@metamask/ppom-validator>elliptic>minimalistic-assert": true,
        "@metamask/ppom-validator>elliptic>minimalistic-crypto-utils": true
      }
    },
    "@metamask/eth-token-tracker>deep-equal>es-get-iterator": {
      "packages": {
        "string.prototype.matchall>call-bind": true,
        "string.prototype.matchall>get-intrinsic": true,
        "string.prototype.matchall>has-symbols": true,
        "browserify>util>is-arguments": true,
        "@metamask/eth-token-tracker>deep-equal>es-get-iterator>is-map": true,
        "@metamask/eth-token-tracker>deep-equal>es-get-iterator>is-set": true,
        "eslint-plugin-react>array-includes>is-string": true,
        "@lavamoat/lavapack>json-stable-stringify>isarray": true,
        "process": true,
        "@metamask/eth-token-tracker>deep-equal>es-get-iterator>stop-iteration-iterator": true
      }
    },
    "eth-lattice-keyring>gridplus-sdk>eth-eip712-util-browser": {
      "globals": {
        "intToBuffer": true
      },
      "packages": {
        "bn.js": true,
        "buffer": true,
        "eth-ens-namehash>js-sha3": true
      }
    },
    "eth-ens-namehash": {
      "globals": {
        "name": "write"
      },
      "packages": {
        "browserify>buffer": true,
        "eth-ens-namehash>idna-uts46-hx": true,
        "eth-ens-namehash>js-sha3": true
      }
    },
    "eth-lattice-keyring": {
      "globals": {
        "addEventListener": true,
        "browser": true,
        "clearInterval": true,
        "fetch": true,
        "open": true,
        "setInterval": true
      },
      "packages": {
        "@ethereumjs/tx": true,
        "eth-lattice-keyring>@ethereumjs/util": true,
        "bn.js": true,
        "browserify>buffer": true,
        "crypto-browserify": true,
        "webpack>events": true,
        "eth-lattice-keyring>gridplus-sdk": true,
        "eth-lattice-keyring>rlp": true
      }
    },
    "eth-method-registry": {
      "packages": {
        "eth-method-registry>@metamask/ethjs-contract": true,
        "eth-method-registry>@metamask/ethjs-query": true
      }
    },
    "@ethereumjs/tx>ethereum-cryptography": {
      "globals": {
        "TextDecoder": true,
        "crypto": true
      },
      "packages": {
        "@ethereumjs/tx>ethereum-cryptography>@noble/curves": true,
        "@ethereumjs/tx>ethereum-cryptography>@noble/hashes": true,
        "viem>@scure/bip32": true
      }
    },
    "ethereumjs-util>ethereum-cryptography": {
      "packages": {
        "browserify>buffer": true,
        "ethereumjs-util>ethereum-cryptography>keccak": true,
        "crypto-browserify>randombytes": true,
        "ganache>secp256k1": true
      }
    },
    "@metamask/keyring-controller>ethereumjs-wallet>ethereum-cryptography": {
      "packages": {
        "browserify>assert": true,
        "ethereumjs-util>ethereum-cryptography>bs58check": true,
        "browserify>buffer": true,
        "crypto-browserify>create-hmac": true,
        "ethers>@ethersproject/sha2>hash.js": true,
        "ethereumjs-util>ethereum-cryptography>keccak": true,
        "crypto-browserify>randombytes": true,
        "koa>content-disposition>safe-buffer": true,
        "ganache>secp256k1": true
      }
    },
    "ethereumjs-util": {
      "packages": {
        "browserify>assert": true,
        "bn.js": true,
        "browserify>buffer": true,
        "ethereumjs-util>create-hash": true,
        "ethereumjs-util>ethereum-cryptography": true,
        "browserify>insert-module-globals>is-buffer": true,
        "ethereumjs-util>rlp": true
      }
    },
    "@metamask/keyring-controller>ethereumjs-wallet>ethereumjs-util": {
      "packages": {
        "browserify>assert": true,
        "bn.js": true,
        "browserify>buffer": true,
        "ethereumjs-util>create-hash": true,
        "@metamask/keyring-controller>ethereumjs-wallet>ethereum-cryptography": true,
        "browserify>insert-module-globals>is-buffer": true,
        "ethereumjs-util>rlp": true
      }
    },
    "@metamask/keyring-controller>ethereumjs-wallet": {
      "packages": {
        "eth-lattice-keyring>gridplus-sdk>aes-js": true,
        "ethereumjs-util>ethereum-cryptography>bs58check": true,
        "browserify>buffer": true,
        "crypto-browserify": true,
        "@metamask/keyring-controller>ethereumjs-wallet>ethereum-cryptography": true,
        "@metamask/keyring-controller>ethereumjs-wallet>ethereumjs-util": true,
        "crypto-browserify>randombytes": true,
        "ethers>@ethersproject/json-wallets>scrypt-js": true,
        "@metamask/keyring-controller>ethereumjs-wallet>utf8": true,
        "uuid": true
      }
    },
    "ethers": {
      "packages": {
        "@ethersproject/abi": true,
        "ethers>@ethersproject/abstract-signer": true,
        "ethers>@ethersproject/address": true,
        "ethers>@ethersproject/base64": true,
        "ethers>@ethersproject/basex": true,
        "@ethersproject/bignumber": true,
        "@ethersproject/bytes": true,
        "ethers>@ethersproject/constants": true,
        "@ethersproject/contracts": true,
        "@ethersproject/hash": true,
        "@ethersproject/hdnode": true,
        "ethers>@ethersproject/json-wallets": true,
        "ethers>@ethersproject/keccak256": true,
        "ethers>@ethersproject/logger": true,
        "ethers>@ethersproject/properties": true,
        "ethers>@ethersproject/providers": true,
        "ethers>@ethersproject/random": true,
        "ethers>@ethersproject/rlp": true,
        "ethers>@ethersproject/sha2": true,
        "ethers>@ethersproject/signing-key": true,
        "ethers>@ethersproject/solidity": true,
        "ethers>@ethersproject/strings": true,
        "ethers>@ethersproject/transactions": true,
        "ethers>@ethersproject/units": true,
        "@ethersproject/wallet": true,
        "ethers>@ethersproject/web": true,
        "ethers>@ethersproject/wordlists": true
      }
    },
    "eth-method-registry>@metamask/ethjs-contract>ethjs-abi": {
      "packages": {
        "bn.js": true,
        "browserify>buffer": true,
        "eth-ens-namehash>js-sha3": true,
        "eth-method-registry>@metamask/ethjs-contract>ethjs-abi>number-to-bn": true
      }
    },
    "webpack>events": {
      "globals": {
        "console": true
      }
    },
    "crypto-browserify>browserify-cipher>evp_bytestokey": {
      "packages": {
        "ethereumjs-util>create-hash>md5.js": true,
        "koa>content-disposition>safe-buffer": true
      }
    },
    "extension-port-stream": {
      "packages": {
        "browserify>buffer": true,
        "extension-port-stream>readable-stream": true
      }
    },
    "@metamask/providers>extension-port-stream": {
      "packages": {
        "browserify>buffer": true,
        "@metamask/providers>extension-port-stream>readable-stream": true
      }
    },
    "fast-json-patch": {
      "globals": {
        "addEventListener": true,
        "clearTimeout": true,
        "removeEventListener": true,
        "setTimeout": true
      }
    },
    "@metamask/snaps-utils>fast-xml-parser": {
      "globals": {
        "entityName": true,
        "val": true
      },
      "packages": {
        "@metamask/snaps-utils>fast-xml-parser>strnum": true
      }
    },
    "@metamask/notification-services-controller>firebase": {
      "packages": {
        "@metamask/notification-services-controller>firebase>@firebase/app": true,
        "@metamask/notification-services-controller>firebase>@firebase/messaging": true
      }
    },
    "react-focus-lock>focus-lock": {
      "globals": {
        "HTMLIFrameElement": true,
        "Node.DOCUMENT_FRAGMENT_NODE": true,
        "Node.DOCUMENT_NODE": true,
        "Node.DOCUMENT_POSITION_CONTAINED_BY": true,
        "Node.DOCUMENT_POSITION_CONTAINS": true,
        "Node.ELEMENT_NODE": true,
        "console.error": true,
        "console.warn": true,
        "document": true,
        "getComputedStyle": true,
        "setTimeout": true
      },
      "packages": {
        "tslib": true
      }
    },
    "browserify>util>which-typed-array>for-each": {
      "packages": {
        "string.prototype.matchall>es-abstract>is-callable": true
      }
    },
    "fuse.js": {
      "globals": {
        "console": true,
        "define": true
      }
    },
    "string.prototype.matchall>get-intrinsic": {
      "globals": {
        "AggregateError": true,
        "FinalizationRegistry": true,
        "WeakRef": true
      },
      "packages": {
        "string.prototype.matchall>get-intrinsic>call-bind-apply-helpers": true,
        "string.prototype.matchall>call-bind>es-define-property": true,
        "string.prototype.matchall>call-bind>es-errors": true,
        "string.prototype.matchall>es-abstract>es-object-atoms": true,
        "browserify>has>function-bind": true,
        "string.prototype.matchall>get-intrinsic>get-proto": true,
        "string.prototype.matchall>es-abstract>gopd": true,
        "string.prototype.matchall>has-symbols": true,
        "depcheck>is-core-module>hasown": true,
        "string.prototype.matchall>get-intrinsic>math-intrinsics": true
      }
    },
    "string.prototype.matchall>get-intrinsic>get-proto": {
      "packages": {
        "string.prototype.matchall>get-intrinsic>get-proto>dunder-proto": true,
        "string.prototype.matchall>es-abstract>es-object-atoms": true
      }
    },
    "eth-lattice-keyring>gridplus-sdk": {
      "globals": {
        "AbortController": true,
        "Request": true,
        "URL": true,
        "__values": true,
        "caches": true,
        "clearTimeout": true,
        "console.error": true,
        "console.log": true,
        "console.warn": true,
        "fetch": true,
        "setTimeout": true
      },
      "packages": {
        "eth-lattice-keyring>gridplus-sdk>@ethereumjs/common": true,
        "@ethereumjs/tx": true,
        "@ethersproject/abi": true,
        "eth-lattice-keyring>gridplus-sdk>aes-js": true,
        "@metamask/keyring-api>bech32": true,
        "eth-lattice-keyring>gridplus-sdk>bignumber.js": true,
        "eth-lattice-keyring>gridplus-sdk>bitwise": true,
        "bn.js": true,
        "eth-lattice-keyring>gridplus-sdk>borc": true,
        "ethereumjs-util>ethereum-cryptography>bs58check": true,
        "browserify>buffer": true,
        "eth-lattice-keyring>gridplus-sdk>crc-32": true,
        "@metamask/ppom-validator>elliptic": true,
        "eth-lattice-keyring>gridplus-sdk>eth-eip712-util-browser": true,
        "ethers>@ethersproject/sha2>hash.js": true,
        "eth-ens-namehash>js-sha3": true,
        "lodash": true,
        "eth-lattice-keyring>gridplus-sdk>rlp": true,
        "ganache>secp256k1": true,
        "eth-lattice-keyring>gridplus-sdk>uuid": true
      }
    },
    "string.prototype.matchall>es-abstract>has-property-descriptors": {
      "packages": {
        "string.prototype.matchall>call-bind>es-define-property": true
      }
    },
    "koa>is-generator-function>has-tostringtag": {
      "packages": {
        "string.prototype.matchall>has-symbols": true
      }
    },
    "ethereumjs-util>create-hash>md5.js>hash-base": {
      "packages": {
        "pumpify>inherits": true,
        "readable-stream": true,
        "koa>content-disposition>safe-buffer": true
      }
    },
    "ethers>@ethersproject/sha2>hash.js": {
      "packages": {
        "pumpify>inherits": true,
        "@metamask/ppom-validator>elliptic>minimalistic-assert": true
      }
    },
    "depcheck>is-core-module>hasown": {
      "packages": {
        "browserify>has>function-bind": true
      }
    },
    "@metamask/eth-trezor-keyring>hdkey": {
      "packages": {
        "browserify>assert": true,
        "ethereumjs-util>ethereum-cryptography>bs58check": true,
        "crypto-browserify": true,
        "ethereumjs-util>create-hash>ripemd160": true,
        "koa>content-disposition>safe-buffer": true,
        "ganache>secp256k1": true
      }
    },
    "he": {
      "globals": {
        "define": true
      }
    },
    "history": {
      "globals": {
        "console": true,
        "define": true,
        "document.defaultView": true,
        "document.querySelector": true
      }
    },
    "react-router-dom>history": {
      "globals": {
        "addEventListener": true,
        "confirm": true,
        "document": true,
        "history": true,
        "location": true,
        "navigator.userAgent": true,
        "removeEventListener": true
      },
      "packages": {
        "react-router-dom>history>resolve-pathname": true,
        "react-router-dom>tiny-invariant": true,
        "react-router-dom>tiny-warning": true,
        "react-router-dom>history>value-equal": true
      }
    },
    "@metamask/ppom-validator>elliptic>hmac-drbg": {
      "packages": {
        "ethers>@ethersproject/sha2>hash.js": true,
        "@metamask/ppom-validator>elliptic>minimalistic-assert": true,
        "@metamask/ppom-validator>elliptic>minimalistic-crypto-utils": true
      }
    },
    "react-redux>hoist-non-react-statics": {
      "packages": {
        "prop-types>react-is": true
      }
    },
    "https-browserify": {
      "packages": {
        "stream-http": true,
        "browserify>url": true
      }
    },
    "@metamask/notification-services-controller>firebase>@firebase/app>idb": {
      "globals": {
        "DOMException": true,
        "IDBCursor": true,
        "IDBDatabase": true,
        "IDBIndex": true,
        "IDBObjectStore": true,
        "IDBRequest": true,
        "IDBTransaction": true,
        "indexedDB.deleteDatabase": true,
        "indexedDB.open": true
      }
    },
    "eth-ens-namehash>idna-uts46-hx": {
      "globals": {
        "define": true
      },
      "packages": {
        "browserify>punycode": true
      }
    },
    "string.prototype.matchall>internal-slot": {
      "packages": {
        "string.prototype.matchall>call-bind>es-errors": true,
        "depcheck>is-core-module>hasown": true,
        "string.prototype.matchall>side-channel": true
      }
    },
    "browserify>util>is-arguments": {
      "packages": {
        "string.prototype.matchall>call-bind": true,
        "koa>is-generator-function>has-tostringtag": true
      }
    },
    "string.prototype.matchall>es-abstract>is-array-buffer": {
      "packages": {
        "string.prototype.matchall>call-bind": true,
        "string.prototype.matchall>get-intrinsic": true
      }
    },
    "@metamask/eth-token-tracker>deep-equal>which-boxed-primitive>is-bigint": {
      "packages": {
        "string.prototype.matchall>es-abstract>unbox-primitive>has-bigints": true
      }
    },
    "@metamask/eth-token-tracker>deep-equal>which-boxed-primitive>is-boolean-object": {
      "packages": {
        "string.prototype.matchall>call-bind": true,
        "koa>is-generator-function>has-tostringtag": true
      }
    },
    "string.prototype.matchall>es-abstract>is-callable": {
      "globals": {
        "document": true
      }
    },
    "@metamask/eth-token-tracker>deep-equal>is-date-object": {
      "packages": {
        "koa>is-generator-function>has-tostringtag": true
      }
    },
    "koa>is-generator-function": {
      "packages": {
        "koa>is-generator-function>has-tostringtag": true
      }
    },
    "@material-ui/core>@material-ui/styles>jss>is-in-browser": {
      "globals": {
        "document": true
      }
    },
    "@metamask/eth-token-tracker>deep-equal>which-boxed-primitive>is-number-object": {
      "packages": {
        "koa>is-generator-function>has-tostringtag": true
      }
    },
    "string.prototype.matchall>es-abstract>is-regex": {
      "packages": {
        "string.prototype.matchall>call-bind": true,
        "koa>is-generator-function>has-tostringtag": true
      }
    },
    "string.prototype.matchall>es-abstract>is-shared-array-buffer": {
      "packages": {
        "string.prototype.matchall>call-bind": true
      }
    },
    "eslint-plugin-react>array-includes>is-string": {
      "packages": {
        "koa>is-generator-function>has-tostringtag": true
      }
    },
    "string.prototype.matchall>es-abstract>es-to-primitive>is-symbol": {
      "packages": {
        "string.prototype.matchall>has-symbols": true
      }
    },
    "browserify>util>is-typed-array": {
      "packages": {
        "browserify>util>which-typed-array": true
      }
    },
    "@metamask/eth-token-tracker>deep-equal>which-collection>is-weakset": {
      "packages": {
        "string.prototype.matchall>call-bind": true,
        "string.prototype.matchall>get-intrinsic": true
      }
    },
    "eth-lattice-keyring>gridplus-sdk>borc>iso-url": {
      "globals": {
        "URL": true,
        "URLSearchParams": true,
        "location": true
      }
    },
    "@open-rpc/test-coverage>isomorphic-fetch": {
      "globals": {
        "fetch.bind": true
      },
      "packages": {
        "@open-rpc/test-coverage>isomorphic-fetch>whatwg-fetch": true
      }
    },
    "@ensdomains/content-hash>js-base64": {
      "globals": {
        "Base64": "write",
        "TextDecoder": true,
        "TextEncoder": true,
        "atob": true,
        "btoa": true,
        "define": true
      },
      "packages": {
        "browserify>buffer": true
      }
    },
    "eth-ens-namehash>js-sha3": {
      "globals": {
        "define": true
      },
      "packages": {
        "process": true
      }
    },
    "@ngraveio/bc-ur>jsbi": {
      "globals": {
        "define": true
      }
    },
    "@metamask/multichain>jsonschema": {
      "packages": {
        "browserify>url": true
      }
    },
    "@material-ui/core>@material-ui/styles>jss-plugin-camel-case": {
      "packages": {
        "@material-ui/core>@material-ui/styles>jss-plugin-camel-case>hyphenate-style-name": true
      }
    },
    "@material-ui/core>@material-ui/styles>jss-plugin-default-unit": {
      "globals": {
        "CSS": true
      },
      "packages": {
        "@material-ui/core>@material-ui/styles>jss": true
      }
    },
    "@material-ui/core>@material-ui/styles>jss-plugin-global": {
      "packages": {
        "@babel/runtime": true,
        "@material-ui/core>@material-ui/styles>jss": true
      }
    },
    "@material-ui/core>@material-ui/styles>jss-plugin-nested": {
      "packages": {
        "@babel/runtime": true,
        "react-router-dom>tiny-warning": true
      }
    },
    "@material-ui/core>@material-ui/styles>jss-plugin-rule-value-function": {
      "packages": {
        "@material-ui/core>@material-ui/styles>jss": true,
        "react-router-dom>tiny-warning": true
      }
    },
    "@material-ui/core>@material-ui/styles>jss-plugin-vendor-prefixer": {
      "packages": {
        "@material-ui/core>@material-ui/styles>jss-plugin-vendor-prefixer>css-vendor": true,
        "@material-ui/core>@material-ui/styles>jss": true
      }
    },
    "@material-ui/core>@material-ui/styles>jss": {
      "globals": {
        "CSS": true,
        "document.createElement": true,
        "document.querySelector": true
      },
      "packages": {
        "@babel/runtime": true,
        "@material-ui/core>@material-ui/styles>jss>is-in-browser": true,
        "react-router-dom>tiny-warning": true
      }
    },
    "ethereumjs-util>ethereum-cryptography>keccak": {
      "packages": {
        "browserify>buffer": true,
        "readable-stream": true
      }
    },
    "currency-formatter>locale-currency": {
      "globals": {
        "countryCode": true
      }
    },
    "localforage": {
      "globals": {
        "Blob": true,
        "BlobBuilder": true,
        "FileReader": true,
        "IDBKeyRange": true,
        "MSBlobBuilder": true,
        "MozBlobBuilder": true,
        "OIndexedDB": true,
        "WebKitBlobBuilder": true,
        "atob": true,
        "btoa": true,
        "console.error": true,
        "console.info": true,
        "console.warn": true,
        "define": true,
        "fetch": true,
        "indexedDB": true,
        "localStorage": true,
        "mozIndexedDB": true,
        "msIndexedDB": true,
        "navigator.platform": true,
        "navigator.userAgent": true,
        "openDatabase": true,
        "setTimeout": true,
        "webkitIndexedDB": true
      }
    },
    "lodash": {
      "globals": {
        "clearTimeout": true,
        "define": true,
        "setTimeout": true
      }
    },
    "loglevel": {
      "globals": {
        "console": true,
        "define": true,
        "document.cookie": true,
        "localStorage": true,
        "log": "write",
        "navigator": true
      }
    },
    "lottie-web": {
      "globals": {
        "Blob": true,
        "Howl": true,
        "OffscreenCanvas": true,
        "URL.createObjectURL": true,
        "Worker": true,
        "XMLHttpRequest": true,
        "bodymovin": "write",
        "clearInterval": true,
        "console": true,
        "define": true,
        "document.body": true,
        "document.createElement": true,
        "document.createElementNS": true,
        "document.getElementsByClassName": true,
        "document.getElementsByTagName": true,
        "document.querySelectorAll": true,
        "document.readyState": true,
        "location.origin": true,
        "location.pathname": true,
        "navigator": true,
        "requestAnimationFrame": true,
        "setInterval": true,
        "setTimeout": true
      }
    },
    "luxon": {
      "globals": {
        "Intl": true
      }
    },
    "@metamask/snaps-utils>marked": {
      "globals": {
        "console.error": true,
        "console.warn": true,
        "define": true
      }
    },
    "ethereumjs-util>create-hash>md5.js": {
      "packages": {
        "ethereumjs-util>create-hash>md5.js>hash-base": true,
        "pumpify>inherits": true,
        "koa>content-disposition>safe-buffer": true
      }
    },
    "@storybook/addon-docs>remark-external-links>mdast-util-definitions": {
      "packages": {
        "react-markdown>unist-util-visit": true
      }
    },
    "react-markdown>remark-parse>mdast-util-from-markdown": {
      "packages": {
        "react-markdown>remark-parse>mdast-util-from-markdown>mdast-util-to-string": true,
        "react-markdown>remark-parse>mdast-util-from-markdown>micromark": true,
        "react-syntax-highlighter>refractor>parse-entities": true,
        "react-markdown>remark-parse>mdast-util-from-markdown>unist-util-stringify-position": true
      }
    },
    "react-markdown>remark-rehype>mdast-util-to-hast": {
      "globals": {
        "console.warn": true
      },
      "packages": {
        "@storybook/addon-docs>remark-external-links>mdast-util-definitions": true,
        "react-markdown>remark-rehype>mdast-util-to-hast>mdurl": true,
        "react-markdown>remark-rehype>mdast-util-to-hast>unist-builder": true,
        "react-markdown>remark-rehype>mdast-util-to-hast>unist-util-generated": true,
        "react-markdown>remark-rehype>mdast-util-to-hast>unist-util-position": true,
        "react-markdown>unist-util-visit": true
      }
    },
    "eth-lattice-keyring>@ethereumjs/util>micro-ftch": {
      "globals": {
        "Headers": true,
        "TextDecoder": true,
        "URL": true,
        "btoa": true,
        "fetch": true
      },
      "packages": {
        "browserify>browserify-zlib": true,
        "browserify>buffer": true,
        "https-browserify": true,
        "process": true,
        "stream-http": true,
        "browserify>url": true,
        "browserify>util": true
      }
    },
    "react-markdown>remark-parse>mdast-util-from-markdown>micromark": {
      "packages": {
        "react-syntax-highlighter>refractor>parse-entities": true
      }
    },
    "crypto-browserify>diffie-hellman>miller-rabin": {
      "packages": {
        "bn.js": true,
        "@metamask/ppom-validator>elliptic>brorand": true
      }
    },
    "@ensdomains/content-hash>cids>multibase": {
      "globals": {
        "TextDecoder": true,
        "TextEncoder": true
      },
      "packages": {
        "@ensdomains/content-hash>cids>multibase>@multiformats/base-x": true
      }
    },
    "@ensdomains/content-hash>multihashes>multibase": {
      "packages": {
        "@ensdomains/content-hash>multihashes>multibase>base-x": true,
        "browserify>buffer": true,
        "@ensdomains/content-hash>multihashes>web-encoding": true
      }
    },
    "@ensdomains/content-hash>multicodec": {
      "packages": {
        "@ensdomains/content-hash>multicodec>uint8arrays": true,
        "sass-embedded>varint": true
      }
    },
    "@ensdomains/content-hash>multicodec>uint8arrays>multiformats": {
      "globals": {
        "TextDecoder": true,
        "TextEncoder": true,
        "console.warn": true,
        "crypto.subtle.digest": true
      }
    },
    "@ensdomains/content-hash>multihashes": {
      "packages": {
        "browserify>buffer": true,
        "@ensdomains/content-hash>multihashes>multibase": true,
        "@ensdomains/content-hash>multihashes>varint": true,
        "@ensdomains/content-hash>multihashes>web-encoding": true
      }
    },
    "@ensdomains/content-hash>cids>multihashes": {
      "packages": {
        "@ensdomains/content-hash>cids>multibase": true,
        "@ensdomains/content-hash>cids>uint8arrays": true,
        "@ensdomains/content-hash>cids>multihashes>varint": true
      }
    },
    "nanoid": {
      "globals": {
        "crypto.getRandomValues": true
      }
    },
    "@metamask/approval-controller>nanoid": {
      "globals": {
        "crypto.getRandomValues": true
      }
    },
    "@metamask/smart-transactions-controller>@metamask/controllers>nanoid": {
      "globals": {
        "crypto.getRandomValues": true
      }
    },
    "@metamask/notification-controller>nanoid": {
      "globals": {
        "crypto.getRandomValues": true
      }
    },
    "@metamask/permission-controller>nanoid": {
      "globals": {
        "crypto.getRandomValues": true
      }
    },
    "@metamask/rpc-methods>nanoid": {
      "globals": {
        "crypto.getRandomValues": true
      }
    },
    "@metamask/rpc-methods-flask>nanoid": {
      "globals": {
        "crypto.getRandomValues": true
      }
    },
    "@metamask/snaps-controllers>nanoid": {
      "globals": {
        "crypto.getRandomValues": true
      }
    },
    "@metamask/snaps-controllers-flask>nanoid": {
      "globals": {
        "crypto.getRandomValues": true
      }
    },
    "depcheck>@vue/compiler-sfc>postcss>nanoid": {
      "globals": {
        "crypto.getRandomValues": true
      }
    },
    "dependency-tree>precinct>detective-postcss>postcss>nanoid": {
      "globals": {
        "crypto.getRandomValues": true
      }
    },
    "node-fetch": {
      "globals": {
        "Headers": true,
        "Request": true,
        "Response": true,
        "fetch": true
      }
    },
    "@metamask/controllers>web3-provider-engine>cross-fetch>node-fetch": {
      "globals": {
        "fetch": true
      }
    },
    "@metamask/controllers>web3-provider-engine>eth-json-rpc-middleware>node-fetch": {
      "globals": {
        "fetch": true
      }
    },
    "eth-method-registry>@metamask/ethjs-contract>ethjs-abi>number-to-bn": {
      "packages": {
        "bn.js": true,
        "eth-method-registry>@metamask/ethjs-query>@metamask/ethjs-format>strip-hex-prefix": true
      }
    },
    "string.prototype.matchall>es-abstract>object-inspect": {
      "globals": {
        "HTMLElement": true,
        "WeakRef": true
      },
      "packages": {
        "browserify>browser-resolve": true
      }
    },
    "@ngraveio/bc-ur>assert>object-is": {
      "packages": {
        "string.prototype.matchall>call-bind": true,
        "string.prototype.matchall>define-properties": true
      }
    },
    "gulp>vinyl-fs>object.assign": {
      "packages": {
        "string.prototype.matchall>call-bind": true,
        "string.prototype.matchall>define-properties": true,
        "string.prototype.matchall>has-symbols": true,
        "@lavamoat/lavapack>json-stable-stringify>object-keys": true
      }
    },
    "@metamask/object-multiplex>once": {
      "packages": {
        "@metamask/object-multiplex>once>wrappy": true
      }
    },
    "crypto-browserify>public-encrypt>parse-asn1": {
      "packages": {
        "crypto-browserify>public-encrypt>parse-asn1>asn1.js": true,
        "ethereumjs-util>ethereum-cryptography>browserify-aes": true,
        "browserify>buffer": true,
        "crypto-browserify>browserify-cipher>evp_bytestokey": true,
        "crypto-browserify>pbkdf2": true
      }
    },
    "react-syntax-highlighter>refractor>parse-entities": {
      "globals": {
        "document.createElement": true
      }
    },
    "path-browserify": {
      "packages": {
        "process": true
      }
    },
    "serve-handler>path-to-regexp": {
      "packages": {
        "serve-handler>path-to-regexp>isarray": true
      }
    },
    "crypto-browserify>pbkdf2": {
      "globals": {
        "crypto": true,
        "process": true,
        "queueMicrotask": true,
        "setImmediate": true,
        "setTimeout": true
      },
      "packages": {
        "ethereumjs-util>create-hash": true,
        "process": true,
        "ethereumjs-util>create-hash>ripemd160": true,
        "koa>content-disposition>safe-buffer": true,
        "addons-linter>sha.js": true
      }
    },
    "@material-ui/core>popper.js": {
      "globals": {
        "MSInputMethodContext": true,
        "Node.DOCUMENT_POSITION_FOLLOWING": true,
        "cancelAnimationFrame": true,
        "console.warn": true,
        "define": true,
        "devicePixelRatio": true,
        "document": true,
        "getComputedStyle": true,
        "innerHeight": true,
        "innerWidth": true,
        "navigator": true,
        "requestAnimationFrame": true,
        "setTimeout": true
      }
    },
    "react-tippy>popper.js": {
      "globals": {
        "MSInputMethodContext": true,
        "Node.DOCUMENT_POSITION_FOLLOWING": true,
        "cancelAnimationFrame": true,
        "console.warn": true,
        "define": true,
        "devicePixelRatio": true,
        "document": true,
        "getComputedStyle": true,
        "innerHeight": true,
        "innerWidth": true,
        "navigator.userAgent": true,
        "requestAnimationFrame": true,
        "setTimeout": true
      }
    },
    "process": {
      "globals": {
        "clearTimeout": true,
        "setTimeout": true
      }
    },
    "promise-to-callback": {
      "packages": {
        "promise-to-callback>is-fn": true,
        "promise-to-callback>set-immediate-shim": true
      }
    },
    "prop-types": {
      "globals": {
        "console": true
      },
      "packages": {
        "react>object-assign": true,
        "prop-types>react-is": true
      }
    },
    "react-markdown>property-information": {
      "packages": {
        "watchify>xtend": true
      }
    },
    "@trezor/connect-web>@trezor/connect>@trezor/protobuf>protobufjs": {
      "globals": {
        "process": true,
        "setTimeout": true
      },
      "packages": {
        "@trezor/connect-web>@trezor/connect>@trezor/protobuf>protobufjs>@protobufjs/aspromise": true,
        "@trezor/connect-web>@trezor/connect>@trezor/protobuf>protobufjs>@protobufjs/base64": true,
        "@trezor/connect-web>@trezor/connect>@trezor/protobuf>protobufjs>@protobufjs/codegen": true,
        "@trezor/connect-web>@trezor/connect>@trezor/protobuf>protobufjs>@protobufjs/eventemitter": true,
        "@trezor/connect-web>@trezor/connect>@trezor/protobuf>protobufjs>@protobufjs/fetch": true,
        "@trezor/connect-web>@trezor/connect>@trezor/protobuf>protobufjs>@protobufjs/float": true,
        "@trezor/connect-web>@trezor/connect>@trezor/protobuf>protobufjs>@protobufjs/inquire": true,
        "@trezor/connect-web>@trezor/connect>@trezor/protobuf>protobufjs>@protobufjs/path": true,
        "@trezor/connect-web>@trezor/connect>@trezor/protobuf>protobufjs>@protobufjs/pool": true,
        "@trezor/connect-web>@trezor/connect>@trezor/protobuf>protobufjs>@protobufjs/utf8": true
      }
    },
    "crypto-browserify>public-encrypt": {
      "packages": {
        "bn.js": true,
        "crypto-browserify>public-encrypt>browserify-rsa": true,
        "browserify>buffer": true,
        "ethereumjs-util>create-hash": true,
        "crypto-browserify>public-encrypt>parse-asn1": true,
        "crypto-browserify>randombytes": true
      }
    },
    "browserify>punycode": {
      "globals": {
        "define": true
      }
    },
    "qrcode-generator": {
      "globals": {
        "define": true
      }
    },
    "qrcode.react": {
      "globals": {
        "Path2D": true,
        "devicePixelRatio": true
      },
      "packages": {
        "react": true
      }
    },
    "mockttp>body-parser>qs": {
      "packages": {
        "string.prototype.matchall>side-channel": true
      }
    },
    "@metamask/snaps-controllers>tar-stream>streamx>queue-tick": {
      "globals": {
        "queueMicrotask": true
      }
    },
    "react-beautiful-dnd>raf-schd": {
      "globals": {
        "cancelAnimationFrame": true,
        "requestAnimationFrame": true
      }
    },
    "crypto-browserify>randombytes": {
      "globals": {
        "crypto": true,
        "msCrypto": true
      },
      "packages": {
        "process": true,
        "koa>content-disposition>safe-buffer": true
      }
    },
    "ethereumjs-wallet>randombytes": {
      "globals": {
        "crypto.getRandomValues": true
      }
    },
    "crypto-browserify>randomfill": {
      "globals": {
        "crypto": true,
        "msCrypto": true
      },
      "packages": {
        "process": true,
        "crypto-browserify>randombytes": true,
        "koa>content-disposition>safe-buffer": true
      }
    },
    "react": {
      "globals": {
        "console": true
      },
      "packages": {
        "react>object-assign": true,
        "prop-types": true
      }
    },
    "react-beautiful-dnd": {
      "globals": {
        "Element.prototype": true,
        "__REDUX_DEVTOOLS_EXTENSION_COMPOSE__": true,
        "addEventListener": true,
        "cancelAnimationFrame": true,
        "clearTimeout": true,
        "console": true,
        "document": true,
        "getComputedStyle": true,
        "pageXOffset": true,
        "pageYOffset": true,
        "removeEventListener": true,
        "requestAnimationFrame": true,
        "scrollBy": true,
        "setTimeout": true
      },
      "packages": {
        "@babel/runtime": true,
        "react-beautiful-dnd>css-box-model": true,
        "react-beautiful-dnd>memoize-one": true,
        "react-beautiful-dnd>raf-schd": true,
        "react": true,
        "react-dom": true,
        "react-redux": true,
        "redux": true,
        "react-beautiful-dnd>use-memo-one": true
      }
    },
    "react-chartjs-2": {
      "globals": {
        "setTimeout": true
      },
      "packages": {
        "chart.js": true,
        "react": true
      }
    },
    "react-focus-lock>react-clientside-effect": {
      "packages": {
        "@babel/runtime": true,
        "react": true
      }
    },
    "react-devtools": {
      "packages": {
        "react-devtools>react-devtools-core": true
      }
    },
    "react-devtools>react-devtools-core": {
      "globals": {
        "WebSocket": true,
        "setTimeout": true
      }
    },
    "react-dnd-html5-backend": {
      "globals": {
        "addEventListener": true,
        "clearTimeout": true,
        "removeEventListener": true
      }
    },
    "react-dom": {
      "globals": {
        "HTMLIFrameElement": true,
        "MSApp": true,
        "__REACT_DEVTOOLS_GLOBAL_HOOK__": true,
        "addEventListener": true,
        "clearTimeout": true,
        "clipboardData": true,
        "console": true,
        "dispatchEvent": true,
        "document": true,
        "event": "write",
        "jest": true,
        "location.protocol": true,
        "navigator.userAgent.indexOf": true,
        "performance": true,
        "removeEventListener": true,
        "self": true,
        "setTimeout": true,
        "top": true,
        "trustedTypes": true
      },
      "packages": {
        "react>object-assign": true,
        "prop-types": true,
        "react": true,
        "react-dom>scheduler": true
      }
    },
    "react-responsive-carousel>react-easy-swipe": {
      "globals": {
        "addEventListener": true,
        "define": true,
        "document.addEventListener": true,
        "document.removeEventListener": true
      },
      "packages": {
        "prop-types": true,
        "react": true
      }
    },
    "react-popper>react-fast-compare": {
      "globals": {
        "Element": true,
        "console.warn": true
      }
    },
    "react-focus-lock": {
      "globals": {
        "addEventListener": true,
        "console.error": true,
        "console.warn": true,
        "document": true,
        "removeEventListener": true,
        "setTimeout": true
      },
      "packages": {
        "@babel/runtime": true,
        "react-focus-lock>focus-lock": true,
        "prop-types": true,
        "react": true,
        "react-focus-lock>react-clientside-effect": true,
        "react-focus-lock>use-callback-ref": true,
        "react-focus-lock>use-sidecar": true
      }
    },
    "react-idle-timer": {
      "globals": {
        "clearTimeout": true,
        "document": true,
        "setTimeout": true
      },
      "packages": {
        "prop-types": true,
        "react": true
      }
    },
    "prop-types>react-is": {
      "globals": {
        "console": true
      }
    },
    "react-markdown>react-is": {
      "globals": {
        "console": true
      }
    },
    "react-redux>react-is": {
      "globals": {
        "console": true
      }
    },
    "react-markdown": {
      "globals": {
        "console.warn": true
      },
      "packages": {
        "react-markdown>comma-separated-tokens": true,
        "prop-types": true,
        "react-markdown>property-information": true,
        "react": true,
        "react-markdown>react-is": true,
        "react-markdown>remark-parse": true,
        "react-markdown>remark-rehype": true,
        "react-markdown>space-separated-tokens": true,
        "react-markdown>style-to-object": true,
        "react-markdown>unified": true,
        "react-markdown>unist-util-visit": true,
        "react-markdown>vfile": true
      }
    },
    "react-popper": {
      "globals": {
        "document": true
      },
      "packages": {
        "@popperjs/core": true,
        "react": true,
        "react-popper>react-fast-compare": true,
        "react-popper>warning": true
      }
    },
    "react-redux": {
      "globals": {
        "console": true,
        "document": true
      },
      "packages": {
        "@babel/runtime": true,
        "react-redux>hoist-non-react-statics": true,
        "prop-types": true,
        "react": true,
        "react-dom": true,
        "react-redux>react-is": true
      }
    },
    "react-responsive-carousel": {
      "globals": {
        "HTMLElement": true,
        "addEventListener": true,
        "clearTimeout": true,
        "console.warn": true,
        "document": true,
        "getComputedStyle": true,
        "removeEventListener": true,
        "setTimeout": true
      },
      "packages": {
        "classnames": true,
        "react": true,
        "react-dom": true,
        "react-responsive-carousel>react-easy-swipe": true
      }
    },
    "react-router-dom": {
      "packages": {
        "react-router-dom>history": true,
        "prop-types": true,
        "react": true,
        "react-router-dom>react-router": true,
        "react-router-dom>tiny-invariant": true,
        "react-router-dom>tiny-warning": true
      }
    },
    "react-router-dom-v5-compat": {
      "globals": {
        "FormData": true,
        "URL": true,
        "URLSearchParams": true,
        "__reactRouterVersion": "write",
        "addEventListener": true,
        "confirm": true,
        "define": true,
        "document": true,
        "history.scrollRestoration": true,
        "location.href": true,
        "removeEventListener": true,
        "scrollTo": true,
        "scrollY": true,
        "sessionStorage.getItem": true,
        "sessionStorage.setItem": true,
        "setTimeout": true
      },
      "packages": {
        "react-router-dom-v5-compat>@remix-run/router": true,
        "history": true,
        "react": true,
        "react-dom": true,
        "react-router-dom": true,
        "react-router-dom-v5-compat>react-router": true
      }
    },
    "react-router-dom>react-router": {
      "packages": {
        "react-router-dom>history": true,
        "react-redux>hoist-non-react-statics": true,
        "serve-handler>path-to-regexp": true,
        "prop-types": true,
        "react": true,
        "prop-types>react-is": true,
        "react-router-dom>tiny-invariant": true,
        "react-router-dom>tiny-warning": true
      }
    },
    "react-router-dom-v5-compat>react-router": {
      "globals": {
        "console.error": true,
        "define": true
      },
      "packages": {
        "react-router-dom-v5-compat>@remix-run/router": true,
        "react": true
      }
    },
    "react-simple-file-input": {
      "globals": {
        "File": true,
        "FileReader": true,
        "console.warn": true
      },
      "packages": {
        "prop-types": true,
        "react": true
      }
    },
    "react-tippy": {
      "globals": {
        "Element": true,
        "MSStream": true,
        "MutationObserver": true,
        "addEventListener": true,
        "clearTimeout": true,
        "console.error": true,
        "console.warn": true,
        "define": true,
        "document": true,
        "getComputedStyle": true,
        "innerHeight": true,
        "innerWidth": true,
        "navigator.maxTouchPoints": true,
        "navigator.msMaxTouchPoints": true,
        "navigator.userAgent": true,
        "performance": true,
        "requestAnimationFrame": true,
        "setTimeout": true
      },
      "packages": {
        "react-tippy>popper.js": true,
        "react": true,
        "react-dom": true
      }
    },
    "react-toggle-button": {
      "globals": {
        "clearTimeout": true,
        "console.warn": true,
        "define": true,
        "performance": true,
        "setTimeout": true
      },
      "packages": {
        "react": true
      }
    },
    "@material-ui/core>react-transition-group": {
      "globals": {
        "Element": true,
        "setTimeout": true
      },
      "packages": {
        "@material-ui/core>react-transition-group>dom-helpers": true,
        "prop-types": true,
        "react": true,
        "react-dom": true
      }
    },
    "readable-stream": {
      "packages": {
        "browserify>browser-resolve": true,
        "browserify>buffer": true,
        "webpack>events": true,
        "pumpify>inherits": true,
        "process": true,
        "browserify>string_decoder": true,
        "readable-stream>util-deprecate": true
      }
    },
    "extension-port-stream>readable-stream": {
      "globals": {
        "AbortController": true,
        "AbortSignal": true,
        "AggregateError": true,
        "Blob": true,
        "ERR_INVALID_ARG_TYPE": true,
        "queueMicrotask": true
      },
      "packages": {
        "@lavamoat/lavapack>readable-stream>abort-controller": true,
        "browserify>buffer": true,
        "webpack>events": true,
        "process": true,
        "browserify>string_decoder": true
      }
    },
    "@metamask/providers>extension-port-stream>readable-stream": {
      "globals": {
        "AbortController": true,
        "AbortSignal": true,
        "AggregateError": true,
        "Blob": true,
        "ERR_INVALID_ARG_TYPE": true,
        "queueMicrotask": true
      },
      "packages": {
        "@lavamoat/lavapack>readable-stream>abort-controller": true,
        "browserify>buffer": true,
        "webpack>events": true,
        "process": true,
        "browserify>string_decoder": true
      }
    },
    "@metamask/snaps-controllers>readable-web-to-node-stream": {
      "packages": {
        "readable-stream": true
      }
    },
    "redux": {
      "globals": {
        "console": true
      },
      "packages": {
        "@babel/runtime": true
      }
    },
    "string.prototype.matchall>regexp.prototype.flags": {
      "packages": {
        "string.prototype.matchall>call-bind": true,
        "string.prototype.matchall>define-properties": true,
        "string.prototype.matchall>call-bind>es-errors": true,
        "string.prototype.matchall>regexp.prototype.flags>set-function-name": true
      }
    },
    "react-markdown>remark-parse": {
      "packages": {
        "react-markdown>remark-parse>mdast-util-from-markdown": true
      }
    },
    "react-markdown>remark-rehype": {
      "packages": {
        "react-markdown>remark-rehype>mdast-util-to-hast": true
      }
    },
    "react-markdown>vfile>replace-ext": {
      "packages": {
        "path-browserify": true
      }
    },
    "reselect": {
      "globals": {
        "WeakRef": true,
        "console.warn": true,
        "unstable_autotrackMemoize": true
      }
    },
    "@metamask/snaps-utils>rfdc": {
      "packages": {
        "browserify>buffer": true
      }
    },
    "ethereumjs-util>create-hash>ripemd160": {
      "packages": {
        "browserify>buffer": true,
        "ethereumjs-util>create-hash>md5.js>hash-base": true,
        "pumpify>inherits": true
      }
    },
    "eth-lattice-keyring>rlp": {
      "globals": {
        "TextEncoder": true
      }
    },
    "ethereumjs-util>rlp": {
      "packages": {
        "bn.js": true,
        "browserify>buffer": true
      }
    },
    "eth-lattice-keyring>gridplus-sdk>rlp": {
      "globals": {
        "TextEncoder": true
      }
    },
    "wait-on>rxjs": {
      "globals": {
        "cancelAnimationFrame": true,
        "clearInterval": true,
        "clearTimeout": true,
        "performance": true,
        "requestAnimationFrame": true,
        "setInterval.apply": true,
        "setTimeout.apply": true
      }
    },
    "koa>content-disposition>safe-buffer": {
      "packages": {
        "browserify>buffer": true
      }
    },
    "react-dom>scheduler": {
      "globals": {
        "MessageChannel": true,
        "cancelAnimationFrame": true,
        "clearTimeout": true,
        "console": true,
        "navigator": true,
        "performance": true,
        "requestAnimationFrame": true,
        "setTimeout": true
      }
    },
    "ethers>@ethersproject/json-wallets>scrypt-js": {
      "globals": {
        "define": true,
        "setTimeout": true
      },
      "packages": {
        "browserify>timers-browserify": true
      }
    },
    "ganache>secp256k1": {
      "packages": {
        "@metamask/ppom-validator>elliptic": true
      }
    },
    "semver": {
      "globals": {
        "console.error": true
      },
      "packages": {
        "process": true
      }
    },
    "string.prototype.matchall>call-bind>set-function-length": {
      "packages": {
        "string.prototype.matchall>define-properties>define-data-property": true,
        "string.prototype.matchall>call-bind>es-errors": true,
        "string.prototype.matchall>get-intrinsic": true,
        "string.prototype.matchall>es-abstract>gopd": true,
        "string.prototype.matchall>es-abstract>has-property-descriptors": true
      }
    },
    "string.prototype.matchall>regexp.prototype.flags>set-function-name": {
      "packages": {
        "string.prototype.matchall>define-properties>define-data-property": true,
        "string.prototype.matchall>call-bind>es-errors": true,
        "string.prototype.matchall>es-abstract>function.prototype.name>functions-have-names": true,
        "string.prototype.matchall>es-abstract>has-property-descriptors": true
      }
    },
    "promise-to-callback>set-immediate-shim": {
      "globals": {
        "setTimeout.apply": true
      },
      "packages": {
        "browserify>timers-browserify": true
      }
    },
    "addons-linter>sha.js": {
      "packages": {
        "pumpify>inherits": true,
        "koa>content-disposition>safe-buffer": true
      }
    },
    "string.prototype.matchall>side-channel>side-channel-list": {
      "packages": {
        "string.prototype.matchall>call-bind>es-errors": true,
        "string.prototype.matchall>es-abstract>object-inspect": true
      }
    },
    "string.prototype.matchall>side-channel>side-channel-map": {
      "packages": {
        "string.prototype.matchall>side-channel>side-channel-map>call-bound": true,
        "string.prototype.matchall>call-bind>es-errors": true,
        "string.prototype.matchall>get-intrinsic": true,
        "string.prototype.matchall>es-abstract>object-inspect": true
      }
    },
    "string.prototype.matchall>side-channel>side-channel-weakmap": {
      "packages": {
        "string.prototype.matchall>side-channel>side-channel-map>call-bound": true,
        "string.prototype.matchall>call-bind>es-errors": true,
        "string.prototype.matchall>get-intrinsic": true,
        "string.prototype.matchall>es-abstract>object-inspect": true,
        "string.prototype.matchall>side-channel>side-channel-map": true
      }
    },
    "string.prototype.matchall>side-channel": {
      "packages": {
        "string.prototype.matchall>call-bind>es-errors": true,
        "string.prototype.matchall>es-abstract>object-inspect": true,
        "string.prototype.matchall>side-channel>side-channel-list": true,
        "string.prototype.matchall>side-channel>side-channel-map": true,
        "string.prototype.matchall>side-channel>side-channel-weakmap": true
      }
    },
    "@metamask/profile-sync-controller>siwe": {
      "globals": {
        "console.error": true,
        "console.warn": true
      },
      "packages": {
        "@metamask/profile-sync-controller>siwe>@spruceid/siwe-parser": true,
        "@metamask/profile-sync-controller>siwe>@stablelib/random": true,
        "ethers": true,
        "@metamask/controller-utils>@spruceid/siwe-parser>valid-url": true
      }
    },
    "@metamask/eth-token-tracker>deep-equal>es-get-iterator>stop-iteration-iterator": {
      "globals": {
        "StopIteration": true
      },
      "packages": {
        "string.prototype.matchall>internal-slot": true
      }
    },
    "stream-browserify": {
      "packages": {
        "webpack>events": true,
        "pumpify>inherits": true,
        "readable-stream": true
      }
    },
    "stream-http": {
      "globals": {
        "AbortController": true,
        "Blob": true,
        "MSStreamReader": true,
        "ReadableStream": true,
        "WritableStream": true,
        "XDomainRequest": true,
        "XMLHttpRequest": true,
        "clearTimeout": true,
        "fetch": true,
        "location.protocol.search": true,
        "setTimeout": true
      },
      "packages": {
        "browserify>buffer": true,
        "stream-http>builtin-status-codes": true,
        "pumpify>inherits": true,
        "process": true,
        "readable-stream": true,
        "browserify>url": true,
        "watchify>xtend": true
      }
    },
    "@metamask/snaps-controllers>tar-stream>streamx": {
      "packages": {
        "webpack>events": true,
        "@metamask/snaps-controllers>tar-stream>fast-fifo": true,
        "@metamask/snaps-controllers>tar-stream>streamx>queue-tick": true
      }
    },
    "browserify>string_decoder": {
      "packages": {
        "koa>content-disposition>safe-buffer": true
      }
    },
    "eth-method-registry>@metamask/ethjs-query>@metamask/ethjs-format>strip-hex-prefix": {
      "packages": {
        "eth-method-registry>@metamask/ethjs-query>@metamask/ethjs-format>is-hex-prefixed": true
      }
    },
    "react-markdown>style-to-object": {
      "packages": {
        "react-markdown>style-to-object>inline-style-parser": true
      }
    },
    "@metamask/snaps-controllers>tar-stream": {
      "packages": {
        "@metamask/snaps-controllers>tar-stream>b4a": true,
        "browserify>browser-resolve": true,
        "@metamask/snaps-controllers>tar-stream>fast-fifo": true,
        "@metamask/snaps-controllers>tar-stream>streamx": true
      }
    },
    "debounce-stream>through": {
      "packages": {
        "process": true,
        "stream-browserify": true
      }
    },
    "browserify>timers-browserify": {
      "globals": {
        "clearInterval": true,
        "clearTimeout": true,
        "setInterval": true,
        "setTimeout": true
      },
      "packages": {
        "process": true
      }
    },
    "react-router-dom>tiny-warning": {
      "globals": {
        "console": true
      }
    },
    "copy-to-clipboard>toggle-selection": {
      "globals": {
        "document.activeElement": true,
        "document.getSelection": true
      }
    },
    "tslib": {
      "globals": {
        "SuppressedError": true,
        "define": true
      }
    },
    "@metamask/eth-sig-util>tweetnacl": {
      "globals": {
        "crypto": true,
        "msCrypto": true,
        "nacl": "write"
      },
      "packages": {
        "browserify>browser-resolve": true
      }
    },
    "@trezor/connect-web>@trezor/connect-common>@trezor/env-utils>ua-parser-js": {
      "globals": {
        "define": true
      }
    },
    "@ensdomains/content-hash>cids>uint8arrays": {
      "globals": {
        "TextDecoder": true,
        "TextEncoder": true
      },
      "packages": {
        "@ensdomains/content-hash>cids>multibase": true
      }
    },
    "@ensdomains/content-hash>multicodec>uint8arrays": {
      "globals": {
        "Buffer": true,
        "TextDecoder": true,
        "TextEncoder": true
      },
      "packages": {
        "@ensdomains/content-hash>multicodec>uint8arrays>multiformats": true
      }
    },
    "@metamask/keyring-controller>ulid": {
      "globals": {
        "console.error": true,
        "crypto": true,
        "define": true
      }
    },
    "react-markdown>unified": {
      "packages": {
        "react-markdown>unified>bail": true,
        "react-markdown>unified>extend": true,
        "react-markdown>unified>is-buffer": true,
        "mocha>yargs-unparser>is-plain-obj": true,
        "react-markdown>unified>trough": true,
        "react-markdown>vfile": true
      }
    },
    "react-markdown>unist-util-visit>unist-util-visit-parents": {
      "packages": {
        "react-markdown>unist-util-visit>unist-util-is": true
      }
    },
    "react-markdown>unist-util-visit": {
      "packages": {
        "react-markdown>unist-util-visit>unist-util-visit-parents": true
      }
    },
    "uri-js": {
      "globals": {
        "define": true
      }
    },
    "browserify>url": {
      "packages": {
        "browserify>punycode": true,
        "mockttp>body-parser>qs": true
      }
    },
    "react-focus-lock>use-callback-ref": {
      "packages": {
        "react": true
      }
    },
    "react-beautiful-dnd>use-memo-one": {
      "packages": {
        "react": true
      }
    },
    "react-focus-lock>use-sidecar": {
      "globals": {
        "console.error": true
      },
      "packages": {
        "react-focus-lock>use-sidecar>detect-node-es": true,
        "react": true,
        "tslib": true
      }
    },
    "readable-stream>util-deprecate": {
      "globals": {
        "console.trace": true,
        "console.warn": true,
        "localStorage": true
      }
    },
    "browserify>assert>util": {
      "globals": {
        "console.error": true,
        "console.log": true,
        "console.trace": true,
        "process": true
      },
      "packages": {
        "browserify>assert>util>inherits": true,
        "process": true
      }
    },
    "browserify>util": {
      "globals": {
        "console.error": true,
        "console.log": true,
        "console.trace": true
      },
      "packages": {
        "pumpify>inherits": true,
        "browserify>util>is-arguments": true,
        "koa>is-generator-function": true,
        "browserify>util>is-typed-array": true,
        "process": true,
        "browserify>util>which-typed-array": true
      }
    },
    "uuid": {
      "globals": {
        "crypto": true,
        "msCrypto": true
      }
    },
    "@metamask/eth-snap-keyring>uuid": {
      "globals": {
        "crypto": true
      }
    },
    "@metamask/keyring-snap-client>uuid": {
      "globals": {
        "crypto": true
      }
    },
    "eth-lattice-keyring>gridplus-sdk>uuid": {
      "globals": {
        "crypto": true
      }
    },
    "@metamask/snaps-utils>validate-npm-package-name": {
      "packages": {
        "@metamask/snaps-utils>validate-npm-package-name>builtins": true
      }
    },
    "react-markdown>vfile>vfile-message": {
      "packages": {
        "react-markdown>vfile>unist-util-stringify-position": true
      }
    },
    "react-markdown>vfile": {
      "packages": {
        "react-markdown>vfile>is-buffer": true,
        "path-browserify": true,
        "process": true,
        "react-markdown>vfile>replace-ext": true,
        "react-markdown>vfile>vfile-message": true
      }
    },
    "browserify>vm-browserify": {
      "globals": {
        "document.body.appendChild": true,
        "document.body.removeChild": true,
        "document.createElement": true
      }
    },
    "react-popper>warning": {
      "globals": {
        "console": true
      }
    },
    "@ensdomains/content-hash>multihashes>web-encoding": {
      "globals": {
        "TextDecoder": true,
        "TextEncoder": true
      },
      "packages": {
        "browserify>util": true
      }
    },
    "web3": {
      "globals": {
        "XMLHttpRequest": true
      }
    },
    "@metamask/controllers>web3": {
      "globals": {
        "XMLHttpRequest": true
      }
    },
    "webextension-polyfill": {
      "globals": {
        "browser": true,
        "chrome": true,
        "console.error": true,
        "console.warn": true,
        "define": true
      }
    },
    "@open-rpc/test-coverage>isomorphic-fetch>whatwg-fetch": {
      "globals": {
        "AbortController": true,
        "Blob": true,
        "FileReader": true,
        "FormData": true,
        "URLSearchParams.prototype.isPrototypeOf": true,
        "XMLHttpRequest": true,
        "console.warn": true,
        "define": true,
        "setTimeout": true
      }
    },
    "@metamask/eth-token-tracker>deep-equal>which-boxed-primitive": {
      "packages": {
        "@metamask/eth-token-tracker>deep-equal>which-boxed-primitive>is-bigint": true,
        "@metamask/eth-token-tracker>deep-equal>which-boxed-primitive>is-boolean-object": true,
        "@metamask/eth-token-tracker>deep-equal>which-boxed-primitive>is-number-object": true,
        "eslint-plugin-react>array-includes>is-string": true,
        "string.prototype.matchall>es-abstract>es-to-primitive>is-symbol": true
      }
    },
    "@metamask/eth-token-tracker>deep-equal>which-collection": {
      "packages": {
        "@metamask/eth-token-tracker>deep-equal>es-get-iterator>is-map": true,
        "@metamask/eth-token-tracker>deep-equal>es-get-iterator>is-set": true,
        "@metamask/eth-token-tracker>deep-equal>which-collection>is-weakmap": true,
        "@metamask/eth-token-tracker>deep-equal>which-collection>is-weakset": true
      }
    },
    "browserify>util>which-typed-array": {
      "packages": {
        "string.prototype.matchall>es-abstract>available-typed-arrays": true,
        "string.prototype.matchall>call-bind": true,
        "browserify>util>which-typed-array>for-each": true,
        "string.prototype.matchall>es-abstract>gopd": true,
        "koa>is-generator-function>has-tostringtag": true
      }
    }
  }
}<|MERGE_RESOLUTION|>--- conflicted
+++ resolved
@@ -1414,6 +1414,7 @@
         "@metamask/network-controller>@metamask/eth-json-rpc-middleware>@metamask/eth-sig-util": true,
         "@metamask/json-rpc-engine": true,
         "@metamask/rpc-errors": true,
+        "@metamask/utils>@metamask/superstruct": true,
         "@metamask/network-controller>@metamask/eth-json-rpc-middleware>@metamask/utils": true,
         "@metamask/eth-json-rpc-middleware>klona": true,
         "@metamask/eth-json-rpc-middleware>safe-stable-stringify": true
@@ -1746,14 +1747,6 @@
     "@metamask/keyring-api": {
       "packages": {
         "@metamask/keyring-api>@metamask/keyring-utils": true,
-        "@metamask/utils>@metamask/superstruct": true,
-        "@metamask/utils": true,
-        "@metamask/keyring-api>bech32": true
-      }
-    },
-    "@metamask/multichain-network-controller>@metamask/keyring-api": {
-      "packages": {
-        "@metamask/multichain-network-controller>@metamask/keyring-api>@metamask/keyring-utils": true,
         "@metamask/utils>@metamask/superstruct": true,
         "@metamask/utils": true,
         "@metamask/keyring-api>bech32": true
@@ -1800,29 +1793,6 @@
         "bitcoin-address-validation": true
       }
     },
-<<<<<<< HEAD
-    "@metamask/multichain-network-controller>@metamask/keyring-api>@metamask/keyring-utils": {
-      "globals": {
-        "URL": true
-      },
-      "packages": {
-        "@metamask/utils>@metamask/superstruct": true,
-        "@metamask/utils": true,
-        "bitcoin-address-validation": true
-      }
-    },
-    "@metamask/keyring-snap-client>@metamask/keyring-utils": {
-      "globals": {
-        "URL": true
-      },
-      "packages": {
-        "@metamask/utils>@metamask/superstruct": true,
-        "@metamask/utils": true,
-        "bitcoin-address-validation": true
-      }
-    },
-=======
->>>>>>> 99040557
     "@metamask/logging-controller": {
       "packages": {
         "@metamask/base-controller": true,
@@ -1886,7 +1856,7 @@
     "@metamask/multichain-network-controller": {
       "packages": {
         "@metamask/base-controller": true,
-        "@metamask/multichain-network-controller>@metamask/keyring-api": true,
+        "@metamask/keyring-api": true,
         "@metamask/network-controller": true,
         "@metamask/utils": true,
         "@metamask/multichain-network-controller>@solana/addresses": true
@@ -2336,7 +2306,7 @@
         "@metamask/snaps-utils": true,
         "@metamask/utils>@metamask/superstruct": true,
         "@metamask/utils": true,
-        "@metamask/snaps-rpc-methods>@noble/hashes": true,
+        "@noble/hashes": true,
         "luxon": true
       }
     },
@@ -2352,41 +2322,6 @@
       }
     },
     "@metamask/snaps-utils": {
-      "globals": {
-        "File": true,
-        "FileReader": true,
-        "TextDecoder": true,
-        "TextEncoder": true,
-        "URL": true,
-        "console.error": true,
-        "console.log": true,
-        "console.warn": true,
-        "crypto": true,
-        "document.body.appendChild": true,
-        "document.createElement": true,
-        "fetch": true
-      },
-      "packages": {
-        "@metamask/snaps-sdk>@metamask/key-tree": true,
-        "@metamask/permission-controller": true,
-        "@metamask/rpc-errors": true,
-        "@metamask/snaps-utils>@metamask/slip44": true,
-        "@metamask/snaps-sdk": true,
-        "@metamask/utils>@metamask/superstruct": true,
-        "@metamask/utils": true,
-        "@metamask/snaps-utils>@noble/hashes": true,
-        "@metamask/utils>@scure/base": true,
-        "chalk": true,
-        "@metamask/snaps-utils>cron-parser": true,
-        "@metamask/snaps-utils>fast-json-stable-stringify": true,
-        "@metamask/snaps-utils>fast-xml-parser": true,
-        "@metamask/snaps-utils>marked": true,
-        "@metamask/snaps-utils>rfdc": true,
-        "semver": true,
-        "@metamask/snaps-utils>validate-npm-package-name": true
-      }
-    },
-    "@metamask/assets-controllers>@metamask/snaps-utils": {
       "globals": {
         "File": true,
         "FileReader": true,
@@ -2421,7 +2356,7 @@
         "@metamask/snaps-utils>validate-npm-package-name": true
       }
     },
-    "@metamask/bridge-controller>@metamask/snaps-utils": {
+    "@metamask/assets-controllers>@metamask/snaps-utils": {
       "globals": {
         "File": true,
         "FileReader": true,
@@ -2456,7 +2391,7 @@
         "@metamask/snaps-utils>validate-npm-package-name": true
       }
     },
-    "@metamask/multichain-transactions-controller>@metamask/snaps-utils": {
+    "@metamask/bridge-controller>@metamask/snaps-utils": {
       "globals": {
         "File": true,
         "FileReader": true,
@@ -2491,6 +2426,41 @@
         "@metamask/snaps-utils>validate-npm-package-name": true
       }
     },
+    "@metamask/multichain-transactions-controller>@metamask/snaps-utils": {
+      "globals": {
+        "File": true,
+        "FileReader": true,
+        "TextDecoder": true,
+        "TextEncoder": true,
+        "URL": true,
+        "console.error": true,
+        "console.log": true,
+        "console.warn": true,
+        "crypto": true,
+        "document.body.appendChild": true,
+        "document.createElement": true,
+        "fetch": true
+      },
+      "packages": {
+        "@metamask/snaps-sdk>@metamask/key-tree": true,
+        "@metamask/permission-controller": true,
+        "@metamask/rpc-errors": true,
+        "@metamask/snaps-utils>@metamask/slip44": true,
+        "@metamask/snaps-sdk": true,
+        "@metamask/utils>@metamask/superstruct": true,
+        "@metamask/utils": true,
+        "@noble/hashes": true,
+        "@metamask/utils>@scure/base": true,
+        "chalk": true,
+        "@metamask/snaps-utils>cron-parser": true,
+        "@metamask/snaps-utils>fast-json-stable-stringify": true,
+        "@metamask/snaps-utils>fast-xml-parser": true,
+        "@metamask/snaps-utils>marked": true,
+        "@metamask/snaps-utils>rfdc": true,
+        "semver": true,
+        "@metamask/snaps-utils>validate-npm-package-name": true
+      }
+    },
     "@metamask/transaction-controller": {
       "globals": {
         "clearTimeout": true,
@@ -2504,6 +2474,7 @@
         "@ethersproject/abi": true,
         "@ethersproject/contracts": true,
         "@ethersproject/providers": true,
+        "@ethersproject/wallet": true,
         "@metamask/base-controller": true,
         "@metamask/controller-utils": true,
         "@metamask/controller-utils>@metamask/eth-query": true,
@@ -2733,7 +2704,7 @@
         "TextEncoder": true
       },
       "packages": {
-        "viem>webauthn-p256>@noble/curves>@noble/hashes": true
+        "@noble/hashes": true
       }
     },
     "@noble/hashes": {
@@ -2743,24 +2714,6 @@
       }
     },
     "@metamask/scure-bip39>@noble/hashes": {
-      "globals": {
-        "TextEncoder": true,
-        "crypto": true
-      }
-    },
-    "@metamask/snaps-rpc-methods>@noble/hashes": {
-      "globals": {
-        "TextEncoder": true,
-        "crypto": true
-      }
-    },
-    "@metamask/snaps-utils>@noble/hashes": {
-      "globals": {
-        "TextEncoder": true,
-        "crypto": true
-      }
-    },
-    "viem>webauthn-p256>@noble/curves>@noble/hashes": {
       "globals": {
         "TextEncoder": true,
         "crypto": true
@@ -4146,7 +4099,7 @@
         "ethereumjs-util>create-hash": true,
         "@metamask/keyring-controller>ethereumjs-wallet>ethereum-cryptography": true,
         "browserify>insert-module-globals>is-buffer": true,
-        "ethereumjs-util>rlp": true
+        "@metamask/keyring-controller>ethereumjs-wallet>ethereumjs-util>rlp": true
       }
     },
     "@metamask/keyring-controller>ethereumjs-wallet": {
@@ -4334,7 +4287,7 @@
         "ethers>@ethersproject/sha2>hash.js": true,
         "eth-ens-namehash>js-sha3": true,
         "lodash": true,
-        "eth-lattice-keyring>gridplus-sdk>rlp": true,
+        "eth-lattice-keyring>rlp": true,
         "ganache>secp256k1": true,
         "eth-lattice-keyring>gridplus-sdk>uuid": true
       }
@@ -5584,9 +5537,10 @@
         "browserify>buffer": true
       }
     },
-    "eth-lattice-keyring>gridplus-sdk>rlp": {
-      "globals": {
-        "TextEncoder": true
+    "@metamask/keyring-controller>ethereumjs-wallet>ethereumjs-util>rlp": {
+      "packages": {
+        "bn.js": true,
+        "browserify>buffer": true
       }
     },
     "wait-on>rxjs": {
