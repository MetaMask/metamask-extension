--- conflicted
+++ resolved
@@ -1138,12 +1138,8 @@
         "@ethersproject/providers": true,
         "@metamask/controller-utils": true,
         "@metamask/ens-controller>@metamask/base-controller": true,
-<<<<<<< HEAD
-        "@metamask/utils": true,
-=======
         "@metamask/ens-controller>@metamask/controller-utils": true,
         "@metamask/ens-controller>@metamask/utils": true,
->>>>>>> 800a9d3a
         "punycode": true
       }
     },
@@ -1155,8 +1151,6 @@
         "immer": true
       }
     },
-<<<<<<< HEAD
-=======
     "@metamask/ens-controller>@metamask/controller-utils": {
       "globals": {
         "URL": true,
@@ -1190,7 +1184,6 @@
         "semver": true
       }
     },
->>>>>>> 800a9d3a
     "@metamask/eth-json-rpc-filters": {
       "globals": {
         "console.error": true
@@ -1906,10 +1899,6 @@
         "@metamask/network-controller>@metamask/eth-json-rpc-provider": true,
         "@metamask/network-controller>@metamask/swappable-obj-proxy": true,
         "@metamask/network-controller>@metamask/utils": true,
-<<<<<<< HEAD
-        "@metamask/network-controller>uri-js": true,
-=======
->>>>>>> 800a9d3a
         "@metamask/rpc-errors": true,
         "@metamask/snaps-controllers>@metamask/json-rpc-engine": true,
         "browserify>assert": true,
@@ -1925,8 +1914,6 @@
         "immer": true
       }
     },
-<<<<<<< HEAD
-=======
     "@metamask/network-controller>@metamask/controller-utils": {
       "globals": {
         "URL": true,
@@ -1945,7 +1932,6 @@
         "eth-ens-namehash": true
       }
     },
->>>>>>> 800a9d3a
     "@metamask/network-controller>@metamask/eth-json-rpc-infura": {
       "globals": {
         "setTimeout": true
@@ -2032,14 +2018,6 @@
         "semver": true
       }
     },
-<<<<<<< HEAD
-    "@metamask/network-controller>uri-js": {
-      "globals": {
-        "define": true
-      }
-    },
-=======
->>>>>>> 800a9d3a
     "@metamask/notification-controller": {
       "packages": {
         "@metamask/base-controller": true,
