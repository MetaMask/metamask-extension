{
  "resources": {
    "@babel/runtime": {
      "globals": {
        "regeneratorRuntime": "write"
      }
    },
    "@ensdomains/content-hash": {
      "globals": {
        "console.warn": true
      },
      "packages": {
        "@ensdomains/content-hash>cids": true,
        "@ensdomains/content-hash>js-base64": true,
        "@ensdomains/content-hash>multicodec": true,
        "@ensdomains/content-hash>multihashes": true,
        "browserify>buffer": true
      }
    },
    "@ensdomains/content-hash>cids": {
      "packages": {
        "@ensdomains/content-hash>cids>multibase": true,
        "@ensdomains/content-hash>cids>multihashes": true,
        "@ensdomains/content-hash>cids>uint8arrays": true,
        "@ensdomains/content-hash>multicodec": true
      }
    },
    "@ensdomains/content-hash>cids>multibase": {
      "globals": {
        "TextDecoder": true,
        "TextEncoder": true
      },
      "packages": {
        "@ensdomains/content-hash>cids>multibase>@multiformats/base-x": true
      }
    },
    "@ensdomains/content-hash>cids>multihashes": {
      "packages": {
        "@ensdomains/content-hash>cids>multibase": true,
        "@ensdomains/content-hash>cids>multihashes>varint": true,
        "@ensdomains/content-hash>cids>uint8arrays": true
      }
    },
    "@ensdomains/content-hash>cids>uint8arrays": {
      "globals": {
        "TextDecoder": true,
        "TextEncoder": true
      },
      "packages": {
        "@ensdomains/content-hash>cids>multibase": true
      }
    },
    "@ensdomains/content-hash>js-base64": {
      "globals": {
        "Base64": "write",
        "TextDecoder": true,
        "TextEncoder": true,
        "atob": true,
        "btoa": true,
        "define": true
      },
      "packages": {
        "browserify>buffer": true
      }
    },
    "@ensdomains/content-hash>multicodec": {
      "packages": {
        "@ensdomains/content-hash>multicodec>uint8arrays": true,
        "sass-embedded>varint": true
      }
    },
    "@ensdomains/content-hash>multicodec>uint8arrays": {
      "globals": {
        "Buffer": true,
        "TextDecoder": true,
        "TextEncoder": true
      },
      "packages": {
        "@metamask/assets-controllers>multiformats": true
      }
    },
    "@ensdomains/content-hash>multihashes": {
      "packages": {
        "@ensdomains/content-hash>multihashes>multibase": true,
        "@ensdomains/content-hash>multihashes>varint": true,
        "@ensdomains/content-hash>multihashes>web-encoding": true,
        "browserify>buffer": true
      }
    },
    "@ensdomains/content-hash>multihashes>multibase": {
      "packages": {
        "@ensdomains/content-hash>multihashes>multibase>base-x": true,
        "@ensdomains/content-hash>multihashes>web-encoding": true,
        "browserify>buffer": true
      }
    },
    "@ensdomains/content-hash>multihashes>multibase>base-x": {
      "packages": {
        "koa>content-disposition>safe-buffer": true
      }
    },
    "@ensdomains/content-hash>multihashes>web-encoding": {
      "globals": {
        "TextDecoder": true,
        "TextEncoder": true
      },
      "packages": {
        "browserify>util": true
      }
    },
    "@ethereumjs/tx": {
      "packages": {
        "@ethereumjs/tx>@ethereumjs/common": true,
        "@ethereumjs/tx>@ethereumjs/rlp": true,
        "@ethereumjs/tx>@ethereumjs/util": true,
        "@ethereumjs/tx>ethereum-cryptography": true,
        "browserify>buffer": true,
        "browserify>insert-module-globals>is-buffer": true
      }
    },
    "@ethereumjs/tx>@ethereumjs/common": {
      "packages": {
        "@ethereumjs/tx>@ethereumjs/common>crc-32": true,
        "@ethereumjs/tx>@ethereumjs/util": true,
        "browserify>buffer": true,
        "webpack>events": true
      }
    },
    "@ethereumjs/tx>@ethereumjs/common>crc-32": {
      "globals": {
        "DO_NOT_EXPORT_CRC": true,
        "define": true
      }
    },
    "@ethereumjs/tx>@ethereumjs/rlp": {
      "globals": {
        "TextEncoder": true
      }
    },
    "@ethereumjs/tx>@ethereumjs/util": {
      "globals": {
        "console.warn": true
      },
      "packages": {
        "@ethereumjs/tx>@ethereumjs/rlp": true,
        "@ethereumjs/tx>@ethereumjs/util>micro-ftch": true,
        "@ethereumjs/tx>ethereum-cryptography": true,
        "browserify>buffer": true,
        "browserify>insert-module-globals>is-buffer": true,
        "webpack>events": true
      }
    },
    "@ethereumjs/tx>@ethereumjs/util>micro-ftch": {
      "globals": {
        "Headers": true,
        "TextDecoder": true,
        "URL": true,
        "btoa": true,
        "fetch": true
      },
      "packages": {
        "browserify>browserify-zlib": true,
        "browserify>buffer": true,
        "browserify>url": true,
        "browserify>util": true,
        "https-browserify": true,
        "process": true,
        "stream-http": true
      }
    },
    "@ethereumjs/tx>ethereum-cryptography": {
      "globals": {
        "TextDecoder": true,
        "crypto": true
      },
      "packages": {
        "@ethereumjs/tx>ethereum-cryptography>@noble/curves": true,
        "@ethereumjs/tx>ethereum-cryptography>@noble/hashes": true,
        "@ethereumjs/tx>ethereum-cryptography>@scure/bip32": true
      }
    },
    "@ethereumjs/tx>ethereum-cryptography>@noble/curves": {
      "globals": {
        "TextEncoder": true
      },
      "packages": {
        "@ethereumjs/tx>ethereum-cryptography>@noble/hashes": true
      }
    },
    "@ethereumjs/tx>ethereum-cryptography>@noble/hashes": {
      "globals": {
        "TextEncoder": true,
        "crypto": true
      }
    },
    "@ethereumjs/tx>ethereum-cryptography>@scure/bip32": {
      "packages": {
        "@ethereumjs/tx>ethereum-cryptography>@scure/bip32>@noble/curves": true,
        "@ethereumjs/tx>ethereum-cryptography>@scure/bip32>@noble/hashes": true,
        "@metamask/utils>@scure/base": true
      }
    },
    "@ethereumjs/tx>ethereum-cryptography>@scure/bip32>@noble/curves": {
      "globals": {
        "TextEncoder": true
      },
      "packages": {
        "@ethereumjs/tx>ethereum-cryptography>@scure/bip32>@noble/hashes": true
      }
    },
    "@ethereumjs/tx>ethereum-cryptography>@scure/bip32>@noble/hashes": {
      "globals": {
        "TextEncoder": true,
        "crypto": true
      }
    },
    "@ethersproject/abi": {
      "globals": {
        "console.log": true
      },
      "packages": {
        "@ethersproject/abi>@ethersproject/address": true,
        "@ethersproject/abi>@ethersproject/constants": true,
        "@ethersproject/abi>@ethersproject/keccak256": true,
        "@ethersproject/abi>@ethersproject/logger": true,
        "@ethersproject/abi>@ethersproject/properties": true,
        "@ethersproject/abi>@ethersproject/strings": true,
        "@ethersproject/bignumber": true,
        "@ethersproject/bytes": true,
        "@ethersproject/hash": true
      }
    },
    "@ethersproject/abi>@ethersproject/address": {
      "packages": {
        "@ethersproject/abi>@ethersproject/keccak256": true,
        "@ethersproject/abi>@ethersproject/logger": true,
        "@ethersproject/bignumber": true,
        "@ethersproject/bytes": true,
        "@ethersproject/providers>@ethersproject/rlp": true
      }
    },
    "@ethersproject/abi>@ethersproject/constants": {
      "packages": {
        "@ethersproject/bignumber": true
      }
    },
    "@ethersproject/abi>@ethersproject/keccak256": {
      "packages": {
        "@ethersproject/bytes": true,
        "@metamask/ethjs>js-sha3": true
      }
    },
    "@ethersproject/abi>@ethersproject/logger": {
      "globals": {
        "console": true
      }
    },
    "@ethersproject/abi>@ethersproject/properties": {
      "packages": {
        "@ethersproject/abi>@ethersproject/logger": true
      }
    },
    "@ethersproject/abi>@ethersproject/strings": {
      "packages": {
        "@ethersproject/abi>@ethersproject/constants": true,
        "@ethersproject/abi>@ethersproject/logger": true,
        "@ethersproject/bytes": true
      }
    },
    "@ethersproject/bignumber": {
      "packages": {
        "@ethersproject/abi>@ethersproject/logger": true,
        "@ethersproject/bytes": true,
        "bn.js": true
      }
    },
    "@ethersproject/bytes": {
      "packages": {
        "@ethersproject/abi>@ethersproject/logger": true
      }
    },
    "@ethersproject/contracts": {
      "globals": {
        "setTimeout": true
      },
      "packages": {
        "@ethersproject/abi": true,
        "@ethersproject/abi>@ethersproject/address": true,
        "@ethersproject/abi>@ethersproject/logger": true,
        "@ethersproject/abi>@ethersproject/properties": true,
        "@ethersproject/bignumber": true,
        "@ethersproject/bytes": true,
        "@ethersproject/hash>@ethersproject/abstract-signer": true,
        "@ethersproject/hdnode>@ethersproject/transactions": true,
        "@ethersproject/wallet>@ethersproject/abstract-provider": true
      }
    },
    "@ethersproject/hash": {
      "packages": {
        "@ethersproject/abi>@ethersproject/address": true,
        "@ethersproject/abi>@ethersproject/keccak256": true,
        "@ethersproject/abi>@ethersproject/logger": true,
        "@ethersproject/abi>@ethersproject/properties": true,
        "@ethersproject/abi>@ethersproject/strings": true,
        "@ethersproject/bignumber": true,
        "@ethersproject/bytes": true,
        "@ethersproject/hash>@ethersproject/base64": true
      }
    },
    "@ethersproject/hash>@ethersproject/abstract-signer": {
      "packages": {
        "@ethersproject/abi>@ethersproject/logger": true,
        "@ethersproject/abi>@ethersproject/properties": true
      }
    },
    "@ethersproject/hash>@ethersproject/base64": {
      "globals": {
        "atob": true,
        "btoa": true
      },
      "packages": {
        "@ethersproject/bytes": true
      }
    },
    "@ethersproject/hdnode": {
      "packages": {
        "@ethersproject/abi>@ethersproject/logger": true,
        "@ethersproject/abi>@ethersproject/properties": true,
        "@ethersproject/abi>@ethersproject/strings": true,
        "@ethersproject/bignumber": true,
        "@ethersproject/bytes": true,
        "@ethersproject/hdnode>@ethersproject/basex": true,
        "@ethersproject/hdnode>@ethersproject/pbkdf2": true,
        "@ethersproject/hdnode>@ethersproject/sha2": true,
        "@ethersproject/hdnode>@ethersproject/signing-key": true,
        "@ethersproject/hdnode>@ethersproject/transactions": true,
        "@ethersproject/hdnode>@ethersproject/wordlists": true
      }
    },
    "@ethersproject/hdnode>@ethersproject/basex": {
      "packages": {
        "@ethersproject/abi>@ethersproject/properties": true,
        "@ethersproject/bytes": true
      }
    },
    "@ethersproject/hdnode>@ethersproject/pbkdf2": {
      "packages": {
        "@ethersproject/bytes": true,
        "@ethersproject/hdnode>@ethersproject/sha2": true
      }
    },
    "@ethersproject/hdnode>@ethersproject/sha2": {
      "packages": {
        "@ethersproject/abi>@ethersproject/logger": true,
        "@ethersproject/bytes": true,
        "ethereumjs-util>ethereum-cryptography>hash.js": true
      }
    },
    "@ethersproject/hdnode>@ethersproject/signing-key": {
      "packages": {
        "@ethersproject/abi>@ethersproject/logger": true,
        "@ethersproject/abi>@ethersproject/properties": true,
        "@ethersproject/bytes": true,
        "@ethersproject/hdnode>@ethersproject/signing-key>elliptic": true
      }
    },
    "@ethersproject/hdnode>@ethersproject/signing-key>elliptic": {
      "packages": {
        "@metamask/ppom-validator>elliptic>brorand": true,
        "@metamask/ppom-validator>elliptic>hmac-drbg": true,
        "@metamask/ppom-validator>elliptic>minimalistic-assert": true,
        "@metamask/ppom-validator>elliptic>minimalistic-crypto-utils": true,
        "bn.js": true,
        "ethereumjs-util>ethereum-cryptography>hash.js": true,
        "pumpify>inherits": true
      }
    },
    "@ethersproject/hdnode>@ethersproject/transactions": {
      "packages": {
        "@ethersproject/abi>@ethersproject/address": true,
        "@ethersproject/abi>@ethersproject/constants": true,
        "@ethersproject/abi>@ethersproject/keccak256": true,
        "@ethersproject/abi>@ethersproject/logger": true,
        "@ethersproject/abi>@ethersproject/properties": true,
        "@ethersproject/bignumber": true,
        "@ethersproject/bytes": true,
        "@ethersproject/hdnode>@ethersproject/signing-key": true,
        "@ethersproject/providers>@ethersproject/rlp": true
      }
    },
    "@ethersproject/hdnode>@ethersproject/wordlists": {
      "packages": {
        "@ethersproject/abi>@ethersproject/logger": true,
        "@ethersproject/abi>@ethersproject/properties": true,
        "@ethersproject/abi>@ethersproject/strings": true,
        "@ethersproject/bytes": true,
        "@ethersproject/hash": true
      }
    },
    "@ethersproject/providers": {
      "globals": {
        "WebSocket": true,
        "clearInterval": true,
        "clearTimeout": true,
        "console.log": true,
        "console.warn": true,
        "setInterval": true,
        "setTimeout": true
      },
      "packages": {
        "@ethersproject/abi>@ethersproject/address": true,
        "@ethersproject/abi>@ethersproject/constants": true,
        "@ethersproject/abi>@ethersproject/logger": true,
        "@ethersproject/abi>@ethersproject/properties": true,
        "@ethersproject/abi>@ethersproject/strings": true,
        "@ethersproject/bignumber": true,
        "@ethersproject/bytes": true,
        "@ethersproject/hash": true,
        "@ethersproject/hash>@ethersproject/abstract-signer": true,
        "@ethersproject/hash>@ethersproject/base64": true,
        "@ethersproject/hdnode>@ethersproject/basex": true,
        "@ethersproject/hdnode>@ethersproject/sha2": true,
        "@ethersproject/hdnode>@ethersproject/transactions": true,
        "@ethersproject/providers>@ethersproject/web": true,
        "@ethersproject/providers>bech32": true,
        "@ethersproject/wallet>@ethersproject/abstract-provider": true,
        "@ethersproject/wallet>@ethersproject/random": true,
        "@metamask/test-bundler>@ethersproject/networks": true
      }
    },
    "@ethersproject/providers>@ethersproject/random": {
      "globals": {
        "crypto.getRandomValues": true
      }
    },
    "@ethersproject/providers>@ethersproject/rlp": {
      "packages": {
        "@ethersproject/abi>@ethersproject/logger": true,
        "@ethersproject/bytes": true
      }
    },
    "@ethersproject/providers>@ethersproject/web": {
      "globals": {
        "clearTimeout": true,
        "fetch": true,
        "setTimeout": true
      },
      "packages": {
        "@ethersproject/abi>@ethersproject/logger": true,
        "@ethersproject/abi>@ethersproject/properties": true,
        "@ethersproject/abi>@ethersproject/strings": true,
        "@ethersproject/bytes": true,
        "@ethersproject/hash>@ethersproject/base64": true
      }
    },
    "@ethersproject/wallet": {
      "packages": {
        "@ethersproject/abi>@ethersproject/address": true,
        "@ethersproject/abi>@ethersproject/keccak256": true,
        "@ethersproject/abi>@ethersproject/logger": true,
        "@ethersproject/abi>@ethersproject/properties": true,
        "@ethersproject/bytes": true,
        "@ethersproject/hash": true,
        "@ethersproject/hash>@ethersproject/abstract-signer": true,
        "@ethersproject/hdnode": true,
        "@ethersproject/hdnode>@ethersproject/signing-key": true,
        "@ethersproject/hdnode>@ethersproject/transactions": true,
        "@ethersproject/wallet>@ethersproject/abstract-provider": true,
        "@ethersproject/wallet>@ethersproject/json-wallets": true,
        "@ethersproject/wallet>@ethersproject/random": true
      }
    },
    "@ethersproject/wallet>@ethersproject/abstract-provider": {
      "packages": {
        "@ethersproject/abi>@ethersproject/logger": true,
        "@ethersproject/abi>@ethersproject/properties": true,
        "@ethersproject/bignumber": true,
        "@ethersproject/bytes": true
      }
    },
    "@ethersproject/wallet>@ethersproject/json-wallets": {
      "packages": {
        "@ethersproject/abi>@ethersproject/address": true,
        "@ethersproject/abi>@ethersproject/keccak256": true,
        "@ethersproject/abi>@ethersproject/logger": true,
        "@ethersproject/abi>@ethersproject/properties": true,
        "@ethersproject/abi>@ethersproject/strings": true,
        "@ethersproject/bytes": true,
        "@ethersproject/hdnode": true,
        "@ethersproject/hdnode>@ethersproject/pbkdf2": true,
        "@ethersproject/hdnode>@ethersproject/transactions": true,
        "@ethersproject/wallet>@ethersproject/json-wallets>aes-js": true,
        "@ethersproject/wallet>@ethersproject/random": true,
        "ethereumjs-util>ethereum-cryptography>scrypt-js": true
      }
    },
    "@ethersproject/wallet>@ethersproject/json-wallets>aes-js": {
      "globals": {
        "define": true
      }
    },
    "@ethersproject/wallet>@ethersproject/random": {
      "packages": {
        "@ethersproject/abi>@ethersproject/logger": true,
        "@ethersproject/bytes": true
      }
    },
    "@keystonehq/bc-ur-registry-eth": {
      "packages": {
        "@ethereumjs/tx>@ethereumjs/util": true,
        "@keystonehq/bc-ur-registry-eth>@keystonehq/bc-ur-registry": true,
        "@metamask/eth-trezor-keyring>hdkey": true,
        "browserify>buffer": true,
        "uuid": true
      }
    },
    "@keystonehq/bc-ur-registry-eth>@keystonehq/bc-ur-registry": {
      "globals": {
        "define": true
      },
      "packages": {
        "@ngraveio/bc-ur": true,
        "@swc/helpers>tslib": true,
        "browserify>buffer": true,
        "buffer": true,
        "ethereumjs-util>ethereum-cryptography>bs58check": true
      }
    },
    "@keystonehq/metamask-airgapped-keyring": {
      "packages": {
        "@ethereumjs/tx": true,
        "@keystonehq/bc-ur-registry-eth": true,
        "@keystonehq/metamask-airgapped-keyring>@keystonehq/base-eth-keyring": true,
        "@keystonehq/metamask-airgapped-keyring>@metamask/obs-store": true,
        "browserify>buffer": true,
        "ethereumjs-util>rlp": true,
        "uuid": true,
        "webpack>events": true
      }
    },
    "@keystonehq/metamask-airgapped-keyring>@keystonehq/base-eth-keyring": {
      "packages": {
        "@ethereumjs/tx": true,
        "@ethereumjs/tx>@ethereumjs/util": true,
        "@keystonehq/bc-ur-registry-eth": true,
        "@keystonehq/metamask-airgapped-keyring>@keystonehq/base-eth-keyring>rlp": true,
        "@metamask/eth-trezor-keyring>hdkey": true,
        "browserify>buffer": true,
        "uuid": true
      }
    },
    "@keystonehq/metamask-airgapped-keyring>@keystonehq/base-eth-keyring>rlp": {
      "globals": {
        "TextEncoder": true
      }
    },
    "@keystonehq/metamask-airgapped-keyring>@metamask/obs-store": {
      "packages": {
        "@keystonehq/metamask-airgapped-keyring>@metamask/obs-store>@metamask/safe-event-emitter": true,
        "@keystonehq/metamask-airgapped-keyring>@metamask/obs-store>through2": true,
        "stream-browserify": true
      }
    },
    "@keystonehq/metamask-airgapped-keyring>@metamask/obs-store>@metamask/safe-event-emitter": {
      "globals": {
        "setTimeout": true
      },
      "packages": {
        "webpack>events": true
      }
    },
    "@keystonehq/metamask-airgapped-keyring>@metamask/obs-store>through2": {
      "packages": {
        "@keystonehq/metamask-airgapped-keyring>@metamask/obs-store>through2>readable-stream": true,
        "browserify>util": true,
        "process": true,
        "watchify>xtend": true
      }
    },
    "@keystonehq/metamask-airgapped-keyring>@metamask/obs-store>through2>readable-stream": {
      "packages": {
        "@keystonehq/metamask-airgapped-keyring>@metamask/obs-store>through2>readable-stream>isarray": true,
        "@keystonehq/metamask-airgapped-keyring>@metamask/obs-store>through2>readable-stream>safe-buffer": true,
        "@keystonehq/metamask-airgapped-keyring>@metamask/obs-store>through2>readable-stream>string_decoder": true,
        "browserify>browser-resolve": true,
        "browserify>timers-browserify": true,
        "process": true,
        "pumpify>inherits": true,
        "readable-stream-2>core-util-is": true,
        "readable-stream-2>process-nextick-args": true,
        "readable-stream>util-deprecate": true,
        "webpack>events": true
      }
    },
    "@keystonehq/metamask-airgapped-keyring>@metamask/obs-store>through2>readable-stream>safe-buffer": {
      "packages": {
        "browserify>buffer": true
      }
    },
    "@keystonehq/metamask-airgapped-keyring>@metamask/obs-store>through2>readable-stream>string_decoder": {
      "packages": {
        "@keystonehq/metamask-airgapped-keyring>@metamask/obs-store>through2>readable-stream>safe-buffer": true
      }
    },
    "@lavamoat/lavadome-react": {
      "globals": {
        "Document.prototype": true,
        "DocumentFragment.prototype": true,
        "Element.prototype": true,
        "Node.prototype": true,
        "console.warn": true,
        "document": true
      },
      "packages": {
        "react": true
      }
    },
    "@material-ui/core": {
      "globals": {
        "Image": true,
        "_formatMuiErrorMessage": true,
        "addEventListener": true,
        "clearInterval": true,
        "clearTimeout": true,
        "console.error": true,
        "console.warn": true,
        "document": true,
        "getComputedStyle": true,
        "getSelection": true,
        "innerHeight": true,
        "innerWidth": true,
        "matchMedia": true,
        "navigator": true,
        "performance.now": true,
        "removeEventListener": true,
        "requestAnimationFrame": true,
        "setInterval": true,
        "setTimeout": true
      },
      "packages": {
        "@babel/runtime": true,
        "@material-ui/core>@material-ui/styles": true,
        "@material-ui/core>@material-ui/system": true,
        "@material-ui/core>@material-ui/utils": true,
        "@material-ui/core>clsx": true,
        "@material-ui/core>popper.js": true,
        "@material-ui/core>react-transition-group": true,
        "prop-types": true,
        "prop-types>react-is": true,
        "react": true,
        "react-dom": true,
        "react-redux>hoist-non-react-statics": true
      }
    },
    "@material-ui/core>@material-ui/styles": {
      "globals": {
        "console.error": true,
        "console.warn": true,
        "document.createComment": true,
        "document.head": true
      },
      "packages": {
        "@babel/runtime": true,
        "@material-ui/core>@material-ui/styles>jss": true,
        "@material-ui/core>@material-ui/styles>jss-plugin-camel-case": true,
        "@material-ui/core>@material-ui/styles>jss-plugin-default-unit": true,
        "@material-ui/core>@material-ui/styles>jss-plugin-global": true,
        "@material-ui/core>@material-ui/styles>jss-plugin-nested": true,
        "@material-ui/core>@material-ui/styles>jss-plugin-props-sort": true,
        "@material-ui/core>@material-ui/styles>jss-plugin-rule-value-function": true,
        "@material-ui/core>@material-ui/styles>jss-plugin-vendor-prefixer": true,
        "@material-ui/core>@material-ui/utils": true,
        "@material-ui/core>clsx": true,
        "prop-types": true,
        "react": true,
        "react-redux>hoist-non-react-statics": true
      }
    },
    "@material-ui/core>@material-ui/styles>jss": {
      "globals": {
        "CSS": true,
        "document.createElement": true,
        "document.querySelector": true
      },
      "packages": {
        "@babel/runtime": true,
        "@material-ui/core>@material-ui/styles>jss>is-in-browser": true,
        "react-router-dom>tiny-warning": true
      }
    },
    "@material-ui/core>@material-ui/styles>jss-plugin-camel-case": {
      "packages": {
        "@material-ui/core>@material-ui/styles>jss-plugin-camel-case>hyphenate-style-name": true
      }
    },
    "@material-ui/core>@material-ui/styles>jss-plugin-default-unit": {
      "globals": {
        "CSS": true
      },
      "packages": {
        "@material-ui/core>@material-ui/styles>jss": true
      }
    },
    "@material-ui/core>@material-ui/styles>jss-plugin-global": {
      "packages": {
        "@babel/runtime": true,
        "@material-ui/core>@material-ui/styles>jss": true
      }
    },
    "@material-ui/core>@material-ui/styles>jss-plugin-nested": {
      "packages": {
        "@babel/runtime": true,
        "react-router-dom>tiny-warning": true
      }
    },
    "@material-ui/core>@material-ui/styles>jss-plugin-rule-value-function": {
      "packages": {
        "@material-ui/core>@material-ui/styles>jss": true,
        "react-router-dom>tiny-warning": true
      }
    },
    "@material-ui/core>@material-ui/styles>jss-plugin-vendor-prefixer": {
      "packages": {
        "@material-ui/core>@material-ui/styles>jss": true,
        "@material-ui/core>@material-ui/styles>jss-plugin-vendor-prefixer>css-vendor": true
      }
    },
    "@material-ui/core>@material-ui/styles>jss-plugin-vendor-prefixer>css-vendor": {
      "globals": {
        "document.createElement": true,
        "document.documentElement": true,
        "getComputedStyle": true
      },
      "packages": {
        "@babel/runtime": true,
        "@material-ui/core>@material-ui/styles>jss>is-in-browser": true
      }
    },
    "@material-ui/core>@material-ui/styles>jss>is-in-browser": {
      "globals": {
        "document": true
      }
    },
    "@material-ui/core>@material-ui/system": {
      "globals": {
        "console.error": true
      },
      "packages": {
        "@babel/runtime": true,
        "@material-ui/core>@material-ui/utils": true,
        "prop-types": true
      }
    },
    "@material-ui/core>@material-ui/utils": {
      "packages": {
        "@babel/runtime": true,
        "prop-types": true,
        "prop-types>react-is": true
      }
    },
    "@material-ui/core>popper.js": {
      "globals": {
        "MSInputMethodContext": true,
        "Node.DOCUMENT_POSITION_FOLLOWING": true,
        "cancelAnimationFrame": true,
        "console.warn": true,
        "define": true,
        "devicePixelRatio": true,
        "document": true,
        "getComputedStyle": true,
        "innerHeight": true,
        "innerWidth": true,
        "navigator": true,
        "requestAnimationFrame": true,
        "setTimeout": true
      }
    },
    "@material-ui/core>react-transition-group": {
      "globals": {
        "Element": true,
        "setTimeout": true
      },
      "packages": {
        "@material-ui/core>react-transition-group>dom-helpers": true,
        "prop-types": true,
        "react": true,
        "react-dom": true
      }
    },
    "@material-ui/core>react-transition-group>dom-helpers": {
      "packages": {
        "@babel/runtime": true
      }
    },
    "@metamask-institutional/custody-controller": {
      "packages": {
        "@ethereumjs/tx>@ethereumjs/util": true,
        "@metamask-institutional/custody-keyring": true,
        "@metamask/obs-store": true
      }
    },
    "@metamask-institutional/custody-keyring": {
      "globals": {
        "console.error": true,
        "console.log": true,
        "console.warn": true
      },
      "packages": {
        "@ethereumjs/tx>@ethereumjs/util": true,
        "@metamask-institutional/custody-keyring>@metamask-institutional/configuration-client": true,
        "@metamask-institutional/sdk": true,
        "@metamask-institutional/types": true,
        "@metamask/obs-store": true,
        "crypto-browserify": true,
        "gulp-sass>lodash.clonedeep": true,
        "webpack>events": true
      }
    },
    "@metamask-institutional/custody-keyring>@metamask-institutional/configuration-client": {
      "globals": {
        "console.log": true,
        "fetch": true
      }
    },
    "@metamask-institutional/extension": {
      "globals": {
        "console.log": true
      },
      "packages": {
        "@metamask-institutional/custody-controller": true,
        "@metamask-institutional/sdk": true,
        "@metamask-institutional/types": true,
        "gulp-sass>lodash.clonedeep": true
      }
    },
    "@metamask-institutional/institutional-features": {
      "packages": {
        "@metamask-institutional/custody-keyring": true,
        "@metamask/obs-store": true
      }
    },
    "@metamask-institutional/rpc-allowlist": {
      "globals": {
        "URL": true
      }
    },
    "@metamask-institutional/sdk": {
      "globals": {
        "URLSearchParams": true,
        "console.debug": true,
        "console.error": true,
        "console.log": true,
        "fetch": true
      },
      "packages": {
        "@metamask-institutional/sdk>@metamask-institutional/simplecache": true,
        "crypto-browserify": true,
        "webpack>events": true
      }
    },
    "@metamask-institutional/transaction-update": {
      "globals": {
        "clearInterval": true,
        "console.info": true,
        "console.log": true,
        "setInterval": true
      },
      "packages": {
        "@ethereumjs/tx>@ethereumjs/util": true,
        "@metamask-institutional/sdk": true,
        "@metamask-institutional/transaction-update>@metamask-institutional/websocket-client": true,
        "@metamask/obs-store": true,
        "webpack>events": true
      }
    },
    "@metamask-institutional/transaction-update>@metamask-institutional/websocket-client": {
      "globals": {
        "WebSocket": true,
        "clearTimeout": true,
        "console.log": true,
        "setTimeout": true
      },
      "packages": {
        "webpack>events": true
      }
    },
    "@metamask/abi-utils": {
      "packages": {
        "@metamask/abi-utils>@metamask/utils": true,
        "@metamask/utils>@metamask/superstruct": true
      }
    },
    "@metamask/abi-utils>@metamask/utils": {
      "globals": {
        "TextDecoder": true,
        "TextEncoder": true
      },
      "packages": {
        "@metamask/utils>@metamask/superstruct": true,
        "@metamask/utils>@scure/base": true,
        "@metamask/utils>pony-cause": true,
        "@noble/hashes": true,
        "browserify>buffer": true,
        "nock>debug": true,
        "semver": true
      }
    },
    "@metamask/accounts-controller": {
      "packages": {
        "@ethereumjs/tx>@ethereumjs/util": true,
        "@ethereumjs/tx>ethereum-cryptography": true,
        "@metamask/accounts-controller>@metamask/base-controller": true,
        "@metamask/eth-snap-keyring": true,
        "@metamask/keyring-api": true,
        "@metamask/keyring-controller": true,
        "@metamask/utils": true,
        "uuid": true
      }
    },
    "@metamask/accounts-controller>@metamask/base-controller": {
      "globals": {
        "setTimeout": true
      },
      "packages": {
        "immer": true
      }
    },
    "@metamask/address-book-controller": {
      "packages": {
        "@metamask/address-book-controller>@metamask/controller-utils": true,
        "@metamask/base-controller": true
      }
    },
    "@metamask/address-book-controller>@metamask/controller-utils": {
      "globals": {
        "URL": true,
        "console.error": true,
        "fetch": true,
        "setTimeout": true
      },
      "packages": {
        "@ethereumjs/tx>@ethereumjs/util": true,
        "@metamask/controller-utils>@spruceid/siwe-parser": true,
        "@metamask/ethjs>@metamask/ethjs-unit": true,
        "@metamask/utils": true,
        "bn.js": true,
        "browserify>buffer": true,
        "eslint>fast-deep-equal": true,
        "eth-ens-namehash": true
      }
    },
    "@metamask/announcement-controller": {
      "packages": {
        "@metamask/base-controller": true
      }
    },
    "@metamask/announcement-controller>@metamask/base-controller": {
      "globals": {
        "setTimeout": true
      },
      "packages": {
        "immer": true
      }
    },
    "@metamask/approval-controller": {
      "globals": {
        "console.info": true
      },
      "packages": {
        "@metamask/approval-controller>@metamask/base-controller": true,
        "@metamask/approval-controller>nanoid": true,
        "@metamask/rpc-errors": true
      }
    },
    "@metamask/approval-controller>@metamask/base-controller": {
      "globals": {
        "setTimeout": true
      },
      "packages": {
        "immer": true
      }
    },
    "@metamask/approval-controller>nanoid": {
      "globals": {
        "crypto.getRandomValues": true
      }
    },
    "@metamask/assets-controllers": {
      "globals": {
        "AbortController": true,
        "Headers": true,
        "URL": true,
        "URLSearchParams": true,
        "clearInterval": true,
        "clearTimeout": true,
        "console.error": true,
        "console.log": true,
        "setInterval": true,
        "setTimeout": true
      },
      "packages": {
        "@ethereumjs/tx>@ethereumjs/util": true,
        "@ethersproject/abi>@ethersproject/address": true,
        "@ethersproject/contracts": true,
        "@ethersproject/providers": true,
        "@metamask/abi-utils": true,
        "@metamask/assets-controllers>@metamask/base-controller": true,
        "@metamask/assets-controllers>@metamask/controller-utils": true,
        "@metamask/assets-controllers>@metamask/polling-controller": true,
        "@metamask/assets-controllers>@metamask/utils": true,
        "@metamask/assets-controllers>cockatiel": true,
        "@metamask/assets-controllers>multiformats": true,
        "@metamask/contract-metadata": true,
        "@metamask/eth-query": true,
        "@metamask/metamask-eth-abis": true,
        "@metamask/name-controller>async-mutex": true,
        "@metamask/rpc-errors": true,
        "bn.js": true,
        "lodash": true,
        "single-call-balance-checker-abi": true,
        "uuid": true
      }
    },
    "@metamask/assets-controllers>@metamask/base-controller": {
      "globals": {
        "setTimeout": true
      },
      "packages": {
        "immer": true
      }
    },
    "@metamask/assets-controllers>@metamask/controller-utils": {
      "globals": {
        "URL": true,
        "console.error": true,
        "fetch": true,
        "setTimeout": true
      },
      "packages": {
        "@ethereumjs/tx>@ethereumjs/util": true,
        "@metamask/assets-controllers>@metamask/utils": true,
        "@metamask/controller-utils>@spruceid/siwe-parser": true,
        "@metamask/ethjs>@metamask/ethjs-unit": true,
        "bn.js": true,
        "browserify>buffer": true,
        "eslint>fast-deep-equal": true,
        "eth-ens-namehash": true
      }
    },
    "@metamask/assets-controllers>@metamask/polling-controller": {
      "globals": {
        "clearTimeout": true,
        "console.error": true,
        "setTimeout": true
      },
      "packages": {
        "@metamask/assets-controllers>@metamask/base-controller": true,
        "@metamask/snaps-utils>fast-json-stable-stringify": true,
        "uuid": true
      }
    },
    "@metamask/assets-controllers>@metamask/utils": {
      "globals": {
        "TextDecoder": true,
        "TextEncoder": true
      },
      "packages": {
<<<<<<< HEAD
        "@metamask/utils>@metamask/superstruct": true,
=======
        "@metamask/snaps-sdk>@metamask/superstruct": true,
>>>>>>> 81af2e81
        "@metamask/utils>@scure/base": true,
        "@metamask/utils>pony-cause": true,
        "@noble/hashes": true,
        "browserify>buffer": true,
        "nock>debug": true,
        "semver": true
      }
    },
    "@metamask/assets-controllers>cockatiel": {
      "globals": {
        "AbortController": true,
        "AbortSignal": true,
        "WeakRef": true,
        "clearTimeout": true,
        "performance": true,
        "setTimeout": true
      },
      "packages": {
        "process": true
      }
    },
    "@metamask/assets-controllers>multiformats": {
      "globals": {
        "TextDecoder": true,
        "TextEncoder": true,
        "console.warn": true,
        "crypto.subtle.digest": true
      }
    },
    "@metamask/base-controller": {
      "globals": {
        "setTimeout": true
      },
      "packages": {
        "immer": true
      }
    },
    "@metamask/browser-passworder": {
      "globals": {
        "CryptoKey": true,
        "btoa": true,
        "crypto.getRandomValues": true,
        "crypto.subtle.decrypt": true,
        "crypto.subtle.deriveKey": true,
        "crypto.subtle.encrypt": true,
        "crypto.subtle.exportKey": true,
        "crypto.subtle.importKey": true
      },
      "packages": {
        "@metamask/utils": true,
        "browserify>buffer": true
      }
    },
    "@metamask/controller-utils": {
      "globals": {
        "URL": true,
        "console.error": true,
        "fetch": true,
        "setTimeout": true
      },
      "packages": {
        "@ethereumjs/tx>@ethereumjs/util": true,
        "@metamask/controller-utils>@spruceid/siwe-parser": true,
        "@metamask/ethjs>@metamask/ethjs-unit": true,
        "@metamask/utils": true,
        "bn.js": true,
        "browserify>buffer": true,
        "eslint>fast-deep-equal": true,
        "eth-ens-namehash": true
      }
    },
    "@metamask/controller-utils>@spruceid/siwe-parser": {
      "globals": {
        "console.error": true,
        "console.log": true
      },
      "packages": {
        "@metamask/controller-utils>@spruceid/siwe-parser>apg-js": true,
        "@noble/hashes": true
      }
    },
    "@metamask/controller-utils>@spruceid/siwe-parser>apg-js": {
      "packages": {
        "browserify>buffer": true
      }
    },
    "@metamask/controllers>web3": {
      "globals": {
        "XMLHttpRequest": true
      }
    },
    "@metamask/controllers>web3-provider-engine>cross-fetch>node-fetch": {
      "globals": {
        "fetch": true
      }
    },
    "@metamask/controllers>web3-provider-engine>eth-json-rpc-middleware>node-fetch": {
      "globals": {
        "fetch": true
      }
    },
    "@metamask/ens-controller": {
      "packages": {
        "@ethersproject/providers": true,
        "@metamask/ens-controller>@metamask/base-controller": true,
        "@metamask/ens-controller>@metamask/controller-utils": true,
        "@metamask/utils": true,
        "punycode": true
      }
    },
    "@metamask/ens-controller>@metamask/base-controller": {
      "globals": {
        "setTimeout": true
      },
      "packages": {
        "immer": true
      }
    },
    "@metamask/ens-controller>@metamask/controller-utils": {
      "globals": {
        "URL": true,
        "console.error": true,
        "fetch": true,
        "setTimeout": true
      },
      "packages": {
        "@ethereumjs/tx>@ethereumjs/util": true,
        "@metamask/controller-utils>@spruceid/siwe-parser": true,
        "@metamask/ens-controller>@metamask/controller-utils>@metamask/utils": true,
        "@metamask/ethjs>@metamask/ethjs-unit": true,
        "bn.js": true,
        "browserify>buffer": true,
        "eslint>fast-deep-equal": true,
        "eth-ens-namehash": true
      }
    },
    "@metamask/ens-controller>@metamask/controller-utils>@metamask/utils": {
      "globals": {
        "TextDecoder": true,
        "TextEncoder": true
      },
      "packages": {
<<<<<<< HEAD
        "@metamask/utils>@metamask/superstruct": true,
=======
        "@metamask/snaps-sdk>@metamask/superstruct": true,
>>>>>>> 81af2e81
        "@metamask/utils>@scure/base": true,
        "@metamask/utils>pony-cause": true,
        "@noble/hashes": true,
        "browserify>buffer": true,
        "nock>debug": true,
        "semver": true
      }
    },
    "@metamask/eth-json-rpc-filters": {
      "globals": {
        "console.error": true
      },
      "packages": {
        "@metamask/eth-json-rpc-filters>@metamask/eth-query": true,
        "@metamask/eth-json-rpc-filters>@metamask/json-rpc-engine": true,
        "@metamask/eth-json-rpc-filters>async-mutex": true,
        "@metamask/safe-event-emitter": true,
        "pify": true
      }
    },
    "@metamask/eth-json-rpc-filters>@metamask/eth-query": {
      "packages": {
        "@metamask/eth-query>json-rpc-random-id": true,
        "watchify>xtend": true
      }
    },
    "@metamask/eth-json-rpc-filters>@metamask/json-rpc-engine": {
      "packages": {
        "@metamask/rpc-errors": true,
        "@metamask/safe-event-emitter": true,
        "@metamask/utils": true
      }
    },
    "@metamask/eth-json-rpc-filters>async-mutex": {
      "globals": {
        "setTimeout": true
      },
      "packages": {
        "@swc/helpers>tslib": true
      }
    },
    "@metamask/eth-json-rpc-middleware": {
      "globals": {
        "URL": true,
        "console.error": true,
        "setTimeout": true
      },
      "packages": {
        "@metamask/eth-json-rpc-middleware>@metamask/json-rpc-engine": true,
        "@metamask/eth-json-rpc-middleware>klona": true,
        "@metamask/eth-json-rpc-middleware>safe-stable-stringify": true,
        "@metamask/eth-sig-util": true,
        "@metamask/rpc-errors": true,
        "@metamask/utils": true,
        "pify": true
      }
    },
    "@metamask/eth-json-rpc-middleware>@metamask/eth-json-rpc-provider": {
      "packages": {
        "@metamask/eth-json-rpc-middleware>@metamask/eth-json-rpc-provider>@metamask/json-rpc-engine": true,
        "@metamask/safe-event-emitter": true
      }
    },
    "@metamask/eth-json-rpc-middleware>@metamask/eth-json-rpc-provider>@metamask/json-rpc-engine": {
      "packages": {
        "@metamask/rpc-errors": true,
        "@metamask/safe-event-emitter": true,
        "@metamask/utils": true
      }
    },
    "@metamask/eth-json-rpc-middleware>@metamask/json-rpc-engine": {
      "packages": {
        "@metamask/rpc-errors": true,
        "@metamask/safe-event-emitter": true,
        "@metamask/utils": true
      }
    },
    "@metamask/eth-ledger-bridge-keyring": {
      "globals": {
        "addEventListener": true,
        "console.log": true,
        "document.createElement": true,
        "document.head.appendChild": true,
        "fetch": true,
        "removeEventListener": true
      },
      "packages": {
        "@ethereumjs/tx": true,
        "@ethereumjs/tx>@ethereumjs/rlp": true,
        "@ethereumjs/tx>@ethereumjs/util": true,
        "@metamask/eth-sig-util": true,
        "@metamask/eth-trezor-keyring>hdkey": true,
        "browserify>buffer": true,
        "webpack>events": true
      }
    },
    "@metamask/eth-query": {
      "packages": {
        "@metamask/eth-query>json-rpc-random-id": true,
        "watchify>xtend": true
      }
    },
    "@metamask/eth-sig-util": {
      "packages": {
        "@ethereumjs/tx>@ethereumjs/util": true,
        "@ethereumjs/tx>ethereum-cryptography": true,
        "@metamask/abi-utils": true,
        "@metamask/eth-sig-util>@metamask/utils": true,
        "@metamask/eth-sig-util>tweetnacl": true,
        "@metamask/utils>@scure/base": true,
        "browserify>buffer": true
      }
    },
    "@metamask/eth-sig-util>@metamask/utils": {
      "globals": {
        "TextDecoder": true,
        "TextEncoder": true
      },
      "packages": {
        "@metamask/utils>@metamask/superstruct": true,
        "@metamask/utils>@scure/base": true,
        "@metamask/utils>pony-cause": true,
        "@noble/hashes": true,
        "browserify>buffer": true,
        "nock>debug": true,
        "semver": true
      }
    },
    "@metamask/eth-sig-util>tweetnacl": {
      "globals": {
        "crypto": true,
        "msCrypto": true,
        "nacl": "write"
      },
      "packages": {
        "browserify>browser-resolve": true
      }
    },
    "@metamask/eth-snap-keyring": {
      "globals": {
        "URL": true,
        "console.error": true
      },
      "packages": {
        "@ethereumjs/tx": true,
        "@metamask/eth-sig-util": true,
        "@metamask/eth-snap-keyring>uuid": true,
        "@metamask/keyring-api": true,
        "@metamask/utils": true,
        "superstruct": true,
        "webpack>events": true
      }
    },
    "@metamask/eth-snap-keyring>uuid": {
      "globals": {
        "crypto": true
      }
    },
    "@metamask/eth-token-tracker": {
      "globals": {
        "console.warn": true
      },
      "packages": {
        "@babel/runtime": true,
        "@metamask/eth-token-tracker>@metamask/eth-block-tracker": true,
        "@metamask/eth-token-tracker>deep-equal": true,
        "@metamask/ethjs-contract": true,
        "@metamask/ethjs-query": true,
        "@metamask/safe-event-emitter": true,
        "bn.js": true,
        "human-standard-token-abi": true
      }
    },
    "@metamask/eth-token-tracker>@metamask/eth-block-tracker": {
      "globals": {
        "clearTimeout": true,
        "console.error": true,
        "setTimeout": true
      },
      "packages": {
        "@metamask/eth-query>json-rpc-random-id": true,
        "@metamask/safe-event-emitter": true,
        "@metamask/utils": true,
        "pify": true
      }
    },
    "@metamask/eth-token-tracker>deep-equal": {
      "packages": {
        "@lavamoat/lavapack>json-stable-stringify>isarray": true,
        "@lavamoat/lavapack>json-stable-stringify>object-keys": true,
        "@metamask/eth-token-tracker>deep-equal>es-get-iterator": true,
        "@metamask/eth-token-tracker>deep-equal>is-date-object": true,
        "@metamask/eth-token-tracker>deep-equal>which-boxed-primitive": true,
        "@metamask/eth-token-tracker>deep-equal>which-collection": true,
        "@ngraveio/bc-ur>assert>object-is": true,
        "browserify>util>is-arguments": true,
        "browserify>util>which-typed-array": true,
        "gulp>vinyl-fs>object.assign": true,
        "string.prototype.matchall>call-bind": true,
        "string.prototype.matchall>es-abstract>array-buffer-byte-length": true,
        "string.prototype.matchall>es-abstract>is-array-buffer": true,
        "string.prototype.matchall>es-abstract>is-regex": true,
        "string.prototype.matchall>es-abstract>is-shared-array-buffer": true,
        "string.prototype.matchall>get-intrinsic": true,
        "string.prototype.matchall>regexp.prototype.flags": true,
        "string.prototype.matchall>side-channel": true
      }
    },
    "@metamask/eth-token-tracker>deep-equal>es-get-iterator": {
      "packages": {
        "@lavamoat/lavapack>json-stable-stringify>isarray": true,
        "@metamask/eth-token-tracker>deep-equal>es-get-iterator>is-map": true,
        "@metamask/eth-token-tracker>deep-equal>es-get-iterator>is-set": true,
        "@metamask/eth-token-tracker>deep-equal>es-get-iterator>stop-iteration-iterator": true,
        "browserify>util>is-arguments": true,
        "eslint-plugin-react>array-includes>is-string": true,
        "process": true,
        "string.prototype.matchall>call-bind": true,
        "string.prototype.matchall>get-intrinsic": true,
        "string.prototype.matchall>has-symbols": true
      }
    },
    "@metamask/eth-token-tracker>deep-equal>es-get-iterator>stop-iteration-iterator": {
      "globals": {
        "StopIteration": true
      },
      "packages": {
        "string.prototype.matchall>internal-slot": true
      }
    },
    "@metamask/eth-token-tracker>deep-equal>is-date-object": {
      "packages": {
        "koa>is-generator-function>has-tostringtag": true
      }
    },
    "@metamask/eth-token-tracker>deep-equal>which-boxed-primitive": {
      "packages": {
        "@metamask/eth-token-tracker>deep-equal>which-boxed-primitive>is-bigint": true,
        "@metamask/eth-token-tracker>deep-equal>which-boxed-primitive>is-boolean-object": true,
        "@metamask/eth-token-tracker>deep-equal>which-boxed-primitive>is-number-object": true,
        "eslint-plugin-react>array-includes>is-string": true,
        "string.prototype.matchall>es-abstract>es-to-primitive>is-symbol": true
      }
    },
    "@metamask/eth-token-tracker>deep-equal>which-boxed-primitive>is-bigint": {
      "packages": {
        "string.prototype.matchall>es-abstract>unbox-primitive>has-bigints": true
      }
    },
    "@metamask/eth-token-tracker>deep-equal>which-boxed-primitive>is-boolean-object": {
      "packages": {
        "koa>is-generator-function>has-tostringtag": true,
        "string.prototype.matchall>call-bind": true
      }
    },
    "@metamask/eth-token-tracker>deep-equal>which-boxed-primitive>is-number-object": {
      "packages": {
        "koa>is-generator-function>has-tostringtag": true
      }
    },
    "@metamask/eth-token-tracker>deep-equal>which-collection": {
      "packages": {
        "@metamask/eth-token-tracker>deep-equal>es-get-iterator>is-map": true,
        "@metamask/eth-token-tracker>deep-equal>es-get-iterator>is-set": true,
        "@metamask/eth-token-tracker>deep-equal>which-collection>is-weakmap": true,
        "@metamask/eth-token-tracker>deep-equal>which-collection>is-weakset": true
      }
    },
    "@metamask/eth-token-tracker>deep-equal>which-collection>is-weakset": {
      "packages": {
        "string.prototype.matchall>call-bind": true,
        "string.prototype.matchall>get-intrinsic": true
      }
    },
    "@metamask/eth-trezor-keyring": {
      "globals": {
        "setTimeout": true
      },
      "packages": {
        "@ethereumjs/tx": true,
        "@ethereumjs/tx>@ethereumjs/util": true,
        "@metamask/eth-trezor-keyring>@trezor/connect-plugin-ethereum": true,
        "@metamask/eth-trezor-keyring>hdkey": true,
        "@trezor/connect-web": true,
        "browserify>buffer": true,
        "webpack>events": true
      }
    },
    "@metamask/eth-trezor-keyring>@trezor/connect-plugin-ethereum": {
      "packages": {
        "@metamask/eth-sig-util": true,
        "@swc/helpers>tslib": true
      }
    },
    "@metamask/eth-trezor-keyring>hdkey": {
      "packages": {
        "browserify>assert": true,
        "crypto-browserify": true,
        "ethereumjs-util>create-hash>ripemd160": true,
        "ethereumjs-util>ethereum-cryptography>bs58check": true,
        "ganache>secp256k1": true,
        "koa>content-disposition>safe-buffer": true
      }
    },
    "@metamask/etherscan-link": {
      "globals": {
        "URL": true
      }
    },
    "@metamask/ethjs": {
      "globals": {
        "clearInterval": true,
        "setInterval": true
      },
      "packages": {
        "@metamask/ethjs-contract": true,
        "@metamask/ethjs-query": true,
        "@metamask/ethjs>@metamask/ethjs-filter": true,
        "@metamask/ethjs>@metamask/ethjs-provider-http": true,
        "@metamask/ethjs>@metamask/ethjs-unit": true,
        "@metamask/ethjs>@metamask/ethjs-util": true,
        "@metamask/ethjs>@metamask/number-to-bn": true,
        "@metamask/ethjs>ethjs-abi": true,
        "@metamask/ethjs>js-sha3": true,
        "bn.js": true,
        "browserify>buffer": true
      }
    },
    "@metamask/ethjs-contract": {
      "packages": {
        "@babel/runtime": true,
        "@metamask/ethjs>@metamask/ethjs-filter": true,
        "@metamask/ethjs>@metamask/ethjs-util": true,
        "@metamask/ethjs>ethjs-abi": true,
        "@metamask/ethjs>js-sha3": true,
        "promise-to-callback": true
      }
    },
    "@metamask/ethjs-query": {
      "globals": {
        "console": true
      },
      "packages": {
        "@metamask/ethjs-query>@metamask/ethjs-format": true,
        "@metamask/ethjs-query>@metamask/ethjs-rpc": true,
        "promise-to-callback": true
      }
    },
    "@metamask/ethjs-query>@metamask/ethjs-format": {
      "packages": {
        "@metamask/ethjs-query>@metamask/ethjs-format>ethjs-schema": true,
        "@metamask/ethjs>@metamask/ethjs-util": true,
        "@metamask/ethjs>@metamask/ethjs-util>strip-hex-prefix": true,
        "@metamask/ethjs>@metamask/number-to-bn": true
      }
    },
    "@metamask/ethjs-query>@metamask/ethjs-rpc": {
      "packages": {
        "promise-to-callback": true
      }
    },
    "@metamask/ethjs>@metamask/ethjs-filter": {
      "globals": {
        "clearInterval": true,
        "setInterval": true
      }
    },
    "@metamask/ethjs>@metamask/ethjs-provider-http": {
      "packages": {
        "@metamask/ethjs>@metamask/ethjs-provider-http>xhr2": true
      }
    },
    "@metamask/ethjs>@metamask/ethjs-provider-http>xhr2": {
      "globals": {
        "XMLHttpRequest": true
      }
    },
    "@metamask/ethjs>@metamask/ethjs-unit": {
      "packages": {
        "@metamask/ethjs>@metamask/number-to-bn": true,
        "bn.js": true
      }
    },
    "@metamask/ethjs>@metamask/ethjs-util": {
      "packages": {
        "@metamask/ethjs>@metamask/ethjs-util>is-hex-prefixed": true,
        "@metamask/ethjs>@metamask/ethjs-util>strip-hex-prefix": true,
        "browserify>buffer": true
      }
    },
    "@metamask/ethjs>@metamask/ethjs-util>strip-hex-prefix": {
      "packages": {
        "@metamask/ethjs>@metamask/ethjs-util>is-hex-prefixed": true
      }
    },
    "@metamask/ethjs>@metamask/number-to-bn": {
      "packages": {
        "@metamask/ethjs>@metamask/ethjs-util>strip-hex-prefix": true,
        "bn.js": true
      }
    },
    "@metamask/ethjs>ethjs-abi": {
      "packages": {
        "@metamask/ethjs>ethjs-abi>number-to-bn": true,
        "@metamask/ethjs>js-sha3": true,
        "bn.js": true,
        "browserify>buffer": true
      }
    },
    "@metamask/ethjs>ethjs-abi>number-to-bn": {
      "packages": {
        "@metamask/ethjs>@metamask/ethjs-util>strip-hex-prefix": true,
        "bn.js": true
      }
    },
    "@metamask/ethjs>js-sha3": {
      "globals": {
        "define": true
      },
      "packages": {
        "process": true
      }
    },
    "@metamask/gas-fee-controller": {
      "globals": {
        "clearInterval": true,
        "console.error": true,
        "setInterval": true
      },
      "packages": {
        "@metamask/eth-query": true,
        "@metamask/gas-fee-controller>@metamask/controller-utils": true,
        "@metamask/gas-fee-controller>@metamask/polling-controller": true,
        "bn.js": true,
        "uuid": true
      }
    },
    "@metamask/gas-fee-controller>@metamask/controller-utils": {
      "globals": {
        "URL": true,
        "console.error": true,
        "fetch": true,
        "setTimeout": true
      },
      "packages": {
        "@ethereumjs/tx>@ethereumjs/util": true,
        "@metamask/controller-utils>@spruceid/siwe-parser": true,
        "@metamask/ethjs>@metamask/ethjs-unit": true,
        "@metamask/gas-fee-controller>@metamask/controller-utils>@metamask/utils": true,
        "bn.js": true,
        "browserify>buffer": true,
        "eslint>fast-deep-equal": true,
        "eth-ens-namehash": true
      }
    },
    "@metamask/gas-fee-controller>@metamask/controller-utils>@metamask/utils": {
      "globals": {
        "TextDecoder": true,
        "TextEncoder": true
      },
      "packages": {
<<<<<<< HEAD
        "@metamask/utils>@metamask/superstruct": true,
=======
        "@metamask/snaps-sdk>@metamask/superstruct": true,
>>>>>>> 81af2e81
        "@metamask/utils>@scure/base": true,
        "@metamask/utils>pony-cause": true,
        "@noble/hashes": true,
        "browserify>buffer": true,
        "nock>debug": true,
        "semver": true
      }
    },
    "@metamask/gas-fee-controller>@metamask/polling-controller": {
      "globals": {
        "clearTimeout": true,
        "console.error": true,
        "setTimeout": true
      },
      "packages": {
        "@metamask/gas-fee-controller>@metamask/polling-controller>@metamask/base-controller": true,
        "@metamask/snaps-utils>fast-json-stable-stringify": true,
        "uuid": true
      }
    },
    "@metamask/gas-fee-controller>@metamask/polling-controller>@metamask/base-controller": {
      "globals": {
        "setTimeout": true
      },
      "packages": {
        "immer": true
      }
    },
    "@metamask/jazzicon": {
      "globals": {
        "document.createElement": true,
        "document.createElementNS": true
      },
      "packages": {
        "@metamask/jazzicon>color": true,
        "@metamask/jazzicon>mersenne-twister": true
      }
    },
    "@metamask/jazzicon>color": {
      "packages": {
        "@metamask/jazzicon>color>clone": true,
        "@metamask/jazzicon>color>color-convert": true,
        "@metamask/jazzicon>color>color-string": true
      }
    },
    "@metamask/jazzicon>color>clone": {
      "packages": {
        "browserify>buffer": true
      }
    },
    "@metamask/jazzicon>color>color-convert": {
      "packages": {
        "@metamask/jazzicon>color>color-convert>color-name": true
      }
    },
    "@metamask/jazzicon>color>color-string": {
      "packages": {
        "jest-canvas-mock>moo-color>color-name": true
      }
    },
    "@metamask/keyring-api": {
      "globals": {
        "URL": true
      },
      "packages": {
        "@metamask/keyring-api>bech32": true,
        "@metamask/keyring-api>uuid": true,
        "@metamask/utils": true,
        "superstruct": true
      }
    },
    "@metamask/keyring-api>uuid": {
      "globals": {
        "crypto": true
      }
    },
    "@metamask/keyring-controller": {
      "packages": {
        "@ethereumjs/tx>@ethereumjs/util": true,
        "@metamask/browser-passworder": true,
        "@metamask/eth-sig-util": true,
        "@metamask/keyring-controller>@metamask/base-controller": true,
        "@metamask/keyring-controller>@metamask/eth-hd-keyring": true,
        "@metamask/keyring-controller>@metamask/eth-simple-keyring": true,
        "@metamask/keyring-controller>@metamask/utils": true,
        "@metamask/keyring-controller>ethereumjs-wallet": true,
        "@metamask/name-controller>async-mutex": true
      }
    },
    "@metamask/keyring-controller>@metamask/base-controller": {
      "globals": {
        "setTimeout": true
      },
      "packages": {
        "immer": true
      }
    },
    "@metamask/keyring-controller>@metamask/eth-hd-keyring": {
      "globals": {
        "TextEncoder": true
      },
      "packages": {
        "@ethereumjs/tx>@ethereumjs/util": true,
        "@ethereumjs/tx>ethereum-cryptography": true,
        "@metamask/eth-sig-util": true,
        "@metamask/scure-bip39": true,
        "@metamask/utils": true,
        "browserify>buffer": true
      }
    },
    "@metamask/keyring-controller>@metamask/eth-simple-keyring": {
      "packages": {
        "@ethereumjs/tx>@ethereumjs/util": true,
        "@ethereumjs/tx>ethereum-cryptography": true,
        "@metamask/eth-sig-util": true,
        "@metamask/utils": true,
        "browserify>buffer": true,
        "crypto-browserify>randombytes": true
      }
    },
    "@metamask/keyring-controller>@metamask/utils": {
      "globals": {
        "TextDecoder": true,
        "TextEncoder": true
      },
      "packages": {
<<<<<<< HEAD
        "@metamask/utils>@metamask/superstruct": true,
=======
        "@metamask/snaps-sdk>@metamask/superstruct": true,
>>>>>>> 81af2e81
        "@metamask/utils>@scure/base": true,
        "@metamask/utils>pony-cause": true,
        "@noble/hashes": true,
        "browserify>buffer": true,
        "nock>debug": true,
        "semver": true
      }
    },
    "@metamask/keyring-controller>ethereumjs-wallet": {
      "packages": {
        "@metamask/keyring-controller>ethereumjs-wallet>ethereum-cryptography": true,
        "@metamask/keyring-controller>ethereumjs-wallet>ethereumjs-util": true,
        "@metamask/keyring-controller>ethereumjs-wallet>utf8": true,
        "browserify>buffer": true,
        "crypto-browserify": true,
        "crypto-browserify>randombytes": true,
        "eth-lattice-keyring>gridplus-sdk>aes-js": true,
        "ethereumjs-util>ethereum-cryptography>bs58check": true,
        "ethereumjs-util>ethereum-cryptography>scrypt-js": true,
        "uuid": true
      }
    },
    "@metamask/keyring-controller>ethereumjs-wallet>ethereum-cryptography": {
      "packages": {
        "browserify>assert": true,
        "browserify>buffer": true,
        "crypto-browserify>create-hmac": true,
        "crypto-browserify>randombytes": true,
        "ethereumjs-util>ethereum-cryptography>bs58check": true,
        "ethereumjs-util>ethereum-cryptography>hash.js": true,
        "ethereumjs-util>ethereum-cryptography>keccak": true,
        "ganache>secp256k1": true,
        "koa>content-disposition>safe-buffer": true
      }
    },
    "@metamask/keyring-controller>ethereumjs-wallet>ethereumjs-util": {
      "packages": {
        "@metamask/keyring-controller>ethereumjs-wallet>ethereum-cryptography": true,
        "bn.js": true,
        "browserify>assert": true,
        "browserify>buffer": true,
        "browserify>insert-module-globals>is-buffer": true,
        "ethereumjs-util>create-hash": true,
        "ethereumjs-util>rlp": true
      }
    },
    "@metamask/logging-controller": {
      "packages": {
        "@metamask/logging-controller>@metamask/base-controller": true,
        "uuid": true
      }
    },
    "@metamask/logging-controller>@metamask/base-controller": {
      "globals": {
        "setTimeout": true
      },
      "packages": {
        "immer": true
      }
    },
    "@metamask/logo": {
      "globals": {
        "addEventListener": true,
        "document.body.appendChild": true,
        "document.createElementNS": true,
        "innerHeight": true,
        "innerWidth": true,
        "requestAnimationFrame": true
      },
      "packages": {
        "@metamask/logo>gl-mat4": true,
        "@metamask/logo>gl-vec3": true
      }
    },
    "@metamask/message-manager": {
      "packages": {
        "@metamask/eth-sig-util": true,
        "@metamask/message-manager>@metamask/base-controller": true,
        "@metamask/message-manager>@metamask/controller-utils": true,
        "@metamask/message-manager>jsonschema": true,
        "@metamask/utils": true,
        "browserify>buffer": true,
        "uuid": true,
        "webpack>events": true
      }
    },
    "@metamask/message-manager>@metamask/base-controller": {
      "globals": {
        "setTimeout": true
      },
      "packages": {
        "immer": true
      }
    },
    "@metamask/message-manager>@metamask/controller-utils": {
      "globals": {
        "URL": true,
        "console.error": true,
        "fetch": true,
        "setTimeout": true
      },
      "packages": {
        "@ethereumjs/tx>@ethereumjs/util": true,
        "@metamask/controller-utils>@spruceid/siwe-parser": true,
        "@metamask/ethjs>@metamask/ethjs-unit": true,
        "@metamask/utils": true,
        "bn.js": true,
        "browserify>buffer": true,
        "eslint>fast-deep-equal": true,
        "eth-ens-namehash": true
      }
    },
    "@metamask/message-manager>jsonschema": {
      "packages": {
        "browserify>url": true
      }
    },
    "@metamask/message-signing-snap>@noble/ciphers": {
      "globals": {
        "TextDecoder": true,
        "TextEncoder": true,
        "crypto": true
      }
    },
    "@metamask/message-signing-snap>@noble/curves": {
      "globals": {
        "TextEncoder": true
      },
      "packages": {
        "@noble/hashes": true
      }
    },
    "@metamask/name-controller": {
      "globals": {
        "fetch": true
      },
      "packages": {
        "@metamask/name-controller>@metamask/base-controller": true,
        "@metamask/name-controller>@metamask/controller-utils": true,
        "@metamask/name-controller>async-mutex": true,
        "@metamask/utils": true
      }
    },
    "@metamask/name-controller>@metamask/base-controller": {
      "globals": {
        "setTimeout": true
      },
      "packages": {
        "immer": true
      }
    },
    "@metamask/name-controller>@metamask/controller-utils": {
      "globals": {
        "URL": true,
        "console.error": true,
        "fetch": true,
        "setTimeout": true
      },
      "packages": {
        "@ethereumjs/tx>@ethereumjs/util": true,
        "@metamask/controller-utils>@spruceid/siwe-parser": true,
        "@metamask/ethjs>@metamask/ethjs-unit": true,
        "@metamask/name-controller>@metamask/controller-utils>@metamask/utils": true,
        "bn.js": true,
        "browserify>buffer": true,
        "eslint>fast-deep-equal": true,
        "eth-ens-namehash": true
      }
    },
    "@metamask/name-controller>@metamask/controller-utils>@metamask/utils": {
      "globals": {
        "TextDecoder": true,
        "TextEncoder": true
      },
      "packages": {
<<<<<<< HEAD
        "@metamask/utils>@metamask/superstruct": true,
=======
        "@metamask/snaps-sdk>@metamask/superstruct": true,
>>>>>>> 81af2e81
        "@metamask/utils>@scure/base": true,
        "@metamask/utils>pony-cause": true,
        "@noble/hashes": true,
        "browserify>buffer": true,
        "nock>debug": true,
        "semver": true
      }
    },
    "@metamask/name-controller>async-mutex": {
      "globals": {
        "clearTimeout": true,
        "setTimeout": true
      },
      "packages": {
        "@swc/helpers>tslib": true
      }
    },
    "@metamask/network-controller": {
      "globals": {
        "URL": true,
        "btoa": true,
        "fetch": true,
        "setTimeout": true
      },
      "packages": {
        "@metamask/eth-json-rpc-middleware": true,
        "@metamask/eth-query": true,
        "@metamask/eth-token-tracker>@metamask/eth-block-tracker": true,
        "@metamask/network-controller>@metamask/base-controller": true,
        "@metamask/network-controller>@metamask/controller-utils": true,
        "@metamask/network-controller>@metamask/eth-json-rpc-infura": true,
        "@metamask/network-controller>@metamask/eth-json-rpc-provider": true,
        "@metamask/network-controller>@metamask/swappable-obj-proxy": true,
        "@metamask/rpc-errors": true,
        "@metamask/snaps-controllers>@metamask/json-rpc-engine": true,
        "@metamask/utils": true,
        "browserify>assert": true,
        "uuid": true
      }
    },
    "@metamask/network-controller>@metamask/base-controller": {
      "globals": {
        "setTimeout": true
      },
      "packages": {
        "immer": true
      }
    },
    "@metamask/network-controller>@metamask/controller-utils": {
      "globals": {
        "URL": true,
        "console.error": true,
        "fetch": true,
        "setTimeout": true
      },
      "packages": {
        "@ethereumjs/tx>@ethereumjs/util": true,
        "@metamask/controller-utils>@spruceid/siwe-parser": true,
        "@metamask/ethjs>@metamask/ethjs-unit": true,
        "@metamask/network-controller>@metamask/controller-utils>@metamask/utils": true,
        "bn.js": true,
        "browserify>buffer": true,
        "eslint>fast-deep-equal": true,
        "eth-ens-namehash": true
      }
    },
    "@metamask/network-controller>@metamask/controller-utils>@metamask/utils": {
      "globals": {
        "TextDecoder": true,
        "TextEncoder": true
      },
      "packages": {
<<<<<<< HEAD
        "@metamask/utils>@metamask/superstruct": true,
=======
        "@metamask/snaps-sdk>@metamask/superstruct": true,
>>>>>>> 81af2e81
        "@metamask/utils>@scure/base": true,
        "@metamask/utils>pony-cause": true,
        "@noble/hashes": true,
        "browserify>buffer": true,
        "nock>debug": true,
        "semver": true
      }
    },
    "@metamask/network-controller>@metamask/eth-json-rpc-infura": {
      "globals": {
        "setTimeout": true
      },
      "packages": {
        "@metamask/eth-json-rpc-middleware>@metamask/eth-json-rpc-provider": true,
        "@metamask/network-controller>@metamask/eth-json-rpc-infura>@metamask/json-rpc-engine": true,
        "@metamask/rpc-errors": true,
        "@metamask/utils": true,
        "node-fetch": true
      }
    },
    "@metamask/network-controller>@metamask/eth-json-rpc-infura>@metamask/json-rpc-engine": {
      "packages": {
        "@metamask/rpc-errors": true,
        "@metamask/safe-event-emitter": true,
        "@metamask/utils": true
      }
    },
    "@metamask/network-controller>@metamask/eth-json-rpc-provider": {
      "packages": {
        "@metamask/rpc-errors": true,
        "@metamask/safe-event-emitter": true,
        "@metamask/snaps-controllers>@metamask/json-rpc-engine": true,
        "uuid": true
      }
    },
    "@metamask/notification-controller": {
      "packages": {
        "@metamask/base-controller": true,
        "@metamask/notification-controller>nanoid": true,
        "@metamask/utils": true
      }
    },
    "@metamask/notification-controller>nanoid": {
      "globals": {
        "crypto.getRandomValues": true
      }
    },
    "@metamask/notification-services-controller": {
      "globals": {
        "Intl.NumberFormat": true,
        "addEventListener": true,
        "fetch": true,
        "registration": true,
        "removeEventListener": true
      },
      "packages": {
        "@metamask/notification-services-controller>@contentful/rich-text-html-renderer": true,
        "@metamask/notification-services-controller>@metamask/base-controller": true,
        "@metamask/notification-services-controller>@metamask/controller-utils": true,
        "@metamask/notification-services-controller>firebase": true,
        "@metamask/profile-sync-controller": true,
        "bignumber.js": true,
        "loglevel": true,
        "uuid": true
      }
    },
    "@metamask/notification-services-controller>@contentful/rich-text-html-renderer": {
      "globals": {
        "SuppressedError": true
      }
    },
    "@metamask/notification-services-controller>@metamask/base-controller": {
      "globals": {
        "setTimeout": true
      },
      "packages": {
        "immer": true
      }
    },
    "@metamask/notification-services-controller>@metamask/base-controller>@metamask/utils": {
      "globals": {
        "TextDecoder": true,
        "TextEncoder": true
      },
      "packages": {
        "@metamask/snaps-sdk>@metamask/superstruct": true,
        "@metamask/utils>@scure/base": true,
        "@metamask/utils>pony-cause": true,
        "@noble/hashes": true,
        "browserify>buffer": true,
        "nock>debug": true,
        "semver": true
      }
    },
    "@metamask/notification-services-controller>@metamask/controller-utils": {
      "globals": {
        "URL": true,
        "console.error": true,
        "fetch": true,
        "setTimeout": true
      },
      "packages": {
        "@ethereumjs/tx>@ethereumjs/util": true,
        "@metamask/controller-utils>@spruceid/siwe-parser": true,
        "@metamask/ethjs>@metamask/ethjs-unit": true,
        "@metamask/notification-services-controller>@metamask/base-controller>@metamask/utils": true,
        "bn.js": true,
        "browserify>buffer": true,
        "eslint>fast-deep-equal": true,
        "eth-ens-namehash": true
      }
    },
    "@metamask/notification-services-controller>firebase": {
      "packages": {
        "@metamask/notification-services-controller>firebase>@firebase/app": true,
        "@metamask/notification-services-controller>firebase>@firebase/messaging": true
      }
    },
    "@metamask/notification-services-controller>firebase>@firebase/app": {
      "globals": {
        "FinalizationRegistry": true,
        "console.warn": true
      },
      "packages": {
        "@metamask/notification-services-controller>firebase>@firebase/app>@firebase/component": true,
        "@metamask/notification-services-controller>firebase>@firebase/app>@firebase/logger": true,
        "@metamask/notification-services-controller>firebase>@firebase/app>idb": true,
        "@metamask/notification-services-controller>firebase>@firebase/util": true
      }
    },
    "@metamask/notification-services-controller>firebase>@firebase/app>@firebase/component": {
      "packages": {
        "@metamask/notification-services-controller>firebase>@firebase/util": true
      }
    },
    "@metamask/notification-services-controller>firebase>@firebase/app>@firebase/logger": {
      "globals": {
        "console": true
      },
      "packages": {
        "@swc/helpers>tslib": true
      }
    },
    "@metamask/notification-services-controller>firebase>@firebase/app>idb": {
      "globals": {
        "DOMException": true,
        "IDBCursor": true,
        "IDBDatabase": true,
        "IDBIndex": true,
        "IDBObjectStore": true,
        "IDBRequest": true,
        "IDBTransaction": true,
        "indexedDB.deleteDatabase": true,
        "indexedDB.open": true
      }
    },
    "@metamask/notification-services-controller>firebase>@firebase/installations": {
      "globals": {
        "BroadcastChannel": true,
        "Headers": true,
        "btoa": true,
        "console.error": true,
        "crypto": true,
        "fetch": true,
        "msCrypto": true,
        "navigator.onLine": true,
        "setTimeout": true
      },
      "packages": {
        "@metamask/notification-services-controller>firebase>@firebase/app": true,
        "@metamask/notification-services-controller>firebase>@firebase/app>@firebase/component": true,
        "@metamask/notification-services-controller>firebase>@firebase/app>idb": true,
        "@metamask/notification-services-controller>firebase>@firebase/util": true
      }
    },
    "@metamask/notification-services-controller>firebase>@firebase/messaging": {
      "globals": {
        "Headers": true,
        "Notification.maxActions": true,
        "Notification.permission": true,
        "Notification.requestPermission": true,
        "PushSubscription.prototype.hasOwnProperty": true,
        "ServiceWorkerRegistration": true,
        "URL": true,
        "addEventListener": true,
        "atob": true,
        "btoa": true,
        "clients.matchAll": true,
        "clients.openWindow": true,
        "console.warn": true,
        "document": true,
        "fetch": true,
        "indexedDB": true,
        "location.href": true,
        "location.origin": true,
        "navigator": true,
        "origin.replace": true,
        "registration.showNotification": true,
        "setTimeout": true
      },
      "packages": {
        "@metamask/notification-services-controller>firebase>@firebase/app": true,
        "@metamask/notification-services-controller>firebase>@firebase/app>@firebase/component": true,
        "@metamask/notification-services-controller>firebase>@firebase/app>idb": true,
        "@metamask/notification-services-controller>firebase>@firebase/installations": true,
        "@metamask/notification-services-controller>firebase>@firebase/util": true,
        "@swc/helpers>tslib": true
      }
    },
    "@metamask/notification-services-controller>firebase>@firebase/util": {
      "globals": {
        "atob": true,
        "browser": true,
        "btoa": true,
        "chrome": true,
        "console": true,
        "document": true,
        "indexedDB": true,
        "navigator": true,
        "process": true,
        "self": true,
        "setTimeout": true
      },
      "packages": {
        "process": true
      }
    },
    "@metamask/object-multiplex": {
      "globals": {
        "console.warn": true
      },
      "packages": {
        "@metamask/object-multiplex>once": true,
        "readable-stream": true
      }
    },
    "@metamask/object-multiplex>once": {
      "packages": {
        "@metamask/object-multiplex>once>wrappy": true
      }
    },
    "@metamask/obs-store": {
      "packages": {
        "@metamask/safe-event-emitter": true,
        "readable-stream": true
      }
    },
    "@metamask/permission-controller": {
      "globals": {
        "console.error": true
      },
      "packages": {
        "@metamask/permission-controller>@metamask/base-controller": true,
        "@metamask/permission-controller>@metamask/controller-utils": true,
        "@metamask/permission-controller>nanoid": true,
        "@metamask/rpc-errors": true,
        "@metamask/snaps-controllers>@metamask/json-rpc-engine": true,
        "@metamask/utils": true,
        "deep-freeze-strict": true,
        "immer": true
      }
    },
    "@metamask/permission-controller>@metamask/base-controller": {
      "globals": {
        "setTimeout": true
      },
      "packages": {
        "immer": true
      }
    },
    "@metamask/permission-controller>@metamask/controller-utils": {
      "globals": {
        "URL": true,
        "console.error": true,
        "fetch": true,
        "setTimeout": true
      },
      "packages": {
        "@ethereumjs/tx>@ethereumjs/util": true,
        "@metamask/controller-utils>@spruceid/siwe-parser": true,
        "@metamask/ethjs>@metamask/ethjs-unit": true,
        "@metamask/permission-controller>@metamask/controller-utils>@metamask/utils": true,
        "bn.js": true,
        "browserify>buffer": true,
        "eslint>fast-deep-equal": true,
        "eth-ens-namehash": true
      }
    },
    "@metamask/permission-controller>@metamask/controller-utils>@metamask/utils": {
      "globals": {
        "TextDecoder": true,
        "TextEncoder": true
      },
      "packages": {
<<<<<<< HEAD
        "@metamask/utils>@metamask/superstruct": true,
=======
        "@metamask/snaps-sdk>@metamask/superstruct": true,
>>>>>>> 81af2e81
        "@metamask/utils>@scure/base": true,
        "@metamask/utils>pony-cause": true,
        "@noble/hashes": true,
        "browserify>buffer": true,
        "nock>debug": true,
        "semver": true
      }
    },
    "@metamask/permission-controller>nanoid": {
      "globals": {
        "crypto.getRandomValues": true
      }
    },
    "@metamask/permission-log-controller": {
      "packages": {
        "@metamask/base-controller": true,
        "@metamask/utils": true
      }
    },
    "@metamask/phishing-controller": {
      "globals": {
        "fetch": true
      },
      "packages": {
        "@metamask/base-controller": true,
        "@metamask/controller-utils": true,
        "@metamask/phishing-warning>eth-phishing-detect": true,
        "punycode": true
      }
    },
    "@metamask/phishing-warning>eth-phishing-detect": {
      "packages": {
        "eslint>optionator>fast-levenshtein": true
      }
    },
    "@metamask/post-message-stream": {
      "globals": {
        "MessageEvent.prototype": true,
        "WorkerGlobalScope": true,
        "addEventListener": true,
        "browser": true,
        "chrome": true,
        "location.origin": true,
        "postMessage": true,
        "removeEventListener": true
      },
      "packages": {
        "@metamask/utils": true,
        "readable-stream": true
      }
    },
    "@metamask/ppom-validator": {
      "globals": {
        "URL": true,
        "console.error": true,
        "crypto": true
      },
      "packages": {
        "@metamask/eth-query>json-rpc-random-id": true,
        "@metamask/ppom-validator>@metamask/base-controller": true,
        "@metamask/ppom-validator>@metamask/controller-utils": true,
        "@metamask/ppom-validator>crypto-js": true,
        "@metamask/ppom-validator>elliptic": true,
        "await-semaphore": true,
        "browserify>buffer": true
      }
    },
    "@metamask/ppom-validator>@metamask/base-controller": {
      "globals": {
        "setTimeout": true
      },
      "packages": {
        "immer": true
      }
    },
    "@metamask/ppom-validator>@metamask/controller-utils": {
      "globals": {
        "URL": true,
        "console.error": true,
        "fetch": true,
        "setTimeout": true
      },
      "packages": {
        "@ethereumjs/tx>@ethereumjs/util": true,
        "@metamask/controller-utils>@spruceid/siwe-parser": true,
        "@metamask/ethjs>@metamask/ethjs-unit": true,
        "@metamask/utils": true,
        "bn.js": true,
        "browserify>buffer": true,
        "eslint>fast-deep-equal": true,
        "eth-ens-namehash": true
      }
    },
    "@metamask/ppom-validator>crypto-js": {
      "globals": {
        "crypto": true,
        "define": true,
        "msCrypto": true
      },
      "packages": {
        "browserify>browser-resolve": true
      }
    },
    "@metamask/ppom-validator>elliptic": {
      "packages": {
        "@metamask/ppom-validator>elliptic>brorand": true,
        "@metamask/ppom-validator>elliptic>hmac-drbg": true,
        "@metamask/ppom-validator>elliptic>minimalistic-assert": true,
        "@metamask/ppom-validator>elliptic>minimalistic-crypto-utils": true,
        "bn.js": true,
        "ethereumjs-util>ethereum-cryptography>hash.js": true,
        "pumpify>inherits": true
      }
    },
    "@metamask/ppom-validator>elliptic>brorand": {
      "globals": {
        "crypto": true,
        "msCrypto": true
      },
      "packages": {
        "browserify>browser-resolve": true
      }
    },
    "@metamask/ppom-validator>elliptic>hmac-drbg": {
      "packages": {
        "@metamask/ppom-validator>elliptic>minimalistic-assert": true,
        "@metamask/ppom-validator>elliptic>minimalistic-crypto-utils": true,
        "ethereumjs-util>ethereum-cryptography>hash.js": true
      }
    },
    "@metamask/profile-sync-controller": {
      "globals": {
        "Event": true,
        "Headers": true,
        "TextDecoder": true,
        "URL": true,
        "URLSearchParams": true,
        "addEventListener": true,
        "console.error": true,
        "dispatchEvent": true,
        "fetch": true,
        "removeEventListener": true,
        "setTimeout": true
      },
      "packages": {
        "@metamask/message-signing-snap>@noble/ciphers": true,
        "@metamask/profile-sync-controller>@metamask/base-controller": true,
        "@metamask/profile-sync-controller>siwe": true,
        "@noble/hashes": true,
        "browserify>buffer": true,
        "loglevel": true
      }
    },
    "@metamask/profile-sync-controller>@metamask/base-controller": {
      "globals": {
        "setTimeout": true
      },
      "packages": {
        "immer": true
      }
    },
    "@metamask/profile-sync-controller>siwe": {
      "globals": {
        "console.error": true,
        "console.warn": true
      },
      "packages": {
        "@metamask/controller-utils>@spruceid/siwe-parser>valid-url": true,
        "@metamask/profile-sync-controller>siwe>@spruceid/siwe-parser": true,
        "@metamask/profile-sync-controller>siwe>@stablelib/random": true,
        "@metamask/test-bundler>ethers": true
      }
    },
    "@metamask/profile-sync-controller>siwe>@spruceid/siwe-parser": {
      "globals": {
        "console.error": true,
        "console.log": true
      },
      "packages": {
        "@metamask/controller-utils>@spruceid/siwe-parser>apg-js": true,
        "@noble/hashes": true
      }
    },
    "@metamask/profile-sync-controller>siwe>@stablelib/random": {
      "globals": {
        "crypto": true,
        "msCrypto": true
      },
      "packages": {
        "@metamask/profile-sync-controller>siwe>@stablelib/random>@stablelib/binary": true,
        "@metamask/profile-sync-controller>siwe>@stablelib/random>@stablelib/wipe": true,
        "browserify>browser-resolve": true
      }
    },
    "@metamask/profile-sync-controller>siwe>@stablelib/random>@stablelib/binary": {
      "packages": {
        "@metamask/profile-sync-controller>siwe>@stablelib/random>@stablelib/binary>@stablelib/int": true
      }
    },
    "@metamask/queued-request-controller": {
      "packages": {
        "@metamask/queued-request-controller>@metamask/base-controller": true,
        "@metamask/rpc-errors": true,
        "@metamask/selected-network-controller": true,
        "@metamask/snaps-controllers>@metamask/json-rpc-engine": true,
        "@metamask/utils": true
      }
    },
    "@metamask/queued-request-controller>@metamask/base-controller": {
      "globals": {
        "setTimeout": true
      },
      "packages": {
        "immer": true
      }
    },
    "@metamask/rate-limit-controller": {
      "globals": {
        "setTimeout": true
      },
      "packages": {
        "@metamask/base-controller": true,
        "@metamask/rpc-errors": true,
        "@metamask/utils": true
      }
    },
    "@metamask/rpc-errors": {
      "packages": {
        "@metamask/rpc-errors>@metamask/utils": true,
        "eth-rpc-errors>fast-safe-stringify": true
      }
    },
    "@metamask/rpc-errors>@metamask/utils": {
      "globals": {
        "TextDecoder": true,
        "TextEncoder": true
      },
      "packages": {
<<<<<<< HEAD
        "@metamask/utils>@metamask/superstruct": true,
=======
        "@metamask/snaps-sdk>@metamask/superstruct": true,
>>>>>>> 81af2e81
        "@metamask/utils>@scure/base": true,
        "@metamask/utils>pony-cause": true,
        "@noble/hashes": true,
        "browserify>buffer": true,
        "nock>debug": true,
        "semver": true
      }
    },
    "@metamask/rpc-methods-flask>nanoid": {
      "globals": {
        "crypto.getRandomValues": true
      }
    },
    "@metamask/rpc-methods>nanoid": {
      "globals": {
        "crypto.getRandomValues": true
      }
    },
    "@metamask/safe-event-emitter": {
      "globals": {
        "setTimeout": true
      },
      "packages": {
        "webpack>events": true
      }
    },
    "@metamask/scure-bip39": {
      "globals": {
        "TextEncoder": true
      },
      "packages": {
        "@metamask/scure-bip39>@noble/hashes": true,
        "@metamask/utils>@scure/base": true
      }
    },
    "@metamask/scure-bip39>@noble/hashes": {
      "globals": {
        "TextEncoder": true,
        "crypto": true
      }
    },
    "@metamask/selected-network-controller": {
      "packages": {
        "@metamask/network-controller>@metamask/swappable-obj-proxy": true,
        "@metamask/selected-network-controller>@metamask/base-controller": true
      }
    },
    "@metamask/selected-network-controller>@metamask/base-controller": {
      "globals": {
        "setTimeout": true
      },
      "packages": {
        "immer": true
      }
    },
    "@metamask/signature-controller": {
      "globals": {
        "console.info": true
      },
      "packages": {
        "@metamask/base-controller": true,
        "@metamask/controller-utils": true,
        "@metamask/logging-controller": true,
        "@metamask/rpc-errors": true,
        "@metamask/signature-controller>@metamask/message-manager": true,
        "lodash": true,
        "webpack>events": true
      }
    },
    "@metamask/signature-controller>@metamask/message-manager": {
      "packages": {
        "@metamask/base-controller": true,
        "@metamask/controller-utils": true,
        "@metamask/eth-sig-util": true,
        "@metamask/message-manager>jsonschema": true,
        "@metamask/utils": true,
        "browserify>buffer": true,
        "uuid": true,
        "webpack>events": true
      }
    },
    "@metamask/smart-transactions-controller": {
      "globals": {
        "URLSearchParams": true,
        "clearInterval": true,
        "console.error": true,
        "console.log": true,
        "fetch": true,
        "setInterval": true
      },
      "packages": {
        "@ethersproject/bytes": true,
        "@metamask/eth-query": true,
        "@metamask/gas-fee-controller>@metamask/polling-controller": true,
        "@metamask/smart-transactions-controller>@ethereumjs/tx": true,
        "@metamask/smart-transactions-controller>@ethereumjs/util": true,
        "@metamask/smart-transactions-controller>@metamask/controller-utils": true,
        "@metamask/smart-transactions-controller>@metamask/transaction-controller": true,
        "@metamask/smart-transactions-controller>bignumber.js": true,
        "browserify>buffer": true,
        "fast-json-patch": true,
        "lodash": true,
        "webpack>events": true
      }
    },
    "@metamask/smart-transactions-controller>@babel/runtime": {
      "globals": {
        "regeneratorRuntime": "write"
      }
    },
    "@metamask/smart-transactions-controller>@ethereumjs/tx": {
      "packages": {
        "@ethereumjs/tx>ethereum-cryptography": true,
        "@metamask/smart-transactions-controller>@ethereumjs/tx>@ethereumjs/common": true,
        "@metamask/smart-transactions-controller>@ethereumjs/tx>@ethereumjs/rlp": true,
        "@metamask/smart-transactions-controller>@ethereumjs/util": true
      }
    },
    "@metamask/smart-transactions-controller>@ethereumjs/tx>@ethereumjs/common": {
      "packages": {
        "@metamask/smart-transactions-controller>@ethereumjs/util": true,
        "webpack>events": true
      }
    },
    "@metamask/smart-transactions-controller>@ethereumjs/tx>@ethereumjs/rlp": {
      "globals": {
        "TextEncoder": true
      }
    },
    "@metamask/smart-transactions-controller>@ethereumjs/util": {
      "globals": {
        "console.warn": true,
        "fetch": true
      },
      "packages": {
        "@ethereumjs/tx>ethereum-cryptography": true,
        "@metamask/smart-transactions-controller>@ethereumjs/util>@ethereumjs/rlp": true,
        "webpack>events": true
      }
    },
    "@metamask/smart-transactions-controller>@ethereumjs/util>@ethereumjs/rlp": {
      "globals": {
        "TextEncoder": true
      }
    },
    "@metamask/smart-transactions-controller>@metamask/base-controller": {
      "globals": {
        "setTimeout": true
      },
      "packages": {
        "immer": true
      }
    },
    "@metamask/smart-transactions-controller>@metamask/controller-utils": {
      "globals": {
        "URL": true,
        "console.error": true,
        "fetch": true,
        "setTimeout": true
      },
      "packages": {
        "@metamask/controller-utils>@spruceid/siwe-parser": true,
        "@metamask/ethjs>@metamask/ethjs-unit": true,
        "@metamask/smart-transactions-controller>@metamask/controller-utils>@ethereumjs/util": true,
        "@metamask/smart-transactions-controller>@metamask/controller-utils>@metamask/utils": true,
        "bn.js": true,
        "browserify>buffer": true,
        "eslint>fast-deep-equal": true,
        "eth-ens-namehash": true
      }
    },
    "@metamask/smart-transactions-controller>@metamask/controller-utils>@ethereumjs/util": {
      "globals": {
        "console.warn": true
      },
      "packages": {
        "@ethereumjs/tx>@ethereumjs/rlp": true,
        "@ethereumjs/tx>@ethereumjs/util>micro-ftch": true,
        "@ethereumjs/tx>ethereum-cryptography": true,
        "browserify>buffer": true,
        "browserify>insert-module-globals>is-buffer": true,
        "webpack>events": true
      }
    },
    "@metamask/smart-transactions-controller>@metamask/controller-utils>@metamask/utils": {
      "globals": {
        "TextDecoder": true,
        "TextEncoder": true
      },
      "packages": {
<<<<<<< HEAD
        "@metamask/utils>@metamask/superstruct": true,
=======
        "@metamask/snaps-sdk>@metamask/superstruct": true,
>>>>>>> 81af2e81
        "@metamask/utils>@scure/base": true,
        "@metamask/utils>pony-cause": true,
        "@noble/hashes": true,
        "browserify>buffer": true,
        "nock>debug": true,
        "semver": true
      }
    },
    "@metamask/smart-transactions-controller>@metamask/controllers>nanoid": {
      "globals": {
        "crypto.getRandomValues": true
      }
    },
    "@metamask/smart-transactions-controller>@metamask/transaction-controller": {
      "globals": {
        "clearTimeout": true,
        "console.error": true,
        "fetch": true,
        "setTimeout": true
      },
      "packages": {
        "@ethereumjs/tx>@ethereumjs/common": true,
        "@ethersproject/abi": true,
        "@ethersproject/contracts": true,
        "@ethersproject/providers": true,
        "@metamask/eth-query": true,
        "@metamask/gas-fee-controller": true,
        "@metamask/metamask-eth-abis": true,
        "@metamask/name-controller>async-mutex": true,
        "@metamask/network-controller": true,
        "@metamask/rpc-errors": true,
        "@metamask/smart-transactions-controller>@metamask/base-controller": true,
        "@metamask/smart-transactions-controller>@metamask/controller-utils": true,
        "@metamask/smart-transactions-controller>@metamask/transaction-controller>@ethereumjs/tx": true,
        "@metamask/smart-transactions-controller>@metamask/transaction-controller>@ethereumjs/util": true,
        "@metamask/smart-transactions-controller>@metamask/transaction-controller>eth-method-registry": true,
        "@metamask/transaction-controller>@metamask/nonce-tracker": true,
        "@metamask/utils": true,
        "bn.js": true,
        "browserify>buffer": true,
        "fast-json-patch": true,
        "lodash": true,
        "uuid": true,
        "webpack>events": true
      }
    },
    "@metamask/smart-transactions-controller>@metamask/transaction-controller>@ethereumjs/tx": {
      "packages": {
        "@ethereumjs/tx>@ethereumjs/common": true,
        "@ethereumjs/tx>@ethereumjs/rlp": true,
        "@ethereumjs/tx>ethereum-cryptography": true,
        "@metamask/smart-transactions-controller>@metamask/transaction-controller>@ethereumjs/util": true,
        "browserify>buffer": true,
        "browserify>insert-module-globals>is-buffer": true
      }
    },
    "@metamask/smart-transactions-controller>@metamask/transaction-controller>@ethereumjs/util": {
      "globals": {
        "console.warn": true
      },
      "packages": {
        "@ethereumjs/tx>@ethereumjs/rlp": true,
        "@ethereumjs/tx>@ethereumjs/util>micro-ftch": true,
        "@ethereumjs/tx>ethereum-cryptography": true,
        "browserify>buffer": true,
        "browserify>insert-module-globals>is-buffer": true,
        "webpack>events": true
      }
    },
    "@metamask/smart-transactions-controller>@metamask/transaction-controller>eth-method-registry": {
      "packages": {
        "@metamask/smart-transactions-controller>@metamask/transaction-controller>eth-method-registry>@metamask/ethjs-contract": true,
        "@metamask/smart-transactions-controller>@metamask/transaction-controller>eth-method-registry>@metamask/ethjs-query": true
      }
    },
    "@metamask/smart-transactions-controller>@metamask/transaction-controller>eth-method-registry>@metamask/ethjs-contract": {
      "packages": {
        "@metamask/ethjs>ethjs-abi": true,
        "@metamask/ethjs>js-sha3": true,
        "@metamask/smart-transactions-controller>@babel/runtime": true,
        "@metamask/smart-transactions-controller>@metamask/transaction-controller>eth-method-registry>@metamask/ethjs-contract>@metamask/ethjs-filter": true,
        "@metamask/smart-transactions-controller>@metamask/transaction-controller>eth-method-registry>@metamask/ethjs-contract>@metamask/ethjs-util": true,
        "promise-to-callback": true
      }
    },
    "@metamask/smart-transactions-controller>@metamask/transaction-controller>eth-method-registry>@metamask/ethjs-contract>@metamask/ethjs-filter": {
      "globals": {
        "clearInterval": true,
        "setInterval": true
      }
    },
    "@metamask/smart-transactions-controller>@metamask/transaction-controller>eth-method-registry>@metamask/ethjs-contract>@metamask/ethjs-util": {
      "packages": {
        "@metamask/ethjs>@metamask/ethjs-util>is-hex-prefixed": true,
        "@metamask/ethjs>@metamask/ethjs-util>strip-hex-prefix": true,
        "browserify>buffer": true
      }
    },
    "@metamask/smart-transactions-controller>@metamask/transaction-controller>eth-method-registry>@metamask/ethjs-query": {
      "globals": {
        "console": true
      },
      "packages": {
        "@metamask/smart-transactions-controller>@metamask/transaction-controller>eth-method-registry>@metamask/ethjs-query>@metamask/ethjs-format": true,
        "@metamask/smart-transactions-controller>@metamask/transaction-controller>eth-method-registry>@metamask/ethjs-query>@metamask/ethjs-rpc": true,
        "promise-to-callback": true
      }
    },
    "@metamask/smart-transactions-controller>@metamask/transaction-controller>eth-method-registry>@metamask/ethjs-query>@metamask/ethjs-format": {
      "packages": {
        "@metamask/ethjs-query>@metamask/ethjs-format>ethjs-schema": true,
        "@metamask/ethjs>@metamask/ethjs-util>strip-hex-prefix": true,
        "@metamask/ethjs>@metamask/number-to-bn": true,
        "@metamask/smart-transactions-controller>@metamask/transaction-controller>eth-method-registry>@metamask/ethjs-contract>@metamask/ethjs-util": true
      }
    },
    "@metamask/smart-transactions-controller>@metamask/transaction-controller>eth-method-registry>@metamask/ethjs-query>@metamask/ethjs-rpc": {
      "packages": {
        "promise-to-callback": true
      }
    },
    "@metamask/smart-transactions-controller>bignumber.js": {
      "globals": {
        "crypto": true,
        "define": true
      }
    },
    "@metamask/snaps-controllers": {
      "globals": {
        "DecompressionStream": true,
        "URL": true,
        "clearTimeout": true,
        "document.getElementById": true,
        "fetch.bind": true,
        "setTimeout": true
      },
      "packages": {
        "@metamask/object-multiplex": true,
        "@metamask/post-message-stream": true,
        "@metamask/rpc-errors": true,
        "@metamask/snaps-controllers>@metamask/base-controller": true,
        "@metamask/snaps-controllers>@metamask/json-rpc-engine": true,
        "@metamask/snaps-controllers>@metamask/json-rpc-middleware-stream": true,
        "@metamask/snaps-controllers>@metamask/permission-controller": true,
        "@metamask/snaps-controllers>@metamask/utils": true,
        "@metamask/snaps-controllers>@xstate/fsm": true,
        "@metamask/snaps-controllers>concat-stream": true,
        "@metamask/snaps-controllers>get-npm-tarball-url": true,
        "@metamask/snaps-controllers>nanoid": true,
        "@metamask/snaps-controllers>readable-web-to-node-stream": true,
        "@metamask/snaps-controllers>tar-stream": true,
        "@metamask/snaps-rpc-methods": true,
        "@metamask/snaps-sdk": true,
        "@metamask/snaps-utils": true,
        "@metamask/snaps-utils>@metamask/snaps-registry": true,
        "browserify>browserify-zlib": true,
        "eslint>fast-deep-equal": true,
        "readable-stream": true
      }
    },
    "@metamask/snaps-controllers-flask>nanoid": {
      "globals": {
        "crypto.getRandomValues": true
      }
    },
    "@metamask/snaps-controllers>@metamask/base-controller": {
      "globals": {
        "setTimeout": true
      },
      "packages": {
        "immer": true
      }
    },
    "@metamask/snaps-controllers>@metamask/json-rpc-engine": {
      "packages": {
        "@metamask/rpc-errors": true,
        "@metamask/safe-event-emitter": true,
        "@metamask/snaps-controllers>@metamask/json-rpc-engine>@metamask/utils": true
      }
    },
    "@metamask/snaps-controllers>@metamask/json-rpc-engine>@metamask/utils": {
      "globals": {
        "TextDecoder": true,
        "TextEncoder": true
      },
      "packages": {
<<<<<<< HEAD
        "@metamask/utils>@metamask/superstruct": true,
=======
        "@metamask/snaps-sdk>@metamask/superstruct": true,
>>>>>>> 81af2e81
        "@metamask/utils>@scure/base": true,
        "@metamask/utils>pony-cause": true,
        "@noble/hashes": true,
        "browserify>buffer": true,
        "nock>debug": true,
        "semver": true
      }
    },
    "@metamask/snaps-controllers>@metamask/json-rpc-middleware-stream": {
      "globals": {
        "console.warn": true,
        "setTimeout": true
      },
      "packages": {
        "@metamask/safe-event-emitter": true,
        "@metamask/snaps-controllers>@metamask/json-rpc-middleware-stream>@metamask/utils": true,
        "readable-stream": true
      }
    },
    "@metamask/snaps-controllers>@metamask/json-rpc-middleware-stream>@metamask/utils": {
      "globals": {
        "TextDecoder": true,
        "TextEncoder": true
      },
      "packages": {
<<<<<<< HEAD
        "@metamask/utils>@metamask/superstruct": true,
=======
        "@metamask/snaps-sdk>@metamask/superstruct": true,
        "@metamask/utils>@scure/base": true,
        "@metamask/utils>pony-cause": true,
        "@noble/hashes": true,
        "browserify>buffer": true,
        "nock>debug": true,
        "semver": true
      }
    },
    "@metamask/snaps-controllers>@metamask/permission-controller": {
      "globals": {
        "console.error": true
      },
      "packages": {
        "@metamask/rpc-errors": true,
        "@metamask/snaps-controllers>@metamask/base-controller": true,
        "@metamask/snaps-controllers>@metamask/json-rpc-engine": true,
        "@metamask/snaps-controllers>@metamask/phishing-controller>@metamask/controller-utils": true,
        "@metamask/snaps-controllers>@metamask/utils": true,
        "@metamask/snaps-controllers>nanoid": true,
        "deep-freeze-strict": true,
        "immer": true
      }
    },
    "@metamask/snaps-controllers>@metamask/phishing-controller>@metamask/controller-utils": {
      "globals": {
        "URL": true,
        "console.error": true,
        "fetch": true,
        "setTimeout": true
      },
      "packages": {
        "@ethereumjs/tx>@ethereumjs/util": true,
        "@metamask/controller-utils>@spruceid/siwe-parser": true,
        "@metamask/ethjs>@metamask/ethjs-unit": true,
        "@metamask/snaps-controllers>@metamask/utils": true,
        "bn.js": true,
        "browserify>buffer": true,
        "eslint>fast-deep-equal": true,
        "eth-ens-namehash": true
      }
    },
    "@metamask/snaps-controllers>@metamask/utils": {
      "globals": {
        "TextDecoder": true,
        "TextEncoder": true
      },
      "packages": {
        "@metamask/snaps-sdk>@metamask/superstruct": true,
>>>>>>> 81af2e81
        "@metamask/utils>@scure/base": true,
        "@metamask/utils>pony-cause": true,
        "@noble/hashes": true,
        "browserify>buffer": true,
        "nock>debug": true,
        "semver": true
      }
    },
    "@metamask/snaps-controllers>concat-stream": {
      "packages": {
        "browserify>buffer": true,
        "browserify>concat-stream>typedarray": true,
        "pumpify>inherits": true,
        "readable-stream": true,
        "terser>source-map-support>buffer-from": true
      }
    },
    "@metamask/snaps-controllers>nanoid": {
      "globals": {
        "crypto.getRandomValues": true
      }
    },
    "@metamask/snaps-controllers>readable-web-to-node-stream": {
      "packages": {
        "readable-stream": true
      }
    },
    "@metamask/snaps-controllers>tar-stream": {
      "packages": {
        "@metamask/snaps-controllers>tar-stream>b4a": true,
        "@metamask/snaps-controllers>tar-stream>fast-fifo": true,
        "@metamask/snaps-controllers>tar-stream>streamx": true,
        "browserify>browser-resolve": true
      }
    },
    "@metamask/snaps-controllers>tar-stream>b4a": {
      "globals": {
        "TextDecoder": true,
        "TextEncoder": true
      }
    },
    "@metamask/snaps-controllers>tar-stream>streamx": {
      "packages": {
        "@metamask/snaps-controllers>tar-stream>fast-fifo": true,
        "@metamask/snaps-controllers>tar-stream>streamx>queue-tick": true,
        "webpack>events": true
      }
    },
    "@metamask/snaps-controllers>tar-stream>streamx>queue-tick": {
      "globals": {
        "queueMicrotask": true
      }
    },
    "@metamask/snaps-execution-environments": {
      "globals": {
        "document.getElementById": true
      },
      "packages": {
        "@metamask/post-message-stream": true,
        "@metamask/snaps-execution-environments>@metamask/snaps-utils": true,
        "@metamask/snaps-execution-environments>@metamask/utils": true,
        "@metamask/snaps-utils": true,
        "@metamask/utils": true
      }
    },
<<<<<<< HEAD
    "@metamask/snaps-rpc-methods": {
      "packages": {
        "@metamask/permission-controller": true,
        "@metamask/rpc-errors": true,
        "@metamask/snaps-sdk": true,
        "@metamask/snaps-sdk>@metamask/key-tree": true,
        "@metamask/snaps-utils": true,
        "@metamask/utils": true,
        "@noble/hashes": true,
        "superstruct": true
      }
    },
    "@metamask/snaps-sdk": {
      "globals": {
        "fetch": true
      },
      "packages": {
        "@metamask/rpc-errors": true,
        "@metamask/utils": true,
        "superstruct": true
      }
    },
    "@metamask/snaps-sdk>@metamask/key-tree": {
      "packages": {
        "@metamask/message-signing-snap>@noble/curves": true,
        "@metamask/scure-bip39": true,
        "@metamask/snaps-sdk>@metamask/key-tree>@metamask/utils": true,
        "@metamask/utils>@scure/base": true,
        "@noble/hashes": true
      }
    },
    "@metamask/snaps-sdk>@metamask/key-tree>@metamask/utils": {
      "globals": {
        "TextDecoder": true,
        "TextEncoder": true
      },
      "packages": {
        "@metamask/utils>@metamask/superstruct": true,
        "@metamask/utils>@scure/base": true,
        "@metamask/utils>pony-cause": true,
        "@noble/hashes": true,
        "browserify>buffer": true,
        "nock>debug": true,
        "semver": true
      }
    },
    "@metamask/snaps-utils": {
=======
    "@metamask/snaps-execution-environments>@metamask/snaps-utils": {
>>>>>>> 81af2e81
      "globals": {
        "File": true,
        "FileReader": true,
        "TextDecoder": true,
        "TextEncoder": true,
        "URL": true,
        "console.error": true,
        "console.log": true,
        "console.warn": true,
        "crypto": true,
        "document.body.appendChild": true,
        "document.createElement": true,
        "fetch": true
      },
      "packages": {
        "@metamask/eth-snap-keyring>@metamask/snaps-utils>@metamask/slip44": true,
        "@metamask/rpc-errors": true,
        "@metamask/snaps-execution-environments>@metamask/snaps-utils>@metamask/permission-controller": true,
        "@metamask/snaps-execution-environments>@metamask/utils": true,
        "@metamask/snaps-sdk": true,
        "@metamask/snaps-sdk>@metamask/key-tree": true,
        "@metamask/snaps-sdk>@metamask/superstruct": true,
        "@metamask/snaps-utils>cron-parser": true,
        "@metamask/snaps-utils>fast-json-stable-stringify": true,
        "@metamask/snaps-utils>fast-xml-parser": true,
        "@metamask/snaps-utils>marked": true,
        "@metamask/snaps-utils>rfdc": true,
        "@metamask/snaps-utils>validate-npm-package-name": true,
        "@metamask/utils>@scure/base": true,
        "@noble/hashes": true,
        "chalk": true,
        "semver": true
      }
    },
    "@metamask/snaps-execution-environments>@metamask/snaps-utils>@metamask/base-controller": {
      "globals": {
        "setTimeout": true
      },
      "packages": {
<<<<<<< HEAD
        "@metamask/message-signing-snap>@noble/curves": true,
        "@metamask/snaps-utils>@metamask/snaps-registry>@metamask/utils": true,
        "@metamask/utils>@metamask/superstruct": true,
        "@noble/hashes": true
=======
        "immer": true
>>>>>>> 81af2e81
      }
    },
    "@metamask/snaps-execution-environments>@metamask/snaps-utils>@metamask/permission-controller": {
      "globals": {
        "console.error": true
      },
      "packages": {
<<<<<<< HEAD
        "@metamask/utils>@metamask/superstruct": true,
=======
        "@metamask/rpc-errors": true,
        "@metamask/snaps-controllers>@metamask/json-rpc-engine": true,
        "@metamask/snaps-execution-environments>@metamask/snaps-utils>@metamask/base-controller": true,
        "@metamask/snaps-execution-environments>@metamask/snaps-utils>@metamask/permission-controller>@metamask/controller-utils": true,
        "@metamask/snaps-execution-environments>@metamask/utils": true,
        "@metamask/snaps-execution-environments>nanoid": true,
        "deep-freeze-strict": true,
        "immer": true
      }
    },
    "@metamask/snaps-execution-environments>@metamask/snaps-utils>@metamask/permission-controller>@metamask/controller-utils": {
      "globals": {
        "URL": true,
        "console.error": true,
        "fetch": true,
        "setTimeout": true
      },
      "packages": {
        "@ethereumjs/tx>@ethereumjs/util": true,
        "@metamask/controller-utils>@spruceid/siwe-parser": true,
        "@metamask/ethjs>@metamask/ethjs-unit": true,
        "@metamask/snaps-execution-environments>@metamask/utils": true,
        "bn.js": true,
        "browserify>buffer": true,
        "eslint>fast-deep-equal": true,
        "eth-ens-namehash": true
      }
    },
    "@metamask/snaps-execution-environments>@metamask/utils": {
      "globals": {
        "TextDecoder": true,
        "TextEncoder": true
      },
      "packages": {
        "@metamask/snaps-sdk>@metamask/superstruct": true,
        "@metamask/utils>@scure/base": true,
        "@metamask/utils>pony-cause": true,
        "@noble/hashes": true,
        "browserify>buffer": true,
        "nock>debug": true,
        "semver": true
      }
    },
    "@metamask/snaps-execution-environments>nanoid": {
      "globals": {
        "crypto.getRandomValues": true
      }
    },
    "@metamask/snaps-rpc-methods": {
      "packages": {
        "@metamask/rpc-errors": true,
        "@metamask/snaps-rpc-methods>@metamask/permission-controller": true,
        "@metamask/snaps-rpc-methods>@metamask/utils": true,
        "@metamask/snaps-sdk": true,
        "@metamask/snaps-sdk>@metamask/key-tree": true,
        "@metamask/snaps-sdk>@metamask/superstruct": true,
        "@metamask/snaps-utils": true,
        "@noble/hashes": true
      }
    },
    "@metamask/snaps-rpc-methods>@metamask/permission-controller": {
      "globals": {
        "console.error": true
      },
      "packages": {
        "@metamask/rpc-errors": true,
        "@metamask/snaps-controllers>@metamask/json-rpc-engine": true,
        "@metamask/snaps-rpc-methods>@metamask/permission-controller>@metamask/base-controller": true,
        "@metamask/snaps-rpc-methods>@metamask/permission-controller>@metamask/controller-utils": true,
        "@metamask/snaps-rpc-methods>@metamask/permission-controller>nanoid": true,
        "@metamask/snaps-rpc-methods>@metamask/utils": true,
        "deep-freeze-strict": true,
        "immer": true
      }
    },
    "@metamask/snaps-rpc-methods>@metamask/permission-controller>@metamask/base-controller": {
      "globals": {
        "setTimeout": true
      },
      "packages": {
        "immer": true
      }
    },
    "@metamask/snaps-rpc-methods>@metamask/permission-controller>@metamask/controller-utils": {
      "globals": {
        "URL": true,
        "console.error": true,
        "fetch": true,
        "setTimeout": true
      },
      "packages": {
        "@ethereumjs/tx>@ethereumjs/util": true,
        "@metamask/controller-utils>@spruceid/siwe-parser": true,
        "@metamask/ethjs>@metamask/ethjs-unit": true,
        "@metamask/snaps-rpc-methods>@metamask/utils": true,
        "bn.js": true,
        "browserify>buffer": true,
        "eslint>fast-deep-equal": true,
        "eth-ens-namehash": true
      }
    },
    "@metamask/snaps-rpc-methods>@metamask/permission-controller>nanoid": {
      "globals": {
        "crypto.getRandomValues": true
      }
    },
    "@metamask/snaps-rpc-methods>@metamask/utils": {
      "globals": {
        "TextDecoder": true,
        "TextEncoder": true
      },
      "packages": {
        "@metamask/snaps-sdk>@metamask/superstruct": true,
        "@metamask/utils>@scure/base": true,
        "@metamask/utils>pony-cause": true,
        "@noble/hashes": true,
        "browserify>buffer": true,
        "nock>debug": true,
        "semver": true
      }
    },
    "@metamask/snaps-sdk": {
      "globals": {
        "fetch": true
      },
      "packages": {
        "@metamask/rpc-errors": true,
        "@metamask/snaps-sdk>@metamask/superstruct": true,
        "@metamask/snaps-sdk>@metamask/utils": true
      }
    },
    "@metamask/snaps-sdk>@metamask/key-tree": {
      "packages": {
        "@metamask/message-signing-snap>@noble/curves": true,
        "@metamask/scure-bip39": true,
        "@metamask/snaps-sdk>@metamask/key-tree>@metamask/utils": true,
        "@metamask/utils>@scure/base": true,
        "@noble/hashes": true
      }
    },
    "@metamask/snaps-sdk>@metamask/key-tree>@metamask/utils": {
      "globals": {
        "TextDecoder": true,
        "TextEncoder": true
      },
      "packages": {
        "@metamask/snaps-sdk>@metamask/superstruct": true,
        "@metamask/utils>@scure/base": true,
        "@metamask/utils>pony-cause": true,
        "@noble/hashes": true,
        "browserify>buffer": true,
        "nock>debug": true,
        "semver": true
      }
    },
    "@metamask/snaps-sdk>@metamask/utils": {
      "globals": {
        "TextDecoder": true,
        "TextEncoder": true
      },
      "packages": {
        "@metamask/snaps-sdk>@metamask/superstruct": true,
        "@metamask/utils>@scure/base": true,
        "@metamask/utils>pony-cause": true,
        "@noble/hashes": true,
        "browserify>buffer": true,
        "nock>debug": true,
        "semver": true
      }
    },
    "@metamask/snaps-utils": {
      "globals": {
        "File": true,
        "FileReader": true,
        "TextDecoder": true,
        "TextEncoder": true,
        "URL": true,
        "console.error": true,
        "console.log": true,
        "console.warn": true,
        "crypto": true,
        "document.body.appendChild": true,
        "document.createElement": true,
        "fetch": true
      },
      "packages": {
        "@metamask/rpc-errors": true,
        "@metamask/snaps-sdk": true,
        "@metamask/snaps-sdk>@metamask/key-tree": true,
        "@metamask/snaps-sdk>@metamask/superstruct": true,
        "@metamask/snaps-utils>@metamask/permission-controller": true,
        "@metamask/snaps-utils>@metamask/slip44": true,
        "@metamask/snaps-utils>@metamask/utils": true,
        "@metamask/snaps-utils>cron-parser": true,
        "@metamask/snaps-utils>fast-json-stable-stringify": true,
        "@metamask/snaps-utils>fast-xml-parser": true,
        "@metamask/snaps-utils>marked": true,
        "@metamask/snaps-utils>rfdc": true,
        "@metamask/snaps-utils>validate-npm-package-name": true,
        "@metamask/utils>@scure/base": true,
        "@noble/hashes": true,
        "chalk": true,
        "semver": true
      }
    },
    "@metamask/snaps-utils>@metamask/base-controller": {
      "globals": {
        "setTimeout": true
      },
      "packages": {
        "immer": true
      }
    },
    "@metamask/snaps-utils>@metamask/permission-controller": {
      "globals": {
        "console.error": true
      },
      "packages": {
        "@metamask/rpc-errors": true,
        "@metamask/snaps-controllers>@metamask/json-rpc-engine": true,
        "@metamask/snaps-utils>@metamask/base-controller": true,
        "@metamask/snaps-utils>@metamask/permission-controller>@metamask/controller-utils": true,
        "@metamask/snaps-utils>@metamask/permission-controller>nanoid": true,
        "@metamask/snaps-utils>@metamask/utils": true,
        "deep-freeze-strict": true,
        "immer": true
      }
    },
    "@metamask/snaps-utils>@metamask/permission-controller>@metamask/controller-utils": {
      "globals": {
        "URL": true,
        "console.error": true,
        "fetch": true,
        "setTimeout": true
      },
      "packages": {
        "@ethereumjs/tx>@ethereumjs/util": true,
        "@metamask/controller-utils>@spruceid/siwe-parser": true,
        "@metamask/ethjs>@metamask/ethjs-unit": true,
        "@metamask/snaps-utils>@metamask/utils": true,
        "bn.js": true,
        "browserify>buffer": true,
        "eslint>fast-deep-equal": true,
        "eth-ens-namehash": true
      }
    },
    "@metamask/snaps-utils>@metamask/permission-controller>nanoid": {
      "globals": {
        "crypto.getRandomValues": true
      }
    },
    "@metamask/snaps-utils>@metamask/snaps-registry": {
      "packages": {
        "@metamask/message-signing-snap>@noble/curves": true,
        "@metamask/snaps-sdk>@metamask/superstruct": true,
        "@metamask/snaps-utils>@metamask/snaps-registry>@metamask/utils": true,
        "@noble/hashes": true
      }
    },
    "@metamask/snaps-utils>@metamask/snaps-registry>@metamask/utils": {
      "globals": {
        "TextDecoder": true,
        "TextEncoder": true
      },
      "packages": {
        "@metamask/snaps-sdk>@metamask/superstruct": true,
        "@metamask/utils>@scure/base": true,
        "@metamask/utils>pony-cause": true,
        "@noble/hashes": true,
        "browserify>buffer": true,
        "nock>debug": true,
        "semver": true
      }
    },
    "@metamask/snaps-utils>@metamask/utils": {
      "globals": {
        "TextDecoder": true,
        "TextEncoder": true
      },
      "packages": {
        "@metamask/snaps-sdk>@metamask/superstruct": true,
>>>>>>> 81af2e81
        "@metamask/utils>@scure/base": true,
        "@metamask/utils>pony-cause": true,
        "@noble/hashes": true,
        "browserify>buffer": true,
        "nock>debug": true,
        "semver": true
      }
    },
    "@metamask/snaps-utils>cron-parser": {
      "packages": {
        "browserify>browser-resolve": true,
        "luxon": true
      }
    },
    "@metamask/snaps-utils>fast-xml-parser": {
      "globals": {
        "entityName": true,
        "val": true
      },
      "packages": {
        "@metamask/snaps-utils>fast-xml-parser>strnum": true
      }
    },
    "@metamask/snaps-utils>marked": {
      "globals": {
        "console.error": true,
        "console.warn": true,
        "define": true
      }
    },
    "@metamask/snaps-utils>rfdc": {
      "packages": {
        "browserify>buffer": true
      }
    },
    "@metamask/snaps-utils>validate-npm-package-name": {
      "packages": {
        "@metamask/snaps-utils>validate-npm-package-name>builtins": true
      }
    },
    "@metamask/snaps-utils>validate-npm-package-name>builtins": {
      "packages": {
        "process": true,
        "semver": true
      }
    },
    "@metamask/test-bundler>@ethersproject/networks": {
      "packages": {
        "@ethersproject/abi>@ethersproject/logger": true
      }
    },
    "@metamask/test-bundler>ethers": {
      "packages": {
        "@ethersproject/abi": true,
        "@ethersproject/abi>@ethersproject/address": true,
        "@ethersproject/abi>@ethersproject/constants": true,
        "@ethersproject/abi>@ethersproject/keccak256": true,
        "@ethersproject/abi>@ethersproject/logger": true,
        "@ethersproject/abi>@ethersproject/properties": true,
        "@ethersproject/abi>@ethersproject/strings": true,
        "@ethersproject/bignumber": true,
        "@ethersproject/bytes": true,
        "@ethersproject/contracts": true,
        "@ethersproject/hash": true,
        "@ethersproject/hash>@ethersproject/abstract-signer": true,
        "@ethersproject/hash>@ethersproject/base64": true,
        "@ethersproject/hdnode": true,
        "@ethersproject/hdnode>@ethersproject/basex": true,
        "@ethersproject/hdnode>@ethersproject/sha2": true,
        "@ethersproject/hdnode>@ethersproject/signing-key": true,
        "@ethersproject/hdnode>@ethersproject/transactions": true,
        "@ethersproject/hdnode>@ethersproject/wordlists": true,
        "@ethersproject/providers": true,
        "@ethersproject/providers>@ethersproject/rlp": true,
        "@ethersproject/providers>@ethersproject/web": true,
        "@ethersproject/wallet": true,
        "@ethersproject/wallet>@ethersproject/json-wallets": true,
        "@ethersproject/wallet>@ethersproject/random": true,
        "@metamask/test-bundler>ethers>@ethersproject/solidity": true,
        "@metamask/test-bundler>ethers>@ethersproject/units": true
      }
    },
    "@metamask/test-bundler>ethers>@ethersproject/solidity": {
      "packages": {
        "@ethersproject/abi>@ethersproject/keccak256": true,
        "@ethersproject/abi>@ethersproject/logger": true,
        "@ethersproject/abi>@ethersproject/strings": true,
        "@ethersproject/bignumber": true,
        "@ethersproject/bytes": true,
        "@ethersproject/hdnode>@ethersproject/sha2": true
      }
    },
    "@metamask/test-bundler>ethers>@ethersproject/units": {
      "packages": {
        "@ethersproject/abi>@ethersproject/logger": true,
        "@ethersproject/bignumber": true
      }
    },
    "@metamask/transaction-controller": {
      "globals": {
        "clearTimeout": true,
        "console.error": true,
        "fetch": true,
        "setTimeout": true
      },
      "packages": {
        "@ethereumjs/tx": true,
        "@ethereumjs/tx>@ethereumjs/common": true,
        "@ethereumjs/tx>@ethereumjs/util": true,
        "@ethersproject/abi": true,
        "@ethersproject/contracts": true,
        "@ethersproject/providers": true,
        "@metamask/eth-query": true,
        "@metamask/gas-fee-controller": true,
        "@metamask/metamask-eth-abis": true,
        "@metamask/name-controller>async-mutex": true,
        "@metamask/network-controller": true,
        "@metamask/rpc-errors": true,
        "@metamask/transaction-controller>@metamask/base-controller": true,
        "@metamask/transaction-controller>@metamask/controller-utils": true,
        "@metamask/transaction-controller>@metamask/nonce-tracker": true,
        "@metamask/utils": true,
        "bn.js": true,
        "browserify>buffer": true,
        "eth-method-registry": true,
        "fast-json-patch": true,
        "lodash": true,
        "uuid": true,
        "webpack>events": true
      }
    },
    "@metamask/transaction-controller>@metamask/base-controller": {
      "globals": {
        "setTimeout": true
      },
      "packages": {
        "immer": true
      }
    },
    "@metamask/transaction-controller>@metamask/controller-utils": {
      "globals": {
        "URL": true,
        "console.error": true,
        "fetch": true,
        "setTimeout": true
      },
      "packages": {
        "@ethereumjs/tx>@ethereumjs/util": true,
        "@metamask/controller-utils>@spruceid/siwe-parser": true,
        "@metamask/ethjs>@metamask/ethjs-unit": true,
        "@metamask/transaction-controller>@metamask/controller-utils>@metamask/utils": true,
        "bn.js": true,
        "browserify>buffer": true,
        "eslint>fast-deep-equal": true,
        "eth-ens-namehash": true
      }
    },
    "@metamask/transaction-controller>@metamask/controller-utils>@metamask/utils": {
      "globals": {
        "TextDecoder": true,
        "TextEncoder": true
      },
      "packages": {
<<<<<<< HEAD
        "@metamask/utils>@metamask/superstruct": true,
=======
        "@metamask/snaps-sdk>@metamask/superstruct": true,
>>>>>>> 81af2e81
        "@metamask/utils>@scure/base": true,
        "@metamask/utils>pony-cause": true,
        "@noble/hashes": true,
        "browserify>buffer": true,
        "nock>debug": true,
        "semver": true
      }
    },
    "@metamask/transaction-controller>@metamask/nonce-tracker": {
      "packages": {
        "@ethersproject/providers": true,
        "@metamask/transaction-controller>@metamask/nonce-tracker>async-mutex": true,
        "browserify>assert": true
      }
    },
    "@metamask/transaction-controller>@metamask/nonce-tracker>async-mutex": {
      "globals": {
        "clearTimeout": true,
        "setTimeout": true
      },
      "packages": {
        "@swc/helpers>tslib": true
      }
    },
    "@metamask/user-operation-controller": {
      "globals": {
        "fetch": true
      },
      "packages": {
        "@metamask/eth-query": true,
        "@metamask/gas-fee-controller": true,
        "@metamask/gas-fee-controller>@metamask/polling-controller": true,
        "@metamask/rpc-errors": true,
        "@metamask/transaction-controller": true,
        "@metamask/user-operation-controller>@metamask/base-controller": true,
        "@metamask/user-operation-controller>@metamask/controller-utils": true,
        "@metamask/utils": true,
        "bn.js": true,
        "lodash": true,
        "superstruct": true,
        "uuid": true,
        "webpack>events": true
      }
    },
    "@metamask/user-operation-controller>@metamask/base-controller": {
      "globals": {
        "setTimeout": true
      },
      "packages": {
        "immer": true
      }
    },
    "@metamask/user-operation-controller>@metamask/controller-utils": {
      "globals": {
        "URL": true,
        "console.error": true,
        "fetch": true,
        "setTimeout": true
      },
      "packages": {
        "@ethereumjs/tx>@ethereumjs/util": true,
        "@metamask/controller-utils>@spruceid/siwe-parser": true,
        "@metamask/ethjs>@metamask/ethjs-unit": true,
        "@metamask/user-operation-controller>@metamask/controller-utils>@metamask/utils": true,
        "bn.js": true,
        "browserify>buffer": true,
        "eslint>fast-deep-equal": true,
        "eth-ens-namehash": true
      }
    },
    "@metamask/user-operation-controller>@metamask/controller-utils>@metamask/utils": {
      "globals": {
        "TextDecoder": true,
        "TextEncoder": true
      },
      "packages": {
<<<<<<< HEAD
        "@metamask/utils>@metamask/superstruct": true,
=======
        "@metamask/snaps-sdk>@metamask/superstruct": true,
>>>>>>> 81af2e81
        "@metamask/utils>@scure/base": true,
        "@metamask/utils>pony-cause": true,
        "@noble/hashes": true,
        "browserify>buffer": true,
        "nock>debug": true,
        "semver": true
      }
    },
    "@metamask/utils": {
      "globals": {
        "TextDecoder": true,
        "TextEncoder": true
      },
      "packages": {
        "@metamask/utils>@metamask/superstruct": true,
        "@metamask/utils>@scure/base": true,
        "@metamask/utils>pony-cause": true,
        "@noble/hashes": true,
        "browserify>buffer": true,
        "nock>debug": true,
        "semver": true
      }
    },
    "@metamask/utils>@scure/base": {
      "globals": {
        "TextDecoder": true,
        "TextEncoder": true
      }
    },
    "@ngraveio/bc-ur": {
      "packages": {
        "@ngraveio/bc-ur>@keystonehq/alias-sampling": true,
        "@ngraveio/bc-ur>bignumber.js": true,
        "@ngraveio/bc-ur>cbor-sync": true,
        "@ngraveio/bc-ur>crc": true,
        "@ngraveio/bc-ur>jsbi": true,
        "addons-linter>sha.js": true,
        "browserify>assert": true,
        "browserify>buffer": true
      }
    },
    "@ngraveio/bc-ur>assert>object-is": {
      "packages": {
        "string.prototype.matchall>call-bind": true,
        "string.prototype.matchall>define-properties": true
      }
    },
    "@ngraveio/bc-ur>bignumber.js": {
      "globals": {
        "crypto": true,
        "define": true
      }
    },
    "@ngraveio/bc-ur>cbor-sync": {
      "globals": {
        "define": true
      },
      "packages": {
        "browserify>buffer": true
      }
    },
    "@ngraveio/bc-ur>crc": {
      "packages": {
        "browserify>buffer": true
      }
    },
    "@ngraveio/bc-ur>jsbi": {
      "globals": {
        "define": true
      }
    },
    "@noble/hashes": {
      "globals": {
        "TextEncoder": true,
        "crypto": true
      }
    },
    "@popperjs/core": {
      "globals": {
        "Element": true,
        "HTMLElement": true,
        "ShadowRoot": true,
        "console.error": true,
        "console.warn": true,
        "document": true,
        "navigator.userAgent": true
      }
    },
    "@reduxjs/toolkit": {
      "globals": {
        "AbortController": true,
        "__REDUX_DEVTOOLS_EXTENSION_COMPOSE__": true,
        "__REDUX_DEVTOOLS_EXTENSION__": true,
        "console": true,
        "queueMicrotask": true,
        "requestAnimationFrame": true,
        "setTimeout": true
      },
      "packages": {
        "@reduxjs/toolkit>reselect": true,
        "immer": true,
        "process": true,
        "redux": true,
        "redux-thunk": true
      }
    },
    "@segment/loosely-validate-event": {
      "packages": {
        "@segment/loosely-validate-event>component-type": true,
        "@segment/loosely-validate-event>join-component": true,
        "browserify>assert": true,
        "browserify>buffer": true
      }
    },
    "@sentry/browser": {
      "globals": {
        "PerformanceObserver.supportedEntryTypes.includes": true,
        "Request": true,
        "URL": true,
        "XMLHttpRequest.prototype": true,
        "__SENTRY_DEBUG__": true,
        "__SENTRY_RELEASE__": true,
        "addEventListener": true,
        "console.error": true,
        "indexedDB.open": true,
        "performance.timeOrigin": true,
        "setTimeout": true
      },
      "packages": {
        "@sentry/browser>@sentry-internal/browser-utils": true,
        "@sentry/browser>@sentry-internal/feedback": true,
        "@sentry/browser>@sentry-internal/replay": true,
        "@sentry/browser>@sentry-internal/replay-canvas": true,
        "@sentry/browser>@sentry/core": true,
        "@sentry/utils": true
      }
    },
    "@sentry/browser>@sentry-internal/browser-utils": {
      "globals": {
        "PerformanceEventTiming.prototype": true,
        "PerformanceObserver": true,
        "XMLHttpRequest.prototype": true,
        "__SENTRY_DEBUG__": true,
        "addEventListener": true,
        "clearTimeout": true,
        "performance": true,
        "removeEventListener": true,
        "setTimeout": true
      },
      "packages": {
        "@sentry/browser>@sentry/core": true,
        "@sentry/utils": true
      }
    },
    "@sentry/browser>@sentry-internal/feedback": {
      "globals": {
        "FormData": true,
        "HTMLFormElement": true,
        "__SENTRY_DEBUG__": true,
        "cancelAnimationFrame": true,
        "clearTimeout": true,
        "document.createElement": true,
        "document.createElementNS": true,
        "document.createTextNode": true,
        "isSecureContext": true,
        "requestAnimationFrame": true,
        "setTimeout": true
      },
      "packages": {
        "@sentry/browser>@sentry/core": true,
        "@sentry/utils": true
      }
    },
    "@sentry/browser>@sentry-internal/replay": {
      "globals": {
        "Blob": true,
        "CSSConditionRule": true,
        "CSSGroupingRule": true,
        "CSSMediaRule": true,
        "CSSRule": true,
        "CSSSupportsRule": true,
        "Document": true,
        "DragEvent": true,
        "Element": true,
        "FormData": true,
        "HTMLElement": true,
        "HTMLFormElement": true,
        "Headers": true,
        "MouseEvent": true,
        "MutationObserver": true,
        "Node.DOCUMENT_FRAGMENT_NODE": true,
        "Node.prototype.contains": true,
        "PointerEvent": true,
        "TextEncoder": true,
        "URL": true,
        "URLSearchParams": true,
        "Worker": true,
        "__RRWEB_EXCLUDE_IFRAME__": true,
        "__RRWEB_EXCLUDE_SHADOW_DOM__": true,
        "__SENTRY_DEBUG__": true,
        "__SENTRY_EXCLUDE_REPLAY_WORKER__": true,
        "__rrMutationObserver": true,
        "addEventListener": true,
        "clearTimeout": true,
        "console.debug": true,
        "console.error": true,
        "console.warn": true,
        "customElements.get": true,
        "document": true,
        "innerHeight": true,
        "innerWidth": true,
        "location.href": true,
        "location.origin": true,
        "parent": true
      },
      "packages": {
        "@sentry/browser>@sentry-internal/browser-utils": true,
        "@sentry/browser>@sentry/core": true,
        "@sentry/utils": true
      }
    },
    "@sentry/browser>@sentry-internal/replay-canvas": {
      "globals": {
        "Blob": true,
        "HTMLCanvasElement": true,
        "HTMLImageElement": true,
        "ImageData": true,
        "URL.createObjectURL": true,
        "WeakRef": true,
        "Worker": true,
        "cancelAnimationFrame": true,
        "console.error": true,
        "createImageBitmap": true,
        "document": true
      },
      "packages": {
        "@sentry/browser>@sentry/core": true,
        "@sentry/utils": true
      }
    },
    "@sentry/browser>@sentry/core": {
      "globals": {
        "Headers": true,
        "Request": true,
        "URL": true,
        "__SENTRY_DEBUG__": true,
        "__SENTRY_TRACING__": true,
        "clearInterval": true,
        "clearTimeout": true,
        "console.log": true,
        "console.warn": true,
        "setInterval": true,
        "setTimeout": true
      },
      "packages": {
        "@sentry/utils": true
      }
    },
    "@sentry/utils": {
      "globals": {
        "CustomEvent": true,
        "DOMError": true,
        "DOMException": true,
        "EdgeRuntime": true,
        "Element": true,
        "ErrorEvent": true,
        "Event": true,
        "HTMLElement": true,
        "Headers": true,
        "Request": true,
        "Response": true,
        "TextDecoder": true,
        "TextEncoder": true,
        "URL": true,
        "__SENTRY_BROWSER_BUNDLE__": true,
        "__SENTRY_DEBUG__": true,
        "clearTimeout": true,
        "console.error": true,
        "document": true,
        "setInterval": true,
        "setTimeout": true
      },
      "packages": {
        "process": true
      }
    },
    "@storybook/addon-docs>remark-external-links>mdast-util-definitions": {
      "packages": {
        "react-markdown>unist-util-visit": true
      }
    },
    "@storybook/addon-knobs>qs": {
      "packages": {
        "string.prototype.matchall>side-channel": true
      }
    },
    "@swc/helpers>tslib": {
      "globals": {
        "SuppressedError": true,
        "define": true
      }
    },
    "@trezor/connect-web": {
      "globals": {
        "URLSearchParams": true,
        "__TREZOR_CONNECT_SRC": true,
        "addEventListener": true,
        "btoa": true,
        "chrome": true,
        "clearInterval": true,
        "clearTimeout": true,
        "console.warn": true,
        "document.body": true,
        "document.createElement": true,
        "document.createTextNode": true,
        "document.getElementById": true,
        "document.querySelectorAll": true,
        "location": true,
        "navigator": true,
        "open": true,
        "origin": true,
        "removeEventListener": true,
        "setInterval": true,
        "setTimeout": true
      },
      "packages": {
        "@swc/helpers>tslib": true,
        "@trezor/connect-web>@trezor/connect": true,
        "@trezor/connect-web>@trezor/connect-common": true,
        "@trezor/connect-web>@trezor/utils": true,
        "webpack>events": true
      }
    },
    "@trezor/connect-web>@trezor/connect": {
      "packages": {
        "@swc/helpers>tslib": true,
        "@trezor/connect-web>@trezor/connect>@trezor/protobuf": true,
        "@trezor/connect-web>@trezor/connect>@trezor/schema-utils": true,
        "@trezor/connect-web>@trezor/connect>@trezor/transport": true,
        "@trezor/connect-web>@trezor/utils": true
      }
    },
    "@trezor/connect-web>@trezor/connect-common": {
      "globals": {
        "console.warn": true,
        "localStorage.getItem": true,
        "localStorage.setItem": true,
        "navigator": true,
        "setTimeout": true,
        "window": true
      },
      "packages": {
        "@swc/helpers>tslib": true,
        "@trezor/connect-web>@trezor/connect-common>@trezor/env-utils": true,
        "@trezor/connect-web>@trezor/utils": true
      }
    },
    "@trezor/connect-web>@trezor/connect-common>@trezor/env-utils": {
      "globals": {
        "innerHeight": true,
        "innerWidth": true,
        "location.hostname": true,
        "location.origin": true,
        "navigator.languages": true,
        "navigator.platform": true,
        "navigator.userAgent": true,
        "screen.height": true,
        "screen.width": true
      },
      "packages": {
        "@swc/helpers>tslib": true,
        "@trezor/connect-web>@trezor/connect-common>@trezor/env-utils>ua-parser-js": true,
        "process": true
      }
    },
    "@trezor/connect-web>@trezor/connect-common>@trezor/env-utils>ua-parser-js": {
      "globals": {
        "define": true
      }
    },
    "@trezor/connect-web>@trezor/connect>@trezor/protobuf": {
      "packages": {
        "@swc/helpers>tslib": true,
        "@trezor/connect-web>@trezor/connect>@trezor/protobuf>protobufjs": true,
        "@trezor/connect-web>@trezor/connect>@trezor/schema-utils": true,
        "browserify>buffer": true
      }
    },
    "@trezor/connect-web>@trezor/connect>@trezor/protobuf>protobufjs": {
      "globals": {
        "process": true,
        "setTimeout": true
      },
      "packages": {
        "@trezor/connect-web>@trezor/connect>@trezor/protobuf>protobufjs>@protobufjs/aspromise": true,
        "@trezor/connect-web>@trezor/connect>@trezor/protobuf>protobufjs>@protobufjs/base64": true,
        "@trezor/connect-web>@trezor/connect>@trezor/protobuf>protobufjs>@protobufjs/codegen": true,
        "@trezor/connect-web>@trezor/connect>@trezor/protobuf>protobufjs>@protobufjs/eventemitter": true,
        "@trezor/connect-web>@trezor/connect>@trezor/protobuf>protobufjs>@protobufjs/fetch": true,
        "@trezor/connect-web>@trezor/connect>@trezor/protobuf>protobufjs>@protobufjs/float": true,
        "@trezor/connect-web>@trezor/connect>@trezor/protobuf>protobufjs>@protobufjs/inquire": true,
        "@trezor/connect-web>@trezor/connect>@trezor/protobuf>protobufjs>@protobufjs/path": true,
        "@trezor/connect-web>@trezor/connect>@trezor/protobuf>protobufjs>@protobufjs/pool": true,
        "@trezor/connect-web>@trezor/connect>@trezor/protobuf>protobufjs>@protobufjs/utf8": true
      }
    },
    "@trezor/connect-web>@trezor/connect>@trezor/protobuf>protobufjs>@protobufjs/codegen": {
      "globals": {
        "console.log": true
      }
    },
    "@trezor/connect-web>@trezor/connect>@trezor/protobuf>protobufjs>@protobufjs/fetch": {
      "globals": {
        "XMLHttpRequest": true
      },
      "packages": {
        "@trezor/connect-web>@trezor/connect>@trezor/protobuf>protobufjs>@protobufjs/aspromise": true,
        "@trezor/connect-web>@trezor/connect>@trezor/protobuf>protobufjs>@protobufjs/inquire": true
      }
    },
    "@trezor/connect-web>@trezor/connect>@trezor/schema-utils": {
      "globals": {
        "console.warn": true
      },
      "packages": {
        "@trezor/connect-web>@trezor/connect>@trezor/schema-utils>@sinclair/typebox": true,
        "browserify>buffer": true,
        "ts-mixer": true
      }
    },
    "@trezor/connect-web>@trezor/utils": {
      "globals": {
        "AbortController": true,
        "Intl.NumberFormat": true,
        "clearInterval": true,
        "clearTimeout": true,
        "console.error": true,
        "console.info": true,
        "console.log": true,
        "console.warn": true,
        "setInterval": true,
        "setTimeout": true
      },
      "packages": {
        "@swc/helpers>tslib": true,
        "@trezor/connect-web>@trezor/utils>bignumber.js": true,
        "browserify>buffer": true,
        "webpack>events": true
      }
    },
    "@trezor/connect-web>@trezor/utils>bignumber.js": {
      "globals": {
        "crypto": true,
        "define": true
      }
    },
    "@welldone-software/why-did-you-render": {
      "globals": {
        "Element": true,
        "console.group": true,
        "console.groupCollapsed": true,
        "console.groupEnd": true,
        "console.log": true,
        "console.warn": true,
        "define": true,
        "setTimeout": true
      },
      "packages": {
        "lodash": true,
        "react": true
      }
    },
    "@zxing/browser": {
      "globals": {
        "HTMLElement": true,
        "HTMLImageElement": true,
        "HTMLVideoElement": true,
        "clearTimeout": true,
        "console.error": true,
        "console.warn": true,
        "document": true,
        "navigator": true,
        "setTimeout": true
      },
      "packages": {
        "@zxing/library": true
      }
    },
    "@zxing/library": {
      "globals": {
        "HTMLImageElement": true,
        "HTMLVideoElement": true,
        "TextDecoder": true,
        "TextEncoder": true,
        "URL.createObjectURL": true,
        "btoa": true,
        "console.log": true,
        "console.warn": true,
        "document": true,
        "navigator": true,
        "setTimeout": true
      },
      "packages": {
        "@zxing/library>ts-custom-error": true
      }
    },
    "addons-linter>sha.js": {
      "packages": {
        "koa>content-disposition>safe-buffer": true,
        "pumpify>inherits": true
      }
    },
    "await-semaphore": {
      "packages": {
        "browserify>timers-browserify": true,
        "process": true
      }
    },
    "base32-encode": {
      "packages": {
        "base32-encode>to-data-view": true
      }
    },
    "bignumber.js": {
      "globals": {
        "crypto": true,
        "define": true
      }
    },
    "blo": {
      "globals": {
        "btoa": true
      }
    },
    "bn.js": {
      "globals": {
        "Buffer": true
      },
      "packages": {
        "browserify>browser-resolve": true
      }
    },
    "bowser": {
      "globals": {
        "define": true
      }
    },
    "browserify>assert": {
      "globals": {
        "Buffer": true
      },
      "packages": {
        "browserify>assert>util": true,
        "react>object-assign": true
      }
    },
    "browserify>assert>util": {
      "globals": {
        "console.error": true,
        "console.log": true,
        "console.trace": true,
        "process": true
      },
      "packages": {
        "browserify>assert>util>inherits": true,
        "process": true
      }
    },
    "browserify>browserify-zlib": {
      "packages": {
        "browserify>assert": true,
        "browserify>browserify-zlib>pako": true,
        "browserify>buffer": true,
        "browserify>util": true,
        "process": true,
        "stream-browserify": true
      }
    },
    "browserify>buffer": {
      "globals": {
        "console": true
      },
      "packages": {
        "base64-js": true,
        "buffer>ieee754": true
      }
    },
    "browserify>punycode": {
      "globals": {
        "define": true
      }
    },
    "browserify>string_decoder": {
      "packages": {
        "koa>content-disposition>safe-buffer": true
      }
    },
    "browserify>timers-browserify": {
      "globals": {
        "clearInterval": true,
        "clearTimeout": true,
        "setInterval": true,
        "setTimeout": true
      },
      "packages": {
        "process": true
      }
    },
    "browserify>url": {
      "packages": {
        "@storybook/addon-knobs>qs": true,
        "browserify>punycode": true
      }
    },
    "browserify>util": {
      "globals": {
        "console.error": true,
        "console.log": true,
        "console.trace": true
      },
      "packages": {
        "browserify>util>is-arguments": true,
        "browserify>util>is-typed-array": true,
        "browserify>util>which-typed-array": true,
        "koa>is-generator-function": true,
        "process": true,
        "pumpify>inherits": true
      }
    },
    "browserify>util>is-arguments": {
      "packages": {
        "koa>is-generator-function>has-tostringtag": true,
        "string.prototype.matchall>call-bind": true
      }
    },
    "browserify>util>is-typed-array": {
      "packages": {
        "browserify>util>which-typed-array": true
      }
    },
    "browserify>util>which-typed-array": {
      "packages": {
        "browserify>util>which-typed-array>for-each": true,
        "koa>is-generator-function>has-tostringtag": true,
        "string.prototype.matchall>call-bind": true,
        "string.prototype.matchall>es-abstract>available-typed-arrays": true,
        "string.prototype.matchall>es-abstract>gopd": true
      }
    },
    "browserify>util>which-typed-array>for-each": {
      "packages": {
        "string.prototype.matchall>es-abstract>is-callable": true
      }
    },
    "browserify>vm-browserify": {
      "globals": {
        "document.body.appendChild": true,
        "document.body.removeChild": true,
        "document.createElement": true
      }
    },
    "buffer": {
      "globals": {
        "console": true
      },
      "packages": {
        "base64-js": true,
        "buffer>ieee754": true
      }
    },
    "chalk": {
      "packages": {
        "chalk>ansi-styles": true,
        "chalk>supports-color": true
      }
    },
    "chalk>ansi-styles": {
      "packages": {
        "chalk>ansi-styles>color-convert": true
      }
    },
    "chalk>ansi-styles>color-convert": {
      "packages": {
        "jest-canvas-mock>moo-color>color-name": true
      }
    },
    "chart.js": {
      "globals": {
        "Intl.NumberFormat": true,
        "MutationObserver": true,
        "OffscreenCanvas": true,
        "Path2D": true,
        "ResizeObserver": true,
        "addEventListener": true,
        "clearTimeout": true,
        "console.error": true,
        "console.warn": true,
        "devicePixelRatio": true,
        "document": true,
        "removeEventListener": true,
        "requestAnimationFrame": true,
        "setTimeout": true
      },
      "packages": {
        "chart.js>@kurkle/color": true
      }
    },
    "chart.js>@kurkle/color": {
      "globals": {
        "define": true
      }
    },
    "classnames": {
      "globals": {
        "classNames": "write",
        "define": true
      }
    },
    "copy-to-clipboard": {
      "globals": {
        "clipboardData": true,
        "console.error": true,
        "console.warn": true,
        "document.body.appendChild": true,
        "document.body.removeChild": true,
        "document.createElement": true,
        "document.createRange": true,
        "document.execCommand": true,
        "document.getSelection": true,
        "navigator.userAgent": true,
        "prompt": true
      },
      "packages": {
        "copy-to-clipboard>toggle-selection": true
      }
    },
    "copy-to-clipboard>toggle-selection": {
      "globals": {
        "document.activeElement": true,
        "document.getSelection": true
      }
    },
    "crypto-browserify": {
      "packages": {
        "crypto-browserify>browserify-cipher": true,
        "crypto-browserify>browserify-sign": true,
        "crypto-browserify>create-ecdh": true,
        "crypto-browserify>create-hmac": true,
        "crypto-browserify>diffie-hellman": true,
        "crypto-browserify>pbkdf2": true,
        "crypto-browserify>public-encrypt": true,
        "crypto-browserify>randombytes": true,
        "crypto-browserify>randomfill": true,
        "ethereumjs-util>create-hash": true
      }
    },
    "crypto-browserify>browserify-cipher": {
      "packages": {
        "crypto-browserify>browserify-cipher>browserify-des": true,
        "crypto-browserify>browserify-cipher>evp_bytestokey": true,
        "ethereumjs-util>ethereum-cryptography>browserify-aes": true
      }
    },
    "crypto-browserify>browserify-cipher>browserify-des": {
      "packages": {
        "browserify>buffer": true,
        "crypto-browserify>browserify-cipher>browserify-des>des.js": true,
        "ethereumjs-util>create-hash>cipher-base": true,
        "pumpify>inherits": true
      }
    },
    "crypto-browserify>browserify-cipher>browserify-des>des.js": {
      "packages": {
        "@metamask/ppom-validator>elliptic>minimalistic-assert": true,
        "pumpify>inherits": true
      }
    },
    "crypto-browserify>browserify-cipher>evp_bytestokey": {
      "packages": {
        "ethereumjs-util>create-hash>md5.js": true,
        "koa>content-disposition>safe-buffer": true
      }
    },
    "crypto-browserify>browserify-sign": {
      "packages": {
        "@metamask/ppom-validator>elliptic": true,
        "bn.js": true,
        "browserify>buffer": true,
        "crypto-browserify>create-hmac": true,
        "crypto-browserify>public-encrypt>browserify-rsa": true,
        "crypto-browserify>public-encrypt>parse-asn1": true,
        "ethereumjs-util>create-hash": true,
        "pumpify>inherits": true,
        "stream-browserify": true
      }
    },
    "crypto-browserify>create-ecdh": {
      "packages": {
        "@metamask/ppom-validator>elliptic": true,
        "bn.js": true,
        "browserify>buffer": true
      }
    },
    "crypto-browserify>create-hmac": {
      "packages": {
        "addons-linter>sha.js": true,
        "ethereumjs-util>create-hash": true,
        "ethereumjs-util>create-hash>cipher-base": true,
        "ethereumjs-util>create-hash>ripemd160": true,
        "koa>content-disposition>safe-buffer": true,
        "pumpify>inherits": true
      }
    },
    "crypto-browserify>diffie-hellman": {
      "packages": {
        "bn.js": true,
        "browserify>buffer": true,
        "crypto-browserify>diffie-hellman>miller-rabin": true,
        "crypto-browserify>randombytes": true
      }
    },
    "crypto-browserify>diffie-hellman>miller-rabin": {
      "packages": {
        "@metamask/ppom-validator>elliptic>brorand": true,
        "bn.js": true
      }
    },
    "crypto-browserify>pbkdf2": {
      "globals": {
        "crypto": true,
        "process": true,
        "queueMicrotask": true,
        "setImmediate": true,
        "setTimeout": true
      },
      "packages": {
        "addons-linter>sha.js": true,
        "ethereumjs-util>create-hash": true,
        "ethereumjs-util>create-hash>ripemd160": true,
        "koa>content-disposition>safe-buffer": true,
        "process": true
      }
    },
    "crypto-browserify>public-encrypt": {
      "packages": {
        "bn.js": true,
        "browserify>buffer": true,
        "crypto-browserify>public-encrypt>browserify-rsa": true,
        "crypto-browserify>public-encrypt>parse-asn1": true,
        "crypto-browserify>randombytes": true,
        "ethereumjs-util>create-hash": true
      }
    },
    "crypto-browserify>public-encrypt>browserify-rsa": {
      "packages": {
        "bn.js": true,
        "browserify>buffer": true,
        "crypto-browserify>randombytes": true
      }
    },
    "crypto-browserify>public-encrypt>parse-asn1": {
      "packages": {
        "browserify>buffer": true,
        "crypto-browserify>browserify-cipher>evp_bytestokey": true,
        "crypto-browserify>pbkdf2": true,
        "crypto-browserify>public-encrypt>parse-asn1>asn1.js": true,
        "ethereumjs-util>ethereum-cryptography>browserify-aes": true
      }
    },
    "crypto-browserify>public-encrypt>parse-asn1>asn1.js": {
      "packages": {
        "@metamask/ppom-validator>elliptic>minimalistic-assert": true,
        "bn.js": true,
        "browserify>buffer": true,
        "browserify>vm-browserify": true,
        "pumpify>inherits": true
      }
    },
    "crypto-browserify>randombytes": {
      "globals": {
        "crypto": true,
        "msCrypto": true
      },
      "packages": {
        "koa>content-disposition>safe-buffer": true,
        "process": true
      }
    },
    "crypto-browserify>randomfill": {
      "globals": {
        "crypto": true,
        "msCrypto": true
      },
      "packages": {
        "crypto-browserify>randombytes": true,
        "koa>content-disposition>safe-buffer": true,
        "process": true
      }
    },
    "currency-formatter": {
      "packages": {
        "currency-formatter>accounting": true,
        "currency-formatter>locale-currency": true,
        "react>object-assign": true
      }
    },
    "currency-formatter>accounting": {
      "globals": {
        "define": true
      }
    },
    "currency-formatter>locale-currency": {
      "globals": {
        "countryCode": true
      }
    },
    "debounce-stream": {
      "packages": {
        "debounce-stream>debounce": true,
        "debounce-stream>duplexer": true,
        "debounce-stream>through": true
      }
    },
    "debounce-stream>debounce": {
      "globals": {
        "clearTimeout": true,
        "setTimeout": true
      }
    },
    "debounce-stream>duplexer": {
      "packages": {
        "stream-browserify": true
      }
    },
    "debounce-stream>through": {
      "packages": {
        "process": true,
        "stream-browserify": true
      }
    },
    "depcheck>@vue/compiler-sfc>postcss>nanoid": {
      "globals": {
        "crypto.getRandomValues": true
      }
    },
    "depcheck>is-core-module>hasown": {
      "packages": {
        "browserify>has>function-bind": true
      }
    },
    "dependency-tree>precinct>detective-postcss>postcss>nanoid": {
      "globals": {
        "crypto.getRandomValues": true
      }
    },
    "eslint-plugin-react>array-includes>is-string": {
      "packages": {
        "koa>is-generator-function>has-tostringtag": true
      }
    },
    "eslint>optionator>fast-levenshtein": {
      "globals": {
        "Intl": true,
        "Levenshtein": "write",
        "console.log": true,
        "define": true,
        "importScripts": true,
        "postMessage": true
      }
    },
    "eth-ens-namehash": {
      "globals": {
        "name": "write"
      },
      "packages": {
        "@metamask/ethjs>js-sha3": true,
        "browserify>buffer": true,
        "eth-ens-namehash>idna-uts46-hx": true
      }
    },
    "eth-ens-namehash>idna-uts46-hx": {
      "globals": {
        "define": true
      },
      "packages": {
        "browserify>punycode": true
      }
    },
    "eth-keyring-controller>@metamask/browser-passworder": {
      "globals": {
        "crypto": true
      }
    },
    "eth-lattice-keyring": {
      "globals": {
        "addEventListener": true,
        "browser": true,
        "clearInterval": true,
        "fetch": true,
        "open": true,
        "setInterval": true
      },
      "packages": {
        "@ethereumjs/tx>@ethereumjs/util": true,
        "bn.js": true,
        "browserify>buffer": true,
        "crypto-browserify": true,
        "eth-lattice-keyring>@ethereumjs/tx": true,
        "eth-lattice-keyring>gridplus-sdk": true,
        "eth-lattice-keyring>rlp": true,
        "webpack>events": true
      }
    },
    "eth-lattice-keyring>@ethereumjs/tx": {
      "packages": {
        "@ethereumjs/tx>@ethereumjs/common": true,
        "@ethereumjs/tx>@ethereumjs/rlp": true,
        "@ethereumjs/tx>@ethereumjs/util": true,
        "@ethersproject/providers": true,
        "browserify>buffer": true,
        "browserify>insert-module-globals>is-buffer": true,
        "eth-lattice-keyring>@ethereumjs/tx>@chainsafe/ssz": true,
        "eth-lattice-keyring>@ethereumjs/tx>ethereum-cryptography": true
      }
    },
    "eth-lattice-keyring>@ethereumjs/tx>@chainsafe/ssz": {
      "packages": {
        "browserify": true,
        "browserify>buffer": true,
        "eth-lattice-keyring>@ethereumjs/tx>@chainsafe/ssz>@chainsafe/persistent-merkle-tree": true,
        "eth-lattice-keyring>@ethereumjs/tx>@chainsafe/ssz>case": true
      }
    },
    "eth-lattice-keyring>@ethereumjs/tx>@chainsafe/ssz>@chainsafe/persistent-merkle-tree": {
      "globals": {
        "WeakRef": true
      },
      "packages": {
        "browserify": true
      }
    },
    "eth-lattice-keyring>@ethereumjs/tx>ethereum-cryptography": {
      "globals": {
        "TextDecoder": true,
        "crypto": true
      },
      "packages": {
        "eth-lattice-keyring>@ethereumjs/tx>ethereum-cryptography>@noble/hashes": true
      }
    },
    "eth-lattice-keyring>@ethereumjs/tx>ethereum-cryptography>@noble/hashes": {
      "globals": {
        "TextEncoder": true,
        "crypto": true
      }
    },
    "eth-lattice-keyring>gridplus-sdk": {
      "globals": {
        "AbortController": true,
        "Request": true,
        "URL": true,
        "__values": true,
        "caches": true,
        "clearTimeout": true,
        "console.error": true,
        "console.log": true,
        "console.warn": true,
        "fetch": true,
        "setTimeout": true
      },
      "packages": {
        "@ethereumjs/tx>@ethereumjs/common>crc-32": true,
        "@ethersproject/abi": true,
        "@metamask/ethjs>js-sha3": true,
        "@metamask/keyring-api>bech32": true,
        "bn.js": true,
        "browserify>buffer": true,
        "eth-lattice-keyring>gridplus-sdk>@ethereumjs/common": true,
        "eth-lattice-keyring>gridplus-sdk>@ethereumjs/tx": true,
        "eth-lattice-keyring>gridplus-sdk>aes-js": true,
        "eth-lattice-keyring>gridplus-sdk>bignumber.js": true,
        "eth-lattice-keyring>gridplus-sdk>bitwise": true,
        "eth-lattice-keyring>gridplus-sdk>borc": true,
        "eth-lattice-keyring>gridplus-sdk>elliptic": true,
        "eth-lattice-keyring>gridplus-sdk>eth-eip712-util-browser": true,
        "eth-lattice-keyring>gridplus-sdk>rlp": true,
        "eth-lattice-keyring>gridplus-sdk>secp256k1": true,
        "eth-lattice-keyring>gridplus-sdk>uuid": true,
        "ethereumjs-util>ethereum-cryptography>bs58check": true,
        "ethereumjs-util>ethereum-cryptography>hash.js": true,
        "lodash": true
      }
    },
    "eth-lattice-keyring>gridplus-sdk>@ethereumjs/common": {
      "packages": {
        "@ethereumjs/tx>@ethereumjs/common>crc-32": true,
        "@ethereumjs/tx>@ethereumjs/util": true,
        "browserify>buffer": true,
        "webpack>events": true
      }
    },
    "eth-lattice-keyring>gridplus-sdk>@ethereumjs/tx": {
      "packages": {
        "@ethereumjs/tx>@ethereumjs/rlp": true,
        "@ethereumjs/tx>@ethereumjs/util": true,
        "@ethersproject/providers": true,
        "browserify>buffer": true,
        "browserify>insert-module-globals>is-buffer": true,
        "eth-lattice-keyring>@ethereumjs/tx>@chainsafe/ssz": true,
        "eth-lattice-keyring>gridplus-sdk>@ethereumjs/tx>@ethereumjs/common": true,
        "eth-lattice-keyring>gridplus-sdk>@ethereumjs/tx>ethereum-cryptography": true
      }
    },
    "eth-lattice-keyring>gridplus-sdk>@ethereumjs/tx>@ethereumjs/common": {
      "packages": {
        "@ethereumjs/tx>@ethereumjs/common>crc-32": true,
        "@ethereumjs/tx>@ethereumjs/util": true,
        "browserify>buffer": true,
        "webpack>events": true
      }
    },
    "eth-lattice-keyring>gridplus-sdk>@ethereumjs/tx>ethereum-cryptography": {
      "globals": {
        "TextDecoder": true,
        "crypto": true
      },
      "packages": {
        "eth-lattice-keyring>gridplus-sdk>@ethereumjs/tx>ethereum-cryptography>@noble/hashes": true
      }
    },
    "eth-lattice-keyring>gridplus-sdk>@ethereumjs/tx>ethereum-cryptography>@noble/hashes": {
      "globals": {
        "TextEncoder": true,
        "crypto": true
      }
    },
    "eth-lattice-keyring>gridplus-sdk>aes-js": {
      "globals": {
        "define": true
      }
    },
    "eth-lattice-keyring>gridplus-sdk>bignumber.js": {
      "globals": {
        "crypto": true,
        "define": true
      }
    },
    "eth-lattice-keyring>gridplus-sdk>bitwise": {
      "packages": {
        "browserify>buffer": true
      }
    },
    "eth-lattice-keyring>gridplus-sdk>borc": {
      "globals": {
        "console": true
      },
      "packages": {
        "browserify>buffer": true,
        "buffer>ieee754": true,
        "eth-lattice-keyring>gridplus-sdk>borc>bignumber.js": true,
        "eth-lattice-keyring>gridplus-sdk>borc>iso-url": true
      }
    },
    "eth-lattice-keyring>gridplus-sdk>borc>bignumber.js": {
      "globals": {
        "crypto": true,
        "define": true
      }
    },
    "eth-lattice-keyring>gridplus-sdk>borc>iso-url": {
      "globals": {
        "URL": true,
        "URLSearchParams": true,
        "location": true
      }
    },
    "eth-lattice-keyring>gridplus-sdk>elliptic": {
      "packages": {
        "@metamask/ppom-validator>elliptic>brorand": true,
        "@metamask/ppom-validator>elliptic>hmac-drbg": true,
        "@metamask/ppom-validator>elliptic>minimalistic-assert": true,
        "@metamask/ppom-validator>elliptic>minimalistic-crypto-utils": true,
        "bn.js": true,
        "ethereumjs-util>ethereum-cryptography>hash.js": true,
        "pumpify>inherits": true
      }
    },
    "eth-lattice-keyring>gridplus-sdk>eth-eip712-util-browser": {
      "globals": {
        "intToBuffer": true
      },
      "packages": {
        "@metamask/ethjs>js-sha3": true,
        "bn.js": true,
        "buffer": true
      }
    },
    "eth-lattice-keyring>gridplus-sdk>rlp": {
      "globals": {
        "TextEncoder": true
      }
    },
    "eth-lattice-keyring>gridplus-sdk>secp256k1": {
      "packages": {
        "eth-lattice-keyring>gridplus-sdk>secp256k1>elliptic": true
      }
    },
    "eth-lattice-keyring>gridplus-sdk>secp256k1>elliptic": {
      "packages": {
        "@metamask/ppom-validator>elliptic>brorand": true,
        "@metamask/ppom-validator>elliptic>hmac-drbg": true,
        "@metamask/ppom-validator>elliptic>minimalistic-assert": true,
        "@metamask/ppom-validator>elliptic>minimalistic-crypto-utils": true,
        "bn.js": true,
        "ethereumjs-util>ethereum-cryptography>hash.js": true,
        "pumpify>inherits": true
      }
    },
    "eth-lattice-keyring>gridplus-sdk>uuid": {
      "globals": {
        "crypto": true
      }
    },
    "eth-lattice-keyring>rlp": {
      "globals": {
        "TextEncoder": true
      }
    },
    "eth-method-registry": {
      "packages": {
        "@metamask/ethjs-contract": true,
        "@metamask/ethjs-query": true
      }
    },
    "eth-rpc-errors": {
      "packages": {
        "eth-rpc-errors>fast-safe-stringify": true
      }
    },
    "ethereumjs-util": {
      "packages": {
        "bn.js": true,
        "browserify>assert": true,
        "browserify>buffer": true,
        "browserify>insert-module-globals>is-buffer": true,
        "ethereumjs-util>create-hash": true,
        "ethereumjs-util>ethereum-cryptography": true,
        "ethereumjs-util>rlp": true
      }
    },
    "ethereumjs-util>create-hash": {
      "packages": {
        "addons-linter>sha.js": true,
        "ethereumjs-util>create-hash>cipher-base": true,
        "ethereumjs-util>create-hash>md5.js": true,
        "ethereumjs-util>create-hash>ripemd160": true,
        "pumpify>inherits": true
      }
    },
    "ethereumjs-util>create-hash>cipher-base": {
      "packages": {
        "browserify>string_decoder": true,
        "koa>content-disposition>safe-buffer": true,
        "pumpify>inherits": true,
        "stream-browserify": true
      }
    },
    "ethereumjs-util>create-hash>md5.js": {
      "packages": {
        "ethereumjs-util>create-hash>md5.js>hash-base": true,
        "koa>content-disposition>safe-buffer": true,
        "pumpify>inherits": true
      }
    },
    "ethereumjs-util>create-hash>md5.js>hash-base": {
      "packages": {
        "koa>content-disposition>safe-buffer": true,
        "pumpify>inherits": true,
        "readable-stream": true
      }
    },
    "ethereumjs-util>create-hash>ripemd160": {
      "packages": {
        "browserify>buffer": true,
        "ethereumjs-util>create-hash>md5.js>hash-base": true,
        "pumpify>inherits": true
      }
    },
    "ethereumjs-util>ethereum-cryptography": {
      "packages": {
        "browserify>buffer": true,
        "crypto-browserify>randombytes": true,
        "ethereumjs-util>ethereum-cryptography>keccak": true,
        "ganache>secp256k1": true
      }
    },
    "ethereumjs-util>ethereum-cryptography>browserify-aes": {
      "packages": {
        "browserify>buffer": true,
        "crypto-browserify>browserify-cipher>evp_bytestokey": true,
        "ethereumjs-util>create-hash>cipher-base": true,
        "ethereumjs-util>ethereum-cryptography>browserify-aes>buffer-xor": true,
        "koa>content-disposition>safe-buffer": true,
        "pumpify>inherits": true
      }
    },
    "ethereumjs-util>ethereum-cryptography>browserify-aes>buffer-xor": {
      "packages": {
        "browserify>buffer": true
      }
    },
    "ethereumjs-util>ethereum-cryptography>bs58check": {
      "packages": {
        "ethereumjs-util>create-hash": true,
        "ethereumjs-util>ethereum-cryptography>bs58check>bs58": true,
        "koa>content-disposition>safe-buffer": true
      }
    },
    "ethereumjs-util>ethereum-cryptography>bs58check>bs58": {
      "packages": {
        "@ensdomains/content-hash>multihashes>multibase>base-x": true
      }
    },
    "ethereumjs-util>ethereum-cryptography>hash.js": {
      "packages": {
        "@metamask/ppom-validator>elliptic>minimalistic-assert": true,
        "pumpify>inherits": true
      }
    },
    "ethereumjs-util>ethereum-cryptography>keccak": {
      "packages": {
        "browserify>buffer": true,
        "readable-stream": true
      }
    },
    "ethereumjs-util>ethereum-cryptography>scrypt-js": {
      "globals": {
        "define": true,
        "setTimeout": true
      },
      "packages": {
        "browserify>timers-browserify": true
      }
    },
    "ethereumjs-util>rlp": {
      "packages": {
        "bn.js": true,
        "browserify>buffer": true
      }
    },
    "ethereumjs-wallet>randombytes": {
      "globals": {
        "crypto.getRandomValues": true
      }
    },
    "extension-port-stream": {
      "packages": {
        "browserify>buffer": true,
        "extension-port-stream>readable-stream": true
      }
    },
    "extension-port-stream>readable-stream": {
      "globals": {
        "AbortController": true,
        "AggregateError": true,
        "Blob": true
      },
      "packages": {
        "browserify>buffer": true,
        "browserify>string_decoder": true,
        "extension-port-stream>readable-stream>abort-controller": true,
        "process": true,
        "webpack>events": true
      }
    },
    "extension-port-stream>readable-stream>abort-controller": {
      "globals": {
        "AbortController": true
      }
    },
    "fast-json-patch": {
      "globals": {
        "addEventListener": true,
        "clearTimeout": true,
        "removeEventListener": true,
        "setTimeout": true
      }
    },
    "fuse.js": {
      "globals": {
        "console": true,
        "define": true
      }
    },
    "ganache>secp256k1": {
      "packages": {
        "@metamask/ppom-validator>elliptic": true
      }
    },
    "gulp>vinyl-fs>object.assign": {
      "packages": {
        "@lavamoat/lavapack>json-stable-stringify>object-keys": true,
        "string.prototype.matchall>call-bind": true,
        "string.prototype.matchall>define-properties": true,
        "string.prototype.matchall>has-symbols": true
      }
    },
    "he": {
      "globals": {
        "define": true
      }
    },
    "https-browserify": {
      "packages": {
        "browserify>url": true,
        "stream-http": true
      }
    },
    "json-rpc-engine": {
      "packages": {
        "eth-rpc-errors": true,
        "json-rpc-engine>@metamask/safe-event-emitter": true
      }
    },
    "json-rpc-engine>@metamask/safe-event-emitter": {
      "globals": {
        "setTimeout": true
      },
      "packages": {
        "webpack>events": true
      }
    },
    "json-rpc-middleware-stream": {
      "globals": {
        "console.warn": true,
        "setTimeout": true
      },
      "packages": {
        "@metamask/safe-event-emitter": true,
        "readable-stream": true
      }
    },
    "koa>content-disposition>safe-buffer": {
      "packages": {
        "browserify>buffer": true
      }
    },
    "koa>is-generator-function": {
      "packages": {
        "koa>is-generator-function>has-tostringtag": true
      }
    },
    "koa>is-generator-function>has-tostringtag": {
      "packages": {
        "string.prototype.matchall>has-symbols": true
      }
    },
    "localforage": {
      "globals": {
        "Blob": true,
        "BlobBuilder": true,
        "FileReader": true,
        "IDBKeyRange": true,
        "MSBlobBuilder": true,
        "MozBlobBuilder": true,
        "OIndexedDB": true,
        "WebKitBlobBuilder": true,
        "atob": true,
        "btoa": true,
        "console.error": true,
        "console.info": true,
        "console.warn": true,
        "define": true,
        "fetch": true,
        "indexedDB": true,
        "localStorage": true,
        "mozIndexedDB": true,
        "msIndexedDB": true,
        "navigator.platform": true,
        "navigator.userAgent": true,
        "openDatabase": true,
        "setTimeout": true,
        "webkitIndexedDB": true
      }
    },
    "lodash": {
      "globals": {
        "clearTimeout": true,
        "define": true,
        "setTimeout": true
      }
    },
    "loglevel": {
      "globals": {
        "console": true,
        "define": true,
        "document.cookie": true,
        "localStorage": true,
        "log": "write",
        "navigator": true
      }
    },
    "luxon": {
      "globals": {
        "Intl": true
      }
    },
    "nanoid": {
      "globals": {
        "crypto": true,
        "msCrypto": true,
        "navigator": true
      }
    },
    "nock>debug": {
      "globals": {
        "console": true,
        "document": true,
        "localStorage": true,
        "navigator": true,
        "process": true
      },
      "packages": {
        "nock>debug>ms": true,
        "process": true
      }
    },
    "node-fetch": {
      "globals": {
        "Headers": true,
        "Request": true,
        "Response": true,
        "fetch": true
      }
    },
    "path-browserify": {
      "packages": {
        "process": true
      }
    },
    "process": {
      "globals": {
        "clearTimeout": true,
        "setTimeout": true
      }
    },
    "promise-to-callback": {
      "packages": {
        "promise-to-callback>is-fn": true,
        "promise-to-callback>set-immediate-shim": true
      }
    },
    "promise-to-callback>set-immediate-shim": {
      "globals": {
        "setTimeout.apply": true
      },
      "packages": {
        "browserify>timers-browserify": true
      }
    },
    "prop-types": {
      "globals": {
        "console": true
      },
      "packages": {
        "prop-types>react-is": true,
        "react>object-assign": true
      }
    },
    "prop-types>react-is": {
      "globals": {
        "console": true
      }
    },
    "qrcode-generator": {
      "globals": {
        "define": true
      }
    },
    "qrcode.react": {
      "globals": {
        "Path2D": true,
        "devicePixelRatio": true
      },
      "packages": {
        "react": true
      }
    },
    "react": {
      "globals": {
        "console": true
      },
      "packages": {
        "prop-types": true,
        "react>object-assign": true
      }
    },
    "react-beautiful-dnd": {
      "globals": {
        "Element.prototype": true,
        "__REDUX_DEVTOOLS_EXTENSION_COMPOSE__": true,
        "addEventListener": true,
        "cancelAnimationFrame": true,
        "clearTimeout": true,
        "console": true,
        "document": true,
        "getComputedStyle": true,
        "pageXOffset": true,
        "pageYOffset": true,
        "removeEventListener": true,
        "requestAnimationFrame": true,
        "scrollBy": true,
        "setTimeout": true
      },
      "packages": {
        "@babel/runtime": true,
        "react": true,
        "react-beautiful-dnd>css-box-model": true,
        "react-beautiful-dnd>memoize-one": true,
        "react-beautiful-dnd>raf-schd": true,
        "react-beautiful-dnd>use-memo-one": true,
        "react-dom": true,
        "react-redux": true,
        "redux": true
      }
    },
    "react-beautiful-dnd>css-box-model": {
      "globals": {
        "getComputedStyle": true,
        "pageXOffset": true,
        "pageYOffset": true
      },
      "packages": {
        "react-router-dom>tiny-invariant": true
      }
    },
    "react-beautiful-dnd>raf-schd": {
      "globals": {
        "cancelAnimationFrame": true,
        "requestAnimationFrame": true
      }
    },
    "react-beautiful-dnd>use-memo-one": {
      "packages": {
        "react": true
      }
    },
    "react-chartjs-2": {
      "globals": {
        "setTimeout": true
      },
      "packages": {
        "chart.js": true,
        "react": true
      }
    },
    "react-devtools": {
      "packages": {
        "react-devtools>react-devtools-core": true
      }
    },
    "react-devtools>react-devtools-core": {
      "globals": {
        "WebSocket": true,
        "setTimeout": true
      }
    },
    "react-dnd-html5-backend": {
      "globals": {
        "addEventListener": true,
        "clearTimeout": true,
        "removeEventListener": true
      }
    },
    "react-dom": {
      "globals": {
        "HTMLIFrameElement": true,
        "MSApp": true,
        "__REACT_DEVTOOLS_GLOBAL_HOOK__": true,
        "addEventListener": true,
        "clearTimeout": true,
        "clipboardData": true,
        "console": true,
        "dispatchEvent": true,
        "document": true,
        "event": "write",
        "jest": true,
        "location.protocol": true,
        "navigator.userAgent.indexOf": true,
        "performance": true,
        "removeEventListener": true,
        "self": true,
        "setTimeout": true,
        "top": true,
        "trustedTypes": true
      },
      "packages": {
        "prop-types": true,
        "react": true,
        "react-dom>scheduler": true,
        "react>object-assign": true
      }
    },
    "react-dom>scheduler": {
      "globals": {
        "MessageChannel": true,
        "cancelAnimationFrame": true,
        "clearTimeout": true,
        "console": true,
        "navigator": true,
        "performance": true,
        "requestAnimationFrame": true,
        "setTimeout": true
      }
    },
    "react-focus-lock": {
      "globals": {
        "addEventListener": true,
        "console.error": true,
        "console.warn": true,
        "document": true,
        "removeEventListener": true,
        "setTimeout": true
      },
      "packages": {
        "@babel/runtime": true,
        "prop-types": true,
        "react": true,
        "react-focus-lock>focus-lock": true,
        "react-focus-lock>react-clientside-effect": true,
        "react-focus-lock>use-callback-ref": true,
        "react-focus-lock>use-sidecar": true
      }
    },
    "react-focus-lock>focus-lock": {
      "globals": {
        "HTMLIFrameElement": true,
        "Node.DOCUMENT_FRAGMENT_NODE": true,
        "Node.DOCUMENT_NODE": true,
        "Node.DOCUMENT_POSITION_CONTAINED_BY": true,
        "Node.DOCUMENT_POSITION_CONTAINS": true,
        "Node.ELEMENT_NODE": true,
        "console.error": true,
        "console.warn": true,
        "document": true,
        "getComputedStyle": true,
        "setTimeout": true
      },
      "packages": {
        "@swc/helpers>tslib": true
      }
    },
    "react-focus-lock>react-clientside-effect": {
      "packages": {
        "@babel/runtime": true,
        "react": true
      }
    },
    "react-focus-lock>use-callback-ref": {
      "packages": {
        "react": true
      }
    },
    "react-focus-lock>use-sidecar": {
      "globals": {
        "console.error": true
      },
      "packages": {
        "@swc/helpers>tslib": true,
        "react": true,
        "react-focus-lock>use-sidecar>detect-node-es": true
      }
    },
    "react-idle-timer": {
      "globals": {
        "clearTimeout": true,
        "document": true,
        "setTimeout": true
      },
      "packages": {
        "prop-types": true,
        "react": true
      }
    },
    "react-inspector": {
      "globals": {
        "Node": true,
        "chromeDark": true,
        "chromeLight": true
      },
      "packages": {
        "react": true
      }
    },
    "react-markdown": {
      "globals": {
        "console.warn": true
      },
      "packages": {
        "prop-types": true,
        "react": true,
        "react-markdown>comma-separated-tokens": true,
        "react-markdown>property-information": true,
        "react-markdown>react-is": true,
        "react-markdown>remark-parse": true,
        "react-markdown>remark-rehype": true,
        "react-markdown>space-separated-tokens": true,
        "react-markdown>style-to-object": true,
        "react-markdown>unified": true,
        "react-markdown>unist-util-visit": true,
        "react-markdown>vfile": true
      }
    },
    "react-markdown>property-information": {
      "packages": {
        "watchify>xtend": true
      }
    },
    "react-markdown>react-is": {
      "globals": {
        "console": true
      }
    },
    "react-markdown>remark-parse": {
      "packages": {
        "react-markdown>remark-parse>mdast-util-from-markdown": true
      }
    },
    "react-markdown>remark-parse>mdast-util-from-markdown": {
      "packages": {
        "react-markdown>remark-parse>mdast-util-from-markdown>mdast-util-to-string": true,
        "react-markdown>remark-parse>mdast-util-from-markdown>micromark": true,
        "react-markdown>remark-parse>mdast-util-from-markdown>unist-util-stringify-position": true,
        "react-syntax-highlighter>refractor>parse-entities": true
      }
    },
    "react-markdown>remark-parse>mdast-util-from-markdown>micromark": {
      "packages": {
        "react-syntax-highlighter>refractor>parse-entities": true
      }
    },
    "react-markdown>remark-rehype": {
      "packages": {
        "react-markdown>remark-rehype>mdast-util-to-hast": true
      }
    },
    "react-markdown>remark-rehype>mdast-util-to-hast": {
      "globals": {
        "console.warn": true
      },
      "packages": {
        "@storybook/addon-docs>remark-external-links>mdast-util-definitions": true,
        "react-markdown>remark-rehype>mdast-util-to-hast>mdurl": true,
        "react-markdown>remark-rehype>mdast-util-to-hast>unist-builder": true,
        "react-markdown>remark-rehype>mdast-util-to-hast>unist-util-generated": true,
        "react-markdown>remark-rehype>mdast-util-to-hast>unist-util-position": true,
        "react-markdown>unist-util-visit": true
      }
    },
    "react-markdown>style-to-object": {
      "packages": {
        "react-markdown>style-to-object>inline-style-parser": true
      }
    },
    "react-markdown>unified": {
      "packages": {
        "mocha>yargs-unparser>is-plain-obj": true,
        "react-markdown>unified>bail": true,
        "react-markdown>unified>extend": true,
        "react-markdown>unified>is-buffer": true,
        "react-markdown>unified>trough": true,
        "react-markdown>vfile": true
      }
    },
    "react-markdown>unist-util-visit": {
      "packages": {
        "react-markdown>unist-util-visit>unist-util-visit-parents": true
      }
    },
    "react-markdown>unist-util-visit>unist-util-visit-parents": {
      "packages": {
        "react-markdown>unist-util-visit>unist-util-is": true
      }
    },
    "react-markdown>vfile": {
      "packages": {
        "path-browserify": true,
        "process": true,
        "react-markdown>vfile>is-buffer": true,
        "react-markdown>vfile>replace-ext": true,
        "react-markdown>vfile>vfile-message": true
      }
    },
    "react-markdown>vfile>replace-ext": {
      "packages": {
        "path-browserify": true
      }
    },
    "react-markdown>vfile>vfile-message": {
      "packages": {
        "react-markdown>vfile>unist-util-stringify-position": true
      }
    },
    "react-popper": {
      "globals": {
        "document": true
      },
      "packages": {
        "@popperjs/core": true,
        "react": true,
        "react-popper>react-fast-compare": true,
        "react-popper>warning": true
      }
    },
    "react-popper>react-fast-compare": {
      "globals": {
        "Element": true,
        "console.warn": true
      }
    },
    "react-popper>warning": {
      "globals": {
        "console": true
      }
    },
    "react-redux": {
      "globals": {
        "console": true,
        "document": true
      },
      "packages": {
        "prop-types": true,
        "react": true,
        "react-dom": true,
        "react-redux>@babel/runtime": true,
        "react-redux>hoist-non-react-statics": true,
        "react-redux>react-is": true
      }
    },
    "react-redux>hoist-non-react-statics": {
      "packages": {
        "prop-types>react-is": true
      }
    },
    "react-redux>react-is": {
      "globals": {
        "console": true
      }
    },
    "react-responsive-carousel": {
      "globals": {
        "addEventListener": true,
        "removeEventListener": true
      }
    },
    "react-router-dom": {
      "packages": {
        "prop-types": true,
        "react": true,
        "react-router-dom>history": true,
        "react-router-dom>react-router": true,
        "react-router-dom>tiny-invariant": true,
        "react-router-dom>tiny-warning": true
      }
    },
    "react-router-dom>history": {
      "globals": {
        "addEventListener": true,
        "confirm": true,
        "document": true,
        "history": true,
        "location": true,
        "navigator.userAgent": true,
        "removeEventListener": true
      },
      "packages": {
        "react-router-dom>history>resolve-pathname": true,
        "react-router-dom>history>value-equal": true,
        "react-router-dom>tiny-invariant": true,
        "react-router-dom>tiny-warning": true
      }
    },
    "react-router-dom>react-router": {
      "packages": {
        "prop-types": true,
        "prop-types>react-is": true,
        "react": true,
        "react-redux>hoist-non-react-statics": true,
        "react-router-dom>react-router>history": true,
        "react-router-dom>react-router>mini-create-react-context": true,
        "react-router-dom>tiny-invariant": true,
        "react-router-dom>tiny-warning": true,
        "sinon>nise>path-to-regexp": true
      }
    },
    "react-router-dom>react-router>history": {
      "globals": {
        "addEventListener": true,
        "confirm": true,
        "document": true,
        "history": true,
        "location": true,
        "navigator.userAgent": true,
        "removeEventListener": true
      },
      "packages": {
        "react-router-dom>history>resolve-pathname": true,
        "react-router-dom>history>value-equal": true,
        "react-router-dom>tiny-invariant": true,
        "react-router-dom>tiny-warning": true
      }
    },
    "react-router-dom>react-router>mini-create-react-context": {
      "packages": {
        "@babel/runtime": true,
        "prop-types": true,
        "react": true,
        "react-router-dom>react-router>mini-create-react-context>gud": true,
        "react-router-dom>tiny-warning": true
      }
    },
    "react-router-dom>tiny-warning": {
      "globals": {
        "console": true
      }
    },
    "react-simple-file-input": {
      "globals": {
        "File": true,
        "FileReader": true,
        "console.warn": true
      },
      "packages": {
        "prop-types": true,
        "react": true
      }
    },
    "react-syntax-highlighter>refractor>parse-entities": {
      "globals": {
        "document.createElement": true
      }
    },
    "react-tippy": {
      "globals": {
        "Element": true,
        "MSStream": true,
        "MutationObserver": true,
        "addEventListener": true,
        "clearTimeout": true,
        "console.error": true,
        "console.warn": true,
        "define": true,
        "document": true,
        "getComputedStyle": true,
        "innerHeight": true,
        "innerWidth": true,
        "navigator.maxTouchPoints": true,
        "navigator.msMaxTouchPoints": true,
        "navigator.userAgent": true,
        "performance": true,
        "requestAnimationFrame": true,
        "setTimeout": true
      },
      "packages": {
        "react": true,
        "react-dom": true,
        "react-tippy>popper.js": true
      }
    },
    "react-tippy>popper.js": {
      "globals": {
        "MSInputMethodContext": true,
        "Node.DOCUMENT_POSITION_FOLLOWING": true,
        "cancelAnimationFrame": true,
        "console.warn": true,
        "define": true,
        "devicePixelRatio": true,
        "document": true,
        "getComputedStyle": true,
        "innerHeight": true,
        "innerWidth": true,
        "navigator.userAgent": true,
        "requestAnimationFrame": true,
        "setTimeout": true
      }
    },
    "react-toggle-button": {
      "globals": {
        "clearTimeout": true,
        "console.warn": true,
        "define": true,
        "performance": true,
        "setTimeout": true
      },
      "packages": {
        "react": true
      }
    },
    "readable-stream": {
      "packages": {
        "browserify>browser-resolve": true,
        "browserify>buffer": true,
        "browserify>string_decoder": true,
        "process": true,
        "pumpify>inherits": true,
        "readable-stream>util-deprecate": true,
        "webpack>events": true
      }
    },
    "readable-stream-2>core-util-is": {
      "packages": {
        "browserify>insert-module-globals>is-buffer": true
      }
    },
    "readable-stream-2>process-nextick-args": {
      "packages": {
        "process": true
      }
    },
    "readable-stream>util-deprecate": {
      "globals": {
        "console.trace": true,
        "console.warn": true,
        "localStorage": true
      }
    },
    "redux": {
      "globals": {
        "console": true
      },
      "packages": {
        "@babel/runtime": true
      }
    },
    "semver": {
      "globals": {
        "console.error": true
      },
      "packages": {
        "process": true
      }
    },
    "sinon>nise>path-to-regexp": {
      "packages": {
        "sinon>nise>path-to-regexp>isarray": true
      }
    },
    "stream-browserify": {
      "packages": {
        "pumpify>inherits": true,
        "readable-stream": true,
        "webpack>events": true
      }
    },
    "stream-http": {
      "globals": {
        "AbortController": true,
        "Blob": true,
        "MSStreamReader": true,
        "ReadableStream": true,
        "WritableStream": true,
        "XDomainRequest": true,
        "XMLHttpRequest": true,
        "clearTimeout": true,
        "fetch": true,
        "location.protocol.search": true,
        "setTimeout": true
      },
      "packages": {
        "browserify>buffer": true,
        "browserify>url": true,
        "process": true,
        "pumpify>inherits": true,
        "readable-stream": true,
        "stream-http>builtin-status-codes": true,
        "watchify>xtend": true
      }
    },
    "string.prototype.matchall>call-bind": {
      "packages": {
        "browserify>has>function-bind": true,
        "string.prototype.matchall>call-bind>es-define-property": true,
        "string.prototype.matchall>call-bind>es-errors": true,
        "string.prototype.matchall>call-bind>set-function-length": true,
        "string.prototype.matchall>get-intrinsic": true
      }
    },
    "string.prototype.matchall>call-bind>es-define-property": {
      "packages": {
        "string.prototype.matchall>get-intrinsic": true
      }
    },
    "string.prototype.matchall>call-bind>set-function-length": {
      "packages": {
        "string.prototype.matchall>call-bind>es-errors": true,
        "string.prototype.matchall>define-properties>define-data-property": true,
        "string.prototype.matchall>es-abstract>gopd": true,
        "string.prototype.matchall>es-abstract>has-property-descriptors": true,
        "string.prototype.matchall>get-intrinsic": true
      }
    },
    "string.prototype.matchall>define-properties": {
      "packages": {
        "@lavamoat/lavapack>json-stable-stringify>object-keys": true,
        "string.prototype.matchall>define-properties>define-data-property": true,
        "string.prototype.matchall>es-abstract>has-property-descriptors": true
      }
    },
    "string.prototype.matchall>define-properties>define-data-property": {
      "packages": {
        "string.prototype.matchall>call-bind>es-define-property": true,
        "string.prototype.matchall>call-bind>es-errors": true,
        "string.prototype.matchall>es-abstract>gopd": true
      }
    },
    "string.prototype.matchall>es-abstract>array-buffer-byte-length": {
      "packages": {
        "string.prototype.matchall>call-bind": true,
        "string.prototype.matchall>es-abstract>is-array-buffer": true
      }
    },
    "string.prototype.matchall>es-abstract>available-typed-arrays": {
      "packages": {
        "string.prototype.matchall>es-abstract>typed-array-length>possible-typed-array-names": true
      }
    },
    "string.prototype.matchall>es-abstract>es-to-primitive>is-symbol": {
      "packages": {
        "string.prototype.matchall>has-symbols": true
      }
    },
    "string.prototype.matchall>es-abstract>gopd": {
      "packages": {
        "string.prototype.matchall>get-intrinsic": true
      }
    },
    "string.prototype.matchall>es-abstract>has-property-descriptors": {
      "packages": {
        "string.prototype.matchall>call-bind>es-define-property": true
      }
    },
    "string.prototype.matchall>es-abstract>is-array-buffer": {
      "packages": {
        "string.prototype.matchall>call-bind": true,
        "string.prototype.matchall>get-intrinsic": true
      }
    },
    "string.prototype.matchall>es-abstract>is-callable": {
      "globals": {
        "document": true
      }
    },
    "string.prototype.matchall>es-abstract>is-regex": {
      "packages": {
        "koa>is-generator-function>has-tostringtag": true,
        "string.prototype.matchall>call-bind": true
      }
    },
    "string.prototype.matchall>es-abstract>is-shared-array-buffer": {
      "packages": {
        "string.prototype.matchall>call-bind": true
      }
    },
    "string.prototype.matchall>es-abstract>object-inspect": {
      "globals": {
        "HTMLElement": true,
        "WeakRef": true
      },
      "packages": {
        "browserify>browser-resolve": true
      }
    },
    "string.prototype.matchall>get-intrinsic": {
      "globals": {
        "AggregateError": true,
        "FinalizationRegistry": true,
        "WeakRef": true
      },
      "packages": {
        "browserify>has>function-bind": true,
        "depcheck>is-core-module>hasown": true,
        "string.prototype.matchall>call-bind>es-errors": true,
        "string.prototype.matchall>es-abstract>has-proto": true,
        "string.prototype.matchall>has-symbols": true
      }
    },
    "string.prototype.matchall>internal-slot": {
      "packages": {
        "depcheck>is-core-module>hasown": true,
        "string.prototype.matchall>call-bind>es-errors": true,
        "string.prototype.matchall>side-channel": true
      }
    },
    "string.prototype.matchall>regexp.prototype.flags": {
      "packages": {
        "string.prototype.matchall>call-bind": true,
        "string.prototype.matchall>call-bind>es-errors": true,
        "string.prototype.matchall>define-properties": true,
        "string.prototype.matchall>regexp.prototype.flags>set-function-name": true
      }
    },
    "string.prototype.matchall>regexp.prototype.flags>set-function-name": {
      "packages": {
        "string.prototype.matchall>call-bind>es-errors": true,
        "string.prototype.matchall>define-properties>define-data-property": true,
        "string.prototype.matchall>es-abstract>function.prototype.name>functions-have-names": true,
        "string.prototype.matchall>es-abstract>has-property-descriptors": true
      }
    },
    "string.prototype.matchall>side-channel": {
      "packages": {
        "string.prototype.matchall>call-bind": true,
        "string.prototype.matchall>es-abstract>object-inspect": true,
        "string.prototype.matchall>get-intrinsic": true
      }
    },
    "superstruct": {
      "globals": {
        "console.warn": true,
        "define": true
      }
    },
    "terser>source-map-support>buffer-from": {
      "packages": {
        "browserify>buffer": true
      }
    },
    "uuid": {
      "globals": {
        "crypto": true,
        "msCrypto": true
      }
    },
    "web3": {
      "globals": {
        "XMLHttpRequest": true
      }
    },
    "web3-stream-provider": {
      "globals": {
        "setTimeout": true
      },
      "packages": {
        "browserify>util": true,
        "readable-stream": true,
        "web3-stream-provider>uuid": true
      }
    },
    "web3-stream-provider>uuid": {
      "globals": {
        "crypto": true
      }
    },
    "webextension-polyfill": {
      "globals": {
        "browser": true,
        "chrome": true,
        "console.error": true,
        "console.warn": true,
        "define": true
      }
    },
    "webpack>events": {
      "globals": {
        "console": true
      }
    }
  }
}<|MERGE_RESOLUTION|>--- conflicted
+++ resolved
@@ -1065,11 +1065,7 @@
         "TextEncoder": true
       },
       "packages": {
-<<<<<<< HEAD
-        "@metamask/utils>@metamask/superstruct": true,
-=======
         "@metamask/snaps-sdk>@metamask/superstruct": true,
->>>>>>> 81af2e81
         "@metamask/utils>@scure/base": true,
         "@metamask/utils>pony-cause": true,
         "@noble/hashes": true,
@@ -1212,11 +1208,7 @@
         "TextEncoder": true
       },
       "packages": {
-<<<<<<< HEAD
-        "@metamask/utils>@metamask/superstruct": true,
-=======
         "@metamask/snaps-sdk>@metamask/superstruct": true,
->>>>>>> 81af2e81
         "@metamask/utils>@scure/base": true,
         "@metamask/utils>pony-cause": true,
         "@noble/hashes": true,
@@ -1678,11 +1670,7 @@
         "TextEncoder": true
       },
       "packages": {
-<<<<<<< HEAD
-        "@metamask/utils>@metamask/superstruct": true,
-=======
         "@metamask/snaps-sdk>@metamask/superstruct": true,
->>>>>>> 81af2e81
         "@metamask/utils>@scure/base": true,
         "@metamask/utils>pony-cause": true,
         "@noble/hashes": true,
@@ -1809,11 +1797,7 @@
         "TextEncoder": true
       },
       "packages": {
-<<<<<<< HEAD
-        "@metamask/utils>@metamask/superstruct": true,
-=======
         "@metamask/snaps-sdk>@metamask/superstruct": true,
->>>>>>> 81af2e81
         "@metamask/utils>@scure/base": true,
         "@metamask/utils>pony-cause": true,
         "@noble/hashes": true,
@@ -1989,11 +1973,7 @@
         "TextEncoder": true
       },
       "packages": {
-<<<<<<< HEAD
-        "@metamask/utils>@metamask/superstruct": true,
-=======
         "@metamask/snaps-sdk>@metamask/superstruct": true,
->>>>>>> 81af2e81
         "@metamask/utils>@scure/base": true,
         "@metamask/utils>pony-cause": true,
         "@noble/hashes": true,
@@ -2066,11 +2046,7 @@
         "TextEncoder": true
       },
       "packages": {
-<<<<<<< HEAD
-        "@metamask/utils>@metamask/superstruct": true,
-=======
         "@metamask/snaps-sdk>@metamask/superstruct": true,
->>>>>>> 81af2e81
         "@metamask/utils>@scure/base": true,
         "@metamask/utils>pony-cause": true,
         "@noble/hashes": true,
@@ -2365,11 +2341,7 @@
         "TextEncoder": true
       },
       "packages": {
-<<<<<<< HEAD
-        "@metamask/utils>@metamask/superstruct": true,
-=======
         "@metamask/snaps-sdk>@metamask/superstruct": true,
->>>>>>> 81af2e81
         "@metamask/utils>@scure/base": true,
         "@metamask/utils>pony-cause": true,
         "@noble/hashes": true,
@@ -2608,11 +2580,7 @@
         "TextEncoder": true
       },
       "packages": {
-<<<<<<< HEAD
-        "@metamask/utils>@metamask/superstruct": true,
-=======
         "@metamask/snaps-sdk>@metamask/superstruct": true,
->>>>>>> 81af2e81
         "@metamask/utils>@scure/base": true,
         "@metamask/utils>pony-cause": true,
         "@noble/hashes": true,
@@ -2803,11 +2771,7 @@
         "TextEncoder": true
       },
       "packages": {
-<<<<<<< HEAD
-        "@metamask/utils>@metamask/superstruct": true,
-=======
         "@metamask/snaps-sdk>@metamask/superstruct": true,
->>>>>>> 81af2e81
         "@metamask/utils>@scure/base": true,
         "@metamask/utils>pony-cause": true,
         "@noble/hashes": true,
@@ -2994,11 +2958,7 @@
         "TextEncoder": true
       },
       "packages": {
-<<<<<<< HEAD
-        "@metamask/utils>@metamask/superstruct": true,
-=======
         "@metamask/snaps-sdk>@metamask/superstruct": true,
->>>>>>> 81af2e81
         "@metamask/utils>@scure/base": true,
         "@metamask/utils>pony-cause": true,
         "@noble/hashes": true,
@@ -3024,9 +2984,6 @@
         "TextEncoder": true
       },
       "packages": {
-<<<<<<< HEAD
-        "@metamask/utils>@metamask/superstruct": true,
-=======
         "@metamask/snaps-sdk>@metamask/superstruct": true,
         "@metamask/utils>@scure/base": true,
         "@metamask/utils>pony-cause": true,
@@ -3076,7 +3033,6 @@
       },
       "packages": {
         "@metamask/snaps-sdk>@metamask/superstruct": true,
->>>>>>> 81af2e81
         "@metamask/utils>@scure/base": true,
         "@metamask/utils>pony-cause": true,
         "@noble/hashes": true,
@@ -3142,57 +3098,7 @@
         "@metamask/utils": true
       }
     },
-<<<<<<< HEAD
-    "@metamask/snaps-rpc-methods": {
-      "packages": {
-        "@metamask/permission-controller": true,
-        "@metamask/rpc-errors": true,
-        "@metamask/snaps-sdk": true,
-        "@metamask/snaps-sdk>@metamask/key-tree": true,
-        "@metamask/snaps-utils": true,
-        "@metamask/utils": true,
-        "@noble/hashes": true,
-        "superstruct": true
-      }
-    },
-    "@metamask/snaps-sdk": {
-      "globals": {
-        "fetch": true
-      },
-      "packages": {
-        "@metamask/rpc-errors": true,
-        "@metamask/utils": true,
-        "superstruct": true
-      }
-    },
-    "@metamask/snaps-sdk>@metamask/key-tree": {
-      "packages": {
-        "@metamask/message-signing-snap>@noble/curves": true,
-        "@metamask/scure-bip39": true,
-        "@metamask/snaps-sdk>@metamask/key-tree>@metamask/utils": true,
-        "@metamask/utils>@scure/base": true,
-        "@noble/hashes": true
-      }
-    },
-    "@metamask/snaps-sdk>@metamask/key-tree>@metamask/utils": {
-      "globals": {
-        "TextDecoder": true,
-        "TextEncoder": true
-      },
-      "packages": {
-        "@metamask/utils>@metamask/superstruct": true,
-        "@metamask/utils>@scure/base": true,
-        "@metamask/utils>pony-cause": true,
-        "@noble/hashes": true,
-        "browserify>buffer": true,
-        "nock>debug": true,
-        "semver": true
-      }
-    },
-    "@metamask/snaps-utils": {
-=======
     "@metamask/snaps-execution-environments>@metamask/snaps-utils": {
->>>>>>> 81af2e81
       "globals": {
         "File": true,
         "FileReader": true,
@@ -3232,14 +3138,7 @@
         "setTimeout": true
       },
       "packages": {
-<<<<<<< HEAD
-        "@metamask/message-signing-snap>@noble/curves": true,
-        "@metamask/snaps-utils>@metamask/snaps-registry>@metamask/utils": true,
-        "@metamask/utils>@metamask/superstruct": true,
-        "@noble/hashes": true
-=======
         "immer": true
->>>>>>> 81af2e81
       }
     },
     "@metamask/snaps-execution-environments>@metamask/snaps-utils>@metamask/permission-controller": {
@@ -3247,9 +3146,6 @@
         "console.error": true
       },
       "packages": {
-<<<<<<< HEAD
-        "@metamask/utils>@metamask/superstruct": true,
-=======
         "@metamask/rpc-errors": true,
         "@metamask/snaps-controllers>@metamask/json-rpc-engine": true,
         "@metamask/snaps-execution-environments>@metamask/snaps-utils>@metamask/base-controller": true,
@@ -3506,6 +3402,7 @@
         "@metamask/message-signing-snap>@noble/curves": true,
         "@metamask/snaps-sdk>@metamask/superstruct": true,
         "@metamask/snaps-utils>@metamask/snaps-registry>@metamask/utils": true,
+        "@metamask/utils>@metamask/superstruct": true,
         "@noble/hashes": true
       }
     },
@@ -3531,7 +3428,6 @@
       },
       "packages": {
         "@metamask/snaps-sdk>@metamask/superstruct": true,
->>>>>>> 81af2e81
         "@metamask/utils>@scure/base": true,
         "@metamask/utils>pony-cause": true,
         "@noble/hashes": true,
@@ -3695,11 +3591,7 @@
         "TextEncoder": true
       },
       "packages": {
-<<<<<<< HEAD
-        "@metamask/utils>@metamask/superstruct": true,
-=======
         "@metamask/snaps-sdk>@metamask/superstruct": true,
->>>>>>> 81af2e81
         "@metamask/utils>@scure/base": true,
         "@metamask/utils>pony-cause": true,
         "@noble/hashes": true,
@@ -3776,11 +3668,7 @@
         "TextEncoder": true
       },
       "packages": {
-<<<<<<< HEAD
-        "@metamask/utils>@metamask/superstruct": true,
-=======
         "@metamask/snaps-sdk>@metamask/superstruct": true,
->>>>>>> 81af2e81
         "@metamask/utils>@scure/base": true,
         "@metamask/utils>pony-cause": true,
         "@noble/hashes": true,
