{
  "resources": {
    "@babel/runtime": {
      "globals": {
        "regeneratorRuntime": "write"
      }
    },
    "eth-lattice-keyring>@ethereumjs/tx>@chainsafe/ssz>@chainsafe/persistent-merkle-tree": {
      "globals": {
        "WeakRef": true
      },
      "packages": {
        "browserify": true
      }
    },
    "eth-lattice-keyring>@ethereumjs/tx>@chainsafe/ssz": {
      "packages": {
        "eth-lattice-keyring>@ethereumjs/tx>@chainsafe/ssz>@chainsafe/persistent-merkle-tree": true,
        "browserify": true,
        "browserify>buffer": true,
        "eth-lattice-keyring>@ethereumjs/tx>@chainsafe/ssz>case": true
      }
    },
    "@metamask/notification-services-controller>@contentful/rich-text-html-renderer": {
      "globals": {
        "SuppressedError": true
      }
    },
    "@ensdomains/content-hash": {
      "globals": {
        "console.warn": true
      },
      "packages": {
        "browserify>buffer": true,
        "@ensdomains/content-hash>cids": true,
        "@ensdomains/content-hash>js-base64": true,
        "@ensdomains/content-hash>multicodec": true,
        "@ensdomains/content-hash>multihashes": true
      }
    },
    "@ethereumjs/tx>@ethereumjs/common": {
      "packages": {
        "@ethereumjs/tx>@ethereumjs/util": true,
        "webpack>events": true
      }
    },
    "@keystonehq/metamask-airgapped-keyring>@keystonehq/base-eth-keyring>@ethereumjs/tx>@ethereumjs/common": {
      "packages": {
        "@keystonehq/metamask-airgapped-keyring>@keystonehq/base-eth-keyring>@ethereumjs/util": true,
        "browserify>buffer": true,
        "eth-lattice-keyring>gridplus-sdk>crc-32": true,
        "webpack>events": true
      }
    },
    "@keystonehq/metamask-airgapped-keyring>@ethereumjs/tx>@ethereumjs/common": {
      "packages": {
        "@keystonehq/metamask-airgapped-keyring>@ethereumjs/tx>@ethereumjs/util": true,
        "browserify>buffer": true,
        "eth-lattice-keyring>gridplus-sdk>crc-32": true,
        "webpack>events": true
      }
    },
    "eth-lattice-keyring>@ethereumjs/tx>@ethereumjs/common": {
      "packages": {
        "eth-lattice-keyring>@ethereumjs/util": true,
        "browserify>buffer": true,
        "eth-lattice-keyring>gridplus-sdk>crc-32": true,
        "webpack>events": true
      }
    },
    "eth-lattice-keyring>gridplus-sdk>@ethereumjs/tx>@ethereumjs/common": {
      "packages": {
        "eth-lattice-keyring>gridplus-sdk>@ethereumjs/tx>@ethereumjs/util": true,
        "browserify>buffer": true,
        "eth-lattice-keyring>gridplus-sdk>crc-32": true,
        "webpack>events": true
      }
    },
    "eth-lattice-keyring>gridplus-sdk>@ethereumjs/common": {
      "packages": {
        "eth-lattice-keyring>gridplus-sdk>@ethereumjs/tx>@ethereumjs/util": true,
        "browserify>buffer": true,
        "eth-lattice-keyring>gridplus-sdk>crc-32": true,
        "webpack>events": true
      }
    },
    "@ethereumjs/tx>@ethereumjs/rlp": {
      "globals": {
        "TextEncoder": true
      }
    },
    "@keystonehq/metamask-airgapped-keyring>@keystonehq/base-eth-keyring>@ethereumjs/tx>@ethereumjs/rlp": {
      "globals": {
        "TextEncoder": true
      }
    },
    "@keystonehq/metamask-airgapped-keyring>@ethereumjs/tx>@ethereumjs/rlp": {
      "globals": {
        "TextEncoder": true
      }
    },
    "@metamask-institutional/custody-keyring>@ethereumjs/tx>@ethereumjs/rlp": {
      "globals": {
        "TextEncoder": true
      }
    },
    "@metamask/network-controller>@metamask/utils>@ethereumjs/tx>@ethereumjs/rlp": {
      "globals": {
        "TextEncoder": true
      }
    },
    "eth-lattice-keyring>@ethereumjs/tx>@ethereumjs/rlp": {
      "globals": {
        "TextEncoder": true
      }
    },
    "eth-lattice-keyring>gridplus-sdk>@ethereumjs/tx>@ethereumjs/rlp": {
      "globals": {
        "TextEncoder": true
      }
    },
    "@keystonehq/bc-ur-registry-eth>@ethereumjs/util>@ethereumjs/rlp": {
      "globals": {
        "TextEncoder": true
      }
    },
    "@metamask-institutional/custody-controller>@ethereumjs/util>@ethereumjs/rlp": {
      "globals": {
        "TextEncoder": true
      }
    },
    "@metamask-institutional/transaction-update>@ethereumjs/util>@ethereumjs/rlp": {
      "globals": {
        "TextEncoder": true
      }
    },
    "@metamask/eth-sig-util>@ethereumjs/util>@ethereumjs/rlp": {
      "globals": {
        "TextEncoder": true
      }
    },
    "@metamask/keyring-controller>@metamask/eth-hd-keyring>@metamask/eth-sig-util>@ethereumjs/rlp": {
      "globals": {
        "TextEncoder": true
      }
    },
    "@metamask/eth-json-rpc-middleware>@metamask/eth-sig-util>@ethereumjs/rlp": {
      "globals": {
        "TextEncoder": true
      }
    },
    "@metamask/eth-ledger-bridge-keyring>@metamask/eth-sig-util>@ethereumjs/rlp": {
      "globals": {
        "TextEncoder": true
      }
    },
    "@metamask/keyring-controller>@metamask/eth-simple-keyring>@metamask/eth-sig-util>@ethereumjs/rlp": {
      "globals": {
        "TextEncoder": true
      }
    },
    "@metamask/eth-snap-keyring>@metamask/eth-sig-util>@ethereumjs/rlp": {
      "globals": {
        "TextEncoder": true
      }
    },
    "@metamask/eth-trezor-keyring>@metamask/eth-sig-util>@ethereumjs/rlp": {
      "globals": {
        "TextEncoder": true
      }
    },
    "@metamask/keyring-controller>@metamask/eth-sig-util>@ethereumjs/rlp": {
      "globals": {
        "TextEncoder": true
      }
    },
    "@metamask/signature-controller>@metamask/eth-sig-util>@ethereumjs/rlp": {
      "globals": {
        "TextEncoder": true
      }
    },
    "@ethereumjs/tx": {
      "packages": {
        "@ethereumjs/tx>@ethereumjs/common": true,
        "@ethereumjs/tx>@ethereumjs/rlp": true,
        "@ethereumjs/tx>@ethereumjs/util": true,
        "@ethereumjs/tx>ethereum-cryptography": true
      }
    },
    "@keystonehq/metamask-airgapped-keyring>@keystonehq/base-eth-keyring>@ethereumjs/tx": {
      "packages": {
        "@keystonehq/metamask-airgapped-keyring>@keystonehq/base-eth-keyring>@ethereumjs/tx>@ethereumjs/common": true,
        "@keystonehq/metamask-airgapped-keyring>@keystonehq/base-eth-keyring>@ethereumjs/tx>@ethereumjs/rlp": true,
        "@keystonehq/metamask-airgapped-keyring>@keystonehq/base-eth-keyring>@ethereumjs/util": true,
        "browserify>buffer": true,
        "@ethereumjs/tx>ethereum-cryptography": true,
        "browserify>insert-module-globals>is-buffer": true
      }
    },
    "@keystonehq/metamask-airgapped-keyring>@ethereumjs/tx": {
      "packages": {
        "@keystonehq/metamask-airgapped-keyring>@ethereumjs/tx>@ethereumjs/common": true,
        "@keystonehq/metamask-airgapped-keyring>@ethereumjs/tx>@ethereumjs/rlp": true,
        "@keystonehq/metamask-airgapped-keyring>@ethereumjs/tx>@ethereumjs/util": true,
        "browserify>buffer": true,
        "@ethereumjs/tx>ethereum-cryptography": true,
        "browserify>insert-module-globals>is-buffer": true
      }
    },
    "@metamask/smart-transactions-controller>@ethereumjs/tx": {
      "packages": {
        "@ethereumjs/tx>@ethereumjs/common": true,
        "@ethereumjs/tx>@ethereumjs/rlp": true,
        "@ethereumjs/tx>@ethereumjs/util": true,
        "@ethereumjs/tx>ethereum-cryptography": true
      }
    },
    "eth-lattice-keyring>@ethereumjs/tx": {
      "packages": {
        "eth-lattice-keyring>@ethereumjs/tx>@chainsafe/ssz": true,
        "eth-lattice-keyring>@ethereumjs/tx>@ethereumjs/common": true,
        "eth-lattice-keyring>@ethereumjs/tx>@ethereumjs/rlp": true,
        "eth-lattice-keyring>@ethereumjs/util": true,
        "@ethersproject/providers": true,
        "browserify>buffer": true,
        "eth-lattice-keyring>@ethereumjs/tx>ethereum-cryptography": true,
        "browserify>insert-module-globals>is-buffer": true
      }
    },
    "eth-lattice-keyring>gridplus-sdk>@ethereumjs/tx": {
      "packages": {
        "eth-lattice-keyring>@ethereumjs/tx>@chainsafe/ssz": true,
        "eth-lattice-keyring>gridplus-sdk>@ethereumjs/tx>@ethereumjs/common": true,
        "eth-lattice-keyring>gridplus-sdk>@ethereumjs/tx>@ethereumjs/rlp": true,
        "eth-lattice-keyring>gridplus-sdk>@ethereumjs/tx>@ethereumjs/util": true,
        "@ethersproject/providers": true,
        "browserify>buffer": true,
        "eth-lattice-keyring>gridplus-sdk>@ethereumjs/tx>ethereum-cryptography": true,
        "browserify>insert-module-globals>is-buffer": true
      }
    },
    "@ethereumjs/tx>@ethereumjs/util": {
      "globals": {
        "console.warn": true,
        "fetch": true
      },
      "packages": {
        "@ethereumjs/tx>@ethereumjs/rlp": true,
        "@ethereumjs/tx>ethereum-cryptography": true,
        "webpack>events": true
      }
    },
    "@keystonehq/metamask-airgapped-keyring>@ethereumjs/tx>@ethereumjs/util": {
      "globals": {
        "console.warn": true
      },
      "packages": {
        "@keystonehq/metamask-airgapped-keyring>@ethereumjs/tx>@ethereumjs/rlp": true,
        "browserify>buffer": true,
        "@ethereumjs/tx>ethereum-cryptography": true,
        "webpack>events": true,
        "browserify>insert-module-globals>is-buffer": true,
        "eth-lattice-keyring>@ethereumjs/util>micro-ftch": true
      }
    },
    "@metamask/network-controller>@metamask/utils>@ethereumjs/tx>@ethereumjs/util": {
      "globals": {
        "console.warn": true
      },
      "packages": {
        "@metamask/network-controller>@metamask/utils>@ethereumjs/tx>@ethereumjs/rlp": true,
        "browserify>buffer": true,
        "@ethereumjs/tx>ethereum-cryptography": true,
        "webpack>events": true,
        "browserify>insert-module-globals>is-buffer": true,
        "eth-lattice-keyring>@ethereumjs/util>micro-ftch": true
      }
    },
    "eth-lattice-keyring>gridplus-sdk>@ethereumjs/tx>@ethereumjs/util": {
      "globals": {
        "console.warn": true
      },
      "packages": {
        "eth-lattice-keyring>gridplus-sdk>@ethereumjs/tx>@ethereumjs/rlp": true,
        "browserify>buffer": true,
        "@ethereumjs/tx>ethereum-cryptography": true,
        "webpack>events": true,
        "browserify>insert-module-globals>is-buffer": true,
        "eth-lattice-keyring>@ethereumjs/util>micro-ftch": true
      }
    },
    "@keystonehq/metamask-airgapped-keyring>@keystonehq/base-eth-keyring>@ethereumjs/util": {
      "globals": {
        "console.warn": true
      },
      "packages": {
        "@keystonehq/metamask-airgapped-keyring>@keystonehq/base-eth-keyring>@ethereumjs/tx>@ethereumjs/rlp": true,
        "browserify>buffer": true,
        "@ethereumjs/tx>ethereum-cryptography": true,
        "webpack>events": true,
        "browserify>insert-module-globals>is-buffer": true,
        "eth-lattice-keyring>@ethereumjs/util>micro-ftch": true
      }
    },
    "@keystonehq/bc-ur-registry-eth>@ethereumjs/util": {
      "globals": {
        "console.warn": true
      },
      "packages": {
        "@keystonehq/bc-ur-registry-eth>@ethereumjs/util>@ethereumjs/rlp": true,
        "browserify>buffer": true,
        "@ethereumjs/tx>ethereum-cryptography": true,
        "webpack>events": true,
        "browserify>insert-module-globals>is-buffer": true,
        "eth-lattice-keyring>@ethereumjs/util>micro-ftch": true
      }
    },
    "@metamask-institutional/custody-controller>@ethereumjs/util": {
      "globals": {
        "console.warn": true
      },
      "packages": {
        "@metamask-institutional/custody-controller>@ethereumjs/util>@ethereumjs/rlp": true,
        "browserify>buffer": true,
        "@ethereumjs/tx>ethereum-cryptography": true,
        "webpack>events": true,
        "browserify>insert-module-globals>is-buffer": true,
        "eth-lattice-keyring>@ethereumjs/util>micro-ftch": true
      }
    },
    "@metamask-institutional/custody-keyring>@ethereumjs/util": {
      "globals": {
        "console.warn": true
      },
      "packages": {
        "@metamask-institutional/custody-keyring>@ethereumjs/tx>@ethereumjs/rlp": true,
        "browserify>buffer": true,
        "@ethereumjs/tx>ethereum-cryptography": true,
        "webpack>events": true,
        "browserify>insert-module-globals>is-buffer": true,
        "eth-lattice-keyring>@ethereumjs/util>micro-ftch": true
      }
    },
    "@metamask-institutional/transaction-update>@ethereumjs/util": {
      "globals": {
        "console.warn": true
      },
      "packages": {
        "@metamask-institutional/transaction-update>@ethereumjs/util>@ethereumjs/rlp": true,
        "browserify>buffer": true,
        "@ethereumjs/tx>ethereum-cryptography": true,
        "webpack>events": true,
        "browserify>insert-module-globals>is-buffer": true,
        "eth-lattice-keyring>@ethereumjs/util>micro-ftch": true
      }
    },
    "@metamask/eth-sig-util>@ethereumjs/util": {
      "globals": {
        "console.warn": true
      },
      "packages": {
        "@metamask/eth-sig-util>@ethereumjs/util>@ethereumjs/rlp": true,
        "browserify>buffer": true,
        "@ethereumjs/tx>ethereum-cryptography": true,
        "webpack>events": true,
        "browserify>insert-module-globals>is-buffer": true,
        "eth-lattice-keyring>@ethereumjs/util>micro-ftch": true
      }
    },
    "@metamask/keyring-controller>@metamask/eth-hd-keyring>@metamask/eth-sig-util>@ethereumjs/util": {
      "globals": {
        "console.warn": true
      },
      "packages": {
        "@metamask/keyring-controller>@metamask/eth-hd-keyring>@metamask/eth-sig-util>@ethereumjs/rlp": true,
        "browserify>buffer": true,
        "@ethereumjs/tx>ethereum-cryptography": true,
        "webpack>events": true,
        "browserify>insert-module-globals>is-buffer": true,
        "eth-lattice-keyring>@ethereumjs/util>micro-ftch": true
      }
    },
    "@metamask/eth-json-rpc-middleware>@metamask/eth-sig-util>@ethereumjs/util": {
      "globals": {
        "console.warn": true
      },
      "packages": {
        "@metamask/eth-json-rpc-middleware>@metamask/eth-sig-util>@ethereumjs/rlp": true,
        "browserify>buffer": true,
        "@ethereumjs/tx>ethereum-cryptography": true,
        "webpack>events": true,
        "browserify>insert-module-globals>is-buffer": true,
        "eth-lattice-keyring>@ethereumjs/util>micro-ftch": true
      }
    },
    "@metamask/eth-ledger-bridge-keyring>@metamask/eth-sig-util>@ethereumjs/util": {
      "globals": {
        "console.warn": true
      },
      "packages": {
        "@metamask/eth-ledger-bridge-keyring>@metamask/eth-sig-util>@ethereumjs/rlp": true,
        "browserify>buffer": true,
        "@ethereumjs/tx>ethereum-cryptography": true,
        "webpack>events": true,
        "browserify>insert-module-globals>is-buffer": true,
        "eth-lattice-keyring>@ethereumjs/util>micro-ftch": true
      }
    },
    "@metamask/keyring-controller>@metamask/eth-simple-keyring>@metamask/eth-sig-util>@ethereumjs/util": {
      "globals": {
        "console.warn": true
      },
      "packages": {
        "@metamask/keyring-controller>@metamask/eth-simple-keyring>@metamask/eth-sig-util>@ethereumjs/rlp": true,
        "browserify>buffer": true,
        "@ethereumjs/tx>ethereum-cryptography": true,
        "webpack>events": true,
        "browserify>insert-module-globals>is-buffer": true,
        "eth-lattice-keyring>@ethereumjs/util>micro-ftch": true
      }
    },
    "@metamask/eth-snap-keyring>@metamask/eth-sig-util>@ethereumjs/util": {
      "globals": {
        "console.warn": true
      },
      "packages": {
        "@metamask/eth-snap-keyring>@metamask/eth-sig-util>@ethereumjs/rlp": true,
        "browserify>buffer": true,
        "@ethereumjs/tx>ethereum-cryptography": true,
        "webpack>events": true,
        "browserify>insert-module-globals>is-buffer": true,
        "eth-lattice-keyring>@ethereumjs/util>micro-ftch": true
      }
    },
    "@metamask/eth-trezor-keyring>@metamask/eth-sig-util>@ethereumjs/util": {
      "globals": {
        "console.warn": true
      },
      "packages": {
        "@metamask/eth-trezor-keyring>@metamask/eth-sig-util>@ethereumjs/rlp": true,
        "browserify>buffer": true,
        "@ethereumjs/tx>ethereum-cryptography": true,
        "webpack>events": true,
        "browserify>insert-module-globals>is-buffer": true,
        "eth-lattice-keyring>@ethereumjs/util>micro-ftch": true
      }
    },
    "@metamask/keyring-controller>@metamask/eth-sig-util>@ethereumjs/util": {
      "globals": {
        "console.warn": true
      },
      "packages": {
        "@metamask/keyring-controller>@metamask/eth-sig-util>@ethereumjs/rlp": true,
        "browserify>buffer": true,
        "@ethereumjs/tx>ethereum-cryptography": true,
        "webpack>events": true,
        "browserify>insert-module-globals>is-buffer": true,
        "eth-lattice-keyring>@ethereumjs/util>micro-ftch": true
      }
    },
    "@metamask/signature-controller>@metamask/eth-sig-util>@ethereumjs/util": {
      "globals": {
        "console.warn": true
      },
      "packages": {
        "@metamask/signature-controller>@metamask/eth-sig-util>@ethereumjs/rlp": true,
        "browserify>buffer": true,
        "@ethereumjs/tx>ethereum-cryptography": true,
        "webpack>events": true,
        "browserify>insert-module-globals>is-buffer": true,
        "eth-lattice-keyring>@ethereumjs/util>micro-ftch": true
      }
    },
    "eth-lattice-keyring>@ethereumjs/util": {
      "globals": {
        "console.warn": true
      },
      "packages": {
        "eth-lattice-keyring>@ethereumjs/tx>@ethereumjs/rlp": true,
        "browserify>buffer": true,
        "@ethereumjs/tx>ethereum-cryptography": true,
        "webpack>events": true,
        "browserify>insert-module-globals>is-buffer": true,
        "eth-lattice-keyring>@ethereumjs/util>micro-ftch": true
      }
    },
    "@ethersproject/abi": {
      "globals": {
        "console.log": true
      },
      "packages": {
        "ethers>@ethersproject/address": true,
        "@ethersproject/bignumber": true,
        "@ethersproject/bytes": true,
        "ethers>@ethersproject/constants": true,
        "@ethersproject/hash": true,
        "ethers>@ethersproject/keccak256": true,
        "ethers>@ethersproject/logger": true,
        "ethers>@ethersproject/properties": true,
        "ethers>@ethersproject/strings": true
      }
    },
    "ethers>@ethersproject/abstract-provider": {
      "packages": {
        "@ethersproject/bignumber": true,
        "@ethersproject/bytes": true,
        "ethers>@ethersproject/logger": true,
        "ethers>@ethersproject/properties": true
      }
    },
    "ethers>@ethersproject/abstract-signer": {
      "packages": {
        "ethers>@ethersproject/logger": true,
        "ethers>@ethersproject/properties": true
      }
    },
    "ethers>@ethersproject/address": {
      "packages": {
        "@ethersproject/bignumber": true,
        "@ethersproject/bytes": true,
        "ethers>@ethersproject/keccak256": true,
        "ethers>@ethersproject/logger": true,
        "ethers>@ethersproject/rlp": true
      }
    },
    "ethers>@ethersproject/base64": {
      "globals": {
        "atob": true,
        "btoa": true
      },
      "packages": {
        "@ethersproject/bytes": true
      }
    },
    "ethers>@ethersproject/basex": {
      "packages": {
        "@ethersproject/bytes": true,
        "ethers>@ethersproject/properties": true
      }
    },
    "@ethersproject/bignumber": {
      "packages": {
        "@ethersproject/bytes": true,
        "ethers>@ethersproject/logger": true,
        "bn.js": true
      }
    },
    "@ethersproject/bytes": {
      "packages": {
        "ethers>@ethersproject/logger": true
      }
    },
    "ethers>@ethersproject/constants": {
      "packages": {
        "@ethersproject/bignumber": true
      }
    },
    "@ethersproject/contracts": {
      "globals": {
        "setTimeout": true
      },
      "packages": {
        "@ethersproject/abi": true,
        "ethers>@ethersproject/abstract-provider": true,
        "ethers>@ethersproject/abstract-signer": true,
        "ethers>@ethersproject/address": true,
        "@ethersproject/bignumber": true,
        "@ethersproject/bytes": true,
        "ethers>@ethersproject/logger": true,
        "ethers>@ethersproject/properties": true,
        "ethers>@ethersproject/transactions": true
      }
    },
    "@ethersproject/hash": {
      "packages": {
        "ethers>@ethersproject/address": true,
        "ethers>@ethersproject/base64": true,
        "@ethersproject/bignumber": true,
        "@ethersproject/bytes": true,
        "ethers>@ethersproject/keccak256": true,
        "ethers>@ethersproject/logger": true,
        "ethers>@ethersproject/properties": true,
        "ethers>@ethersproject/strings": true
      }
    },
    "@ethersproject/hdnode": {
      "packages": {
        "ethers>@ethersproject/basex": true,
        "@ethersproject/bignumber": true,
        "@ethersproject/bytes": true,
        "ethers>@ethersproject/logger": true,
        "ethers>@ethersproject/pbkdf2": true,
        "ethers>@ethersproject/properties": true,
        "ethers>@ethersproject/sha2": true,
        "ethers>@ethersproject/signing-key": true,
        "ethers>@ethersproject/strings": true,
        "ethers>@ethersproject/transactions": true,
        "ethers>@ethersproject/wordlists": true
      }
    },
    "ethers>@ethersproject/json-wallets": {
      "packages": {
        "ethers>@ethersproject/address": true,
        "@ethersproject/bytes": true,
        "@ethersproject/hdnode": true,
        "ethers>@ethersproject/keccak256": true,
        "ethers>@ethersproject/logger": true,
        "ethers>@ethersproject/pbkdf2": true,
        "ethers>@ethersproject/properties": true,
        "ethers>@ethersproject/random": true,
        "ethers>@ethersproject/strings": true,
        "ethers>@ethersproject/transactions": true,
        "ethers>@ethersproject/json-wallets>aes-js": true,
        "ethers>@ethersproject/json-wallets>scrypt-js": true
      }
    },
    "ethers>@ethersproject/keccak256": {
      "packages": {
        "@ethersproject/bytes": true,
        "eth-ens-namehash>js-sha3": true
      }
    },
    "ethers>@ethersproject/logger": {
      "globals": {
        "console": true
      }
    },
    "ethers>@ethersproject/providers>@ethersproject/networks": {
      "packages": {
        "ethers>@ethersproject/logger": true
      }
    },
    "@metamask/test-bundler>@ethersproject/networks": {
      "packages": {
        "ethers>@ethersproject/logger": true
      }
    },
    "ethers>@ethersproject/pbkdf2": {
      "packages": {
        "@ethersproject/bytes": true,
        "ethers>@ethersproject/sha2": true
      }
    },
    "ethers>@ethersproject/properties": {
      "packages": {
        "ethers>@ethersproject/logger": true
      }
    },
    "@ethersproject/providers": {
      "globals": {
        "WebSocket": true,
        "clearInterval": true,
        "clearTimeout": true,
        "console.log": true,
        "console.warn": true,
        "setInterval": true,
        "setTimeout": true
      },
      "packages": {
        "ethers>@ethersproject/abstract-provider": true,
        "ethers>@ethersproject/abstract-signer": true,
        "ethers>@ethersproject/address": true,
        "ethers>@ethersproject/base64": true,
        "ethers>@ethersproject/basex": true,
        "@ethersproject/bignumber": true,
        "@ethersproject/bytes": true,
        "ethers>@ethersproject/constants": true,
        "@ethersproject/hash": true,
        "ethers>@ethersproject/logger": true,
        "@metamask/test-bundler>@ethersproject/networks": true,
        "ethers>@ethersproject/properties": true,
        "ethers>@ethersproject/random": true,
        "ethers>@ethersproject/sha2": true,
        "ethers>@ethersproject/strings": true,
        "ethers>@ethersproject/transactions": true,
        "@ethersproject/providers>@ethersproject/web": true,
        "@ethersproject/providers>bech32": true
      }
    },
    "ethers>@ethersproject/providers": {
      "globals": {
        "WebSocket": true,
        "clearInterval": true,
        "clearTimeout": true,
        "console.log": true,
        "console.warn": true,
        "setInterval": true,
        "setTimeout": true
      },
      "packages": {
        "ethers>@ethersproject/abstract-provider": true,
        "ethers>@ethersproject/abstract-signer": true,
        "ethers>@ethersproject/address": true,
        "ethers>@ethersproject/base64": true,
        "ethers>@ethersproject/basex": true,
        "@ethersproject/bignumber": true,
        "@ethersproject/bytes": true,
        "ethers>@ethersproject/constants": true,
        "@ethersproject/hash": true,
        "ethers>@ethersproject/logger": true,
        "ethers>@ethersproject/providers>@ethersproject/networks": true,
        "ethers>@ethersproject/properties": true,
        "ethers>@ethersproject/random": true,
        "ethers>@ethersproject/sha2": true,
        "ethers>@ethersproject/strings": true,
        "ethers>@ethersproject/transactions": true,
        "ethers>@ethersproject/providers>@ethersproject/web": true,
        "ethers>@ethersproject/providers>bech32": true
      }
    },
    "@ethersproject/providers>@ethersproject/random": {
      "globals": {
        "crypto.getRandomValues": true
      }
    },
    "ethers>@ethersproject/random": {
      "packages": {
        "@ethersproject/bytes": true,
        "ethers>@ethersproject/logger": true
      }
    },
    "ethers>@ethersproject/rlp": {
      "packages": {
        "@ethersproject/bytes": true,
        "ethers>@ethersproject/logger": true
      }
    },
    "ethers>@ethersproject/sha2": {
      "packages": {
        "@ethersproject/bytes": true,
        "ethers>@ethersproject/logger": true,
        "ethers>@ethersproject/sha2>hash.js": true
      }
    },
    "ethers>@ethersproject/signing-key": {
      "packages": {
        "@ethersproject/bytes": true,
        "ethers>@ethersproject/logger": true,
        "ethers>@ethersproject/properties": true,
        "@metamask/ppom-validator>elliptic": true
      }
    },
    "ethers>@ethersproject/solidity": {
      "packages": {
        "@ethersproject/bignumber": true,
        "@ethersproject/bytes": true,
        "ethers>@ethersproject/keccak256": true,
        "ethers>@ethersproject/logger": true,
        "ethers>@ethersproject/sha2": true,
        "ethers>@ethersproject/strings": true
      }
    },
    "ethers>@ethersproject/strings": {
      "packages": {
        "@ethersproject/bytes": true,
        "ethers>@ethersproject/constants": true,
        "ethers>@ethersproject/logger": true
      }
    },
    "ethers>@ethersproject/transactions": {
      "packages": {
        "ethers>@ethersproject/address": true,
        "@ethersproject/bignumber": true,
        "@ethersproject/bytes": true,
        "ethers>@ethersproject/constants": true,
        "ethers>@ethersproject/keccak256": true,
        "ethers>@ethersproject/logger": true,
        "ethers>@ethersproject/properties": true,
        "ethers>@ethersproject/rlp": true,
        "ethers>@ethersproject/signing-key": true
      }
    },
    "ethers>@ethersproject/units": {
      "packages": {
        "@ethersproject/bignumber": true,
        "ethers>@ethersproject/logger": true
      }
    },
    "@ethersproject/wallet": {
      "packages": {
        "ethers>@ethersproject/abstract-provider": true,
        "ethers>@ethersproject/abstract-signer": true,
        "ethers>@ethersproject/address": true,
        "@ethersproject/bytes": true,
        "@ethersproject/hash": true,
        "@ethersproject/hdnode": true,
        "ethers>@ethersproject/json-wallets": true,
        "ethers>@ethersproject/keccak256": true,
        "ethers>@ethersproject/logger": true,
        "ethers>@ethersproject/properties": true,
        "ethers>@ethersproject/random": true,
        "ethers>@ethersproject/signing-key": true,
        "ethers>@ethersproject/transactions": true
      }
    },
    "@ethersproject/providers>@ethersproject/web": {
      "globals": {
        "clearTimeout": true,
        "fetch": true,
        "setTimeout": true
      },
      "packages": {
        "ethers>@ethersproject/base64": true,
        "@ethersproject/bytes": true,
        "ethers>@ethersproject/logger": true,
        "ethers>@ethersproject/properties": true,
        "ethers>@ethersproject/strings": true
      }
    },
    "ethers>@ethersproject/providers>@ethersproject/web": {
      "globals": {
        "clearTimeout": true,
        "fetch": true,
        "setTimeout": true
      },
      "packages": {
        "ethers>@ethersproject/base64": true,
        "@ethersproject/bytes": true,
        "ethers>@ethersproject/logger": true,
        "ethers>@ethersproject/properties": true,
        "ethers>@ethersproject/strings": true
      }
    },
    "ethers>@ethersproject/web": {
      "globals": {
        "clearTimeout": true,
        "fetch": true,
        "setTimeout": true
      },
      "packages": {
        "ethers>@ethersproject/base64": true,
        "@ethersproject/bytes": true,
        "ethers>@ethersproject/logger": true,
        "ethers>@ethersproject/properties": true,
        "ethers>@ethersproject/strings": true
      }
    },
    "ethers>@ethersproject/wordlists": {
      "packages": {
        "@ethersproject/bytes": true,
        "@ethersproject/hash": true,
        "ethers>@ethersproject/logger": true,
        "ethers>@ethersproject/properties": true,
        "ethers>@ethersproject/strings": true
      }
    },
    "@metamask/notification-services-controller>firebase>@firebase/app": {
      "globals": {
        "FinalizationRegistry": true,
        "console.warn": true
      },
      "packages": {
        "@metamask/notification-services-controller>firebase>@firebase/app>@firebase/component": true,
        "@metamask/notification-services-controller>firebase>@firebase/app>@firebase/logger": true,
        "@metamask/notification-services-controller>firebase>@firebase/util": true,
        "@metamask/notification-services-controller>firebase>@firebase/app>idb": true
      }
    },
    "@metamask/notification-services-controller>firebase>@firebase/app>@firebase/component": {
      "packages": {
        "@metamask/notification-services-controller>firebase>@firebase/util": true
      }
    },
    "@metamask/notification-services-controller>firebase>@firebase/installations": {
      "globals": {
        "BroadcastChannel": true,
        "Headers": true,
        "btoa": true,
        "console.error": true,
        "crypto": true,
        "fetch": true,
        "msCrypto": true,
        "navigator.onLine": true,
        "setTimeout": true
      },
      "packages": {
        "@metamask/notification-services-controller>firebase>@firebase/app": true,
        "@metamask/notification-services-controller>firebase>@firebase/app>@firebase/component": true,
        "@metamask/notification-services-controller>firebase>@firebase/util": true,
        "@metamask/notification-services-controller>firebase>@firebase/app>idb": true
      }
    },
    "@metamask/notification-services-controller>firebase>@firebase/app>@firebase/logger": {
      "globals": {
        "console": true
      }
    },
    "@metamask/notification-services-controller>firebase>@firebase/messaging": {
      "globals": {
        "Headers": true,
        "Notification.maxActions": true,
        "Notification.permission": true,
        "Notification.requestPermission": true,
        "PushSubscription.prototype.hasOwnProperty": true,
        "ServiceWorkerRegistration": true,
        "URL": true,
        "addEventListener": true,
        "atob": true,
        "btoa": true,
        "clearTimeout": true,
        "clients.matchAll": true,
        "clients.openWindow": true,
        "console.warn": true,
        "document": true,
        "fetch": true,
        "indexedDB": true,
        "location.href": true,
        "location.origin": true,
        "navigator": true,
        "origin.replace": true,
        "registration.showNotification": true,
        "setTimeout": true
      },
      "packages": {
        "@metamask/notification-services-controller>firebase>@firebase/app": true,
        "@metamask/notification-services-controller>firebase>@firebase/app>@firebase/component": true,
        "@metamask/notification-services-controller>firebase>@firebase/installations": true,
        "@metamask/notification-services-controller>firebase>@firebase/util": true,
        "@metamask/notification-services-controller>firebase>@firebase/app>idb": true
      }
    },
    "@metamask/notification-services-controller>firebase>@firebase/util": {
      "globals": {
        "WorkerGlobalScope": true,
        "atob": true,
        "browser": true,
        "btoa": true,
        "chrome": true,
        "console": true,
        "document": true,
        "indexedDB": true,
        "navigator": true,
        "process": true,
        "setTimeout": true
      },
      "packages": {
        "process": true
      }
    },
    "@open-rpc/schema-utils-js>@json-schema-tools/dereferencer": {
      "packages": {
        "@open-rpc/schema-utils-js>@json-schema-tools/reference-resolver": true,
        "@open-rpc/schema-utils-js>@json-schema-tools/dereferencer>@json-schema-tools/traverse": true,
        "@metamask/rpc-errors>fast-safe-stringify": true
      }
    },
    "@open-rpc/schema-utils-js>@json-schema-tools/reference-resolver": {
      "packages": {
        "@open-rpc/schema-utils-js>@json-schema-tools/reference-resolver>@json-schema-spec/json-pointer": true,
        "@open-rpc/test-coverage>isomorphic-fetch": true
      }
    },
    "@keystonehq/metamask-airgapped-keyring>@keystonehq/base-eth-keyring": {
      "packages": {
        "@keystonehq/metamask-airgapped-keyring>@keystonehq/base-eth-keyring>@ethereumjs/tx": true,
        "@keystonehq/metamask-airgapped-keyring>@keystonehq/base-eth-keyring>@ethereumjs/util": true,
        "@keystonehq/bc-ur-registry-eth": true,
        "browserify>buffer": true,
        "@metamask/eth-trezor-keyring>hdkey": true,
        "eth-lattice-keyring>rlp": true,
        "uuid": true
      }
    },
    "@keystonehq/bc-ur-registry-eth": {
      "packages": {
        "@keystonehq/bc-ur-registry-eth>@ethereumjs/util": true,
        "@keystonehq/bc-ur-registry-eth>@keystonehq/bc-ur-registry": true,
        "browserify>buffer": true,
        "@metamask/eth-trezor-keyring>hdkey": true,
        "uuid": true
      }
    },
    "@keystonehq/bc-ur-registry-eth>@keystonehq/bc-ur-registry": {
      "globals": {
        "define": true
      },
      "packages": {
        "@ngraveio/bc-ur": true,
        "ethereumjs-util>ethereum-cryptography>bs58check": true,
        "buffer": true,
        "browserify>buffer": true,
        "tslib": true
      }
    },
    "@keystonehq/metamask-airgapped-keyring": {
      "packages": {
        "@keystonehq/metamask-airgapped-keyring>@ethereumjs/tx": true,
        "@keystonehq/metamask-airgapped-keyring>@keystonehq/base-eth-keyring": true,
        "@keystonehq/bc-ur-registry-eth": true,
        "@metamask/obs-store": true,
        "browserify>buffer": true,
        "webpack>events": true,
        "@keystonehq/metamask-airgapped-keyring>rlp": true,
        "uuid": true
      }
    },
    "chart.js>@kurkle/color": {
      "globals": {
        "define": true
      }
    },
    "@lavamoat/lavadome-react": {
      "globals": {
        "Document.prototype": true,
        "DocumentFragment.prototype": true,
        "Element.prototype": true,
        "Event.prototype": true,
        "EventTarget.prototype": true,
        "NavigateEvent.prototype": true,
        "NavigationDestination.prototype": true,
        "Node.prototype": true,
        "console.warn": true,
        "document": true,
        "navigation": true
      },
      "packages": {
        "react": true
      }
    },
    "@metamask/eth-ledger-bridge-keyring>@ledgerhq/hw-app-eth>@ledgerhq/domain-service": {
      "packages": {
        "@metamask/eth-ledger-bridge-keyring>@ledgerhq/hw-app-eth>@ledgerhq/logs": true,
        "@metamask/eth-ledger-bridge-keyring>@ledgerhq/hw-app-eth>@ledgerhq/domain-service>axios": true
      }
    },
    "@metamask/eth-ledger-bridge-keyring>@ledgerhq/hw-app-eth>@ledgerhq/errors": {
      "globals": {
        "console.warn": true
      }
    },
    "@metamask/eth-ledger-bridge-keyring>@ledgerhq/hw-app-eth>@ledgerhq/evm-tools": {
      "packages": {
        "ethers>@ethersproject/constants": true,
        "@ethersproject/hash": true,
        "@metamask/eth-ledger-bridge-keyring>@ledgerhq/hw-app-eth>@ledgerhq/cryptoassets-evm-signatures": true,
        "@metamask/eth-ledger-bridge-keyring>@ledgerhq/hw-app-eth>@ledgerhq/evm-tools>@ledgerhq/live-env": true,
        "@metamask/eth-ledger-bridge-keyring>@ledgerhq/hw-app-eth>@ledgerhq/evm-tools>axios": true,
        "@metamask/ppom-validator>crypto-js": true
      }
    },
    "@metamask/eth-ledger-bridge-keyring>@ledgerhq/hw-app-eth": {
      "globals": {
        "console.warn": true
      },
      "packages": {
        "@ethersproject/abi": true,
        "ethers>@ethersproject/rlp": true,
        "ethers>@ethersproject/transactions": true,
        "@metamask/eth-ledger-bridge-keyring>@ledgerhq/hw-app-eth>@ledgerhq/cryptoassets-evm-signatures": true,
        "@metamask/eth-ledger-bridge-keyring>@ledgerhq/hw-app-eth>@ledgerhq/domain-service": true,
        "@metamask/eth-ledger-bridge-keyring>@ledgerhq/hw-app-eth>@ledgerhq/errors": true,
        "@metamask/eth-ledger-bridge-keyring>@ledgerhq/hw-app-eth>@ledgerhq/evm-tools": true,
        "@metamask/eth-ledger-bridge-keyring>@ledgerhq/hw-app-eth>@ledgerhq/logs": true,
        "@metamask/eth-ledger-bridge-keyring>@ledgerhq/hw-app-eth>axios": true,
        "@metamask/eth-ledger-bridge-keyring>@ledgerhq/hw-app-eth>bignumber.js": true,
        "browserify>buffer": true,
        "semver": true
      }
    },
    "@metamask/eth-ledger-bridge-keyring>@ledgerhq/hw-app-eth>@ledgerhq/evm-tools>@ledgerhq/live-env": {
      "globals": {
        "console.warn": true
      },
      "packages": {
        "wait-on>rxjs": true
      }
    },
    "@metamask/eth-ledger-bridge-keyring>@ledgerhq/hw-app-eth>@ledgerhq/logs": {
      "globals": {
        "__ledgerLogsListen": "write",
        "console.error": true
      }
    },
    "@material-ui/core": {
      "globals": {
        "Image": true,
        "_formatMuiErrorMessage": true,
        "addEventListener": true,
        "clearInterval": true,
        "clearTimeout": true,
        "console.error": true,
        "console.warn": true,
        "document": true,
        "getComputedStyle": true,
        "getSelection": true,
        "innerHeight": true,
        "innerWidth": true,
        "matchMedia": true,
        "navigator": true,
        "performance.now": true,
        "removeEventListener": true,
        "requestAnimationFrame": true,
        "setInterval": true,
        "setTimeout": true
      },
      "packages": {
        "@babel/runtime": true,
        "@material-ui/core>@material-ui/styles": true,
        "@material-ui/core>@material-ui/system": true,
        "@material-ui/core>@material-ui/utils": true,
        "@material-ui/core>clsx": true,
        "react-redux>hoist-non-react-statics": true,
        "@material-ui/core>popper.js": true,
        "prop-types": true,
        "react": true,
        "react-dom": true,
        "prop-types>react-is": true,
        "@material-ui/core>react-transition-group": true
      }
    },
    "@material-ui/core>@material-ui/styles": {
      "globals": {
        "console.error": true,
        "console.warn": true,
        "document.createComment": true,
        "document.head": true
      },
      "packages": {
        "@babel/runtime": true,
        "@material-ui/core>@material-ui/utils": true,
        "@material-ui/core>clsx": true,
        "react-redux>hoist-non-react-statics": true,
        "@material-ui/core>@material-ui/styles>jss-plugin-camel-case": true,
        "@material-ui/core>@material-ui/styles>jss-plugin-default-unit": true,
        "@material-ui/core>@material-ui/styles>jss-plugin-global": true,
        "@material-ui/core>@material-ui/styles>jss-plugin-nested": true,
        "@material-ui/core>@material-ui/styles>jss-plugin-props-sort": true,
        "@material-ui/core>@material-ui/styles>jss-plugin-rule-value-function": true,
        "@material-ui/core>@material-ui/styles>jss-plugin-vendor-prefixer": true,
        "@material-ui/core>@material-ui/styles>jss": true,
        "prop-types": true,
        "react": true
      }
    },
    "@material-ui/core>@material-ui/system": {
      "globals": {
        "console.error": true
      },
      "packages": {
        "@babel/runtime": true,
        "@material-ui/core>@material-ui/utils": true,
        "prop-types": true
      }
    },
    "@material-ui/core>@material-ui/utils": {
      "packages": {
        "@babel/runtime": true,
        "prop-types": true,
        "prop-types>react-is": true
      }
    },
    "@metamask-institutional/custody-keyring>@metamask-institutional/configuration-client": {
      "globals": {
        "console.log": true,
        "fetch": true
      }
    },
    "@metamask-institutional/custody-controller": {
      "packages": {
        "@metamask-institutional/custody-controller>@ethereumjs/util": true,
        "@metamask-institutional/custody-keyring": true,
        "@metamask/obs-store": true
      }
    },
    "@metamask-institutional/custody-keyring": {
      "globals": {
        "console.error": true,
        "console.log": true,
        "console.warn": true
      },
      "packages": {
        "@metamask-institutional/custody-keyring>@ethereumjs/util": true,
        "@metamask-institutional/custody-keyring>@metamask-institutional/configuration-client": true,
        "@metamask-institutional/sdk": true,
        "@metamask-institutional/types": true,
        "@metamask/obs-store": true,
        "crypto-browserify": true,
        "webpack>events": true,
        "gulp-sass>lodash.clonedeep": true
      }
    },
    "@metamask-institutional/extension": {
      "globals": {
        "console.log": true
      },
      "packages": {
        "@metamask-institutional/custody-controller": true,
        "@metamask-institutional/sdk": true,
        "@metamask-institutional/types": true,
        "gulp-sass>lodash.clonedeep": true
      }
    },
    "@metamask-institutional/institutional-features": {
      "packages": {
        "@metamask-institutional/custody-keyring": true,
        "@metamask/obs-store": true
      }
    },
    "@metamask-institutional/rpc-allowlist": {
      "globals": {
        "URL": true
      }
    },
    "@metamask-institutional/sdk": {
      "globals": {
        "URLSearchParams": true,
        "console.debug": true,
        "console.error": true,
        "console.log": true,
        "fetch": true
      },
      "packages": {
        "@metamask-institutional/sdk>@metamask-institutional/simplecache": true,
        "crypto-browserify": true,
        "webpack>events": true
      }
    },
    "@metamask-institutional/transaction-update": {
      "globals": {
        "clearInterval": true,
        "console.info": true,
        "console.log": true,
        "setInterval": true
      },
      "packages": {
        "@metamask-institutional/transaction-update>@ethereumjs/util": true,
        "@metamask-institutional/sdk": true,
        "@metamask-institutional/transaction-update>@metamask-institutional/websocket-client": true,
        "@metamask/obs-store": true,
        "webpack>events": true
      }
    },
    "@metamask-institutional/transaction-update>@metamask-institutional/websocket-client": {
      "globals": {
        "WebSocket": true,
        "clearTimeout": true,
        "console.log": true,
        "setTimeout": true
      },
      "packages": {
        "webpack>events": true
      }
    },
    "@metamask-private/delegator-core-viem>@metamask-private/delegation-utils": {
      "globals": {
        "fetch.bind": true
      },
      "packages": {
        "@metamask-private/delegator-core-viem>@metamask-private/delegation-utils>@metamask-private/delegation-abis": true,
        "@metamask-private/delegator-core-viem>@metamask-private/delegation-utils>@metamask-private/delegation-deployments": true,
        "browserify>buffer": true,
        "viem": true,
        "@metamask-private/delegator-core-viem>webauthn-p256": true
      }
    },
    "@metamask-private/delegator-core-viem": {
      "packages": {
        "@metamask-private/delegator-core-viem>@metamask-private/delegation-utils>@metamask-private/delegation-abis": true,
        "@metamask-private/delegator-core-viem>@metamask-private/delegation-utils": true,
        "viem": true
      }
    },
    "@metamask/abi-utils": {
      "packages": {
        "@metamask/utils>@metamask/superstruct": true,
        "@metamask/abi-utils>@metamask/utils": true
      }
    },
    "@metamask/keyring-controller>@metamask/eth-hd-keyring>@metamask/eth-sig-util>@metamask/abi-utils": {
      "packages": {
        "@metamask/utils>@metamask/superstruct": true,
        "@metamask/utils": true
      }
    },
    "@metamask/eth-json-rpc-middleware>@metamask/eth-sig-util>@metamask/abi-utils": {
      "packages": {
        "@metamask/utils>@metamask/superstruct": true,
        "@metamask/utils": true
      }
    },
    "@metamask/network-controller>@metamask/eth-json-rpc-middleware>@metamask/eth-sig-util>@metamask/abi-utils": {
      "packages": {
        "@metamask/utils>@metamask/superstruct": true,
        "@metamask/network-controller>@metamask/eth-json-rpc-middleware>@metamask/eth-sig-util>@metamask/abi-utils>@metamask/utils": true
      }
    },
    "@metamask/eth-ledger-bridge-keyring>@metamask/eth-sig-util>@metamask/abi-utils": {
      "packages": {
        "@metamask/utils>@metamask/superstruct": true,
        "@metamask/utils": true
      }
    },
    "@metamask/keyring-controller>@metamask/eth-simple-keyring>@metamask/eth-sig-util>@metamask/abi-utils": {
      "packages": {
        "@metamask/utils>@metamask/superstruct": true,
        "@metamask/utils": true
      }
    },
    "@metamask/eth-snap-keyring>@metamask/eth-sig-util>@metamask/abi-utils": {
      "packages": {
        "@metamask/utils>@metamask/superstruct": true,
        "@metamask/utils": true
      }
    },
    "@metamask/eth-trezor-keyring>@metamask/eth-sig-util>@metamask/abi-utils": {
      "packages": {
        "@metamask/utils>@metamask/superstruct": true,
        "@metamask/utils": true
      }
    },
    "@metamask/keyring-controller>@metamask/eth-sig-util>@metamask/abi-utils": {
      "packages": {
        "@metamask/utils>@metamask/superstruct": true,
        "@metamask/utils": true
      }
    },
    "@metamask/signature-controller>@metamask/eth-sig-util>@metamask/abi-utils": {
      "packages": {
        "@metamask/utils>@metamask/superstruct": true,
        "@metamask/utils": true
      }
    },
    "@metamask/accounts-controller": {
      "packages": {
        "@metamask/base-controller": true,
        "@metamask/eth-snap-keyring": true,
        "@metamask/keyring-api": true,
        "@metamask/keyring-controller": true,
        "@metamask/keyring-utils": true,
        "@metamask/utils": true,
        "@ethereumjs/tx>ethereum-cryptography": true,
        "uuid": true
      }
    },
    "@metamask/address-book-controller": {
      "packages": {
        "@metamask/base-controller": true,
        "@metamask/controller-utils": true
      }
    },
    "@metamask/announcement-controller": {
      "packages": {
        "@metamask/base-controller": true
      }
    },
    "@metamask/approval-controller": {
      "globals": {
        "console.info": true
      },
      "packages": {
        "@metamask/base-controller": true,
        "@metamask/rpc-errors": true,
        "nanoid": true
      }
    },
    "@metamask/assets-controllers": {
      "globals": {
        "AbortController": true,
        "Headers": true,
        "URL": true,
        "URLSearchParams": true,
        "clearInterval": true,
        "clearTimeout": true,
        "console.error": true,
        "console.log": true,
        "setInterval": true,
        "setTimeout": true
      },
      "packages": {
        "@ethereumjs/tx>@ethereumjs/util": true,
        "ethers>@ethersproject/address": true,
        "@ethersproject/bignumber": true,
        "@ethersproject/contracts": true,
        "@ethersproject/providers": true,
        "@metamask/abi-utils": true,
        "@metamask/base-controller": true,
        "@metamask/contract-metadata": true,
        "@metamask/controller-utils": true,
        "@metamask/controller-utils>@metamask/eth-query": true,
        "@metamask/keyring-api": true,
        "@metamask/keyring-snap-client": true,
        "@metamask/metamask-eth-abis": true,
        "@metamask/assets-controllers>@metamask/polling-controller": true,
        "@metamask/rpc-errors": true,
        "@metamask/assets-controllers>@metamask/snaps-utils": true,
        "@metamask/utils": true,
        "@metamask/name-controller>async-mutex": true,
        "bn.js": true,
        "lodash": true,
        "@ensdomains/content-hash>multicodec>uint8arrays>multiformats": true,
        "single-call-balance-checker-abi": true,
        "uuid": true
      }
    },
    "@metamask/base-controller": {
      "globals": {
        "setTimeout": true
      },
      "packages": {
        "immer": true
      }
    },
    "@metamask/announcement-controller>@metamask/base-controller": {
      "globals": {
        "setTimeout": true
      },
      "packages": {
        "immer": true
      }
    },
    "@metamask/network-controller>@metamask/base-controller": {
      "globals": {
        "setTimeout": true
      },
      "packages": {
        "immer": true
      }
    },
    "@metamask/ppom-validator>@metamask/base-controller": {
      "globals": {
        "setTimeout": true
      },
      "packages": {
        "immer": true
      }
    },
    "@metamask/queued-request-controller>@metamask/base-controller": {
      "globals": {
        "setTimeout": true
      },
      "packages": {
        "immer": true
      }
    },
    "@metamask/selected-network-controller>@metamask/base-controller": {
      "globals": {
        "setTimeout": true
      },
      "packages": {
        "immer": true
      }
    },
    "@metamask/browser-passworder": {
      "globals": {
        "CryptoKey": true,
        "btoa": true,
        "crypto.getRandomValues": true,
        "crypto.subtle.decrypt": true,
        "crypto.subtle.deriveKey": true,
        "crypto.subtle.encrypt": true,
        "crypto.subtle.exportKey": true,
        "crypto.subtle.importKey": true
      },
      "packages": {
        "@metamask/browser-passworder>@metamask/utils": true,
        "browserify>buffer": true
      }
    },
    "eth-keyring-controller>@metamask/browser-passworder": {
      "globals": {
        "crypto": true
      }
    },
    "@metamask/controller-utils": {
      "globals": {
        "URL": true,
        "console.error": true,
        "fetch": true,
        "setTimeout": true
      },
      "packages": {
        "@ethereumjs/tx>@ethereumjs/util": true,
        "@metamask/controller-utils>@metamask/ethjs-unit": true,
        "@metamask/utils": true,
        "@metamask/controller-utils>@spruceid/siwe-parser": true,
        "bn.js": true,
        "browserify>buffer": true,
        "cockatiel": true,
        "eth-ens-namehash": true,
        "eslint>fast-deep-equal": true
      }
    },
    "@metamask/ens-controller": {
      "packages": {
        "@ethersproject/providers": true,
        "@metamask/base-controller": true,
        "@metamask/controller-utils": true,
        "@metamask/utils": true,
        "punycode": true
      }
    },
    "@metamask/eth-token-tracker>@metamask/eth-block-tracker": {
      "globals": {
        "clearTimeout": true,
        "console.error": true,
        "setTimeout": true
      },
      "packages": {
        "@metamask/safe-event-emitter": true,
        "@metamask/utils": true,
        "@metamask/ppom-validator>json-rpc-random-id": true
      }
    },
    "@metamask/keyring-controller>@metamask/eth-hd-keyring": {
      "globals": {
        "TextEncoder": true
      },
      "packages": {
        "@ethereumjs/tx>@ethereumjs/util": true,
        "@metamask/keyring-controller>@metamask/eth-hd-keyring>@metamask/eth-sig-util": true,
        "@metamask/snaps-sdk>@metamask/key-tree": true,
        "@metamask/scure-bip39": true,
        "@metamask/utils": true,
        "browserify>buffer": true,
        "@ethereumjs/tx>ethereum-cryptography": true
      }
    },
    "@metamask/eth-json-rpc-filters": {
      "globals": {
        "console.error": true
      },
      "packages": {
        "@metamask/controller-utils>@metamask/eth-query": true,
        "@metamask/json-rpc-engine": true,
        "@metamask/safe-event-emitter": true,
        "@metamask/name-controller>async-mutex": true,
        "pify": true
      }
    },
    "@metamask/network-controller>@metamask/eth-json-rpc-infura": {
      "globals": {
        "fetch": true,
        "setTimeout": true
      },
      "packages": {
        "@metamask/eth-json-rpc-provider": true,
        "@metamask/json-rpc-engine": true,
        "@metamask/rpc-errors": true,
        "@metamask/network-controller>@metamask/eth-json-rpc-infura>@metamask/utils": true
      }
    },
    "@metamask/eth-json-rpc-middleware": {
      "globals": {
        "URL": true,
        "console.error": true,
        "setTimeout": true
      },
      "packages": {
        "@metamask/eth-json-rpc-middleware>@metamask/eth-sig-util": true,
        "@metamask/json-rpc-engine": true,
        "@metamask/rpc-errors": true,
        "@metamask/utils>@metamask/superstruct": true,
        "@metamask/utils": true,
        "@metamask/eth-json-rpc-middleware>klona": true,
        "@metamask/eth-json-rpc-middleware>safe-stable-stringify": true
      }
    },
    "@metamask/network-controller>@metamask/eth-json-rpc-middleware": {
      "globals": {
        "URL": true,
        "console.error": true,
        "setTimeout": true
      },
      "packages": {
        "@metamask/network-controller>@metamask/eth-json-rpc-middleware>@metamask/eth-sig-util": true,
        "@metamask/json-rpc-engine": true,
        "@metamask/rpc-errors": true,
        "@metamask/utils>@metamask/superstruct": true,
        "@metamask/network-controller>@metamask/eth-json-rpc-middleware>@metamask/utils": true,
        "@metamask/eth-json-rpc-middleware>klona": true,
        "@metamask/eth-json-rpc-middleware>safe-stable-stringify": true
      }
    },
    "@metamask/eth-json-rpc-provider": {
      "packages": {
        "@metamask/json-rpc-engine": true,
        "@metamask/rpc-errors": true,
        "@metamask/safe-event-emitter": true,
        "uuid": true
      }
    },
    "@metamask/eth-ledger-bridge-keyring": {
      "globals": {
        "addEventListener": true,
        "console.error": true,
        "document.createElement": true,
        "document.head.appendChild": true,
        "fetch": true,
        "removeEventListener": true
      },
      "packages": {
        "@ethereumjs/tx>@ethereumjs/rlp": true,
        "@ethereumjs/tx": true,
        "@ethereumjs/tx>@ethereumjs/util": true,
        "@metamask/eth-ledger-bridge-keyring>@ledgerhq/hw-app-eth": true,
        "@metamask/eth-ledger-bridge-keyring>@metamask/eth-sig-util": true,
        "@metamask/utils": true,
        "browserify>buffer": true,
        "@metamask/eth-trezor-keyring>hdkey": true
      }
    },
    "@metamask/controller-utils>@metamask/eth-query": {
      "packages": {
        "@metamask/ppom-validator>json-rpc-random-id": true,
        "watchify>xtend": true
      }
    },
    "@metamask/eth-sig-util": {
      "packages": {
        "@metamask/eth-sig-util>@ethereumjs/util": true,
        "@metamask/abi-utils": true,
        "@metamask/eth-sig-util>@metamask/utils": true,
        "@metamask/eth-sig-util>@scure/base": true,
        "browserify>buffer": true,
        "@ethereumjs/tx>ethereum-cryptography": true,
        "@metamask/eth-sig-util>tweetnacl": true
      }
    },
    "@metamask/keyring-controller>@metamask/eth-hd-keyring>@metamask/eth-sig-util": {
      "packages": {
        "@metamask/keyring-controller>@metamask/eth-hd-keyring>@metamask/eth-sig-util>@ethereumjs/rlp": true,
        "@metamask/keyring-controller>@metamask/eth-hd-keyring>@metamask/eth-sig-util>@ethereumjs/util": true,
        "@metamask/keyring-controller>@metamask/eth-hd-keyring>@metamask/eth-sig-util>@metamask/abi-utils": true,
        "@metamask/utils": true,
        "@metamask/keyring-controller>@metamask/eth-hd-keyring>@metamask/eth-sig-util>@scure/base": true,
        "browserify>buffer": true,
        "@ethereumjs/tx>ethereum-cryptography": true,
        "@metamask/eth-sig-util>tweetnacl": true
      }
    },
    "@metamask/eth-json-rpc-middleware>@metamask/eth-sig-util": {
      "packages": {
        "@metamask/eth-json-rpc-middleware>@metamask/eth-sig-util>@ethereumjs/rlp": true,
        "@metamask/eth-json-rpc-middleware>@metamask/eth-sig-util>@ethereumjs/util": true,
        "@metamask/eth-json-rpc-middleware>@metamask/eth-sig-util>@metamask/abi-utils": true,
        "@metamask/utils": true,
        "@metamask/eth-json-rpc-middleware>@metamask/eth-sig-util>@scure/base": true,
        "browserify>buffer": true,
        "@ethereumjs/tx>ethereum-cryptography": true,
        "@metamask/eth-sig-util>tweetnacl": true
      }
    },
    "@metamask/network-controller>@metamask/eth-json-rpc-middleware>@metamask/eth-sig-util": {
      "packages": {
        "@metamask/network-controller>@metamask/utils>@ethereumjs/tx>@ethereumjs/rlp": true,
        "@metamask/network-controller>@metamask/utils>@ethereumjs/tx>@ethereumjs/util": true,
        "@metamask/network-controller>@metamask/eth-json-rpc-middleware>@metamask/eth-sig-util>@metamask/abi-utils": true,
        "@metamask/network-controller>@metamask/eth-json-rpc-middleware>@metamask/eth-sig-util>@metamask/utils": true,
        "@metamask/utils>@scure/base": true,
        "browserify>buffer": true,
        "@ethereumjs/tx>ethereum-cryptography": true,
        "@metamask/eth-sig-util>tweetnacl": true
      }
    },
    "@metamask/eth-ledger-bridge-keyring>@metamask/eth-sig-util": {
      "packages": {
        "@metamask/eth-ledger-bridge-keyring>@metamask/eth-sig-util>@ethereumjs/rlp": true,
        "@metamask/eth-ledger-bridge-keyring>@metamask/eth-sig-util>@ethereumjs/util": true,
        "@metamask/eth-ledger-bridge-keyring>@metamask/eth-sig-util>@metamask/abi-utils": true,
        "@metamask/utils": true,
        "@metamask/eth-ledger-bridge-keyring>@metamask/eth-sig-util>@scure/base": true,
        "browserify>buffer": true,
        "@ethereumjs/tx>ethereum-cryptography": true,
        "@metamask/eth-sig-util>tweetnacl": true
      }
    },
    "@metamask/keyring-controller>@metamask/eth-simple-keyring>@metamask/eth-sig-util": {
      "packages": {
        "@metamask/keyring-controller>@metamask/eth-simple-keyring>@metamask/eth-sig-util>@ethereumjs/rlp": true,
        "@metamask/keyring-controller>@metamask/eth-simple-keyring>@metamask/eth-sig-util>@ethereumjs/util": true,
        "@metamask/keyring-controller>@metamask/eth-simple-keyring>@metamask/eth-sig-util>@metamask/abi-utils": true,
        "@metamask/utils": true,
        "@metamask/keyring-controller>@metamask/eth-simple-keyring>@metamask/eth-sig-util>@scure/base": true,
        "browserify>buffer": true,
        "@ethereumjs/tx>ethereum-cryptography": true,
        "@metamask/eth-sig-util>tweetnacl": true
      }
    },
    "@metamask/eth-snap-keyring>@metamask/eth-sig-util": {
      "packages": {
        "@metamask/eth-snap-keyring>@metamask/eth-sig-util>@ethereumjs/rlp": true,
        "@metamask/eth-snap-keyring>@metamask/eth-sig-util>@ethereumjs/util": true,
        "@metamask/eth-snap-keyring>@metamask/eth-sig-util>@metamask/abi-utils": true,
        "@metamask/utils": true,
        "@metamask/eth-snap-keyring>@metamask/eth-sig-util>@scure/base": true,
        "browserify>buffer": true,
        "@ethereumjs/tx>ethereum-cryptography": true,
        "@metamask/eth-sig-util>tweetnacl": true
      }
    },
    "@metamask/eth-trezor-keyring>@metamask/eth-sig-util": {
      "packages": {
        "@metamask/eth-trezor-keyring>@metamask/eth-sig-util>@ethereumjs/rlp": true,
        "@metamask/eth-trezor-keyring>@metamask/eth-sig-util>@ethereumjs/util": true,
        "@metamask/eth-trezor-keyring>@metamask/eth-sig-util>@metamask/abi-utils": true,
        "@metamask/utils": true,
        "@metamask/eth-trezor-keyring>@metamask/eth-sig-util>@scure/base": true,
        "browserify>buffer": true,
        "@ethereumjs/tx>ethereum-cryptography": true,
        "@metamask/eth-sig-util>tweetnacl": true
      }
    },
    "@metamask/keyring-controller>@metamask/eth-sig-util": {
      "packages": {
        "@metamask/keyring-controller>@metamask/eth-sig-util>@ethereumjs/rlp": true,
        "@metamask/keyring-controller>@metamask/eth-sig-util>@ethereumjs/util": true,
        "@metamask/keyring-controller>@metamask/eth-sig-util>@metamask/abi-utils": true,
        "@metamask/utils": true,
        "@metamask/keyring-controller>@metamask/eth-sig-util>@scure/base": true,
        "browserify>buffer": true,
        "@ethereumjs/tx>ethereum-cryptography": true,
        "@metamask/eth-sig-util>tweetnacl": true
      }
    },
    "@metamask/signature-controller>@metamask/eth-sig-util": {
      "packages": {
        "@metamask/signature-controller>@metamask/eth-sig-util>@ethereumjs/rlp": true,
        "@metamask/signature-controller>@metamask/eth-sig-util>@ethereumjs/util": true,
        "@metamask/signature-controller>@metamask/eth-sig-util>@metamask/abi-utils": true,
<<<<<<< HEAD
        "@metamask/signature-controller>@metamask/eth-sig-util>@metamask/utils": true,
        "@metamask/signature-controller>@metamask/eth-sig-util>@scure/base": true,
=======
        "@metamask/utils": true,
        "@metamask/utils>@scure/base": true,
>>>>>>> acf8867c
        "browserify>buffer": true,
        "@ethereumjs/tx>ethereum-cryptography": true,
        "@metamask/eth-sig-util>tweetnacl": true
      }
    },
    "@metamask/keyring-controller>@metamask/eth-simple-keyring": {
      "packages": {
        "@ethereumjs/tx>@ethereumjs/util": true,
        "@metamask/keyring-controller>@metamask/eth-simple-keyring>@metamask/eth-sig-util": true,
        "@metamask/utils": true,
        "browserify>buffer": true,
        "@ethereumjs/tx>ethereum-cryptography": true,
        "crypto-browserify>randombytes": true
      }
    },
    "@metamask/eth-snap-keyring": {
      "globals": {
        "URL": true,
        "console.error": true,
        "console.info": true
      },
      "packages": {
        "@ethereumjs/tx": true,
        "@metamask/eth-snap-keyring>@metamask/eth-sig-util": true,
        "@metamask/keyring-api": true,
        "@metamask/eth-snap-keyring>@metamask/keyring-internal-snap-client": true,
        "@metamask/keyring-utils": true,
        "@metamask/utils>@metamask/superstruct": true,
        "@metamask/utils": true,
        "webpack>events": true,
        "@metamask/eth-snap-keyring>uuid": true
      }
    },
    "@metamask/eth-token-tracker": {
      "globals": {
        "console.warn": true
      },
      "packages": {
        "@babel/runtime": true,
        "@ethersproject/bignumber": true,
        "@ethersproject/contracts": true,
        "@ethersproject/providers": true,
        "@metamask/eth-token-tracker>@metamask/eth-block-tracker": true,
        "@metamask/safe-event-emitter": true,
        "bn.js": true,
        "@metamask/eth-token-tracker>deep-equal": true,
        "human-standard-token-abi": true
      }
    },
    "@metamask/eth-trezor-keyring": {
      "globals": {
        "setTimeout": true
      },
      "packages": {
        "@ethereumjs/tx": true,
        "@ethereumjs/tx>@ethereumjs/util": true,
        "@metamask/eth-trezor-keyring>@metamask/eth-sig-util": true,
        "@metamask/utils": true,
        "@metamask/eth-trezor-keyring>@trezor/connect-plugin-ethereum": true,
        "@trezor/connect-web": true,
        "browserify>buffer": true,
        "@metamask/eth-trezor-keyring>hdkey": true
      }
    },
    "@metamask/etherscan-link": {
      "globals": {
        "URL": true
      }
    },
    "eth-method-registry>@metamask/ethjs-contract": {
      "packages": {
        "@babel/runtime": true,
        "eth-method-registry>@metamask/ethjs-contract>@metamask/ethjs-filter": true,
        "eth-method-registry>@metamask/ethjs-contract>@metamask/ethjs-util": true,
        "eth-method-registry>@metamask/ethjs-contract>ethjs-abi": true,
        "eth-ens-namehash>js-sha3": true,
        "promise-to-callback": true
      }
    },
    "eth-method-registry>@metamask/ethjs-contract>@metamask/ethjs-filter": {
      "globals": {
        "clearInterval": true,
        "setInterval": true
      }
    },
    "eth-method-registry>@metamask/ethjs-query>@metamask/ethjs-format": {
      "packages": {
        "eth-method-registry>@metamask/ethjs-contract>@metamask/ethjs-util": true,
        "@metamask/controller-utils>@metamask/ethjs-unit>@metamask/number-to-bn": true,
        "eth-method-registry>@metamask/ethjs-query>@metamask/ethjs-format>ethjs-schema": true,
        "eth-method-registry>@metamask/ethjs-query>@metamask/ethjs-format>strip-hex-prefix": true
      }
    },
    "eth-method-registry>@metamask/ethjs-query": {
      "globals": {
        "console": true
      },
      "packages": {
        "eth-method-registry>@metamask/ethjs-query>@metamask/ethjs-format": true,
        "eth-method-registry>@metamask/ethjs-query>@metamask/ethjs-rpc": true,
        "promise-to-callback": true
      }
    },
    "eth-method-registry>@metamask/ethjs-query>@metamask/ethjs-rpc": {
      "packages": {
        "promise-to-callback": true
      }
    },
    "@metamask/controller-utils>@metamask/ethjs-unit": {
      "packages": {
        "@metamask/controller-utils>@metamask/ethjs-unit>@metamask/number-to-bn": true,
        "bn.js": true
      }
    },
    "eth-method-registry>@metamask/ethjs-contract>@metamask/ethjs-util": {
      "packages": {
        "browserify>buffer": true,
        "eth-method-registry>@metamask/ethjs-query>@metamask/ethjs-format>is-hex-prefixed": true,
        "eth-method-registry>@metamask/ethjs-query>@metamask/ethjs-format>strip-hex-prefix": true
      }
    },
    "@metamask/gas-fee-controller": {
      "globals": {
        "clearInterval": true,
        "console.error": true,
        "setInterval": true
      },
      "packages": {
        "@metamask/controller-utils": true,
        "@metamask/controller-utils>@metamask/eth-query": true,
        "@metamask/polling-controller": true,
        "bn.js": true,
        "uuid": true
      }
    },
    "@metamask/jazzicon": {
      "globals": {
        "document.createElement": true,
        "document.createElementNS": true
      },
      "packages": {
        "@metamask/jazzicon>color": true,
        "@metamask/jazzicon>mersenne-twister": true
      }
    },
    "@metamask/json-rpc-engine": {
      "packages": {
        "@metamask/rpc-errors": true,
        "@metamask/safe-event-emitter": true,
        "@metamask/utils": true
      }
    },
    "@metamask/json-rpc-middleware-stream": {
      "globals": {
        "console.warn": true,
        "setTimeout": true
      },
      "packages": {
        "@metamask/safe-event-emitter": true,
        "@metamask/utils": true,
        "readable-stream": true
      }
    },
    "@metamask/snaps-sdk>@metamask/key-tree": {
      "globals": {
        "crypto.subtle": true
      },
      "packages": {
        "@metamask/scure-bip39": true,
        "@metamask/utils": true,
<<<<<<< HEAD
        "viem>@noble/curves": true,
=======
        "viem>webauthn-p256>@noble/curves": true,
>>>>>>> origin/main
        "@noble/hashes": true,
        "@metamask/utils>@scure/base": true
      }
    },
    "@metamask/keyring-api": {
      "packages": {
        "@metamask/keyring-api>@metamask/keyring-utils": true,
        "@metamask/utils>@metamask/superstruct": true,
        "@metamask/utils": true,
        "@metamask/keyring-api>bech32": true
      }
    },
    "@metamask/keyring-controller": {
      "globals": {
        "console.log": true
      },
      "packages": {
        "@ethereumjs/tx>@ethereumjs/util": true,
        "@metamask/base-controller": true,
        "@metamask/browser-passworder": true,
        "@metamask/keyring-controller>@metamask/eth-hd-keyring": true,
        "@metamask/keyring-controller>@metamask/eth-sig-util": true,
        "@metamask/keyring-controller>@metamask/eth-simple-keyring": true,
        "@metamask/utils": true,
        "@metamask/name-controller>async-mutex": true,
        "@metamask/keyring-controller>ethereumjs-wallet": true,
        "@metamask/keyring-controller>ulid": true
      }
    },
    "@metamask/eth-snap-keyring>@metamask/keyring-internal-snap-client": {
      "packages": {
        "@metamask/keyring-snap-client": true
      }
    },
    "@metamask/keyring-snap-client": {
      "packages": {
        "@metamask/keyring-api": true,
        "@metamask/keyring-snap-client>@metamask/keyring-utils": true,
        "@metamask/utils>@metamask/superstruct": true,
        "@metamask/keyring-snap-client>uuid": true
      }
    },
    "@metamask/keyring-utils": {
      "globals": {
        "URL": true
      },
      "packages": {
        "@metamask/utils>@metamask/superstruct": true,
        "@metamask/utils": true,
        "bitcoin-address-validation": true
      }
    },
    "@metamask/keyring-api>@metamask/keyring-utils": {
      "globals": {
        "URL": true
      },
      "packages": {
        "@metamask/utils>@metamask/superstruct": true,
        "@metamask/utils": true,
        "bitcoin-address-validation": true
      }
    },
    "@metamask/keyring-snap-client>@metamask/keyring-utils": {
      "globals": {
        "URL": true
      },
      "packages": {
        "@metamask/utils>@metamask/superstruct": true,
        "@metamask/utils": true,
        "bitcoin-address-validation": true
      }
    },
    "@metamask/logging-controller": {
      "packages": {
        "@metamask/base-controller": true,
        "uuid": true
      }
    },
    "@metamask/logo": {
      "globals": {
        "addEventListener": true,
        "document.body.appendChild": true,
        "document.createElementNS": true,
        "innerHeight": true,
        "innerWidth": true,
        "requestAnimationFrame": true
      },
      "packages": {
        "@metamask/logo>gl-mat4": true,
        "@metamask/logo>gl-vec3": true
      }
    },
    "@metamask/message-manager": {
      "packages": {
        "@metamask/base-controller": true,
        "@metamask/controller-utils": true,
        "@metamask/utils": true,
        "browserify>buffer": true,
        "webpack>events": true,
        "uuid": true
      }
    },
    "@metamask/multichain": {
      "globals": {
        "console.error": true
      },
      "packages": {
        "@metamask/multichain>@metamask/api-specs": true,
        "@metamask/controller-utils": true,
        "@metamask/eth-json-rpc-filters": true,
        "@metamask/json-rpc-engine": true,
        "@metamask/permission-controller": true,
        "@metamask/rpc-errors": true,
        "@metamask/safe-event-emitter": true,
        "@metamask/utils": true,
        "@open-rpc/schema-utils-js": true,
        "@metamask/multichain>jsonschema": true,
        "lodash": true
      }
    },
    "@metamask/multichain-network-controller": {
      "packages": {
        "@metamask/base-controller": true,
        "@metamask/keyring-api": true,
        "@metamask/network-controller": true,
        "@metamask/utils": true,
        "@metamask/multichain-network-controller>@solana/addresses": true
      }
    },
    "@metamask/multichain-transactions-controller": {
      "globals": {
        "console.error": true
      },
      "packages": {
        "@metamask/base-controller": true,
        "@metamask/keyring-api": true,
        "@metamask/keyring-snap-client": true,
        "@metamask/multichain-transactions-controller>@metamask/snaps-utils": true,
        "@metamask/utils": true
      }
    },
    "@metamask/name-controller": {
      "globals": {
        "fetch": true
      },
      "packages": {
        "@metamask/base-controller": true,
        "@metamask/controller-utils": true,
        "@metamask/utils": true,
        "@metamask/name-controller>async-mutex": true
      }
    },
    "@metamask/network-controller": {
      "globals": {
        "btoa": true,
        "fetch": true,
        "setTimeout": true
      },
      "packages": {
        "@metamask/network-controller>@metamask/base-controller": true,
        "@metamask/controller-utils": true,
        "@metamask/eth-token-tracker>@metamask/eth-block-tracker": true,
        "@metamask/network-controller>@metamask/eth-json-rpc-infura": true,
        "@metamask/network-controller>@metamask/eth-json-rpc-middleware": true,
        "@metamask/eth-json-rpc-provider": true,
        "@metamask/controller-utils>@metamask/eth-query": true,
        "@metamask/json-rpc-engine": true,
        "@metamask/rpc-errors": true,
        "@metamask/network-controller>@metamask/swappable-obj-proxy": true,
        "@metamask/network-controller>@metamask/utils": true,
        "eslint>fast-deep-equal": true,
        "reselect": true,
        "uri-js": true,
        "uuid": true
      }
    },
    "@metamask/transaction-controller>@metamask/nonce-tracker": {
      "packages": {
        "@ethersproject/providers": true,
        "browserify>assert": true,
        "@metamask/transaction-controller>@metamask/nonce-tracker>async-mutex": true
      }
    },
    "@metamask/notification-services-controller": {
      "globals": {
        "Intl.NumberFormat": true,
        "addEventListener": true,
        "fetch": true,
        "registration": true,
        "removeEventListener": true
      },
      "packages": {
        "@metamask/notification-services-controller>@contentful/rich-text-html-renderer": true,
        "@metamask/base-controller": true,
        "@metamask/controller-utils": true,
        "@metamask/keyring-controller": true,
        "@metamask/profile-sync-controller": true,
        "@metamask/utils": true,
        "@metamask/notification-services-controller>bignumber.js": true,
        "@metamask/notification-services-controller>firebase": true,
        "loglevel": true,
        "uuid": true
      }
    },
    "@metamask/controller-utils>@metamask/ethjs-unit>@metamask/number-to-bn": {
      "packages": {
        "bn.js": true,
        "eth-method-registry>@metamask/ethjs-query>@metamask/ethjs-format>strip-hex-prefix": true
      }
    },
    "@metamask/object-multiplex": {
      "globals": {
        "console.warn": true
      },
      "packages": {
        "@metamask/object-multiplex>once": true,
        "readable-stream": true
      }
    },
    "@metamask/obs-store": {
      "packages": {
        "@metamask/safe-event-emitter": true,
        "readable-stream": true
      }
    },
    "@metamask/permission-controller": {
      "globals": {
        "console.error": true
      },
      "packages": {
        "@metamask/base-controller": true,
        "@metamask/controller-utils": true,
        "@metamask/json-rpc-engine": true,
        "@metamask/rpc-errors": true,
        "@metamask/utils": true,
        "deep-freeze-strict": true,
        "immer": true,
        "nanoid": true
      }
    },
    "@metamask/permission-log-controller": {
      "packages": {
        "@metamask/base-controller": true,
        "@metamask/utils": true
      }
    },
    "@metamask/phishing-controller": {
      "globals": {
        "TextEncoder": true,
        "URL": true,
        "console.error": true,
        "fetch": true
      },
      "packages": {
        "@metamask/base-controller": true,
        "@metamask/controller-utils": true,
        "@noble/hashes": true,
        "@ethereumjs/tx>ethereum-cryptography": true,
        "webpack-cli>fastest-levenshtein": true,
        "punycode": true
      }
    },
    "@metamask/polling-controller": {
      "globals": {
        "clearTimeout": true,
        "console.error": true,
        "setTimeout": true
      },
      "packages": {
        "@metamask/base-controller": true,
        "@metamask/snaps-utils>fast-json-stable-stringify": true,
        "uuid": true
      }
    },
    "@metamask/assets-controllers>@metamask/polling-controller": {
      "globals": {
        "clearTimeout": true,
        "console.error": true,
        "setTimeout": true
      },
      "packages": {
        "@metamask/base-controller": true,
        "@metamask/snaps-utils>fast-json-stable-stringify": true,
        "uuid": true
      }
    },
    "@metamask/post-message-stream": {
      "globals": {
        "MessageEvent.prototype": true,
        "WorkerGlobalScope": true,
        "addEventListener": true,
        "browser": true,
        "chrome": true,
        "location.origin": true,
        "postMessage": true,
        "removeEventListener": true
      },
      "packages": {
        "@metamask/utils": true,
        "readable-stream": true
      }
    },
    "@metamask/ppom-validator": {
      "globals": {
        "URL": true,
        "console.error": true,
        "crypto": true
      },
      "packages": {
        "@metamask/ppom-validator>@metamask/base-controller": true,
        "@metamask/controller-utils": true,
        "await-semaphore": true,
        "browserify>buffer": true,
        "@metamask/ppom-validator>crypto-js": true,
        "@metamask/ppom-validator>elliptic": true,
        "@metamask/ppom-validator>json-rpc-random-id": true
      }
    },
    "@metamask/preferences-controller": {
      "packages": {
        "@metamask/base-controller": true,
        "@metamask/controller-utils": true
      }
    },
    "@metamask/profile-sync-controller": {
      "globals": {
        "Event": true,
        "Headers": true,
        "TextDecoder": true,
        "TextEncoder": true,
        "URL": true,
        "URLSearchParams": true,
        "addEventListener": true,
        "console.error": true,
        "dispatchEvent": true,
        "fetch": true,
        "removeEventListener": true,
        "setTimeout": true
      },
      "packages": {
        "@metamask/base-controller": true,
        "@metamask/keyring-api": true,
        "@metamask/keyring-controller": true,
        "@metamask/network-controller": true,
        "@metamask/profile-sync-controller>@noble/ciphers": true,
        "@noble/hashes": true,
        "browserify>buffer": true,
        "loglevel": true,
        "@metamask/profile-sync-controller>siwe": true
      }
    },
    "@metamask/providers": {
      "globals": {
        "CustomEvent": true,
        "Event": true,
        "addEventListener": true,
        "chrome.runtime.connect": true,
        "console": true,
        "dispatchEvent": true,
        "document.createElement": true,
        "document.readyState": true,
        "ethereum": "write",
        "location.hostname": true,
        "removeEventListener": true,
        "web3": true
      },
      "packages": {
        "@metamask/json-rpc-engine": true,
        "@metamask/json-rpc-middleware-stream": true,
        "@metamask/object-multiplex": true,
        "@metamask/rpc-errors": true,
        "@metamask/safe-event-emitter": true,
        "@metamask/utils": true,
        "@metamask/providers>detect-browser": true,
        "@metamask/providers>extension-port-stream": true,
        "eslint>fast-deep-equal": true,
        "@metamask/providers>is-stream": true,
        "readable-stream": true
      }
    },
    "@metamask/queued-request-controller": {
      "packages": {
        "@metamask/queued-request-controller>@metamask/base-controller": true,
        "@metamask/json-rpc-engine": true,
        "@metamask/rpc-errors": true,
        "@metamask/selected-network-controller": true,
        "@metamask/queued-request-controller>@metamask/utils": true
      }
    },
    "@metamask/rate-limit-controller": {
      "globals": {
        "setTimeout": true
      },
      "packages": {
        "@metamask/base-controller": true,
        "@metamask/rpc-errors": true,
        "@metamask/utils": true
      }
    },
    "@metamask/remote-feature-flag-controller": {
      "packages": {
        "@metamask/base-controller": true,
        "@metamask/controller-utils": true,
        "uuid": true
      }
    },
    "@metamask/rpc-errors": {
      "packages": {
        "@metamask/utils": true,
        "@metamask/rpc-errors>fast-safe-stringify": true
      }
    },
    "@metamask/safe-event-emitter": {
      "globals": {
        "setTimeout": true
      },
      "packages": {
        "webpack>events": true
      }
    },
    "@metamask/scure-bip39": {
      "globals": {
        "TextEncoder": true
      },
      "packages": {
        "@metamask/scure-bip39>@noble/hashes": true,
        "@metamask/scure-bip39>@scure/base": true
      }
    },
    "@metamask/selected-network-controller": {
      "packages": {
        "@metamask/selected-network-controller>@metamask/base-controller": true,
        "@metamask/network-controller>@metamask/swappable-obj-proxy": true
      }
    },
    "@metamask/signature-controller": {
      "globals": {
        "fetch": true
      },
      "packages": {
        "@metamask/approval-controller": true,
        "@metamask/base-controller": true,
        "@metamask/controller-utils": true,
        "@metamask/signature-controller>@metamask/eth-sig-util": true,
        "@metamask/keyring-controller": true,
        "@metamask/logging-controller": true,
        "@metamask/utils": true,
        "browserify>buffer": true,
        "webpack>events": true,
        "@metamask/multichain>jsonschema": true,
        "uuid": true
      }
    },
    "@metamask/smart-transactions-controller": {
      "globals": {
        "URLSearchParams": true,
        "clearInterval": true,
        "console.error": true,
        "console.log": true,
        "fetch": true,
        "setInterval": true
      },
      "packages": {
        "@metamask/smart-transactions-controller>@ethereumjs/tx": true,
        "@ethereumjs/tx>@ethereumjs/util": true,
        "@ethersproject/bytes": true,
        "@metamask/controller-utils": true,
        "@metamask/controller-utils>@metamask/eth-query": true,
        "@metamask/polling-controller": true,
        "@metamask/transaction-controller": true,
        "@metamask/smart-transactions-controller>bignumber.js": true,
        "browserify>buffer": true,
        "fast-json-patch": true,
        "lodash": true
      }
    },
    "@metamask/snaps-controllers": {
      "globals": {
        "DecompressionStream": true,
        "URL": true,
        "clearTimeout": true,
        "document.getElementById": true,
        "fetch.bind": true,
        "setTimeout": true
      },
      "packages": {
        "@metamask/base-controller": true,
        "@metamask/json-rpc-engine": true,
        "@metamask/json-rpc-middleware-stream": true,
        "@metamask/object-multiplex": true,
        "@metamask/permission-controller": true,
        "@metamask/post-message-stream": true,
        "@metamask/rpc-errors": true,
        "@metamask/snaps-utils>@metamask/snaps-registry": true,
        "@metamask/snaps-rpc-methods": true,
        "@metamask/snaps-sdk": true,
        "@metamask/snaps-utils": true,
        "@metamask/utils": true,
        "@metamask/snaps-controllers>@xstate/fsm": true,
        "@metamask/name-controller>async-mutex": true,
        "browserify>browserify-zlib": true,
        "@metamask/snaps-controllers>concat-stream": true,
        "eslint>fast-deep-equal": true,
        "@metamask/snaps-controllers>get-npm-tarball-url": true,
        "immer": true,
        "luxon": true,
        "nanoid": true,
        "readable-stream": true,
        "@metamask/snaps-controllers>readable-web-to-node-stream": true,
        "semver": true,
        "@metamask/snaps-controllers>tar-stream": true
      }
    },
    "@metamask/snaps-execution-environments": {
      "globals": {
        "document.getElementById": true
      },
      "packages": {
        "@metamask/post-message-stream": true,
        "@metamask/snaps-utils": true,
        "@metamask/utils": true
      }
    },
    "@metamask/snaps-utils>@metamask/snaps-registry": {
      "packages": {
        "@metamask/utils>@metamask/superstruct": true,
        "@metamask/utils": true,
<<<<<<< HEAD
        "viem>@noble/curves": true,
=======
        "viem>webauthn-p256>@noble/curves": true,
>>>>>>> origin/main
        "@noble/hashes": true
      }
    },
    "@metamask/snaps-rpc-methods": {
      "packages": {
        "@metamask/snaps-sdk>@metamask/key-tree": true,
        "@metamask/permission-controller": true,
        "@metamask/rpc-errors": true,
        "@metamask/snaps-sdk": true,
        "@metamask/snaps-utils": true,
        "@metamask/utils>@metamask/superstruct": true,
        "@metamask/utils": true,
        "@noble/hashes": true,
        "luxon": true
      }
    },
    "@metamask/snaps-sdk": {
      "globals": {
        "URL": true,
        "fetch": true
      },
      "packages": {
        "@metamask/rpc-errors": true,
        "@metamask/utils>@metamask/superstruct": true,
        "@metamask/utils": true
      }
    },
    "@metamask/snaps-utils": {
      "globals": {
        "File": true,
        "FileReader": true,
        "TextDecoder": true,
        "TextEncoder": true,
        "URL": true,
        "console.error": true,
        "console.log": true,
        "console.warn": true,
        "crypto": true,
        "document.body.appendChild": true,
        "document.createElement": true,
        "fetch": true
      },
      "packages": {
        "@metamask/snaps-sdk>@metamask/key-tree": true,
        "@metamask/permission-controller": true,
        "@metamask/rpc-errors": true,
        "@metamask/snaps-utils>@metamask/slip44": true,
        "@metamask/snaps-sdk": true,
        "@metamask/utils>@metamask/superstruct": true,
        "@metamask/utils": true,
        "@noble/hashes": true,
        "@metamask/utils>@scure/base": true,
        "chalk": true,
        "@metamask/snaps-utils>cron-parser": true,
        "@metamask/snaps-utils>fast-json-stable-stringify": true,
        "@metamask/snaps-utils>fast-xml-parser": true,
        "@metamask/snaps-utils>marked": true,
        "@metamask/snaps-utils>rfdc": true,
        "semver": true,
        "@metamask/snaps-utils>validate-npm-package-name": true
      }
    },
    "@metamask/assets-controllers>@metamask/snaps-utils": {
      "globals": {
        "File": true,
        "FileReader": true,
        "TextDecoder": true,
        "TextEncoder": true,
        "URL": true,
        "console.error": true,
        "console.log": true,
        "console.warn": true,
        "crypto": true,
        "document.body.appendChild": true,
        "document.createElement": true,
        "fetch": true
      },
      "packages": {
        "@metamask/snaps-sdk>@metamask/key-tree": true,
        "@metamask/permission-controller": true,
        "@metamask/rpc-errors": true,
        "@metamask/snaps-utils>@metamask/slip44": true,
        "@metamask/snaps-sdk": true,
        "@metamask/utils>@metamask/superstruct": true,
        "@metamask/utils": true,
        "@noble/hashes": true,
        "@metamask/utils>@scure/base": true,
        "chalk": true,
        "@metamask/snaps-utils>cron-parser": true,
        "@metamask/snaps-utils>fast-json-stable-stringify": true,
        "@metamask/snaps-utils>fast-xml-parser": true,
        "@metamask/snaps-utils>marked": true,
        "@metamask/snaps-utils>rfdc": true,
        "semver": true,
        "@metamask/snaps-utils>validate-npm-package-name": true
      }
    },
    "@metamask/multichain-transactions-controller>@metamask/snaps-utils": {
      "globals": {
        "File": true,
        "FileReader": true,
        "TextDecoder": true,
        "TextEncoder": true,
        "URL": true,
        "console.error": true,
        "console.log": true,
        "console.warn": true,
        "crypto": true,
        "document.body.appendChild": true,
        "document.createElement": true,
        "fetch": true
      },
      "packages": {
        "@metamask/snaps-sdk>@metamask/key-tree": true,
        "@metamask/permission-controller": true,
        "@metamask/rpc-errors": true,
        "@metamask/snaps-utils>@metamask/slip44": true,
        "@metamask/snaps-sdk": true,
        "@metamask/utils>@metamask/superstruct": true,
        "@metamask/utils": true,
        "@noble/hashes": true,
        "@metamask/utils>@scure/base": true,
        "chalk": true,
        "@metamask/snaps-utils>cron-parser": true,
        "@metamask/snaps-utils>fast-json-stable-stringify": true,
        "@metamask/snaps-utils>fast-xml-parser": true,
        "@metamask/snaps-utils>marked": true,
        "@metamask/snaps-utils>rfdc": true,
        "semver": true,
        "@metamask/snaps-utils>validate-npm-package-name": true
      }
    },
    "@metamask/transaction-controller": {
      "globals": {
        "clearTimeout": true,
        "console.error": true,
        "fetch": true,
        "setTimeout": true
      },
      "packages": {
        "@ethereumjs/tx>@ethereumjs/common": true,
        "@ethereumjs/tx": true,
        "@ethersproject/abi": true,
        "@ethersproject/contracts": true,
        "@ethersproject/providers": true,
        "@ethersproject/wallet": true,
        "@metamask/base-controller": true,
        "@metamask/controller-utils": true,
        "@metamask/controller-utils>@metamask/eth-query": true,
        "@metamask/gas-fee-controller": true,
        "@metamask/metamask-eth-abis": true,
        "@metamask/network-controller": true,
        "@metamask/transaction-controller>@metamask/nonce-tracker": true,
        "@metamask/rpc-errors": true,
        "@metamask/utils": true,
        "@metamask/name-controller>async-mutex": true,
        "bn.js": true,
        "browserify>buffer": true,
        "eth-method-registry": true,
        "webpack>events": true,
        "fast-json-patch": true,
        "lodash": true,
        "uuid": true
      }
    },
    "@metamask/user-operation-controller": {
      "globals": {
        "fetch": true
      },
      "packages": {
        "@metamask/base-controller": true,
        "@metamask/controller-utils": true,
        "@metamask/controller-utils>@metamask/eth-query": true,
        "@metamask/gas-fee-controller": true,
        "@metamask/polling-controller": true,
        "@metamask/rpc-errors": true,
        "@metamask/utils>@metamask/superstruct": true,
        "@metamask/transaction-controller": true,
        "@metamask/utils": true,
        "bn.js": true,
        "webpack>events": true,
        "lodash": true,
        "uuid": true
      }
    },
    "@metamask/utils": {
      "globals": {
        "TextDecoder": true,
        "TextEncoder": true
      },
      "packages": {
        "@metamask/utils>@metamask/superstruct": true,
        "@noble/hashes": true,
        "@metamask/utils>@scure/base": true,
        "browserify>buffer": true,
        "nock>debug": true,
        "@metamask/utils>pony-cause": true,
        "semver": true
      }
    },
    "@metamask/abi-utils>@metamask/utils": {
      "globals": {
        "TextDecoder": true,
        "TextEncoder": true
      },
      "packages": {
        "@metamask/utils>@metamask/superstruct": true,
        "@noble/hashes": true,
        "@metamask/utils>@scure/base": true,
        "browserify>buffer": true,
        "nock>debug": true,
        "@metamask/utils>pony-cause": true,
        "semver": true
      }
    },
    "@metamask/network-controller>@metamask/eth-json-rpc-middleware>@metamask/eth-sig-util>@metamask/abi-utils>@metamask/utils": {
      "globals": {
        "TextDecoder": true,
        "TextEncoder": true
      },
      "packages": {
        "@metamask/utils>@metamask/superstruct": true,
        "@noble/hashes": true,
        "@metamask/utils>@scure/base": true,
        "browserify>buffer": true,
        "nock>debug": true,
        "@metamask/utils>pony-cause": true,
        "semver": true
      }
    },
    "@metamask/browser-passworder>@metamask/utils": {
      "globals": {
        "TextDecoder": true,
        "TextEncoder": true
      },
      "packages": {
        "@metamask/utils>@metamask/superstruct": true,
        "@noble/hashes": true,
        "@metamask/utils>@scure/base": true,
        "browserify>buffer": true,
        "nock>debug": true,
        "@metamask/utils>pony-cause": true,
        "semver": true
      }
    },
    "@metamask/network-controller>@metamask/eth-json-rpc-infura>@metamask/utils": {
      "globals": {
        "TextDecoder": true,
        "TextEncoder": true
      },
      "packages": {
        "@metamask/utils>@metamask/superstruct": true,
        "@noble/hashes": true,
        "@metamask/utils>@scure/base": true,
        "browserify>buffer": true,
        "nock>debug": true,
        "@metamask/utils>pony-cause": true,
        "semver": true
      }
    },
    "@metamask/network-controller>@metamask/eth-json-rpc-middleware>@metamask/utils": {
      "globals": {
        "TextDecoder": true,
        "TextEncoder": true
      },
      "packages": {
        "@metamask/utils>@metamask/superstruct": true,
        "@noble/hashes": true,
        "@metamask/utils>@scure/base": true,
        "browserify>buffer": true,
        "nock>debug": true,
        "@metamask/utils>pony-cause": true,
        "semver": true
      }
    },
    "@metamask/eth-sig-util>@metamask/utils": {
      "globals": {
        "TextDecoder": true,
        "TextEncoder": true
      },
      "packages": {
        "@metamask/utils>@metamask/superstruct": true,
        "@noble/hashes": true,
        "@metamask/eth-sig-util>@metamask/utils>@scure/base": true,
        "browserify>buffer": true,
        "nock>debug": true,
        "@metamask/utils>pony-cause": true,
        "semver": true
      }
    },
    "@metamask/network-controller>@metamask/eth-json-rpc-middleware>@metamask/eth-sig-util>@metamask/utils": {
      "globals": {
        "TextDecoder": true,
        "TextEncoder": true
      },
      "packages": {
        "@metamask/utils>@metamask/superstruct": true,
        "@noble/hashes": true,
        "@metamask/utils>@scure/base": true,
        "browserify>buffer": true,
        "nock>debug": true,
        "@metamask/utils>pony-cause": true,
        "semver": true
      }
    },
<<<<<<< HEAD
    "@metamask/signature-controller>@metamask/eth-sig-util>@metamask/utils": {
      "globals": {
        "TextDecoder": true,
        "TextEncoder": true
      },
      "packages": {
        "@metamask/utils>@metamask/superstruct": true,
        "@noble/hashes": true,
        "@metamask/signature-controller>@metamask/eth-sig-util>@metamask/utils>@scure/base": true,
        "browserify>buffer": true,
        "nock>debug": true,
        "@metamask/utils>pony-cause": true,
        "semver": true
      }
    },
=======
>>>>>>> acf8867c
    "@metamask/network-controller>@metamask/utils": {
      "globals": {
        "TextDecoder": true,
        "TextEncoder": true
      },
      "packages": {
        "@metamask/utils>@metamask/superstruct": true,
        "@noble/hashes": true,
        "@metamask/utils>@scure/base": true,
        "browserify>buffer": true,
        "nock>debug": true,
        "@metamask/utils>pony-cause": true,
        "semver": true
      }
    },
    "@metamask/queued-request-controller>@metamask/utils": {
      "globals": {
        "TextDecoder": true,
        "TextEncoder": true
      },
      "packages": {
        "@metamask/utils>@metamask/superstruct": true,
        "@noble/hashes": true,
        "@metamask/utils>@scure/base": true,
        "browserify>buffer": true,
        "nock>debug": true,
        "@metamask/utils>pony-cause": true,
        "semver": true
      }
    },
    "@ngraveio/bc-ur": {
      "packages": {
        "@ngraveio/bc-ur>@keystonehq/alias-sampling": true,
        "browserify>assert": true,
        "@ngraveio/bc-ur>bignumber.js": true,
        "browserify>buffer": true,
        "@ngraveio/bc-ur>cbor-sync": true,
        "@ngraveio/bc-ur>crc": true,
        "@ngraveio/bc-ur>jsbi": true,
        "addons-linter>sha.js": true
      }
    },
    "@metamask/profile-sync-controller>@noble/ciphers": {
      "globals": {
        "TextDecoder": true,
        "TextEncoder": true,
        "crypto": true
      }
    },
    "@ethereumjs/tx>ethereum-cryptography>@noble/curves": {
      "globals": {
        "TextEncoder": true
      },
      "packages": {
<<<<<<< HEAD
        "@ethereumjs/tx>ethereum-cryptography>@noble/hashes": true
      }
    },
    "viem>@noble/curves": {
=======
        "viem>@scure/bip32>@noble/hashes": true
      }
    },
    "@ethereumjs/tx>ethereum-cryptography>@noble/curves": {
      "globals": {
        "TextEncoder": true
      },
      "packages": {
        "@ethereumjs/tx>ethereum-cryptography>@noble/hashes": true
      }
    },
    "viem>webauthn-p256>@noble/curves": {
>>>>>>> origin/main
      "globals": {
        "TextEncoder": true
      },
      "packages": {
        "@noble/hashes": true
      }
    },
    "@noble/hashes": {
      "globals": {
        "TextEncoder": true,
        "crypto": true
      }
    },
    "@metamask/scure-bip39>@noble/hashes": {
      "globals": {
        "TextEncoder": true,
        "crypto": true
      }
    },
<<<<<<< HEAD
=======
    "viem>@scure/bip32>@noble/hashes": {
      "globals": {
        "TextEncoder": true,
        "crypto": true
      }
    },
>>>>>>> origin/main
    "@ethereumjs/tx>ethereum-cryptography>@noble/hashes": {
      "globals": {
        "TextEncoder": true,
        "crypto": true
      }
    },
    "eth-lattice-keyring>@ethereumjs/tx>ethereum-cryptography>@noble/hashes": {
      "globals": {
        "TextEncoder": true,
        "crypto": true
      }
    },
    "eth-lattice-keyring>gridplus-sdk>@ethereumjs/tx>ethereum-cryptography>@noble/hashes": {
      "globals": {
        "TextEncoder": true,
        "crypto": true
      }
    },
    "@open-rpc/schema-utils-js": {
      "packages": {
        "@open-rpc/schema-utils-js>@json-schema-tools/dereferencer": true,
        "@open-rpc/schema-utils-js>@json-schema-tools/meta-schema": true,
        "@open-rpc/schema-utils-js>@json-schema-tools/reference-resolver": true,
        "@open-rpc/meta-schema": true,
        "eslint>ajv": true,
        "@metamask/rpc-errors>fast-safe-stringify": true,
        "@open-rpc/schema-utils-js>is-url": true
      }
    },
    "@popperjs/core": {
      "globals": {
        "Element": true,
        "HTMLElement": true,
        "ShadowRoot": true,
        "console.error": true,
        "console.warn": true,
        "document": true,
        "navigator.userAgent": true
      }
    },
    "@trezor/connect-web>@trezor/connect>@trezor/protobuf>protobufjs>@protobufjs/codegen": {
      "globals": {
        "console.log": true
      }
    },
    "@trezor/connect-web>@trezor/connect>@trezor/protobuf>protobufjs>@protobufjs/fetch": {
      "globals": {
        "XMLHttpRequest": true
      },
      "packages": {
        "@trezor/connect-web>@trezor/connect>@trezor/protobuf>protobufjs>@protobufjs/aspromise": true,
        "@trezor/connect-web>@trezor/connect>@trezor/protobuf>protobufjs>@protobufjs/inquire": true
      }
    },
    "@reduxjs/toolkit": {
      "globals": {
        "AbortController": true,
        "__REDUX_DEVTOOLS_EXTENSION_COMPOSE__": true,
        "__REDUX_DEVTOOLS_EXTENSION__": true,
        "console": true,
        "queueMicrotask": true,
        "requestAnimationFrame": true,
        "setTimeout": true
      },
      "packages": {
        "immer": true,
        "process": true,
        "redux": true,
        "redux-thunk": true,
        "@reduxjs/toolkit>reselect": true
      }
    },
    "react-router-dom-v5-compat>@remix-run/router": {
      "globals": {
        "AbortController": true,
        "DOMException": true,
        "FormData": true,
        "Headers": true,
        "Request": true,
        "Response": true,
        "URL": true,
        "URLSearchParams": true,
        "console": true,
        "document.defaultView": true
      }
    },
    "@metamask/eth-sig-util>@scure/base": {
      "globals": {
        "TextDecoder": true,
        "TextEncoder": true
      }
    },
    "@metamask/keyring-controller>@metamask/eth-hd-keyring>@metamask/eth-sig-util>@scure/base": {
      "globals": {
        "TextDecoder": true,
        "TextEncoder": true
      }
    },
    "@metamask/eth-json-rpc-middleware>@metamask/eth-sig-util>@scure/base": {
      "globals": {
        "TextDecoder": true,
        "TextEncoder": true
      }
    },
    "@metamask/eth-ledger-bridge-keyring>@metamask/eth-sig-util>@scure/base": {
      "globals": {
        "TextDecoder": true,
        "TextEncoder": true
      }
    },
    "@metamask/keyring-controller>@metamask/eth-simple-keyring>@metamask/eth-sig-util>@scure/base": {
      "globals": {
        "TextDecoder": true,
        "TextEncoder": true
      }
    },
    "@metamask/eth-snap-keyring>@metamask/eth-sig-util>@scure/base": {
      "globals": {
        "TextDecoder": true,
        "TextEncoder": true
      }
    },
    "@metamask/eth-trezor-keyring>@metamask/eth-sig-util>@scure/base": {
      "globals": {
        "TextDecoder": true,
        "TextEncoder": true
      }
    },
    "@metamask/keyring-controller>@metamask/eth-sig-util>@scure/base": {
      "globals": {
        "TextDecoder": true,
        "TextEncoder": true
      }
    },
    "@metamask/signature-controller>@metamask/eth-sig-util>@scure/base": {
      "globals": {
        "TextDecoder": true,
        "TextEncoder": true
      }
    },
    "@metamask/scure-bip39>@scure/base": {
      "globals": {
        "TextDecoder": true,
        "TextEncoder": true
      }
    },
    "@metamask/utils>@scure/base": {
      "globals": {
        "TextDecoder": true,
        "TextEncoder": true
      }
    },
    "@metamask/eth-sig-util>@metamask/utils>@scure/base": {
      "globals": {
        "TextDecoder": true,
        "TextEncoder": true
      }
    },
    "@metamask/signature-controller>@metamask/eth-sig-util>@metamask/utils>@scure/base": {
      "globals": {
        "TextDecoder": true,
        "TextEncoder": true
      }
    },
    "@ethereumjs/tx>ethereum-cryptography>@scure/bip32>@scure/base": {
      "globals": {
        "TextDecoder": true,
        "TextEncoder": true
      }
    },
    "@ethereumjs/tx>ethereum-cryptography>@scure/bip32": {
      "packages": {
        "@ethereumjs/tx>ethereum-cryptography>@noble/curves": true,
        "@ethereumjs/tx>ethereum-cryptography>@noble/hashes": true,
        "@ethereumjs/tx>ethereum-cryptography>@scure/bip32>@scure/base": true
      }
    },
    "viem>@scure/bip32": {
      "packages": {
        "viem>@noble/curves": true,
        "@noble/hashes": true,
        "@metamask/utils>@scure/base": true
      }
    },
    "viem>@scure/bip39": {
      "packages": {
        "@noble/hashes": true,
        "@metamask/utils>@scure/base": true
      }
    },
    "@segment/loosely-validate-event": {
      "packages": {
        "browserify>assert": true,
        "browserify>buffer": true,
        "@segment/loosely-validate-event>component-type": true,
        "@segment/loosely-validate-event>join-component": true
      }
    },
    "@sentry/browser>@sentry-internal/browser-utils": {
      "globals": {
        "PerformanceEventTiming.prototype": true,
        "PerformanceObserver": true,
        "XMLHttpRequest.prototype": true,
        "__SENTRY_DEBUG__": true,
        "addEventListener": true,
        "clearTimeout": true,
        "performance": true,
        "removeEventListener": true,
        "setTimeout": true
      },
      "packages": {
        "@sentry/browser>@sentry/core": true,
        "@sentry/utils": true
      }
    },
    "@sentry/browser>@sentry-internal/feedback": {
      "globals": {
        "FormData": true,
        "HTMLFormElement": true,
        "__SENTRY_DEBUG__": true,
        "cancelAnimationFrame": true,
        "clearTimeout": true,
        "document.createElement": true,
        "document.createElementNS": true,
        "document.createTextNode": true,
        "isSecureContext": true,
        "requestAnimationFrame": true,
        "setTimeout": true
      },
      "packages": {
        "@sentry/browser>@sentry/core": true,
        "@sentry/utils": true
      }
    },
    "@sentry/browser>@sentry-internal/replay-canvas": {
      "globals": {
        "Blob": true,
        "HTMLCanvasElement": true,
        "HTMLImageElement": true,
        "ImageData": true,
        "URL.createObjectURL": true,
        "WeakRef": true,
        "Worker": true,
        "cancelAnimationFrame": true,
        "console.error": true,
        "createImageBitmap": true,
        "document": true
      },
      "packages": {
        "@sentry/browser>@sentry/core": true,
        "@sentry/utils": true
      }
    },
    "@sentry/browser>@sentry-internal/replay": {
      "globals": {
        "Blob": true,
        "CSSConditionRule": true,
        "CSSGroupingRule": true,
        "CSSMediaRule": true,
        "CSSRule": true,
        "CSSSupportsRule": true,
        "Document": true,
        "DragEvent": true,
        "Element": true,
        "FormData": true,
        "HTMLElement": true,
        "HTMLFormElement": true,
        "Headers": true,
        "MouseEvent": true,
        "MutationObserver": true,
        "Node.DOCUMENT_FRAGMENT_NODE": true,
        "Node.prototype.contains": true,
        "PointerEvent": true,
        "TextEncoder": true,
        "URL": true,
        "URLSearchParams": true,
        "Worker": true,
        "__RRWEB_EXCLUDE_IFRAME__": true,
        "__RRWEB_EXCLUDE_SHADOW_DOM__": true,
        "__SENTRY_DEBUG__": true,
        "__SENTRY_EXCLUDE_REPLAY_WORKER__": true,
        "__rrMutationObserver": true,
        "addEventListener": true,
        "clearTimeout": true,
        "console.debug": true,
        "console.error": true,
        "console.warn": true,
        "customElements.get": true,
        "document": true,
        "innerHeight": true,
        "innerWidth": true,
        "location.href": true,
        "location.origin": true,
        "parent": true,
        "setTimeout": true
      },
      "packages": {
        "@sentry/browser>@sentry-internal/browser-utils": true,
        "@sentry/browser>@sentry/core": true,
        "@sentry/utils": true
      }
    },
    "@sentry/browser": {
      "globals": {
        "PerformanceObserver.supportedEntryTypes": true,
        "Request": true,
        "URL": true,
        "XMLHttpRequest.prototype": true,
        "__SENTRY_DEBUG__": true,
        "__SENTRY_RELEASE__": true,
        "addEventListener": true,
        "console.error": true,
        "indexedDB.open": true,
        "performance.timeOrigin": true,
        "setTimeout": true
      },
      "packages": {
        "@sentry/browser>@sentry-internal/browser-utils": true,
        "@sentry/browser>@sentry-internal/feedback": true,
        "@sentry/browser>@sentry-internal/replay-canvas": true,
        "@sentry/browser>@sentry-internal/replay": true,
        "@sentry/browser>@sentry/core": true,
        "@sentry/utils": true
      }
    },
    "@sentry/browser>@sentry/core": {
      "globals": {
        "Headers": true,
        "Request": true,
        "URL": true,
        "__SENTRY_DEBUG__": true,
        "__SENTRY_TRACING__": true,
        "clearInterval": true,
        "clearTimeout": true,
        "console.log": true,
        "console.warn": true,
        "setInterval": true,
        "setTimeout": true
      },
      "packages": {
        "@sentry/utils": true
      }
    },
    "@sentry/utils": {
      "globals": {
        "CustomEvent": true,
        "DOMError": true,
        "DOMException": true,
        "EdgeRuntime": true,
        "Element": true,
        "ErrorEvent": true,
        "Event": true,
        "HTMLElement": true,
        "Headers": true,
        "Request": true,
        "Response": true,
        "TextDecoder": true,
        "TextEncoder": true,
        "URL": true,
        "__SENTRY_BROWSER_BUNDLE__": true,
        "__SENTRY_DEBUG__": true,
        "clearTimeout": true,
        "console.error": true,
        "document": true,
        "setInterval": true,
        "setTimeout": true
      },
      "packages": {
        "process": true
      }
    },
    "@solana/addresses": {
      "globals": {
        "Intl.Collator": true,
        "TextEncoder": true,
        "crypto.subtle.digest": true,
        "crypto.subtle.exportKey": true
      },
      "packages": {
        "@solana/addresses>@solana/assertions": true,
        "@solana/addresses>@solana/codecs-core": true,
        "@solana/addresses>@solana/codecs-strings": true,
        "@solana/addresses>@solana/errors": true
      }
    },
    "@metamask/multichain-network-controller>@solana/addresses": {
      "globals": {
        "Intl.Collator": true,
        "TextEncoder": true,
        "crypto.subtle.digest": true,
        "crypto.subtle.exportKey": true
      },
      "packages": {
        "@metamask/multichain-network-controller>@solana/addresses>@solana/assertions": true,
        "@metamask/multichain-network-controller>@solana/addresses>@solana/codecs-core": true,
        "@metamask/multichain-network-controller>@solana/addresses>@solana/codecs-strings": true,
        "@metamask/multichain-network-controller>@solana/addresses>@solana/errors": true
      }
    },
    "@solana/addresses>@solana/assertions": {
      "globals": {
        "crypto": true,
        "isSecureContext": true
      },
      "packages": {
        "@solana/addresses>@solana/errors": true
      }
    },
    "@metamask/multichain-network-controller>@solana/addresses>@solana/assertions": {
      "globals": {
        "crypto": true,
        "isSecureContext": true
      },
      "packages": {
        "@metamask/multichain-network-controller>@solana/addresses>@solana/errors": true
      }
    },
    "@solana/addresses>@solana/codecs-core": {
      "packages": {
        "@solana/addresses>@solana/errors": true
      }
    },
    "@metamask/multichain-network-controller>@solana/addresses>@solana/codecs-core": {
      "packages": {
        "@metamask/multichain-network-controller>@solana/addresses>@solana/errors": true
      }
    },
    "@solana/addresses>@solana/codecs-strings": {
      "globals": {
        "TextDecoder": true,
        "TextEncoder": true,
        "atob": true,
        "btoa": true
      },
      "packages": {
        "@solana/addresses>@solana/codecs-core": true,
        "@solana/addresses>@solana/errors": true
      }
    },
    "@metamask/multichain-network-controller>@solana/addresses>@solana/codecs-strings": {
      "globals": {
        "TextDecoder": true,
        "TextEncoder": true,
        "atob": true,
        "btoa": true
      },
      "packages": {
        "@metamask/multichain-network-controller>@solana/addresses>@solana/codecs-core": true,
        "@metamask/multichain-network-controller>@solana/addresses>@solana/errors": true
      }
    },
    "@solana/addresses>@solana/errors": {
      "globals": {
        "btoa": true
      }
    },
    "@metamask/multichain-network-controller>@solana/addresses>@solana/errors": {
      "globals": {
        "btoa": true
      }
    },
    "@metamask/controller-utils>@spruceid/siwe-parser": {
      "globals": {
        "console.error": true,
        "console.log": true
      },
      "packages": {
        "@noble/hashes": true,
        "@metamask/controller-utils>@spruceid/siwe-parser>apg-js": true
      }
    },
    "@metamask/profile-sync-controller>siwe>@spruceid/siwe-parser": {
      "globals": {
        "console.error": true,
        "console.log": true
      },
      "packages": {
        "@noble/hashes": true,
        "@metamask/controller-utils>@spruceid/siwe-parser>apg-js": true
      }
    },
    "@metamask/profile-sync-controller>siwe>@stablelib/random>@stablelib/binary": {
      "packages": {
        "@metamask/profile-sync-controller>siwe>@stablelib/random>@stablelib/binary>@stablelib/int": true
      }
    },
    "@metamask/profile-sync-controller>siwe>@stablelib/random": {
      "globals": {
        "crypto": true,
        "msCrypto": true
      },
      "packages": {
        "@metamask/profile-sync-controller>siwe>@stablelib/random>@stablelib/binary": true,
        "@metamask/profile-sync-controller>siwe>@stablelib/random>@stablelib/wipe": true,
        "browserify>browser-resolve": true
      }
    },
    "@trezor/connect-web>@trezor/connect-common": {
      "globals": {
        "console.warn": true,
        "localStorage.getItem": true,
        "localStorage.setItem": true,
        "navigator": true,
        "setTimeout": true,
        "window": true
      },
      "packages": {
        "@trezor/connect-web>@trezor/connect-common>@trezor/env-utils": true,
        "@trezor/connect-web>@trezor/utils": true,
        "tslib": true
      }
    },
    "@metamask/eth-trezor-keyring>@trezor/connect-plugin-ethereum": {
      "packages": {
        "@metamask/eth-trezor-keyring>@metamask/eth-sig-util": true,
        "tslib": true
      }
    },
    "@trezor/connect-web": {
      "globals": {
        "URLSearchParams": true,
        "WebSocket": true,
        "__TREZOR_CONNECT_SRC": true,
        "addEventListener": true,
        "btoa": true,
        "chrome": true,
        "clearInterval": true,
        "clearTimeout": true,
        "console.error": true,
        "console.warn": true,
        "document.body": true,
        "document.createElement": true,
        "document.createTextNode": true,
        "document.getElementById": true,
        "document.querySelectorAll": true,
        "location": true,
        "navigator": true,
        "open": true,
        "origin": true,
        "removeEventListener": true,
        "setInterval": true,
        "setTimeout": true
      },
      "packages": {
        "@trezor/connect-web>@trezor/connect-common": true,
        "@trezor/connect-web>@trezor/connect": true,
        "@trezor/connect-web>@trezor/utils": true,
        "webpack>events": true,
        "tslib": true
      }
    },
    "@trezor/connect-web>@trezor/connect": {
      "packages": {
        "@trezor/connect-web>@trezor/connect>@trezor/protobuf": true,
        "@trezor/connect-web>@trezor/connect>@trezor/schema-utils": true,
        "@trezor/connect-web>@trezor/connect>@trezor/transport": true,
        "@trezor/connect-web>@trezor/utils": true,
        "tslib": true
      }
    },
    "@trezor/connect-web>@trezor/connect-common>@trezor/env-utils": {
      "globals": {
        "innerHeight": true,
        "innerWidth": true,
        "location.hostname": true,
        "location.origin": true,
        "navigator.languages": true,
        "navigator.platform": true,
        "navigator.userAgent": true,
        "screen.height": true,
        "screen.width": true
      },
      "packages": {
        "process": true,
        "tslib": true,
        "@trezor/connect-web>@trezor/connect-common>@trezor/env-utils>ua-parser-js": true
      }
    },
    "@trezor/connect-web>@trezor/connect>@trezor/protobuf": {
      "packages": {
        "@trezor/connect-web>@trezor/connect>@trezor/schema-utils": true,
        "browserify>buffer": true,
        "@trezor/connect-web>@trezor/connect>@trezor/protobuf>protobufjs": true,
        "tslib": true
      }
    },
    "@trezor/connect-web>@trezor/connect>@trezor/schema-utils": {
      "globals": {
        "console.warn": true
      },
      "packages": {
        "@trezor/connect-web>@trezor/connect>@trezor/schema-utils>@sinclair/typebox": true,
        "browserify>buffer": true,
        "ts-mixer": true
      }
    },
    "@trezor/connect-web>@trezor/utils": {
      "globals": {
        "AbortController": true,
        "Intl.NumberFormat": true,
        "clearInterval": true,
        "clearTimeout": true,
        "console.error": true,
        "console.info": true,
        "console.log": true,
        "console.warn": true,
        "crypto.getRandomValues": true,
        "setInterval": true,
        "setTimeout": true
      },
      "packages": {
        "@trezor/connect-web>@trezor/utils>bignumber.js": true,
        "browserify>browser-resolve": true,
        "browserify>buffer": true,
        "webpack>events": true,
        "tslib": true
      }
    },
    "@welldone-software/why-did-you-render": {
      "globals": {
        "Element": true,
        "console.group": true,
        "console.groupCollapsed": true,
        "console.groupEnd": true,
        "console.log": true,
        "console.warn": true,
        "define": true,
        "setTimeout": true
      },
      "packages": {
        "lodash": true,
        "react": true
      }
    },
    "@zxing/browser": {
      "globals": {
        "HTMLElement": true,
        "HTMLImageElement": true,
        "HTMLVideoElement": true,
        "clearTimeout": true,
        "console.error": true,
        "console.warn": true,
        "document": true,
        "navigator": true,
        "setTimeout": true
      },
      "packages": {
        "@zxing/library": true
      }
    },
    "@zxing/library": {
      "globals": {
        "HTMLImageElement": true,
        "HTMLVideoElement": true,
        "TextDecoder": true,
        "TextEncoder": true,
        "URL.createObjectURL": true,
        "btoa": true,
        "console.log": true,
        "console.warn": true,
        "document": true,
        "navigator": true,
        "setTimeout": true
      },
      "packages": {
        "@zxing/library>ts-custom-error": true
      }
    },
    "@lavamoat/lavapack>readable-stream>abort-controller": {
      "globals": {
        "AbortController": true
      }
    },
    "currency-formatter>accounting": {
      "globals": {
        "define": true
      }
    },
    "ethers>@ethersproject/json-wallets>aes-js": {
      "globals": {
        "define": true
      }
    },
    "eth-lattice-keyring>gridplus-sdk>aes-js": {
      "globals": {
        "define": true
      }
    },
    "eslint>ajv": {
      "globals": {
        "console": true
      },
      "packages": {
        "eslint>fast-deep-equal": true,
        "@metamask/snaps-utils>fast-json-stable-stringify": true,
        "eslint>ajv>json-schema-traverse": true,
        "uri-js": true
      }
    },
    "chalk>ansi-styles": {
      "packages": {
        "chalk>ansi-styles>color-convert": true
      }
    },
    "@metamask/controller-utils>@spruceid/siwe-parser>apg-js": {
      "packages": {
        "browserify>buffer": true
      }
    },
    "string.prototype.matchall>es-abstract>array-buffer-byte-length": {
      "packages": {
        "string.prototype.matchall>call-bind": true,
        "string.prototype.matchall>es-abstract>is-array-buffer": true
      }
    },
    "crypto-browserify>public-encrypt>parse-asn1>asn1.js": {
      "packages": {
        "bn.js": true,
        "browserify>buffer": true,
        "pumpify>inherits": true,
        "@metamask/ppom-validator>elliptic>minimalistic-assert": true,
        "browserify>vm-browserify": true
      }
    },
    "browserify>assert": {
      "globals": {
        "Buffer": true
      },
      "packages": {
        "react>object-assign": true,
        "browserify>assert>util": true
      }
    },
    "@metamask/name-controller>async-mutex": {
      "globals": {
        "clearTimeout": true,
        "setTimeout": true
      },
      "packages": {
        "tslib": true
      }
    },
    "@metamask/transaction-controller>@metamask/nonce-tracker>async-mutex": {
      "globals": {
        "clearTimeout": true,
        "setTimeout": true
      },
      "packages": {
        "tslib": true
      }
    },
    "string.prototype.matchall>es-abstract>available-typed-arrays": {
      "packages": {
        "string.prototype.matchall>es-abstract>typed-array-length>possible-typed-array-names": true
      }
    },
    "await-semaphore": {
      "packages": {
        "process": true,
        "browserify>timers-browserify": true
      }
    },
    "@metamask/eth-ledger-bridge-keyring>@ledgerhq/hw-app-eth>@ledgerhq/domain-service>axios": {
      "globals": {
        "Blob": true,
        "FormData": true,
        "URLSearchParams": true,
        "XMLHttpRequest": true,
        "btoa": true,
        "console.warn": true,
        "document": true,
        "location.href": true,
        "navigator": true,
        "setTimeout": true
      },
      "packages": {
        "browserify>buffer": true,
        "axios>form-data": true,
        "process": true
      }
    },
    "@metamask/eth-ledger-bridge-keyring>@ledgerhq/hw-app-eth>@ledgerhq/evm-tools>axios": {
      "globals": {
        "Blob": true,
        "FormData": true,
        "URLSearchParams": true,
        "XMLHttpRequest": true,
        "btoa": true,
        "console.warn": true,
        "document": true,
        "location.href": true,
        "navigator": true,
        "setTimeout": true
      },
      "packages": {
        "browserify>buffer": true,
        "axios>form-data": true,
        "process": true
      }
    },
    "@metamask/eth-ledger-bridge-keyring>@ledgerhq/hw-app-eth>axios": {
      "globals": {
        "Blob": true,
        "FormData": true,
        "URLSearchParams": true,
        "XMLHttpRequest": true,
        "btoa": true,
        "console.warn": true,
        "document": true,
        "location.href": true,
        "navigator": true,
        "setTimeout": true
      },
      "packages": {
        "browserify>buffer": true,
        "axios>form-data": true,
        "process": true
      }
    },
    "@metamask/snaps-controllers>tar-stream>b4a": {
      "globals": {
        "TextDecoder": true,
        "TextEncoder": true
      }
    },
    "@ensdomains/content-hash>multihashes>multibase>base-x": {
      "packages": {
        "koa>content-disposition>safe-buffer": true
      }
    },
    "base32-encode": {
      "packages": {
        "base32-encode>to-data-view": true
      }
    },
    "bignumber.js": {
      "globals": {
        "crypto": true,
        "define": true
      }
    },
    "@metamask/eth-ledger-bridge-keyring>@ledgerhq/hw-app-eth>bignumber.js": {
      "globals": {
        "crypto": true,
        "define": true
      }
    },
    "@metamask/notification-services-controller>bignumber.js": {
      "globals": {
        "crypto": true,
        "define": true
      }
    },
    "@metamask/smart-transactions-controller>bignumber.js": {
      "globals": {
        "crypto": true,
        "define": true
      }
    },
    "@ngraveio/bc-ur>bignumber.js": {
      "globals": {
        "crypto": true,
        "define": true
      }
    },
    "@trezor/connect-web>@trezor/utils>bignumber.js": {
      "globals": {
        "crypto": true,
        "define": true
      }
    },
    "eth-lattice-keyring>gridplus-sdk>borc>bignumber.js": {
      "globals": {
        "crypto": true,
        "define": true
      }
    },
    "eth-lattice-keyring>gridplus-sdk>bignumber.js": {
      "globals": {
        "crypto": true,
        "define": true
      }
    },
    "eth-lattice-keyring>gridplus-sdk>bitwise": {
      "packages": {
        "browserify>buffer": true
      }
    },
    "blo": {
      "globals": {
        "btoa": true
      }
    },
    "bn.js": {
      "globals": {
        "Buffer": true
      },
      "packages": {
        "browserify>browser-resolve": true
      }
    },
    "eth-lattice-keyring>gridplus-sdk>borc": {
      "globals": {
        "console": true
      },
      "packages": {
        "eth-lattice-keyring>gridplus-sdk>borc>bignumber.js": true,
        "browserify>buffer": true,
        "buffer>ieee754": true,
        "eth-lattice-keyring>gridplus-sdk>borc>iso-url": true
      }
    },
    "bowser": {
      "globals": {
        "define": true
      }
    },
    "@metamask/ppom-validator>elliptic>brorand": {
      "globals": {
        "crypto": true,
        "msCrypto": true
      },
      "packages": {
        "browserify>browser-resolve": true
      }
    },
    "ethereumjs-util>ethereum-cryptography>browserify-aes": {
      "packages": {
        "ethereumjs-util>ethereum-cryptography>browserify-aes>buffer-xor": true,
        "browserify>buffer": true,
        "ethereumjs-util>create-hash>cipher-base": true,
        "crypto-browserify>browserify-cipher>evp_bytestokey": true,
        "pumpify>inherits": true,
        "koa>content-disposition>safe-buffer": true
      }
    },
    "crypto-browserify>browserify-cipher": {
      "packages": {
        "ethereumjs-util>ethereum-cryptography>browserify-aes": true,
        "crypto-browserify>browserify-cipher>browserify-des": true,
        "crypto-browserify>browserify-cipher>evp_bytestokey": true
      }
    },
    "crypto-browserify>browserify-cipher>browserify-des": {
      "packages": {
        "browserify>buffer": true,
        "ethereumjs-util>create-hash>cipher-base": true,
        "crypto-browserify>browserify-cipher>browserify-des>des.js": true,
        "pumpify>inherits": true
      }
    },
    "crypto-browserify>public-encrypt>browserify-rsa": {
      "packages": {
        "bn.js": true,
        "browserify>buffer": true,
        "crypto-browserify>randombytes": true
      }
    },
    "crypto-browserify>browserify-sign": {
      "packages": {
        "bn.js": true,
        "crypto-browserify>public-encrypt>browserify-rsa": true,
        "browserify>buffer": true,
        "ethereumjs-util>create-hash": true,
        "crypto-browserify>create-hmac": true,
        "@metamask/ppom-validator>elliptic": true,
        "pumpify>inherits": true,
        "crypto-browserify>public-encrypt>parse-asn1": true,
        "stream-browserify": true
      }
    },
    "browserify>browserify-zlib": {
      "packages": {
        "browserify>assert": true,
        "browserify>buffer": true,
        "browserify>browserify-zlib>pako": true,
        "process": true,
        "stream-browserify": true,
        "browserify>util": true
      }
    },
    "ethereumjs-util>ethereum-cryptography>bs58check>bs58": {
      "packages": {
        "@ensdomains/content-hash>multihashes>multibase>base-x": true
      }
    },
    "ethereumjs-util>ethereum-cryptography>bs58check": {
      "packages": {
        "ethereumjs-util>ethereum-cryptography>bs58check>bs58": true,
        "ethereumjs-util>create-hash": true,
        "koa>content-disposition>safe-buffer": true
      }
    },
    "buffer": {
      "globals": {
        "console": true
      },
      "packages": {
        "base64-js": true,
        "buffer>ieee754": true
      }
    },
    "terser>source-map-support>buffer-from": {
      "packages": {
        "browserify>buffer": true
      }
    },
    "ethereumjs-util>ethereum-cryptography>browserify-aes>buffer-xor": {
      "packages": {
        "browserify>buffer": true
      }
    },
    "browserify>buffer": {
      "globals": {
        "console": true
      },
      "packages": {
        "base64-js": true,
        "buffer>ieee754": true
      }
    },
    "@metamask/snaps-utils>validate-npm-package-name>builtins": {
      "packages": {
        "process": true,
        "semver": true
      }
    },
    "string.prototype.matchall>get-intrinsic>call-bind-apply-helpers": {
      "packages": {
        "string.prototype.matchall>call-bind>es-errors": true,
        "browserify>has>function-bind": true
      }
    },
    "string.prototype.matchall>call-bind": {
      "packages": {
        "string.prototype.matchall>call-bind>es-define-property": true,
        "string.prototype.matchall>call-bind>es-errors": true,
        "browserify>has>function-bind": true,
        "string.prototype.matchall>get-intrinsic": true,
        "string.prototype.matchall>call-bind>set-function-length": true
      }
    },
    "string.prototype.matchall>side-channel>side-channel-map>call-bound": {
      "packages": {
        "string.prototype.matchall>get-intrinsic>call-bind-apply-helpers": true,
        "string.prototype.matchall>get-intrinsic": true
      }
    },
    "@ngraveio/bc-ur>cbor-sync": {
      "globals": {
        "define": true
      },
      "packages": {
        "browserify>buffer": true
      }
    },
    "chalk": {
      "packages": {
        "chalk>ansi-styles": true,
        "chalk>supports-color": true
      }
    },
    "chart.js": {
      "globals": {
        "Intl.NumberFormat": true,
        "MutationObserver": true,
        "OffscreenCanvas": true,
        "Path2D": true,
        "ResizeObserver": true,
        "addEventListener": true,
        "clearTimeout": true,
        "console.error": true,
        "console.warn": true,
        "devicePixelRatio": true,
        "document": true,
        "removeEventListener": true,
        "requestAnimationFrame": true,
        "setTimeout": true
      },
      "packages": {
        "chart.js>@kurkle/color": true
      }
    },
    "@ensdomains/content-hash>cids": {
      "packages": {
        "@ensdomains/content-hash>cids>multibase": true,
        "@ensdomains/content-hash>multicodec": true,
        "@ensdomains/content-hash>cids>multihashes": true,
        "@ensdomains/content-hash>cids>uint8arrays": true
      }
    },
    "ethereumjs-util>create-hash>cipher-base": {
      "packages": {
        "pumpify>inherits": true,
        "koa>content-disposition>safe-buffer": true,
        "stream-browserify": true,
        "browserify>string_decoder": true
      }
    },
    "classnames": {
      "globals": {
        "classNames": "write",
        "define": true
      }
    },
    "@metamask/jazzicon>color>clone": {
      "packages": {
        "browserify>buffer": true
      }
    },
    "cockatiel": {
      "globals": {
        "AbortController": true,
        "AbortSignal": true,
        "WeakRef": true,
        "clearTimeout": true,
        "performance": true,
        "setTimeout": true
      },
      "packages": {
        "process": true
      }
    },
    "chalk>ansi-styles>color-convert": {
      "packages": {
        "jest-canvas-mock>moo-color>color-name": true
      }
    },
    "@metamask/jazzicon>color>color-convert": {
      "packages": {
        "@metamask/jazzicon>color>color-convert>color-name": true
      }
    },
    "@metamask/jazzicon>color>color-string": {
      "packages": {
        "jest-canvas-mock>moo-color>color-name": true
      }
    },
    "@metamask/jazzicon>color": {
      "packages": {
        "@metamask/jazzicon>color>clone": true,
        "@metamask/jazzicon>color>color-convert": true,
        "@metamask/jazzicon>color>color-string": true
      }
    },
    "@metamask/snaps-controllers>concat-stream": {
      "packages": {
        "terser>source-map-support>buffer-from": true,
        "browserify>buffer": true,
        "pumpify>inherits": true,
        "readable-stream": true,
        "browserify>concat-stream>typedarray": true
      }
    },
    "copy-to-clipboard": {
      "globals": {
        "clipboardData": true,
        "console.error": true,
        "console.warn": true,
        "document.body.appendChild": true,
        "document.body.removeChild": true,
        "document.createElement": true,
        "document.createRange": true,
        "document.execCommand": true,
        "document.getSelection": true,
        "navigator.userAgent": true,
        "prompt": true
      },
      "packages": {
        "copy-to-clipboard>toggle-selection": true
      }
    },
    "eth-lattice-keyring>gridplus-sdk>crc-32": {
      "globals": {
        "DO_NOT_EXPORT_CRC": true,
        "define": true
      }
    },
    "@ngraveio/bc-ur>crc": {
      "packages": {
        "browserify>buffer": true
      }
    },
    "crypto-browserify>create-ecdh": {
      "packages": {
        "bn.js": true,
        "browserify>buffer": true,
        "@metamask/ppom-validator>elliptic": true
      }
    },
    "ethereumjs-util>create-hash": {
      "packages": {
        "ethereumjs-util>create-hash>cipher-base": true,
        "pumpify>inherits": true,
        "ethereumjs-util>create-hash>md5.js": true,
        "ethereumjs-util>create-hash>ripemd160": true,
        "addons-linter>sha.js": true
      }
    },
    "crypto-browserify>create-hmac": {
      "packages": {
        "ethereumjs-util>create-hash>cipher-base": true,
        "ethereumjs-util>create-hash": true,
        "pumpify>inherits": true,
        "ethereumjs-util>create-hash>ripemd160": true,
        "koa>content-disposition>safe-buffer": true,
        "addons-linter>sha.js": true
      }
    },
    "@metamask/snaps-utils>cron-parser": {
      "packages": {
        "browserify>browser-resolve": true,
        "luxon": true
      }
    },
    "crypto-browserify": {
      "packages": {
        "crypto-browserify>browserify-cipher": true,
        "crypto-browserify>browserify-sign": true,
        "crypto-browserify>create-ecdh": true,
        "ethereumjs-util>create-hash": true,
        "crypto-browserify>create-hmac": true,
        "crypto-browserify>diffie-hellman": true,
        "crypto-browserify>pbkdf2": true,
        "crypto-browserify>public-encrypt": true,
        "crypto-browserify>randombytes": true,
        "crypto-browserify>randomfill": true
      }
    },
    "@metamask/ppom-validator>crypto-js": {
      "globals": {
        "crypto": true,
        "define": true,
        "msCrypto": true
      },
      "packages": {
        "browserify>browser-resolve": true
      }
    },
    "react-beautiful-dnd>css-box-model": {
      "globals": {
        "getComputedStyle": true,
        "pageXOffset": true,
        "pageYOffset": true
      },
      "packages": {
        "react-router-dom>tiny-invariant": true
      }
    },
    "@material-ui/core>@material-ui/styles>jss-plugin-vendor-prefixer>css-vendor": {
      "globals": {
        "document.createElement": true,
        "document.documentElement": true,
        "getComputedStyle": true
      },
      "packages": {
        "@babel/runtime": true,
        "@material-ui/core>@material-ui/styles>jss>is-in-browser": true
      }
    },
    "currency-formatter": {
      "packages": {
        "currency-formatter>accounting": true,
        "currency-formatter>locale-currency": true,
        "react>object-assign": true
      }
    },
    "debounce-stream": {
      "packages": {
        "debounce-stream>debounce": true,
        "debounce-stream>duplexer": true,
        "debounce-stream>through": true
      }
    },
    "debounce-stream>debounce": {
      "globals": {
        "clearTimeout": true,
        "setTimeout": true
      }
    },
    "nock>debug": {
      "globals": {
        "console": true,
        "document": true,
        "localStorage": true,
        "navigator": true,
        "process": true
      },
      "packages": {
        "nock>debug>ms": true,
        "process": true
      }
    },
    "@metamask/eth-token-tracker>deep-equal": {
      "packages": {
        "string.prototype.matchall>es-abstract>array-buffer-byte-length": true,
        "string.prototype.matchall>call-bind": true,
        "@metamask/eth-token-tracker>deep-equal>es-get-iterator": true,
        "string.prototype.matchall>get-intrinsic": true,
        "browserify>util>is-arguments": true,
        "string.prototype.matchall>es-abstract>is-array-buffer": true,
        "@metamask/eth-token-tracker>deep-equal>is-date-object": true,
        "string.prototype.matchall>es-abstract>is-regex": true,
        "string.prototype.matchall>es-abstract>is-shared-array-buffer": true,
        "@lavamoat/lavapack>json-stable-stringify>isarray": true,
        "@ngraveio/bc-ur>assert>object-is": true,
        "@lavamoat/lavapack>json-stable-stringify>object-keys": true,
        "gulp>vinyl-fs>object.assign": true,
        "string.prototype.matchall>regexp.prototype.flags": true,
        "string.prototype.matchall>side-channel": true,
        "@metamask/eth-token-tracker>deep-equal>which-boxed-primitive": true,
        "@metamask/eth-token-tracker>deep-equal>which-collection": true,
        "browserify>util>which-typed-array": true
      }
    },
    "string.prototype.matchall>define-properties>define-data-property": {
      "packages": {
        "string.prototype.matchall>call-bind>es-define-property": true,
        "string.prototype.matchall>call-bind>es-errors": true,
        "string.prototype.matchall>es-abstract>gopd": true
      }
    },
    "string.prototype.matchall>define-properties": {
      "packages": {
        "string.prototype.matchall>define-properties>define-data-property": true,
        "string.prototype.matchall>es-abstract>has-property-descriptors": true,
        "@lavamoat/lavapack>json-stable-stringify>object-keys": true
      }
    },
    "crypto-browserify>browserify-cipher>browserify-des>des.js": {
      "packages": {
        "pumpify>inherits": true,
        "@metamask/ppom-validator>elliptic>minimalistic-assert": true
      }
    },
    "@metamask/providers>detect-browser": {
      "globals": {
        "document": true,
        "navigator": true
      },
      "packages": {
        "process": true
      }
    },
    "crypto-browserify>diffie-hellman": {
      "packages": {
        "bn.js": true,
        "browserify>buffer": true,
        "crypto-browserify>diffie-hellman>miller-rabin": true,
        "crypto-browserify>randombytes": true
      }
    },
    "@material-ui/core>react-transition-group>dom-helpers": {
      "packages": {
        "@babel/runtime": true
      }
    },
    "string.prototype.matchall>get-intrinsic>get-proto>dunder-proto": {
      "packages": {
        "string.prototype.matchall>get-intrinsic>call-bind-apply-helpers": true,
        "string.prototype.matchall>es-abstract>gopd": true
      }
    },
    "debounce-stream>duplexer": {
      "packages": {
        "stream-browserify": true
      }
    },
    "@metamask/ppom-validator>elliptic": {
      "packages": {
        "bn.js": true,
        "@metamask/ppom-validator>elliptic>brorand": true,
        "ethers>@ethersproject/sha2>hash.js": true,
        "@metamask/ppom-validator>elliptic>hmac-drbg": true,
        "pumpify>inherits": true,
        "@metamask/ppom-validator>elliptic>minimalistic-assert": true,
        "@metamask/ppom-validator>elliptic>minimalistic-crypto-utils": true
      }
    },
    "@metamask/eth-token-tracker>deep-equal>es-get-iterator": {
      "packages": {
        "string.prototype.matchall>call-bind": true,
        "string.prototype.matchall>get-intrinsic": true,
        "string.prototype.matchall>has-symbols": true,
        "browserify>util>is-arguments": true,
        "@metamask/eth-token-tracker>deep-equal>es-get-iterator>is-map": true,
        "@metamask/eth-token-tracker>deep-equal>es-get-iterator>is-set": true,
        "eslint-plugin-react>array-includes>is-string": true,
        "@lavamoat/lavapack>json-stable-stringify>isarray": true,
        "process": true,
        "@metamask/eth-token-tracker>deep-equal>es-get-iterator>stop-iteration-iterator": true
      }
    },
    "eth-lattice-keyring>gridplus-sdk>eth-eip712-util-browser": {
      "globals": {
        "intToBuffer": true
      },
      "packages": {
        "bn.js": true,
        "buffer": true,
        "eth-ens-namehash>js-sha3": true
      }
    },
    "eth-ens-namehash": {
      "globals": {
        "name": "write"
      },
      "packages": {
        "browserify>buffer": true,
        "eth-ens-namehash>idna-uts46-hx": true,
        "eth-ens-namehash>js-sha3": true
      }
    },
    "eth-lattice-keyring": {
      "globals": {
        "addEventListener": true,
        "browser": true,
        "clearInterval": true,
        "fetch": true,
        "open": true,
        "setInterval": true
      },
      "packages": {
        "eth-lattice-keyring>@ethereumjs/tx": true,
        "eth-lattice-keyring>@ethereumjs/util": true,
        "bn.js": true,
        "browserify>buffer": true,
        "crypto-browserify": true,
        "webpack>events": true,
        "eth-lattice-keyring>gridplus-sdk": true,
        "eth-lattice-keyring>rlp": true
      }
    },
    "eth-method-registry": {
      "packages": {
        "eth-method-registry>@metamask/ethjs-contract": true,
        "eth-method-registry>@metamask/ethjs-query": true
      }
    },
    "@ethereumjs/tx>ethereum-cryptography": {
      "globals": {
        "TextDecoder": true,
        "crypto": true
      },
      "packages": {
        "@ethereumjs/tx>ethereum-cryptography>@noble/curves": true,
        "@ethereumjs/tx>ethereum-cryptography>@noble/hashes": true,
        "@ethereumjs/tx>ethereum-cryptography>@scure/bip32": true
      }
    },
    "eth-lattice-keyring>@ethereumjs/tx>ethereum-cryptography": {
      "globals": {
        "TextDecoder": true,
        "crypto": true
      },
      "packages": {
        "eth-lattice-keyring>@ethereumjs/tx>ethereum-cryptography>@noble/hashes": true
      }
    },
    "eth-lattice-keyring>gridplus-sdk>@ethereumjs/tx>ethereum-cryptography": {
      "globals": {
        "TextDecoder": true,
        "crypto": true
      },
      "packages": {
        "eth-lattice-keyring>gridplus-sdk>@ethereumjs/tx>ethereum-cryptography>@noble/hashes": true
      }
    },
    "ethereumjs-util>ethereum-cryptography": {
      "packages": {
        "browserify>buffer": true,
        "ethereumjs-util>ethereum-cryptography>keccak": true,
        "crypto-browserify>randombytes": true,
        "ganache>secp256k1": true
      }
    },
    "@metamask/keyring-controller>ethereumjs-wallet>ethereum-cryptography": {
      "packages": {
        "browserify>assert": true,
        "ethereumjs-util>ethereum-cryptography>bs58check": true,
        "browserify>buffer": true,
        "crypto-browserify>create-hmac": true,
        "ethers>@ethersproject/sha2>hash.js": true,
        "ethereumjs-util>ethereum-cryptography>keccak": true,
        "crypto-browserify>randombytes": true,
        "koa>content-disposition>safe-buffer": true,
        "ganache>secp256k1": true
      }
    },
    "ethereumjs-util": {
      "packages": {
        "browserify>assert": true,
        "bn.js": true,
        "browserify>buffer": true,
        "ethereumjs-util>create-hash": true,
        "ethereumjs-util>ethereum-cryptography": true,
        "browserify>insert-module-globals>is-buffer": true,
        "ethereumjs-util>rlp": true
      }
    },
    "@metamask/keyring-controller>ethereumjs-wallet>ethereumjs-util": {
      "packages": {
        "browserify>assert": true,
        "bn.js": true,
        "browserify>buffer": true,
        "ethereumjs-util>create-hash": true,
        "@metamask/keyring-controller>ethereumjs-wallet>ethereum-cryptography": true,
        "browserify>insert-module-globals>is-buffer": true,
        "@metamask/keyring-controller>ethereumjs-wallet>ethereumjs-util>rlp": true
      }
    },
    "@metamask/keyring-controller>ethereumjs-wallet": {
      "packages": {
        "eth-lattice-keyring>gridplus-sdk>aes-js": true,
        "ethereumjs-util>ethereum-cryptography>bs58check": true,
        "browserify>buffer": true,
        "crypto-browserify": true,
        "@metamask/keyring-controller>ethereumjs-wallet>ethereum-cryptography": true,
        "@metamask/keyring-controller>ethereumjs-wallet>ethereumjs-util": true,
        "crypto-browserify>randombytes": true,
        "ethers>@ethersproject/json-wallets>scrypt-js": true,
        "@metamask/keyring-controller>ethereumjs-wallet>utf8": true,
        "uuid": true
      }
    },
    "ethers": {
      "packages": {
        "@ethersproject/abi": true,
        "ethers>@ethersproject/abstract-signer": true,
        "ethers>@ethersproject/address": true,
        "ethers>@ethersproject/base64": true,
        "ethers>@ethersproject/basex": true,
        "@ethersproject/bignumber": true,
        "@ethersproject/bytes": true,
        "ethers>@ethersproject/constants": true,
        "@ethersproject/contracts": true,
        "@ethersproject/hash": true,
        "@ethersproject/hdnode": true,
        "ethers>@ethersproject/json-wallets": true,
        "ethers>@ethersproject/keccak256": true,
        "ethers>@ethersproject/logger": true,
        "ethers>@ethersproject/properties": true,
        "ethers>@ethersproject/providers": true,
        "ethers>@ethersproject/random": true,
        "ethers>@ethersproject/rlp": true,
        "ethers>@ethersproject/sha2": true,
        "ethers>@ethersproject/signing-key": true,
        "ethers>@ethersproject/solidity": true,
        "ethers>@ethersproject/strings": true,
        "ethers>@ethersproject/transactions": true,
        "ethers>@ethersproject/units": true,
        "@ethersproject/wallet": true,
        "ethers>@ethersproject/web": true,
        "ethers>@ethersproject/wordlists": true
      }
    },
    "eth-method-registry>@metamask/ethjs-contract>ethjs-abi": {
      "packages": {
        "bn.js": true,
        "browserify>buffer": true,
        "eth-ens-namehash>js-sha3": true,
        "eth-method-registry>@metamask/ethjs-contract>ethjs-abi>number-to-bn": true
      }
    },
    "webpack>events": {
      "globals": {
        "console": true
      }
    },
    "crypto-browserify>browserify-cipher>evp_bytestokey": {
      "packages": {
        "ethereumjs-util>create-hash>md5.js": true,
        "koa>content-disposition>safe-buffer": true
      }
    },
    "extension-port-stream": {
      "packages": {
        "browserify>buffer": true,
        "extension-port-stream>readable-stream": true
      }
    },
    "@metamask/providers>extension-port-stream": {
      "packages": {
        "browserify>buffer": true,
        "@metamask/providers>extension-port-stream>readable-stream": true
      }
    },
    "fast-json-patch": {
      "globals": {
        "addEventListener": true,
        "clearTimeout": true,
        "removeEventListener": true,
        "setTimeout": true
      }
    },
    "@metamask/snaps-utils>fast-xml-parser": {
      "globals": {
        "entityName": true,
        "val": true
      },
      "packages": {
        "@metamask/snaps-utils>fast-xml-parser>strnum": true
      }
    },
    "@metamask/notification-services-controller>firebase": {
      "packages": {
        "@metamask/notification-services-controller>firebase>@firebase/app": true,
        "@metamask/notification-services-controller>firebase>@firebase/messaging": true
      }
    },
    "react-focus-lock>focus-lock": {
      "globals": {
        "HTMLIFrameElement": true,
        "Node.DOCUMENT_FRAGMENT_NODE": true,
        "Node.DOCUMENT_NODE": true,
        "Node.DOCUMENT_POSITION_CONTAINED_BY": true,
        "Node.DOCUMENT_POSITION_CONTAINS": true,
        "Node.ELEMENT_NODE": true,
        "console.error": true,
        "console.warn": true,
        "document": true,
        "getComputedStyle": true,
        "setTimeout": true
      },
      "packages": {
        "tslib": true
      }
    },
    "browserify>util>which-typed-array>for-each": {
      "packages": {
        "string.prototype.matchall>es-abstract>is-callable": true
      }
    },
    "axios>form-data": {
      "globals": {
        "FormData": true
      }
    },
    "fuse.js": {
      "globals": {
        "console": true,
        "define": true
      }
    },
    "string.prototype.matchall>get-intrinsic": {
      "globals": {
        "AggregateError": true,
        "FinalizationRegistry": true,
        "WeakRef": true
      },
      "packages": {
        "string.prototype.matchall>get-intrinsic>call-bind-apply-helpers": true,
        "string.prototype.matchall>call-bind>es-define-property": true,
        "string.prototype.matchall>call-bind>es-errors": true,
        "string.prototype.matchall>es-abstract>es-object-atoms": true,
        "browserify>has>function-bind": true,
        "string.prototype.matchall>get-intrinsic>get-proto": true,
        "string.prototype.matchall>es-abstract>gopd": true,
        "string.prototype.matchall>has-symbols": true,
        "depcheck>is-core-module>hasown": true,
        "string.prototype.matchall>get-intrinsic>math-intrinsics": true
      }
    },
    "string.prototype.matchall>get-intrinsic>get-proto": {
      "packages": {
        "string.prototype.matchall>get-intrinsic>get-proto>dunder-proto": true,
        "string.prototype.matchall>es-abstract>es-object-atoms": true
      }
    },
    "eth-lattice-keyring>gridplus-sdk": {
      "globals": {
        "AbortController": true,
        "Request": true,
        "URL": true,
        "__values": true,
        "caches": true,
        "clearTimeout": true,
        "console.error": true,
        "console.log": true,
        "console.warn": true,
        "fetch": true,
        "setTimeout": true
      },
      "packages": {
        "eth-lattice-keyring>gridplus-sdk>@ethereumjs/common": true,
        "eth-lattice-keyring>gridplus-sdk>@ethereumjs/tx": true,
        "@ethersproject/abi": true,
        "eth-lattice-keyring>gridplus-sdk>aes-js": true,
        "@metamask/keyring-api>bech32": true,
        "eth-lattice-keyring>gridplus-sdk>bignumber.js": true,
        "eth-lattice-keyring>gridplus-sdk>bitwise": true,
        "bn.js": true,
        "eth-lattice-keyring>gridplus-sdk>borc": true,
        "ethereumjs-util>ethereum-cryptography>bs58check": true,
        "browserify>buffer": true,
        "eth-lattice-keyring>gridplus-sdk>crc-32": true,
        "@metamask/ppom-validator>elliptic": true,
        "eth-lattice-keyring>gridplus-sdk>eth-eip712-util-browser": true,
        "ethers>@ethersproject/sha2>hash.js": true,
        "eth-ens-namehash>js-sha3": true,
        "lodash": true,
        "eth-lattice-keyring>rlp": true,
        "ganache>secp256k1": true,
        "eth-lattice-keyring>gridplus-sdk>uuid": true
      }
    },
    "string.prototype.matchall>es-abstract>has-property-descriptors": {
      "packages": {
        "string.prototype.matchall>call-bind>es-define-property": true
      }
    },
    "koa>is-generator-function>has-tostringtag": {
      "packages": {
        "string.prototype.matchall>has-symbols": true
      }
    },
    "ethereumjs-util>create-hash>md5.js>hash-base": {
      "packages": {
        "pumpify>inherits": true,
        "readable-stream": true,
        "koa>content-disposition>safe-buffer": true
      }
    },
    "ethers>@ethersproject/sha2>hash.js": {
      "packages": {
        "pumpify>inherits": true,
        "@metamask/ppom-validator>elliptic>minimalistic-assert": true
      }
    },
    "depcheck>is-core-module>hasown": {
      "packages": {
        "browserify>has>function-bind": true
      }
    },
    "@metamask/eth-trezor-keyring>hdkey": {
      "packages": {
        "browserify>assert": true,
        "ethereumjs-util>ethereum-cryptography>bs58check": true,
        "crypto-browserify": true,
        "ethereumjs-util>create-hash>ripemd160": true,
        "koa>content-disposition>safe-buffer": true,
        "ganache>secp256k1": true
      }
    },
    "he": {
      "globals": {
        "define": true
      }
    },
    "history": {
      "globals": {
        "console": true,
        "define": true,
        "document.defaultView": true,
        "document.querySelector": true
      }
    },
    "react-router-dom>history": {
      "globals": {
        "addEventListener": true,
        "confirm": true,
        "document": true,
        "history": true,
        "location": true,
        "navigator.userAgent": true,
        "removeEventListener": true
      },
      "packages": {
        "react-router-dom>history>resolve-pathname": true,
        "react-router-dom>tiny-invariant": true,
        "react-router-dom>tiny-warning": true,
        "react-router-dom>history>value-equal": true
      }
    },
    "@metamask/ppom-validator>elliptic>hmac-drbg": {
      "packages": {
        "ethers>@ethersproject/sha2>hash.js": true,
        "@metamask/ppom-validator>elliptic>minimalistic-assert": true,
        "@metamask/ppom-validator>elliptic>minimalistic-crypto-utils": true
      }
    },
    "react-redux>hoist-non-react-statics": {
      "packages": {
        "prop-types>react-is": true
      }
    },
    "https-browserify": {
      "packages": {
        "stream-http": true,
        "browserify>url": true
      }
    },
    "@metamask/notification-services-controller>firebase>@firebase/app>idb": {
      "globals": {
        "DOMException": true,
        "IDBCursor": true,
        "IDBDatabase": true,
        "IDBIndex": true,
        "IDBObjectStore": true,
        "IDBRequest": true,
        "IDBTransaction": true,
        "indexedDB.deleteDatabase": true,
        "indexedDB.open": true
      }
    },
    "eth-ens-namehash>idna-uts46-hx": {
      "globals": {
        "define": true
      },
      "packages": {
        "browserify>punycode": true
      }
    },
    "string.prototype.matchall>internal-slot": {
      "packages": {
        "string.prototype.matchall>call-bind>es-errors": true,
        "depcheck>is-core-module>hasown": true,
        "string.prototype.matchall>side-channel": true
      }
    },
    "browserify>util>is-arguments": {
      "packages": {
        "string.prototype.matchall>call-bind": true,
        "koa>is-generator-function>has-tostringtag": true
      }
    },
    "string.prototype.matchall>es-abstract>is-array-buffer": {
      "packages": {
        "string.prototype.matchall>call-bind": true,
        "string.prototype.matchall>get-intrinsic": true
      }
    },
    "@metamask/eth-token-tracker>deep-equal>which-boxed-primitive>is-bigint": {
      "packages": {
        "string.prototype.matchall>es-abstract>unbox-primitive>has-bigints": true
      }
    },
    "@metamask/eth-token-tracker>deep-equal>which-boxed-primitive>is-boolean-object": {
      "packages": {
        "string.prototype.matchall>call-bind": true,
        "koa>is-generator-function>has-tostringtag": true
      }
    },
    "string.prototype.matchall>es-abstract>is-callable": {
      "globals": {
        "document": true
      }
    },
    "@metamask/eth-token-tracker>deep-equal>is-date-object": {
      "packages": {
        "koa>is-generator-function>has-tostringtag": true
      }
    },
    "koa>is-generator-function": {
      "packages": {
        "koa>is-generator-function>has-tostringtag": true
      }
    },
    "@material-ui/core>@material-ui/styles>jss>is-in-browser": {
      "globals": {
        "document": true
      }
    },
    "@metamask/eth-token-tracker>deep-equal>which-boxed-primitive>is-number-object": {
      "packages": {
        "koa>is-generator-function>has-tostringtag": true
      }
    },
    "string.prototype.matchall>es-abstract>is-regex": {
      "packages": {
        "string.prototype.matchall>call-bind": true,
        "koa>is-generator-function>has-tostringtag": true
      }
    },
    "string.prototype.matchall>es-abstract>is-shared-array-buffer": {
      "packages": {
        "string.prototype.matchall>call-bind": true
      }
    },
    "eslint-plugin-react>array-includes>is-string": {
      "packages": {
        "koa>is-generator-function>has-tostringtag": true
      }
    },
    "string.prototype.matchall>es-abstract>es-to-primitive>is-symbol": {
      "packages": {
        "string.prototype.matchall>has-symbols": true
      }
    },
    "browserify>util>is-typed-array": {
      "packages": {
        "browserify>util>which-typed-array": true
      }
    },
    "@metamask/eth-token-tracker>deep-equal>which-collection>is-weakset": {
      "packages": {
        "string.prototype.matchall>call-bind": true,
        "string.prototype.matchall>get-intrinsic": true
      }
    },
    "eth-lattice-keyring>gridplus-sdk>borc>iso-url": {
      "globals": {
        "URL": true,
        "URLSearchParams": true,
        "location": true
      }
    },
    "@open-rpc/test-coverage>isomorphic-fetch": {
      "globals": {
        "fetch.bind": true
      },
      "packages": {
        "@open-rpc/test-coverage>isomorphic-fetch>whatwg-fetch": true
      }
    },
    "viem>isows": {
      "globals": {
        "WebSocket": true
      }
    },
    "@ensdomains/content-hash>js-base64": {
      "globals": {
        "Base64": "write",
        "TextDecoder": true,
        "TextEncoder": true,
        "atob": true,
        "btoa": true,
        "define": true
      },
      "packages": {
        "browserify>buffer": true
      }
    },
    "eth-ens-namehash>js-sha3": {
      "globals": {
        "define": true
      },
      "packages": {
        "process": true
      }
    },
    "@ngraveio/bc-ur>jsbi": {
      "globals": {
        "define": true
      }
    },
    "@metamask/multichain>jsonschema": {
      "packages": {
        "browserify>url": true
      }
    },
    "@material-ui/core>@material-ui/styles>jss-plugin-camel-case": {
      "packages": {
        "@material-ui/core>@material-ui/styles>jss-plugin-camel-case>hyphenate-style-name": true
      }
    },
    "@material-ui/core>@material-ui/styles>jss-plugin-default-unit": {
      "globals": {
        "CSS": true
      },
      "packages": {
        "@material-ui/core>@material-ui/styles>jss": true
      }
    },
    "@material-ui/core>@material-ui/styles>jss-plugin-global": {
      "packages": {
        "@babel/runtime": true,
        "@material-ui/core>@material-ui/styles>jss": true
      }
    },
    "@material-ui/core>@material-ui/styles>jss-plugin-nested": {
      "packages": {
        "@babel/runtime": true,
        "react-router-dom>tiny-warning": true
      }
    },
    "@material-ui/core>@material-ui/styles>jss-plugin-rule-value-function": {
      "packages": {
        "@material-ui/core>@material-ui/styles>jss": true,
        "react-router-dom>tiny-warning": true
      }
    },
    "@material-ui/core>@material-ui/styles>jss-plugin-vendor-prefixer": {
      "packages": {
        "@material-ui/core>@material-ui/styles>jss-plugin-vendor-prefixer>css-vendor": true,
        "@material-ui/core>@material-ui/styles>jss": true
      }
    },
    "@material-ui/core>@material-ui/styles>jss": {
      "globals": {
        "CSS": true,
        "document.createElement": true,
        "document.querySelector": true
      },
      "packages": {
        "@babel/runtime": true,
        "@material-ui/core>@material-ui/styles>jss>is-in-browser": true,
        "react-router-dom>tiny-warning": true
      }
    },
    "ethereumjs-util>ethereum-cryptography>keccak": {
      "packages": {
        "browserify>buffer": true,
        "readable-stream": true
      }
    },
    "currency-formatter>locale-currency": {
      "globals": {
        "countryCode": true
      }
    },
    "localforage": {
      "globals": {
        "Blob": true,
        "BlobBuilder": true,
        "FileReader": true,
        "IDBKeyRange": true,
        "MSBlobBuilder": true,
        "MozBlobBuilder": true,
        "OIndexedDB": true,
        "WebKitBlobBuilder": true,
        "atob": true,
        "btoa": true,
        "console.error": true,
        "console.info": true,
        "console.warn": true,
        "define": true,
        "fetch": true,
        "indexedDB": true,
        "localStorage": true,
        "mozIndexedDB": true,
        "msIndexedDB": true,
        "navigator.platform": true,
        "navigator.userAgent": true,
        "openDatabase": true,
        "setTimeout": true,
        "webkitIndexedDB": true
      }
    },
    "lodash": {
      "globals": {
        "clearTimeout": true,
        "define": true,
        "setTimeout": true
      }
    },
    "loglevel": {
      "globals": {
        "console": true,
        "define": true,
        "document.cookie": true,
        "localStorage": true,
        "log": "write",
        "navigator": true
      }
    },
    "lottie-web": {
      "globals": {
        "Blob": true,
        "Howl": true,
        "OffscreenCanvas": true,
        "URL.createObjectURL": true,
        "Worker": true,
        "XMLHttpRequest": true,
        "bodymovin": "write",
        "clearInterval": true,
        "console": true,
        "define": true,
        "document.body": true,
        "document.createElement": true,
        "document.createElementNS": true,
        "document.getElementsByClassName": true,
        "document.getElementsByTagName": true,
        "document.querySelectorAll": true,
        "document.readyState": true,
        "location.origin": true,
        "location.pathname": true,
        "navigator": true,
        "requestAnimationFrame": true,
        "setInterval": true,
        "setTimeout": true
      }
    },
    "luxon": {
      "globals": {
        "Intl": true
      }
    },
    "@metamask/snaps-utils>marked": {
      "globals": {
        "console.error": true,
        "console.warn": true,
        "define": true
      }
    },
    "ethereumjs-util>create-hash>md5.js": {
      "packages": {
        "ethereumjs-util>create-hash>md5.js>hash-base": true,
        "pumpify>inherits": true,
        "koa>content-disposition>safe-buffer": true
      }
    },
    "@storybook/addon-docs>remark-external-links>mdast-util-definitions": {
      "packages": {
        "react-markdown>unist-util-visit": true
      }
    },
    "react-markdown>remark-parse>mdast-util-from-markdown": {
      "packages": {
        "react-markdown>remark-parse>mdast-util-from-markdown>mdast-util-to-string": true,
        "react-markdown>remark-parse>mdast-util-from-markdown>micromark": true,
        "react-syntax-highlighter>refractor>parse-entities": true,
        "react-markdown>remark-parse>mdast-util-from-markdown>unist-util-stringify-position": true
      }
    },
    "react-markdown>remark-rehype>mdast-util-to-hast": {
      "globals": {
        "console.warn": true
      },
      "packages": {
        "@storybook/addon-docs>remark-external-links>mdast-util-definitions": true,
        "react-markdown>remark-rehype>mdast-util-to-hast>mdurl": true,
        "react-markdown>remark-rehype>mdast-util-to-hast>unist-builder": true,
        "react-markdown>remark-rehype>mdast-util-to-hast>unist-util-generated": true,
        "react-markdown>remark-rehype>mdast-util-to-hast>unist-util-position": true,
        "react-markdown>unist-util-visit": true
      }
    },
    "eth-lattice-keyring>@ethereumjs/util>micro-ftch": {
      "globals": {
        "Headers": true,
        "TextDecoder": true,
        "URL": true,
        "btoa": true,
        "fetch": true
      },
      "packages": {
        "browserify>browserify-zlib": true,
        "browserify>buffer": true,
        "https-browserify": true,
        "process": true,
        "stream-http": true,
        "browserify>url": true,
        "browserify>util": true
      }
    },
    "react-markdown>remark-parse>mdast-util-from-markdown>micromark": {
      "packages": {
        "react-syntax-highlighter>refractor>parse-entities": true
      }
    },
    "crypto-browserify>diffie-hellman>miller-rabin": {
      "packages": {
        "bn.js": true,
        "@metamask/ppom-validator>elliptic>brorand": true
      }
    },
    "@ensdomains/content-hash>cids>multibase": {
      "globals": {
        "TextDecoder": true,
        "TextEncoder": true
      },
      "packages": {
        "@ensdomains/content-hash>cids>multibase>@multiformats/base-x": true
      }
    },
    "@ensdomains/content-hash>multihashes>multibase": {
      "packages": {
        "@ensdomains/content-hash>multihashes>multibase>base-x": true,
        "browserify>buffer": true,
        "@ensdomains/content-hash>multihashes>web-encoding": true
      }
    },
    "@ensdomains/content-hash>multicodec": {
      "packages": {
        "@ensdomains/content-hash>multicodec>uint8arrays": true,
        "sass-embedded>varint": true
      }
    },
    "@ensdomains/content-hash>multicodec>uint8arrays>multiformats": {
      "globals": {
        "TextDecoder": true,
        "TextEncoder": true,
        "console.warn": true,
        "crypto.subtle.digest": true
      }
    },
    "@ensdomains/content-hash>multihashes": {
      "packages": {
        "browserify>buffer": true,
        "@ensdomains/content-hash>multihashes>multibase": true,
        "@ensdomains/content-hash>multihashes>varint": true,
        "@ensdomains/content-hash>multihashes>web-encoding": true
      }
    },
    "@ensdomains/content-hash>cids>multihashes": {
      "packages": {
        "@ensdomains/content-hash>cids>multibase": true,
        "@ensdomains/content-hash>cids>uint8arrays": true,
        "@ensdomains/content-hash>cids>multihashes>varint": true
      }
    },
    "nanoid": {
      "globals": {
        "crypto.getRandomValues": true
      }
    },
    "@metamask/approval-controller>nanoid": {
      "globals": {
        "crypto.getRandomValues": true
      }
    },
    "@metamask/smart-transactions-controller>@metamask/controllers>nanoid": {
      "globals": {
        "crypto.getRandomValues": true
      }
    },
    "@metamask/notification-controller>nanoid": {
      "globals": {
        "crypto.getRandomValues": true
      }
    },
    "@metamask/permission-controller>nanoid": {
      "globals": {
        "crypto.getRandomValues": true
      }
    },
    "@metamask/rpc-methods>nanoid": {
      "globals": {
        "crypto.getRandomValues": true
      }
    },
    "@metamask/rpc-methods-flask>nanoid": {
      "globals": {
        "crypto.getRandomValues": true
      }
    },
    "@metamask/snaps-controllers>nanoid": {
      "globals": {
        "crypto.getRandomValues": true
      }
    },
    "@metamask/snaps-controllers-flask>nanoid": {
      "globals": {
        "crypto.getRandomValues": true
      }
    },
    "depcheck>@vue/compiler-sfc>postcss>nanoid": {
      "globals": {
        "crypto.getRandomValues": true
      }
    },
    "dependency-tree>precinct>detective-postcss>postcss>nanoid": {
      "globals": {
        "crypto.getRandomValues": true
      }
    },
    "node-fetch": {
      "globals": {
        "Headers": true,
        "Request": true,
        "Response": true,
        "fetch": true
      }
    },
    "@metamask/controllers>web3-provider-engine>cross-fetch>node-fetch": {
      "globals": {
        "fetch": true
      }
    },
    "@metamask/controllers>web3-provider-engine>eth-json-rpc-middleware>node-fetch": {
      "globals": {
        "fetch": true
      }
    },
    "eth-method-registry>@metamask/ethjs-contract>ethjs-abi>number-to-bn": {
      "packages": {
        "bn.js": true,
        "eth-method-registry>@metamask/ethjs-query>@metamask/ethjs-format>strip-hex-prefix": true
      }
    },
    "string.prototype.matchall>es-abstract>object-inspect": {
      "globals": {
        "HTMLElement": true,
        "WeakRef": true
      },
      "packages": {
        "browserify>browser-resolve": true
      }
    },
    "@ngraveio/bc-ur>assert>object-is": {
      "packages": {
        "string.prototype.matchall>call-bind": true,
        "string.prototype.matchall>define-properties": true
      }
    },
    "gulp>vinyl-fs>object.assign": {
      "packages": {
        "string.prototype.matchall>call-bind": true,
        "string.prototype.matchall>define-properties": true,
        "string.prototype.matchall>has-symbols": true,
        "@lavamoat/lavapack>json-stable-stringify>object-keys": true
      }
    },
    "@metamask/object-multiplex>once": {
      "packages": {
        "@metamask/object-multiplex>once>wrappy": true
      }
    },
    "viem>ox": {
      "globals": {
        "TextDecoder": true,
        "TextEncoder": true,
        "crypto.getRandomValues": true,
        "crypto.subtle.exportKey": true,
        "crypto.subtle.importKey": true,
        "document.title": true,
        "location.hostname": true,
        "location.origin": true,
        "navigator.credentials": true
      },
      "packages": {
        "viem>@noble/curves": true,
        "@noble/hashes": true,
        "viem>abitype": true
      }
    },
    "crypto-browserify>public-encrypt>parse-asn1": {
      "packages": {
        "crypto-browserify>public-encrypt>parse-asn1>asn1.js": true,
        "ethereumjs-util>ethereum-cryptography>browserify-aes": true,
        "browserify>buffer": true,
        "crypto-browserify>browserify-cipher>evp_bytestokey": true,
        "crypto-browserify>pbkdf2": true
      }
    },
    "react-syntax-highlighter>refractor>parse-entities": {
      "globals": {
        "document.createElement": true
      }
    },
    "path-browserify": {
      "packages": {
        "process": true
      }
    },
    "serve-handler>path-to-regexp": {
      "packages": {
        "serve-handler>path-to-regexp>isarray": true
      }
    },
    "crypto-browserify>pbkdf2": {
      "globals": {
        "crypto": true,
        "process": true,
        "queueMicrotask": true,
        "setImmediate": true,
        "setTimeout": true
      },
      "packages": {
        "ethereumjs-util>create-hash": true,
        "process": true,
        "ethereumjs-util>create-hash>ripemd160": true,
        "koa>content-disposition>safe-buffer": true,
        "addons-linter>sha.js": true
      }
    },
    "@material-ui/core>popper.js": {
      "globals": {
        "MSInputMethodContext": true,
        "Node.DOCUMENT_POSITION_FOLLOWING": true,
        "cancelAnimationFrame": true,
        "console.warn": true,
        "define": true,
        "devicePixelRatio": true,
        "document": true,
        "getComputedStyle": true,
        "innerHeight": true,
        "innerWidth": true,
        "navigator": true,
        "requestAnimationFrame": true,
        "setTimeout": true
      }
    },
    "react-tippy>popper.js": {
      "globals": {
        "MSInputMethodContext": true,
        "Node.DOCUMENT_POSITION_FOLLOWING": true,
        "cancelAnimationFrame": true,
        "console.warn": true,
        "define": true,
        "devicePixelRatio": true,
        "document": true,
        "getComputedStyle": true,
        "innerHeight": true,
        "innerWidth": true,
        "navigator.userAgent": true,
        "requestAnimationFrame": true,
        "setTimeout": true
      }
    },
    "process": {
      "globals": {
        "clearTimeout": true,
        "setTimeout": true
      }
    },
    "promise-to-callback": {
      "packages": {
        "promise-to-callback>is-fn": true,
        "promise-to-callback>set-immediate-shim": true
      }
    },
    "prop-types": {
      "globals": {
        "console": true
      },
      "packages": {
        "react>object-assign": true,
        "prop-types>react-is": true
      }
    },
    "react-markdown>property-information": {
      "packages": {
        "watchify>xtend": true
      }
    },
    "@trezor/connect-web>@trezor/connect>@trezor/protobuf>protobufjs": {
      "globals": {
        "process": true,
        "setTimeout": true
      },
      "packages": {
        "@trezor/connect-web>@trezor/connect>@trezor/protobuf>protobufjs>@protobufjs/aspromise": true,
        "@trezor/connect-web>@trezor/connect>@trezor/protobuf>protobufjs>@protobufjs/base64": true,
        "@trezor/connect-web>@trezor/connect>@trezor/protobuf>protobufjs>@protobufjs/codegen": true,
        "@trezor/connect-web>@trezor/connect>@trezor/protobuf>protobufjs>@protobufjs/eventemitter": true,
        "@trezor/connect-web>@trezor/connect>@trezor/protobuf>protobufjs>@protobufjs/fetch": true,
        "@trezor/connect-web>@trezor/connect>@trezor/protobuf>protobufjs>@protobufjs/float": true,
        "@trezor/connect-web>@trezor/connect>@trezor/protobuf>protobufjs>@protobufjs/inquire": true,
        "@trezor/connect-web>@trezor/connect>@trezor/protobuf>protobufjs>@protobufjs/path": true,
        "@trezor/connect-web>@trezor/connect>@trezor/protobuf>protobufjs>@protobufjs/pool": true,
        "@trezor/connect-web>@trezor/connect>@trezor/protobuf>protobufjs>@protobufjs/utf8": true
      }
    },
    "crypto-browserify>public-encrypt": {
      "packages": {
        "bn.js": true,
        "crypto-browserify>public-encrypt>browserify-rsa": true,
        "browserify>buffer": true,
        "ethereumjs-util>create-hash": true,
        "crypto-browserify>public-encrypt>parse-asn1": true,
        "crypto-browserify>randombytes": true
      }
    },
    "browserify>punycode": {
      "globals": {
        "define": true
      }
    },
    "qrcode-generator": {
      "globals": {
        "define": true
      }
    },
    "qrcode.react": {
      "globals": {
        "Path2D": true,
        "devicePixelRatio": true
      },
      "packages": {
        "react": true
      }
    },
    "mockttp>body-parser>qs": {
      "packages": {
        "string.prototype.matchall>side-channel": true
      }
    },
    "@metamask/snaps-controllers>tar-stream>streamx>queue-tick": {
      "globals": {
        "queueMicrotask": true
      }
    },
    "react-beautiful-dnd>raf-schd": {
      "globals": {
        "cancelAnimationFrame": true,
        "requestAnimationFrame": true
      }
    },
    "crypto-browserify>randombytes": {
      "globals": {
        "crypto": true,
        "msCrypto": true
      },
      "packages": {
        "process": true,
        "koa>content-disposition>safe-buffer": true
      }
    },
    "ethereumjs-wallet>randombytes": {
      "globals": {
        "crypto.getRandomValues": true
      }
    },
    "crypto-browserify>randomfill": {
      "globals": {
        "crypto": true,
        "msCrypto": true
      },
      "packages": {
        "process": true,
        "crypto-browserify>randombytes": true,
        "koa>content-disposition>safe-buffer": true
      }
    },
    "react": {
      "globals": {
        "console": true
      },
      "packages": {
        "react>object-assign": true,
        "prop-types": true
      }
    },
    "react-beautiful-dnd": {
      "globals": {
        "Element.prototype": true,
        "__REDUX_DEVTOOLS_EXTENSION_COMPOSE__": true,
        "addEventListener": true,
        "cancelAnimationFrame": true,
        "clearTimeout": true,
        "console": true,
        "document": true,
        "getComputedStyle": true,
        "pageXOffset": true,
        "pageYOffset": true,
        "removeEventListener": true,
        "requestAnimationFrame": true,
        "scrollBy": true,
        "setTimeout": true
      },
      "packages": {
        "@babel/runtime": true,
        "react-beautiful-dnd>css-box-model": true,
        "react-beautiful-dnd>memoize-one": true,
        "react-beautiful-dnd>raf-schd": true,
        "react": true,
        "react-dom": true,
        "react-redux": true,
        "redux": true,
        "react-beautiful-dnd>use-memo-one": true
      }
    },
    "react-chartjs-2": {
      "globals": {
        "setTimeout": true
      },
      "packages": {
        "chart.js": true,
        "react": true
      }
    },
    "react-focus-lock>react-clientside-effect": {
      "packages": {
        "@babel/runtime": true,
        "react": true
      }
    },
    "react-devtools": {
      "packages": {
        "react-devtools>react-devtools-core": true
      }
    },
    "react-devtools>react-devtools-core": {
      "globals": {
        "WebSocket": true,
        "setTimeout": true
      }
    },
    "react-dnd-html5-backend": {
      "globals": {
        "addEventListener": true,
        "clearTimeout": true,
        "removeEventListener": true
      }
    },
    "react-dom": {
      "globals": {
        "HTMLIFrameElement": true,
        "MSApp": true,
        "__REACT_DEVTOOLS_GLOBAL_HOOK__": true,
        "addEventListener": true,
        "clearTimeout": true,
        "clipboardData": true,
        "console": true,
        "dispatchEvent": true,
        "document": true,
        "event": "write",
        "jest": true,
        "location.protocol": true,
        "navigator.userAgent.indexOf": true,
        "performance": true,
        "removeEventListener": true,
        "self": true,
        "setTimeout": true,
        "top": true,
        "trustedTypes": true
      },
      "packages": {
        "react>object-assign": true,
        "prop-types": true,
        "react": true,
        "react-dom>scheduler": true
      }
    },
    "react-responsive-carousel>react-easy-swipe": {
      "globals": {
        "addEventListener": true,
        "define": true,
        "document.addEventListener": true,
        "document.removeEventListener": true
      },
      "packages": {
        "prop-types": true,
        "react": true
      }
    },
    "react-popper>react-fast-compare": {
      "globals": {
        "Element": true,
        "console.warn": true
      }
    },
    "react-focus-lock": {
      "globals": {
        "addEventListener": true,
        "console.error": true,
        "console.warn": true,
        "document": true,
        "removeEventListener": true,
        "setTimeout": true
      },
      "packages": {
        "@babel/runtime": true,
        "react-focus-lock>focus-lock": true,
        "prop-types": true,
        "react": true,
        "react-focus-lock>react-clientside-effect": true,
        "react-focus-lock>use-callback-ref": true,
        "react-focus-lock>use-sidecar": true
      }
    },
    "react-idle-timer": {
      "globals": {
        "clearTimeout": true,
        "document": true,
        "setTimeout": true
      },
      "packages": {
        "prop-types": true,
        "react": true
      }
    },
    "prop-types>react-is": {
      "globals": {
        "console": true
      }
    },
    "react-markdown>react-is": {
      "globals": {
        "console": true
      }
    },
    "react-redux>react-is": {
      "globals": {
        "console": true
      }
    },
    "react-markdown": {
      "globals": {
        "console.warn": true
      },
      "packages": {
        "react-markdown>comma-separated-tokens": true,
        "prop-types": true,
        "react-markdown>property-information": true,
        "react": true,
        "react-markdown>react-is": true,
        "react-markdown>remark-parse": true,
        "react-markdown>remark-rehype": true,
        "react-markdown>space-separated-tokens": true,
        "react-markdown>style-to-object": true,
        "react-markdown>unified": true,
        "react-markdown>unist-util-visit": true,
        "react-markdown>vfile": true
      }
    },
    "react-popper": {
      "globals": {
        "document": true
      },
      "packages": {
        "@popperjs/core": true,
        "react": true,
        "react-popper>react-fast-compare": true,
        "react-popper>warning": true
      }
    },
    "react-redux": {
      "globals": {
        "console": true,
        "document": true
      },
      "packages": {
        "@babel/runtime": true,
        "react-redux>hoist-non-react-statics": true,
        "prop-types": true,
        "react": true,
        "react-dom": true,
        "react-redux>react-is": true
      }
    },
    "react-responsive-carousel": {
      "globals": {
        "HTMLElement": true,
        "addEventListener": true,
        "clearTimeout": true,
        "console.warn": true,
        "document": true,
        "getComputedStyle": true,
        "removeEventListener": true,
        "setTimeout": true
      },
      "packages": {
        "classnames": true,
        "react": true,
        "react-dom": true,
        "react-responsive-carousel>react-easy-swipe": true
      }
    },
    "react-router-dom": {
      "packages": {
        "react-router-dom>history": true,
        "prop-types": true,
        "react": true,
        "react-router-dom>react-router": true,
        "react-router-dom>tiny-invariant": true,
        "react-router-dom>tiny-warning": true
      }
    },
    "react-router-dom-v5-compat": {
      "globals": {
        "FormData": true,
        "URL": true,
        "URLSearchParams": true,
        "__reactRouterVersion": "write",
        "addEventListener": true,
        "confirm": true,
        "define": true,
        "document": true,
        "history.scrollRestoration": true,
        "location.href": true,
        "removeEventListener": true,
        "scrollTo": true,
        "scrollY": true,
        "sessionStorage.getItem": true,
        "sessionStorage.setItem": true,
        "setTimeout": true
      },
      "packages": {
        "react-router-dom-v5-compat>@remix-run/router": true,
        "history": true,
        "react": true,
        "react-dom": true,
        "react-router-dom": true,
        "react-router-dom-v5-compat>react-router": true
      }
    },
    "react-router-dom>react-router": {
      "packages": {
        "react-router-dom>history": true,
        "react-redux>hoist-non-react-statics": true,
        "serve-handler>path-to-regexp": true,
        "prop-types": true,
        "react": true,
        "prop-types>react-is": true,
        "react-router-dom>tiny-invariant": true,
        "react-router-dom>tiny-warning": true
      }
    },
    "react-router-dom-v5-compat>react-router": {
      "globals": {
        "console.error": true,
        "define": true
      },
      "packages": {
        "react-router-dom-v5-compat>@remix-run/router": true,
        "react": true
      }
    },
    "react-simple-file-input": {
      "globals": {
        "File": true,
        "FileReader": true,
        "console.warn": true
      },
      "packages": {
        "prop-types": true,
        "react": true
      }
    },
    "react-tippy": {
      "globals": {
        "Element": true,
        "MSStream": true,
        "MutationObserver": true,
        "addEventListener": true,
        "clearTimeout": true,
        "console.error": true,
        "console.warn": true,
        "define": true,
        "document": true,
        "getComputedStyle": true,
        "innerHeight": true,
        "innerWidth": true,
        "navigator.maxTouchPoints": true,
        "navigator.msMaxTouchPoints": true,
        "navigator.userAgent": true,
        "performance": true,
        "requestAnimationFrame": true,
        "setTimeout": true
      },
      "packages": {
        "react-tippy>popper.js": true,
        "react": true,
        "react-dom": true
      }
    },
    "react-toggle-button": {
      "globals": {
        "clearTimeout": true,
        "console.warn": true,
        "define": true,
        "performance": true,
        "setTimeout": true
      },
      "packages": {
        "react": true
      }
    },
    "@material-ui/core>react-transition-group": {
      "globals": {
        "Element": true,
        "setTimeout": true
      },
      "packages": {
        "@material-ui/core>react-transition-group>dom-helpers": true,
        "prop-types": true,
        "react": true,
        "react-dom": true
      }
    },
    "readable-stream": {
      "packages": {
        "browserify>browser-resolve": true,
        "browserify>buffer": true,
        "webpack>events": true,
        "pumpify>inherits": true,
        "process": true,
        "browserify>string_decoder": true,
        "readable-stream>util-deprecate": true
      }
    },
    "extension-port-stream>readable-stream": {
      "globals": {
        "AbortController": true,
        "AbortSignal": true,
        "AggregateError": true,
        "Blob": true,
        "ERR_INVALID_ARG_TYPE": true,
        "queueMicrotask": true
      },
      "packages": {
        "@lavamoat/lavapack>readable-stream>abort-controller": true,
        "browserify>buffer": true,
        "webpack>events": true,
        "process": true,
        "browserify>string_decoder": true
      }
    },
    "@metamask/providers>extension-port-stream>readable-stream": {
      "globals": {
        "AbortController": true,
        "AbortSignal": true,
        "AggregateError": true,
        "Blob": true,
        "ERR_INVALID_ARG_TYPE": true,
        "queueMicrotask": true
      },
      "packages": {
        "@lavamoat/lavapack>readable-stream>abort-controller": true,
        "browserify>buffer": true,
        "webpack>events": true,
        "process": true,
        "browserify>string_decoder": true
      }
    },
    "@metamask/snaps-controllers>readable-web-to-node-stream": {
      "packages": {
        "readable-stream": true
      }
    },
    "redux": {
      "globals": {
        "console": true
      },
      "packages": {
        "@babel/runtime": true
      }
    },
    "string.prototype.matchall>regexp.prototype.flags": {
      "packages": {
        "string.prototype.matchall>call-bind": true,
        "string.prototype.matchall>define-properties": true,
        "string.prototype.matchall>call-bind>es-errors": true,
        "string.prototype.matchall>regexp.prototype.flags>set-function-name": true
      }
    },
    "react-markdown>remark-parse": {
      "packages": {
        "react-markdown>remark-parse>mdast-util-from-markdown": true
      }
    },
    "react-markdown>remark-rehype": {
      "packages": {
        "react-markdown>remark-rehype>mdast-util-to-hast": true
      }
    },
    "react-markdown>vfile>replace-ext": {
      "packages": {
        "path-browserify": true
      }
    },
    "reselect": {
      "globals": {
        "WeakRef": true,
        "console.warn": true,
        "unstable_autotrackMemoize": true
      }
    },
    "@metamask/snaps-utils>rfdc": {
      "packages": {
        "browserify>buffer": true
      }
    },
    "ethereumjs-util>create-hash>ripemd160": {
      "packages": {
        "browserify>buffer": true,
        "ethereumjs-util>create-hash>md5.js>hash-base": true,
        "pumpify>inherits": true
      }
    },
    "@keystonehq/metamask-airgapped-keyring>rlp": {
      "packages": {
        "bn.js": true,
        "browserify>buffer": true
      }
    },
    "eth-lattice-keyring>rlp": {
      "globals": {
        "TextEncoder": true
      }
    },
    "ethereumjs-util>rlp": {
      "packages": {
        "bn.js": true,
        "browserify>buffer": true
      }
    },
    "@metamask/keyring-controller>ethereumjs-wallet>ethereumjs-util>rlp": {
      "packages": {
        "bn.js": true,
        "browserify>buffer": true
      }
    },
    "wait-on>rxjs": {
      "globals": {
        "cancelAnimationFrame": true,
        "clearInterval": true,
        "clearTimeout": true,
        "performance": true,
        "requestAnimationFrame": true,
        "setInterval.apply": true,
        "setTimeout.apply": true
      }
    },
    "koa>content-disposition>safe-buffer": {
      "packages": {
        "browserify>buffer": true
      }
    },
    "react-dom>scheduler": {
      "globals": {
        "MessageChannel": true,
        "cancelAnimationFrame": true,
        "clearTimeout": true,
        "console": true,
        "navigator": true,
        "performance": true,
        "requestAnimationFrame": true,
        "setTimeout": true
      }
    },
    "ethers>@ethersproject/json-wallets>scrypt-js": {
      "globals": {
        "define": true,
        "setTimeout": true
      },
      "packages": {
        "browserify>timers-browserify": true
      }
    },
    "ganache>secp256k1": {
      "packages": {
        "@metamask/ppom-validator>elliptic": true
      }
    },
    "semver": {
      "globals": {
        "console.error": true
      },
      "packages": {
        "process": true
      }
    },
    "string.prototype.matchall>call-bind>set-function-length": {
      "packages": {
        "string.prototype.matchall>define-properties>define-data-property": true,
        "string.prototype.matchall>call-bind>es-errors": true,
        "string.prototype.matchall>get-intrinsic": true,
        "string.prototype.matchall>es-abstract>gopd": true,
        "string.prototype.matchall>es-abstract>has-property-descriptors": true
      }
    },
    "string.prototype.matchall>regexp.prototype.flags>set-function-name": {
      "packages": {
        "string.prototype.matchall>define-properties>define-data-property": true,
        "string.prototype.matchall>call-bind>es-errors": true,
        "string.prototype.matchall>es-abstract>function.prototype.name>functions-have-names": true,
        "string.prototype.matchall>es-abstract>has-property-descriptors": true
      }
    },
    "promise-to-callback>set-immediate-shim": {
      "globals": {
        "setTimeout.apply": true
      },
      "packages": {
        "browserify>timers-browserify": true
      }
    },
    "addons-linter>sha.js": {
      "packages": {
        "pumpify>inherits": true,
        "koa>content-disposition>safe-buffer": true
      }
    },
    "string.prototype.matchall>side-channel>side-channel-list": {
      "packages": {
        "string.prototype.matchall>call-bind>es-errors": true,
        "string.prototype.matchall>es-abstract>object-inspect": true
      }
    },
    "string.prototype.matchall>side-channel>side-channel-map": {
      "packages": {
        "string.prototype.matchall>side-channel>side-channel-map>call-bound": true,
        "string.prototype.matchall>call-bind>es-errors": true,
        "string.prototype.matchall>get-intrinsic": true,
        "string.prototype.matchall>es-abstract>object-inspect": true
      }
    },
    "string.prototype.matchall>side-channel>side-channel-weakmap": {
      "packages": {
        "string.prototype.matchall>side-channel>side-channel-map>call-bound": true,
        "string.prototype.matchall>call-bind>es-errors": true,
        "string.prototype.matchall>get-intrinsic": true,
        "string.prototype.matchall>es-abstract>object-inspect": true,
        "string.prototype.matchall>side-channel>side-channel-map": true
      }
    },
    "string.prototype.matchall>side-channel": {
      "packages": {
        "string.prototype.matchall>call-bind>es-errors": true,
        "string.prototype.matchall>es-abstract>object-inspect": true,
        "string.prototype.matchall>side-channel>side-channel-list": true,
        "string.prototype.matchall>side-channel>side-channel-map": true,
        "string.prototype.matchall>side-channel>side-channel-weakmap": true
      }
    },
    "@metamask/profile-sync-controller>siwe": {
      "globals": {
        "console.error": true,
        "console.warn": true
      },
      "packages": {
        "@metamask/profile-sync-controller>siwe>@spruceid/siwe-parser": true,
        "@metamask/profile-sync-controller>siwe>@stablelib/random": true,
        "ethers": true,
        "@metamask/controller-utils>@spruceid/siwe-parser>valid-url": true
      }
    },
    "@metamask/eth-token-tracker>deep-equal>es-get-iterator>stop-iteration-iterator": {
      "globals": {
        "StopIteration": true
      },
      "packages": {
        "string.prototype.matchall>internal-slot": true
      }
    },
    "stream-browserify": {
      "packages": {
        "webpack>events": true,
        "pumpify>inherits": true,
        "readable-stream": true
      }
    },
    "stream-http": {
      "globals": {
        "AbortController": true,
        "Blob": true,
        "MSStreamReader": true,
        "ReadableStream": true,
        "WritableStream": true,
        "XDomainRequest": true,
        "XMLHttpRequest": true,
        "clearTimeout": true,
        "fetch": true,
        "location.protocol.search": true,
        "setTimeout": true
      },
      "packages": {
        "browserify>buffer": true,
        "stream-http>builtin-status-codes": true,
        "pumpify>inherits": true,
        "process": true,
        "readable-stream": true,
        "browserify>url": true,
        "watchify>xtend": true
      }
    },
    "@metamask/snaps-controllers>tar-stream>streamx": {
      "packages": {
        "webpack>events": true,
        "@metamask/snaps-controllers>tar-stream>fast-fifo": true,
        "@metamask/snaps-controllers>tar-stream>streamx>queue-tick": true
      }
    },
    "browserify>string_decoder": {
      "packages": {
        "koa>content-disposition>safe-buffer": true
      }
    },
    "eth-method-registry>@metamask/ethjs-query>@metamask/ethjs-format>strip-hex-prefix": {
      "packages": {
        "eth-method-registry>@metamask/ethjs-query>@metamask/ethjs-format>is-hex-prefixed": true
      }
    },
    "react-markdown>style-to-object": {
      "packages": {
        "react-markdown>style-to-object>inline-style-parser": true
      }
    },
    "@metamask/snaps-controllers>tar-stream": {
      "packages": {
        "@metamask/snaps-controllers>tar-stream>b4a": true,
        "browserify>browser-resolve": true,
        "@metamask/snaps-controllers>tar-stream>fast-fifo": true,
        "@metamask/snaps-controllers>tar-stream>streamx": true
      }
    },
    "debounce-stream>through": {
      "packages": {
        "process": true,
        "stream-browserify": true
      }
    },
    "browserify>timers-browserify": {
      "globals": {
        "clearInterval": true,
        "clearTimeout": true,
        "setInterval": true,
        "setTimeout": true
      },
      "packages": {
        "process": true
      }
    },
    "react-router-dom>tiny-warning": {
      "globals": {
        "console": true
      }
    },
    "copy-to-clipboard>toggle-selection": {
      "globals": {
        "document.activeElement": true,
        "document.getSelection": true
      }
    },
    "tslib": {
      "globals": {
        "SuppressedError": true,
        "define": true
      }
    },
    "@metamask/eth-sig-util>tweetnacl": {
      "globals": {
        "crypto": true,
        "msCrypto": true,
        "nacl": "write"
      },
      "packages": {
        "browserify>browser-resolve": true
      }
    },
    "@trezor/connect-web>@trezor/connect-common>@trezor/env-utils>ua-parser-js": {
      "globals": {
        "define": true
      }
    },
    "@ensdomains/content-hash>cids>uint8arrays": {
      "globals": {
        "TextDecoder": true,
        "TextEncoder": true
      },
      "packages": {
        "@ensdomains/content-hash>cids>multibase": true
      }
    },
    "@ensdomains/content-hash>multicodec>uint8arrays": {
      "globals": {
        "Buffer": true,
        "TextDecoder": true,
        "TextEncoder": true
      },
      "packages": {
        "@ensdomains/content-hash>multicodec>uint8arrays>multiformats": true
      }
    },
    "@metamask/keyring-controller>ulid": {
      "globals": {
        "console.error": true,
        "crypto": true,
        "define": true
      }
    },
    "react-markdown>unified": {
      "packages": {
        "react-markdown>unified>bail": true,
        "react-markdown>unified>extend": true,
        "react-markdown>unified>is-buffer": true,
        "mocha>yargs-unparser>is-plain-obj": true,
        "react-markdown>unified>trough": true,
        "react-markdown>vfile": true
      }
    },
    "react-markdown>unist-util-visit>unist-util-visit-parents": {
      "packages": {
        "react-markdown>unist-util-visit>unist-util-is": true
      }
    },
    "react-markdown>unist-util-visit": {
      "packages": {
        "react-markdown>unist-util-visit>unist-util-visit-parents": true
      }
    },
    "uri-js": {
      "globals": {
        "define": true
      }
    },
    "browserify>url": {
      "packages": {
        "browserify>punycode": true,
        "mockttp>body-parser>qs": true
      }
    },
    "react-focus-lock>use-callback-ref": {
      "packages": {
        "react": true
      }
    },
    "react-beautiful-dnd>use-memo-one": {
      "packages": {
        "react": true
      }
    },
    "react-focus-lock>use-sidecar": {
      "globals": {
        "console.error": true
      },
      "packages": {
        "react-focus-lock>use-sidecar>detect-node-es": true,
        "react": true,
        "tslib": true
      }
    },
    "readable-stream>util-deprecate": {
      "globals": {
        "console.trace": true,
        "console.warn": true,
        "localStorage": true
      }
    },
    "browserify>assert>util": {
      "globals": {
        "console.error": true,
        "console.log": true,
        "console.trace": true,
        "process": true
      },
      "packages": {
        "browserify>assert>util>inherits": true,
        "process": true
      }
    },
    "browserify>util": {
      "globals": {
        "console.error": true,
        "console.log": true,
        "console.trace": true
      },
      "packages": {
        "pumpify>inherits": true,
        "browserify>util>is-arguments": true,
        "koa>is-generator-function": true,
        "browserify>util>is-typed-array": true,
        "process": true,
        "browserify>util>which-typed-array": true
      }
    },
    "uuid": {
      "globals": {
        "crypto": true,
        "msCrypto": true
      }
    },
    "@metamask/eth-snap-keyring>uuid": {
      "globals": {
        "crypto": true
      }
    },
    "@metamask/keyring-snap-client>uuid": {
      "globals": {
        "crypto": true
      }
    },
    "eth-lattice-keyring>gridplus-sdk>uuid": {
      "globals": {
        "crypto": true
      }
    },
    "@metamask/snaps-utils>validate-npm-package-name": {
      "packages": {
        "@metamask/snaps-utils>validate-npm-package-name>builtins": true
      }
    },
    "react-markdown>vfile>vfile-message": {
      "packages": {
        "react-markdown>vfile>unist-util-stringify-position": true
      }
    },
    "react-markdown>vfile": {
      "packages": {
        "react-markdown>vfile>is-buffer": true,
        "path-browserify": true,
        "process": true,
        "react-markdown>vfile>replace-ext": true,
        "react-markdown>vfile>vfile-message": true
      }
    },
    "viem": {
      "globals": {
        "AbortController": true,
        "Image": true,
        "Request": true,
        "TextDecoder": true,
        "TextEncoder": true,
        "atob": true,
        "btoa": true,
        "clearInterval": true,
        "clearTimeout": true,
        "console.error": true,
        "fetch": true,
        "setInterval": true,
        "setTimeout": true
      },
      "packages": {
        "viem>@noble/curves": true,
        "@noble/hashes": true,
        "viem>@scure/bip32": true,
        "viem>@scure/bip39": true,
        "viem>abitype": true,
        "viem>isows": true,
        "viem>ox": true
      }
    },
    "browserify>vm-browserify": {
      "globals": {
        "document.body.appendChild": true,
        "document.body.removeChild": true,
        "document.createElement": true
      }
    },
    "react-popper>warning": {
      "globals": {
        "console": true
      }
    },
    "@ensdomains/content-hash>multihashes>web-encoding": {
      "globals": {
        "TextDecoder": true,
        "TextEncoder": true
      },
      "packages": {
        "browserify>util": true
      }
    },
    "web3": {
      "globals": {
        "XMLHttpRequest": true
      }
    },
    "@metamask/controllers>web3": {
      "globals": {
        "XMLHttpRequest": true
      }
    },
    "@metamask-private/delegator-core-viem>webauthn-p256": {
      "globals": {
        "atob": true,
        "btoa": true,
        "crypto.subtle.digest": true,
        "crypto.subtle.exportKey": true,
        "crypto.subtle.importKey": true,
        "document.title": true,
        "location.hostname": true,
        "navigator.credentials": true
      },
      "packages": {
        "viem>@noble/curves": true,
        "@noble/hashes": true
      }
    },
    "webextension-polyfill": {
      "globals": {
        "browser": true,
        "chrome": true,
        "console.error": true,
        "console.warn": true,
        "define": true
      }
    },
    "@open-rpc/test-coverage>isomorphic-fetch>whatwg-fetch": {
      "globals": {
        "AbortController": true,
        "Blob": true,
        "FileReader": true,
        "FormData": true,
        "URLSearchParams.prototype.isPrototypeOf": true,
        "XMLHttpRequest": true,
        "console.warn": true,
        "define": true,
        "setTimeout": true
      }
    },
    "@metamask/eth-token-tracker>deep-equal>which-boxed-primitive": {
      "packages": {
        "@metamask/eth-token-tracker>deep-equal>which-boxed-primitive>is-bigint": true,
        "@metamask/eth-token-tracker>deep-equal>which-boxed-primitive>is-boolean-object": true,
        "@metamask/eth-token-tracker>deep-equal>which-boxed-primitive>is-number-object": true,
        "eslint-plugin-react>array-includes>is-string": true,
        "string.prototype.matchall>es-abstract>es-to-primitive>is-symbol": true
      }
    },
    "@metamask/eth-token-tracker>deep-equal>which-collection": {
      "packages": {
        "@metamask/eth-token-tracker>deep-equal>es-get-iterator>is-map": true,
        "@metamask/eth-token-tracker>deep-equal>es-get-iterator>is-set": true,
        "@metamask/eth-token-tracker>deep-equal>which-collection>is-weakmap": true,
        "@metamask/eth-token-tracker>deep-equal>which-collection>is-weakset": true
      }
    },
    "browserify>util>which-typed-array": {
      "packages": {
        "string.prototype.matchall>es-abstract>available-typed-arrays": true,
        "string.prototype.matchall>call-bind": true,
        "browserify>util>which-typed-array>for-each": true,
        "string.prototype.matchall>es-abstract>gopd": true,
        "koa>is-generator-function>has-tostringtag": true
      }
    }
  }
}<|MERGE_RESOLUTION|>--- conflicted
+++ resolved
@@ -1717,13 +1717,10 @@
         "@metamask/signature-controller>@metamask/eth-sig-util>@ethereumjs/rlp": true,
         "@metamask/signature-controller>@metamask/eth-sig-util>@ethereumjs/util": true,
         "@metamask/signature-controller>@metamask/eth-sig-util>@metamask/abi-utils": true,
-<<<<<<< HEAD
         "@metamask/signature-controller>@metamask/eth-sig-util>@metamask/utils": true,
         "@metamask/signature-controller>@metamask/eth-sig-util>@scure/base": true,
-=======
         "@metamask/utils": true,
         "@metamask/utils>@scure/base": true,
->>>>>>> acf8867c
         "browserify>buffer": true,
         "@ethereumjs/tx>ethereum-cryptography": true,
         "@metamask/eth-sig-util>tweetnacl": true
@@ -1894,11 +1891,8 @@
       "packages": {
         "@metamask/scure-bip39": true,
         "@metamask/utils": true,
-<<<<<<< HEAD
         "viem>@noble/curves": true,
-=======
         "viem>webauthn-p256>@noble/curves": true,
->>>>>>> origin/main
         "@noble/hashes": true,
         "@metamask/utils>@scure/base": true
       }
@@ -2426,11 +2420,8 @@
       "packages": {
         "@metamask/utils>@metamask/superstruct": true,
         "@metamask/utils": true,
-<<<<<<< HEAD
         "viem>@noble/curves": true,
-=======
         "viem>webauthn-p256>@noble/curves": true,
->>>>>>> origin/main
         "@noble/hashes": true
       }
     },
@@ -2736,7 +2727,6 @@
         "semver": true
       }
     },
-<<<<<<< HEAD
     "@metamask/signature-controller>@metamask/eth-sig-util>@metamask/utils": {
       "globals": {
         "TextDecoder": true,
@@ -2752,8 +2742,6 @@
         "semver": true
       }
     },
-=======
->>>>>>> acf8867c
     "@metamask/network-controller>@metamask/utils": {
       "globals": {
         "TextDecoder": true,
@@ -2808,12 +2796,10 @@
         "TextEncoder": true
       },
       "packages": {
-<<<<<<< HEAD
         "@ethereumjs/tx>ethereum-cryptography>@noble/hashes": true
       }
     },
     "viem>@noble/curves": {
-=======
         "viem>@scure/bip32>@noble/hashes": true
       }
     },
@@ -2826,7 +2812,6 @@
       }
     },
     "viem>webauthn-p256>@noble/curves": {
->>>>>>> origin/main
       "globals": {
         "TextEncoder": true
       },
@@ -2846,15 +2831,12 @@
         "crypto": true
       }
     },
-<<<<<<< HEAD
-=======
     "viem>@scure/bip32>@noble/hashes": {
       "globals": {
         "TextEncoder": true,
         "crypto": true
       }
     },
->>>>>>> origin/main
     "@ethereumjs/tx>ethereum-cryptography>@noble/hashes": {
       "globals": {
         "TextEncoder": true,
