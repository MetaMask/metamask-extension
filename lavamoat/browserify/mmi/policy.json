--- conflicted
+++ resolved
@@ -1743,40 +1743,6 @@
         "browserify>url": true
       }
     },
-<<<<<<< HEAD
-    "@metamask/message-signing-snap>@noble/ciphers": {
-      "globals": {
-        "TextDecoder": true,
-        "TextEncoder": true,
-        "crypto": true
-      }
-    },
-    "@metamask/message-signing-snap>@noble/curves": {
-      "globals": {
-        "TextEncoder": true
-      },
-      "packages": {
-        "@metamask/message-signing-snap>@noble/curves>@noble/hashes": true
-      }
-    },
-    "@metamask/message-signing-snap>@noble/curves>@noble/hashes": {
-      "globals": {
-        "TextEncoder": true,
-        "crypto": true
-      }
-    },
-    "@metamask/multichain": {
-      "packages": {
-        "@metamask/controller-utils": true,
-        "@metamask/multichain>@metamask/api-specs": true,
-        "@metamask/permission-controller": true,
-        "@metamask/rpc-errors": true,
-        "@metamask/utils": true,
-        "lodash": true
-      }
-    },
-=======
->>>>>>> 1da7536e
     "@metamask/name-controller": {
       "globals": {
         "fetch": true
