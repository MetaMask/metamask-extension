{
  "resources": {
    "@babel/runtime": {
      "globals": {
        "regeneratorRuntime": "write"
      }
    },
    "@ensdomains/content-hash": {
      "globals": {
        "console.warn": true
      },
      "packages": {
        "@ensdomains/content-hash>cids": true,
        "@ensdomains/content-hash>js-base64": true,
        "@ensdomains/content-hash>multicodec": true,
        "@ensdomains/content-hash>multihashes": true,
        "browserify>buffer": true
      }
    },
    "@ensdomains/content-hash>cids": {
      "packages": {
        "@ensdomains/content-hash>cids>multibase": true,
        "@ensdomains/content-hash>cids>multicodec": true,
        "@ensdomains/content-hash>cids>multihashes": true,
        "@ensdomains/content-hash>cids>uint8arrays": true
      }
    },
    "@ensdomains/content-hash>cids>multibase": {
      "globals": {
        "TextDecoder": true,
        "TextEncoder": true
      },
      "packages": {
        "@ensdomains/content-hash>cids>multibase>@multiformats/base-x": true
      }
    },
    "@ensdomains/content-hash>cids>multicodec": {
      "packages": {
        "@ensdomains/content-hash>cids>uint8arrays": true,
        "@ensdomains/content-hash>multicodec>varint": true
      }
    },
    "@ensdomains/content-hash>cids>multihashes": {
      "packages": {
        "@ensdomains/content-hash>cids>multibase": true,
        "@ensdomains/content-hash>cids>multihashes>varint": true,
        "@ensdomains/content-hash>cids>uint8arrays": true
      }
    },
    "@ensdomains/content-hash>cids>uint8arrays": {
      "globals": {
        "TextDecoder": true,
        "TextEncoder": true
      },
      "packages": {
        "@ensdomains/content-hash>cids>multibase": true
      }
    },
    "@ensdomains/content-hash>js-base64": {
      "globals": {
        "Base64": "write",
        "TextDecoder": true,
        "TextEncoder": true,
        "atob": true,
        "btoa": true,
        "define": true
      },
      "packages": {
        "browserify>buffer": true
      }
    },
    "@ensdomains/content-hash>multicodec": {
      "packages": {
        "@ensdomains/content-hash>multicodec>uint8arrays": true,
        "@ensdomains/content-hash>multicodec>varint": true
      }
    },
    "@ensdomains/content-hash>multicodec>uint8arrays": {
      "packages": {
        "@ensdomains/content-hash>multicodec>uint8arrays>multibase": true,
        "@ensdomains/content-hash>multihashes>web-encoding": true
      }
    },
    "@ensdomains/content-hash>multicodec>uint8arrays>multibase": {
      "packages": {
        "@ensdomains/content-hash>cids>multibase>@multiformats/base-x": true,
        "@ensdomains/content-hash>multihashes>web-encoding": true
      }
    },
    "@ensdomains/content-hash>multihashes": {
      "packages": {
        "@ensdomains/content-hash>multihashes>multibase": true,
        "@ensdomains/content-hash>multihashes>varint": true,
        "@ensdomains/content-hash>multihashes>web-encoding": true,
        "browserify>buffer": true
      }
    },
    "@ensdomains/content-hash>multihashes>multibase": {
      "packages": {
        "@ensdomains/content-hash>multihashes>multibase>base-x": true,
        "@ensdomains/content-hash>multihashes>web-encoding": true,
        "browserify>buffer": true
      }
    },
    "@ensdomains/content-hash>multihashes>multibase>base-x": {
      "packages": {
        "koa>content-disposition>safe-buffer": true
      }
    },
    "@ensdomains/content-hash>multihashes>web-encoding": {
      "globals": {
        "TextDecoder": true,
        "TextEncoder": true
      },
      "packages": {
        "browserify>util": true
      }
    },
    "@ethereumjs/common": {
      "packages": {
        "@ethereumjs/common>crc-32": true,
        "@ethereumjs/tx>@ethereumjs/util": true,
        "browserify>buffer": true,
        "webpack>events": true
      }
    },
    "@ethereumjs/common>crc-32": {
      "globals": {
        "DO_NOT_EXPORT_CRC": true,
        "define": true
      }
    },
    "@ethereumjs/tx": {
      "packages": {
        "@ethereumjs/common": true,
        "@ethereumjs/tx>@ethereumjs/rlp": true,
        "@ethereumjs/tx>@ethereumjs/util": true,
        "@ethereumjs/tx>ethereum-cryptography": true,
        "browserify>buffer": true,
        "browserify>insert-module-globals>is-buffer": true
      }
    },
    "@ethereumjs/tx>@ethereumjs/rlp": {
      "globals": {
        "TextEncoder": true
      }
    },
    "@ethereumjs/tx>@ethereumjs/util": {
      "globals": {
        "console.warn": true
      },
      "packages": {
        "@ethereumjs/tx>@ethereumjs/rlp": true,
        "@ethereumjs/tx>@ethereumjs/util>micro-ftch": true,
        "@ethereumjs/tx>ethereum-cryptography": true,
        "browserify>buffer": true,
        "browserify>insert-module-globals>is-buffer": true,
        "webpack>events": true
      }
    },
    "@ethereumjs/tx>@ethereumjs/util>micro-ftch": {
      "globals": {
        "Headers": true,
        "TextDecoder": true,
        "URL": true,
        "btoa": true,
        "fetch": true
      },
      "packages": {
        "browserify>browserify-zlib": true,
        "browserify>buffer": true,
        "browserify>https-browserify": true,
        "browserify>process": true,
        "browserify>stream-http": true,
        "browserify>url": true,
        "browserify>util": true
      }
    },
    "@ethereumjs/tx>ethereum-cryptography": {
      "globals": {
        "TextDecoder": true,
        "crypto": true
      },
      "packages": {
        "@ethereumjs/tx>ethereum-cryptography>@noble/curves": true,
        "@ethereumjs/tx>ethereum-cryptography>@noble/hashes": true,
        "@ethereumjs/tx>ethereum-cryptography>@scure/bip32": true
      }
    },
    "@ethereumjs/tx>ethereum-cryptography>@noble/curves": {
      "globals": {
        "TextEncoder": true
      },
      "packages": {
        "@ethereumjs/tx>ethereum-cryptography>@noble/curves>@noble/hashes": true
      }
    },
    "@ethereumjs/tx>ethereum-cryptography>@noble/curves>@noble/hashes": {
      "globals": {
        "TextEncoder": true,
        "crypto": true
      }
    },
    "@ethereumjs/tx>ethereum-cryptography>@noble/hashes": {
      "globals": {
        "TextEncoder": true,
        "crypto": true
      }
    },
    "@ethereumjs/tx>ethereum-cryptography>@scure/bip32": {
      "packages": {
        "@ethereumjs/tx>ethereum-cryptography>@noble/curves": true,
        "@metamask/utils>@noble/hashes": true,
        "@metamask/utils>@scure/base": true
      }
    },
    "@ethersproject/abi": {
      "globals": {
        "console.log": true
      },
      "packages": {
        "@ethersproject/abi>@ethersproject/address": true,
        "@ethersproject/abi>@ethersproject/bytes": true,
        "@ethersproject/abi>@ethersproject/constants": true,
        "@ethersproject/abi>@ethersproject/hash": true,
        "@ethersproject/abi>@ethersproject/keccak256": true,
        "@ethersproject/abi>@ethersproject/logger": true,
        "@ethersproject/abi>@ethersproject/properties": true,
        "@ethersproject/abi>@ethersproject/strings": true,
        "@ethersproject/bignumber": true
      }
    },
    "@ethersproject/abi>@ethersproject/address": {
      "packages": {
        "@ethersproject/abi>@ethersproject/bytes": true,
        "@ethersproject/abi>@ethersproject/keccak256": true,
        "@ethersproject/abi>@ethersproject/logger": true,
        "@ethersproject/bignumber": true,
        "@ethersproject/providers>@ethersproject/rlp": true
      }
    },
    "@ethersproject/abi>@ethersproject/bytes": {
      "packages": {
        "@ethersproject/abi>@ethersproject/logger": true
      }
    },
    "@ethersproject/abi>@ethersproject/constants": {
      "packages": {
        "@ethersproject/bignumber": true
      }
    },
    "@ethersproject/abi>@ethersproject/hash": {
      "packages": {
        "@ethersproject/abi>@ethersproject/address": true,
        "@ethersproject/abi>@ethersproject/bytes": true,
        "@ethersproject/abi>@ethersproject/keccak256": true,
        "@ethersproject/abi>@ethersproject/logger": true,
        "@ethersproject/abi>@ethersproject/properties": true,
        "@ethersproject/abi>@ethersproject/strings": true,
        "@ethersproject/bignumber": true,
        "@ethersproject/providers>@ethersproject/base64": true
      }
    },
    "@ethersproject/abi>@ethersproject/keccak256": {
      "packages": {
        "@ethersproject/abi>@ethersproject/bytes": true,
        "@ethersproject/abi>@ethersproject/keccak256>js-sha3": true
      }
    },
    "@ethersproject/abi>@ethersproject/keccak256>js-sha3": {
      "globals": {
        "define": true
      },
      "packages": {
        "browserify>process": true
      }
    },
    "@ethersproject/abi>@ethersproject/logger": {
      "globals": {
        "console": true
      }
    },
    "@ethersproject/abi>@ethersproject/properties": {
      "packages": {
        "@ethersproject/abi>@ethersproject/logger": true
      }
    },
    "@ethersproject/abi>@ethersproject/strings": {
      "packages": {
        "@ethersproject/abi>@ethersproject/bytes": true,
        "@ethersproject/abi>@ethersproject/constants": true,
        "@ethersproject/abi>@ethersproject/logger": true
      }
    },
    "@ethersproject/bignumber": {
      "packages": {
        "@ethersproject/abi>@ethersproject/bytes": true,
        "@ethersproject/abi>@ethersproject/logger": true,
        "bn.js": true
      }
    },
    "@ethersproject/contracts": {
      "globals": {
        "setTimeout": true
      },
      "packages": {
        "@ethersproject/abi": true,
        "@ethersproject/abi>@ethersproject/address": true,
        "@ethersproject/abi>@ethersproject/bytes": true,
        "@ethersproject/abi>@ethersproject/logger": true,
        "@ethersproject/abi>@ethersproject/properties": true,
        "@ethersproject/bignumber": true,
        "@ethersproject/contracts>@ethersproject/abstract-provider": true,
        "@ethersproject/hdnode>@ethersproject/abstract-signer": true,
        "@ethersproject/hdnode>@ethersproject/transactions": true
      }
    },
    "@ethersproject/contracts>@ethersproject/abstract-provider": {
      "packages": {
        "@ethersproject/abi>@ethersproject/bytes": true,
        "@ethersproject/abi>@ethersproject/logger": true,
        "@ethersproject/abi>@ethersproject/properties": true,
        "@ethersproject/bignumber": true
      }
    },
    "@ethersproject/hdnode": {
      "packages": {
        "@ethersproject/abi>@ethersproject/bytes": true,
        "@ethersproject/abi>@ethersproject/logger": true,
        "@ethersproject/abi>@ethersproject/properties": true,
        "@ethersproject/abi>@ethersproject/strings": true,
        "@ethersproject/bignumber": true,
        "@ethersproject/hdnode>@ethersproject/basex": true,
        "@ethersproject/hdnode>@ethersproject/pbkdf2": true,
        "@ethersproject/hdnode>@ethersproject/sha2": true,
        "@ethersproject/hdnode>@ethersproject/signing-key": true,
        "@ethersproject/hdnode>@ethersproject/transactions": true,
        "@ethersproject/hdnode>@ethersproject/wordlists": true
      }
    },
    "@ethersproject/hdnode>@ethersproject/abstract-signer": {
      "packages": {
        "@ethersproject/abi>@ethersproject/logger": true,
        "@ethersproject/abi>@ethersproject/properties": true
      }
    },
    "@ethersproject/hdnode>@ethersproject/basex": {
      "packages": {
        "@ethersproject/abi>@ethersproject/bytes": true,
        "@ethersproject/abi>@ethersproject/properties": true
      }
    },
    "@ethersproject/hdnode>@ethersproject/pbkdf2": {
      "packages": {
        "@ethersproject/abi>@ethersproject/bytes": true,
        "@ethersproject/hdnode>@ethersproject/sha2": true
      }
    },
    "@ethersproject/hdnode>@ethersproject/sha2": {
      "packages": {
        "@ethersproject/abi>@ethersproject/bytes": true,
        "@ethersproject/abi>@ethersproject/logger": true,
        "ethereumjs-util>ethereum-cryptography>hash.js": true
      }
    },
    "@ethersproject/hdnode>@ethersproject/signing-key": {
      "packages": {
        "@ethersproject/abi>@ethersproject/bytes": true,
        "@ethersproject/abi>@ethersproject/logger": true,
        "@ethersproject/abi>@ethersproject/properties": true,
        "@metamask/ppom-validator>elliptic": true
      }
    },
    "@ethersproject/hdnode>@ethersproject/transactions": {
      "packages": {
        "@ethersproject/abi>@ethersproject/address": true,
        "@ethersproject/abi>@ethersproject/bytes": true,
        "@ethersproject/abi>@ethersproject/constants": true,
        "@ethersproject/abi>@ethersproject/keccak256": true,
        "@ethersproject/abi>@ethersproject/logger": true,
        "@ethersproject/abi>@ethersproject/properties": true,
        "@ethersproject/bignumber": true,
        "@ethersproject/hdnode>@ethersproject/signing-key": true,
        "@ethersproject/providers>@ethersproject/rlp": true
      }
    },
    "@ethersproject/hdnode>@ethersproject/wordlists": {
      "packages": {
        "@ethersproject/abi>@ethersproject/bytes": true,
        "@ethersproject/abi>@ethersproject/hash": true,
        "@ethersproject/abi>@ethersproject/logger": true,
        "@ethersproject/abi>@ethersproject/properties": true,
        "@ethersproject/abi>@ethersproject/strings": true
      }
    },
    "@ethersproject/providers": {
      "globals": {
        "WebSocket": true,
        "clearInterval": true,
        "clearTimeout": true,
        "console.log": true,
        "console.warn": true,
        "setInterval": true,
        "setTimeout": true
      },
      "packages": {
        "@ethersproject/abi>@ethersproject/address": true,
        "@ethersproject/abi>@ethersproject/bytes": true,
        "@ethersproject/abi>@ethersproject/constants": true,
        "@ethersproject/abi>@ethersproject/hash": true,
        "@ethersproject/abi>@ethersproject/logger": true,
        "@ethersproject/abi>@ethersproject/properties": true,
        "@ethersproject/abi>@ethersproject/strings": true,
        "@ethersproject/bignumber": true,
        "@ethersproject/contracts>@ethersproject/abstract-provider": true,
        "@ethersproject/hdnode>@ethersproject/abstract-signer": true,
        "@ethersproject/hdnode>@ethersproject/basex": true,
        "@ethersproject/hdnode>@ethersproject/sha2": true,
        "@ethersproject/hdnode>@ethersproject/transactions": true,
        "@ethersproject/providers>@ethersproject/base64": true,
        "@ethersproject/providers>@ethersproject/networks": true,
        "@ethersproject/providers>@ethersproject/random": true,
        "@ethersproject/providers>@ethersproject/web": true,
        "@ethersproject/providers>bech32": true
      }
    },
    "@ethersproject/providers>@ethersproject/base64": {
      "globals": {
        "atob": true,
        "btoa": true
      },
      "packages": {
        "@ethersproject/abi>@ethersproject/bytes": true
      }
    },
    "@ethersproject/providers>@ethersproject/networks": {
      "packages": {
        "@ethersproject/abi>@ethersproject/logger": true
      }
    },
    "@ethersproject/providers>@ethersproject/random": {
      "globals": {
        "crypto.getRandomValues": true
      },
      "packages": {
        "@ethersproject/abi>@ethersproject/bytes": true,
        "@ethersproject/abi>@ethersproject/logger": true
      }
    },
    "@ethersproject/providers>@ethersproject/rlp": {
      "packages": {
        "@ethersproject/abi>@ethersproject/bytes": true,
        "@ethersproject/abi>@ethersproject/logger": true
      }
    },
    "@ethersproject/providers>@ethersproject/web": {
      "globals": {
        "clearTimeout": true,
        "fetch": true,
        "setTimeout": true
      },
      "packages": {
        "@ethersproject/abi>@ethersproject/bytes": true,
        "@ethersproject/abi>@ethersproject/logger": true,
        "@ethersproject/abi>@ethersproject/properties": true,
        "@ethersproject/abi>@ethersproject/strings": true,
        "@ethersproject/providers>@ethersproject/base64": true
      }
    },
    "@keystonehq/bc-ur-registry-eth": {
      "packages": {
        "@ethereumjs/tx>@ethereumjs/util": true,
        "@keystonehq/bc-ur-registry-eth>@keystonehq/bc-ur-registry": true,
        "@metamask/eth-trezor-keyring>hdkey": true,
        "browserify>buffer": true,
        "uuid": true
      }
    },
    "@keystonehq/bc-ur-registry-eth>@keystonehq/bc-ur-registry": {
      "globals": {
        "define": true
      },
      "packages": {
        "@ngraveio/bc-ur": true,
        "browserify>buffer": true,
        "ethereumjs-util>ethereum-cryptography>bs58check": true,
        "mockttp>graphql-tag>tslib": true
      }
    },
    "@keystonehq/metamask-airgapped-keyring": {
      "packages": {
        "@ethereumjs/tx": true,
        "@keystonehq/bc-ur-registry-eth": true,
        "@keystonehq/metamask-airgapped-keyring>@keystonehq/base-eth-keyring": true,
        "@keystonehq/metamask-airgapped-keyring>@metamask/obs-store": true,
        "browserify>buffer": true,
        "ethereumjs-util>rlp": true,
        "uuid": true,
        "webpack>events": true
      }
    },
    "@keystonehq/metamask-airgapped-keyring>@keystonehq/base-eth-keyring": {
      "packages": {
        "@ethereumjs/tx": true,
        "@ethereumjs/tx>@ethereumjs/util": true,
        "@keystonehq/bc-ur-registry-eth": true,
        "@keystonehq/metamask-airgapped-keyring>@keystonehq/base-eth-keyring>rlp": true,
        "@metamask/eth-trezor-keyring>hdkey": true,
        "browserify>buffer": true,
        "uuid": true
      }
    },
    "@keystonehq/metamask-airgapped-keyring>@keystonehq/base-eth-keyring>rlp": {
      "globals": {
        "TextEncoder": true
      }
    },
    "@keystonehq/metamask-airgapped-keyring>@metamask/obs-store": {
      "packages": {
        "@keystonehq/metamask-airgapped-keyring>@metamask/obs-store>through2": true,
        "@metamask/safe-event-emitter": true,
        "stream-browserify": true
      }
    },
    "@keystonehq/metamask-airgapped-keyring>@metamask/obs-store>through2": {
      "packages": {
        "browserify>process": true,
        "browserify>util": true,
        "readable-stream": true,
        "watchify>xtend": true
      }
    },
    "@material-ui/core": {
      "globals": {
        "Image": true,
        "_formatMuiErrorMessage": true,
        "addEventListener": true,
        "clearInterval": true,
        "clearTimeout": true,
        "console.error": true,
        "console.warn": true,
        "document": true,
        "getComputedStyle": true,
        "getSelection": true,
        "innerHeight": true,
        "innerWidth": true,
        "matchMedia": true,
        "navigator": true,
        "performance.now": true,
        "removeEventListener": true,
        "requestAnimationFrame": true,
        "setInterval": true,
        "setTimeout": true
      },
      "packages": {
        "@babel/runtime": true,
        "@material-ui/core>@material-ui/styles": true,
        "@material-ui/core>@material-ui/system": true,
        "@material-ui/core>@material-ui/utils": true,
        "@material-ui/core>clsx": true,
        "@material-ui/core>popper.js": true,
        "@material-ui/core>react-transition-group": true,
        "prop-types": true,
        "prop-types>react-is": true,
        "react": true,
        "react-dom": true,
        "react-redux>hoist-non-react-statics": true
      }
    },
    "@material-ui/core>@material-ui/styles": {
      "globals": {
        "console.error": true,
        "console.warn": true,
        "document.createComment": true,
        "document.head": true
      },
      "packages": {
        "@babel/runtime": true,
        "@material-ui/core>@material-ui/styles>jss": true,
        "@material-ui/core>@material-ui/styles>jss-plugin-camel-case": true,
        "@material-ui/core>@material-ui/styles>jss-plugin-default-unit": true,
        "@material-ui/core>@material-ui/styles>jss-plugin-global": true,
        "@material-ui/core>@material-ui/styles>jss-plugin-nested": true,
        "@material-ui/core>@material-ui/styles>jss-plugin-props-sort": true,
        "@material-ui/core>@material-ui/styles>jss-plugin-rule-value-function": true,
        "@material-ui/core>@material-ui/styles>jss-plugin-vendor-prefixer": true,
        "@material-ui/core>@material-ui/utils": true,
        "@material-ui/core>clsx": true,
        "prop-types": true,
        "react": true,
        "react-redux>hoist-non-react-statics": true
      }
    },
    "@material-ui/core>@material-ui/styles>jss": {
      "globals": {
        "CSS": true,
        "document.createElement": true,
        "document.querySelector": true
      },
      "packages": {
        "@babel/runtime": true,
        "@material-ui/core>@material-ui/styles>jss>is-in-browser": true,
        "react-router-dom>tiny-warning": true
      }
    },
    "@material-ui/core>@material-ui/styles>jss-plugin-camel-case": {
      "packages": {
        "@material-ui/core>@material-ui/styles>jss-plugin-camel-case>hyphenate-style-name": true
      }
    },
    "@material-ui/core>@material-ui/styles>jss-plugin-default-unit": {
      "globals": {
        "CSS": true
      },
      "packages": {
        "@material-ui/core>@material-ui/styles>jss": true
      }
    },
    "@material-ui/core>@material-ui/styles>jss-plugin-global": {
      "packages": {
        "@babel/runtime": true,
        "@material-ui/core>@material-ui/styles>jss": true
      }
    },
    "@material-ui/core>@material-ui/styles>jss-plugin-nested": {
      "packages": {
        "@babel/runtime": true,
        "react-router-dom>tiny-warning": true
      }
    },
    "@material-ui/core>@material-ui/styles>jss-plugin-rule-value-function": {
      "packages": {
        "@material-ui/core>@material-ui/styles>jss": true,
        "react-router-dom>tiny-warning": true
      }
    },
    "@material-ui/core>@material-ui/styles>jss-plugin-vendor-prefixer": {
      "packages": {
        "@material-ui/core>@material-ui/styles>jss": true,
        "@material-ui/core>@material-ui/styles>jss-plugin-vendor-prefixer>css-vendor": true
      }
    },
    "@material-ui/core>@material-ui/styles>jss-plugin-vendor-prefixer>css-vendor": {
      "globals": {
        "document.createElement": true,
        "document.documentElement": true,
        "getComputedStyle": true
      },
      "packages": {
        "@babel/runtime": true,
        "@material-ui/core>@material-ui/styles>jss>is-in-browser": true
      }
    },
    "@material-ui/core>@material-ui/styles>jss>is-in-browser": {
      "globals": {
        "document": true
      }
    },
    "@material-ui/core>@material-ui/system": {
      "globals": {
        "console.error": true
      },
      "packages": {
        "@babel/runtime": true,
        "@material-ui/core>@material-ui/utils": true,
        "prop-types": true
      }
    },
    "@material-ui/core>@material-ui/utils": {
      "packages": {
        "@babel/runtime": true,
        "prop-types": true,
        "prop-types>react-is": true
      }
    },
    "@material-ui/core>popper.js": {
      "globals": {
        "MSInputMethodContext": true,
        "Node.DOCUMENT_POSITION_FOLLOWING": true,
        "cancelAnimationFrame": true,
        "console.warn": true,
        "define": true,
        "devicePixelRatio": true,
        "document": true,
        "getComputedStyle": true,
        "innerHeight": true,
        "innerWidth": true,
        "navigator": true,
        "requestAnimationFrame": true,
        "setTimeout": true
      }
    },
    "@material-ui/core>react-transition-group": {
      "globals": {
        "Element": true,
        "setTimeout": true
      },
      "packages": {
        "@material-ui/core>react-transition-group>dom-helpers": true,
        "prop-types": true,
        "react": true,
        "react-dom": true
      }
    },
    "@material-ui/core>react-transition-group>dom-helpers": {
      "packages": {
        "@babel/runtime": true
      }
    },
    "@metamask-institutional/custody-controller": {
      "packages": {
        "@ethereumjs/tx>@ethereumjs/util": true,
        "@metamask-institutional/custody-keyring": true,
        "@metamask/obs-store": true
      }
    },
    "@metamask-institutional/custody-keyring": {
      "globals": {
        "console.log": true,
        "console.warn": true
      },
      "packages": {
        "@ethereumjs/tx>@ethereumjs/util": true,
        "@metamask-institutional/custody-keyring>@metamask-institutional/configuration-client": true,
        "@metamask-institutional/sdk": true,
        "@metamask-institutional/sdk>@metamask-institutional/types": true,
        "@metamask/obs-store": true,
        "browserify>crypto-browserify": true,
        "gulp-sass>lodash.clonedeep": true,
        "webpack>events": true
      }
    },
    "@metamask-institutional/custody-keyring>@metamask-institutional/configuration-client": {
      "globals": {
        "console.log": true,
        "fetch": true
      }
    },
    "@metamask-institutional/extension": {
      "globals": {
        "console.log": true
      },
      "packages": {
        "@metamask-institutional/custody-controller": true,
        "@metamask-institutional/sdk": true,
        "@metamask-institutional/sdk>@metamask-institutional/types": true
      }
    },
    "@metamask-institutional/institutional-features": {
      "packages": {
        "@metamask-institutional/custody-keyring": true,
        "@metamask/obs-store": true
      }
    },
    "@metamask-institutional/portfolio-dashboard": {
      "globals": {
        "console.log": true,
        "fetch": true
      }
    },
    "@metamask-institutional/sdk": {
      "globals": {
        "URLSearchParams": true,
        "console.debug": true,
        "console.log": true,
        "console.warn": true,
        "fetch": true
      },
      "packages": {
        "@metamask-institutional/sdk>@metamask-institutional/simplecache": true,
        "@metamask-institutional/sdk>jsonwebtoken": true,
        "browserify>crypto-browserify": true,
        "webpack>events": true
      }
    },
    "@metamask-institutional/sdk>jsonwebtoken": {
      "packages": {
        "@metamask-institutional/sdk>jsonwebtoken>jws": true,
        "browserify>buffer": true,
        "browserify>crypto-browserify": true,
        "browserify>process": true,
        "lodash": true,
        "mocha>ms": true,
        "semver": true
      }
    },
    "@metamask-institutional/sdk>jsonwebtoken>jws": {
      "packages": {
        "@metamask-institutional/sdk>jsonwebtoken>jws>jwa": true,
        "browserify>buffer": true,
        "browserify>process": true,
        "browserify>util": true,
        "koa>content-disposition>safe-buffer": true,
        "stream-browserify": true
      }
    },
    "@metamask-institutional/sdk>jsonwebtoken>jws>jwa": {
      "packages": {
        "@metamask-institutional/sdk>jsonwebtoken>jws>jwa>buffer-equal-constant-time": true,
        "@metamask-institutional/sdk>jsonwebtoken>jws>jwa>ecdsa-sig-formatter": true,
        "browserify>crypto-browserify": true,
        "browserify>util": true,
        "koa>content-disposition>safe-buffer": true
      }
    },
    "@metamask-institutional/sdk>jsonwebtoken>jws>jwa>buffer-equal-constant-time": {
      "packages": {
        "browserify>buffer": true
      }
    },
    "@metamask-institutional/sdk>jsonwebtoken>jws>jwa>ecdsa-sig-formatter": {
      "packages": {
        "koa>content-disposition>safe-buffer": true
      }
    },
    "@metamask-institutional/transaction-update": {
      "globals": {
        "clearInterval": true,
        "console.info": true,
        "console.log": true,
        "setInterval": true
      },
      "packages": {
        "@metamask-institutional/sdk": true,
        "@metamask-institutional/transaction-update>@metamask-institutional/websocket-client": true,
        "@metamask/obs-store": true,
        "ethereumjs-util": true,
        "webpack>events": true
      }
    },
    "@metamask-institutional/transaction-update>@metamask-institutional/websocket-client": {
      "globals": {
        "WebSocket": true,
        "clearTimeout": true,
        "console.log": true,
        "setTimeout": true
      },
      "packages": {
        "webpack>events": true
      }
    },
    "@metamask/accounts-controller": {
      "packages": {
        "@metamask/accounts-controller>@metamask/base-controller": true,
        "@metamask/eth-snap-keyring": true,
        "@metamask/keyring-api": true,
        "@metamask/keyring-controller": true,
        "ethereumjs-util": true,
        "uuid": true
      }
    },
    "@metamask/accounts-controller>@metamask/base-controller": {
      "globals": {
        "setTimeout": true
      },
      "packages": {
        "immer": true
      }
    },
    "@metamask/address-book-controller": {
      "packages": {
        "@metamask/address-book-controller>@metamask/base-controller": true,
        "@metamask/address-book-controller>@metamask/controller-utils": true
      }
    },
    "@metamask/address-book-controller>@metamask/base-controller": {
      "globals": {
        "setTimeout": true
      },
      "packages": {
        "immer": true
      }
    },
    "@metamask/address-book-controller>@metamask/controller-utils": {
      "globals": {
        "URL": true,
        "console.error": true,
        "fetch": true,
        "setTimeout": true
      },
      "packages": {
        "@metamask/address-book-controller>@metamask/controller-utils>@metamask/utils": true,
        "@metamask/controller-utils>@spruceid/siwe-parser": true,
        "@metamask/controller-utils>ethjs-unit": true,
        "browserify>buffer": true,
        "eslint>fast-deep-equal": true,
        "eth-ens-namehash": true,
        "ethereumjs-util": true
      }
    },
    "@metamask/address-book-controller>@metamask/controller-utils>@metamask/utils": {
      "globals": {
        "TextDecoder": true,
        "TextEncoder": true
      },
      "packages": {
        "@metamask/utils>@noble/hashes": true,
        "browserify>buffer": true,
        "nock>debug": true,
        "semver": true,
        "superstruct": true
      }
    },
    "@metamask/announcement-controller": {
      "packages": {
        "@metamask/base-controller": true
      }
    },
    "@metamask/announcement-controller>@metamask/base-controller": {
      "packages": {
        "immer": true
      }
    },
    "@metamask/approval-controller": {
      "globals": {
        "console.info": true
      },
      "packages": {
        "@metamask/approval-controller>nanoid": true,
        "@metamask/base-controller": true,
        "@metamask/providers>@metamask/rpc-errors": true
      }
    },
    "@metamask/approval-controller>nanoid": {
      "globals": {
        "crypto.getRandomValues": true
      }
    },
    "@metamask/assets-controllers": {
      "globals": {
        "AbortController": true,
        "Headers": true,
        "URL": true,
        "clearInterval": true,
        "clearTimeout": true,
        "console.error": true,
        "console.log": true,
        "setInterval": true,
        "setTimeout": true
      },
      "packages": {
        "@ethersproject/abi>@ethersproject/address": true,
        "@ethersproject/contracts": true,
        "@ethersproject/providers": true,
        "@metamask/assets-controllers>@metamask/abi-utils": true,
        "@metamask/assets-controllers>cockatiel": true,
        "@metamask/assets-controllers>multiformats": true,
        "@metamask/base-controller": true,
        "@metamask/contract-metadata": true,
        "@metamask/controller-utils": true,
        "@metamask/eth-query": true,
        "@metamask/metamask-eth-abis": true,
        "@metamask/polling-controller": true,
        "@metamask/providers>@metamask/rpc-errors": true,
        "@metamask/utils": true,
        "eth-json-rpc-filters>async-mutex": true,
        "ethereumjs-util": true,
        "lodash": true,
        "single-call-balance-checker-abi": true,
        "uuid": true,
        "webpack>events": true
      }
    },
    "@metamask/assets-controllers>@metamask/abi-utils": {
      "packages": {
        "@metamask/utils": true,
        "superstruct": true
      }
    },
<<<<<<< HEAD
=======
    "@metamask/assets-controllers>@metamask/controller-utils": {
      "globals": {
        "URL": true,
        "console.error": true,
        "fetch": true,
        "setTimeout": true
      },
      "packages": {
        "@metamask/controller-utils>@spruceid/siwe-parser": true,
        "@metamask/ethjs>@metamask/ethjs-unit": true,
        "@metamask/utils": true,
        "browserify>buffer": true,
        "eslint>fast-deep-equal": true,
        "eth-ens-namehash": true,
        "ethereumjs-util": true
      }
    },
>>>>>>> 722d8fe2
    "@metamask/assets-controllers>cockatiel": {
      "globals": {
        "AbortController": true,
        "AbortSignal": true,
        "WeakRef": true,
        "clearTimeout": true,
        "performance": true,
        "setTimeout": true
      },
      "packages": {
        "browserify>process": true
      }
    },
    "@metamask/assets-controllers>multiformats": {
      "globals": {
        "TextDecoder": true,
        "TextEncoder": true,
        "console.warn": true
      }
    },
    "@metamask/base-controller": {
      "globals": {
        "setTimeout": true
      },
      "packages": {
        "immer": true
      }
    },
    "@metamask/browser-passworder": {
      "globals": {
        "CryptoKey": true,
        "btoa": true,
        "crypto.getRandomValues": true,
        "crypto.subtle.decrypt": true,
        "crypto.subtle.deriveKey": true,
        "crypto.subtle.encrypt": true,
        "crypto.subtle.exportKey": true,
        "crypto.subtle.importKey": true
      },
      "packages": {
        "@metamask/utils": true,
        "browserify>buffer": true
      }
    },
    "@metamask/controller-utils": {
      "globals": {
        "URL": true,
        "console.error": true,
        "fetch": true,
        "setTimeout": true
      },
      "packages": {
        "@metamask/controller-utils>@metamask/ethjs-unit": true,
        "@metamask/controller-utils>@spruceid/siwe-parser": true,
        "@metamask/controller-utils>ethjs-unit": true,
        "@metamask/utils": true,
        "browserify>buffer": true,
        "eslint>fast-deep-equal": true,
        "eth-ens-namehash": true,
        "ethereumjs-util": true
<<<<<<< HEAD
      }
    },
    "@metamask/controller-utils>@metamask/ethjs-unit": {
      "packages": {
        "bn.js": true,
        "ethjs>number-to-bn": true
=======
>>>>>>> 722d8fe2
      }
    },
    "@metamask/controller-utils>@spruceid/siwe-parser": {
      "globals": {
        "console.error": true,
        "console.log": true
      },
      "packages": {
        "@metamask/controller-utils>@spruceid/siwe-parser>apg-js": true
      }
    },
    "@metamask/controller-utils>@spruceid/siwe-parser>apg-js": {
      "globals": {
        "mode": true
      },
      "packages": {
        "browserify>buffer": true,
        "browserify>insert-module-globals>is-buffer": true
      }
    },
    "@metamask/controller-utils>ethjs-unit": {
      "packages": {
        "@metamask/ethjs>number-to-bn": true,
        "bn.js": true
      }
    },
    "@metamask/controllers>web3": {
      "globals": {
        "XMLHttpRequest": true
      }
    },
    "@metamask/controllers>web3-provider-engine>cross-fetch>node-fetch": {
      "globals": {
        "fetch": true
      }
    },
    "@metamask/controllers>web3-provider-engine>eth-json-rpc-middleware>node-fetch": {
      "globals": {
        "fetch": true
      }
    },
    "@metamask/eth-json-rpc-middleware": {
      "globals": {
        "URL": true,
        "console.error": true,
        "setTimeout": true
      },
      "packages": {
        "@metamask/eth-json-rpc-middleware>safe-stable-stringify": true,
        "@metamask/message-manager>@metamask/eth-sig-util": true,
        "@metamask/providers>@metamask/json-rpc-engine": true,
        "@metamask/providers>@metamask/rpc-errors": true,
        "@metamask/utils": true,
        "pify": true,
        "sass-loader>klona": true
      }
    },
    "@metamask/eth-keyring-controller": {
      "globals": {
        "console.error": true
      },
      "packages": {
        "@metamask/browser-passworder": true,
        "@metamask/eth-keyring-controller>@metamask/eth-hd-keyring": true,
        "@metamask/eth-keyring-controller>@metamask/eth-simple-keyring": true,
        "@metamask/message-manager>@metamask/eth-sig-util": true,
        "@metamask/obs-store": true,
        "@metamask/utils": true,
        "webpack>events": true
      }
    },
    "@metamask/eth-keyring-controller>@metamask/eth-hd-keyring": {
      "globals": {
        "TextEncoder": true
      },
      "packages": {
        "@ethereumjs/tx>@ethereumjs/util": true,
        "@ethereumjs/tx>ethereum-cryptography": true,
        "@metamask/message-manager>@metamask/eth-sig-util": true,
        "@metamask/scure-bip39": true,
        "@metamask/utils": true,
        "browserify>buffer": true
      }
    },
    "@metamask/eth-keyring-controller>@metamask/eth-simple-keyring": {
      "packages": {
        "@ethereumjs/tx>@ethereumjs/util": true,
        "@ethereumjs/tx>ethereum-cryptography": true,
        "@metamask/message-manager>@metamask/eth-sig-util": true,
        "@metamask/utils": true,
        "browserify>buffer": true,
        "mocha>serialize-javascript>randombytes": true
      }
    },
    "@metamask/eth-ledger-bridge-keyring": {
      "globals": {
        "addEventListener": true,
        "console.log": true,
        "document.createElement": true,
        "document.head.appendChild": true,
        "fetch": true,
        "removeEventListener": true
      },
      "packages": {
        "@ethereumjs/tx": true,
        "@ethereumjs/tx>@ethereumjs/rlp": true,
        "@ethereumjs/tx>@ethereumjs/util": true,
        "@metamask/eth-trezor-keyring>hdkey": true,
        "@metamask/message-manager>@metamask/eth-sig-util": true,
        "browserify>buffer": true,
        "webpack>events": true
      }
    },
    "@metamask/eth-query": {
      "packages": {
        "@metamask/eth-query>json-rpc-random-id": true,
        "watchify>xtend": true
      }
    },
    "@metamask/eth-snap-keyring": {
      "globals": {
        "console.error": true
      },
      "packages": {
        "@ethereumjs/tx": true,
        "@metamask/eth-snap-keyring>@metamask/keyring-api": true,
        "@metamask/eth-snap-keyring>uuid": true,
        "@metamask/message-manager>@metamask/eth-sig-util": true,
        "@metamask/utils": true,
        "superstruct": true,
        "webpack>events": true
      }
    },
    "@metamask/eth-snap-keyring>@metamask/keyring-api": {
      "packages": {
        "@metamask/eth-snap-keyring>uuid": true,
        "@metamask/utils": true,
        "superstruct": true
      }
    },
    "@metamask/eth-snap-keyring>uuid": {
      "globals": {
        "crypto": true
      }
    },
    "@metamask/eth-token-tracker": {
      "globals": {
        "console.warn": true
      },
      "packages": {
        "@babel/runtime": true,
        "@metamask/eth-token-tracker>@metamask/safe-event-emitter": true,
        "@metamask/eth-token-tracker>deep-equal": true,
        "@metamask/eth-token-tracker>eth-block-tracker": true,
        "@metamask/ethjs-contract": true,
        "@metamask/ethjs-query": true,
        "bn.js": true,
        "human-standard-token-abi": true
      }
    },
    "@metamask/eth-token-tracker>@metamask/safe-event-emitter": {
      "globals": {
        "setTimeout": true
      },
      "packages": {
        "webpack>events": true
      }
    },
    "@metamask/eth-token-tracker>deep-equal": {
      "packages": {
        "@metamask/eth-token-tracker>deep-equal>es-get-iterator": true,
        "@metamask/eth-token-tracker>deep-equal>is-date-object": true,
        "@metamask/eth-token-tracker>deep-equal>isarray": true,
        "@metamask/eth-token-tracker>deep-equal>which-boxed-primitive": true,
        "@metamask/eth-token-tracker>deep-equal>which-collection": true,
        "@ngraveio/bc-ur>assert>object-is": true,
        "browserify>util>is-arguments": true,
        "browserify>util>which-typed-array": true,
        "globalthis>define-properties>object-keys": true,
        "gulp>vinyl-fs>object.assign": true,
        "string.prototype.matchall>call-bind": true,
        "string.prototype.matchall>es-abstract>array-buffer-byte-length": true,
        "string.prototype.matchall>es-abstract>is-array-buffer": true,
        "string.prototype.matchall>es-abstract>is-regex": true,
        "string.prototype.matchall>es-abstract>is-shared-array-buffer": true,
        "string.prototype.matchall>get-intrinsic": true,
        "string.prototype.matchall>regexp.prototype.flags": true,
        "string.prototype.matchall>side-channel": true
      }
    },
    "@metamask/eth-token-tracker>deep-equal>es-get-iterator": {
      "packages": {
        "@metamask/eth-token-tracker>deep-equal>es-get-iterator>is-map": true,
        "@metamask/eth-token-tracker>deep-equal>es-get-iterator>is-set": true,
        "@metamask/eth-token-tracker>deep-equal>es-get-iterator>isarray": true,
        "@metamask/eth-token-tracker>deep-equal>es-get-iterator>stop-iteration-iterator": true,
        "browserify>process": true,
        "browserify>util>is-arguments": true,
        "eslint-plugin-react>array-includes>is-string": true,
        "string.prototype.matchall>call-bind": true,
        "string.prototype.matchall>get-intrinsic": true,
        "string.prototype.matchall>has-symbols": true
      }
    },
    "@metamask/eth-token-tracker>deep-equal>es-get-iterator>stop-iteration-iterator": {
      "globals": {
        "StopIteration": true
      },
      "packages": {
        "string.prototype.matchall>internal-slot": true
      }
    },
    "@metamask/eth-token-tracker>deep-equal>is-date-object": {
      "packages": {
        "koa>is-generator-function>has-tostringtag": true
      }
    },
    "@metamask/eth-token-tracker>deep-equal>which-boxed-primitive": {
      "packages": {
        "@metamask/eth-token-tracker>deep-equal>which-boxed-primitive>is-bigint": true,
        "@metamask/eth-token-tracker>deep-equal>which-boxed-primitive>is-boolean-object": true,
        "@metamask/eth-token-tracker>deep-equal>which-boxed-primitive>is-number-object": true,
        "eslint-plugin-react>array-includes>is-string": true,
        "string.prototype.matchall>es-abstract>es-to-primitive>is-symbol": true
      }
    },
    "@metamask/eth-token-tracker>deep-equal>which-boxed-primitive>is-bigint": {
      "packages": {
        "string.prototype.matchall>es-abstract>unbox-primitive>has-bigints": true
      }
    },
    "@metamask/eth-token-tracker>deep-equal>which-boxed-primitive>is-boolean-object": {
      "packages": {
        "koa>is-generator-function>has-tostringtag": true,
        "string.prototype.matchall>call-bind": true
      }
    },
    "@metamask/eth-token-tracker>deep-equal>which-boxed-primitive>is-number-object": {
      "packages": {
        "koa>is-generator-function>has-tostringtag": true
      }
    },
    "@metamask/eth-token-tracker>deep-equal>which-collection": {
      "packages": {
        "@metamask/eth-token-tracker>deep-equal>es-get-iterator>is-map": true,
        "@metamask/eth-token-tracker>deep-equal>es-get-iterator>is-set": true,
        "@metamask/eth-token-tracker>deep-equal>which-collection>is-weakmap": true,
        "@metamask/eth-token-tracker>deep-equal>which-collection>is-weakset": true
      }
    },
    "@metamask/eth-token-tracker>deep-equal>which-collection>is-weakset": {
      "packages": {
        "string.prototype.matchall>call-bind": true,
        "string.prototype.matchall>get-intrinsic": true
      }
    },
    "@metamask/eth-token-tracker>eth-block-tracker": {
      "globals": {
        "clearTimeout": true,
        "console.error": true,
        "setTimeout": true
      },
      "packages": {
        "@metamask/eth-query>json-rpc-random-id": true,
        "@metamask/eth-token-tracker>eth-block-tracker>@metamask/safe-event-emitter": true,
        "@metamask/utils": true,
        "pify": true
      }
    },
    "@metamask/eth-token-tracker>eth-block-tracker>@metamask/safe-event-emitter": {
      "globals": {
        "setTimeout": true
      },
      "packages": {
        "webpack>events": true
      }
    },
    "@metamask/eth-trezor-keyring": {
      "globals": {
        "setTimeout": true
      },
      "packages": {
        "@ethereumjs/tx": true,
        "@ethereumjs/tx>@ethereumjs/util": true,
        "@metamask/eth-trezor-keyring>@trezor/connect-plugin-ethereum": true,
        "@metamask/eth-trezor-keyring>hdkey": true,
        "@trezor/connect-web": true,
        "browserify>buffer": true,
        "webpack>events": true
      }
    },
    "@metamask/eth-trezor-keyring>@trezor/connect-plugin-ethereum": {
      "packages": {
        "@metamask/message-manager>@metamask/eth-sig-util": true
      }
    },
    "@metamask/eth-trezor-keyring>hdkey": {
      "packages": {
        "browserify>assert": true,
        "browserify>crypto-browserify": true,
        "ethereumjs-util>create-hash>ripemd160": true,
        "ethereumjs-util>ethereum-cryptography>bs58check": true,
        "ganache>secp256k1": true,
        "koa>content-disposition>safe-buffer": true
      }
    },
    "@metamask/etherscan-link": {
      "globals": {
        "URL": true
      }
    },
    "@metamask/ethjs": {
      "globals": {
        "clearInterval": true,
        "setInterval": true
      },
      "packages": {
        "@metamask/ethjs-contract": true,
        "@metamask/ethjs-query": true,
        "@metamask/ethjs>@metamask/ethjs-filter": true,
        "@metamask/ethjs>@metamask/ethjs-provider-http": true,
        "@metamask/ethjs>@metamask/ethjs-unit": true,
        "@metamask/ethjs>@metamask/ethjs-util": true,
        "@metamask/ethjs>ethjs-abi": true,
        "@metamask/ethjs>js-sha3": true,
        "@metamask/ethjs>number-to-bn": true,
        "bn.js": true,
        "browserify>buffer": true
      }
    },
    "@metamask/ethjs-contract": {
      "packages": {
        "@metamask/ethjs-contract>js-sha3": true,
        "@metamask/ethjs-query>babel-runtime": true,
        "@metamask/ethjs>@metamask/ethjs-filter": true,
        "@metamask/ethjs>@metamask/ethjs-util": true,
        "@metamask/ethjs>ethjs-abi": true,
        "promise-to-callback": true
      }
    },
    "@metamask/ethjs-contract>js-sha3": {
      "globals": {
        "define": true
      },
      "packages": {
        "browserify>process": true
      }
    },
    "@metamask/ethjs-query": {
      "globals": {
        "console": true
      },
      "packages": {
        "@metamask/ethjs-query>@metamask/ethjs-format": true,
        "@metamask/ethjs-query>@metamask/ethjs-rpc": true,
        "promise-to-callback": true
      }
    },
    "@metamask/ethjs-query>@metamask/ethjs-format": {
      "packages": {
        "@metamask/ethjs-query>@metamask/ethjs-format>ethjs-schema": true,
        "@metamask/ethjs>@metamask/ethjs-util": true,
        "@metamask/ethjs>number-to-bn": true,
        "@metamask/ethjs>number-to-bn>strip-hex-prefix": true
      }
    },
    "@metamask/ethjs-query>@metamask/ethjs-rpc": {
      "packages": {
        "promise-to-callback": true
      }
    },
    "@metamask/ethjs-query>babel-runtime": {
      "packages": {
        "@metamask/ethjs-query>babel-runtime>core-js": true,
        "@metamask/ethjs-query>babel-runtime>regenerator-runtime": true
      }
    },
    "@metamask/ethjs-query>babel-runtime>core-js": {
      "globals": {
        "PromiseRejectionEvent": true,
        "__e": "write",
        "__g": "write",
        "document.createTextNode": true,
        "postMessage": true,
        "setTimeout": true
      }
    },
    "@metamask/ethjs-query>babel-runtime>regenerator-runtime": {
      "globals": {
        "regeneratorRuntime": "write"
      }
    },
    "@metamask/ethjs>@metamask/ethjs-filter": {
      "globals": {
        "clearInterval": true,
        "setInterval": true
      }
    },
    "@metamask/ethjs>@metamask/ethjs-provider-http": {
      "packages": {
        "@metamask/ethjs>@metamask/ethjs-provider-http>xhr2": true
      }
    },
    "@metamask/ethjs>@metamask/ethjs-provider-http>xhr2": {
      "globals": {
        "XMLHttpRequest": true
      }
    },
    "@metamask/ethjs>@metamask/ethjs-unit": {
      "packages": {
        "@metamask/ethjs>number-to-bn": true,
        "bn.js": true
      }
    },
    "@metamask/ethjs>@metamask/ethjs-util": {
      "packages": {
        "@metamask/ethjs>@metamask/ethjs-util>is-hex-prefixed": true,
        "@metamask/ethjs>number-to-bn>strip-hex-prefix": true,
        "browserify>buffer": true
      }
    },
    "@metamask/ethjs>ethjs-abi": {
      "packages": {
        "@metamask/ethjs>ethjs-abi>js-sha3": true,
        "@metamask/ethjs>number-to-bn": true,
        "bn.js": true,
        "browserify>buffer": true
      }
    },
    "@metamask/ethjs>ethjs-abi>js-sha3": {
      "packages": {
        "browserify>process": true
      }
    },
    "@metamask/ethjs>js-sha3": {
      "globals": {
        "define": true
      },
      "packages": {
        "browserify>process": true
      }
    },
    "@metamask/ethjs>number-to-bn": {
      "packages": {
        "@metamask/ethjs>number-to-bn>strip-hex-prefix": true,
        "bn.js": true
      }
    },
    "@metamask/ethjs>number-to-bn>strip-hex-prefix": {
      "packages": {
        "@metamask/ethjs>@metamask/ethjs-util>is-hex-prefixed": true
      }
    },
    "@metamask/gas-fee-controller": {
      "globals": {
        "clearInterval": true,
        "console.error": true,
        "setInterval": true
      },
      "packages": {
        "@metamask/controller-utils": true,
        "@metamask/controller-utils>@metamask/ethjs-unit": true,
        "@metamask/eth-query": true,
<<<<<<< HEAD
=======
        "@metamask/ethjs>@metamask/ethjs-unit": true,
        "@metamask/gas-fee-controller>@metamask/controller-utils": true,
>>>>>>> 722d8fe2
        "@metamask/polling-controller": true,
        "ethereumjs-util": true,
        "uuid": true
      }
    },
<<<<<<< HEAD
=======
    "@metamask/gas-fee-controller>@metamask/controller-utils": {
      "globals": {
        "URL": true,
        "console.error": true,
        "fetch": true,
        "setTimeout": true
      },
      "packages": {
        "@metamask/controller-utils>@spruceid/siwe-parser": true,
        "@metamask/ethjs>@metamask/ethjs-unit": true,
        "@metamask/utils": true,
        "browserify>buffer": true,
        "eslint>fast-deep-equal": true,
        "eth-ens-namehash": true,
        "ethereumjs-util": true
      }
    },
>>>>>>> 722d8fe2
    "@metamask/jazzicon": {
      "globals": {
        "document.createElement": true,
        "document.createElementNS": true
      },
      "packages": {
        "@metamask/jazzicon>color": true,
        "@metamask/jazzicon>mersenne-twister": true
      }
    },
    "@metamask/jazzicon>color": {
      "packages": {
        "@metamask/jazzicon>color>clone": true,
        "@metamask/jazzicon>color>color-convert": true,
        "@metamask/jazzicon>color>color-string": true
      }
    },
    "@metamask/jazzicon>color>clone": {
      "packages": {
        "browserify>buffer": true
      }
    },
    "@metamask/jazzicon>color>color-convert": {
      "packages": {
        "@metamask/jazzicon>color>color-convert>color-name": true
      }
    },
    "@metamask/jazzicon>color>color-string": {
      "packages": {
        "jest-canvas-mock>moo-color>color-name": true
      }
    },
    "@metamask/keyring-api": {
      "packages": {
        "@metamask/keyring-api>uuid": true,
        "@metamask/utils": true,
        "superstruct": true
      }
    },
    "@metamask/keyring-api>uuid": {
      "globals": {
        "crypto": true
      }
    },
    "@metamask/keyring-controller": {
      "packages": {
        "@metamask/eth-keyring-controller": true,
        "@metamask/keyring-controller>@metamask/base-controller": true,
        "@metamask/keyring-controller>ethereumjs-wallet": true,
        "@metamask/utils": true,
        "eth-json-rpc-filters>async-mutex": true,
        "ethereumjs-util": true
      }
    },
    "@metamask/keyring-controller>@metamask/base-controller": {
      "globals": {
        "setTimeout": true
      },
      "packages": {
        "immer": true
      }
    },
    "@metamask/keyring-controller>ethereumjs-wallet": {
      "packages": {
        "@metamask/keyring-controller>ethereumjs-wallet>ethereum-cryptography": true,
        "@metamask/keyring-controller>ethereumjs-wallet>ethereumjs-util": true,
        "@metamask/keyring-controller>ethereumjs-wallet>utf8": true,
        "browserify>buffer": true,
        "browserify>crypto-browserify": true,
        "eth-lattice-keyring>gridplus-sdk>aes-js": true,
        "ethereumjs-util>ethereum-cryptography>bs58check": true,
        "ethereumjs-util>ethereum-cryptography>scrypt-js": true,
        "mocha>serialize-javascript>randombytes": true,
        "uuid": true
      }
    },
    "@metamask/keyring-controller>ethereumjs-wallet>ethereum-cryptography": {
      "packages": {
        "browserify>assert": true,
        "browserify>buffer": true,
        "browserify>crypto-browserify>create-hmac": true,
        "ethereumjs-util>ethereum-cryptography>bs58check": true,
        "ethereumjs-util>ethereum-cryptography>hash.js": true,
        "ganache>keccak": true,
        "ganache>secp256k1": true,
        "koa>content-disposition>safe-buffer": true,
        "mocha>serialize-javascript>randombytes": true
      }
    },
    "@metamask/keyring-controller>ethereumjs-wallet>ethereumjs-util": {
      "packages": {
        "@metamask/keyring-controller>ethereumjs-wallet>ethereum-cryptography": true,
        "bn.js": true,
        "browserify>assert": true,
        "browserify>buffer": true,
        "browserify>insert-module-globals>is-buffer": true,
        "ethereumjs-util>create-hash": true,
        "ethereumjs-util>rlp": true
      }
    },
    "@metamask/logging-controller": {
      "packages": {
        "@metamask/logging-controller>@metamask/base-controller": true,
        "uuid": true
      }
    },
    "@metamask/logging-controller>@metamask/base-controller": {
      "globals": {
        "setTimeout": true
      },
      "packages": {
        "immer": true
      }
    },
    "@metamask/logo": {
      "globals": {
        "addEventListener": true,
        "document.body.appendChild": true,
        "document.createElementNS": true,
        "innerHeight": true,
        "innerWidth": true,
        "requestAnimationFrame": true
      },
      "packages": {
        "@metamask/logo>gl-mat4": true,
        "@metamask/logo>gl-vec3": true
      }
    },
    "@metamask/message-manager": {
      "packages": {
        "@metamask/message-manager>@metamask/base-controller": true,
        "@metamask/message-manager>@metamask/controller-utils": true,
        "@metamask/message-manager>@metamask/eth-sig-util": true,
        "@metamask/message-manager>jsonschema": true,
        "browserify>buffer": true,
        "ethereumjs-util": true,
        "uuid": true,
        "webpack>events": true
      }
    },
    "@metamask/message-manager>@metamask/base-controller": {
      "globals": {
        "setTimeout": true
      },
      "packages": {
        "immer": true
      }
    },
    "@metamask/message-manager>@metamask/controller-utils": {
      "globals": {
        "URL": true,
        "console.error": true,
        "fetch": true,
        "setTimeout": true
      },
      "packages": {
        "@metamask/controller-utils>@spruceid/siwe-parser": true,
        "@metamask/utils": true,
        "browserify>buffer": true,
        "eslint>fast-deep-equal": true,
        "eth-ens-namehash": true,
        "ethereumjs-util": true,
        "ethjs>ethjs-unit": true
      }
    },
    "@metamask/message-manager>@metamask/eth-sig-util": {
      "packages": {
        "@ethereumjs/tx>@ethereumjs/util": true,
        "@ethereumjs/tx>ethereum-cryptography": true,
        "@metamask/assets-controllers>@metamask/abi-utils": true,
        "@metamask/utils": true,
        "browserify>buffer": true,
        "eth-sig-util>tweetnacl": true,
        "eth-sig-util>tweetnacl-util": true
      }
    },
    "@metamask/message-manager>jsonschema": {
      "packages": {
        "browserify>url": true
      }
    },
    "@metamask/name-controller": {
      "globals": {
        "fetch": true
      },
      "packages": {
        "@metamask/base-controller": true,
        "@metamask/utils": true,
        "eth-json-rpc-filters>async-mutex": true
      }
    },
    "@metamask/network-controller": {
      "globals": {
        "URL": true,
        "btoa": true,
        "fetch": true,
        "setTimeout": true
      },
      "packages": {
        "@metamask/base-controller": true,
        "@metamask/controller-utils": true,
        "@metamask/eth-json-rpc-middleware": true,
        "@metamask/eth-query": true,
<<<<<<< HEAD
=======
        "@metamask/eth-token-tracker>eth-block-tracker": true,
        "@metamask/network-controller>@metamask/controller-utils": true,
>>>>>>> 722d8fe2
        "@metamask/network-controller>@metamask/eth-json-rpc-infura": true,
        "@metamask/network-controller>@metamask/eth-json-rpc-provider": true,
        "@metamask/network-controller>@metamask/swappable-obj-proxy": true,
        "@metamask/providers>@metamask/json-rpc-engine": true,
        "@metamask/providers>@metamask/rpc-errors": true,
        "@metamask/utils": true,
        "browserify>assert": true,
        "uuid": true
      }
    },
<<<<<<< HEAD
=======
    "@metamask/network-controller>@metamask/controller-utils": {
      "globals": {
        "URL": true,
        "console.error": true,
        "fetch": true,
        "setTimeout": true
      },
      "packages": {
        "@metamask/controller-utils>@spruceid/siwe-parser": true,
        "@metamask/ethjs>@metamask/ethjs-unit": true,
        "@metamask/utils": true,
        "browserify>buffer": true,
        "eslint>fast-deep-equal": true,
        "eth-ens-namehash": true,
        "ethereumjs-util": true
      }
    },
>>>>>>> 722d8fe2
    "@metamask/network-controller>@metamask/eth-json-rpc-infura": {
      "globals": {
        "setTimeout": true
      },
      "packages": {
        "@metamask/network-controller>@metamask/eth-json-rpc-provider": true,
        "@metamask/providers>@metamask/json-rpc-engine": true,
        "@metamask/providers>@metamask/rpc-errors": true,
        "@metamask/utils": true,
        "node-fetch": true
      }
    },
    "@metamask/network-controller>@metamask/eth-json-rpc-provider": {
      "packages": {
        "@metamask/network-controller>@metamask/eth-json-rpc-provider>@metamask/safe-event-emitter": true,
        "@metamask/providers>@metamask/json-rpc-engine": true
      }
    },
    "@metamask/network-controller>@metamask/eth-json-rpc-provider>@metamask/safe-event-emitter": {
      "globals": {
        "setTimeout": true
      },
      "packages": {
        "webpack>events": true
      }
    },
    "@metamask/notification-controller": {
      "packages": {
        "@metamask/notification-controller>@metamask/base-controller": true,
        "@metamask/notification-controller>@metamask/utils": true,
        "@metamask/notification-controller>nanoid": true
      }
    },
    "@metamask/notification-controller>@metamask/base-controller": {
      "globals": {
        "setTimeout": true
      },
      "packages": {
        "immer": true
      }
    },
    "@metamask/notification-controller>@metamask/utils": {
      "globals": {
        "TextDecoder": true,
        "TextEncoder": true
      },
      "packages": {
        "browserify>buffer": true,
        "nock>debug": true,
        "semver": true,
        "superstruct": true
      }
    },
    "@metamask/notification-controller>nanoid": {
      "globals": {
        "crypto.getRandomValues": true
      }
    },
    "@metamask/obs-store": {
      "packages": {
        "@metamask/obs-store>through2": true,
        "@metamask/safe-event-emitter": true,
        "stream-browserify": true
      }
    },
    "@metamask/obs-store>through2": {
      "packages": {
        "browserify>process": true,
        "browserify>util": true,
        "readable-stream": true,
        "watchify>xtend": true
      }
    },
    "@metamask/permission-controller": {
      "globals": {
        "console.error": true
      },
      "packages": {
        "@metamask/base-controller": true,
        "@metamask/controller-utils": true,
        "@metamask/permission-controller>nanoid": true,
        "@metamask/providers>@metamask/json-rpc-engine": true,
        "@metamask/providers>@metamask/rpc-errors": true,
        "@metamask/utils": true,
        "deep-freeze-strict": true,
        "immer": true
      }
    },
<<<<<<< HEAD
=======
    "@metamask/permission-controller>@metamask/controller-utils": {
      "globals": {
        "URL": true,
        "console.error": true,
        "fetch": true,
        "setTimeout": true
      },
      "packages": {
        "@metamask/controller-utils>@spruceid/siwe-parser": true,
        "@metamask/ethjs>@metamask/ethjs-unit": true,
        "@metamask/utils": true,
        "browserify>buffer": true,
        "eslint>fast-deep-equal": true,
        "eth-ens-namehash": true,
        "ethereumjs-util": true
      }
    },
>>>>>>> 722d8fe2
    "@metamask/permission-controller>nanoid": {
      "globals": {
        "crypto.getRandomValues": true
      }
    },
    "@metamask/phishing-controller": {
      "globals": {
        "fetch": true
      },
      "packages": {
        "@metamask/base-controller": true,
        "@metamask/controller-utils": true,
        "@metamask/phishing-warning>eth-phishing-detect": true,
        "punycode": true
      }
    },
<<<<<<< HEAD
=======
    "@metamask/phishing-controller>@metamask/controller-utils": {
      "globals": {
        "URL": true,
        "console.error": true,
        "fetch": true,
        "setTimeout": true
      },
      "packages": {
        "@metamask/controller-utils>@spruceid/siwe-parser": true,
        "@metamask/ethjs>@metamask/ethjs-unit": true,
        "@metamask/utils": true,
        "browserify>buffer": true,
        "eslint>fast-deep-equal": true,
        "eth-ens-namehash": true,
        "ethereumjs-util": true
      }
    },
>>>>>>> 722d8fe2
    "@metamask/phishing-warning>eth-phishing-detect": {
      "packages": {
        "eslint>optionator>fast-levenshtein": true
      }
    },
    "@metamask/polling-controller": {
      "globals": {
        "clearTimeout": true,
        "console.error": true,
        "setTimeout": true
      },
      "packages": {
        "@metamask/base-controller": true,
        "@metamask/snaps-utils>fast-json-stable-stringify": true,
        "uuid": true
      }
    },
    "@metamask/post-message-stream": {
      "globals": {
        "MessageEvent.prototype": true,
        "WorkerGlobalScope": true,
        "addEventListener": true,
        "browser": true,
        "chrome": true,
        "location.origin": true,
        "postMessage": true,
        "removeEventListener": true
      },
      "packages": {
        "@metamask/post-message-stream>@metamask/utils": true,
        "@metamask/post-message-stream>readable-stream": true
      }
    },
    "@metamask/post-message-stream>@metamask/utils": {
      "globals": {
        "TextDecoder": true,
        "TextEncoder": true
      },
      "packages": {
        "browserify>buffer": true,
        "nock>debug": true,
        "semver": true,
        "superstruct": true
      }
    },
    "@metamask/post-message-stream>readable-stream": {
      "packages": {
        "browserify>browser-resolve": true,
        "browserify>buffer": true,
        "browserify>process": true,
        "browserify>string_decoder": true,
        "pumpify>inherits": true,
        "readable-stream>util-deprecate": true,
        "webpack>events": true
      }
    },
    "@metamask/ppom-validator>elliptic": {
      "packages": {
        "@metamask/ppom-validator>elliptic>brorand": true,
        "@metamask/ppom-validator>elliptic>hmac-drbg": true,
        "@metamask/ppom-validator>elliptic>minimalistic-assert": true,
        "@metamask/ppom-validator>elliptic>minimalistic-crypto-utils": true,
        "bn.js": true,
        "ethereumjs-util>ethereum-cryptography>hash.js": true,
        "pumpify>inherits": true
      }
    },
    "@metamask/ppom-validator>elliptic>brorand": {
      "globals": {
        "crypto": true,
        "msCrypto": true
      },
      "packages": {
        "browserify>browser-resolve": true
      }
    },
    "@metamask/ppom-validator>elliptic>hmac-drbg": {
      "packages": {
        "@metamask/ppom-validator>elliptic>minimalistic-assert": true,
        "@metamask/ppom-validator>elliptic>minimalistic-crypto-utils": true,
        "ethereumjs-util>ethereum-cryptography>hash.js": true
      }
    },
    "@metamask/providers>@metamask/json-rpc-engine": {
      "packages": {
        "@metamask/providers>@metamask/json-rpc-engine>@metamask/safe-event-emitter": true,
        "@metamask/providers>@metamask/rpc-errors": true,
        "@metamask/utils": true
      }
    },
    "@metamask/providers>@metamask/json-rpc-engine>@metamask/safe-event-emitter": {
      "globals": {
        "setTimeout": true
      },
      "packages": {
        "webpack>events": true
      }
    },
    "@metamask/providers>@metamask/object-multiplex": {
      "globals": {
        "console.warn": true
      },
      "packages": {
        "@metamask/providers>@metamask/object-multiplex>readable-stream": true,
        "pump>once": true
      }
    },
    "@metamask/providers>@metamask/object-multiplex>readable-stream": {
      "packages": {
        "browserify>browser-resolve": true,
        "browserify>buffer": true,
        "browserify>process": true,
        "browserify>string_decoder": true,
        "pumpify>inherits": true,
        "readable-stream>util-deprecate": true,
        "webpack>events": true
      }
    },
    "@metamask/providers>@metamask/rpc-errors": {
      "packages": {
        "@metamask/utils": true,
        "eth-rpc-errors>fast-safe-stringify": true
      }
    },
    "@metamask/queued-request-controller": {
      "packages": {
        "@metamask/base-controller": true,
        "@metamask/controller-utils": true,
        "@metamask/providers>@metamask/json-rpc-engine": true,
        "@metamask/providers>@metamask/rpc-errors": true,
        "@metamask/selected-network-controller": true
      }
    },
<<<<<<< HEAD
=======
    "@metamask/queued-request-controller>@metamask/controller-utils": {
      "globals": {
        "URL": true,
        "console.error": true,
        "fetch": true,
        "setTimeout": true
      },
      "packages": {
        "@metamask/controller-utils>@spruceid/siwe-parser": true,
        "@metamask/ethjs>@metamask/ethjs-unit": true,
        "@metamask/utils": true,
        "browserify>buffer": true,
        "eslint>fast-deep-equal": true,
        "eth-ens-namehash": true,
        "ethereumjs-util": true
      }
    },
>>>>>>> 722d8fe2
    "@metamask/rate-limit-controller": {
      "globals": {
        "setTimeout": true
      },
      "packages": {
        "@metamask/rate-limit-controller>@metamask/base-controller": true,
        "eth-rpc-errors": true
      }
    },
    "@metamask/rate-limit-controller>@metamask/base-controller": {
      "globals": {
        "setTimeout": true
      },
      "packages": {
        "immer": true
      }
    },
    "@metamask/rpc-methods-flask>nanoid": {
      "globals": {
        "crypto.getRandomValues": true
      }
    },
    "@metamask/rpc-methods>nanoid": {
      "globals": {
        "crypto.getRandomValues": true
      }
    },
    "@metamask/safe-event-emitter": {
      "globals": {
        "setTimeout": true
      },
      "packages": {
        "webpack>events": true
      }
    },
    "@metamask/scure-bip39": {
      "globals": {
        "TextEncoder": true
      },
      "packages": {
        "@metamask/scure-bip39>@noble/hashes": true,
        "@metamask/utils>@scure/base": true
      }
    },
    "@metamask/scure-bip39>@noble/hashes": {
      "globals": {
        "TextEncoder": true,
        "crypto": true
      }
    },
    "@metamask/selected-network-controller": {
      "packages": {
        "@metamask/base-controller": true,
        "@metamask/network-controller>@metamask/swappable-obj-proxy": true
      }
    },
    "@metamask/signature-controller": {
      "globals": {
        "console.info": true
      },
      "packages": {
        "@metamask/logging-controller": true,
        "@metamask/message-manager": true,
        "@metamask/signature-controller>@metamask/base-controller": true,
        "@metamask/signature-controller>@metamask/controller-utils": true,
        "browserify>buffer": true,
        "eth-rpc-errors": true,
        "ethereumjs-util": true,
        "lodash": true,
        "webpack>events": true
      }
    },
    "@metamask/signature-controller>@metamask/base-controller": {
      "globals": {
        "setTimeout": true
      },
      "packages": {
        "immer": true
      }
    },
    "@metamask/signature-controller>@metamask/controller-utils": {
      "globals": {
        "URL": true,
        "console.error": true,
        "fetch": true,
        "setTimeout": true
      },
      "packages": {
        "@metamask/controller-utils>@spruceid/siwe-parser": true,
        "@metamask/utils": true,
        "browserify>buffer": true,
        "eslint>fast-deep-equal": true,
        "eth-ens-namehash": true,
        "ethereumjs-util": true,
        "ethjs>ethjs-unit": true
      }
    },
    "@metamask/smart-transactions-controller": {
      "globals": {
        "URLSearchParams": true,
        "clearInterval": true,
        "console.error": true,
        "console.log": true,
        "fetch": true,
        "setInterval": true
      },
      "packages": {
        "@ethersproject/abi>@ethersproject/bytes": true,
        "@ethersproject/bignumber": true,
        "@ethersproject/providers": true,
        "@metamask/smart-transactions-controller>@metamask/base-controller": true,
        "@metamask/smart-transactions-controller>@metamask/controller-utils": true,
        "@metamask/smart-transactions-controller>bignumber.js": true,
        "fast-json-patch": true,
        "lodash": true
      }
    },
    "@metamask/smart-transactions-controller>@metamask/base-controller": {
      "globals": {
        "setTimeout": true
      },
      "packages": {
        "immer": true
      }
    },
    "@metamask/smart-transactions-controller>@metamask/controller-utils": {
      "globals": {
        "URL": true,
        "console.error": true,
        "fetch": true,
        "setTimeout": true
      },
      "packages": {
        "@metamask/controller-utils>@spruceid/siwe-parser": true,
        "@metamask/utils": true,
        "browserify>buffer": true,
        "eslint>fast-deep-equal": true,
        "eth-ens-namehash": true,
        "ethereumjs-util": true,
        "ethjs>ethjs-unit": true
      }
    },
    "@metamask/smart-transactions-controller>@metamask/controllers>nanoid": {
      "globals": {
        "crypto.getRandomValues": true
      }
    },
    "@metamask/smart-transactions-controller>bignumber.js": {
      "globals": {
        "crypto": true,
        "define": true
      }
    },
    "@metamask/snaps-controllers": {
      "globals": {
        "URL": true,
        "chrome.offscreen.createDocument": true,
        "chrome.offscreen.hasDocument": true,
        "clearTimeout": true,
        "document.getElementById": true,
        "fetch.bind": true,
        "setTimeout": true
      },
      "packages": {
        "@metamask/base-controller": true,
        "@metamask/permission-controller": true,
        "@metamask/post-message-stream": true,
        "@metamask/providers>@metamask/json-rpc-engine": true,
        "@metamask/providers>@metamask/object-multiplex": true,
        "@metamask/providers>@metamask/rpc-errors": true,
        "@metamask/snaps-controllers>@xstate/fsm": true,
        "@metamask/snaps-controllers>concat-stream": true,
        "@metamask/snaps-controllers>get-npm-tarball-url": true,
        "@metamask/snaps-controllers>nanoid": true,
        "@metamask/snaps-controllers>readable-stream": true,
        "@metamask/snaps-controllers>readable-web-to-node-stream": true,
        "@metamask/snaps-controllers>tar-stream": true,
        "@metamask/snaps-rpc-methods": true,
        "@metamask/snaps-sdk": true,
        "@metamask/snaps-utils": true,
        "@metamask/snaps-utils>@metamask/snaps-registry": true,
        "@metamask/utils": true,
        "browserify>browserify-zlib": true,
        "json-rpc-middleware-stream": true
      }
    },
    "@metamask/snaps-controllers-flask>nanoid": {
      "globals": {
        "crypto.getRandomValues": true
      }
    },
    "@metamask/snaps-controllers>concat-stream": {
      "packages": {
        "@metamask/snaps-controllers>readable-stream": true,
        "browserify>buffer": true,
        "browserify>concat-stream>typedarray": true,
        "pumpify>inherits": true,
        "terser>source-map-support>buffer-from": true
      }
    },
    "@metamask/snaps-controllers>nanoid": {
      "globals": {
        "crypto.getRandomValues": true
      }
    },
    "@metamask/snaps-controllers>readable-stream": {
      "packages": {
        "browserify>browser-resolve": true,
        "browserify>buffer": true,
        "browserify>process": true,
        "browserify>string_decoder": true,
        "pumpify>inherits": true,
        "readable-stream>util-deprecate": true,
        "webpack>events": true
      }
    },
    "@metamask/snaps-controllers>readable-web-to-node-stream": {
      "packages": {
        "@metamask/snaps-controllers>readable-web-to-node-stream>readable-stream": true
      }
    },
    "@metamask/snaps-controllers>readable-web-to-node-stream>readable-stream": {
      "packages": {
        "browserify>browser-resolve": true,
        "browserify>buffer": true,
        "browserify>process": true,
        "browserify>string_decoder": true,
        "pumpify>inherits": true,
        "readable-stream>util-deprecate": true,
        "webpack>events": true
      }
    },
    "@metamask/snaps-controllers>tar-stream": {
      "packages": {
        "@metamask/snaps-controllers>tar-stream>b4a": true,
        "@metamask/snaps-controllers>tar-stream>fast-fifo": true,
        "@metamask/snaps-controllers>tar-stream>streamx": true,
        "browserify>browser-resolve": true
      }
    },
    "@metamask/snaps-controllers>tar-stream>b4a": {
      "globals": {
        "TextDecoder": true,
        "TextEncoder": true
      }
    },
    "@metamask/snaps-controllers>tar-stream>streamx": {
      "packages": {
        "@metamask/snaps-controllers>tar-stream>fast-fifo": true,
        "@metamask/snaps-controllers>tar-stream>streamx>queue-tick": true,
        "webpack>events": true
      }
    },
    "@metamask/snaps-controllers>tar-stream>streamx>queue-tick": {
      "globals": {
        "queueMicrotask": true
      }
    },
    "@metamask/snaps-rpc-methods": {
      "packages": {
        "@metamask/permission-controller": true,
        "@metamask/providers>@metamask/rpc-errors": true,
        "@metamask/snaps-sdk": true,
        "@metamask/snaps-sdk>@metamask/key-tree": true,
        "@metamask/snaps-utils": true,
        "@metamask/utils": true,
        "@metamask/utils>@noble/hashes": true,
        "superstruct": true
      }
    },
    "@metamask/snaps-sdk": {
      "globals": {
        "fetch": true
      },
      "packages": {
        "@metamask/providers>@metamask/rpc-errors": true,
        "@metamask/snaps-sdk>is-svg": true,
        "@metamask/utils": true,
        "superstruct": true
      }
    },
    "@metamask/snaps-sdk>@metamask/key-tree": {
      "packages": {
        "@metamask/scure-bip39": true,
        "@metamask/snaps-sdk>@metamask/key-tree>@metamask/utils": true,
        "@metamask/snaps-sdk>@metamask/key-tree>@noble/ed25519": true,
        "@metamask/utils>@noble/hashes": true,
        "@metamask/utils>@scure/base": true,
        "eth-lattice-keyring>@noble/secp256k1": true
      }
    },
    "@metamask/snaps-sdk>@metamask/key-tree>@metamask/utils": {
      "globals": {
        "TextDecoder": true,
        "TextEncoder": true
      },
      "packages": {
        "@metamask/utils>@noble/hashes": true,
        "browserify>buffer": true,
        "nock>debug": true,
        "semver": true,
        "superstruct": true
      }
    },
    "@metamask/snaps-sdk>@metamask/key-tree>@noble/ed25519": {
      "globals": {
        "crypto": true
      },
      "packages": {
        "browserify>browser-resolve": true
      }
    },
    "@metamask/snaps-sdk>is-svg": {
      "packages": {
        "@metamask/snaps-sdk>is-svg>fast-xml-parser": true
      }
    },
    "@metamask/snaps-sdk>is-svg>fast-xml-parser": {
      "globals": {
        "entityName": true,
        "val": true
      },
      "packages": {
        "@metamask/snaps-sdk>is-svg>fast-xml-parser>strnum": true
      }
    },
    "@metamask/snaps-utils": {
      "globals": {
        "File": true,
        "FileReader": true,
        "TextDecoder": true,
        "URL": true,
        "console.error": true,
        "console.log": true,
        "console.warn": true,
        "crypto": true,
        "document.body.appendChild": true,
        "document.createElement": true,
        "fetch": true
      },
      "packages": {
        "@metamask/permission-controller": true,
        "@metamask/providers>@metamask/rpc-errors": true,
        "@metamask/snaps-sdk": true,
        "@metamask/snaps-sdk>@metamask/key-tree": true,
        "@metamask/snaps-sdk>is-svg": true,
        "@metamask/snaps-utils>@metamask/slip44": true,
        "@metamask/snaps-utils>cron-parser": true,
        "@metamask/snaps-utils>fast-json-stable-stringify": true,
        "@metamask/snaps-utils>rfdc": true,
        "@metamask/snaps-utils>validate-npm-package-name": true,
        "@metamask/utils": true,
        "@metamask/utils>@noble/hashes": true,
        "@metamask/utils>@scure/base": true,
        "browserify": true,
        "browserify>buffer": true,
        "browserify>path-browserify": true,
        "browserify>process": true,
        "chalk": true,
        "semver": true,
        "superstruct": true
      }
    },
    "@metamask/snaps-utils>@metamask/snaps-registry": {
      "packages": {
        "@metamask/snaps-utils>@metamask/snaps-registry>@noble/curves": true,
        "@metamask/utils": true,
        "@metamask/utils>@noble/hashes": true,
        "superstruct": true
      }
    },
    "@metamask/snaps-utils>@metamask/snaps-registry>@noble/curves": {
      "globals": {
        "TextEncoder": true
      },
      "packages": {
        "@metamask/utils>@noble/hashes": true
      }
    },
    "@metamask/snaps-utils>cron-parser": {
      "packages": {
        "browserify>browser-resolve": true,
        "luxon": true
      }
    },
    "@metamask/snaps-utils>rfdc": {
      "packages": {
        "browserify>buffer": true
      }
    },
    "@metamask/snaps-utils>validate-npm-package-name": {
      "packages": {
        "@metamask/snaps-utils>validate-npm-package-name>builtins": true
      }
    },
    "@metamask/snaps-utils>validate-npm-package-name>builtins": {
      "packages": {
        "browserify>process": true,
        "semver": true
      }
    },
    "@metamask/transaction-controller": {
      "globals": {
        "console.error": true,
        "setTimeout": true
      },
      "packages": {
        "@ethereumjs/common": true,
        "@ethereumjs/tx": true,
        "@ethersproject/abi": true,
        "@metamask/base-controller": true,
        "@metamask/controller-utils": true,
        "@metamask/eth-query": true,
        "@metamask/gas-fee-controller": true,
        "@metamask/metamask-eth-abis": true,
        "@metamask/providers>@metamask/rpc-errors": true,
<<<<<<< HEAD
        "@metamask/transaction-controller>eth-method-registry": true,
=======
        "@metamask/transaction-controller>@metamask/controller-utils": true,
>>>>>>> 722d8fe2
        "@metamask/transaction-controller>nonce-tracker": true,
        "@metamask/utils": true,
        "eth-json-rpc-filters>async-mutex": true,
        "eth-method-registry": true,
        "ethereumjs-util": true,
        "fast-json-patch": true,
        "lodash": true,
        "uuid": true,
        "webpack>events": true
      }
    },
<<<<<<< HEAD
    "@metamask/transaction-controller>eth-method-registry": {
      "packages": {
        "@metamask/transaction-controller>eth-method-registry>@metamask/ethjs": true
      }
    },
    "@metamask/transaction-controller>eth-method-registry>@metamask/ethjs": {
      "globals": {
        "clearInterval": true,
        "setInterval": true
      },
      "packages": {
        "@metamask/controller-utils>@metamask/ethjs-unit": true,
        "@metamask/ethjs-query": true,
        "@metamask/ethjs-query>@metamask/ethjs-format>@metamask/ethjs-util": true,
        "@metamask/transaction-controller>eth-method-registry>@metamask/ethjs>@metamask/ethjs-contract": true,
        "@metamask/transaction-controller>eth-method-registry>@metamask/ethjs>@metamask/ethjs-filter": true,
        "@metamask/transaction-controller>eth-method-registry>@metamask/ethjs>@metamask/ethjs-provider-http": true,
        "@metamask/transaction-controller>eth-method-registry>@metamask/ethjs>js-sha3": true,
        "bn.js": true,
        "browserify>buffer": true,
        "ethjs>ethjs-abi": true,
        "ethjs>number-to-bn": true
      }
    },
    "@metamask/transaction-controller>eth-method-registry>@metamask/ethjs>@metamask/ethjs-contract": {
      "packages": {
        "@metamask/ethjs-query>@metamask/ethjs-format>@metamask/ethjs-util": true,
        "@metamask/transaction-controller>eth-method-registry>@metamask/ethjs>@metamask/ethjs-contract>js-sha3": true,
        "@metamask/transaction-controller>eth-method-registry>@metamask/ethjs>@metamask/ethjs-filter": true,
        "ethjs-contract>babel-runtime": true,
        "ethjs>ethjs-abi": true,
        "promise-to-callback": true
      }
    },
    "@metamask/transaction-controller>eth-method-registry>@metamask/ethjs>@metamask/ethjs-contract>js-sha3": {
      "globals": {
        "define": true
      },
      "packages": {
        "browserify>process": true
      }
    },
    "@metamask/transaction-controller>eth-method-registry>@metamask/ethjs>@metamask/ethjs-filter": {
      "globals": {
        "clearInterval": true,
        "setInterval": true
      }
    },
    "@metamask/transaction-controller>eth-method-registry>@metamask/ethjs>@metamask/ethjs-provider-http": {
      "packages": {
        "@metamask/transaction-controller>eth-method-registry>@metamask/ethjs>@metamask/ethjs-provider-http>xhr2": true
      }
    },
    "@metamask/transaction-controller>eth-method-registry>@metamask/ethjs>@metamask/ethjs-provider-http>xhr2": {
      "globals": {
        "XMLHttpRequest": true
      }
    },
    "@metamask/transaction-controller>eth-method-registry>@metamask/ethjs>js-sha3": {
      "globals": {
        "define": true
      },
      "packages": {
        "browserify>process": true
=======
    "@metamask/transaction-controller>@metamask/controller-utils": {
      "globals": {
        "URL": true,
        "console.error": true,
        "fetch": true,
        "setTimeout": true
      },
      "packages": {
        "@metamask/controller-utils>@spruceid/siwe-parser": true,
        "@metamask/ethjs>@metamask/ethjs-unit": true,
        "@metamask/utils": true,
        "browserify>buffer": true,
        "eslint>fast-deep-equal": true,
        "eth-ens-namehash": true,
        "ethereumjs-util": true
>>>>>>> 722d8fe2
      }
    },
    "@metamask/transaction-controller>nonce-tracker": {
      "packages": {
        "@ethersproject/providers": true,
        "@metamask/eth-token-tracker>eth-block-tracker": true,
        "@metamask/transaction-controller>nonce-tracker>async-mutex": true,
        "browserify>assert": true
      }
    },
    "@metamask/transaction-controller>nonce-tracker>async-mutex": {
      "globals": {
        "clearTimeout": true,
        "setTimeout": true
      },
      "packages": {
        "mockttp>graphql-tag>tslib": true
      }
    },
    "@metamask/user-operation-controller": {
      "globals": {
        "fetch": true
      },
      "packages": {
        "@metamask/base-controller": true,
        "@metamask/controller-utils": true,
        "@metamask/eth-query": true,
        "@metamask/gas-fee-controller": true,
        "@metamask/polling-controller": true,
        "@metamask/transaction-controller": true,
        "@metamask/utils": true,
        "ethereumjs-util": true,
        "lodash": true,
        "superstruct": true,
        "uuid": true,
        "webpack>events": true
      }
    },
<<<<<<< HEAD
=======
    "@metamask/user-operation-controller>@metamask/controller-utils": {
      "globals": {
        "URL": true,
        "console.error": true,
        "fetch": true,
        "setTimeout": true
      },
      "packages": {
        "@metamask/controller-utils>@spruceid/siwe-parser": true,
        "@metamask/ethjs>@metamask/ethjs-unit": true,
        "@metamask/utils": true,
        "browserify>buffer": true,
        "eslint>fast-deep-equal": true,
        "eth-ens-namehash": true,
        "ethereumjs-util": true
      }
    },
>>>>>>> 722d8fe2
    "@metamask/utils": {
      "globals": {
        "TextDecoder": true,
        "TextEncoder": true
      },
      "packages": {
        "@metamask/utils>@noble/hashes": true,
        "@metamask/utils>@scure/base": true,
        "@metamask/utils>pony-cause": true,
        "browserify>buffer": true,
        "nock>debug": true,
        "semver": true,
        "superstruct": true
      }
    },
    "@metamask/utils>@noble/hashes": {
      "globals": {
        "TextEncoder": true,
        "crypto": true
      }
    },
    "@metamask/utils>@scure/base": {
      "globals": {
        "TextDecoder": true,
        "TextEncoder": true
      }
    },
    "@ngraveio/bc-ur": {
      "packages": {
        "@ngraveio/bc-ur>@apocentre/alias-sampling": true,
        "@ngraveio/bc-ur>bignumber.js": true,
        "@ngraveio/bc-ur>cbor-sync": true,
        "@ngraveio/bc-ur>crc": true,
        "@ngraveio/bc-ur>jsbi": true,
        "addons-linter>sha.js": true,
        "browserify>assert": true,
        "browserify>buffer": true
      }
    },
    "@ngraveio/bc-ur>assert>object-is": {
      "packages": {
        "globalthis>define-properties": true,
        "string.prototype.matchall>call-bind": true
      }
    },
    "@ngraveio/bc-ur>bignumber.js": {
      "globals": {
        "crypto": true,
        "define": true
      }
    },
    "@ngraveio/bc-ur>cbor-sync": {
      "globals": {
        "define": true
      },
      "packages": {
        "browserify>buffer": true
      }
    },
    "@ngraveio/bc-ur>crc": {
      "packages": {
        "browserify>buffer": true
      }
    },
    "@ngraveio/bc-ur>jsbi": {
      "globals": {
        "define": true
      }
    },
    "@popperjs/core": {
      "globals": {
        "Element": true,
        "HTMLElement": true,
        "ShadowRoot": true,
        "console.error": true,
        "console.warn": true,
        "document": true,
        "navigator.userAgent": true
      }
    },
    "@reduxjs/toolkit": {
      "globals": {
        "AbortController": true,
        "__REDUX_DEVTOOLS_EXTENSION_COMPOSE__": true,
        "__REDUX_DEVTOOLS_EXTENSION__": true,
        "console.error": true,
        "console.info": true,
        "console.warn": true
      },
      "packages": {
        "@reduxjs/toolkit>reselect": true,
        "immer": true,
        "redux": true,
        "redux-thunk": true
      }
    },
    "@segment/loosely-validate-event": {
      "packages": {
        "@segment/loosely-validate-event>component-type": true,
        "@segment/loosely-validate-event>join-component": true,
        "browserify>assert": true,
        "browserify>buffer": true
      }
    },
    "@sentry/browser": {
      "globals": {
        "TextDecoder": true,
        "TextEncoder": true,
        "XMLHttpRequest": true,
        "__SENTRY_DEBUG__": true,
        "__SENTRY_RELEASE__": true,
        "indexedDB.open": true,
        "setTimeout": true
      },
      "packages": {
        "@sentry/browser>@sentry-internal/tracing": true,
        "@sentry/browser>@sentry/core": true,
        "@sentry/browser>@sentry/replay": true,
        "@sentry/utils": true
      }
    },
    "@sentry/browser>@sentry-internal/tracing": {
      "globals": {
        "Headers": true,
        "PerformanceObserver": true,
        "Request": true,
        "__SENTRY_DEBUG__": true,
        "addEventListener": true,
        "performance.getEntriesByType": true,
        "removeEventListener": true
      },
      "packages": {
        "@sentry/browser>@sentry/core": true,
        "@sentry/utils": true
      }
    },
    "@sentry/browser>@sentry/core": {
      "globals": {
        "__SENTRY_DEBUG__": true,
        "__SENTRY_TRACING__": true,
        "clearInterval": true,
        "clearTimeout": true,
        "console.warn": true,
        "setInterval": true,
        "setTimeout": true
      },
      "packages": {
        "@sentry/utils": true
      }
    },
    "@sentry/browser>@sentry/replay": {
      "globals": {
        "Blob": true,
        "CSSConditionRule": true,
        "CSSGroupingRule": true,
        "CSSMediaRule": true,
        "CSSSupportsRule": true,
        "DragEvent": true,
        "Element": true,
        "FormData": true,
        "HTMLCanvasElement": true,
        "HTMLElement.prototype": true,
        "HTMLFormElement": true,
        "HTMLImageElement": true,
        "HTMLInputElement.prototype": true,
        "HTMLOptionElement.prototype": true,
        "HTMLSelectElement.prototype": true,
        "HTMLTextAreaElement.prototype": true,
        "Headers": true,
        "ImageData": true,
        "MouseEvent": true,
        "MutationObserver": true,
        "Node.prototype.contains": true,
        "PerformanceObserver": true,
        "TextEncoder": true,
        "URL": true,
        "URLSearchParams": true,
        "Worker": true,
        "Zone": true,
        "__SENTRY_DEBUG__": true,
        "__rrMutationObserver": true,
        "clearTimeout": true,
        "console.error": true,
        "console.warn": true,
        "document": true,
        "innerHeight": true,
        "innerWidth": true,
        "location.href": true,
        "pageXOffset": true,
        "pageYOffset": true,
        "requestAnimationFrame": true,
        "setTimeout": true
      },
      "packages": {
        "@sentry/browser>@sentry/core": true,
        "@sentry/utils": true,
        "browserify>process": true
      }
    },
    "@sentry/integrations": {
      "globals": {
        "Request": true,
        "__SENTRY_DEBUG__": true,
        "console.log": true
      },
      "packages": {
        "@sentry/utils": true,
        "localforage": true
      }
    },
    "@sentry/utils": {
      "globals": {
        "CustomEvent": true,
        "DOMError": true,
        "DOMException": true,
        "Element": true,
        "ErrorEvent": true,
        "Event": true,
        "Headers": true,
        "Request": true,
        "Response": true,
        "TextEncoder": true,
        "URL": true,
        "XMLHttpRequest.prototype": true,
        "__SENTRY_BROWSER_BUNDLE__": true,
        "__SENTRY_DEBUG__": true,
        "clearTimeout": true,
        "console.error": true,
        "document": true,
        "new": true,
        "setTimeout": true,
        "target": true
      },
      "packages": {
        "browserify>process": true
      }
    },
    "@storybook/addon-docs>remark-external-links>mdast-util-definitions": {
      "packages": {
        "react-markdown>unist-util-visit": true
      }
    },
    "@storybook/addon-knobs>qs": {
      "packages": {
        "string.prototype.matchall>side-channel": true
      }
    },
    "@trezor/connect-web": {
      "globals": {
        "__TREZOR_CONNECT_SRC": true,
        "addEventListener": true,
        "btoa": true,
        "chrome": true,
        "clearInterval": true,
        "clearTimeout": true,
        "console.warn": true,
        "document.body": true,
        "document.createElement": true,
        "document.createTextNode": true,
        "document.getElementById": true,
        "document.querySelectorAll": true,
        "location": true,
        "navigator": true,
        "open": true,
        "removeEventListener": true,
        "setInterval": true,
        "setTimeout": true
      },
      "packages": {
        "@trezor/connect-web>@trezor/connect": true,
        "@trezor/connect-web>@trezor/utils": true,
        "mockttp>graphql-tag>tslib": true,
        "webpack>events": true
      }
    },
    "@trezor/connect-web>@trezor/connect": {
      "globals": {
        "console.error": true,
        "console.log": true,
        "console.warn": true
      },
      "packages": {
        "@trezor/connect-web>@trezor/connect>@trezor/transport": true,
        "@trezor/connect-web>@trezor/connect>tslib": true
      }
    },
    "@trezor/connect-web>@trezor/connect>tslib": {
      "globals": {
        "define": true
      }
    },
    "@trezor/connect-web>@trezor/utils": {
      "globals": {
        "AbortController": true,
        "Intl.NumberFormat": true,
        "clearTimeout": true,
        "setTimeout": true
      },
      "packages": {
        "browserify>buffer": true
      }
    },
    "@zxing/browser": {
      "globals": {
        "HTMLElement": true,
        "HTMLImageElement": true,
        "HTMLVideoElement": true,
        "clearTimeout": true,
        "console.error": true,
        "console.warn": true,
        "document": true,
        "navigator": true,
        "setTimeout": true
      },
      "packages": {
        "@zxing/library": true
      }
    },
    "@zxing/library": {
      "globals": {
        "HTMLImageElement": true,
        "HTMLVideoElement": true,
        "TextDecoder": true,
        "TextEncoder": true,
        "URL.createObjectURL": true,
        "btoa": true,
        "console.log": true,
        "console.warn": true,
        "document": true,
        "navigator": true,
        "setTimeout": true
      },
      "packages": {
        "@zxing/library>ts-custom-error": true
      }
    },
    "addons-linter>sha.js": {
      "packages": {
        "koa>content-disposition>safe-buffer": true,
        "pumpify>inherits": true
      }
    },
    "await-semaphore": {
      "packages": {
        "browserify>process": true,
        "browserify>timers-browserify": true
      }
    },
    "base32-encode": {
      "packages": {
        "base32-encode>to-data-view": true
      }
    },
    "bignumber.js": {
      "globals": {
        "crypto": true,
        "define": true
      }
    },
    "blo": {
      "globals": {
        "btoa": true
      }
    },
    "bn.js": {
      "globals": {
        "Buffer": true
      },
      "packages": {
        "browserify>browser-resolve": true
      }
    },
    "bowser": {
      "globals": {
        "define": true
      }
    },
    "brfs>static-module>object-inspect": {
      "globals": {
        "HTMLElement": true,
        "WeakRef": true
      },
      "packages": {
        "browserify>browser-resolve": true
      }
    },
    "browserify>assert": {
      "globals": {
        "Buffer": true
      },
      "packages": {
        "browserify>assert>util": true,
        "react>object-assign": true
      }
    },
    "browserify>assert>util": {
      "globals": {
        "console.error": true,
        "console.log": true,
        "console.trace": true,
        "process": true
      },
      "packages": {
        "browserify>assert>util>inherits": true,
        "browserify>process": true
      }
    },
    "browserify>browser-resolve": {
      "packages": {
        "ethjs-query>babel-runtime>core-js": true
      }
    },
    "browserify>browserify-zlib": {
      "packages": {
        "browserify>assert": true,
        "browserify>browserify-zlib>pako": true,
        "browserify>buffer": true,
        "browserify>process": true,
        "browserify>util": true,
        "stream-browserify": true
      }
    },
    "browserify>buffer": {
      "globals": {
        "console": true
      },
      "packages": {
        "base64-js": true,
        "browserify>buffer>ieee754": true
      }
    },
    "browserify>crypto-browserify": {
      "packages": {
        "browserify>crypto-browserify>browserify-cipher": true,
        "browserify>crypto-browserify>browserify-sign": true,
        "browserify>crypto-browserify>create-ecdh": true,
        "browserify>crypto-browserify>create-hmac": true,
        "browserify>crypto-browserify>diffie-hellman": true,
        "browserify>crypto-browserify>pbkdf2": true,
        "browserify>crypto-browserify>public-encrypt": true,
        "browserify>crypto-browserify>randomfill": true,
        "ethereumjs-util>create-hash": true,
        "mocha>serialize-javascript>randombytes": true
      }
    },
    "browserify>crypto-browserify>browserify-cipher": {
      "packages": {
        "browserify>crypto-browserify>browserify-cipher>browserify-des": true,
        "browserify>crypto-browserify>browserify-cipher>evp_bytestokey": true,
        "ethereumjs-util>ethereum-cryptography>browserify-aes": true
      }
    },
    "browserify>crypto-browserify>browserify-cipher>browserify-des": {
      "packages": {
        "browserify>buffer": true,
        "browserify>crypto-browserify>browserify-cipher>browserify-des>des.js": true,
        "ethereumjs-util>create-hash>cipher-base": true,
        "pumpify>inherits": true
      }
    },
    "browserify>crypto-browserify>browserify-cipher>browserify-des>des.js": {
      "packages": {
        "@metamask/ppom-validator>elliptic>minimalistic-assert": true,
        "pumpify>inherits": true
      }
    },
    "browserify>crypto-browserify>browserify-cipher>evp_bytestokey": {
      "packages": {
        "ethereumjs-util>create-hash>md5.js": true,
        "koa>content-disposition>safe-buffer": true
      }
    },
    "browserify>crypto-browserify>browserify-sign": {
      "packages": {
        "@metamask/ppom-validator>elliptic": true,
        "bn.js": true,
        "browserify>buffer": true,
        "browserify>crypto-browserify>create-hmac": true,
        "browserify>crypto-browserify>public-encrypt>browserify-rsa": true,
        "browserify>crypto-browserify>public-encrypt>parse-asn1": true,
        "ethereumjs-util>create-hash": true,
        "pumpify>inherits": true,
        "stream-browserify": true
      }
    },
    "browserify>crypto-browserify>create-ecdh": {
      "packages": {
        "@metamask/ppom-validator>elliptic": true,
        "bn.js": true,
        "browserify>buffer": true
      }
    },
    "browserify>crypto-browserify>create-hmac": {
      "packages": {
        "addons-linter>sha.js": true,
        "ethereumjs-util>create-hash": true,
        "ethereumjs-util>create-hash>cipher-base": true,
        "ethereumjs-util>create-hash>ripemd160": true,
        "koa>content-disposition>safe-buffer": true,
        "pumpify>inherits": true
      }
    },
    "browserify>crypto-browserify>diffie-hellman": {
      "packages": {
        "bn.js": true,
        "browserify>buffer": true,
        "browserify>crypto-browserify>diffie-hellman>miller-rabin": true,
        "mocha>serialize-javascript>randombytes": true
      }
    },
    "browserify>crypto-browserify>diffie-hellman>miller-rabin": {
      "packages": {
        "@metamask/ppom-validator>elliptic>brorand": true,
        "bn.js": true
      }
    },
    "browserify>crypto-browserify>pbkdf2": {
      "globals": {
        "crypto": true,
        "process": true,
        "queueMicrotask": true,
        "setImmediate": true,
        "setTimeout": true
      },
      "packages": {
        "addons-linter>sha.js": true,
        "browserify>process": true,
        "ethereumjs-util>create-hash": true,
        "ethereumjs-util>create-hash>ripemd160": true,
        "koa>content-disposition>safe-buffer": true
      }
    },
    "browserify>crypto-browserify>public-encrypt": {
      "packages": {
        "bn.js": true,
        "browserify>buffer": true,
        "browserify>crypto-browserify>public-encrypt>browserify-rsa": true,
        "browserify>crypto-browserify>public-encrypt>parse-asn1": true,
        "ethereumjs-util>create-hash": true,
        "mocha>serialize-javascript>randombytes": true
      }
    },
    "browserify>crypto-browserify>public-encrypt>browserify-rsa": {
      "packages": {
        "bn.js": true,
        "browserify>buffer": true,
        "mocha>serialize-javascript>randombytes": true
      }
    },
    "browserify>crypto-browserify>public-encrypt>parse-asn1": {
      "packages": {
        "browserify>buffer": true,
        "browserify>crypto-browserify>browserify-cipher>evp_bytestokey": true,
        "browserify>crypto-browserify>pbkdf2": true,
        "browserify>crypto-browserify>public-encrypt>parse-asn1>asn1.js": true,
        "ethereumjs-util>ethereum-cryptography>browserify-aes": true
      }
    },
    "browserify>crypto-browserify>public-encrypt>parse-asn1>asn1.js": {
      "packages": {
        "@metamask/ppom-validator>elliptic>minimalistic-assert": true,
        "bn.js": true,
        "browserify>buffer": true,
        "browserify>vm-browserify": true,
        "pumpify>inherits": true
      }
    },
    "browserify>crypto-browserify>randomfill": {
      "globals": {
        "crypto": true,
        "msCrypto": true
      },
      "packages": {
        "browserify>process": true,
        "koa>content-disposition>safe-buffer": true,
        "mocha>serialize-javascript>randombytes": true
      }
    },
    "browserify>https-browserify": {
      "packages": {
        "browserify>stream-http": true,
        "browserify>url": true
      }
    },
    "browserify>path-browserify": {
      "packages": {
        "browserify>process": true
      }
    },
    "browserify>process": {
      "globals": {
        "clearTimeout": true,
        "setTimeout": true
      }
    },
    "browserify>punycode": {
      "globals": {
        "define": true
      }
    },
    "browserify>stream-http": {
      "globals": {
        "AbortController": true,
        "Blob": true,
        "MSStreamReader": true,
        "ReadableStream": true,
        "WritableStream": true,
        "XDomainRequest": true,
        "XMLHttpRequest": true,
        "clearTimeout": true,
        "fetch": true,
        "location.protocol.search": true,
        "setTimeout": true
      },
      "packages": {
        "browserify>buffer": true,
        "browserify>process": true,
        "browserify>stream-http>builtin-status-codes": true,
        "browserify>stream-http>readable-stream": true,
        "browserify>url": true,
        "pumpify>inherits": true,
        "watchify>xtend": true
      }
    },
    "browserify>stream-http>readable-stream": {
      "packages": {
        "browserify>browser-resolve": true,
        "browserify>buffer": true,
        "browserify>process": true,
        "browserify>string_decoder": true,
        "pumpify>inherits": true,
        "readable-stream>util-deprecate": true,
        "webpack>events": true
      }
    },
    "browserify>string_decoder": {
      "packages": {
        "koa>content-disposition>safe-buffer": true
      }
    },
    "browserify>timers-browserify": {
      "globals": {
        "clearInterval": true,
        "clearTimeout": true,
        "setInterval": true,
        "setTimeout": true
      },
      "packages": {
        "browserify>process": true
      }
    },
    "browserify>url": {
      "packages": {
        "@storybook/addon-knobs>qs": true,
        "browserify>punycode": true
      }
    },
    "browserify>util": {
      "globals": {
        "console.error": true,
        "console.log": true,
        "console.trace": true
      },
      "packages": {
        "browserify>process": true,
        "browserify>util>is-arguments": true,
        "browserify>util>is-typed-array": true,
        "browserify>util>which-typed-array": true,
        "koa>is-generator-function": true,
        "pumpify>inherits": true
      }
    },
    "browserify>util>is-arguments": {
      "packages": {
        "koa>is-generator-function>has-tostringtag": true,
        "string.prototype.matchall>call-bind": true
      }
    },
    "browserify>util>is-typed-array": {
      "packages": {
        "browserify>util>is-typed-array>for-each": true,
        "koa>is-generator-function>has-tostringtag": true,
        "string.prototype.matchall>call-bind": true,
        "string.prototype.matchall>es-abstract>available-typed-arrays": true,
        "string.prototype.matchall>es-abstract>gopd": true
      }
    },
    "browserify>util>is-typed-array>for-each": {
      "packages": {
        "string.prototype.matchall>es-abstract>is-callable": true
      }
    },
    "browserify>util>which-typed-array": {
      "packages": {
        "browserify>util>is-typed-array": true,
        "browserify>util>is-typed-array>for-each": true,
        "koa>is-generator-function>has-tostringtag": true,
        "string.prototype.matchall>call-bind": true,
        "string.prototype.matchall>es-abstract>available-typed-arrays": true,
        "string.prototype.matchall>es-abstract>gopd": true
      }
    },
    "browserify>vm-browserify": {
      "globals": {
        "document.body.appendChild": true,
        "document.body.removeChild": true,
        "document.createElement": true
      }
    },
    "chalk": {
      "packages": {
        "chalk>ansi-styles": true,
        "chalk>supports-color": true
      }
    },
    "chalk>ansi-styles": {
      "packages": {
        "chalk>ansi-styles>color-convert": true
      }
    },
    "chalk>ansi-styles>color-convert": {
      "packages": {
        "jest-canvas-mock>moo-color>color-name": true
      }
    },
    "classnames": {
      "globals": {
        "classNames": "write",
        "define": true
      }
    },
    "copy-to-clipboard": {
      "globals": {
        "clipboardData": true,
        "console.error": true,
        "console.warn": true,
        "document.body.appendChild": true,
        "document.body.removeChild": true,
        "document.createElement": true,
        "document.createRange": true,
        "document.execCommand": true,
        "document.getSelection": true,
        "navigator.userAgent": true,
        "prompt": true
      },
      "packages": {
        "copy-to-clipboard>toggle-selection": true
      }
    },
    "copy-to-clipboard>toggle-selection": {
      "globals": {
        "document.activeElement": true,
        "document.getSelection": true
      }
    },
    "currency-formatter": {
      "packages": {
        "currency-formatter>accounting": true,
        "currency-formatter>locale-currency": true,
        "react>object-assign": true
      }
    },
    "currency-formatter>accounting": {
      "globals": {
        "define": true
      }
    },
    "currency-formatter>locale-currency": {
      "globals": {
        "countryCode": true
      }
    },
    "debounce-stream": {
      "packages": {
        "debounce-stream>debounce": true,
        "debounce-stream>duplexer": true,
        "debounce-stream>through": true
      }
    },
    "debounce-stream>debounce": {
      "globals": {
        "clearTimeout": true,
        "setTimeout": true
      }
    },
    "debounce-stream>duplexer": {
      "packages": {
        "stream-browserify": true
      }
    },
    "debounce-stream>through": {
      "packages": {
        "browserify>process": true,
        "stream-browserify": true
      }
    },
    "depcheck>@vue/compiler-sfc>postcss>nanoid": {
      "globals": {
        "crypto.getRandomValues": true
      }
    },
    "depcheck>is-core-module>hasown": {
      "packages": {
        "browserify>has>function-bind": true
      }
    },
    "dependency-tree>precinct>detective-postcss>postcss>nanoid": {
      "globals": {
        "crypto.getRandomValues": true
      }
    },
    "end-of-stream": {
      "packages": {
        "browserify>process": true,
        "pump>once": true
      }
    },
    "eslint-plugin-react>array-includes>is-string": {
      "packages": {
        "koa>is-generator-function>has-tostringtag": true
      }
    },
    "eslint>optionator>fast-levenshtein": {
      "globals": {
        "Intl": true,
        "Levenshtein": "write",
        "console.log": true,
        "define": true,
        "importScripts": true,
        "postMessage": true
      }
    },
    "eth-ens-namehash": {
      "globals": {
        "name": "write"
      },
      "packages": {
        "browserify>buffer": true,
        "eth-ens-namehash>idna-uts46-hx": true,
        "eth-ens-namehash>js-sha3": true
      }
    },
    "eth-ens-namehash>idna-uts46-hx": {
      "globals": {
        "define": true
      },
      "packages": {
        "browserify>punycode": true
      }
    },
    "eth-ens-namehash>js-sha3": {
      "packages": {
        "browserify>process": true
      }
    },
    "eth-json-rpc-filters": {
      "globals": {
        "console.error": true
      },
      "packages": {
        "@metamask/safe-event-emitter": true,
        "eth-json-rpc-filters>async-mutex": true,
        "eth-json-rpc-filters>eth-query": true,
        "json-rpc-engine": true,
        "pify": true
      }
    },
    "eth-json-rpc-filters>async-mutex": {
      "globals": {
        "setTimeout": true
      },
      "packages": {
        "mockttp>graphql-tag>tslib": true
      }
    },
    "eth-json-rpc-filters>eth-query": {
      "packages": {
        "@metamask/eth-query>json-rpc-random-id": true,
        "nock>debug": true,
        "watchify>xtend": true
      }
    },
    "eth-keyring-controller>@metamask/browser-passworder": {
      "globals": {
        "crypto": true
      }
    },
    "eth-lattice-keyring": {
      "globals": {
        "addEventListener": true,
        "browser": true,
        "clearInterval": true,
        "fetch": true,
        "open": true,
        "setInterval": true
      },
      "packages": {
        "@ethereumjs/tx>@ethereumjs/util": true,
        "bn.js": true,
        "browserify>buffer": true,
        "browserify>crypto-browserify": true,
        "eth-lattice-keyring>@ethereumjs/tx": true,
        "eth-lattice-keyring>gridplus-sdk": true,
        "eth-lattice-keyring>rlp": true,
        "webpack>events": true
      }
    },
    "eth-lattice-keyring>@ethereumjs/tx": {
      "packages": {
        "@ethereumjs/common": true,
        "@ethereumjs/tx>@ethereumjs/rlp": true,
        "@ethereumjs/tx>@ethereumjs/util": true,
        "@ethersproject/providers": true,
        "browserify>buffer": true,
        "browserify>insert-module-globals>is-buffer": true,
        "eth-lattice-keyring>@ethereumjs/tx>@chainsafe/ssz": true,
        "eth-lattice-keyring>@ethereumjs/tx>ethereum-cryptography": true
      }
    },
    "eth-lattice-keyring>@ethereumjs/tx>@chainsafe/ssz": {
      "packages": {
        "browserify": true,
        "browserify>buffer": true,
        "eth-lattice-keyring>@ethereumjs/tx>@chainsafe/ssz>@chainsafe/persistent-merkle-tree": true,
        "eth-lattice-keyring>@ethereumjs/tx>@chainsafe/ssz>case": true
      }
    },
    "eth-lattice-keyring>@ethereumjs/tx>@chainsafe/ssz>@chainsafe/persistent-merkle-tree": {
      "globals": {
        "WeakRef": true
      },
      "packages": {
        "browserify": true
      }
    },
    "eth-lattice-keyring>@ethereumjs/tx>ethereum-cryptography": {
      "globals": {
        "TextDecoder": true,
        "crypto": true
      },
      "packages": {
        "eth-lattice-keyring>@ethereumjs/tx>ethereum-cryptography>@noble/hashes": true
      }
    },
    "eth-lattice-keyring>@ethereumjs/tx>ethereum-cryptography>@noble/hashes": {
      "globals": {
        "TextEncoder": true,
        "crypto": true
      }
    },
    "eth-lattice-keyring>@noble/secp256k1": {
      "globals": {
        "crypto": true
      },
      "packages": {
        "browserify>browser-resolve": true
      }
    },
    "eth-lattice-keyring>gridplus-sdk": {
      "globals": {
        "AbortController": true,
        "Request": true,
        "URL": true,
        "__values": true,
        "caches": true,
        "clearTimeout": true,
        "console.error": true,
        "console.log": true,
        "console.warn": true,
        "fetch": true,
        "setTimeout": true
      },
      "packages": {
        "@ethereumjs/common>crc-32": true,
        "@ethersproject/abi": true,
        "@ethersproject/abi>@ethersproject/keccak256>js-sha3": true,
        "@metamask/ppom-validator>elliptic": true,
        "bn.js": true,
        "browserify>buffer": true,
        "eth-lattice-keyring>gridplus-sdk>@ethereumjs/common": true,
        "eth-lattice-keyring>gridplus-sdk>@ethereumjs/tx": true,
        "eth-lattice-keyring>gridplus-sdk>aes-js": true,
        "eth-lattice-keyring>gridplus-sdk>bech32": true,
        "eth-lattice-keyring>gridplus-sdk>bignumber.js": true,
        "eth-lattice-keyring>gridplus-sdk>bitwise": true,
        "eth-lattice-keyring>gridplus-sdk>borc": true,
        "eth-lattice-keyring>gridplus-sdk>eth-eip712-util-browser": true,
        "eth-lattice-keyring>gridplus-sdk>rlp": true,
        "eth-lattice-keyring>gridplus-sdk>secp256k1": true,
        "eth-lattice-keyring>gridplus-sdk>uuid": true,
        "ethereumjs-util>ethereum-cryptography>bs58check": true,
        "ethereumjs-util>ethereum-cryptography>hash.js": true,
        "lodash": true
      }
    },
    "eth-lattice-keyring>gridplus-sdk>@ethereumjs/common": {
      "packages": {
        "@ethereumjs/common>crc-32": true,
        "@ethereumjs/tx>@ethereumjs/util": true,
        "browserify>buffer": true,
        "webpack>events": true
      }
    },
    "eth-lattice-keyring>gridplus-sdk>@ethereumjs/tx": {
      "packages": {
        "@ethereumjs/tx>@ethereumjs/rlp": true,
        "@ethereumjs/tx>@ethereumjs/util": true,
        "@ethersproject/providers": true,
        "browserify>buffer": true,
        "browserify>insert-module-globals>is-buffer": true,
        "eth-lattice-keyring>@ethereumjs/tx>@chainsafe/ssz": true,
        "eth-lattice-keyring>gridplus-sdk>@ethereumjs/tx>@ethereumjs/common": true,
        "eth-lattice-keyring>gridplus-sdk>@ethereumjs/tx>ethereum-cryptography": true
      }
    },
    "eth-lattice-keyring>gridplus-sdk>@ethereumjs/tx>@ethereumjs/common": {
      "packages": {
        "@ethereumjs/common>crc-32": true,
        "@ethereumjs/tx>@ethereumjs/util": true,
        "browserify>buffer": true,
        "webpack>events": true
      }
    },
    "eth-lattice-keyring>gridplus-sdk>@ethereumjs/tx>ethereum-cryptography": {
      "globals": {
        "TextDecoder": true,
        "crypto": true
      },
      "packages": {
        "eth-lattice-keyring>gridplus-sdk>@ethereumjs/tx>ethereum-cryptography>@noble/hashes": true
      }
    },
    "eth-lattice-keyring>gridplus-sdk>@ethereumjs/tx>ethereum-cryptography>@noble/hashes": {
      "globals": {
        "TextEncoder": true,
        "crypto": true
      }
    },
    "eth-lattice-keyring>gridplus-sdk>aes-js": {
      "globals": {
        "define": true
      }
    },
    "eth-lattice-keyring>gridplus-sdk>bignumber.js": {
      "globals": {
        "crypto": true,
        "define": true
      }
    },
    "eth-lattice-keyring>gridplus-sdk>bitwise": {
      "packages": {
        "browserify>buffer": true
      }
    },
    "eth-lattice-keyring>gridplus-sdk>borc": {
      "globals": {
        "console": true
      },
      "packages": {
        "browserify>buffer": true,
        "browserify>buffer>ieee754": true,
        "eth-lattice-keyring>gridplus-sdk>borc>bignumber.js": true,
        "eth-lattice-keyring>gridplus-sdk>borc>iso-url": true
      }
    },
    "eth-lattice-keyring>gridplus-sdk>borc>bignumber.js": {
      "globals": {
        "crypto": true,
        "define": true
      }
    },
    "eth-lattice-keyring>gridplus-sdk>borc>iso-url": {
      "globals": {
        "URL": true,
        "URLSearchParams": true,
        "location": true
      }
    },
    "eth-lattice-keyring>gridplus-sdk>eth-eip712-util-browser": {
      "globals": {
        "intToBuffer": true
      },
      "packages": {
        "@ethersproject/abi>@ethersproject/keccak256>js-sha3": true,
        "bn.js": true,
        "eth-lattice-keyring>gridplus-sdk>eth-eip712-util-browser>buffer": true
      }
    },
    "eth-lattice-keyring>gridplus-sdk>eth-eip712-util-browser>buffer": {
      "globals": {
        "console": true
      },
      "packages": {
        "base64-js": true,
        "browserify>buffer>ieee754": true
      }
    },
    "eth-lattice-keyring>gridplus-sdk>rlp": {
      "globals": {
        "TextEncoder": true
      }
    },
    "eth-lattice-keyring>gridplus-sdk>secp256k1": {
      "packages": {
        "@metamask/ppom-validator>elliptic": true
      }
    },
    "eth-lattice-keyring>gridplus-sdk>uuid": {
      "globals": {
        "crypto": true
      }
    },
    "eth-lattice-keyring>rlp": {
      "globals": {
        "TextEncoder": true
      }
    },
    "eth-method-registry": {
      "packages": {
        "@metamask/ethjs": true
      }
    },
    "eth-rpc-errors": {
      "packages": {
        "eth-rpc-errors>fast-safe-stringify": true
      }
    },
    "eth-sig-util": {
      "packages": {
        "browserify>buffer": true,
        "eth-sig-util>ethereumjs-util": true,
        "eth-sig-util>tweetnacl": true,
        "eth-sig-util>tweetnacl-util": true,
        "ethereumjs-abi": true
      }
    },
    "eth-sig-util>ethereumjs-util": {
      "packages": {
        "@metamask/ppom-validator>elliptic": true,
        "bn.js": true,
        "browserify>assert": true,
        "browserify>buffer": true,
        "eth-sig-util>ethereumjs-util>ethereum-cryptography": true,
        "eth-sig-util>ethereumjs-util>ethjs-util": true,
        "ethereumjs-util>create-hash": true,
        "ethereumjs-util>rlp": true,
        "koa>content-disposition>safe-buffer": true
      }
    },
    "eth-sig-util>ethereumjs-util>ethereum-cryptography": {
      "packages": {
        "browserify>buffer": true,
        "ganache>keccak": true,
        "ganache>secp256k1": true,
        "mocha>serialize-javascript>randombytes": true
      }
    },
    "eth-sig-util>ethereumjs-util>ethjs-util": {
      "packages": {
        "@metamask/ethjs>@metamask/ethjs-util>is-hex-prefixed": true,
        "@metamask/ethjs>number-to-bn>strip-hex-prefix": true,
        "browserify>buffer": true
      }
    },
    "eth-sig-util>tweetnacl": {
      "globals": {
        "crypto": true,
        "msCrypto": true,
        "nacl": "write"
      },
      "packages": {
        "browserify>browser-resolve": true
      }
    },
    "eth-sig-util>tweetnacl-util": {
      "globals": {
        "atob": true,
        "btoa": true
      },
      "packages": {
        "browserify>browser-resolve": true
      }
    },
    "ethereumjs-abi": {
      "packages": {
        "bn.js": true,
        "browserify>buffer": true,
        "ethereumjs-abi>ethereumjs-util": true
      }
    },
    "ethereumjs-abi>ethereumjs-util": {
      "packages": {
        "@metamask/ppom-validator>elliptic": true,
        "bn.js": true,
        "browserify>assert": true,
        "browserify>buffer": true,
        "eth-sig-util>ethereumjs-util>ethjs-util": true,
        "ethereumjs-abi>ethereumjs-util>ethereum-cryptography": true,
        "ethereumjs-util>create-hash": true,
        "ethereumjs-util>rlp": true
      }
    },
    "ethereumjs-abi>ethereumjs-util>ethereum-cryptography": {
      "packages": {
        "browserify>buffer": true,
        "ganache>keccak": true,
        "ganache>secp256k1": true,
        "mocha>serialize-javascript>randombytes": true
      }
    },
    "ethereumjs-util": {
      "packages": {
        "bn.js": true,
        "browserify>assert": true,
        "browserify>buffer": true,
        "browserify>insert-module-globals>is-buffer": true,
        "ethereumjs-util>create-hash": true,
        "ethereumjs-util>ethereum-cryptography": true,
        "ethereumjs-util>rlp": true
      }
    },
    "ethereumjs-util>create-hash": {
      "packages": {
        "addons-linter>sha.js": true,
        "ethereumjs-util>create-hash>cipher-base": true,
        "ethereumjs-util>create-hash>md5.js": true,
        "ethereumjs-util>create-hash>ripemd160": true,
        "pumpify>inherits": true
      }
    },
    "ethereumjs-util>create-hash>cipher-base": {
      "packages": {
        "browserify>string_decoder": true,
        "koa>content-disposition>safe-buffer": true,
        "pumpify>inherits": true,
        "stream-browserify": true
      }
    },
    "ethereumjs-util>create-hash>md5.js": {
      "packages": {
        "ethereumjs-util>create-hash>md5.js>hash-base": true,
        "koa>content-disposition>safe-buffer": true,
        "pumpify>inherits": true
      }
    },
    "ethereumjs-util>create-hash>md5.js>hash-base": {
      "packages": {
        "ethereumjs-util>create-hash>md5.js>hash-base>readable-stream": true,
        "koa>content-disposition>safe-buffer": true,
        "pumpify>inherits": true
      }
    },
    "ethereumjs-util>create-hash>md5.js>hash-base>readable-stream": {
      "packages": {
        "browserify>browser-resolve": true,
        "browserify>buffer": true,
        "browserify>process": true,
        "browserify>string_decoder": true,
        "pumpify>inherits": true,
        "readable-stream>util-deprecate": true,
        "webpack>events": true
      }
    },
    "ethereumjs-util>create-hash>ripemd160": {
      "packages": {
        "browserify>buffer": true,
        "ethereumjs-util>create-hash>md5.js>hash-base": true,
        "pumpify>inherits": true
      }
    },
    "ethereumjs-util>ethereum-cryptography": {
      "packages": {
        "browserify>buffer": true,
        "ganache>keccak": true,
        "ganache>secp256k1": true,
        "mocha>serialize-javascript>randombytes": true
      }
    },
    "ethereumjs-util>ethereum-cryptography>browserify-aes": {
      "packages": {
        "browserify>buffer": true,
        "browserify>crypto-browserify>browserify-cipher>evp_bytestokey": true,
        "ethereumjs-util>create-hash>cipher-base": true,
        "ethereumjs-util>ethereum-cryptography>browserify-aes>buffer-xor": true,
        "koa>content-disposition>safe-buffer": true,
        "pumpify>inherits": true
      }
    },
    "ethereumjs-util>ethereum-cryptography>browserify-aes>buffer-xor": {
      "packages": {
        "browserify>buffer": true
      }
    },
    "ethereumjs-util>ethereum-cryptography>bs58check": {
      "packages": {
        "ethereumjs-util>create-hash": true,
        "ethereumjs-util>ethereum-cryptography>bs58check>bs58": true,
        "koa>content-disposition>safe-buffer": true
      }
    },
    "ethereumjs-util>ethereum-cryptography>bs58check>bs58": {
      "packages": {
        "@ensdomains/content-hash>multihashes>multibase>base-x": true
      }
    },
    "ethereumjs-util>ethereum-cryptography>hash.js": {
      "packages": {
        "@metamask/ppom-validator>elliptic>minimalistic-assert": true,
        "pumpify>inherits": true
      }
    },
    "ethereumjs-util>ethereum-cryptography>scrypt-js": {
      "globals": {
        "define": true,
        "setTimeout": true
      },
      "packages": {
        "browserify>timers-browserify": true
      }
    },
    "ethereumjs-util>rlp": {
      "packages": {
        "bn.js": true,
        "browserify>buffer": true
      }
    },
    "ethereumjs-wallet>randombytes": {
      "globals": {
        "crypto.getRandomValues": true
      }
    },
    "ethjs-query>babel-runtime": {
      "packages": {
        "@babel/runtime": true
      }
    },
    "extension-port-stream": {
      "packages": {
        "browserify>buffer": true,
        "extension-port-stream>readable-stream": true
      }
    },
    "extension-port-stream>readable-stream": {
      "globals": {
        "AbortController": true,
        "AggregateError": true,
        "Blob": true,
        "new": true,
        "target": true
      },
      "packages": {
        "browserify>buffer": true,
        "browserify>process": true,
        "browserify>string_decoder": true,
        "extension-port-stream>readable-stream>abort-controller": true,
        "webpack>events": true
      }
    },
    "extension-port-stream>readable-stream>abort-controller": {
      "globals": {
        "AbortController": true
      }
    },
    "fast-json-patch": {
      "globals": {
        "addEventListener": true,
        "clearTimeout": true,
        "removeEventListener": true,
        "setTimeout": true
      }
    },
    "fuse.js": {
      "globals": {
        "console": true,
        "define": true
      }
    },
    "ganache>keccak": {
      "packages": {
        "browserify>buffer": true,
        "ganache>keccak>readable-stream": true
      }
    },
    "ganache>keccak>readable-stream": {
      "packages": {
        "browserify>browser-resolve": true,
        "browserify>buffer": true,
        "browserify>process": true,
        "browserify>string_decoder": true,
        "pumpify>inherits": true,
        "readable-stream>util-deprecate": true,
        "webpack>events": true
      }
    },
    "ganache>secp256k1": {
      "packages": {
        "@metamask/ppom-validator>elliptic": true
      }
    },
    "globalthis>define-properties": {
      "packages": {
        "globalthis>define-properties>define-data-property": true,
        "globalthis>define-properties>has-property-descriptors": true,
        "globalthis>define-properties>object-keys": true
      }
    },
    "globalthis>define-properties>define-data-property": {
      "packages": {
        "globalthis>define-properties>has-property-descriptors": true,
        "string.prototype.matchall>es-abstract>gopd": true,
        "string.prototype.matchall>get-intrinsic": true
      }
    },
    "globalthis>define-properties>has-property-descriptors": {
      "packages": {
        "string.prototype.matchall>get-intrinsic": true
      }
    },
    "gulp>vinyl-fs>object.assign": {
      "packages": {
        "globalthis>define-properties": true,
        "globalthis>define-properties>object-keys": true,
        "string.prototype.matchall>call-bind": true,
        "string.prototype.matchall>has-symbols": true
      }
    },
    "json-rpc-engine": {
      "packages": {
        "@metamask/safe-event-emitter": true,
        "eth-rpc-errors": true
      }
    },
    "json-rpc-middleware-stream": {
      "globals": {
        "console.warn": true,
        "setTimeout": true
      },
      "packages": {
        "json-rpc-middleware-stream>@metamask/safe-event-emitter": true,
        "json-rpc-middleware-stream>readable-stream": true
      }
    },
    "json-rpc-middleware-stream>@metamask/safe-event-emitter": {
      "globals": {
        "setTimeout": true
      },
      "packages": {
        "webpack>events": true
      }
    },
    "json-rpc-middleware-stream>readable-stream": {
      "packages": {
        "browserify>browser-resolve": true,
        "browserify>buffer": true,
        "browserify>process": true,
        "browserify>string_decoder": true,
        "pumpify>inherits": true,
        "readable-stream>util-deprecate": true,
        "webpack>events": true
      }
    },
    "koa>content-disposition>safe-buffer": {
      "packages": {
        "browserify>buffer": true
      }
    },
    "koa>is-generator-function": {
      "packages": {
        "koa>is-generator-function>has-tostringtag": true
      }
    },
    "koa>is-generator-function>has-tostringtag": {
      "packages": {
        "string.prototype.matchall>has-symbols": true
      }
    },
    "localforage": {
      "globals": {
        "Blob": true,
        "BlobBuilder": true,
        "FileReader": true,
        "IDBKeyRange": true,
        "MSBlobBuilder": true,
        "MozBlobBuilder": true,
        "OIndexedDB": true,
        "WebKitBlobBuilder": true,
        "atob": true,
        "btoa": true,
        "console.error": true,
        "console.info": true,
        "console.warn": true,
        "define": true,
        "fetch": true,
        "indexedDB": true,
        "localStorage": true,
        "mozIndexedDB": true,
        "msIndexedDB": true,
        "navigator.platform": true,
        "navigator.userAgent": true,
        "openDatabase": true,
        "setTimeout": true,
        "webkitIndexedDB": true
      }
    },
    "lodash": {
      "globals": {
        "clearTimeout": true,
        "define": true,
        "setTimeout": true
      }
    },
    "loglevel": {
      "globals": {
        "console": true,
        "define": true,
        "document.cookie": true,
        "localStorage": true,
        "log": "write",
        "navigator": true
      }
    },
    "luxon": {
      "globals": {
        "Intl": true
      }
    },
    "mocha>serialize-javascript>randombytes": {
      "globals": {
        "crypto": true,
        "msCrypto": true
      },
      "packages": {
        "browserify>process": true,
        "koa>content-disposition>safe-buffer": true
      }
    },
    "mockttp>graphql-tag>tslib": {
      "globals": {
        "SuppressedError": true,
        "define": true
      }
    },
    "nanoid": {
      "globals": {
        "crypto": true,
        "msCrypto": true,
        "navigator": true
      }
    },
    "nock>debug": {
      "globals": {
        "console": true,
        "document": true,
        "localStorage": true,
        "navigator": true,
        "process": true
      },
      "packages": {
        "browserify>process": true,
        "nock>debug>ms": true
      }
    },
    "node-fetch": {
      "globals": {
        "Headers": true,
        "Request": true,
        "Response": true,
        "fetch": true
      }
    },
    "obj-multiplex": {
      "globals": {
        "console.warn": true
      },
      "packages": {
        "end-of-stream": true,
        "pump>once": true,
        "readable-stream": true
      }
    },
    "promise-to-callback": {
      "packages": {
        "promise-to-callback>is-fn": true,
        "promise-to-callback>set-immediate-shim": true
      }
    },
    "promise-to-callback>set-immediate-shim": {
      "globals": {
        "setTimeout.apply": true
      },
      "packages": {
        "browserify>timers-browserify": true
      }
    },
    "prop-types": {
      "globals": {
        "console": true
      },
      "packages": {
        "prop-types>react-is": true,
        "react>object-assign": true
      }
    },
    "prop-types>react-is": {
      "globals": {
        "console": true
      }
    },
    "pump": {
      "packages": {
        "browserify>browser-resolve": true,
        "browserify>process": true,
        "end-of-stream": true,
        "pump>once": true
      }
    },
    "pump>once": {
      "packages": {
        "pump>once>wrappy": true
      }
    },
    "qrcode-generator": {
      "globals": {
        "define": true
      }
    },
    "qrcode.react": {
      "globals": {
        "Path2D": true,
        "devicePixelRatio": true
      },
      "packages": {
        "prop-types": true,
        "qrcode.react>qr.js": true,
        "react": true
      }
    },
    "react": {
      "globals": {
        "console": true
      },
      "packages": {
        "prop-types": true,
        "react>object-assign": true
      }
    },
    "react-beautiful-dnd": {
      "globals": {
        "Element.prototype": true,
        "__REDUX_DEVTOOLS_EXTENSION_COMPOSE__": true,
        "addEventListener": true,
        "cancelAnimationFrame": true,
        "clearTimeout": true,
        "console": true,
        "document": true,
        "getComputedStyle": true,
        "pageXOffset": true,
        "pageYOffset": true,
        "removeEventListener": true,
        "requestAnimationFrame": true,
        "scrollBy": true,
        "setTimeout": true
      },
      "packages": {
        "@babel/runtime": true,
        "react": true,
        "react-beautiful-dnd>css-box-model": true,
        "react-beautiful-dnd>memoize-one": true,
        "react-beautiful-dnd>raf-schd": true,
        "react-beautiful-dnd>use-memo-one": true,
        "react-dom": true,
        "react-redux": true,
        "redux": true
      }
    },
    "react-beautiful-dnd>css-box-model": {
      "globals": {
        "getComputedStyle": true,
        "pageXOffset": true,
        "pageYOffset": true
      },
      "packages": {
        "react-router-dom>tiny-invariant": true
      }
    },
    "react-beautiful-dnd>raf-schd": {
      "globals": {
        "cancelAnimationFrame": true,
        "requestAnimationFrame": true
      }
    },
    "react-beautiful-dnd>use-memo-one": {
      "packages": {
        "react": true
      }
    },
    "react-devtools": {
      "packages": {
        "react-devtools>react-devtools-core": true
      }
    },
    "react-devtools>react-devtools-core": {
      "globals": {
        "WebSocket": true,
        "setTimeout": true
      }
    },
    "react-dnd-html5-backend": {
      "globals": {
        "addEventListener": true,
        "clearTimeout": true,
        "removeEventListener": true
      }
    },
    "react-dom": {
      "globals": {
        "HTMLIFrameElement": true,
        "MSApp": true,
        "__REACT_DEVTOOLS_GLOBAL_HOOK__": true,
        "addEventListener": true,
        "clearTimeout": true,
        "clipboardData": true,
        "console": true,
        "dispatchEvent": true,
        "document": true,
        "event": "write",
        "jest": true,
        "location.protocol": true,
        "navigator.userAgent.indexOf": true,
        "performance": true,
        "removeEventListener": true,
        "self": true,
        "setTimeout": true,
        "top": true,
        "trustedTypes": true
      },
      "packages": {
        "prop-types": true,
        "react": true,
        "react-dom>scheduler": true,
        "react>object-assign": true
      }
    },
    "react-dom>scheduler": {
      "globals": {
        "MessageChannel": true,
        "cancelAnimationFrame": true,
        "clearTimeout": true,
        "console": true,
        "navigator": true,
        "performance": true,
        "requestAnimationFrame": true,
        "setTimeout": true
      }
    },
    "react-focus-lock": {
      "globals": {
        "addEventListener": true,
        "console.error": true,
        "console.warn": true,
        "document": true,
        "removeEventListener": true,
        "setTimeout": true
      },
      "packages": {
        "@babel/runtime": true,
        "prop-types": true,
        "react": true,
        "react-focus-lock>focus-lock": true,
        "react-focus-lock>react-clientside-effect": true,
        "react-focus-lock>use-callback-ref": true,
        "react-focus-lock>use-sidecar": true
      }
    },
    "react-focus-lock>focus-lock": {
      "globals": {
        "HTMLIFrameElement": true,
        "Node.DOCUMENT_FRAGMENT_NODE": true,
        "Node.DOCUMENT_NODE": true,
        "Node.DOCUMENT_POSITION_CONTAINED_BY": true,
        "Node.DOCUMENT_POSITION_CONTAINS": true,
        "Node.ELEMENT_NODE": true,
        "console.error": true,
        "console.warn": true,
        "document": true,
        "getComputedStyle": true,
        "setTimeout": true
      },
      "packages": {
        "mockttp>graphql-tag>tslib": true
      }
    },
    "react-focus-lock>react-clientside-effect": {
      "packages": {
        "@babel/runtime": true,
        "react": true
      }
    },
    "react-focus-lock>use-callback-ref": {
      "packages": {
        "react": true
      }
    },
    "react-focus-lock>use-sidecar": {
      "globals": {
        "console.error": true
      },
      "packages": {
        "mockttp>graphql-tag>tslib": true,
        "react": true,
        "react-focus-lock>use-sidecar>detect-node-es": true
      }
    },
    "react-idle-timer": {
      "globals": {
        "clearTimeout": true,
        "document": true,
        "setTimeout": true
      },
      "packages": {
        "prop-types": true,
        "react": true
      }
    },
    "react-inspector": {
      "globals": {
        "Node": true,
        "chromeDark": true,
        "chromeLight": true
      },
      "packages": {
        "react": true
      }
    },
    "react-markdown": {
      "globals": {
        "console.warn": true
      },
      "packages": {
        "prop-types": true,
        "react": true,
        "react-markdown>comma-separated-tokens": true,
        "react-markdown>property-information": true,
        "react-markdown>react-is": true,
        "react-markdown>remark-parse": true,
        "react-markdown>remark-rehype": true,
        "react-markdown>space-separated-tokens": true,
        "react-markdown>style-to-object": true,
        "react-markdown>unified": true,
        "react-markdown>unist-util-visit": true,
        "react-markdown>vfile": true
      }
    },
    "react-markdown>property-information": {
      "packages": {
        "watchify>xtend": true
      }
    },
    "react-markdown>react-is": {
      "globals": {
        "console": true
      }
    },
    "react-markdown>remark-parse": {
      "packages": {
        "react-markdown>remark-parse>mdast-util-from-markdown": true
      }
    },
    "react-markdown>remark-parse>mdast-util-from-markdown": {
      "packages": {
        "react-markdown>remark-parse>mdast-util-from-markdown>mdast-util-to-string": true,
        "react-markdown>remark-parse>mdast-util-from-markdown>micromark": true,
        "react-markdown>remark-parse>mdast-util-from-markdown>unist-util-stringify-position": true,
        "react-syntax-highlighter>refractor>parse-entities": true
      }
    },
    "react-markdown>remark-parse>mdast-util-from-markdown>micromark": {
      "packages": {
        "react-syntax-highlighter>refractor>parse-entities": true
      }
    },
    "react-markdown>remark-rehype": {
      "packages": {
        "react-markdown>remark-rehype>mdast-util-to-hast": true
      }
    },
    "react-markdown>remark-rehype>mdast-util-to-hast": {
      "globals": {
        "console.warn": true
      },
      "packages": {
        "@storybook/addon-docs>remark-external-links>mdast-util-definitions": true,
        "react-markdown>remark-rehype>mdast-util-to-hast>mdurl": true,
        "react-markdown>remark-rehype>mdast-util-to-hast>unist-builder": true,
        "react-markdown>remark-rehype>mdast-util-to-hast>unist-util-generated": true,
        "react-markdown>remark-rehype>mdast-util-to-hast>unist-util-position": true,
        "react-markdown>unist-util-visit": true
      }
    },
    "react-markdown>style-to-object": {
      "packages": {
        "react-markdown>style-to-object>inline-style-parser": true
      }
    },
    "react-markdown>unified": {
      "packages": {
        "mocha>yargs-unparser>is-plain-obj": true,
        "react-markdown>unified>bail": true,
        "react-markdown>unified>extend": true,
        "react-markdown>unified>is-buffer": true,
        "react-markdown>unified>trough": true,
        "react-markdown>vfile": true
      }
    },
    "react-markdown>unist-util-visit": {
      "packages": {
        "react-markdown>unist-util-visit>unist-util-visit-parents": true
      }
    },
    "react-markdown>unist-util-visit>unist-util-visit-parents": {
      "packages": {
        "react-markdown>unist-util-visit>unist-util-is": true
      }
    },
    "react-markdown>vfile": {
      "packages": {
        "browserify>path-browserify": true,
        "browserify>process": true,
        "react-markdown>vfile>is-buffer": true,
        "react-markdown>vfile>vfile-message": true,
        "vinyl>replace-ext": true
      }
    },
    "react-markdown>vfile>vfile-message": {
      "packages": {
        "react-markdown>vfile>unist-util-stringify-position": true
      }
    },
    "react-popper": {
      "globals": {
        "document": true
      },
      "packages": {
        "@popperjs/core": true,
        "react": true,
        "react-popper>react-fast-compare": true,
        "react-popper>warning": true
      }
    },
    "react-popper>react-fast-compare": {
      "globals": {
        "Element": true,
        "console.warn": true
      }
    },
    "react-popper>warning": {
      "globals": {
        "console": true
      }
    },
    "react-redux": {
      "globals": {
        "console": true,
        "document": true
      },
      "packages": {
        "@babel/runtime": true,
        "prop-types": true,
        "prop-types>react-is": true,
        "react": true,
        "react-dom": true,
        "react-redux>hoist-non-react-statics": true,
        "redux": true
      }
    },
    "react-redux>hoist-non-react-statics": {
      "packages": {
        "prop-types>react-is": true
      }
    },
    "react-responsive-carousel": {
      "globals": {
        "addEventListener": true,
        "removeEventListener": true
      }
    },
    "react-router-dom": {
      "packages": {
        "prop-types": true,
        "react": true,
        "react-router-dom>history": true,
        "react-router-dom>react-router": true,
        "react-router-dom>tiny-invariant": true,
        "react-router-dom>tiny-warning": true
      }
    },
    "react-router-dom>history": {
      "globals": {
        "addEventListener": true,
        "confirm": true,
        "document": true,
        "history": true,
        "location": true,
        "navigator.userAgent": true,
        "removeEventListener": true
      },
      "packages": {
        "react-router-dom>history>resolve-pathname": true,
        "react-router-dom>history>value-equal": true,
        "react-router-dom>tiny-invariant": true,
        "react-router-dom>tiny-warning": true
      }
    },
    "react-router-dom>react-router": {
      "packages": {
        "prop-types": true,
        "prop-types>react-is": true,
        "react": true,
        "react-redux>hoist-non-react-statics": true,
        "react-router-dom>react-router>history": true,
        "react-router-dom>react-router>mini-create-react-context": true,
        "react-router-dom>tiny-invariant": true,
        "react-router-dom>tiny-warning": true,
        "sinon>nise>path-to-regexp": true
      }
    },
    "react-router-dom>react-router>history": {
      "globals": {
        "addEventListener": true,
        "confirm": true,
        "document": true,
        "history": true,
        "location": true,
        "navigator.userAgent": true,
        "removeEventListener": true
      },
      "packages": {
        "react-router-dom>history>resolve-pathname": true,
        "react-router-dom>history>value-equal": true,
        "react-router-dom>tiny-invariant": true,
        "react-router-dom>tiny-warning": true
      }
    },
    "react-router-dom>react-router>mini-create-react-context": {
      "packages": {
        "@babel/runtime": true,
        "prop-types": true,
        "react": true,
        "react-router-dom>react-router>mini-create-react-context>gud": true,
        "react-router-dom>tiny-warning": true
      }
    },
    "react-router-dom>tiny-warning": {
      "globals": {
        "console": true
      }
    },
    "react-simple-file-input": {
      "globals": {
        "File": true,
        "FileReader": true,
        "console.warn": true
      },
      "packages": {
        "prop-types": true,
        "react": true
      }
    },
    "react-syntax-highlighter>refractor>parse-entities": {
      "globals": {
        "document.createElement": true
      }
    },
    "react-tippy": {
      "globals": {
        "Element": true,
        "MSStream": true,
        "MutationObserver": true,
        "addEventListener": true,
        "clearTimeout": true,
        "console.error": true,
        "console.warn": true,
        "define": true,
        "document": true,
        "getComputedStyle": true,
        "innerHeight": true,
        "innerWidth": true,
        "navigator.maxTouchPoints": true,
        "navigator.msMaxTouchPoints": true,
        "navigator.userAgent": true,
        "performance": true,
        "requestAnimationFrame": true,
        "setTimeout": true
      },
      "packages": {
        "react": true,
        "react-dom": true,
        "react-tippy>popper.js": true
      }
    },
    "react-tippy>popper.js": {
      "globals": {
        "MSInputMethodContext": true,
        "Node.DOCUMENT_POSITION_FOLLOWING": true,
        "cancelAnimationFrame": true,
        "console.warn": true,
        "define": true,
        "devicePixelRatio": true,
        "document": true,
        "getComputedStyle": true,
        "innerHeight": true,
        "innerWidth": true,
        "navigator.userAgent": true,
        "requestAnimationFrame": true,
        "setTimeout": true
      }
    },
    "react-toggle-button": {
      "globals": {
        "clearTimeout": true,
        "console.warn": true,
        "define": true,
        "performance": true,
        "setTimeout": true
      },
      "packages": {
        "react": true
      }
    },
    "readable-stream": {
      "packages": {
        "browserify>browser-resolve": true,
        "browserify>process": true,
        "browserify>timers-browserify": true,
        "pumpify>inherits": true,
        "readable-stream>core-util-is": true,
        "readable-stream>isarray": true,
        "readable-stream>process-nextick-args": true,
        "readable-stream>safe-buffer": true,
        "readable-stream>string_decoder": true,
        "readable-stream>util-deprecate": true,
        "webpack>events": true
      }
    },
    "readable-stream>core-util-is": {
      "packages": {
        "browserify>insert-module-globals>is-buffer": true
      }
    },
    "readable-stream>process-nextick-args": {
      "packages": {
        "browserify>process": true
      }
    },
    "readable-stream>safe-buffer": {
      "packages": {
        "browserify>buffer": true
      }
    },
    "readable-stream>string_decoder": {
      "packages": {
        "readable-stream>safe-buffer": true
      }
    },
    "readable-stream>util-deprecate": {
      "globals": {
        "console.trace": true,
        "console.warn": true,
        "localStorage": true
      }
    },
    "redux": {
      "globals": {
        "console": true
      },
      "packages": {
        "@babel/runtime": true
      }
    },
    "semver": {
      "globals": {
        "console.error": true
      },
      "packages": {
        "browserify>process": true,
        "semver>lru-cache": true
      }
    },
    "semver>lru-cache": {
      "packages": {
        "semver>lru-cache>yallist": true
      }
    },
    "sinon>nise>path-to-regexp": {
      "packages": {
        "sinon>nise>path-to-regexp>isarray": true
      }
    },
    "stream-browserify": {
      "packages": {
        "pumpify>inherits": true,
        "stream-browserify>readable-stream": true,
        "webpack>events": true
      }
    },
    "stream-browserify>readable-stream": {
      "packages": {
        "browserify>browser-resolve": true,
        "browserify>buffer": true,
        "browserify>process": true,
        "browserify>string_decoder": true,
        "pumpify>inherits": true,
        "readable-stream>util-deprecate": true,
        "webpack>events": true
      }
    },
    "string.prototype.matchall>call-bind": {
      "packages": {
        "browserify>has>function-bind": true,
        "string.prototype.matchall>get-intrinsic": true
      }
    },
    "string.prototype.matchall>es-abstract>array-buffer-byte-length": {
      "packages": {
        "string.prototype.matchall>call-bind": true,
        "string.prototype.matchall>es-abstract>is-array-buffer": true
      }
    },
    "string.prototype.matchall>es-abstract>es-to-primitive>is-symbol": {
      "packages": {
        "string.prototype.matchall>has-symbols": true
      }
    },
    "string.prototype.matchall>es-abstract>gopd": {
      "packages": {
        "string.prototype.matchall>get-intrinsic": true
      }
    },
    "string.prototype.matchall>es-abstract>is-array-buffer": {
      "packages": {
        "browserify>util>is-typed-array": true,
        "string.prototype.matchall>call-bind": true,
        "string.prototype.matchall>get-intrinsic": true
      }
    },
    "string.prototype.matchall>es-abstract>is-callable": {
      "globals": {
        "document": true
      }
    },
    "string.prototype.matchall>es-abstract>is-regex": {
      "packages": {
        "koa>is-generator-function>has-tostringtag": true,
        "string.prototype.matchall>call-bind": true
      }
    },
    "string.prototype.matchall>es-abstract>is-shared-array-buffer": {
      "packages": {
        "string.prototype.matchall>call-bind": true
      }
    },
    "string.prototype.matchall>get-intrinsic": {
      "globals": {
        "AggregateError": true,
        "FinalizationRegistry": true,
        "WeakRef": true
      },
      "packages": {
        "browserify>has>function-bind": true,
        "depcheck>is-core-module>hasown": true,
        "string.prototype.matchall>es-abstract>has-proto": true,
        "string.prototype.matchall>has-symbols": true
      }
    },
    "string.prototype.matchall>internal-slot": {
      "packages": {
        "depcheck>is-core-module>hasown": true,
        "string.prototype.matchall>get-intrinsic": true,
        "string.prototype.matchall>side-channel": true
      }
    },
    "string.prototype.matchall>regexp.prototype.flags": {
      "packages": {
        "globalthis>define-properties": true,
        "string.prototype.matchall>call-bind": true,
        "string.prototype.matchall>regexp.prototype.flags>set-function-name": true
      }
    },
    "string.prototype.matchall>regexp.prototype.flags>set-function-name": {
      "packages": {
        "globalthis>define-properties>define-data-property": true,
        "globalthis>define-properties>has-property-descriptors": true,
        "string.prototype.matchall>es-abstract>function.prototype.name>functions-have-names": true
      }
    },
    "string.prototype.matchall>side-channel": {
      "packages": {
        "brfs>static-module>object-inspect": true,
        "string.prototype.matchall>call-bind": true,
        "string.prototype.matchall>get-intrinsic": true
      }
    },
    "superstruct": {
      "globals": {
        "console.warn": true,
        "define": true
      }
    },
    "terser>source-map-support>buffer-from": {
      "packages": {
        "browserify>buffer": true
      }
    },
    "uuid": {
      "globals": {
        "crypto": true,
        "msCrypto": true
      }
    },
    "vinyl>replace-ext": {
      "packages": {
        "browserify>path-browserify": true
      }
    },
    "web3": {
      "globals": {
        "XMLHttpRequest": true
      }
    },
    "web3-stream-provider": {
      "globals": {
        "setTimeout": true
      },
      "packages": {
        "browserify>util": true,
        "readable-stream": true,
        "web3-stream-provider>uuid": true
      }
    },
    "web3-stream-provider>uuid": {
      "globals": {
        "crypto": true,
        "msCrypto": true
      }
    },
    "webextension-polyfill": {
      "globals": {
        "browser": true,
        "chrome": true,
        "console.error": true,
        "console.warn": true,
        "define": true
      }
    },
    "webpack>events": {
      "globals": {
        "console": true
      }
    }
  }
}<|MERGE_RESOLUTION|>--- conflicted
+++ resolved
@@ -967,8 +967,6 @@
         "superstruct": true
       }
     },
-<<<<<<< HEAD
-=======
     "@metamask/assets-controllers>@metamask/controller-utils": {
       "globals": {
         "URL": true,
@@ -986,7 +984,6 @@
         "ethereumjs-util": true
       }
     },
->>>>>>> 722d8fe2
     "@metamask/assets-controllers>cockatiel": {
       "globals": {
         "AbortController": true,
@@ -1047,15 +1044,6 @@
         "eslint>fast-deep-equal": true,
         "eth-ens-namehash": true,
         "ethereumjs-util": true
-<<<<<<< HEAD
-      }
-    },
-    "@metamask/controller-utils>@metamask/ethjs-unit": {
-      "packages": {
-        "bn.js": true,
-        "ethjs>number-to-bn": true
-=======
->>>>>>> 722d8fe2
       }
     },
     "@metamask/controller-utils>@spruceid/siwe-parser": {
@@ -1519,18 +1507,13 @@
         "@metamask/controller-utils": true,
         "@metamask/controller-utils>@metamask/ethjs-unit": true,
         "@metamask/eth-query": true,
-<<<<<<< HEAD
-=======
         "@metamask/ethjs>@metamask/ethjs-unit": true,
         "@metamask/gas-fee-controller>@metamask/controller-utils": true,
->>>>>>> 722d8fe2
         "@metamask/polling-controller": true,
         "ethereumjs-util": true,
         "uuid": true
       }
     },
-<<<<<<< HEAD
-=======
     "@metamask/gas-fee-controller>@metamask/controller-utils": {
       "globals": {
         "URL": true,
@@ -1548,7 +1531,6 @@
         "ethereumjs-util": true
       }
     },
->>>>>>> 722d8fe2
     "@metamask/jazzicon": {
       "globals": {
         "document.createElement": true,
@@ -1752,11 +1734,8 @@
         "@metamask/controller-utils": true,
         "@metamask/eth-json-rpc-middleware": true,
         "@metamask/eth-query": true,
-<<<<<<< HEAD
-=======
         "@metamask/eth-token-tracker>eth-block-tracker": true,
         "@metamask/network-controller>@metamask/controller-utils": true,
->>>>>>> 722d8fe2
         "@metamask/network-controller>@metamask/eth-json-rpc-infura": true,
         "@metamask/network-controller>@metamask/eth-json-rpc-provider": true,
         "@metamask/network-controller>@metamask/swappable-obj-proxy": true,
@@ -1767,8 +1746,6 @@
         "uuid": true
       }
     },
-<<<<<<< HEAD
-=======
     "@metamask/network-controller>@metamask/controller-utils": {
       "globals": {
         "URL": true,
@@ -1786,7 +1763,6 @@
         "ethereumjs-util": true
       }
     },
->>>>>>> 722d8fe2
     "@metamask/network-controller>@metamask/eth-json-rpc-infura": {
       "globals": {
         "setTimeout": true
@@ -1875,8 +1851,6 @@
         "immer": true
       }
     },
-<<<<<<< HEAD
-=======
     "@metamask/permission-controller>@metamask/controller-utils": {
       "globals": {
         "URL": true,
@@ -1894,7 +1868,6 @@
         "ethereumjs-util": true
       }
     },
->>>>>>> 722d8fe2
     "@metamask/permission-controller>nanoid": {
       "globals": {
         "crypto.getRandomValues": true
@@ -1911,8 +1884,6 @@
         "punycode": true
       }
     },
-<<<<<<< HEAD
-=======
     "@metamask/phishing-controller>@metamask/controller-utils": {
       "globals": {
         "URL": true,
@@ -1930,7 +1901,6 @@
         "ethereumjs-util": true
       }
     },
->>>>>>> 722d8fe2
     "@metamask/phishing-warning>eth-phishing-detect": {
       "packages": {
         "eslint>optionator>fast-levenshtein": true
@@ -2064,8 +2034,6 @@
         "@metamask/selected-network-controller": true
       }
     },
-<<<<<<< HEAD
-=======
     "@metamask/queued-request-controller>@metamask/controller-utils": {
       "globals": {
         "URL": true,
@@ -2083,7 +2051,6 @@
         "ethereumjs-util": true
       }
     },
->>>>>>> 722d8fe2
     "@metamask/rate-limit-controller": {
       "globals": {
         "setTimeout": true
@@ -2500,11 +2467,7 @@
         "@metamask/gas-fee-controller": true,
         "@metamask/metamask-eth-abis": true,
         "@metamask/providers>@metamask/rpc-errors": true,
-<<<<<<< HEAD
-        "@metamask/transaction-controller>eth-method-registry": true,
-=======
         "@metamask/transaction-controller>@metamask/controller-utils": true,
->>>>>>> 722d8fe2
         "@metamask/transaction-controller>nonce-tracker": true,
         "@metamask/utils": true,
         "eth-json-rpc-filters>async-mutex": true,
@@ -2516,72 +2479,6 @@
         "webpack>events": true
       }
     },
-<<<<<<< HEAD
-    "@metamask/transaction-controller>eth-method-registry": {
-      "packages": {
-        "@metamask/transaction-controller>eth-method-registry>@metamask/ethjs": true
-      }
-    },
-    "@metamask/transaction-controller>eth-method-registry>@metamask/ethjs": {
-      "globals": {
-        "clearInterval": true,
-        "setInterval": true
-      },
-      "packages": {
-        "@metamask/controller-utils>@metamask/ethjs-unit": true,
-        "@metamask/ethjs-query": true,
-        "@metamask/ethjs-query>@metamask/ethjs-format>@metamask/ethjs-util": true,
-        "@metamask/transaction-controller>eth-method-registry>@metamask/ethjs>@metamask/ethjs-contract": true,
-        "@metamask/transaction-controller>eth-method-registry>@metamask/ethjs>@metamask/ethjs-filter": true,
-        "@metamask/transaction-controller>eth-method-registry>@metamask/ethjs>@metamask/ethjs-provider-http": true,
-        "@metamask/transaction-controller>eth-method-registry>@metamask/ethjs>js-sha3": true,
-        "bn.js": true,
-        "browserify>buffer": true,
-        "ethjs>ethjs-abi": true,
-        "ethjs>number-to-bn": true
-      }
-    },
-    "@metamask/transaction-controller>eth-method-registry>@metamask/ethjs>@metamask/ethjs-contract": {
-      "packages": {
-        "@metamask/ethjs-query>@metamask/ethjs-format>@metamask/ethjs-util": true,
-        "@metamask/transaction-controller>eth-method-registry>@metamask/ethjs>@metamask/ethjs-contract>js-sha3": true,
-        "@metamask/transaction-controller>eth-method-registry>@metamask/ethjs>@metamask/ethjs-filter": true,
-        "ethjs-contract>babel-runtime": true,
-        "ethjs>ethjs-abi": true,
-        "promise-to-callback": true
-      }
-    },
-    "@metamask/transaction-controller>eth-method-registry>@metamask/ethjs>@metamask/ethjs-contract>js-sha3": {
-      "globals": {
-        "define": true
-      },
-      "packages": {
-        "browserify>process": true
-      }
-    },
-    "@metamask/transaction-controller>eth-method-registry>@metamask/ethjs>@metamask/ethjs-filter": {
-      "globals": {
-        "clearInterval": true,
-        "setInterval": true
-      }
-    },
-    "@metamask/transaction-controller>eth-method-registry>@metamask/ethjs>@metamask/ethjs-provider-http": {
-      "packages": {
-        "@metamask/transaction-controller>eth-method-registry>@metamask/ethjs>@metamask/ethjs-provider-http>xhr2": true
-      }
-    },
-    "@metamask/transaction-controller>eth-method-registry>@metamask/ethjs>@metamask/ethjs-provider-http>xhr2": {
-      "globals": {
-        "XMLHttpRequest": true
-      }
-    },
-    "@metamask/transaction-controller>eth-method-registry>@metamask/ethjs>js-sha3": {
-      "globals": {
-        "define": true
-      },
-      "packages": {
-        "browserify>process": true
-=======
     "@metamask/transaction-controller>@metamask/controller-utils": {
       "globals": {
         "URL": true,
@@ -2597,7 +2494,6 @@
         "eslint>fast-deep-equal": true,
         "eth-ens-namehash": true,
         "ethereumjs-util": true
->>>>>>> 722d8fe2
       }
     },
     "@metamask/transaction-controller>nonce-tracker": {
@@ -2636,8 +2532,6 @@
         "webpack>events": true
       }
     },
-<<<<<<< HEAD
-=======
     "@metamask/user-operation-controller>@metamask/controller-utils": {
       "globals": {
         "URL": true,
@@ -2655,7 +2549,6 @@
         "ethereumjs-util": true
       }
     },
->>>>>>> 722d8fe2
     "@metamask/utils": {
       "globals": {
         "TextDecoder": true,
