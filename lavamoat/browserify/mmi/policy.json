--- conflicted
+++ resolved
@@ -3768,20 +3768,6 @@
         "crypto.getRandomValues": true
       }
     },
-<<<<<<< HEAD
-    "end-of-stream": {
-      "packages": {
-        "browserify>process": true,
-        "pump>once": true
-      }
-    },
-    "eslint-plugin-import>hasown": {
-      "packages": {
-        "browserify>has>function-bind": true
-      }
-    },
-=======
->>>>>>> f4233439
     "eslint-plugin-react>array-includes>is-string": {
       "packages": {
         "koa>is-generator-function>has-tostringtag": true
