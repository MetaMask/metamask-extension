--- conflicted
+++ resolved
@@ -99,77 +99,46 @@
         "TextEncoder": true
       }
     },
-<<<<<<< HEAD
+    "@metamask/network-controller>@metamask/utils>@ethereumjs/tx>@ethereumjs/rlp": {
+      "globals": {
+        "TextEncoder": true
+      }
+    },
     "eth-lattice-keyring>@ethereumjs/tx>@ethereumjs/rlp": {
-=======
-    "@metamask/network-controller>@metamask/utils>@ethereumjs/tx>@ethereumjs/rlp": {
->>>>>>> 1a27e146
       "globals": {
         "TextEncoder": true
       }
     },
-<<<<<<< HEAD
     "eth-lattice-keyring>gridplus-sdk>@ethereumjs/tx>@ethereumjs/rlp": {
-=======
-    "eth-lattice-keyring>@ethereumjs/tx>@ethereumjs/rlp": {
->>>>>>> 1a27e146
       "globals": {
         "TextEncoder": true
       }
     },
-<<<<<<< HEAD
     "eth-lattice-keyring>@ethereumjs/util>@ethereumjs/rlp": {
-=======
-    "eth-lattice-keyring>gridplus-sdk>@ethereumjs/tx>@ethereumjs/rlp": {
->>>>>>> 1a27e146
       "globals": {
         "TextEncoder": true
       }
     },
-<<<<<<< HEAD
     "@metamask/keyring-controller>@metamask/eth-hd-keyring>@metamask/eth-sig-util>@ethereumjs/rlp": {
-=======
-    "eth-lattice-keyring>@ethereumjs/util>@ethereumjs/rlp": {
->>>>>>> 1a27e146
       "globals": {
         "TextEncoder": true
       }
     },
-<<<<<<< HEAD
     "@metamask/eth-json-rpc-middleware>@metamask/eth-sig-util>@ethereumjs/rlp": {
-=======
-    "@metamask/keyring-controller>@metamask/eth-hd-keyring>@metamask/eth-sig-util>@ethereumjs/rlp": {
->>>>>>> 1a27e146
       "globals": {
         "TextEncoder": true
       }
     },
-<<<<<<< HEAD
     "@metamask/eth-ledger-bridge-keyring>@metamask/eth-sig-util>@ethereumjs/rlp": {
-=======
-    "@metamask/eth-json-rpc-middleware>@metamask/eth-sig-util>@ethereumjs/rlp": {
->>>>>>> 1a27e146
       "globals": {
         "TextEncoder": true
       }
     },
-<<<<<<< HEAD
     "@metamask/keyring-controller>@metamask/eth-simple-keyring>@metamask/eth-sig-util>@ethereumjs/rlp": {
-=======
-    "@metamask/eth-ledger-bridge-keyring>@metamask/eth-sig-util>@ethereumjs/rlp": {
->>>>>>> 1a27e146
       "globals": {
         "TextEncoder": true
       }
     },
-<<<<<<< HEAD
-=======
-    "@metamask/keyring-controller>@metamask/eth-simple-keyring>@metamask/eth-sig-util>@ethereumjs/rlp": {
-      "globals": {
-        "TextEncoder": true
-      }
-    },
->>>>>>> 1a27e146
     "@metamask/eth-snap-keyring>@metamask/eth-sig-util>@ethereumjs/rlp": {
       "globals": {
         "TextEncoder": true
