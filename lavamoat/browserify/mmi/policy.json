{
  "resources": {
    "@babel/runtime": {
      "globals": {
        "regeneratorRuntime": "write"
      }
    },
    "@contentful/rich-text-html-renderer": {
      "globals": {
        "SuppressedError": true
      }
    },
    "@ensdomains/content-hash": {
      "globals": {
        "console.warn": true
      },
      "packages": {
        "@ensdomains/content-hash>cids": true,
        "@ensdomains/content-hash>js-base64": true,
        "@ensdomains/content-hash>multicodec": true,
        "@ensdomains/content-hash>multihashes": true,
        "browserify>buffer": true
      }
    },
    "@ensdomains/content-hash>cids": {
      "packages": {
        "@ensdomains/content-hash>cids>multibase": true,
        "@ensdomains/content-hash>cids>multihashes": true,
        "@ensdomains/content-hash>cids>uint8arrays": true,
        "@ensdomains/content-hash>multicodec": true
      }
    },
    "@ensdomains/content-hash>cids>multibase": {
      "globals": {
        "TextDecoder": true,
        "TextEncoder": true
      },
      "packages": {
        "@ensdomains/content-hash>cids>multibase>@multiformats/base-x": true
      }
    },
    "@ensdomains/content-hash>cids>multihashes": {
      "packages": {
        "@ensdomains/content-hash>cids>multibase": true,
        "@ensdomains/content-hash>cids>multihashes>varint": true,
        "@ensdomains/content-hash>cids>uint8arrays": true
      }
    },
    "@ensdomains/content-hash>cids>uint8arrays": {
      "globals": {
        "TextDecoder": true,
        "TextEncoder": true
      },
      "packages": {
        "@ensdomains/content-hash>cids>multibase": true
      }
    },
    "@ensdomains/content-hash>js-base64": {
      "globals": {
        "Base64": "write",
        "TextDecoder": true,
        "TextEncoder": true,
        "atob": true,
        "btoa": true,
        "define": true
      },
      "packages": {
        "browserify>buffer": true
      }
    },
    "@ensdomains/content-hash>multicodec": {
      "packages": {
        "@ensdomains/content-hash>multicodec>uint8arrays": true,
        "sass-embedded>varint": true
      }
    },
    "@ensdomains/content-hash>multicodec>uint8arrays": {
      "globals": {
        "Buffer": true,
        "TextDecoder": true,
        "TextEncoder": true
      },
      "packages": {
        "@metamask/assets-controllers>multiformats": true
      }
    },
    "@ensdomains/content-hash>multihashes": {
      "packages": {
        "@ensdomains/content-hash>multihashes>multibase": true,
        "@ensdomains/content-hash>multihashes>varint": true,
        "@ensdomains/content-hash>multihashes>web-encoding": true,
        "browserify>buffer": true
      }
    },
    "@ensdomains/content-hash>multihashes>multibase": {
      "packages": {
        "@ensdomains/content-hash>multihashes>multibase>base-x": true,
        "@ensdomains/content-hash>multihashes>web-encoding": true,
        "browserify>buffer": true
      }
    },
    "@ensdomains/content-hash>multihashes>multibase>base-x": {
      "packages": {
        "koa>content-disposition>safe-buffer": true
      }
    },
    "@ensdomains/content-hash>multihashes>web-encoding": {
      "globals": {
        "TextDecoder": true,
        "TextEncoder": true
      },
      "packages": {
        "browserify>util": true
      }
    },
    "@ethereumjs/tx": {
      "packages": {
        "@ethereumjs/tx>@ethereumjs/common": true,
        "@ethereumjs/tx>@ethereumjs/rlp": true,
        "@ethereumjs/tx>@ethereumjs/util": true,
        "@ethereumjs/tx>ethereum-cryptography": true,
        "browserify>buffer": true,
        "browserify>insert-module-globals>is-buffer": true
      }
    },
    "@ethereumjs/tx>@ethereumjs/common": {
      "packages": {
        "@ethereumjs/tx>@ethereumjs/common>crc-32": true,
        "@ethereumjs/tx>@ethereumjs/util": true,
        "browserify>buffer": true,
        "webpack>events": true
      }
    },
    "@ethereumjs/tx>@ethereumjs/common>crc-32": {
      "globals": {
        "DO_NOT_EXPORT_CRC": true,
        "define": true
      }
    },
    "@ethereumjs/tx>@ethereumjs/rlp": {
      "globals": {
        "TextEncoder": true
      }
    },
    "@ethereumjs/tx>@ethereumjs/util": {
      "globals": {
        "console.warn": true
      },
      "packages": {
        "@ethereumjs/tx>@ethereumjs/rlp": true,
        "@ethereumjs/tx>@ethereumjs/util>micro-ftch": true,
        "@ethereumjs/tx>ethereum-cryptography": true,
        "browserify>buffer": true,
        "browserify>insert-module-globals>is-buffer": true,
        "webpack>events": true
      }
    },
    "@ethereumjs/tx>@ethereumjs/util>micro-ftch": {
      "globals": {
        "Headers": true,
        "TextDecoder": true,
        "URL": true,
        "btoa": true,
        "fetch": true
      },
      "packages": {
        "browserify>browserify-zlib": true,
        "browserify>buffer": true,
        "browserify>url": true,
        "browserify>util": true,
        "https-browserify": true,
        "process": true,
        "stream-http": true
      }
    },
    "@ethereumjs/tx>ethereum-cryptography": {
      "globals": {
        "TextDecoder": true,
        "crypto": true
      },
      "packages": {
        "@ethereumjs/tx>ethereum-cryptography>@noble/curves": true,
        "@ethereumjs/tx>ethereum-cryptography>@noble/hashes": true,
        "@ethereumjs/tx>ethereum-cryptography>@scure/bip32": true
      }
    },
    "@ethereumjs/tx>ethereum-cryptography>@noble/curves": {
      "globals": {
        "TextEncoder": true
      },
      "packages": {
        "@ethereumjs/tx>ethereum-cryptography>@noble/hashes": true
      }
    },
    "@ethereumjs/tx>ethereum-cryptography>@noble/hashes": {
      "globals": {
        "TextEncoder": true,
        "crypto": true
      }
    },
    "@ethereumjs/tx>ethereum-cryptography>@scure/bip32": {
      "packages": {
        "@ethereumjs/tx>ethereum-cryptography>@scure/bip32>@noble/curves": true,
        "@ethereumjs/tx>ethereum-cryptography>@scure/bip32>@noble/hashes": true,
        "@metamask/utils>@scure/base": true
      }
    },
    "@ethereumjs/tx>ethereum-cryptography>@scure/bip32>@noble/curves": {
      "globals": {
        "TextEncoder": true
      },
      "packages": {
        "@ethereumjs/tx>ethereum-cryptography>@scure/bip32>@noble/hashes": true
      }
    },
    "@ethereumjs/tx>ethereum-cryptography>@scure/bip32>@noble/hashes": {
      "globals": {
        "TextEncoder": true,
        "crypto": true
      }
    },
    "@ethersproject/abi": {
      "globals": {
        "console.log": true
      },
      "packages": {
        "@ethersproject/abi>@ethersproject/address": true,
        "@ethersproject/abi>@ethersproject/constants": true,
        "@ethersproject/abi>@ethersproject/keccak256": true,
        "@ethersproject/abi>@ethersproject/logger": true,
        "@ethersproject/abi>@ethersproject/properties": true,
        "@ethersproject/abi>@ethersproject/strings": true,
        "@ethersproject/bignumber": true,
        "@ethersproject/bytes": true,
        "@ethersproject/hash": true
      }
    },
    "@ethersproject/abi>@ethersproject/address": {
      "packages": {
        "@ethersproject/abi>@ethersproject/keccak256": true,
        "@ethersproject/abi>@ethersproject/logger": true,
        "@ethersproject/bignumber": true,
        "@ethersproject/bytes": true,
        "@ethersproject/providers>@ethersproject/rlp": true
      }
    },
    "@ethersproject/abi>@ethersproject/constants": {
      "packages": {
        "@ethersproject/bignumber": true
      }
    },
    "@ethersproject/abi>@ethersproject/keccak256": {
      "packages": {
        "@ethersproject/bytes": true,
        "@metamask/ethjs>js-sha3": true
      }
    },
    "@ethersproject/abi>@ethersproject/logger": {
      "globals": {
        "console": true
      }
    },
    "@ethersproject/abi>@ethersproject/properties": {
      "packages": {
        "@ethersproject/abi>@ethersproject/logger": true
      }
    },
    "@ethersproject/abi>@ethersproject/strings": {
      "packages": {
        "@ethersproject/abi>@ethersproject/constants": true,
        "@ethersproject/abi>@ethersproject/logger": true,
        "@ethersproject/bytes": true
      }
    },
    "@ethersproject/bignumber": {
      "packages": {
        "@ethersproject/abi>@ethersproject/logger": true,
        "@ethersproject/bytes": true,
        "bn.js": true
      }
    },
    "@ethersproject/bytes": {
      "packages": {
        "@ethersproject/abi>@ethersproject/logger": true
      }
    },
    "@ethersproject/contracts": {
      "globals": {
        "setTimeout": true
      },
      "packages": {
        "@ethersproject/abi": true,
        "@ethersproject/abi>@ethersproject/address": true,
        "@ethersproject/abi>@ethersproject/logger": true,
        "@ethersproject/abi>@ethersproject/properties": true,
        "@ethersproject/bignumber": true,
        "@ethersproject/bytes": true,
        "@ethersproject/hash>@ethersproject/abstract-signer": true,
        "@ethersproject/hdnode>@ethersproject/transactions": true,
        "@ethersproject/wallet>@ethersproject/abstract-provider": true
      }
    },
    "@ethersproject/hash": {
      "packages": {
        "@ethersproject/abi>@ethersproject/address": true,
        "@ethersproject/abi>@ethersproject/keccak256": true,
        "@ethersproject/abi>@ethersproject/logger": true,
        "@ethersproject/abi>@ethersproject/properties": true,
        "@ethersproject/abi>@ethersproject/strings": true,
        "@ethersproject/bignumber": true,
        "@ethersproject/bytes": true,
        "@ethersproject/hash>@ethersproject/base64": true
      }
    },
    "@ethersproject/hash>@ethersproject/abstract-signer": {
      "packages": {
        "@ethersproject/abi>@ethersproject/logger": true,
        "@ethersproject/abi>@ethersproject/properties": true
      }
    },
    "@ethersproject/hash>@ethersproject/base64": {
      "globals": {
        "atob": true,
        "btoa": true
      },
      "packages": {
        "@ethersproject/bytes": true
      }
    },
    "@ethersproject/hdnode": {
      "packages": {
        "@ethersproject/abi>@ethersproject/logger": true,
        "@ethersproject/abi>@ethersproject/properties": true,
        "@ethersproject/abi>@ethersproject/strings": true,
        "@ethersproject/bignumber": true,
        "@ethersproject/bytes": true,
        "@ethersproject/hdnode>@ethersproject/basex": true,
        "@ethersproject/hdnode>@ethersproject/pbkdf2": true,
        "@ethersproject/hdnode>@ethersproject/sha2": true,
        "@ethersproject/hdnode>@ethersproject/signing-key": true,
        "@ethersproject/hdnode>@ethersproject/transactions": true,
        "@ethersproject/hdnode>@ethersproject/wordlists": true
      }
    },
    "@ethersproject/hdnode>@ethersproject/basex": {
      "packages": {
        "@ethersproject/abi>@ethersproject/properties": true,
        "@ethersproject/bytes": true
      }
    },
    "@ethersproject/hdnode>@ethersproject/pbkdf2": {
      "packages": {
        "@ethersproject/bytes": true,
        "@ethersproject/hdnode>@ethersproject/sha2": true
      }
    },
    "@ethersproject/hdnode>@ethersproject/sha2": {
      "packages": {
        "@ethersproject/abi>@ethersproject/logger": true,
        "@ethersproject/bytes": true,
        "ethereumjs-util>ethereum-cryptography>hash.js": true
      }
    },
    "@ethersproject/hdnode>@ethersproject/signing-key": {
      "packages": {
        "@ethersproject/abi>@ethersproject/logger": true,
        "@ethersproject/abi>@ethersproject/properties": true,
        "@ethersproject/bytes": true,
        "@metamask/ppom-validator>elliptic": true
      }
    },
    "@ethersproject/hdnode>@ethersproject/transactions": {
      "packages": {
        "@ethersproject/abi>@ethersproject/address": true,
        "@ethersproject/abi>@ethersproject/constants": true,
        "@ethersproject/abi>@ethersproject/keccak256": true,
        "@ethersproject/abi>@ethersproject/logger": true,
        "@ethersproject/abi>@ethersproject/properties": true,
        "@ethersproject/bignumber": true,
        "@ethersproject/bytes": true,
        "@ethersproject/hdnode>@ethersproject/signing-key": true,
        "@ethersproject/providers>@ethersproject/rlp": true
      }
    },
    "@ethersproject/hdnode>@ethersproject/wordlists": {
      "packages": {
        "@ethersproject/abi>@ethersproject/logger": true,
        "@ethersproject/abi>@ethersproject/properties": true,
        "@ethersproject/abi>@ethersproject/strings": true,
        "@ethersproject/bytes": true,
        "@ethersproject/hash": true
      }
    },
    "@ethersproject/providers": {
      "globals": {
        "WebSocket": true,
        "clearInterval": true,
        "clearTimeout": true,
        "console.log": true,
        "console.warn": true,
        "setInterval": true,
        "setTimeout": true
      },
      "packages": {
        "@ethersproject/abi>@ethersproject/address": true,
        "@ethersproject/abi>@ethersproject/constants": true,
        "@ethersproject/abi>@ethersproject/logger": true,
        "@ethersproject/abi>@ethersproject/properties": true,
        "@ethersproject/abi>@ethersproject/strings": true,
        "@ethersproject/bignumber": true,
        "@ethersproject/bytes": true,
        "@ethersproject/hash": true,
        "@ethersproject/hash>@ethersproject/abstract-signer": true,
        "@ethersproject/hash>@ethersproject/base64": true,
        "@ethersproject/hdnode>@ethersproject/basex": true,
        "@ethersproject/hdnode>@ethersproject/sha2": true,
        "@ethersproject/hdnode>@ethersproject/transactions": true,
        "@ethersproject/providers>@ethersproject/web": true,
        "@ethersproject/providers>bech32": true,
        "@ethersproject/wallet>@ethersproject/abstract-provider": true,
        "@ethersproject/wallet>@ethersproject/random": true,
        "@metamask/test-bundler>@ethersproject/networks": true
      }
    },
    "@ethersproject/providers>@ethersproject/random": {
      "globals": {
        "crypto.getRandomValues": true
      }
    },
    "@ethersproject/providers>@ethersproject/rlp": {
      "packages": {
        "@ethersproject/abi>@ethersproject/logger": true,
        "@ethersproject/bytes": true
      }
    },
    "@ethersproject/providers>@ethersproject/web": {
      "globals": {
        "clearTimeout": true,
        "fetch": true,
        "setTimeout": true
      },
      "packages": {
        "@ethersproject/abi>@ethersproject/logger": true,
        "@ethersproject/abi>@ethersproject/properties": true,
        "@ethersproject/abi>@ethersproject/strings": true,
        "@ethersproject/bytes": true,
        "@ethersproject/hash>@ethersproject/base64": true
      }
    },
    "@ethersproject/wallet": {
      "packages": {
        "@ethersproject/abi>@ethersproject/address": true,
        "@ethersproject/abi>@ethersproject/keccak256": true,
        "@ethersproject/abi>@ethersproject/logger": true,
        "@ethersproject/abi>@ethersproject/properties": true,
        "@ethersproject/bytes": true,
        "@ethersproject/hash": true,
        "@ethersproject/hash>@ethersproject/abstract-signer": true,
        "@ethersproject/hdnode": true,
        "@ethersproject/hdnode>@ethersproject/signing-key": true,
        "@ethersproject/hdnode>@ethersproject/transactions": true,
        "@ethersproject/wallet>@ethersproject/abstract-provider": true,
        "@ethersproject/wallet>@ethersproject/json-wallets": true,
        "@ethersproject/wallet>@ethersproject/random": true
      }
    },
    "@ethersproject/wallet>@ethersproject/abstract-provider": {
      "packages": {
        "@ethersproject/abi>@ethersproject/logger": true,
        "@ethersproject/abi>@ethersproject/properties": true,
        "@ethersproject/bignumber": true,
        "@ethersproject/bytes": true
      }
    },
    "@ethersproject/wallet>@ethersproject/json-wallets": {
      "packages": {
        "@ethersproject/abi>@ethersproject/address": true,
        "@ethersproject/abi>@ethersproject/keccak256": true,
        "@ethersproject/abi>@ethersproject/logger": true,
        "@ethersproject/abi>@ethersproject/properties": true,
        "@ethersproject/abi>@ethersproject/strings": true,
        "@ethersproject/bytes": true,
        "@ethersproject/hdnode": true,
        "@ethersproject/hdnode>@ethersproject/pbkdf2": true,
        "@ethersproject/hdnode>@ethersproject/transactions": true,
        "@ethersproject/wallet>@ethersproject/json-wallets>aes-js": true,
        "@ethersproject/wallet>@ethersproject/random": true,
        "ethereumjs-util>ethereum-cryptography>scrypt-js": true
      }
    },
    "@ethersproject/wallet>@ethersproject/json-wallets>aes-js": {
      "globals": {
        "define": true
      }
    },
    "@ethersproject/wallet>@ethersproject/random": {
      "packages": {
        "@ethersproject/abi>@ethersproject/logger": true,
        "@ethersproject/bytes": true
      }
    },
    "@keystonehq/bc-ur-registry-eth": {
      "packages": {
        "@ethereumjs/tx>@ethereumjs/util": true,
        "@keystonehq/bc-ur-registry-eth>@keystonehq/bc-ur-registry": true,
        "@metamask/eth-trezor-keyring>hdkey": true,
        "browserify>buffer": true,
        "uuid": true
      }
    },
    "@keystonehq/bc-ur-registry-eth>@keystonehq/bc-ur-registry": {
      "globals": {
        "define": true
      },
      "packages": {
        "@ngraveio/bc-ur": true,
        "@swc/helpers>tslib": true,
        "browserify>buffer": true,
        "buffer": true,
        "ethereumjs-util>ethereum-cryptography>bs58check": true
      }
    },
    "@keystonehq/metamask-airgapped-keyring": {
      "packages": {
        "@ethereumjs/tx": true,
        "@keystonehq/bc-ur-registry-eth": true,
        "@keystonehq/metamask-airgapped-keyring>@keystonehq/base-eth-keyring": true,
        "@keystonehq/metamask-airgapped-keyring>@metamask/obs-store": true,
        "browserify>buffer": true,
        "ethereumjs-util>rlp": true,
        "uuid": true,
        "webpack>events": true
      }
    },
    "@keystonehq/metamask-airgapped-keyring>@keystonehq/base-eth-keyring": {
      "packages": {
        "@ethereumjs/tx": true,
        "@ethereumjs/tx>@ethereumjs/util": true,
        "@keystonehq/bc-ur-registry-eth": true,
        "@keystonehq/metamask-airgapped-keyring>@keystonehq/base-eth-keyring>rlp": true,
        "@metamask/eth-trezor-keyring>hdkey": true,
        "browserify>buffer": true,
        "uuid": true
      }
    },
    "@keystonehq/metamask-airgapped-keyring>@keystonehq/base-eth-keyring>rlp": {
      "globals": {
        "TextEncoder": true
      }
    },
    "@keystonehq/metamask-airgapped-keyring>@metamask/obs-store": {
      "packages": {
        "@keystonehq/metamask-airgapped-keyring>@metamask/obs-store>@metamask/safe-event-emitter": true,
        "@keystonehq/metamask-airgapped-keyring>@metamask/obs-store>through2": true,
        "stream-browserify": true
      }
    },
    "@keystonehq/metamask-airgapped-keyring>@metamask/obs-store>@metamask/safe-event-emitter": {
      "globals": {
        "setTimeout": true
      },
      "packages": {
        "webpack>events": true
      }
    },
    "@keystonehq/metamask-airgapped-keyring>@metamask/obs-store>through2": {
      "packages": {
        "@keystonehq/metamask-airgapped-keyring>@metamask/obs-store>through2>readable-stream": true,
        "browserify>util": true,
        "process": true,
        "watchify>xtend": true
      }
    },
    "@keystonehq/metamask-airgapped-keyring>@metamask/obs-store>through2>readable-stream": {
      "packages": {
        "@keystonehq/metamask-airgapped-keyring>@metamask/obs-store>through2>readable-stream>isarray": true,
        "@keystonehq/metamask-airgapped-keyring>@metamask/obs-store>through2>readable-stream>safe-buffer": true,
        "@keystonehq/metamask-airgapped-keyring>@metamask/obs-store>through2>readable-stream>string_decoder": true,
        "browserify>browser-resolve": true,
        "browserify>timers-browserify": true,
        "process": true,
        "pumpify>inherits": true,
        "readable-stream-2>core-util-is": true,
        "readable-stream-2>process-nextick-args": true,
        "readable-stream>util-deprecate": true,
        "webpack>events": true
      }
    },
    "@keystonehq/metamask-airgapped-keyring>@metamask/obs-store>through2>readable-stream>safe-buffer": {
      "packages": {
        "browserify>buffer": true
      }
    },
    "@keystonehq/metamask-airgapped-keyring>@metamask/obs-store>through2>readable-stream>string_decoder": {
      "packages": {
        "@keystonehq/metamask-airgapped-keyring>@metamask/obs-store>through2>readable-stream>safe-buffer": true
      }
    },
    "@lavamoat/lavadome-react": {
      "globals": {
        "Document.prototype": true,
        "DocumentFragment.prototype": true,
        "Element.prototype": true,
        "Node.prototype": true,
        "console.warn": true,
        "document": true
      },
      "packages": {
        "react": true
      }
    },
    "@material-ui/core": {
      "globals": {
        "Image": true,
        "_formatMuiErrorMessage": true,
        "addEventListener": true,
        "clearInterval": true,
        "clearTimeout": true,
        "console.error": true,
        "console.warn": true,
        "document": true,
        "getComputedStyle": true,
        "getSelection": true,
        "innerHeight": true,
        "innerWidth": true,
        "matchMedia": true,
        "navigator": true,
        "performance.now": true,
        "removeEventListener": true,
        "requestAnimationFrame": true,
        "setInterval": true,
        "setTimeout": true
      },
      "packages": {
        "@babel/runtime": true,
        "@material-ui/core>@material-ui/styles": true,
        "@material-ui/core>@material-ui/system": true,
        "@material-ui/core>@material-ui/utils": true,
        "@material-ui/core>clsx": true,
        "@material-ui/core>popper.js": true,
        "@material-ui/core>react-transition-group": true,
        "prop-types": true,
        "prop-types>react-is": true,
        "react": true,
        "react-dom": true,
        "react-redux>hoist-non-react-statics": true
      }
    },
    "@material-ui/core>@material-ui/styles": {
      "globals": {
        "console.error": true,
        "console.warn": true,
        "document.createComment": true,
        "document.head": true
      },
      "packages": {
        "@babel/runtime": true,
        "@material-ui/core>@material-ui/styles>jss": true,
        "@material-ui/core>@material-ui/styles>jss-plugin-camel-case": true,
        "@material-ui/core>@material-ui/styles>jss-plugin-default-unit": true,
        "@material-ui/core>@material-ui/styles>jss-plugin-global": true,
        "@material-ui/core>@material-ui/styles>jss-plugin-nested": true,
        "@material-ui/core>@material-ui/styles>jss-plugin-props-sort": true,
        "@material-ui/core>@material-ui/styles>jss-plugin-rule-value-function": true,
        "@material-ui/core>@material-ui/styles>jss-plugin-vendor-prefixer": true,
        "@material-ui/core>@material-ui/utils": true,
        "@material-ui/core>clsx": true,
        "prop-types": true,
        "react": true,
        "react-redux>hoist-non-react-statics": true
      }
    },
    "@material-ui/core>@material-ui/styles>jss": {
      "globals": {
        "CSS": true,
        "document.createElement": true,
        "document.querySelector": true
      },
      "packages": {
        "@babel/runtime": true,
        "@material-ui/core>@material-ui/styles>jss>is-in-browser": true,
        "react-router-dom>tiny-warning": true
      }
    },
    "@material-ui/core>@material-ui/styles>jss-plugin-camel-case": {
      "packages": {
        "@material-ui/core>@material-ui/styles>jss-plugin-camel-case>hyphenate-style-name": true
      }
    },
    "@material-ui/core>@material-ui/styles>jss-plugin-default-unit": {
      "globals": {
        "CSS": true
      },
      "packages": {
        "@material-ui/core>@material-ui/styles>jss": true
      }
    },
    "@material-ui/core>@material-ui/styles>jss-plugin-global": {
      "packages": {
        "@babel/runtime": true,
        "@material-ui/core>@material-ui/styles>jss": true
      }
    },
    "@material-ui/core>@material-ui/styles>jss-plugin-nested": {
      "packages": {
        "@babel/runtime": true,
        "react-router-dom>tiny-warning": true
      }
    },
    "@material-ui/core>@material-ui/styles>jss-plugin-rule-value-function": {
      "packages": {
        "@material-ui/core>@material-ui/styles>jss": true,
        "react-router-dom>tiny-warning": true
      }
    },
    "@material-ui/core>@material-ui/styles>jss-plugin-vendor-prefixer": {
      "packages": {
        "@material-ui/core>@material-ui/styles>jss": true,
        "@material-ui/core>@material-ui/styles>jss-plugin-vendor-prefixer>css-vendor": true
      }
    },
    "@material-ui/core>@material-ui/styles>jss-plugin-vendor-prefixer>css-vendor": {
      "globals": {
        "document.createElement": true,
        "document.documentElement": true,
        "getComputedStyle": true
      },
      "packages": {
        "@babel/runtime": true,
        "@material-ui/core>@material-ui/styles>jss>is-in-browser": true
      }
    },
    "@material-ui/core>@material-ui/styles>jss>is-in-browser": {
      "globals": {
        "document": true
      }
    },
    "@material-ui/core>@material-ui/system": {
      "globals": {
        "console.error": true
      },
      "packages": {
        "@babel/runtime": true,
        "@material-ui/core>@material-ui/utils": true,
        "prop-types": true
      }
    },
    "@material-ui/core>@material-ui/utils": {
      "packages": {
        "@babel/runtime": true,
        "prop-types": true,
        "prop-types>react-is": true
      }
    },
    "@material-ui/core>popper.js": {
      "globals": {
        "MSInputMethodContext": true,
        "Node.DOCUMENT_POSITION_FOLLOWING": true,
        "cancelAnimationFrame": true,
        "console.warn": true,
        "define": true,
        "devicePixelRatio": true,
        "document": true,
        "getComputedStyle": true,
        "innerHeight": true,
        "innerWidth": true,
        "navigator": true,
        "requestAnimationFrame": true,
        "setTimeout": true
      }
    },
    "@material-ui/core>react-transition-group": {
      "globals": {
        "Element": true,
        "setTimeout": true
      },
      "packages": {
        "@material-ui/core>react-transition-group>dom-helpers": true,
        "prop-types": true,
        "react": true,
        "react-dom": true
      }
    },
    "@material-ui/core>react-transition-group>dom-helpers": {
      "packages": {
        "@babel/runtime": true
      }
    },
    "@metamask-institutional/custody-controller": {
      "packages": {
        "@ethereumjs/tx>@ethereumjs/util": true,
        "@metamask-institutional/custody-keyring": true,
        "@metamask/obs-store": true
      }
    },
    "@metamask-institutional/custody-keyring": {
      "globals": {
        "console.error": true,
        "console.log": true,
        "console.warn": true
      },
      "packages": {
        "@ethereumjs/tx>@ethereumjs/util": true,
        "@metamask-institutional/custody-keyring>@metamask-institutional/configuration-client": true,
        "@metamask-institutional/sdk": true,
        "@metamask-institutional/types": true,
        "@metamask/obs-store": true,
        "crypto-browserify": true,
        "gulp-sass>lodash.clonedeep": true,
        "webpack>events": true
      }
    },
    "@metamask-institutional/custody-keyring>@metamask-institutional/configuration-client": {
      "globals": {
        "console.log": true,
        "fetch": true
      }
    },
    "@metamask-institutional/extension": {
      "globals": {
        "console.log": true
      },
      "packages": {
        "@metamask-institutional/custody-controller": true,
        "@metamask-institutional/sdk": true,
        "@metamask-institutional/types": true,
        "gulp-sass>lodash.clonedeep": true
      }
    },
    "@metamask-institutional/institutional-features": {
      "packages": {
        "@metamask-institutional/custody-keyring": true,
        "@metamask/obs-store": true
      }
    },
    "@metamask-institutional/rpc-allowlist": {
      "globals": {
        "URL": true
      }
    },
    "@metamask-institutional/sdk": {
      "globals": {
        "URLSearchParams": true,
        "console.debug": true,
        "console.error": true,
        "console.log": true,
        "fetch": true
      },
      "packages": {
        "@metamask-institutional/sdk>@metamask-institutional/simplecache": true,
        "crypto-browserify": true,
        "webpack>events": true
      }
    },
    "@metamask-institutional/transaction-update": {
      "globals": {
        "clearInterval": true,
        "console.info": true,
        "console.log": true,
        "setInterval": true
      },
      "packages": {
        "@ethereumjs/tx>@ethereumjs/util": true,
        "@metamask-institutional/sdk": true,
        "@metamask-institutional/transaction-update>@metamask-institutional/websocket-client": true,
        "@metamask/obs-store": true,
        "webpack>events": true
      }
    },
    "@metamask-institutional/transaction-update>@metamask-institutional/websocket-client": {
      "globals": {
        "WebSocket": true,
        "clearTimeout": true,
        "console.log": true,
        "setTimeout": true
      },
      "packages": {
        "webpack>events": true
      }
    },
    "@metamask/abi-utils": {
      "packages": {
        "@metamask/utils": true,
        "superstruct": true
      }
    },
    "@metamask/accounts-controller": {
      "packages": {
        "@ethereumjs/tx>@ethereumjs/util": true,
        "@ethereumjs/tx>ethereum-cryptography": true,
        "@metamask/accounts-controller>@metamask/base-controller": true,
        "@metamask/eth-snap-keyring": true,
        "@metamask/keyring-api": true,
        "@metamask/keyring-controller": true,
        "@metamask/utils": true,
        "uuid": true
      }
    },
    "@metamask/accounts-controller>@metamask/base-controller": {
      "globals": {
        "setTimeout": true
      },
      "packages": {
        "immer": true
      }
    },
    "@metamask/address-book-controller": {
      "packages": {
        "@metamask/address-book-controller>@metamask/controller-utils": true,
        "@metamask/base-controller": true
      }
    },
    "@metamask/address-book-controller>@metamask/controller-utils": {
      "globals": {
        "URL": true,
        "console.error": true,
        "fetch": true,
        "setTimeout": true
      },
      "packages": {
        "@ethereumjs/tx>@ethereumjs/util": true,
        "@metamask/controller-utils>@spruceid/siwe-parser": true,
        "@metamask/ethjs>@metamask/ethjs-unit": true,
        "@metamask/utils": true,
        "bn.js": true,
        "browserify>buffer": true,
        "eslint>fast-deep-equal": true,
        "eth-ens-namehash": true
      }
    },
    "@metamask/announcement-controller": {
      "packages": {
        "@metamask/base-controller": true
      }
    },
    "@metamask/announcement-controller>@metamask/base-controller": {
      "globals": {
        "setTimeout": true
      },
      "packages": {
        "immer": true
      }
    },
    "@metamask/approval-controller": {
      "globals": {
        "console.info": true
      },
      "packages": {
        "@metamask/approval-controller>@metamask/base-controller": true,
        "@metamask/approval-controller>nanoid": true,
        "@metamask/rpc-errors": true
      }
    },
    "@metamask/approval-controller>@metamask/base-controller": {
      "globals": {
        "setTimeout": true
      },
      "packages": {
        "immer": true
      }
    },
    "@metamask/approval-controller>nanoid": {
      "globals": {
        "crypto.getRandomValues": true
      }
    },
    "@metamask/assets-controllers": {
      "globals": {
        "AbortController": true,
        "Headers": true,
        "URL": true,
        "URLSearchParams": true,
        "clearInterval": true,
        "clearTimeout": true,
        "console.error": true,
        "console.log": true,
        "setInterval": true,
        "setTimeout": true
      },
      "packages": {
        "@ethereumjs/tx>@ethereumjs/util": true,
        "@ethersproject/abi>@ethersproject/address": true,
        "@ethersproject/contracts": true,
        "@ethersproject/providers": true,
        "@metamask/abi-utils": true,
        "@metamask/assets-controllers>@metamask/base-controller": true,
        "@metamask/assets-controllers>@metamask/controller-utils": true,
        "@metamask/assets-controllers>@metamask/polling-controller": true,
        "@metamask/assets-controllers>@metamask/utils": true,
        "@metamask/assets-controllers>cockatiel": true,
        "@metamask/assets-controllers>multiformats": true,
        "@metamask/contract-metadata": true,
        "@metamask/eth-query": true,
        "@metamask/metamask-eth-abis": true,
        "@metamask/name-controller>async-mutex": true,
        "@metamask/rpc-errors": true,
        "bn.js": true,
        "lodash": true,
        "single-call-balance-checker-abi": true,
        "uuid": true
      }
    },
    "@metamask/assets-controllers>@metamask/base-controller": {
      "globals": {
        "setTimeout": true
      },
      "packages": {
        "immer": true
      }
    },
    "@metamask/assets-controllers>@metamask/controller-utils": {
      "globals": {
        "URL": true,
        "console.error": true,
        "fetch": true,
        "setTimeout": true
      },
      "packages": {
        "@ethereumjs/tx>@ethereumjs/util": true,
        "@metamask/assets-controllers>@metamask/utils": true,
        "@metamask/controller-utils>@spruceid/siwe-parser": true,
        "@metamask/ethjs>@metamask/ethjs-unit": true,
        "bn.js": true,
        "browserify>buffer": true,
        "eslint>fast-deep-equal": true,
        "eth-ens-namehash": true
      }
    },
    "@metamask/assets-controllers>@metamask/polling-controller": {
      "globals": {
        "clearTimeout": true,
        "console.error": true,
        "setTimeout": true
      },
      "packages": {
        "@metamask/assets-controllers>@metamask/base-controller": true,
        "@metamask/snaps-utils>fast-json-stable-stringify": true,
        "uuid": true
      }
    },
    "@metamask/assets-controllers>@metamask/utils": {
      "globals": {
        "TextDecoder": true,
        "TextEncoder": true
      },
      "packages": {
        "@metamask/rpc-errors>@metamask/utils>@metamask/superstruct": true,
        "@metamask/utils>@scure/base": true,
        "@metamask/utils>pony-cause": true,
        "@noble/hashes": true,
        "browserify>buffer": true,
        "nock>debug": true,
        "semver": true
      }
    },
    "@metamask/assets-controllers>cockatiel": {
      "globals": {
        "AbortController": true,
        "AbortSignal": true,
        "WeakRef": true,
        "clearTimeout": true,
        "performance": true,
        "setTimeout": true
      },
      "packages": {
        "process": true
      }
    },
    "@metamask/assets-controllers>multiformats": {
      "globals": {
        "TextDecoder": true,
        "TextEncoder": true,
        "console.warn": true,
        "crypto.subtle.digest": true
      }
    },
    "@metamask/base-controller": {
      "globals": {
        "setTimeout": true
      },
      "packages": {
        "immer": true
      }
    },
    "@metamask/browser-passworder": {
      "globals": {
        "CryptoKey": true,
        "btoa": true,
        "crypto.getRandomValues": true,
        "crypto.subtle.decrypt": true,
        "crypto.subtle.deriveKey": true,
        "crypto.subtle.encrypt": true,
        "crypto.subtle.exportKey": true,
        "crypto.subtle.importKey": true
      },
      "packages": {
        "@metamask/utils": true,
        "browserify>buffer": true
      }
    },
    "@metamask/controller-utils": {
      "globals": {
        "URL": true,
        "console.error": true,
        "fetch": true,
        "setTimeout": true
      },
      "packages": {
        "@ethereumjs/tx>@ethereumjs/util": true,
        "@metamask/controller-utils>@spruceid/siwe-parser": true,
        "@metamask/ethjs>@metamask/ethjs-unit": true,
        "@metamask/utils": true,
        "bn.js": true,
        "browserify>buffer": true,
        "eslint>fast-deep-equal": true,
        "eth-ens-namehash": true
      }
    },
    "@metamask/controller-utils>@spruceid/siwe-parser": {
      "globals": {
        "console.error": true,
        "console.log": true
      },
      "packages": {
        "@metamask/controller-utils>@spruceid/siwe-parser>apg-js": true,
        "@noble/hashes": true
      }
    },
    "@metamask/controller-utils>@spruceid/siwe-parser>apg-js": {
      "packages": {
        "browserify>buffer": true
      }
    },
    "@metamask/controllers>web3": {
      "globals": {
        "XMLHttpRequest": true
      }
    },
    "@metamask/controllers>web3-provider-engine>cross-fetch>node-fetch": {
      "globals": {
        "fetch": true
      }
    },
    "@metamask/controllers>web3-provider-engine>eth-json-rpc-middleware>node-fetch": {
      "globals": {
        "fetch": true
      }
    },
    "@metamask/ens-controller": {
      "packages": {
        "@ethersproject/providers": true,
        "@metamask/ens-controller>@metamask/base-controller": true,
        "@metamask/ens-controller>@metamask/controller-utils": true,
        "@metamask/utils": true,
        "punycode": true
      }
    },
    "@metamask/ens-controller>@metamask/base-controller": {
      "globals": {
        "setTimeout": true
      },
      "packages": {
        "immer": true
      }
    },
    "@metamask/ens-controller>@metamask/controller-utils": {
      "globals": {
        "URL": true,
        "console.error": true,
        "fetch": true,
        "setTimeout": true
      },
      "packages": {
        "@ethereumjs/tx>@ethereumjs/util": true,
        "@metamask/controller-utils>@spruceid/siwe-parser": true,
        "@metamask/ens-controller>@metamask/controller-utils>@metamask/utils": true,
        "@metamask/ethjs>@metamask/ethjs-unit": true,
        "bn.js": true,
        "browserify>buffer": true,
        "eslint>fast-deep-equal": true,
        "eth-ens-namehash": true
      }
    },
    "@metamask/ens-controller>@metamask/controller-utils>@metamask/utils": {
      "globals": {
        "TextDecoder": true,
        "TextEncoder": true
      },
      "packages": {
        "@metamask/rpc-errors>@metamask/utils>@metamask/superstruct": true,
        "@metamask/utils>@scure/base": true,
        "@metamask/utils>pony-cause": true,
        "@noble/hashes": true,
        "browserify>buffer": true,
        "nock>debug": true,
        "semver": true
      }
    },
    "@metamask/eth-json-rpc-filters": {
      "globals": {
        "console.error": true
      },
      "packages": {
        "@metamask/eth-json-rpc-filters>@metamask/eth-query": true,
        "@metamask/eth-json-rpc-filters>@metamask/json-rpc-engine": true,
        "@metamask/eth-json-rpc-filters>async-mutex": true,
        "@metamask/safe-event-emitter": true,
        "pify": true
      }
    },
    "@metamask/eth-json-rpc-filters>@metamask/eth-query": {
      "packages": {
        "@metamask/eth-query>json-rpc-random-id": true,
        "watchify>xtend": true
      }
    },
    "@metamask/eth-json-rpc-filters>@metamask/json-rpc-engine": {
      "packages": {
        "@metamask/rpc-errors": true,
        "@metamask/safe-event-emitter": true,
        "@metamask/utils": true
      }
    },
    "@metamask/eth-json-rpc-filters>async-mutex": {
      "globals": {
        "setTimeout": true
      },
      "packages": {
        "@swc/helpers>tslib": true
      }
    },
    "@metamask/eth-json-rpc-middleware": {
      "globals": {
        "URL": true,
        "console.error": true,
        "setTimeout": true
      },
      "packages": {
        "@metamask/eth-json-rpc-middleware>@metamask/json-rpc-engine": true,
        "@metamask/eth-json-rpc-middleware>klona": true,
        "@metamask/eth-json-rpc-middleware>safe-stable-stringify": true,
        "@metamask/eth-sig-util": true,
        "@metamask/rpc-errors": true,
        "@metamask/utils": true,
        "pify": true
      }
    },
    "@metamask/eth-json-rpc-middleware>@metamask/eth-json-rpc-provider": {
      "packages": {
        "@metamask/eth-json-rpc-middleware>@metamask/eth-json-rpc-provider>@metamask/json-rpc-engine": true,
        "@metamask/safe-event-emitter": true
      }
    },
    "@metamask/eth-json-rpc-middleware>@metamask/eth-json-rpc-provider>@metamask/json-rpc-engine": {
      "packages": {
        "@metamask/rpc-errors": true,
        "@metamask/safe-event-emitter": true,
        "@metamask/utils": true
      }
    },
    "@metamask/eth-json-rpc-middleware>@metamask/json-rpc-engine": {
      "packages": {
        "@metamask/rpc-errors": true,
        "@metamask/safe-event-emitter": true,
        "@metamask/utils": true
      }
    },
    "@metamask/eth-ledger-bridge-keyring": {
      "globals": {
        "addEventListener": true,
        "console.log": true,
        "document.createElement": true,
        "document.head.appendChild": true,
        "fetch": true,
        "removeEventListener": true
      },
      "packages": {
        "@ethereumjs/tx": true,
        "@ethereumjs/tx>@ethereumjs/rlp": true,
        "@ethereumjs/tx>@ethereumjs/util": true,
        "@metamask/eth-sig-util": true,
        "@metamask/eth-trezor-keyring>hdkey": true,
        "browserify>buffer": true,
        "webpack>events": true
      }
    },
    "@metamask/eth-query": {
      "packages": {
        "@metamask/eth-query>json-rpc-random-id": true,
        "watchify>xtend": true
      }
    },
    "@metamask/eth-sig-util": {
      "packages": {
        "@ethereumjs/tx>@ethereumjs/util": true,
        "@ethereumjs/tx>ethereum-cryptography": true,
        "@metamask/abi-utils": true,
        "@metamask/eth-sig-util>tweetnacl": true,
        "@metamask/eth-sig-util>tweetnacl-util": true,
        "@metamask/utils": true,
        "browserify>buffer": true
      }
    },
    "@metamask/eth-sig-util>tweetnacl": {
      "globals": {
        "crypto": true,
        "msCrypto": true,
        "nacl": "write"
      },
      "packages": {
        "browserify>browser-resolve": true
      }
    },
    "@metamask/eth-sig-util>tweetnacl-util": {
      "globals": {
        "atob": true,
        "btoa": true
      },
      "packages": {
        "browserify>browser-resolve": true
      }
    },
    "@metamask/eth-snap-keyring": {
      "globals": {
        "URL": true,
        "console.error": true
      },
      "packages": {
        "@ethereumjs/tx": true,
        "@metamask/eth-sig-util": true,
        "@metamask/eth-snap-keyring>uuid": true,
        "@metamask/keyring-api": true,
        "@metamask/utils": true,
        "superstruct": true,
        "webpack>events": true
      }
    },
    "@metamask/eth-snap-keyring>uuid": {
      "globals": {
        "crypto": true
      }
    },
    "@metamask/eth-token-tracker": {
      "globals": {
        "console.warn": true
      },
      "packages": {
        "@babel/runtime": true,
        "@metamask/eth-token-tracker>@metamask/eth-block-tracker": true,
        "@metamask/eth-token-tracker>deep-equal": true,
        "@metamask/ethjs-contract": true,
        "@metamask/ethjs-query": true,
        "@metamask/safe-event-emitter": true,
        "bn.js": true,
        "human-standard-token-abi": true
      }
    },
    "@metamask/eth-token-tracker>@metamask/eth-block-tracker": {
      "globals": {
        "clearTimeout": true,
        "console.error": true,
        "setTimeout": true
      },
      "packages": {
        "@metamask/eth-query>json-rpc-random-id": true,
        "@metamask/safe-event-emitter": true,
        "@metamask/utils": true,
        "pify": true
      }
    },
    "@metamask/eth-token-tracker>deep-equal": {
      "packages": {
        "@lavamoat/lavapack>json-stable-stringify>isarray": true,
        "@lavamoat/lavapack>json-stable-stringify>object-keys": true,
        "@metamask/eth-token-tracker>deep-equal>es-get-iterator": true,
        "@metamask/eth-token-tracker>deep-equal>is-date-object": true,
        "@metamask/eth-token-tracker>deep-equal>which-boxed-primitive": true,
        "@metamask/eth-token-tracker>deep-equal>which-collection": true,
        "@ngraveio/bc-ur>assert>object-is": true,
        "browserify>util>is-arguments": true,
        "browserify>util>which-typed-array": true,
        "gulp>vinyl-fs>object.assign": true,
        "string.prototype.matchall>call-bind": true,
        "string.prototype.matchall>es-abstract>array-buffer-byte-length": true,
        "string.prototype.matchall>es-abstract>is-array-buffer": true,
        "string.prototype.matchall>es-abstract>is-regex": true,
        "string.prototype.matchall>es-abstract>is-shared-array-buffer": true,
        "string.prototype.matchall>get-intrinsic": true,
        "string.prototype.matchall>regexp.prototype.flags": true,
        "string.prototype.matchall>side-channel": true
      }
    },
    "@metamask/eth-token-tracker>deep-equal>es-get-iterator": {
      "packages": {
        "@lavamoat/lavapack>json-stable-stringify>isarray": true,
        "@metamask/eth-token-tracker>deep-equal>es-get-iterator>is-map": true,
        "@metamask/eth-token-tracker>deep-equal>es-get-iterator>is-set": true,
        "@metamask/eth-token-tracker>deep-equal>es-get-iterator>stop-iteration-iterator": true,
        "browserify>util>is-arguments": true,
        "eslint-plugin-react>array-includes>is-string": true,
        "process": true,
        "string.prototype.matchall>call-bind": true,
        "string.prototype.matchall>get-intrinsic": true,
        "string.prototype.matchall>has-symbols": true
      }
    },
    "@metamask/eth-token-tracker>deep-equal>es-get-iterator>stop-iteration-iterator": {
      "globals": {
        "StopIteration": true
      },
      "packages": {
        "string.prototype.matchall>internal-slot": true
      }
    },
    "@metamask/eth-token-tracker>deep-equal>is-date-object": {
      "packages": {
        "koa>is-generator-function>has-tostringtag": true
      }
    },
    "@metamask/eth-token-tracker>deep-equal>which-boxed-primitive": {
      "packages": {
        "@metamask/eth-token-tracker>deep-equal>which-boxed-primitive>is-bigint": true,
        "@metamask/eth-token-tracker>deep-equal>which-boxed-primitive>is-boolean-object": true,
        "@metamask/eth-token-tracker>deep-equal>which-boxed-primitive>is-number-object": true,
        "eslint-plugin-react>array-includes>is-string": true,
        "string.prototype.matchall>es-abstract>es-to-primitive>is-symbol": true
      }
    },
    "@metamask/eth-token-tracker>deep-equal>which-boxed-primitive>is-bigint": {
      "packages": {
        "string.prototype.matchall>es-abstract>unbox-primitive>has-bigints": true
      }
    },
    "@metamask/eth-token-tracker>deep-equal>which-boxed-primitive>is-boolean-object": {
      "packages": {
        "koa>is-generator-function>has-tostringtag": true,
        "string.prototype.matchall>call-bind": true
      }
    },
    "@metamask/eth-token-tracker>deep-equal>which-boxed-primitive>is-number-object": {
      "packages": {
        "koa>is-generator-function>has-tostringtag": true
      }
    },
    "@metamask/eth-token-tracker>deep-equal>which-collection": {
      "packages": {
        "@metamask/eth-token-tracker>deep-equal>es-get-iterator>is-map": true,
        "@metamask/eth-token-tracker>deep-equal>es-get-iterator>is-set": true,
        "@metamask/eth-token-tracker>deep-equal>which-collection>is-weakmap": true,
        "@metamask/eth-token-tracker>deep-equal>which-collection>is-weakset": true
      }
    },
    "@metamask/eth-token-tracker>deep-equal>which-collection>is-weakset": {
      "packages": {
        "string.prototype.matchall>call-bind": true,
        "string.prototype.matchall>get-intrinsic": true
      }
    },
    "@metamask/eth-trezor-keyring": {
      "globals": {
        "setTimeout": true
      },
      "packages": {
        "@ethereumjs/tx": true,
        "@ethereumjs/tx>@ethereumjs/util": true,
        "@metamask/eth-trezor-keyring>@trezor/connect-plugin-ethereum": true,
        "@metamask/eth-trezor-keyring>@trezor/connect-web": true,
        "@metamask/eth-trezor-keyring>hdkey": true,
        "browserify>buffer": true,
        "webpack>events": true
      }
    },
    "@metamask/eth-trezor-keyring>@trezor/connect-plugin-ethereum": {
      "packages": {
        "@metamask/eth-sig-util": true,
        "@swc/helpers>tslib": true
      }
    },
    "@metamask/eth-trezor-keyring>@trezor/connect-web": {
      "globals": {
        "URLSearchParams": true,
        "__TREZOR_CONNECT_SRC": true,
        "addEventListener": true,
        "btoa": true,
        "chrome": true,
        "clearInterval": true,
        "clearTimeout": true,
        "console.warn": true,
        "document.body": true,
        "document.createElement": true,
        "document.createTextNode": true,
        "document.getElementById": true,
        "document.querySelectorAll": true,
        "location": true,
        "navigator": true,
        "open": true,
        "origin": true,
        "removeEventListener": true,
        "setInterval": true,
        "setTimeout": true
      },
      "packages": {
        "@swc/helpers>tslib": true,
        "@trezor/connect-web>@trezor/connect": true,
        "@trezor/connect-web>@trezor/connect-common": true,
        "@trezor/connect-web>@trezor/utils": true,
        "webpack>events": true
      }
    },
    "@metamask/eth-trezor-keyring>hdkey": {
      "packages": {
        "browserify>assert": true,
        "crypto-browserify": true,
        "ethereumjs-util>create-hash>ripemd160": true,
        "ethereumjs-util>ethereum-cryptography>bs58check": true,
        "ganache>secp256k1": true,
        "koa>content-disposition>safe-buffer": true
      }
    },
    "@metamask/etherscan-link": {
      "globals": {
        "URL": true
      }
    },
    "@metamask/ethjs": {
      "globals": {
        "clearInterval": true,
        "setInterval": true
      },
      "packages": {
        "@metamask/ethjs-contract": true,
        "@metamask/ethjs-query": true,
        "@metamask/ethjs>@metamask/ethjs-filter": true,
        "@metamask/ethjs>@metamask/ethjs-provider-http": true,
        "@metamask/ethjs>@metamask/ethjs-unit": true,
        "@metamask/ethjs>@metamask/ethjs-util": true,
        "@metamask/ethjs>@metamask/number-to-bn": true,
        "@metamask/ethjs>ethjs-abi": true,
        "@metamask/ethjs>js-sha3": true,
        "bn.js": true,
        "browserify>buffer": true
      }
    },
    "@metamask/ethjs-contract": {
      "packages": {
        "@babel/runtime": true,
        "@metamask/ethjs>@metamask/ethjs-filter": true,
        "@metamask/ethjs>@metamask/ethjs-util": true,
        "@metamask/ethjs>ethjs-abi": true,
        "@metamask/ethjs>js-sha3": true,
        "promise-to-callback": true
      }
    },
    "@metamask/ethjs-query": {
      "globals": {
        "console": true
      },
      "packages": {
        "@metamask/ethjs-query>@metamask/ethjs-format": true,
        "@metamask/ethjs-query>@metamask/ethjs-rpc": true,
        "promise-to-callback": true
      }
    },
    "@metamask/ethjs-query>@metamask/ethjs-format": {
      "packages": {
        "@metamask/ethjs-query>@metamask/ethjs-format>ethjs-schema": true,
        "@metamask/ethjs>@metamask/ethjs-util": true,
        "@metamask/ethjs>@metamask/ethjs-util>strip-hex-prefix": true,
        "@metamask/ethjs>@metamask/number-to-bn": true
      }
    },
    "@metamask/ethjs-query>@metamask/ethjs-rpc": {
      "packages": {
        "promise-to-callback": true
      }
    },
    "@metamask/ethjs>@metamask/ethjs-filter": {
      "globals": {
        "clearInterval": true,
        "setInterval": true
      }
    },
    "@metamask/ethjs>@metamask/ethjs-provider-http": {
      "packages": {
        "@metamask/ethjs>@metamask/ethjs-provider-http>xhr2": true
      }
    },
    "@metamask/ethjs>@metamask/ethjs-provider-http>xhr2": {
      "globals": {
        "XMLHttpRequest": true
      }
    },
    "@metamask/ethjs>@metamask/ethjs-unit": {
      "packages": {
        "@metamask/ethjs>@metamask/number-to-bn": true,
        "bn.js": true
      }
    },
    "@metamask/ethjs>@metamask/ethjs-util": {
      "packages": {
        "@metamask/ethjs>@metamask/ethjs-util>is-hex-prefixed": true,
        "@metamask/ethjs>@metamask/ethjs-util>strip-hex-prefix": true,
        "browserify>buffer": true
      }
    },
    "@metamask/ethjs>@metamask/ethjs-util>strip-hex-prefix": {
      "packages": {
        "@metamask/ethjs>@metamask/ethjs-util>is-hex-prefixed": true
      }
    },
    "@metamask/ethjs>@metamask/number-to-bn": {
      "packages": {
        "@metamask/ethjs>@metamask/ethjs-util>strip-hex-prefix": true,
        "bn.js": true
      }
    },
    "@metamask/ethjs>ethjs-abi": {
      "packages": {
        "@metamask/ethjs>ethjs-abi>number-to-bn": true,
        "@metamask/ethjs>js-sha3": true,
        "bn.js": true,
        "browserify>buffer": true
      }
    },
    "@metamask/ethjs>ethjs-abi>number-to-bn": {
      "packages": {
        "@metamask/ethjs>@metamask/ethjs-util>strip-hex-prefix": true,
        "bn.js": true
      }
    },
    "@metamask/ethjs>js-sha3": {
      "globals": {
        "define": true
      },
      "packages": {
        "process": true
      }
    },
    "@metamask/gas-fee-controller": {
      "globals": {
        "clearInterval": true,
        "console.error": true,
        "setInterval": true
      },
      "packages": {
        "@metamask/eth-query": true,
        "@metamask/gas-fee-controller>@metamask/controller-utils": true,
        "@metamask/gas-fee-controller>@metamask/polling-controller": true,
        "bn.js": true,
        "uuid": true
      }
    },
    "@metamask/gas-fee-controller>@metamask/controller-utils": {
      "globals": {
        "URL": true,
        "console.error": true,
        "fetch": true,
        "setTimeout": true
      },
      "packages": {
        "@ethereumjs/tx>@ethereumjs/util": true,
        "@metamask/controller-utils>@spruceid/siwe-parser": true,
        "@metamask/ethjs>@metamask/ethjs-unit": true,
        "@metamask/gas-fee-controller>@metamask/controller-utils>@metamask/utils": true,
        "bn.js": true,
        "browserify>buffer": true,
        "eslint>fast-deep-equal": true,
        "eth-ens-namehash": true
      }
    },
    "@metamask/gas-fee-controller>@metamask/controller-utils>@metamask/utils": {
      "globals": {
        "TextDecoder": true,
        "TextEncoder": true
      },
      "packages": {
        "@metamask/rpc-errors>@metamask/utils>@metamask/superstruct": true,
        "@metamask/utils>@scure/base": true,
        "@metamask/utils>pony-cause": true,
        "@noble/hashes": true,
        "browserify>buffer": true,
        "nock>debug": true,
        "semver": true
      }
    },
    "@metamask/gas-fee-controller>@metamask/polling-controller": {
      "globals": {
        "clearTimeout": true,
        "console.error": true,
        "setTimeout": true
      },
      "packages": {
        "@metamask/gas-fee-controller>@metamask/polling-controller>@metamask/base-controller": true,
        "@metamask/snaps-utils>fast-json-stable-stringify": true,
        "uuid": true
      }
    },
    "@metamask/gas-fee-controller>@metamask/polling-controller>@metamask/base-controller": {
      "globals": {
        "setTimeout": true
      },
      "packages": {
        "immer": true
      }
    },
    "@metamask/jazzicon": {
      "globals": {
        "document.createElement": true,
        "document.createElementNS": true
      },
      "packages": {
        "@metamask/jazzicon>color": true,
        "@metamask/jazzicon>mersenne-twister": true
      }
    },
    "@metamask/jazzicon>color": {
      "packages": {
        "@metamask/jazzicon>color>clone": true,
        "@metamask/jazzicon>color>color-convert": true,
        "@metamask/jazzicon>color>color-string": true
      }
    },
    "@metamask/jazzicon>color>clone": {
      "packages": {
        "browserify>buffer": true
      }
    },
    "@metamask/jazzicon>color>color-convert": {
      "packages": {
        "@metamask/jazzicon>color>color-convert>color-name": true
      }
    },
    "@metamask/jazzicon>color>color-string": {
      "packages": {
        "jest-canvas-mock>moo-color>color-name": true
      }
    },
    "@metamask/keyring-api": {
      "globals": {
        "URL": true
      },
      "packages": {
        "@metamask/keyring-api>bech32": true,
        "@metamask/keyring-api>uuid": true,
        "@metamask/utils": true,
        "superstruct": true
      }
    },
    "@metamask/keyring-api>uuid": {
      "globals": {
        "crypto": true
      }
    },
    "@metamask/keyring-controller": {
      "packages": {
        "@ethereumjs/tx>@ethereumjs/util": true,
        "@metamask/browser-passworder": true,
        "@metamask/eth-sig-util": true,
        "@metamask/keyring-controller>@metamask/base-controller": true,
        "@metamask/keyring-controller>@metamask/eth-hd-keyring": true,
        "@metamask/keyring-controller>@metamask/eth-simple-keyring": true,
        "@metamask/keyring-controller>@metamask/utils": true,
        "@metamask/keyring-controller>ethereumjs-wallet": true,
        "@metamask/name-controller>async-mutex": true
      }
    },
    "@metamask/keyring-controller>@metamask/base-controller": {
      "globals": {
        "setTimeout": true
      },
      "packages": {
        "immer": true
      }
    },
    "@metamask/keyring-controller>@metamask/eth-hd-keyring": {
      "globals": {
        "TextEncoder": true
      },
      "packages": {
        "@ethereumjs/tx>@ethereumjs/util": true,
        "@ethereumjs/tx>ethereum-cryptography": true,
        "@metamask/eth-sig-util": true,
        "@metamask/scure-bip39": true,
        "@metamask/utils": true,
        "browserify>buffer": true
      }
    },
    "@metamask/keyring-controller>@metamask/eth-simple-keyring": {
      "packages": {
        "@ethereumjs/tx>@ethereumjs/util": true,
        "@ethereumjs/tx>ethereum-cryptography": true,
        "@metamask/eth-sig-util": true,
        "@metamask/utils": true,
        "browserify>buffer": true,
        "crypto-browserify>randombytes": true
      }
    },
    "@metamask/keyring-controller>@metamask/utils": {
      "globals": {
        "TextDecoder": true,
        "TextEncoder": true
      },
      "packages": {
        "@metamask/rpc-errors>@metamask/utils>@metamask/superstruct": true,
        "@metamask/utils>@scure/base": true,
        "@metamask/utils>pony-cause": true,
        "@noble/hashes": true,
        "browserify>buffer": true,
        "nock>debug": true,
        "semver": true
      }
    },
    "@metamask/keyring-controller>ethereumjs-wallet": {
      "packages": {
        "@metamask/keyring-controller>ethereumjs-wallet>ethereum-cryptography": true,
        "@metamask/keyring-controller>ethereumjs-wallet>ethereumjs-util": true,
        "@metamask/keyring-controller>ethereumjs-wallet>utf8": true,
        "browserify>buffer": true,
        "crypto-browserify": true,
        "crypto-browserify>randombytes": true,
        "eth-lattice-keyring>gridplus-sdk>aes-js": true,
        "ethereumjs-util>ethereum-cryptography>bs58check": true,
        "ethereumjs-util>ethereum-cryptography>scrypt-js": true,
        "uuid": true
      }
    },
    "@metamask/keyring-controller>ethereumjs-wallet>ethereum-cryptography": {
      "packages": {
        "browserify>assert": true,
        "browserify>buffer": true,
        "crypto-browserify>create-hmac": true,
        "crypto-browserify>randombytes": true,
        "ethereumjs-util>ethereum-cryptography>bs58check": true,
        "ethereumjs-util>ethereum-cryptography>hash.js": true,
        "ganache>keccak": true,
        "ganache>secp256k1": true,
        "koa>content-disposition>safe-buffer": true
      }
    },
    "@metamask/keyring-controller>ethereumjs-wallet>ethereumjs-util": {
      "packages": {
        "@metamask/keyring-controller>ethereumjs-wallet>ethereum-cryptography": true,
        "bn.js": true,
        "browserify>assert": true,
        "browserify>buffer": true,
        "browserify>insert-module-globals>is-buffer": true,
        "ethereumjs-util>create-hash": true,
        "ethereumjs-util>rlp": true
      }
    },
    "@metamask/logging-controller": {
      "packages": {
        "@metamask/logging-controller>@metamask/base-controller": true,
        "uuid": true
      }
    },
    "@metamask/logging-controller>@metamask/base-controller": {
      "globals": {
        "setTimeout": true
      },
      "packages": {
        "immer": true
      }
    },
    "@metamask/logo": {
      "globals": {
        "addEventListener": true,
        "document.body.appendChild": true,
        "document.createElementNS": true,
        "innerHeight": true,
        "innerWidth": true,
        "requestAnimationFrame": true
      },
      "packages": {
        "@metamask/logo>gl-mat4": true,
        "@metamask/logo>gl-vec3": true
      }
    },
    "@metamask/message-manager": {
      "packages": {
        "@metamask/eth-sig-util": true,
        "@metamask/message-manager>@metamask/base-controller": true,
        "@metamask/message-manager>@metamask/controller-utils": true,
        "@metamask/message-manager>jsonschema": true,
        "@metamask/utils": true,
        "browserify>buffer": true,
        "uuid": true,
        "webpack>events": true
      }
    },
    "@metamask/message-manager>@metamask/base-controller": {
      "globals": {
        "setTimeout": true
      },
      "packages": {
        "immer": true
      }
    },
    "@metamask/message-manager>@metamask/controller-utils": {
      "globals": {
        "URL": true,
        "console.error": true,
        "fetch": true,
        "setTimeout": true
      },
      "packages": {
        "@ethereumjs/tx>@ethereumjs/util": true,
        "@metamask/controller-utils>@spruceid/siwe-parser": true,
        "@metamask/ethjs>@metamask/ethjs-unit": true,
        "@metamask/utils": true,
        "bn.js": true,
        "browserify>buffer": true,
        "eslint>fast-deep-equal": true,
        "eth-ens-namehash": true
      }
    },
    "@metamask/message-manager>jsonschema": {
      "packages": {
        "browserify>url": true
      }
    },
    "@metamask/message-signing-snap>@noble/ciphers": {
      "globals": {
        "TextDecoder": true,
        "TextEncoder": true,
        "crypto": true
      }
    },
    "@metamask/message-signing-snap>@noble/curves": {
      "globals": {
        "TextEncoder": true
      },
      "packages": {
        "@noble/hashes": true
      }
    },
    "@metamask/name-controller": {
      "globals": {
        "fetch": true
      },
      "packages": {
        "@metamask/name-controller>@metamask/base-controller": true,
        "@metamask/name-controller>@metamask/controller-utils": true,
        "@metamask/name-controller>async-mutex": true,
        "@metamask/utils": true
      }
    },
    "@metamask/name-controller>@metamask/base-controller": {
      "globals": {
        "setTimeout": true
      },
      "packages": {
        "immer": true
      }
    },
    "@metamask/name-controller>@metamask/controller-utils": {
      "globals": {
        "URL": true,
        "console.error": true,
        "fetch": true,
        "setTimeout": true
      },
      "packages": {
        "@ethereumjs/tx>@ethereumjs/util": true,
        "@metamask/controller-utils>@spruceid/siwe-parser": true,
        "@metamask/ethjs>@metamask/ethjs-unit": true,
        "@metamask/name-controller>@metamask/controller-utils>@metamask/utils": true,
        "bn.js": true,
        "browserify>buffer": true,
        "eslint>fast-deep-equal": true,
        "eth-ens-namehash": true
      }
    },
    "@metamask/name-controller>@metamask/controller-utils>@metamask/utils": {
      "globals": {
        "TextDecoder": true,
        "TextEncoder": true
      },
      "packages": {
        "@metamask/rpc-errors>@metamask/utils>@metamask/superstruct": true,
        "@metamask/utils>@scure/base": true,
        "@metamask/utils>pony-cause": true,
        "@noble/hashes": true,
        "browserify>buffer": true,
        "nock>debug": true,
        "semver": true
      }
    },
    "@metamask/name-controller>async-mutex": {
      "globals": {
        "clearTimeout": true,
        "setTimeout": true
      },
      "packages": {
        "@swc/helpers>tslib": true
      }
    },
    "@metamask/network-controller": {
      "globals": {
        "URL": true,
        "btoa": true,
        "fetch": true,
        "setTimeout": true
      },
      "packages": {
        "@metamask/eth-json-rpc-middleware": true,
        "@metamask/eth-query": true,
        "@metamask/eth-token-tracker>@metamask/eth-block-tracker": true,
        "@metamask/network-controller>@metamask/base-controller": true,
        "@metamask/network-controller>@metamask/controller-utils": true,
        "@metamask/network-controller>@metamask/eth-json-rpc-infura": true,
        "@metamask/network-controller>@metamask/eth-json-rpc-provider": true,
        "@metamask/network-controller>@metamask/swappable-obj-proxy": true,
        "@metamask/rpc-errors": true,
        "@metamask/snaps-controllers>@metamask/json-rpc-engine": true,
        "@metamask/utils": true,
        "browserify>assert": true,
        "uuid": true
      }
    },
    "@metamask/network-controller>@metamask/base-controller": {
      "globals": {
        "setTimeout": true
      },
      "packages": {
        "immer": true
      }
    },
    "@metamask/network-controller>@metamask/controller-utils": {
      "globals": {
        "URL": true,
        "console.error": true,
        "fetch": true,
        "setTimeout": true
      },
      "packages": {
        "@ethereumjs/tx>@ethereumjs/util": true,
        "@metamask/controller-utils>@spruceid/siwe-parser": true,
        "@metamask/ethjs>@metamask/ethjs-unit": true,
        "@metamask/network-controller>@metamask/controller-utils>@metamask/utils": true,
        "bn.js": true,
        "browserify>buffer": true,
        "eslint>fast-deep-equal": true,
        "eth-ens-namehash": true
      }
    },
    "@metamask/network-controller>@metamask/controller-utils>@metamask/utils": {
      "globals": {
        "TextDecoder": true,
        "TextEncoder": true
      },
      "packages": {
        "@metamask/rpc-errors>@metamask/utils>@metamask/superstruct": true,
        "@metamask/utils>@scure/base": true,
        "@metamask/utils>pony-cause": true,
        "@noble/hashes": true,
        "browserify>buffer": true,
        "nock>debug": true,
        "semver": true
      }
    },
    "@metamask/network-controller>@metamask/eth-json-rpc-infura": {
      "globals": {
        "setTimeout": true
      },
      "packages": {
        "@metamask/eth-json-rpc-middleware>@metamask/eth-json-rpc-provider": true,
        "@metamask/network-controller>@metamask/eth-json-rpc-infura>@metamask/json-rpc-engine": true,
        "@metamask/rpc-errors": true,
        "@metamask/utils": true,
        "node-fetch": true
      }
    },
    "@metamask/network-controller>@metamask/eth-json-rpc-infura>@metamask/json-rpc-engine": {
      "packages": {
        "@metamask/rpc-errors": true,
        "@metamask/safe-event-emitter": true,
        "@metamask/utils": true
      }
    },
    "@metamask/network-controller>@metamask/eth-json-rpc-provider": {
      "packages": {
        "@metamask/rpc-errors": true,
        "@metamask/safe-event-emitter": true,
        "@metamask/snaps-controllers>@metamask/json-rpc-engine": true,
        "uuid": true
      }
    },
    "@metamask/notification-controller": {
      "packages": {
        "@metamask/base-controller": true,
        "@metamask/notification-controller>nanoid": true,
        "@metamask/utils": true
      }
    },
    "@metamask/notification-controller>nanoid": {
      "globals": {
        "crypto.getRandomValues": true
      }
    },
    "@metamask/object-multiplex": {
      "globals": {
        "console.warn": true
      },
      "packages": {
        "@metamask/object-multiplex>once": true,
        "readable-stream": true
      }
    },
    "@metamask/object-multiplex>once": {
      "packages": {
        "@metamask/object-multiplex>once>wrappy": true
      }
    },
    "@metamask/obs-store": {
      "packages": {
        "@metamask/safe-event-emitter": true,
        "readable-stream": true
      }
    },
    "@metamask/permission-controller": {
      "globals": {
        "console.error": true
      },
      "packages": {
        "@metamask/permission-controller>@metamask/base-controller": true,
        "@metamask/permission-controller>@metamask/controller-utils": true,
        "@metamask/permission-controller>nanoid": true,
        "@metamask/rpc-errors": true,
        "@metamask/snaps-controllers>@metamask/json-rpc-engine": true,
        "@metamask/utils": true,
        "deep-freeze-strict": true,
        "immer": true
      }
    },
    "@metamask/permission-controller>@metamask/base-controller": {
      "globals": {
        "setTimeout": true
      },
      "packages": {
        "immer": true
      }
    },
    "@metamask/permission-controller>@metamask/controller-utils": {
      "globals": {
        "URL": true,
        "console.error": true,
        "fetch": true,
        "setTimeout": true
      },
      "packages": {
        "@ethereumjs/tx>@ethereumjs/util": true,
        "@metamask/controller-utils>@spruceid/siwe-parser": true,
        "@metamask/ethjs>@metamask/ethjs-unit": true,
        "@metamask/permission-controller>@metamask/controller-utils>@metamask/utils": true,
        "bn.js": true,
        "browserify>buffer": true,
        "eslint>fast-deep-equal": true,
        "eth-ens-namehash": true
      }
    },
    "@metamask/permission-controller>@metamask/controller-utils>@metamask/utils": {
      "globals": {
        "TextDecoder": true,
        "TextEncoder": true
      },
      "packages": {
        "@metamask/rpc-errors>@metamask/utils>@metamask/superstruct": true,
        "@metamask/utils>@scure/base": true,
        "@metamask/utils>pony-cause": true,
        "@noble/hashes": true,
        "browserify>buffer": true,
        "nock>debug": true,
        "semver": true
      }
    },
    "@metamask/permission-controller>nanoid": {
      "globals": {
        "crypto.getRandomValues": true
      }
    },
    "@metamask/permission-log-controller": {
      "packages": {
        "@metamask/base-controller": true,
        "@metamask/utils": true
      }
    },
    "@metamask/phishing-controller": {
      "globals": {
        "fetch": true
      },
      "packages": {
        "@metamask/base-controller": true,
        "@metamask/controller-utils": true,
        "@metamask/phishing-warning>eth-phishing-detect": true,
        "punycode": true
      }
    },
    "@metamask/phishing-warning>eth-phishing-detect": {
      "packages": {
        "eslint>optionator>fast-levenshtein": true
      }
    },
    "@metamask/post-message-stream": {
      "globals": {
        "MessageEvent.prototype": true,
        "WorkerGlobalScope": true,
        "addEventListener": true,
        "browser": true,
        "chrome": true,
        "location.origin": true,
        "postMessage": true,
        "removeEventListener": true
      },
      "packages": {
        "@metamask/utils": true,
        "readable-stream": true
      }
    },
    "@metamask/ppom-validator": {
      "globals": {
        "URL": true,
        "console.error": true,
        "crypto": true
      },
      "packages": {
        "@metamask/eth-query>json-rpc-random-id": true,
        "@metamask/ppom-validator>@metamask/base-controller": true,
        "@metamask/ppom-validator>@metamask/controller-utils": true,
        "@metamask/ppom-validator>crypto-js": true,
        "@metamask/ppom-validator>elliptic": true,
        "await-semaphore": true,
        "browserify>buffer": true
      }
    },
    "@metamask/ppom-validator>@metamask/base-controller": {
      "globals": {
        "setTimeout": true
      },
      "packages": {
        "immer": true
      }
    },
    "@metamask/ppom-validator>@metamask/controller-utils": {
      "globals": {
        "URL": true,
        "console.error": true,
        "fetch": true,
        "setTimeout": true
      },
      "packages": {
        "@ethereumjs/tx>@ethereumjs/util": true,
        "@metamask/controller-utils>@spruceid/siwe-parser": true,
        "@metamask/ethjs>@metamask/ethjs-unit": true,
        "@metamask/utils": true,
        "bn.js": true,
        "browserify>buffer": true,
        "eslint>fast-deep-equal": true,
        "eth-ens-namehash": true
      }
    },
    "@metamask/ppom-validator>crypto-js": {
      "globals": {
        "crypto": true,
        "define": true,
        "msCrypto": true
      },
      "packages": {
        "browserify>browser-resolve": true
      }
    },
    "@metamask/ppom-validator>elliptic": {
      "packages": {
        "@metamask/ppom-validator>elliptic>brorand": true,
        "@metamask/ppom-validator>elliptic>hmac-drbg": true,
        "@metamask/ppom-validator>elliptic>minimalistic-assert": true,
        "@metamask/ppom-validator>elliptic>minimalistic-crypto-utils": true,
        "bn.js": true,
        "ethereumjs-util>ethereum-cryptography>hash.js": true,
        "pumpify>inherits": true
      }
    },
    "@metamask/ppom-validator>elliptic>brorand": {
      "globals": {
        "crypto": true,
        "msCrypto": true
      },
      "packages": {
        "browserify>browser-resolve": true
      }
    },
    "@metamask/ppom-validator>elliptic>hmac-drbg": {
      "packages": {
        "@metamask/ppom-validator>elliptic>minimalistic-assert": true,
        "@metamask/ppom-validator>elliptic>minimalistic-crypto-utils": true,
        "ethereumjs-util>ethereum-cryptography>hash.js": true
      }
    },
    "@metamask/profile-sync-controller": {
      "globals": {
        "Event": true,
        "Headers": true,
        "TextDecoder": true,
        "URL": true,
        "URLSearchParams": true,
        "addEventListener": true,
        "console.error": true,
        "dispatchEvent": true,
        "fetch": true,
        "removeEventListener": true,
        "setTimeout": true
      },
      "packages": {
        "@metamask/message-signing-snap>@noble/ciphers": true,
        "@metamask/profile-sync-controller>@metamask/base-controller": true,
        "@metamask/profile-sync-controller>siwe": true,
        "@noble/hashes": true,
        "browserify>buffer": true,
        "loglevel": true
      }
    },
    "@metamask/profile-sync-controller>@metamask/base-controller": {
      "globals": {
        "setTimeout": true
      },
      "packages": {
        "immer": true
      }
    },
    "@metamask/profile-sync-controller>siwe": {
      "globals": {
        "console.error": true,
        "console.warn": true
      },
      "packages": {
        "@metamask/controller-utils>@spruceid/siwe-parser>valid-url": true,
        "@metamask/profile-sync-controller>siwe>@spruceid/siwe-parser": true,
        "@metamask/profile-sync-controller>siwe>@stablelib/random": true,
        "@metamask/test-bundler>ethers": true
      }
    },
    "@metamask/profile-sync-controller>siwe>@spruceid/siwe-parser": {
      "globals": {
        "console.error": true,
        "console.log": true
      },
      "packages": {
        "@metamask/controller-utils>@spruceid/siwe-parser>apg-js": true,
        "@noble/hashes": true
      }
    },
    "@metamask/profile-sync-controller>siwe>@stablelib/random": {
      "globals": {
        "crypto": true,
        "msCrypto": true
      },
      "packages": {
        "@metamask/profile-sync-controller>siwe>@stablelib/random>@stablelib/binary": true,
        "@metamask/profile-sync-controller>siwe>@stablelib/random>@stablelib/wipe": true,
        "browserify>browser-resolve": true
      }
    },
    "@metamask/profile-sync-controller>siwe>@stablelib/random>@stablelib/binary": {
      "packages": {
        "@metamask/profile-sync-controller>siwe>@stablelib/random>@stablelib/binary>@stablelib/int": true
      }
    },
    "@metamask/queued-request-controller": {
      "packages": {
        "@metamask/queued-request-controller>@metamask/base-controller": true,
        "@metamask/rpc-errors": true,
        "@metamask/selected-network-controller": true,
        "@metamask/snaps-controllers>@metamask/json-rpc-engine": true,
        "@metamask/utils": true
      }
    },
    "@metamask/queued-request-controller>@metamask/base-controller": {
      "globals": {
        "setTimeout": true
      },
      "packages": {
        "immer": true
      }
    },
    "@metamask/rate-limit-controller": {
      "globals": {
        "setTimeout": true
      },
      "packages": {
        "@metamask/base-controller": true,
        "@metamask/rpc-errors": true,
        "@metamask/utils": true
      }
    },
    "@metamask/rpc-errors": {
      "packages": {
        "@metamask/rpc-errors>@metamask/utils": true,
        "eth-rpc-errors>fast-safe-stringify": true
      }
    },
    "@metamask/rpc-errors>@metamask/utils": {
      "globals": {
        "TextDecoder": true,
        "TextEncoder": true
      },
      "packages": {
        "@metamask/rpc-errors>@metamask/utils>@metamask/superstruct": true,
        "@metamask/utils>@scure/base": true,
        "@metamask/utils>pony-cause": true,
        "@noble/hashes": true,
        "browserify>buffer": true,
        "nock>debug": true,
        "semver": true
      }
    },
    "@metamask/rpc-methods-flask>nanoid": {
      "globals": {
        "crypto.getRandomValues": true
      }
    },
    "@metamask/rpc-methods>nanoid": {
      "globals": {
        "crypto.getRandomValues": true
      }
    },
    "@metamask/safe-event-emitter": {
      "globals": {
        "setTimeout": true
      },
      "packages": {
        "webpack>events": true
      }
    },
    "@metamask/scure-bip39": {
      "globals": {
        "TextEncoder": true
      },
      "packages": {
        "@metamask/scure-bip39>@noble/hashes": true,
        "@metamask/utils>@scure/base": true
      }
    },
    "@metamask/scure-bip39>@noble/hashes": {
      "globals": {
        "TextEncoder": true,
        "crypto": true
      }
    },
    "@metamask/selected-network-controller": {
      "packages": {
        "@metamask/network-controller>@metamask/swappable-obj-proxy": true,
        "@metamask/selected-network-controller>@metamask/base-controller": true
      }
    },
    "@metamask/selected-network-controller>@metamask/base-controller": {
      "globals": {
        "setTimeout": true
      },
      "packages": {
        "immer": true
      }
    },
    "@metamask/signature-controller": {
      "globals": {
        "console.info": true
      },
      "packages": {
        "@metamask/base-controller": true,
        "@metamask/controller-utils": true,
        "@metamask/logging-controller": true,
        "@metamask/rpc-errors": true,
        "@metamask/signature-controller>@metamask/message-manager": true,
        "lodash": true,
        "webpack>events": true
      }
    },
    "@metamask/signature-controller>@metamask/message-manager": {
      "packages": {
        "@metamask/base-controller": true,
        "@metamask/controller-utils": true,
        "@metamask/eth-sig-util": true,
        "@metamask/message-manager>jsonschema": true,
        "@metamask/utils": true,
        "browserify>buffer": true,
        "uuid": true,
        "webpack>events": true
      }
    },
    "@metamask/smart-transactions-controller": {
      "globals": {
        "URLSearchParams": true,
        "clearInterval": true,
        "console.error": true,
        "console.log": true,
        "fetch": true,
        "setInterval": true
      },
      "packages": {
        "@ethersproject/bytes": true,
        "@metamask/eth-query": true,
        "@metamask/gas-fee-controller>@metamask/polling-controller": true,
        "@metamask/smart-transactions-controller>@ethereumjs/tx": true,
        "@metamask/smart-transactions-controller>@ethereumjs/util": true,
        "@metamask/smart-transactions-controller>@metamask/controller-utils": true,
        "@metamask/smart-transactions-controller>@metamask/transaction-controller": true,
        "@metamask/smart-transactions-controller>bignumber.js": true,
        "browserify>buffer": true,
        "fast-json-patch": true,
        "lodash": true,
        "webpack>events": true
      }
    },
    "@metamask/smart-transactions-controller>@babel/runtime": {
      "globals": {
        "regeneratorRuntime": "write"
      }
    },
    "@metamask/smart-transactions-controller>@ethereumjs/tx": {
      "packages": {
        "@ethereumjs/tx>ethereum-cryptography": true,
        "@metamask/smart-transactions-controller>@ethereumjs/tx>@ethereumjs/common": true,
        "@metamask/smart-transactions-controller>@ethereumjs/tx>@ethereumjs/rlp": true,
        "@metamask/smart-transactions-controller>@ethereumjs/util": true
      }
    },
    "@metamask/smart-transactions-controller>@ethereumjs/tx>@ethereumjs/common": {
      "packages": {
        "@metamask/smart-transactions-controller>@ethereumjs/util": true,
        "webpack>events": true
      }
    },
    "@metamask/smart-transactions-controller>@ethereumjs/tx>@ethereumjs/rlp": {
      "globals": {
        "TextEncoder": true
      }
    },
    "@metamask/smart-transactions-controller>@ethereumjs/util": {
      "globals": {
        "console.warn": true,
        "fetch": true
      },
      "packages": {
        "@ethereumjs/tx>ethereum-cryptography": true,
        "@metamask/smart-transactions-controller>@ethereumjs/util>@ethereumjs/rlp": true,
        "webpack>events": true
      }
    },
    "@metamask/smart-transactions-controller>@ethereumjs/util>@ethereumjs/rlp": {
      "globals": {
        "TextEncoder": true
      }
    },
    "@metamask/smart-transactions-controller>@metamask/base-controller": {
      "globals": {
        "setTimeout": true
      },
      "packages": {
        "immer": true
      }
    },
    "@metamask/smart-transactions-controller>@metamask/controller-utils": {
      "globals": {
        "URL": true,
        "console.error": true,
        "fetch": true,
        "setTimeout": true
      },
      "packages": {
        "@metamask/controller-utils>@spruceid/siwe-parser": true,
        "@metamask/ethjs>@metamask/ethjs-unit": true,
        "@metamask/smart-transactions-controller>@metamask/controller-utils>@ethereumjs/util": true,
        "@metamask/smart-transactions-controller>@metamask/controller-utils>@metamask/utils": true,
        "bn.js": true,
        "browserify>buffer": true,
        "eslint>fast-deep-equal": true,
        "eth-ens-namehash": true
      }
    },
    "@metamask/smart-transactions-controller>@metamask/controller-utils>@ethereumjs/util": {
      "globals": {
        "console.warn": true
      },
      "packages": {
        "@ethereumjs/tx>@ethereumjs/rlp": true,
        "@ethereumjs/tx>@ethereumjs/util>micro-ftch": true,
        "@ethereumjs/tx>ethereum-cryptography": true,
        "browserify>buffer": true,
        "browserify>insert-module-globals>is-buffer": true,
        "webpack>events": true
      }
    },
    "@metamask/smart-transactions-controller>@metamask/controller-utils>@metamask/utils": {
      "globals": {
        "TextDecoder": true,
        "TextEncoder": true
      },
      "packages": {
        "@metamask/rpc-errors>@metamask/utils>@metamask/superstruct": true,
        "@metamask/utils>@scure/base": true,
        "@metamask/utils>pony-cause": true,
        "@noble/hashes": true,
        "browserify>buffer": true,
        "nock>debug": true,
        "semver": true
      }
    },
    "@metamask/smart-transactions-controller>@metamask/controllers>nanoid": {
      "globals": {
        "crypto.getRandomValues": true
      }
    },
    "@metamask/smart-transactions-controller>@metamask/transaction-controller": {
      "globals": {
        "clearTimeout": true,
        "console.error": true,
        "fetch": true,
        "setTimeout": true
      },
      "packages": {
        "@ethereumjs/tx>@ethereumjs/common": true,
        "@ethersproject/abi": true,
        "@ethersproject/contracts": true,
        "@ethersproject/providers": true,
        "@metamask/eth-query": true,
        "@metamask/gas-fee-controller": true,
        "@metamask/metamask-eth-abis": true,
        "@metamask/name-controller>async-mutex": true,
        "@metamask/network-controller": true,
        "@metamask/rpc-errors": true,
        "@metamask/smart-transactions-controller>@metamask/base-controller": true,
        "@metamask/smart-transactions-controller>@metamask/controller-utils": true,
        "@metamask/smart-transactions-controller>@metamask/transaction-controller>@ethereumjs/tx": true,
        "@metamask/smart-transactions-controller>@metamask/transaction-controller>@ethereumjs/util": true,
        "@metamask/smart-transactions-controller>@metamask/transaction-controller>eth-method-registry": true,
        "@metamask/transaction-controller>@metamask/nonce-tracker": true,
        "@metamask/utils": true,
        "bn.js": true,
        "browserify>buffer": true,
        "fast-json-patch": true,
        "lodash": true,
        "uuid": true,
        "webpack>events": true
      }
    },
    "@metamask/smart-transactions-controller>@metamask/transaction-controller>@ethereumjs/tx": {
      "packages": {
        "@ethereumjs/tx>@ethereumjs/common": true,
        "@ethereumjs/tx>@ethereumjs/rlp": true,
        "@ethereumjs/tx>ethereum-cryptography": true,
        "@metamask/smart-transactions-controller>@metamask/transaction-controller>@ethereumjs/util": true,
        "browserify>buffer": true,
        "browserify>insert-module-globals>is-buffer": true
      }
    },
    "@metamask/smart-transactions-controller>@metamask/transaction-controller>@ethereumjs/util": {
      "globals": {
        "console.warn": true
      },
      "packages": {
        "@ethereumjs/tx>@ethereumjs/rlp": true,
        "@ethereumjs/tx>@ethereumjs/util>micro-ftch": true,
        "@ethereumjs/tx>ethereum-cryptography": true,
        "browserify>buffer": true,
        "browserify>insert-module-globals>is-buffer": true,
        "webpack>events": true
      }
    },
    "@metamask/smart-transactions-controller>@metamask/transaction-controller>eth-method-registry": {
      "packages": {
        "@metamask/smart-transactions-controller>@metamask/transaction-controller>eth-method-registry>@metamask/ethjs-contract": true,
        "@metamask/smart-transactions-controller>@metamask/transaction-controller>eth-method-registry>@metamask/ethjs-query": true
      }
    },
    "@metamask/smart-transactions-controller>@metamask/transaction-controller>eth-method-registry>@metamask/ethjs-contract": {
      "packages": {
        "@metamask/ethjs>ethjs-abi": true,
        "@metamask/ethjs>js-sha3": true,
        "@metamask/smart-transactions-controller>@babel/runtime": true,
        "@metamask/smart-transactions-controller>@metamask/transaction-controller>eth-method-registry>@metamask/ethjs-contract>@metamask/ethjs-filter": true,
        "@metamask/smart-transactions-controller>@metamask/transaction-controller>eth-method-registry>@metamask/ethjs-contract>@metamask/ethjs-util": true,
        "promise-to-callback": true
      }
    },
    "@metamask/smart-transactions-controller>@metamask/transaction-controller>eth-method-registry>@metamask/ethjs-contract>@metamask/ethjs-filter": {
      "globals": {
        "clearInterval": true,
        "setInterval": true
      }
    },
    "@metamask/smart-transactions-controller>@metamask/transaction-controller>eth-method-registry>@metamask/ethjs-contract>@metamask/ethjs-util": {
      "packages": {
        "@metamask/ethjs>@metamask/ethjs-util>is-hex-prefixed": true,
        "@metamask/ethjs>@metamask/ethjs-util>strip-hex-prefix": true,
        "browserify>buffer": true
      }
    },
    "@metamask/smart-transactions-controller>@metamask/transaction-controller>eth-method-registry>@metamask/ethjs-query": {
      "globals": {
        "console": true
      },
      "packages": {
        "@metamask/smart-transactions-controller>@metamask/transaction-controller>eth-method-registry>@metamask/ethjs-query>@metamask/ethjs-format": true,
        "@metamask/smart-transactions-controller>@metamask/transaction-controller>eth-method-registry>@metamask/ethjs-query>@metamask/ethjs-rpc": true,
        "promise-to-callback": true
      }
    },
    "@metamask/smart-transactions-controller>@metamask/transaction-controller>eth-method-registry>@metamask/ethjs-query>@metamask/ethjs-format": {
      "packages": {
        "@metamask/ethjs-query>@metamask/ethjs-format>ethjs-schema": true,
        "@metamask/ethjs>@metamask/ethjs-util>strip-hex-prefix": true,
        "@metamask/ethjs>@metamask/number-to-bn": true,
        "@metamask/smart-transactions-controller>@metamask/transaction-controller>eth-method-registry>@metamask/ethjs-contract>@metamask/ethjs-util": true
      }
    },
    "@metamask/smart-transactions-controller>@metamask/transaction-controller>eth-method-registry>@metamask/ethjs-query>@metamask/ethjs-rpc": {
      "packages": {
        "promise-to-callback": true
      }
    },
    "@metamask/smart-transactions-controller>bignumber.js": {
      "globals": {
        "crypto": true,
        "define": true
      }
    },
    "@metamask/snaps-controllers": {
      "globals": {
        "DecompressionStream": true,
        "URL": true,
        "clearTimeout": true,
        "document.getElementById": true,
        "fetch.bind": true,
        "setTimeout": true
      },
      "packages": {
        "@metamask/object-multiplex": true,
        "@metamask/permission-controller": true,
        "@metamask/post-message-stream": true,
        "@metamask/rpc-errors": true,
        "@metamask/snaps-controllers>@metamask/base-controller": true,
        "@metamask/snaps-controllers>@metamask/json-rpc-engine": true,
        "@metamask/snaps-controllers>@metamask/json-rpc-middleware-stream": true,
        "@metamask/snaps-controllers>@xstate/fsm": true,
        "@metamask/snaps-controllers>concat-stream": true,
        "@metamask/snaps-controllers>get-npm-tarball-url": true,
        "@metamask/snaps-controllers>nanoid": true,
        "@metamask/snaps-controllers>readable-web-to-node-stream": true,
        "@metamask/snaps-controllers>tar-stream": true,
        "@metamask/snaps-rpc-methods": true,
        "@metamask/snaps-sdk": true,
        "@metamask/snaps-utils": true,
        "@metamask/snaps-utils>@metamask/snaps-registry": true,
        "@metamask/utils": true,
        "browserify>browserify-zlib": true,
        "eslint>fast-deep-equal": true,
        "readable-stream": true
      }
    },
    "@metamask/snaps-controllers-flask>nanoid": {
      "globals": {
        "crypto.getRandomValues": true
      }
    },
    "@metamask/snaps-controllers>@metamask/base-controller": {
      "globals": {
        "setTimeout": true
      },
      "packages": {
        "immer": true
      }
    },
    "@metamask/snaps-controllers>@metamask/json-rpc-engine": {
      "packages": {
        "@metamask/rpc-errors": true,
        "@metamask/safe-event-emitter": true,
        "@metamask/snaps-controllers>@metamask/json-rpc-engine>@metamask/utils": true
      }
    },
    "@metamask/snaps-controllers>@metamask/json-rpc-engine>@metamask/utils": {
      "globals": {
        "TextDecoder": true,
        "TextEncoder": true
      },
      "packages": {
        "@metamask/rpc-errors>@metamask/utils>@metamask/superstruct": true,
        "@metamask/utils>@scure/base": true,
        "@metamask/utils>pony-cause": true,
        "@noble/hashes": true,
        "browserify>buffer": true,
        "nock>debug": true,
        "semver": true
      }
    },
    "@metamask/snaps-controllers>@metamask/json-rpc-middleware-stream": {
      "globals": {
        "console.warn": true,
        "setTimeout": true
      },
      "packages": {
        "@metamask/safe-event-emitter": true,
        "@metamask/snaps-controllers>@metamask/json-rpc-middleware-stream>@metamask/utils": true,
        "readable-stream": true
      }
    },
    "@metamask/snaps-controllers>@metamask/json-rpc-middleware-stream>@metamask/utils": {
      "globals": {
        "TextDecoder": true,
        "TextEncoder": true
      },
      "packages": {
<<<<<<< HEAD
        "@metamask/base-controller": true,
        "@metamask/rpc-errors": true,
        "@metamask/snaps-controllers>@metamask/json-rpc-engine": true,
        "@metamask/snaps-controllers>@metamask/permission-controller>@metamask/controller-utils": true,
        "@metamask/snaps-controllers>nanoid": true,
        "@metamask/utils": true,
        "deep-freeze-strict": true,
        "immer": true
=======
        "@metamask/rpc-errors>@metamask/utils>@metamask/superstruct": true,
        "@metamask/utils>@scure/base": true,
        "@metamask/utils>pony-cause": true,
        "@noble/hashes": true,
        "browserify>buffer": true,
        "nock>debug": true,
        "semver": true
>>>>>>> cdd543d0
      }
    },
    "@metamask/snaps-controllers>@metamask/permission-controller>@metamask/controller-utils": {
      "globals": {
        "URL": true,
        "console.error": true,
        "fetch": true,
        "setTimeout": true
      },
      "packages": {
        "@ethereumjs/tx>@ethereumjs/util": true,
        "@metamask/controller-utils>@spruceid/siwe-parser": true,
        "@metamask/ethjs>@metamask/ethjs-unit": true,
        "@metamask/utils": true,
        "bn.js": true,
        "browserify>buffer": true,
        "eslint>fast-deep-equal": true,
        "eth-ens-namehash": true
      }
    },
    "@metamask/snaps-controllers>concat-stream": {
      "packages": {
        "browserify>buffer": true,
        "browserify>concat-stream>typedarray": true,
        "pumpify>inherits": true,
        "readable-stream": true,
        "terser>source-map-support>buffer-from": true
      }
    },
    "@metamask/snaps-controllers>nanoid": {
      "globals": {
        "crypto.getRandomValues": true
      }
    },
    "@metamask/snaps-controllers>readable-web-to-node-stream": {
      "packages": {
        "readable-stream": true
      }
    },
    "@metamask/snaps-controllers>tar-stream": {
      "packages": {
        "@metamask/snaps-controllers>tar-stream>b4a": true,
        "@metamask/snaps-controllers>tar-stream>fast-fifo": true,
        "@metamask/snaps-controllers>tar-stream>streamx": true,
        "browserify>browser-resolve": true
      }
    },
    "@metamask/snaps-controllers>tar-stream>b4a": {
      "globals": {
        "TextDecoder": true,
        "TextEncoder": true
      }
    },
    "@metamask/snaps-controllers>tar-stream>streamx": {
      "packages": {
        "@metamask/snaps-controllers>tar-stream>fast-fifo": true,
        "@metamask/snaps-controllers>tar-stream>streamx>queue-tick": true,
        "webpack>events": true
      }
    },
    "@metamask/snaps-controllers>tar-stream>streamx>queue-tick": {
      "globals": {
        "queueMicrotask": true
      }
    },
    "@metamask/snaps-execution-environments": {
      "globals": {
        "document.getElementById": true
      },
      "packages": {
        "@metamask/post-message-stream": true,
        "@metamask/snaps-utils": true,
        "@metamask/utils": true
      }
    },
    "@metamask/snaps-rpc-methods": {
      "packages": {
        "@metamask/permission-controller": true,
        "@metamask/rpc-errors": true,
        "@metamask/snaps-sdk": true,
        "@metamask/snaps-sdk>@metamask/key-tree": true,
        "@metamask/snaps-utils": true,
        "@metamask/utils": true,
        "@noble/hashes": true,
        "superstruct": true
      }
    },
    "@metamask/snaps-sdk": {
      "globals": {
        "fetch": true
      },
      "packages": {
        "@metamask/rpc-errors": true,
        "@metamask/utils": true,
        "superstruct": true
      }
    },
    "@metamask/snaps-sdk>@metamask/key-tree": {
      "packages": {
        "@metamask/message-signing-snap>@noble/curves": true,
        "@metamask/scure-bip39": true,
        "@metamask/snaps-sdk>@metamask/key-tree>@metamask/utils": true,
        "@metamask/utils>@scure/base": true,
        "@noble/hashes": true
      }
    },
    "@metamask/snaps-sdk>@metamask/key-tree>@metamask/utils": {
      "globals": {
        "TextDecoder": true,
        "TextEncoder": true
      },
      "packages": {
        "@metamask/rpc-errors>@metamask/utils>@metamask/superstruct": true,
        "@metamask/utils>@scure/base": true,
        "@metamask/utils>pony-cause": true,
        "@noble/hashes": true,
        "browserify>buffer": true,
        "nock>debug": true,
        "semver": true
      }
    },
    "@metamask/snaps-utils": {
      "globals": {
        "File": true,
        "FileReader": true,
        "TextDecoder": true,
        "TextEncoder": true,
        "URL": true,
        "console.error": true,
        "console.log": true,
        "console.warn": true,
        "crypto": true,
        "document.body.appendChild": true,
        "document.createElement": true,
        "fetch": true
      },
      "packages": {
        "@metamask/permission-controller": true,
        "@metamask/rpc-errors": true,
        "@metamask/snaps-sdk": true,
        "@metamask/snaps-sdk>@metamask/key-tree": true,
        "@metamask/snaps-utils>@metamask/slip44": true,
        "@metamask/snaps-utils>cron-parser": true,
        "@metamask/snaps-utils>fast-json-stable-stringify": true,
        "@metamask/snaps-utils>fast-xml-parser": true,
        "@metamask/snaps-utils>marked": true,
        "@metamask/snaps-utils>rfdc": true,
        "@metamask/snaps-utils>validate-npm-package-name": true,
        "@metamask/utils": true,
        "@metamask/utils>@scure/base": true,
        "@noble/hashes": true,
        "chalk": true,
        "semver": true,
        "superstruct": true
      }
    },
    "@metamask/snaps-utils>@metamask/snaps-registry": {
      "packages": {
        "@metamask/message-signing-snap>@noble/curves": true,
        "@metamask/rpc-errors>@metamask/utils>@metamask/superstruct": true,
        "@metamask/snaps-utils>@metamask/snaps-registry>@metamask/utils": true,
        "@noble/hashes": true
      }
    },
    "@metamask/snaps-utils>@metamask/snaps-registry>@metamask/utils": {
      "globals": {
        "TextDecoder": true,
        "TextEncoder": true
      },
      "packages": {
        "@metamask/rpc-errors>@metamask/utils>@metamask/superstruct": true,
        "@metamask/utils>@scure/base": true,
        "@metamask/utils>pony-cause": true,
        "@noble/hashes": true,
        "browserify>buffer": true,
        "nock>debug": true,
        "semver": true
      }
    },
    "@metamask/snaps-utils>cron-parser": {
      "packages": {
        "browserify>browser-resolve": true,
        "luxon": true
      }
    },
    "@metamask/snaps-utils>fast-xml-parser": {
      "globals": {
        "entityName": true,
        "val": true
      },
      "packages": {
        "@metamask/snaps-utils>fast-xml-parser>strnum": true
      }
    },
    "@metamask/snaps-utils>marked": {
      "globals": {
        "console.error": true,
        "console.warn": true,
        "define": true
      }
    },
    "@metamask/snaps-utils>rfdc": {
      "packages": {
        "browserify>buffer": true
      }
    },
    "@metamask/snaps-utils>validate-npm-package-name": {
      "packages": {
        "@metamask/snaps-utils>validate-npm-package-name>builtins": true
      }
    },
    "@metamask/snaps-utils>validate-npm-package-name>builtins": {
      "packages": {
        "process": true,
        "semver": true
      }
    },
    "@metamask/test-bundler>@ethersproject/networks": {
      "packages": {
        "@ethersproject/abi>@ethersproject/logger": true
      }
    },
    "@metamask/test-bundler>ethers": {
      "packages": {
        "@ethersproject/abi": true,
        "@ethersproject/abi>@ethersproject/address": true,
        "@ethersproject/abi>@ethersproject/constants": true,
        "@ethersproject/abi>@ethersproject/keccak256": true,
        "@ethersproject/abi>@ethersproject/logger": true,
        "@ethersproject/abi>@ethersproject/properties": true,
        "@ethersproject/abi>@ethersproject/strings": true,
        "@ethersproject/bignumber": true,
        "@ethersproject/bytes": true,
        "@ethersproject/contracts": true,
        "@ethersproject/hash": true,
        "@ethersproject/hash>@ethersproject/abstract-signer": true,
        "@ethersproject/hash>@ethersproject/base64": true,
        "@ethersproject/hdnode": true,
        "@ethersproject/hdnode>@ethersproject/basex": true,
        "@ethersproject/hdnode>@ethersproject/sha2": true,
        "@ethersproject/hdnode>@ethersproject/signing-key": true,
        "@ethersproject/hdnode>@ethersproject/transactions": true,
        "@ethersproject/hdnode>@ethersproject/wordlists": true,
        "@ethersproject/providers": true,
        "@ethersproject/providers>@ethersproject/rlp": true,
        "@ethersproject/providers>@ethersproject/web": true,
        "@ethersproject/wallet": true,
        "@ethersproject/wallet>@ethersproject/json-wallets": true,
        "@ethersproject/wallet>@ethersproject/random": true,
        "@metamask/test-bundler>ethers>@ethersproject/solidity": true,
        "@metamask/test-bundler>ethers>@ethersproject/units": true
      }
    },
    "@metamask/test-bundler>ethers>@ethersproject/solidity": {
      "packages": {
        "@ethersproject/abi>@ethersproject/keccak256": true,
        "@ethersproject/abi>@ethersproject/logger": true,
        "@ethersproject/abi>@ethersproject/strings": true,
        "@ethersproject/bignumber": true,
        "@ethersproject/bytes": true,
        "@ethersproject/hdnode>@ethersproject/sha2": true
      }
    },
    "@metamask/test-bundler>ethers>@ethersproject/units": {
      "packages": {
        "@ethersproject/abi>@ethersproject/logger": true,
        "@ethersproject/bignumber": true
      }
    },
    "@metamask/transaction-controller": {
      "globals": {
        "clearTimeout": true,
        "console.error": true,
        "fetch": true,
        "setTimeout": true
      },
      "packages": {
        "@ethereumjs/tx": true,
        "@ethereumjs/tx>@ethereumjs/common": true,
        "@ethereumjs/tx>@ethereumjs/util": true,
        "@ethersproject/abi": true,
        "@ethersproject/contracts": true,
        "@ethersproject/providers": true,
        "@metamask/eth-query": true,
        "@metamask/gas-fee-controller": true,
        "@metamask/metamask-eth-abis": true,
        "@metamask/name-controller>async-mutex": true,
        "@metamask/network-controller": true,
        "@metamask/rpc-errors": true,
        "@metamask/transaction-controller>@metamask/base-controller": true,
        "@metamask/transaction-controller>@metamask/controller-utils": true,
        "@metamask/transaction-controller>@metamask/nonce-tracker": true,
        "@metamask/utils": true,
        "bn.js": true,
        "browserify>buffer": true,
        "eth-method-registry": true,
        "fast-json-patch": true,
        "lodash": true,
        "uuid": true,
        "webpack>events": true
      }
    },
    "@metamask/transaction-controller>@metamask/base-controller": {
      "globals": {
        "setTimeout": true
      },
      "packages": {
        "immer": true
      }
    },
    "@metamask/transaction-controller>@metamask/controller-utils": {
      "globals": {
        "URL": true,
        "console.error": true,
        "fetch": true,
        "setTimeout": true
      },
      "packages": {
        "@ethereumjs/tx>@ethereumjs/util": true,
        "@metamask/controller-utils>@spruceid/siwe-parser": true,
        "@metamask/ethjs>@metamask/ethjs-unit": true,
        "@metamask/transaction-controller>@metamask/controller-utils>@metamask/utils": true,
        "bn.js": true,
        "browserify>buffer": true,
        "eslint>fast-deep-equal": true,
        "eth-ens-namehash": true
      }
    },
    "@metamask/transaction-controller>@metamask/controller-utils>@metamask/utils": {
      "globals": {
        "TextDecoder": true,
        "TextEncoder": true
      },
      "packages": {
        "@metamask/rpc-errors>@metamask/utils>@metamask/superstruct": true,
        "@metamask/utils>@scure/base": true,
        "@metamask/utils>pony-cause": true,
        "@noble/hashes": true,
        "browserify>buffer": true,
        "nock>debug": true,
        "semver": true
      }
    },
    "@metamask/transaction-controller>@metamask/nonce-tracker": {
      "packages": {
        "@ethersproject/providers": true,
        "@metamask/transaction-controller>@metamask/nonce-tracker>async-mutex": true,
        "browserify>assert": true
      }
    },
    "@metamask/transaction-controller>@metamask/nonce-tracker>async-mutex": {
      "globals": {
        "clearTimeout": true,
        "setTimeout": true
      },
      "packages": {
        "@swc/helpers>tslib": true
      }
    },
    "@metamask/user-operation-controller": {
      "globals": {
        "fetch": true
      },
      "packages": {
        "@metamask/eth-query": true,
        "@metamask/gas-fee-controller": true,
        "@metamask/gas-fee-controller>@metamask/polling-controller": true,
        "@metamask/rpc-errors": true,
        "@metamask/transaction-controller": true,
        "@metamask/user-operation-controller>@metamask/base-controller": true,
        "@metamask/user-operation-controller>@metamask/controller-utils": true,
        "@metamask/utils": true,
        "bn.js": true,
        "lodash": true,
        "superstruct": true,
        "uuid": true,
        "webpack>events": true
      }
    },
    "@metamask/user-operation-controller>@metamask/base-controller": {
      "globals": {
        "setTimeout": true
      },
      "packages": {
        "immer": true
      }
    },
    "@metamask/user-operation-controller>@metamask/controller-utils": {
      "globals": {
        "URL": true,
        "console.error": true,
        "fetch": true,
        "setTimeout": true
      },
      "packages": {
        "@ethereumjs/tx>@ethereumjs/util": true,
        "@metamask/controller-utils>@spruceid/siwe-parser": true,
        "@metamask/ethjs>@metamask/ethjs-unit": true,
        "@metamask/user-operation-controller>@metamask/controller-utils>@metamask/utils": true,
        "bn.js": true,
        "browserify>buffer": true,
        "eslint>fast-deep-equal": true,
        "eth-ens-namehash": true
      }
    },
    "@metamask/user-operation-controller>@metamask/controller-utils>@metamask/utils": {
      "globals": {
        "TextDecoder": true,
        "TextEncoder": true
      },
      "packages": {
        "@metamask/rpc-errors>@metamask/utils>@metamask/superstruct": true,
        "@metamask/utils>@scure/base": true,
        "@metamask/utils>pony-cause": true,
        "@noble/hashes": true,
        "browserify>buffer": true,
        "nock>debug": true,
        "semver": true
      }
    },
    "@metamask/utils": {
      "globals": {
        "TextDecoder": true,
        "TextEncoder": true
      },
      "packages": {
        "@metamask/utils>@scure/base": true,
        "@metamask/utils>pony-cause": true,
        "@noble/hashes": true,
        "browserify>buffer": true,
        "nock>debug": true,
        "semver": true,
        "superstruct": true
      }
    },
    "@metamask/utils>@scure/base": {
      "globals": {
        "TextDecoder": true,
        "TextEncoder": true
      }
    },
    "@ngraveio/bc-ur": {
      "packages": {
        "@ngraveio/bc-ur>@keystonehq/alias-sampling": true,
        "@ngraveio/bc-ur>bignumber.js": true,
        "@ngraveio/bc-ur>cbor-sync": true,
        "@ngraveio/bc-ur>crc": true,
        "@ngraveio/bc-ur>jsbi": true,
        "addons-linter>sha.js": true,
        "browserify>assert": true,
        "browserify>buffer": true
      }
    },
    "@ngraveio/bc-ur>assert>object-is": {
      "packages": {
        "string.prototype.matchall>call-bind": true,
        "string.prototype.matchall>define-properties": true
      }
    },
    "@ngraveio/bc-ur>bignumber.js": {
      "globals": {
        "crypto": true,
        "define": true
      }
    },
    "@ngraveio/bc-ur>cbor-sync": {
      "globals": {
        "define": true
      },
      "packages": {
        "browserify>buffer": true
      }
    },
    "@ngraveio/bc-ur>crc": {
      "packages": {
        "browserify>buffer": true
      }
    },
    "@ngraveio/bc-ur>jsbi": {
      "globals": {
        "define": true
      }
    },
    "@noble/hashes": {
      "globals": {
        "TextEncoder": true,
        "crypto": true
      }
    },
    "@popperjs/core": {
      "globals": {
        "Element": true,
        "HTMLElement": true,
        "ShadowRoot": true,
        "console.error": true,
        "console.warn": true,
        "document": true,
        "navigator.userAgent": true
      }
    },
    "@reduxjs/toolkit": {
      "globals": {
        "AbortController": true,
        "__REDUX_DEVTOOLS_EXTENSION_COMPOSE__": true,
        "__REDUX_DEVTOOLS_EXTENSION__": true,
        "console": true,
        "queueMicrotask": true,
        "requestAnimationFrame": true,
        "setTimeout": true
      },
      "packages": {
        "@reduxjs/toolkit>reselect": true,
        "immer": true,
        "process": true,
        "redux": true,
        "redux-thunk": true
      }
    },
    "@segment/loosely-validate-event": {
      "packages": {
        "@segment/loosely-validate-event>component-type": true,
        "@segment/loosely-validate-event>join-component": true,
        "browserify>assert": true,
        "browserify>buffer": true
      }
    },
    "@sentry/browser": {
      "globals": {
        "PerformanceObserver.supportedEntryTypes.includes": true,
        "Request": true,
        "URL": true,
        "XMLHttpRequest.prototype": true,
        "__SENTRY_DEBUG__": true,
        "__SENTRY_RELEASE__": true,
        "addEventListener": true,
        "console.error": true,
        "indexedDB.open": true,
        "performance.timeOrigin": true,
        "setTimeout": true
      },
      "packages": {
        "@sentry/browser>@sentry-internal/browser-utils": true,
        "@sentry/browser>@sentry-internal/feedback": true,
        "@sentry/browser>@sentry-internal/replay": true,
        "@sentry/browser>@sentry-internal/replay-canvas": true,
        "@sentry/browser>@sentry/core": true,
        "@sentry/utils": true
      }
    },
    "@sentry/browser>@sentry-internal/browser-utils": {
      "globals": {
        "PerformanceEventTiming.prototype": true,
        "PerformanceObserver": true,
        "XMLHttpRequest.prototype": true,
        "__SENTRY_DEBUG__": true,
        "addEventListener": true,
        "clearTimeout": true,
        "performance": true,
        "removeEventListener": true,
        "setTimeout": true
      },
      "packages": {
        "@sentry/browser>@sentry/core": true,
        "@sentry/utils": true
      }
    },
    "@sentry/browser>@sentry-internal/feedback": {
      "globals": {
        "FormData": true,
        "HTMLFormElement": true,
        "__SENTRY_DEBUG__": true,
        "cancelAnimationFrame": true,
        "clearTimeout": true,
        "document.createElement": true,
        "document.createElementNS": true,
        "document.createTextNode": true,
        "isSecureContext": true,
        "requestAnimationFrame": true,
        "setTimeout": true
      },
      "packages": {
        "@sentry/browser>@sentry/core": true,
        "@sentry/utils": true
      }
    },
    "@sentry/browser>@sentry-internal/replay": {
      "globals": {
        "Blob": true,
        "CSSConditionRule": true,
        "CSSGroupingRule": true,
        "CSSMediaRule": true,
        "CSSRule": true,
        "CSSSupportsRule": true,
        "Document": true,
        "DragEvent": true,
        "Element": true,
        "FormData": true,
        "HTMLElement": true,
        "HTMLFormElement": true,
        "Headers": true,
        "MouseEvent": true,
        "MutationObserver": true,
        "Node.DOCUMENT_FRAGMENT_NODE": true,
        "Node.prototype.contains": true,
        "PointerEvent": true,
        "TextEncoder": true,
        "URL": true,
        "URLSearchParams": true,
        "Worker": true,
        "__RRWEB_EXCLUDE_IFRAME__": true,
        "__RRWEB_EXCLUDE_SHADOW_DOM__": true,
        "__SENTRY_DEBUG__": true,
        "__SENTRY_EXCLUDE_REPLAY_WORKER__": true,
        "__rrMutationObserver": true,
        "addEventListener": true,
        "clearTimeout": true,
        "console.debug": true,
        "console.error": true,
        "console.warn": true,
        "customElements.get": true,
        "document": true,
        "innerHeight": true,
        "innerWidth": true,
        "location.href": true,
        "location.origin": true,
        "parent": true
      },
      "packages": {
        "@sentry/browser>@sentry-internal/browser-utils": true,
        "@sentry/browser>@sentry/core": true,
        "@sentry/utils": true
      }
    },
    "@sentry/browser>@sentry-internal/replay-canvas": {
      "globals": {
        "Blob": true,
        "HTMLCanvasElement": true,
        "HTMLImageElement": true,
        "ImageData": true,
        "URL.createObjectURL": true,
        "WeakRef": true,
        "Worker": true,
        "cancelAnimationFrame": true,
        "console.error": true,
        "createImageBitmap": true,
        "document": true
      },
      "packages": {
        "@sentry/browser>@sentry/core": true,
        "@sentry/utils": true
      }
    },
    "@sentry/browser>@sentry/core": {
      "globals": {
        "Headers": true,
        "Request": true,
        "URL": true,
        "__SENTRY_DEBUG__": true,
        "__SENTRY_TRACING__": true,
        "clearInterval": true,
        "clearTimeout": true,
        "console.log": true,
        "console.warn": true,
        "setInterval": true,
        "setTimeout": true
      },
      "packages": {
        "@sentry/utils": true
      }
    },
    "@sentry/utils": {
      "globals": {
        "CustomEvent": true,
        "DOMError": true,
        "DOMException": true,
        "EdgeRuntime": true,
        "Element": true,
        "ErrorEvent": true,
        "Event": true,
        "HTMLElement": true,
        "Headers": true,
        "Request": true,
        "Response": true,
        "TextDecoder": true,
        "TextEncoder": true,
        "URL": true,
        "__SENTRY_BROWSER_BUNDLE__": true,
        "__SENTRY_DEBUG__": true,
        "clearTimeout": true,
        "console.error": true,
        "document": true,
        "setInterval": true,
        "setTimeout": true
      },
      "packages": {
        "process": true
      }
    },
    "@storybook/addon-docs>remark-external-links>mdast-util-definitions": {
      "packages": {
        "react-markdown>unist-util-visit": true
      }
    },
    "@storybook/addon-knobs>qs": {
      "packages": {
        "string.prototype.matchall>side-channel": true
      }
    },
    "@swc/helpers>tslib": {
      "globals": {
        "SuppressedError": true,
        "define": true
      }
    },
    "@trezor/connect-web": {
      "globals": {
        "URLSearchParams": true,
        "__TREZOR_CONNECT_SRC": true,
        "addEventListener": true,
        "btoa": true,
        "chrome": true,
        "clearInterval": true,
        "clearTimeout": true,
        "console.warn": true,
        "document.body": true,
        "document.createElement": true,
        "document.createTextNode": true,
        "document.getElementById": true,
        "document.querySelectorAll": true,
        "location": true,
        "navigator": true,
        "open": true,
        "origin": true,
        "removeEventListener": true,
        "setInterval": true,
        "setTimeout": true
      },
      "packages": {
        "@swc/helpers>tslib": true,
        "@trezor/connect-web>@trezor/connect": true,
        "@trezor/connect-web>@trezor/connect-common": true,
        "@trezor/connect-web>@trezor/utils": true,
        "webpack>events": true
      }
    },
    "@trezor/connect-web>@trezor/connect": {
      "packages": {
        "@swc/helpers>tslib": true,
        "@trezor/connect-web>@trezor/connect>@trezor/protobuf": true,
        "@trezor/connect-web>@trezor/connect>@trezor/schema-utils": true,
        "@trezor/connect-web>@trezor/connect>@trezor/transport": true,
        "@trezor/connect-web>@trezor/utils": true
      }
    },
    "@trezor/connect-web>@trezor/connect-common": {
      "globals": {
        "console.warn": true,
        "localStorage.getItem": true,
        "localStorage.setItem": true,
        "navigator": true,
        "setTimeout": true,
        "window": true
      },
      "packages": {
        "@swc/helpers>tslib": true,
        "@trezor/connect-web>@trezor/connect-common>@trezor/env-utils": true,
        "@trezor/connect-web>@trezor/utils": true
      }
    },
    "@trezor/connect-web>@trezor/connect-common>@trezor/env-utils": {
      "globals": {
        "innerHeight": true,
        "innerWidth": true,
        "location.hostname": true,
        "location.origin": true,
        "navigator.languages": true,
        "navigator.platform": true,
        "navigator.userAgent": true,
        "screen.height": true,
        "screen.width": true
      },
      "packages": {
        "@swc/helpers>tslib": true,
        "@trezor/connect-web>@trezor/connect-common>@trezor/env-utils>ua-parser-js": true,
        "process": true
      }
    },
    "@trezor/connect-web>@trezor/connect-common>@trezor/env-utils>ua-parser-js": {
      "globals": {
        "define": true
      }
    },
    "@trezor/connect-web>@trezor/connect>@trezor/protobuf": {
      "packages": {
        "@swc/helpers>tslib": true,
        "@trezor/connect-web>@trezor/connect>@trezor/schema-utils": true,
        "browserify>buffer": true,
        "firebase>@firebase/firestore>@grpc/proto-loader>protobufjs": true
      }
    },
    "@trezor/connect-web>@trezor/connect>@trezor/schema-utils": {
      "globals": {
        "console.warn": true
      },
      "packages": {
        "@trezor/connect-web>@trezor/connect>@trezor/schema-utils>@sinclair/typebox": true,
        "browserify>buffer": true,
        "ts-mixer": true
      }
    },
    "@trezor/connect-web>@trezor/utils": {
      "globals": {
        "AbortController": true,
        "Intl.NumberFormat": true,
        "clearTimeout": true,
        "console.error": true,
        "console.info": true,
        "console.log": true,
        "console.warn": true,
        "setTimeout": true
      },
      "packages": {
        "@swc/helpers>tslib": true,
        "browserify>buffer": true,
        "webpack>events": true
      }
    },
    "@zxing/browser": {
      "globals": {
        "HTMLElement": true,
        "HTMLImageElement": true,
        "HTMLVideoElement": true,
        "clearTimeout": true,
        "console.error": true,
        "console.warn": true,
        "document": true,
        "navigator": true,
        "setTimeout": true
      },
      "packages": {
        "@zxing/library": true
      }
    },
    "@zxing/library": {
      "globals": {
        "HTMLImageElement": true,
        "HTMLVideoElement": true,
        "TextDecoder": true,
        "TextEncoder": true,
        "URL.createObjectURL": true,
        "btoa": true,
        "console.log": true,
        "console.warn": true,
        "document": true,
        "navigator": true,
        "setTimeout": true
      },
      "packages": {
        "@zxing/library>ts-custom-error": true
      }
    },
    "addons-linter>sha.js": {
      "packages": {
        "koa>content-disposition>safe-buffer": true,
        "pumpify>inherits": true
      }
    },
    "await-semaphore": {
      "packages": {
        "browserify>timers-browserify": true,
        "process": true
      }
    },
    "base32-encode": {
      "packages": {
        "base32-encode>to-data-view": true
      }
    },
    "bignumber.js": {
      "globals": {
        "crypto": true,
        "define": true
      }
    },
    "blo": {
      "globals": {
        "btoa": true
      }
    },
    "bn.js": {
      "globals": {
        "Buffer": true
      },
      "packages": {
        "browserify>browser-resolve": true
      }
    },
    "bowser": {
      "globals": {
        "define": true
      }
    },
    "browserify>assert": {
      "globals": {
        "Buffer": true
      },
      "packages": {
        "browserify>assert>util": true,
        "react>object-assign": true
      }
    },
    "browserify>assert>util": {
      "globals": {
        "console.error": true,
        "console.log": true,
        "console.trace": true,
        "process": true
      },
      "packages": {
        "browserify>assert>util>inherits": true,
        "process": true
      }
    },
    "browserify>browserify-zlib": {
      "packages": {
        "browserify>assert": true,
        "browserify>browserify-zlib>pako": true,
        "browserify>buffer": true,
        "browserify>util": true,
        "process": true,
        "stream-browserify": true
      }
    },
    "browserify>buffer": {
      "globals": {
        "console": true
      },
      "packages": {
        "base64-js": true,
        "buffer>ieee754": true
      }
    },
    "browserify>punycode": {
      "globals": {
        "define": true
      }
    },
    "browserify>string_decoder": {
      "packages": {
        "koa>content-disposition>safe-buffer": true
      }
    },
    "browserify>timers-browserify": {
      "globals": {
        "clearInterval": true,
        "clearTimeout": true,
        "setInterval": true,
        "setTimeout": true
      },
      "packages": {
        "process": true
      }
    },
    "browserify>url": {
      "packages": {
        "@storybook/addon-knobs>qs": true,
        "browserify>punycode": true
      }
    },
    "browserify>util": {
      "globals": {
        "console.error": true,
        "console.log": true,
        "console.trace": true
      },
      "packages": {
        "browserify>util>is-arguments": true,
        "browserify>util>is-typed-array": true,
        "browserify>util>which-typed-array": true,
        "koa>is-generator-function": true,
        "process": true,
        "pumpify>inherits": true
      }
    },
    "browserify>util>is-arguments": {
      "packages": {
        "koa>is-generator-function>has-tostringtag": true,
        "string.prototype.matchall>call-bind": true
      }
    },
    "browserify>util>is-typed-array": {
      "packages": {
        "browserify>util>is-typed-array>for-each": true,
        "koa>is-generator-function>has-tostringtag": true,
        "string.prototype.matchall>call-bind": true,
        "string.prototype.matchall>es-abstract>available-typed-arrays": true,
        "string.prototype.matchall>es-abstract>gopd": true
      }
    },
    "browserify>util>is-typed-array>for-each": {
      "packages": {
        "string.prototype.matchall>es-abstract>is-callable": true
      }
    },
    "browserify>util>which-typed-array": {
      "packages": {
        "browserify>util>is-typed-array": true,
        "browserify>util>is-typed-array>for-each": true,
        "koa>is-generator-function>has-tostringtag": true,
        "string.prototype.matchall>call-bind": true,
        "string.prototype.matchall>es-abstract>available-typed-arrays": true,
        "string.prototype.matchall>es-abstract>gopd": true
      }
    },
    "browserify>vm-browserify": {
      "globals": {
        "document.body.appendChild": true,
        "document.body.removeChild": true,
        "document.createElement": true
      }
    },
    "buffer": {
      "globals": {
        "console": true
      },
      "packages": {
        "base64-js": true,
        "buffer>ieee754": true
      }
    },
    "chalk": {
      "packages": {
        "chalk>ansi-styles": true,
        "chalk>supports-color": true
      }
    },
    "chalk>ansi-styles": {
      "packages": {
        "chalk>ansi-styles>color-convert": true
      }
    },
    "chalk>ansi-styles>color-convert": {
      "packages": {
        "jest-canvas-mock>moo-color>color-name": true
      }
    },
    "chart.js": {
      "globals": {
        "Intl.NumberFormat": true,
        "MutationObserver": true,
        "OffscreenCanvas": true,
        "Path2D": true,
        "ResizeObserver": true,
        "addEventListener": true,
        "clearTimeout": true,
        "console.error": true,
        "console.warn": true,
        "devicePixelRatio": true,
        "document": true,
        "removeEventListener": true,
        "requestAnimationFrame": true,
        "setTimeout": true
      },
      "packages": {
        "chart.js>@kurkle/color": true
      }
    },
    "chart.js>@kurkle/color": {
      "globals": {
        "define": true
      }
    },
    "classnames": {
      "globals": {
        "classNames": "write",
        "define": true
      }
    },
    "copy-to-clipboard": {
      "globals": {
        "clipboardData": true,
        "console.error": true,
        "console.warn": true,
        "document.body.appendChild": true,
        "document.body.removeChild": true,
        "document.createElement": true,
        "document.createRange": true,
        "document.execCommand": true,
        "document.getSelection": true,
        "navigator.userAgent": true,
        "prompt": true
      },
      "packages": {
        "copy-to-clipboard>toggle-selection": true
      }
    },
    "copy-to-clipboard>toggle-selection": {
      "globals": {
        "document.activeElement": true,
        "document.getSelection": true
      }
    },
    "crypto-browserify": {
      "packages": {
        "crypto-browserify>browserify-cipher": true,
        "crypto-browserify>browserify-sign": true,
        "crypto-browserify>create-ecdh": true,
        "crypto-browserify>create-hmac": true,
        "crypto-browserify>diffie-hellman": true,
        "crypto-browserify>pbkdf2": true,
        "crypto-browserify>public-encrypt": true,
        "crypto-browserify>randombytes": true,
        "crypto-browserify>randomfill": true,
        "ethereumjs-util>create-hash": true
      }
    },
    "crypto-browserify>browserify-cipher": {
      "packages": {
        "crypto-browserify>browserify-cipher>browserify-des": true,
        "crypto-browserify>browserify-cipher>evp_bytestokey": true,
        "ethereumjs-util>ethereum-cryptography>browserify-aes": true
      }
    },
    "crypto-browserify>browserify-cipher>browserify-des": {
      "packages": {
        "browserify>buffer": true,
        "crypto-browserify>browserify-cipher>browserify-des>des.js": true,
        "ethereumjs-util>create-hash>cipher-base": true,
        "pumpify>inherits": true
      }
    },
    "crypto-browserify>browserify-cipher>browserify-des>des.js": {
      "packages": {
        "@metamask/ppom-validator>elliptic>minimalistic-assert": true,
        "pumpify>inherits": true
      }
    },
    "crypto-browserify>browserify-cipher>evp_bytestokey": {
      "packages": {
        "ethereumjs-util>create-hash>md5.js": true,
        "koa>content-disposition>safe-buffer": true
      }
    },
    "crypto-browserify>browserify-sign": {
      "packages": {
        "@metamask/ppom-validator>elliptic": true,
        "bn.js": true,
        "browserify>buffer": true,
        "crypto-browserify>create-hmac": true,
        "crypto-browserify>public-encrypt>browserify-rsa": true,
        "crypto-browserify>public-encrypt>parse-asn1": true,
        "ethereumjs-util>create-hash": true,
        "pumpify>inherits": true,
        "stream-browserify": true
      }
    },
    "crypto-browserify>create-ecdh": {
      "packages": {
        "@metamask/ppom-validator>elliptic": true,
        "bn.js": true,
        "browserify>buffer": true
      }
    },
    "crypto-browserify>create-hmac": {
      "packages": {
        "addons-linter>sha.js": true,
        "ethereumjs-util>create-hash": true,
        "ethereumjs-util>create-hash>cipher-base": true,
        "ethereumjs-util>create-hash>ripemd160": true,
        "koa>content-disposition>safe-buffer": true,
        "pumpify>inherits": true
      }
    },
    "crypto-browserify>diffie-hellman": {
      "packages": {
        "bn.js": true,
        "browserify>buffer": true,
        "crypto-browserify>diffie-hellman>miller-rabin": true,
        "crypto-browserify>randombytes": true
      }
    },
    "crypto-browserify>diffie-hellman>miller-rabin": {
      "packages": {
        "@metamask/ppom-validator>elliptic>brorand": true,
        "bn.js": true
      }
    },
    "crypto-browserify>pbkdf2": {
      "globals": {
        "crypto": true,
        "process": true,
        "queueMicrotask": true,
        "setImmediate": true,
        "setTimeout": true
      },
      "packages": {
        "addons-linter>sha.js": true,
        "ethereumjs-util>create-hash": true,
        "ethereumjs-util>create-hash>ripemd160": true,
        "koa>content-disposition>safe-buffer": true,
        "process": true
      }
    },
    "crypto-browserify>public-encrypt": {
      "packages": {
        "bn.js": true,
        "browserify>buffer": true,
        "crypto-browserify>public-encrypt>browserify-rsa": true,
        "crypto-browserify>public-encrypt>parse-asn1": true,
        "crypto-browserify>randombytes": true,
        "ethereumjs-util>create-hash": true
      }
    },
    "crypto-browserify>public-encrypt>browserify-rsa": {
      "packages": {
        "bn.js": true,
        "browserify>buffer": true,
        "crypto-browserify>randombytes": true
      }
    },
    "crypto-browserify>public-encrypt>parse-asn1": {
      "packages": {
        "browserify>buffer": true,
        "crypto-browserify>browserify-cipher>evp_bytestokey": true,
        "crypto-browserify>pbkdf2": true,
        "crypto-browserify>public-encrypt>parse-asn1>asn1.js": true,
        "ethereumjs-util>ethereum-cryptography>browserify-aes": true
      }
    },
    "crypto-browserify>public-encrypt>parse-asn1>asn1.js": {
      "packages": {
        "@metamask/ppom-validator>elliptic>minimalistic-assert": true,
        "bn.js": true,
        "browserify>buffer": true,
        "browserify>vm-browserify": true,
        "pumpify>inherits": true
      }
    },
    "crypto-browserify>randombytes": {
      "globals": {
        "crypto": true,
        "msCrypto": true
      },
      "packages": {
        "koa>content-disposition>safe-buffer": true,
        "process": true
      }
    },
    "crypto-browserify>randomfill": {
      "globals": {
        "crypto": true,
        "msCrypto": true
      },
      "packages": {
        "crypto-browserify>randombytes": true,
        "koa>content-disposition>safe-buffer": true,
        "process": true
      }
    },
    "currency-formatter": {
      "packages": {
        "currency-formatter>accounting": true,
        "currency-formatter>locale-currency": true,
        "react>object-assign": true
      }
    },
    "currency-formatter>accounting": {
      "globals": {
        "define": true
      }
    },
    "currency-formatter>locale-currency": {
      "globals": {
        "countryCode": true
      }
    },
    "debounce-stream": {
      "packages": {
        "debounce-stream>debounce": true,
        "debounce-stream>duplexer": true,
        "debounce-stream>through": true
      }
    },
    "debounce-stream>debounce": {
      "globals": {
        "clearTimeout": true,
        "setTimeout": true
      }
    },
    "debounce-stream>duplexer": {
      "packages": {
        "stream-browserify": true
      }
    },
    "debounce-stream>through": {
      "packages": {
        "process": true,
        "stream-browserify": true
      }
    },
    "depcheck>@vue/compiler-sfc>postcss>nanoid": {
      "globals": {
        "crypto.getRandomValues": true
      }
    },
    "depcheck>is-core-module>hasown": {
      "packages": {
        "browserify>has>function-bind": true
      }
    },
    "dependency-tree>precinct>detective-postcss>postcss>nanoid": {
      "globals": {
        "crypto.getRandomValues": true
      }
    },
    "eslint-plugin-react>array-includes>is-string": {
      "packages": {
        "koa>is-generator-function>has-tostringtag": true
      }
    },
    "eslint>optionator>fast-levenshtein": {
      "globals": {
        "Intl": true,
        "Levenshtein": "write",
        "console.log": true,
        "define": true,
        "importScripts": true,
        "postMessage": true
      }
    },
    "eth-ens-namehash": {
      "globals": {
        "name": "write"
      },
      "packages": {
        "@metamask/ethjs>js-sha3": true,
        "browserify>buffer": true,
        "eth-ens-namehash>idna-uts46-hx": true
      }
    },
    "eth-ens-namehash>idna-uts46-hx": {
      "globals": {
        "define": true
      },
      "packages": {
        "browserify>punycode": true
      }
    },
    "eth-keyring-controller>@metamask/browser-passworder": {
      "globals": {
        "crypto": true
      }
    },
    "eth-lattice-keyring": {
      "globals": {
        "addEventListener": true,
        "browser": true,
        "clearInterval": true,
        "fetch": true,
        "open": true,
        "setInterval": true
      },
      "packages": {
        "@ethereumjs/tx>@ethereumjs/util": true,
        "bn.js": true,
        "browserify>buffer": true,
        "crypto-browserify": true,
        "eth-lattice-keyring>@ethereumjs/tx": true,
        "eth-lattice-keyring>gridplus-sdk": true,
        "eth-lattice-keyring>rlp": true,
        "webpack>events": true
      }
    },
    "eth-lattice-keyring>@ethereumjs/tx": {
      "packages": {
        "@ethereumjs/tx>@ethereumjs/common": true,
        "@ethereumjs/tx>@ethereumjs/rlp": true,
        "@ethereumjs/tx>@ethereumjs/util": true,
        "@ethersproject/providers": true,
        "browserify>buffer": true,
        "browserify>insert-module-globals>is-buffer": true,
        "eth-lattice-keyring>@ethereumjs/tx>@chainsafe/ssz": true,
        "eth-lattice-keyring>@ethereumjs/tx>ethereum-cryptography": true
      }
    },
    "eth-lattice-keyring>@ethereumjs/tx>@chainsafe/ssz": {
      "packages": {
        "browserify": true,
        "browserify>buffer": true,
        "eth-lattice-keyring>@ethereumjs/tx>@chainsafe/ssz>@chainsafe/persistent-merkle-tree": true,
        "eth-lattice-keyring>@ethereumjs/tx>@chainsafe/ssz>case": true
      }
    },
    "eth-lattice-keyring>@ethereumjs/tx>@chainsafe/ssz>@chainsafe/persistent-merkle-tree": {
      "globals": {
        "WeakRef": true
      },
      "packages": {
        "browserify": true
      }
    },
    "eth-lattice-keyring>@ethereumjs/tx>ethereum-cryptography": {
      "globals": {
        "TextDecoder": true,
        "crypto": true
      },
      "packages": {
        "eth-lattice-keyring>@ethereumjs/tx>ethereum-cryptography>@noble/hashes": true
      }
    },
    "eth-lattice-keyring>@ethereumjs/tx>ethereum-cryptography>@noble/hashes": {
      "globals": {
        "TextEncoder": true,
        "crypto": true
      }
    },
    "eth-lattice-keyring>gridplus-sdk": {
      "globals": {
        "AbortController": true,
        "Request": true,
        "URL": true,
        "__values": true,
        "caches": true,
        "clearTimeout": true,
        "console.error": true,
        "console.log": true,
        "console.warn": true,
        "fetch": true,
        "setTimeout": true
      },
      "packages": {
        "@ethereumjs/tx>@ethereumjs/common>crc-32": true,
        "@ethersproject/abi": true,
        "@metamask/ethjs>js-sha3": true,
        "@metamask/keyring-api>bech32": true,
        "@metamask/ppom-validator>elliptic": true,
        "bn.js": true,
        "browserify>buffer": true,
        "eth-lattice-keyring>gridplus-sdk>@ethereumjs/common": true,
        "eth-lattice-keyring>gridplus-sdk>@ethereumjs/tx": true,
        "eth-lattice-keyring>gridplus-sdk>aes-js": true,
        "eth-lattice-keyring>gridplus-sdk>bignumber.js": true,
        "eth-lattice-keyring>gridplus-sdk>bitwise": true,
        "eth-lattice-keyring>gridplus-sdk>borc": true,
        "eth-lattice-keyring>gridplus-sdk>eth-eip712-util-browser": true,
        "eth-lattice-keyring>gridplus-sdk>rlp": true,
        "eth-lattice-keyring>gridplus-sdk>secp256k1": true,
        "eth-lattice-keyring>gridplus-sdk>uuid": true,
        "ethereumjs-util>ethereum-cryptography>bs58check": true,
        "ethereumjs-util>ethereum-cryptography>hash.js": true,
        "lodash": true
      }
    },
    "eth-lattice-keyring>gridplus-sdk>@ethereumjs/common": {
      "packages": {
        "@ethereumjs/tx>@ethereumjs/common>crc-32": true,
        "@ethereumjs/tx>@ethereumjs/util": true,
        "browserify>buffer": true,
        "webpack>events": true
      }
    },
    "eth-lattice-keyring>gridplus-sdk>@ethereumjs/tx": {
      "packages": {
        "@ethereumjs/tx>@ethereumjs/rlp": true,
        "@ethereumjs/tx>@ethereumjs/util": true,
        "@ethersproject/providers": true,
        "browserify>buffer": true,
        "browserify>insert-module-globals>is-buffer": true,
        "eth-lattice-keyring>@ethereumjs/tx>@chainsafe/ssz": true,
        "eth-lattice-keyring>gridplus-sdk>@ethereumjs/tx>@ethereumjs/common": true,
        "eth-lattice-keyring>gridplus-sdk>@ethereumjs/tx>ethereum-cryptography": true
      }
    },
    "eth-lattice-keyring>gridplus-sdk>@ethereumjs/tx>@ethereumjs/common": {
      "packages": {
        "@ethereumjs/tx>@ethereumjs/common>crc-32": true,
        "@ethereumjs/tx>@ethereumjs/util": true,
        "browserify>buffer": true,
        "webpack>events": true
      }
    },
    "eth-lattice-keyring>gridplus-sdk>@ethereumjs/tx>ethereum-cryptography": {
      "globals": {
        "TextDecoder": true,
        "crypto": true
      },
      "packages": {
        "eth-lattice-keyring>gridplus-sdk>@ethereumjs/tx>ethereum-cryptography>@noble/hashes": true
      }
    },
    "eth-lattice-keyring>gridplus-sdk>@ethereumjs/tx>ethereum-cryptography>@noble/hashes": {
      "globals": {
        "TextEncoder": true,
        "crypto": true
      }
    },
    "eth-lattice-keyring>gridplus-sdk>aes-js": {
      "globals": {
        "define": true
      }
    },
    "eth-lattice-keyring>gridplus-sdk>bignumber.js": {
      "globals": {
        "crypto": true,
        "define": true
      }
    },
    "eth-lattice-keyring>gridplus-sdk>bitwise": {
      "packages": {
        "browserify>buffer": true
      }
    },
    "eth-lattice-keyring>gridplus-sdk>borc": {
      "globals": {
        "console": true
      },
      "packages": {
        "browserify>buffer": true,
        "buffer>ieee754": true,
        "eth-lattice-keyring>gridplus-sdk>borc>bignumber.js": true,
        "eth-lattice-keyring>gridplus-sdk>borc>iso-url": true
      }
    },
    "eth-lattice-keyring>gridplus-sdk>borc>bignumber.js": {
      "globals": {
        "crypto": true,
        "define": true
      }
    },
    "eth-lattice-keyring>gridplus-sdk>borc>iso-url": {
      "globals": {
        "URL": true,
        "URLSearchParams": true,
        "location": true
      }
    },
    "eth-lattice-keyring>gridplus-sdk>eth-eip712-util-browser": {
      "globals": {
        "intToBuffer": true
      },
      "packages": {
        "@metamask/ethjs>js-sha3": true,
        "bn.js": true,
        "buffer": true
      }
    },
    "eth-lattice-keyring>gridplus-sdk>rlp": {
      "globals": {
        "TextEncoder": true
      }
    },
    "eth-lattice-keyring>gridplus-sdk>secp256k1": {
      "packages": {
        "@metamask/ppom-validator>elliptic": true
      }
    },
    "eth-lattice-keyring>gridplus-sdk>uuid": {
      "globals": {
        "crypto": true
      }
    },
    "eth-lattice-keyring>rlp": {
      "globals": {
        "TextEncoder": true
      }
    },
    "eth-method-registry": {
      "packages": {
        "@metamask/ethjs-contract": true,
        "@metamask/ethjs-query": true
      }
    },
    "eth-rpc-errors": {
      "packages": {
        "eth-rpc-errors>fast-safe-stringify": true
      }
    },
    "ethereumjs-util": {
      "packages": {
        "bn.js": true,
        "browserify>assert": true,
        "browserify>buffer": true,
        "browserify>insert-module-globals>is-buffer": true,
        "ethereumjs-util>create-hash": true,
        "ethereumjs-util>ethereum-cryptography": true,
        "ethereumjs-util>rlp": true
      }
    },
    "ethereumjs-util>create-hash": {
      "packages": {
        "addons-linter>sha.js": true,
        "ethereumjs-util>create-hash>cipher-base": true,
        "ethereumjs-util>create-hash>md5.js": true,
        "ethereumjs-util>create-hash>ripemd160": true,
        "pumpify>inherits": true
      }
    },
    "ethereumjs-util>create-hash>cipher-base": {
      "packages": {
        "browserify>string_decoder": true,
        "koa>content-disposition>safe-buffer": true,
        "pumpify>inherits": true,
        "stream-browserify": true
      }
    },
    "ethereumjs-util>create-hash>md5.js": {
      "packages": {
        "ethereumjs-util>create-hash>md5.js>hash-base": true,
        "koa>content-disposition>safe-buffer": true,
        "pumpify>inherits": true
      }
    },
    "ethereumjs-util>create-hash>md5.js>hash-base": {
      "packages": {
        "koa>content-disposition>safe-buffer": true,
        "pumpify>inherits": true,
        "readable-stream": true
      }
    },
    "ethereumjs-util>create-hash>ripemd160": {
      "packages": {
        "browserify>buffer": true,
        "ethereumjs-util>create-hash>md5.js>hash-base": true,
        "pumpify>inherits": true
      }
    },
    "ethereumjs-util>ethereum-cryptography": {
      "packages": {
        "browserify>buffer": true,
        "crypto-browserify>randombytes": true,
        "ganache>keccak": true,
        "ganache>secp256k1": true
      }
    },
    "ethereumjs-util>ethereum-cryptography>browserify-aes": {
      "packages": {
        "browserify>buffer": true,
        "crypto-browserify>browserify-cipher>evp_bytestokey": true,
        "ethereumjs-util>create-hash>cipher-base": true,
        "ethereumjs-util>ethereum-cryptography>browserify-aes>buffer-xor": true,
        "koa>content-disposition>safe-buffer": true,
        "pumpify>inherits": true
      }
    },
    "ethereumjs-util>ethereum-cryptography>browserify-aes>buffer-xor": {
      "packages": {
        "browserify>buffer": true
      }
    },
    "ethereumjs-util>ethereum-cryptography>bs58check": {
      "packages": {
        "ethereumjs-util>create-hash": true,
        "ethereumjs-util>ethereum-cryptography>bs58check>bs58": true,
        "koa>content-disposition>safe-buffer": true
      }
    },
    "ethereumjs-util>ethereum-cryptography>bs58check>bs58": {
      "packages": {
        "@ensdomains/content-hash>multihashes>multibase>base-x": true
      }
    },
    "ethereumjs-util>ethereum-cryptography>hash.js": {
      "packages": {
        "@metamask/ppom-validator>elliptic>minimalistic-assert": true,
        "pumpify>inherits": true
      }
    },
    "ethereumjs-util>ethereum-cryptography>scrypt-js": {
      "globals": {
        "define": true,
        "setTimeout": true
      },
      "packages": {
        "browserify>timers-browserify": true
      }
    },
    "ethereumjs-util>rlp": {
      "packages": {
        "bn.js": true,
        "browserify>buffer": true
      }
    },
    "ethereumjs-wallet>randombytes": {
      "globals": {
        "crypto.getRandomValues": true
      }
    },
    "extension-port-stream": {
      "packages": {
        "browserify>buffer": true,
        "extension-port-stream>readable-stream": true
      }
    },
    "extension-port-stream>readable-stream": {
      "globals": {
        "AbortController": true,
        "AggregateError": true,
        "Blob": true
      },
      "packages": {
        "browserify>buffer": true,
        "browserify>string_decoder": true,
        "extension-port-stream>readable-stream>abort-controller": true,
        "process": true,
        "webpack>events": true
      }
    },
    "extension-port-stream>readable-stream>abort-controller": {
      "globals": {
        "AbortController": true
      }
    },
    "fast-json-patch": {
      "globals": {
        "addEventListener": true,
        "clearTimeout": true,
        "removeEventListener": true,
        "setTimeout": true
      }
    },
    "firebase": {
      "packages": {
        "firebase>@firebase/app": true,
        "firebase>@firebase/messaging": true
      }
    },
    "firebase>@firebase/app": {
      "globals": {
        "FinalizationRegistry": true,
        "console.warn": true
      },
      "packages": {
        "firebase>@firebase/app>@firebase/component": true,
        "firebase>@firebase/app>@firebase/logger": true,
        "firebase>@firebase/app>idb": true,
        "firebase>@firebase/util": true
      }
    },
    "firebase>@firebase/app>@firebase/component": {
      "packages": {
        "firebase>@firebase/util": true
      }
    },
    "firebase>@firebase/app>@firebase/logger": {
      "globals": {
        "console": true
      },
      "packages": {
        "@swc/helpers>tslib": true
      }
    },
    "firebase>@firebase/app>idb": {
      "globals": {
        "DOMException": true,
        "IDBCursor": true,
        "IDBDatabase": true,
        "IDBIndex": true,
        "IDBObjectStore": true,
        "IDBRequest": true,
        "IDBTransaction": true,
        "indexedDB.deleteDatabase": true,
        "indexedDB.open": true
      }
    },
    "firebase>@firebase/firestore>@grpc/proto-loader>protobufjs": {
      "globals": {
        "process": true,
        "setTimeout": true
      },
      "packages": {
        "firebase>@firebase/firestore>@grpc/proto-loader>protobufjs>@protobufjs/aspromise": true,
        "firebase>@firebase/firestore>@grpc/proto-loader>protobufjs>@protobufjs/base64": true,
        "firebase>@firebase/firestore>@grpc/proto-loader>protobufjs>@protobufjs/codegen": true,
        "firebase>@firebase/firestore>@grpc/proto-loader>protobufjs>@protobufjs/eventemitter": true,
        "firebase>@firebase/firestore>@grpc/proto-loader>protobufjs>@protobufjs/fetch": true,
        "firebase>@firebase/firestore>@grpc/proto-loader>protobufjs>@protobufjs/float": true,
        "firebase>@firebase/firestore>@grpc/proto-loader>protobufjs>@protobufjs/inquire": true,
        "firebase>@firebase/firestore>@grpc/proto-loader>protobufjs>@protobufjs/path": true,
        "firebase>@firebase/firestore>@grpc/proto-loader>protobufjs>@protobufjs/pool": true,
        "firebase>@firebase/firestore>@grpc/proto-loader>protobufjs>@protobufjs/utf8": true
      }
    },
    "firebase>@firebase/firestore>@grpc/proto-loader>protobufjs>@protobufjs/codegen": {
      "globals": {
        "console.log": true
      }
    },
    "firebase>@firebase/firestore>@grpc/proto-loader>protobufjs>@protobufjs/fetch": {
      "globals": {
        "XMLHttpRequest": true
      },
      "packages": {
        "firebase>@firebase/firestore>@grpc/proto-loader>protobufjs>@protobufjs/aspromise": true,
        "firebase>@firebase/firestore>@grpc/proto-loader>protobufjs>@protobufjs/inquire": true
      }
    },
    "firebase>@firebase/installations": {
      "globals": {
        "BroadcastChannel": true,
        "Headers": true,
        "btoa": true,
        "console.error": true,
        "crypto": true,
        "fetch": true,
        "msCrypto": true,
        "navigator.onLine": true,
        "setTimeout": true
      },
      "packages": {
        "firebase>@firebase/app": true,
        "firebase>@firebase/app>@firebase/component": true,
        "firebase>@firebase/app>idb": true,
        "firebase>@firebase/util": true
      }
    },
    "firebase>@firebase/messaging": {
      "globals": {
        "Headers": true,
        "Notification.maxActions": true,
        "Notification.permission": true,
        "Notification.requestPermission": true,
        "PushSubscription.prototype.hasOwnProperty": true,
        "ServiceWorkerRegistration": true,
        "URL": true,
        "addEventListener": true,
        "atob": true,
        "btoa": true,
        "clients.matchAll": true,
        "clients.openWindow": true,
        "console.warn": true,
        "document": true,
        "fetch": true,
        "indexedDB": true,
        "location.href": true,
        "location.origin": true,
        "navigator": true,
        "origin.replace": true,
        "registration.showNotification": true,
        "setTimeout": true
      },
      "packages": {
        "@swc/helpers>tslib": true,
        "firebase>@firebase/app": true,
        "firebase>@firebase/app>@firebase/component": true,
        "firebase>@firebase/app>idb": true,
        "firebase>@firebase/installations": true,
        "firebase>@firebase/util": true
      }
    },
    "firebase>@firebase/util": {
      "globals": {
        "atob": true,
        "browser": true,
        "btoa": true,
        "chrome": true,
        "console": true,
        "document": true,
        "indexedDB": true,
        "navigator": true,
        "process": true,
        "self": true,
        "setTimeout": true
      },
      "packages": {
        "process": true
      }
    },
    "fuse.js": {
      "globals": {
        "console": true,
        "define": true
      }
    },
    "ganache>keccak": {
      "packages": {
        "browserify>buffer": true,
        "readable-stream": true
      }
    },
    "ganache>secp256k1": {
      "packages": {
        "@metamask/ppom-validator>elliptic": true
      }
    },
    "gulp>vinyl-fs>object.assign": {
      "packages": {
        "@lavamoat/lavapack>json-stable-stringify>object-keys": true,
        "string.prototype.matchall>call-bind": true,
        "string.prototype.matchall>define-properties": true,
        "string.prototype.matchall>has-symbols": true
      }
    },
    "he": {
      "globals": {
        "define": true
      }
    },
    "https-browserify": {
      "packages": {
        "browserify>url": true,
        "stream-http": true
      }
    },
    "json-rpc-engine": {
      "packages": {
        "eth-rpc-errors": true,
        "json-rpc-engine>@metamask/safe-event-emitter": true
      }
    },
    "json-rpc-engine>@metamask/safe-event-emitter": {
      "globals": {
        "setTimeout": true
      },
      "packages": {
        "webpack>events": true
      }
    },
    "json-rpc-middleware-stream": {
      "globals": {
        "console.warn": true,
        "setTimeout": true
      },
      "packages": {
        "@metamask/safe-event-emitter": true,
        "readable-stream": true
      }
    },
    "koa>content-disposition>safe-buffer": {
      "packages": {
        "browserify>buffer": true
      }
    },
    "koa>is-generator-function": {
      "packages": {
        "koa>is-generator-function>has-tostringtag": true
      }
    },
    "koa>is-generator-function>has-tostringtag": {
      "packages": {
        "string.prototype.matchall>has-symbols": true
      }
    },
    "localforage": {
      "globals": {
        "Blob": true,
        "BlobBuilder": true,
        "FileReader": true,
        "IDBKeyRange": true,
        "MSBlobBuilder": true,
        "MozBlobBuilder": true,
        "OIndexedDB": true,
        "WebKitBlobBuilder": true,
        "atob": true,
        "btoa": true,
        "console.error": true,
        "console.info": true,
        "console.warn": true,
        "define": true,
        "fetch": true,
        "indexedDB": true,
        "localStorage": true,
        "mozIndexedDB": true,
        "msIndexedDB": true,
        "navigator.platform": true,
        "navigator.userAgent": true,
        "openDatabase": true,
        "setTimeout": true,
        "webkitIndexedDB": true
      }
    },
    "lodash": {
      "globals": {
        "clearTimeout": true,
        "define": true,
        "setTimeout": true
      }
    },
    "loglevel": {
      "globals": {
        "console": true,
        "define": true,
        "document.cookie": true,
        "localStorage": true,
        "log": "write",
        "navigator": true
      }
    },
    "luxon": {
      "globals": {
        "Intl": true
      }
    },
    "nanoid": {
      "globals": {
        "crypto": true,
        "msCrypto": true,
        "navigator": true
      }
    },
    "nock>debug": {
      "globals": {
        "console": true,
        "document": true,
        "localStorage": true,
        "navigator": true,
        "process": true
      },
      "packages": {
        "nock>debug>ms": true,
        "process": true
      }
    },
    "node-fetch": {
      "globals": {
        "Headers": true,
        "Request": true,
        "Response": true,
        "fetch": true
      }
    },
    "path-browserify": {
      "packages": {
        "process": true
      }
    },
    "process": {
      "globals": {
        "clearTimeout": true,
        "setTimeout": true
      }
    },
    "promise-to-callback": {
      "packages": {
        "promise-to-callback>is-fn": true,
        "promise-to-callback>set-immediate-shim": true
      }
    },
    "promise-to-callback>set-immediate-shim": {
      "globals": {
        "setTimeout.apply": true
      },
      "packages": {
        "browserify>timers-browserify": true
      }
    },
    "prop-types": {
      "globals": {
        "console": true
      },
      "packages": {
        "prop-types>react-is": true,
        "react>object-assign": true
      }
    },
    "prop-types>react-is": {
      "globals": {
        "console": true
      }
    },
    "qrcode-generator": {
      "globals": {
        "define": true
      }
    },
    "qrcode.react": {
      "globals": {
        "Path2D": true,
        "devicePixelRatio": true
      },
      "packages": {
        "react": true
      }
    },
    "react": {
      "globals": {
        "console": true
      },
      "packages": {
        "prop-types": true,
        "react>object-assign": true
      }
    },
    "react-beautiful-dnd": {
      "globals": {
        "Element.prototype": true,
        "__REDUX_DEVTOOLS_EXTENSION_COMPOSE__": true,
        "addEventListener": true,
        "cancelAnimationFrame": true,
        "clearTimeout": true,
        "console": true,
        "document": true,
        "getComputedStyle": true,
        "pageXOffset": true,
        "pageYOffset": true,
        "removeEventListener": true,
        "requestAnimationFrame": true,
        "scrollBy": true,
        "setTimeout": true
      },
      "packages": {
        "@babel/runtime": true,
        "react": true,
        "react-beautiful-dnd>css-box-model": true,
        "react-beautiful-dnd>memoize-one": true,
        "react-beautiful-dnd>raf-schd": true,
        "react-beautiful-dnd>use-memo-one": true,
        "react-dom": true,
        "react-redux": true,
        "redux": true
      }
    },
    "react-beautiful-dnd>css-box-model": {
      "globals": {
        "getComputedStyle": true,
        "pageXOffset": true,
        "pageYOffset": true
      },
      "packages": {
        "react-router-dom>tiny-invariant": true
      }
    },
    "react-beautiful-dnd>raf-schd": {
      "globals": {
        "cancelAnimationFrame": true,
        "requestAnimationFrame": true
      }
    },
    "react-beautiful-dnd>use-memo-one": {
      "packages": {
        "react": true
      }
    },
    "react-chartjs-2": {
      "globals": {
        "setTimeout": true
      },
      "packages": {
        "chart.js": true,
        "react": true
      }
    },
    "react-devtools": {
      "packages": {
        "react-devtools>react-devtools-core": true
      }
    },
    "react-devtools>react-devtools-core": {
      "globals": {
        "WebSocket": true,
        "setTimeout": true
      }
    },
    "react-dnd-html5-backend": {
      "globals": {
        "addEventListener": true,
        "clearTimeout": true,
        "removeEventListener": true
      }
    },
    "react-dom": {
      "globals": {
        "HTMLIFrameElement": true,
        "MSApp": true,
        "__REACT_DEVTOOLS_GLOBAL_HOOK__": true,
        "addEventListener": true,
        "clearTimeout": true,
        "clipboardData": true,
        "console": true,
        "dispatchEvent": true,
        "document": true,
        "event": "write",
        "jest": true,
        "location.protocol": true,
        "navigator.userAgent.indexOf": true,
        "performance": true,
        "removeEventListener": true,
        "self": true,
        "setTimeout": true,
        "top": true,
        "trustedTypes": true
      },
      "packages": {
        "prop-types": true,
        "react": true,
        "react-dom>scheduler": true,
        "react>object-assign": true
      }
    },
    "react-dom>scheduler": {
      "globals": {
        "MessageChannel": true,
        "cancelAnimationFrame": true,
        "clearTimeout": true,
        "console": true,
        "navigator": true,
        "performance": true,
        "requestAnimationFrame": true,
        "setTimeout": true
      }
    },
    "react-focus-lock": {
      "globals": {
        "addEventListener": true,
        "console.error": true,
        "console.warn": true,
        "document": true,
        "removeEventListener": true,
        "setTimeout": true
      },
      "packages": {
        "@babel/runtime": true,
        "prop-types": true,
        "react": true,
        "react-focus-lock>focus-lock": true,
        "react-focus-lock>react-clientside-effect": true,
        "react-focus-lock>use-callback-ref": true,
        "react-focus-lock>use-sidecar": true
      }
    },
    "react-focus-lock>focus-lock": {
      "globals": {
        "HTMLIFrameElement": true,
        "Node.DOCUMENT_FRAGMENT_NODE": true,
        "Node.DOCUMENT_NODE": true,
        "Node.DOCUMENT_POSITION_CONTAINED_BY": true,
        "Node.DOCUMENT_POSITION_CONTAINS": true,
        "Node.ELEMENT_NODE": true,
        "console.error": true,
        "console.warn": true,
        "document": true,
        "getComputedStyle": true,
        "setTimeout": true
      },
      "packages": {
        "@swc/helpers>tslib": true
      }
    },
    "react-focus-lock>react-clientside-effect": {
      "packages": {
        "@babel/runtime": true,
        "react": true
      }
    },
    "react-focus-lock>use-callback-ref": {
      "packages": {
        "react": true
      }
    },
    "react-focus-lock>use-sidecar": {
      "globals": {
        "console.error": true
      },
      "packages": {
        "@swc/helpers>tslib": true,
        "react": true,
        "react-focus-lock>use-sidecar>detect-node-es": true
      }
    },
    "react-idle-timer": {
      "globals": {
        "clearTimeout": true,
        "document": true,
        "setTimeout": true
      },
      "packages": {
        "prop-types": true,
        "react": true
      }
    },
    "react-inspector": {
      "globals": {
        "Node": true,
        "chromeDark": true,
        "chromeLight": true
      },
      "packages": {
        "react": true
      }
    },
    "react-markdown": {
      "globals": {
        "console.warn": true
      },
      "packages": {
        "prop-types": true,
        "react": true,
        "react-markdown>comma-separated-tokens": true,
        "react-markdown>property-information": true,
        "react-markdown>react-is": true,
        "react-markdown>remark-parse": true,
        "react-markdown>remark-rehype": true,
        "react-markdown>space-separated-tokens": true,
        "react-markdown>style-to-object": true,
        "react-markdown>unified": true,
        "react-markdown>unist-util-visit": true,
        "react-markdown>vfile": true
      }
    },
    "react-markdown>property-information": {
      "packages": {
        "watchify>xtend": true
      }
    },
    "react-markdown>react-is": {
      "globals": {
        "console": true
      }
    },
    "react-markdown>remark-parse": {
      "packages": {
        "react-markdown>remark-parse>mdast-util-from-markdown": true
      }
    },
    "react-markdown>remark-parse>mdast-util-from-markdown": {
      "packages": {
        "react-markdown>remark-parse>mdast-util-from-markdown>mdast-util-to-string": true,
        "react-markdown>remark-parse>mdast-util-from-markdown>micromark": true,
        "react-markdown>remark-parse>mdast-util-from-markdown>unist-util-stringify-position": true,
        "react-syntax-highlighter>refractor>parse-entities": true
      }
    },
    "react-markdown>remark-parse>mdast-util-from-markdown>micromark": {
      "packages": {
        "react-syntax-highlighter>refractor>parse-entities": true
      }
    },
    "react-markdown>remark-rehype": {
      "packages": {
        "react-markdown>remark-rehype>mdast-util-to-hast": true
      }
    },
    "react-markdown>remark-rehype>mdast-util-to-hast": {
      "globals": {
        "console.warn": true
      },
      "packages": {
        "@storybook/addon-docs>remark-external-links>mdast-util-definitions": true,
        "react-markdown>remark-rehype>mdast-util-to-hast>mdurl": true,
        "react-markdown>remark-rehype>mdast-util-to-hast>unist-builder": true,
        "react-markdown>remark-rehype>mdast-util-to-hast>unist-util-generated": true,
        "react-markdown>remark-rehype>mdast-util-to-hast>unist-util-position": true,
        "react-markdown>unist-util-visit": true
      }
    },
    "react-markdown>style-to-object": {
      "packages": {
        "react-markdown>style-to-object>inline-style-parser": true
      }
    },
    "react-markdown>unified": {
      "packages": {
        "mocha>yargs-unparser>is-plain-obj": true,
        "react-markdown>unified>bail": true,
        "react-markdown>unified>extend": true,
        "react-markdown>unified>is-buffer": true,
        "react-markdown>unified>trough": true,
        "react-markdown>vfile": true
      }
    },
    "react-markdown>unist-util-visit": {
      "packages": {
        "react-markdown>unist-util-visit>unist-util-visit-parents": true
      }
    },
    "react-markdown>unist-util-visit>unist-util-visit-parents": {
      "packages": {
        "react-markdown>unist-util-visit>unist-util-is": true
      }
    },
    "react-markdown>vfile": {
      "packages": {
        "path-browserify": true,
        "process": true,
        "react-markdown>vfile>is-buffer": true,
        "react-markdown>vfile>vfile-message": true,
        "vinyl>replace-ext": true
      }
    },
    "react-markdown>vfile>vfile-message": {
      "packages": {
        "react-markdown>vfile>unist-util-stringify-position": true
      }
    },
    "react-popper": {
      "globals": {
        "document": true
      },
      "packages": {
        "@popperjs/core": true,
        "react": true,
        "react-popper>react-fast-compare": true,
        "react-popper>warning": true
      }
    },
    "react-popper>react-fast-compare": {
      "globals": {
        "Element": true,
        "console.warn": true
      }
    },
    "react-popper>warning": {
      "globals": {
        "console": true
      }
    },
    "react-redux": {
      "globals": {
        "console": true,
        "document": true
      },
      "packages": {
        "prop-types": true,
        "react": true,
        "react-dom": true,
        "react-redux>@babel/runtime": true,
        "react-redux>hoist-non-react-statics": true,
        "react-redux>react-is": true
      }
    },
    "react-redux>hoist-non-react-statics": {
      "packages": {
        "prop-types>react-is": true
      }
    },
    "react-redux>react-is": {
      "globals": {
        "console": true
      }
    },
    "react-responsive-carousel": {
      "globals": {
        "addEventListener": true,
        "removeEventListener": true
      }
    },
    "react-router-dom": {
      "packages": {
        "prop-types": true,
        "react": true,
        "react-router-dom>history": true,
        "react-router-dom>react-router": true,
        "react-router-dom>tiny-invariant": true,
        "react-router-dom>tiny-warning": true
      }
    },
    "react-router-dom>history": {
      "globals": {
        "addEventListener": true,
        "confirm": true,
        "document": true,
        "history": true,
        "location": true,
        "navigator.userAgent": true,
        "removeEventListener": true
      },
      "packages": {
        "react-router-dom>history>resolve-pathname": true,
        "react-router-dom>history>value-equal": true,
        "react-router-dom>tiny-invariant": true,
        "react-router-dom>tiny-warning": true
      }
    },
    "react-router-dom>react-router": {
      "packages": {
        "prop-types": true,
        "prop-types>react-is": true,
        "react": true,
        "react-redux>hoist-non-react-statics": true,
        "react-router-dom>react-router>history": true,
        "react-router-dom>react-router>mini-create-react-context": true,
        "react-router-dom>tiny-invariant": true,
        "react-router-dom>tiny-warning": true,
        "sinon>nise>path-to-regexp": true
      }
    },
    "react-router-dom>react-router>history": {
      "globals": {
        "addEventListener": true,
        "confirm": true,
        "document": true,
        "history": true,
        "location": true,
        "navigator.userAgent": true,
        "removeEventListener": true
      },
      "packages": {
        "react-router-dom>history>resolve-pathname": true,
        "react-router-dom>history>value-equal": true,
        "react-router-dom>tiny-invariant": true,
        "react-router-dom>tiny-warning": true
      }
    },
    "react-router-dom>react-router>mini-create-react-context": {
      "packages": {
        "@babel/runtime": true,
        "prop-types": true,
        "react": true,
        "react-router-dom>react-router>mini-create-react-context>gud": true,
        "react-router-dom>tiny-warning": true
      }
    },
    "react-router-dom>tiny-warning": {
      "globals": {
        "console": true
      }
    },
    "react-simple-file-input": {
      "globals": {
        "File": true,
        "FileReader": true,
        "console.warn": true
      },
      "packages": {
        "prop-types": true,
        "react": true
      }
    },
    "react-syntax-highlighter>refractor>parse-entities": {
      "globals": {
        "document.createElement": true
      }
    },
    "react-tippy": {
      "globals": {
        "Element": true,
        "MSStream": true,
        "MutationObserver": true,
        "addEventListener": true,
        "clearTimeout": true,
        "console.error": true,
        "console.warn": true,
        "define": true,
        "document": true,
        "getComputedStyle": true,
        "innerHeight": true,
        "innerWidth": true,
        "navigator.maxTouchPoints": true,
        "navigator.msMaxTouchPoints": true,
        "navigator.userAgent": true,
        "performance": true,
        "requestAnimationFrame": true,
        "setTimeout": true
      },
      "packages": {
        "react": true,
        "react-dom": true,
        "react-tippy>popper.js": true
      }
    },
    "react-tippy>popper.js": {
      "globals": {
        "MSInputMethodContext": true,
        "Node.DOCUMENT_POSITION_FOLLOWING": true,
        "cancelAnimationFrame": true,
        "console.warn": true,
        "define": true,
        "devicePixelRatio": true,
        "document": true,
        "getComputedStyle": true,
        "innerHeight": true,
        "innerWidth": true,
        "navigator.userAgent": true,
        "requestAnimationFrame": true,
        "setTimeout": true
      }
    },
    "react-toggle-button": {
      "globals": {
        "clearTimeout": true,
        "console.warn": true,
        "define": true,
        "performance": true,
        "setTimeout": true
      },
      "packages": {
        "react": true
      }
    },
    "readable-stream": {
      "packages": {
        "browserify>browser-resolve": true,
        "browserify>buffer": true,
        "browserify>string_decoder": true,
        "process": true,
        "pumpify>inherits": true,
        "readable-stream>util-deprecate": true,
        "webpack>events": true
      }
    },
    "readable-stream-2>core-util-is": {
      "packages": {
        "browserify>insert-module-globals>is-buffer": true
      }
    },
    "readable-stream-2>process-nextick-args": {
      "packages": {
        "process": true
      }
    },
    "readable-stream>util-deprecate": {
      "globals": {
        "console.trace": true,
        "console.warn": true,
        "localStorage": true
      }
    },
    "redux": {
      "globals": {
        "console": true
      },
      "packages": {
        "@babel/runtime": true
      }
    },
    "semver": {
      "globals": {
        "console.error": true
      },
      "packages": {
        "process": true
      }
    },
    "sinon>nise>path-to-regexp": {
      "packages": {
        "sinon>nise>path-to-regexp>isarray": true
      }
    },
    "stream-browserify": {
      "packages": {
        "pumpify>inherits": true,
        "readable-stream": true,
        "webpack>events": true
      }
    },
    "stream-http": {
      "globals": {
        "AbortController": true,
        "Blob": true,
        "MSStreamReader": true,
        "ReadableStream": true,
        "WritableStream": true,
        "XDomainRequest": true,
        "XMLHttpRequest": true,
        "clearTimeout": true,
        "fetch": true,
        "location.protocol.search": true,
        "setTimeout": true
      },
      "packages": {
        "browserify>buffer": true,
        "browserify>url": true,
        "process": true,
        "pumpify>inherits": true,
        "readable-stream": true,
        "stream-http>builtin-status-codes": true,
        "watchify>xtend": true
      }
    },
    "string.prototype.matchall>call-bind": {
      "packages": {
        "browserify>has>function-bind": true,
        "string.prototype.matchall>call-bind>es-errors": true,
        "string.prototype.matchall>call-bind>set-function-length": true,
        "string.prototype.matchall>get-intrinsic": true
      }
    },
    "string.prototype.matchall>call-bind>set-function-length": {
      "packages": {
        "string.prototype.matchall>call-bind>es-errors": true,
        "string.prototype.matchall>define-properties>define-data-property": true,
        "string.prototype.matchall>es-abstract>gopd": true,
        "string.prototype.matchall>es-abstract>has-property-descriptors": true,
        "string.prototype.matchall>get-intrinsic": true
      }
    },
    "string.prototype.matchall>define-properties": {
      "packages": {
        "@lavamoat/lavapack>json-stable-stringify>object-keys": true,
        "string.prototype.matchall>define-properties>define-data-property": true,
        "string.prototype.matchall>es-abstract>has-property-descriptors": true
      }
    },
    "string.prototype.matchall>define-properties>define-data-property": {
      "packages": {
        "string.prototype.matchall>call-bind>es-errors": true,
        "string.prototype.matchall>es-abstract>gopd": true,
        "string.prototype.matchall>es-abstract>has-property-descriptors": true,
        "string.prototype.matchall>get-intrinsic": true
      }
    },
    "string.prototype.matchall>es-abstract>array-buffer-byte-length": {
      "packages": {
        "string.prototype.matchall>call-bind": true,
        "string.prototype.matchall>es-abstract>is-array-buffer": true
      }
    },
    "string.prototype.matchall>es-abstract>es-to-primitive>is-symbol": {
      "packages": {
        "string.prototype.matchall>has-symbols": true
      }
    },
    "string.prototype.matchall>es-abstract>gopd": {
      "packages": {
        "string.prototype.matchall>get-intrinsic": true
      }
    },
    "string.prototype.matchall>es-abstract>has-property-descriptors": {
      "packages": {
        "string.prototype.matchall>get-intrinsic": true
      }
    },
    "string.prototype.matchall>es-abstract>is-array-buffer": {
      "packages": {
        "browserify>util>is-typed-array": true,
        "string.prototype.matchall>call-bind": true,
        "string.prototype.matchall>get-intrinsic": true
      }
    },
    "string.prototype.matchall>es-abstract>is-callable": {
      "globals": {
        "document": true
      }
    },
    "string.prototype.matchall>es-abstract>is-regex": {
      "packages": {
        "koa>is-generator-function>has-tostringtag": true,
        "string.prototype.matchall>call-bind": true
      }
    },
    "string.prototype.matchall>es-abstract>is-shared-array-buffer": {
      "packages": {
        "string.prototype.matchall>call-bind": true
      }
    },
    "string.prototype.matchall>es-abstract>object-inspect": {
      "globals": {
        "HTMLElement": true,
        "WeakRef": true
      },
      "packages": {
        "browserify>browser-resolve": true
      }
    },
    "string.prototype.matchall>get-intrinsic": {
      "globals": {
        "AggregateError": true,
        "FinalizationRegistry": true,
        "WeakRef": true
      },
      "packages": {
        "browserify>has>function-bind": true,
        "depcheck>is-core-module>hasown": true,
        "string.prototype.matchall>call-bind>es-errors": true,
        "string.prototype.matchall>es-abstract>has-proto": true,
        "string.prototype.matchall>has-symbols": true
      }
    },
    "string.prototype.matchall>internal-slot": {
      "packages": {
        "depcheck>is-core-module>hasown": true,
        "string.prototype.matchall>get-intrinsic": true,
        "string.prototype.matchall>side-channel": true
      }
    },
    "string.prototype.matchall>regexp.prototype.flags": {
      "packages": {
        "string.prototype.matchall>call-bind": true,
        "string.prototype.matchall>define-properties": true,
        "string.prototype.matchall>regexp.prototype.flags>set-function-name": true
      }
    },
    "string.prototype.matchall>regexp.prototype.flags>set-function-name": {
      "packages": {
        "string.prototype.matchall>define-properties>define-data-property": true,
        "string.prototype.matchall>es-abstract>function.prototype.name>functions-have-names": true,
        "string.prototype.matchall>es-abstract>has-property-descriptors": true
      }
    },
    "string.prototype.matchall>side-channel": {
      "packages": {
        "string.prototype.matchall>call-bind": true,
        "string.prototype.matchall>es-abstract>object-inspect": true,
        "string.prototype.matchall>get-intrinsic": true
      }
    },
    "superstruct": {
      "globals": {
        "console.warn": true,
        "define": true
      }
    },
    "terser>source-map-support>buffer-from": {
      "packages": {
        "browserify>buffer": true
      }
    },
    "uuid": {
      "globals": {
        "crypto": true,
        "msCrypto": true
      }
    },
    "vinyl>replace-ext": {
      "packages": {
        "path-browserify": true
      }
    },
    "web3": {
      "globals": {
        "XMLHttpRequest": true
      }
    },
    "web3-stream-provider": {
      "globals": {
        "setTimeout": true
      },
      "packages": {
        "browserify>util": true,
        "readable-stream": true,
        "web3-stream-provider>uuid": true
      }
    },
    "web3-stream-provider>uuid": {
      "globals": {
        "crypto": true
      }
    },
    "webextension-polyfill": {
      "globals": {
        "browser": true,
        "chrome": true,
        "console.error": true,
        "console.warn": true,
        "define": true
      }
    },
    "webpack>events": {
      "globals": {
        "console": true
      }
    }
  }
}<|MERGE_RESOLUTION|>--- conflicted
+++ resolved
@@ -2808,16 +2808,6 @@
         "TextEncoder": true
       },
       "packages": {
-<<<<<<< HEAD
-        "@metamask/base-controller": true,
-        "@metamask/rpc-errors": true,
-        "@metamask/snaps-controllers>@metamask/json-rpc-engine": true,
-        "@metamask/snaps-controllers>@metamask/permission-controller>@metamask/controller-utils": true,
-        "@metamask/snaps-controllers>nanoid": true,
-        "@metamask/utils": true,
-        "deep-freeze-strict": true,
-        "immer": true
-=======
         "@metamask/rpc-errors>@metamask/utils>@metamask/superstruct": true,
         "@metamask/utils>@scure/base": true,
         "@metamask/utils>pony-cause": true,
@@ -2825,7 +2815,6 @@
         "browserify>buffer": true,
         "nock>debug": true,
         "semver": true
->>>>>>> cdd543d0
       }
     },
     "@metamask/snaps-controllers>@metamask/permission-controller>@metamask/controller-utils": {
