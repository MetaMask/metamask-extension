{
  "resources": {
    "@babel/runtime": {
      "globals": {
        "regeneratorRuntime": "write"
      }
    },
    "@ensdomains/content-hash": {
      "globals": {
        "console.warn": true
      },
      "packages": {
        "@ensdomains/content-hash>cids": true,
        "@ensdomains/content-hash>js-base64": true,
        "@ensdomains/content-hash>multicodec": true,
        "@ensdomains/content-hash>multihashes": true,
        "browserify>buffer": true
      }
    },
    "@ensdomains/content-hash>cids": {
      "packages": {
        "@ensdomains/content-hash>cids>multibase": true,
        "@ensdomains/content-hash>cids>multihashes": true,
        "@ensdomains/content-hash>cids>uint8arrays": true,
        "@ensdomains/content-hash>multicodec": true
      }
    },
    "@ensdomains/content-hash>cids>multibase": {
      "globals": {
        "TextDecoder": true,
        "TextEncoder": true
      },
      "packages": {
        "@ensdomains/content-hash>cids>multibase>@multiformats/base-x": true
      }
    },
    "@ensdomains/content-hash>cids>multihashes": {
      "packages": {
        "@ensdomains/content-hash>cids>multibase": true,
        "@ensdomains/content-hash>cids>multihashes>varint": true,
        "@ensdomains/content-hash>cids>uint8arrays": true
      }
    },
    "@ensdomains/content-hash>cids>uint8arrays": {
      "globals": {
        "TextDecoder": true,
        "TextEncoder": true
      },
      "packages": {
        "@ensdomains/content-hash>cids>multibase": true
      }
    },
    "@ensdomains/content-hash>js-base64": {
      "globals": {
        "Base64": "write",
        "TextDecoder": true,
        "TextEncoder": true,
        "atob": true,
        "btoa": true,
        "define": true
      },
      "packages": {
        "browserify>buffer": true
      }
    },
    "@ensdomains/content-hash>multicodec": {
      "packages": {
        "@ensdomains/content-hash>multicodec>uint8arrays": true,
        "sass-embedded>varint": true
      }
    },
    "@ensdomains/content-hash>multicodec>uint8arrays": {
      "globals": {
        "Buffer": true,
        "TextDecoder": true,
        "TextEncoder": true
      },
      "packages": {
        "@metamask/assets-controllers>multiformats": true
      }
    },
    "@ensdomains/content-hash>multihashes": {
      "packages": {
        "@ensdomains/content-hash>multihashes>multibase": true,
        "@ensdomains/content-hash>multihashes>varint": true,
        "@ensdomains/content-hash>multihashes>web-encoding": true,
        "browserify>buffer": true
      }
    },
    "@ensdomains/content-hash>multihashes>multibase": {
      "packages": {
        "@ensdomains/content-hash>multihashes>multibase>base-x": true,
        "@ensdomains/content-hash>multihashes>web-encoding": true,
        "browserify>buffer": true
      }
    },
    "@ensdomains/content-hash>multihashes>multibase>base-x": {
      "packages": {
        "koa>content-disposition>safe-buffer": true
      }
    },
    "@ensdomains/content-hash>multihashes>web-encoding": {
      "globals": {
        "TextDecoder": true,
        "TextEncoder": true
      },
      "packages": {
        "browserify>util": true
      }
    },
    "@ethereumjs/tx": {
      "packages": {
        "@ethereumjs/tx>@ethereumjs/common": true,
        "@ethereumjs/tx>@ethereumjs/rlp": true,
        "@ethereumjs/tx>@ethereumjs/util": true,
        "@ethereumjs/tx>ethereum-cryptography": true,
        "browserify>buffer": true,
        "browserify>insert-module-globals>is-buffer": true
      }
    },
    "@ethereumjs/tx>@ethereumjs/common": {
      "packages": {
        "@ethereumjs/tx>@ethereumjs/common>crc-32": true,
        "@ethereumjs/tx>@ethereumjs/util": true,
        "browserify>buffer": true,
        "webpack>events": true
      }
    },
    "@ethereumjs/tx>@ethereumjs/common>crc-32": {
      "globals": {
        "DO_NOT_EXPORT_CRC": true,
        "define": true
      }
    },
    "@ethereumjs/tx>@ethereumjs/rlp": {
      "globals": {
        "TextEncoder": true
      }
    },
    "@ethereumjs/tx>@ethereumjs/util": {
      "globals": {
        "console.warn": true
      },
      "packages": {
        "@ethereumjs/tx>@ethereumjs/rlp": true,
        "@ethereumjs/tx>@ethereumjs/util>micro-ftch": true,
        "@ethereumjs/tx>ethereum-cryptography": true,
        "browserify>buffer": true,
        "browserify>insert-module-globals>is-buffer": true,
        "webpack>events": true
      }
    },
    "@ethereumjs/tx>@ethereumjs/util>micro-ftch": {
      "globals": {
        "Headers": true,
        "TextDecoder": true,
        "URL": true,
        "btoa": true,
        "fetch": true
      },
      "packages": {
        "browserify>browserify-zlib": true,
        "browserify>buffer": true,
        "browserify>https-browserify": true,
        "browserify>process": true,
        "browserify>stream-http": true,
        "browserify>url": true,
        "browserify>util": true
      }
    },
    "@ethereumjs/tx>ethereum-cryptography": {
      "globals": {
        "TextDecoder": true,
        "crypto": true
      },
      "packages": {
        "@ethereumjs/tx>ethereum-cryptography>@noble/curves": true,
        "@ethereumjs/tx>ethereum-cryptography>@noble/hashes": true,
        "@ethereumjs/tx>ethereum-cryptography>@scure/bip32": true
      }
    },
    "@ethereumjs/tx>ethereum-cryptography>@noble/curves": {
      "globals": {
        "TextEncoder": true
      },
      "packages": {
        "@ethereumjs/tx>ethereum-cryptography>@noble/hashes": true
      }
    },
    "@ethereumjs/tx>ethereum-cryptography>@noble/hashes": {
      "globals": {
        "TextEncoder": true,
        "crypto": true
      }
    },
    "@ethereumjs/tx>ethereum-cryptography>@scure/bip32": {
      "packages": {
        "@ethereumjs/tx>ethereum-cryptography>@scure/bip32>@noble/curves": true,
        "@ethereumjs/tx>ethereum-cryptography>@scure/bip32>@noble/hashes": true,
        "@metamask/utils>@scure/base": true
      }
    },
    "@ethereumjs/tx>ethereum-cryptography>@scure/bip32>@noble/curves": {
      "globals": {
        "TextEncoder": true
      },
      "packages": {
        "@ethereumjs/tx>ethereum-cryptography>@scure/bip32>@noble/hashes": true
      }
    },
    "@ethereumjs/tx>ethereum-cryptography>@scure/bip32>@noble/hashes": {
      "globals": {
        "TextEncoder": true,
        "crypto": true
      }
    },
    "@ethersproject/abi": {
      "globals": {
        "console.log": true
      },
      "packages": {
        "@ethersproject/abi>@ethersproject/address": true,
        "@ethersproject/abi>@ethersproject/bytes": true,
        "@ethersproject/abi>@ethersproject/constants": true,
        "@ethersproject/abi>@ethersproject/hash": true,
        "@ethersproject/abi>@ethersproject/keccak256": true,
        "@ethersproject/abi>@ethersproject/logger": true,
        "@ethersproject/abi>@ethersproject/properties": true,
        "@ethersproject/abi>@ethersproject/strings": true,
        "@ethersproject/bignumber": true
      }
    },
    "@ethersproject/abi>@ethersproject/address": {
      "packages": {
        "@ethersproject/abi>@ethersproject/bytes": true,
        "@ethersproject/abi>@ethersproject/keccak256": true,
        "@ethersproject/abi>@ethersproject/logger": true,
        "@ethersproject/bignumber": true,
        "@ethersproject/providers>@ethersproject/rlp": true
      }
    },
    "@ethersproject/abi>@ethersproject/bytes": {
      "packages": {
        "@ethersproject/abi>@ethersproject/logger": true
      }
    },
    "@ethersproject/abi>@ethersproject/constants": {
      "packages": {
        "@ethersproject/bignumber": true
      }
    },
    "@ethersproject/abi>@ethersproject/hash": {
      "packages": {
        "@ethersproject/abi>@ethersproject/address": true,
        "@ethersproject/abi>@ethersproject/bytes": true,
        "@ethersproject/abi>@ethersproject/keccak256": true,
        "@ethersproject/abi>@ethersproject/logger": true,
        "@ethersproject/abi>@ethersproject/properties": true,
        "@ethersproject/abi>@ethersproject/strings": true,
        "@ethersproject/bignumber": true,
        "@ethersproject/providers>@ethersproject/base64": true
      }
    },
    "@ethersproject/abi>@ethersproject/keccak256": {
      "packages": {
        "@ethersproject/abi>@ethersproject/bytes": true,
        "@metamask/ethjs>js-sha3": true
      }
    },
    "@ethersproject/abi>@ethersproject/logger": {
      "globals": {
        "console": true
      }
    },
    "@ethersproject/abi>@ethersproject/properties": {
      "packages": {
        "@ethersproject/abi>@ethersproject/logger": true
      }
    },
    "@ethersproject/abi>@ethersproject/strings": {
      "packages": {
        "@ethersproject/abi>@ethersproject/bytes": true,
        "@ethersproject/abi>@ethersproject/constants": true,
        "@ethersproject/abi>@ethersproject/logger": true
      }
    },
    "@ethersproject/bignumber": {
      "packages": {
        "@ethersproject/abi>@ethersproject/bytes": true,
        "@ethersproject/abi>@ethersproject/logger": true,
        "bn.js": true
      }
    },
    "@ethersproject/contracts": {
      "globals": {
        "setTimeout": true
      },
      "packages": {
        "@ethersproject/abi": true,
        "@ethersproject/abi>@ethersproject/address": true,
        "@ethersproject/abi>@ethersproject/bytes": true,
        "@ethersproject/abi>@ethersproject/logger": true,
        "@ethersproject/abi>@ethersproject/properties": true,
        "@ethersproject/bignumber": true,
        "@ethersproject/hdnode>@ethersproject/abstract-signer": true,
        "@ethersproject/hdnode>@ethersproject/transactions": true,
        "@metamask/test-bundler>@ethersproject/abstract-provider": true
      }
    },
    "@ethersproject/hdnode": {
      "packages": {
        "@ethersproject/abi>@ethersproject/bytes": true,
        "@ethersproject/abi>@ethersproject/logger": true,
        "@ethersproject/abi>@ethersproject/properties": true,
        "@ethersproject/abi>@ethersproject/strings": true,
        "@ethersproject/bignumber": true,
        "@ethersproject/hdnode>@ethersproject/basex": true,
        "@ethersproject/hdnode>@ethersproject/pbkdf2": true,
        "@ethersproject/hdnode>@ethersproject/sha2": true,
        "@ethersproject/hdnode>@ethersproject/signing-key": true,
        "@ethersproject/hdnode>@ethersproject/transactions": true,
        "@ethersproject/hdnode>@ethersproject/wordlists": true
      }
    },
    "@ethersproject/hdnode>@ethersproject/abstract-signer": {
      "packages": {
        "@ethersproject/abi>@ethersproject/logger": true,
        "@ethersproject/abi>@ethersproject/properties": true
      }
    },
    "@ethersproject/hdnode>@ethersproject/basex": {
      "packages": {
        "@ethersproject/abi>@ethersproject/bytes": true,
        "@ethersproject/abi>@ethersproject/properties": true
      }
    },
    "@ethersproject/hdnode>@ethersproject/pbkdf2": {
      "packages": {
        "@ethersproject/abi>@ethersproject/bytes": true,
        "@ethersproject/hdnode>@ethersproject/sha2": true
      }
    },
    "@ethersproject/hdnode>@ethersproject/sha2": {
      "packages": {
        "@ethersproject/abi>@ethersproject/bytes": true,
        "@ethersproject/abi>@ethersproject/logger": true,
        "ethereumjs-util>ethereum-cryptography>hash.js": true
      }
    },
    "@ethersproject/hdnode>@ethersproject/signing-key": {
      "packages": {
        "@ethersproject/abi>@ethersproject/bytes": true,
        "@ethersproject/abi>@ethersproject/logger": true,
        "@ethersproject/abi>@ethersproject/properties": true,
        "@metamask/ppom-validator>elliptic": true
      }
    },
    "@ethersproject/hdnode>@ethersproject/transactions": {
      "packages": {
        "@ethersproject/abi>@ethersproject/address": true,
        "@ethersproject/abi>@ethersproject/bytes": true,
        "@ethersproject/abi>@ethersproject/constants": true,
        "@ethersproject/abi>@ethersproject/keccak256": true,
        "@ethersproject/abi>@ethersproject/logger": true,
        "@ethersproject/abi>@ethersproject/properties": true,
        "@ethersproject/bignumber": true,
        "@ethersproject/hdnode>@ethersproject/signing-key": true,
        "@ethersproject/providers>@ethersproject/rlp": true
      }
    },
    "@ethersproject/hdnode>@ethersproject/wordlists": {
      "packages": {
        "@ethersproject/abi>@ethersproject/bytes": true,
        "@ethersproject/abi>@ethersproject/hash": true,
        "@ethersproject/abi>@ethersproject/logger": true,
        "@ethersproject/abi>@ethersproject/properties": true,
        "@ethersproject/abi>@ethersproject/strings": true
      }
    },
    "@ethersproject/providers": {
      "globals": {
        "WebSocket": true,
        "clearInterval": true,
        "clearTimeout": true,
        "console.log": true,
        "console.warn": true,
        "setInterval": true,
        "setTimeout": true
      },
      "packages": {
        "@ethersproject/abi>@ethersproject/address": true,
        "@ethersproject/abi>@ethersproject/bytes": true,
        "@ethersproject/abi>@ethersproject/constants": true,
        "@ethersproject/abi>@ethersproject/hash": true,
        "@ethersproject/abi>@ethersproject/logger": true,
        "@ethersproject/abi>@ethersproject/properties": true,
        "@ethersproject/abi>@ethersproject/strings": true,
        "@ethersproject/bignumber": true,
        "@ethersproject/hdnode>@ethersproject/abstract-signer": true,
        "@ethersproject/hdnode>@ethersproject/basex": true,
        "@ethersproject/hdnode>@ethersproject/sha2": true,
        "@ethersproject/hdnode>@ethersproject/transactions": true,
        "@ethersproject/providers>@ethersproject/base64": true,
        "@ethersproject/providers>@ethersproject/random": true,
        "@ethersproject/providers>@ethersproject/web": true,
        "@ethersproject/providers>bech32": true,
        "@metamask/test-bundler>@ethersproject/abstract-provider": true,
        "@metamask/test-bundler>@ethersproject/networks": true
      }
    },
    "@ethersproject/providers>@ethersproject/base64": {
      "globals": {
        "atob": true,
        "btoa": true
      },
      "packages": {
        "@ethersproject/abi>@ethersproject/bytes": true
      }
    },
    "@ethersproject/providers>@ethersproject/random": {
      "globals": {
        "crypto.getRandomValues": true
      },
      "packages": {
        "@ethersproject/abi>@ethersproject/bytes": true,
        "@ethersproject/abi>@ethersproject/logger": true
      }
    },
    "@ethersproject/providers>@ethersproject/rlp": {
      "packages": {
        "@ethersproject/abi>@ethersproject/bytes": true,
        "@ethersproject/abi>@ethersproject/logger": true
      }
    },
    "@ethersproject/providers>@ethersproject/web": {
      "globals": {
        "clearTimeout": true,
        "fetch": true,
        "setTimeout": true
      },
      "packages": {
        "@ethersproject/abi>@ethersproject/bytes": true,
        "@ethersproject/abi>@ethersproject/logger": true,
        "@ethersproject/abi>@ethersproject/properties": true,
        "@ethersproject/abi>@ethersproject/strings": true,
        "@ethersproject/providers>@ethersproject/base64": true
      }
    },
    "@keystonehq/bc-ur-registry-eth": {
      "packages": {
        "@ethereumjs/tx>@ethereumjs/util": true,
        "@keystonehq/bc-ur-registry-eth>@keystonehq/bc-ur-registry": true,
        "@metamask/eth-trezor-keyring>hdkey": true,
        "browserify>buffer": true,
        "uuid": true
      }
    },
    "@keystonehq/bc-ur-registry-eth>@keystonehq/bc-ur-registry": {
      "globals": {
        "define": true
      },
      "packages": {
        "@ngraveio/bc-ur": true,
        "@trezor/connect-web>tslib": true,
        "browserify>buffer": true,
        "ethereumjs-util>ethereum-cryptography>bs58check": true,
        "ganache>abstract-level>buffer": true
      }
    },
    "@keystonehq/metamask-airgapped-keyring": {
      "packages": {
        "@ethereumjs/tx": true,
        "@keystonehq/bc-ur-registry-eth": true,
        "@keystonehq/metamask-airgapped-keyring>@keystonehq/base-eth-keyring": true,
        "@keystonehq/metamask-airgapped-keyring>@metamask/obs-store": true,
        "@keystonehq/metamask-airgapped-keyring>rlp": true,
        "browserify>buffer": true,
        "uuid": true,
        "webpack>events": true
      }
    },
    "@keystonehq/metamask-airgapped-keyring>@keystonehq/base-eth-keyring": {
      "packages": {
        "@ethereumjs/tx": true,
        "@ethereumjs/tx>@ethereumjs/util": true,
        "@keystonehq/bc-ur-registry-eth": true,
        "@metamask/eth-trezor-keyring>hdkey": true,
        "browserify>buffer": true,
        "eth-lattice-keyring>rlp": true,
        "uuid": true
      }
    },
    "@keystonehq/metamask-airgapped-keyring>@metamask/obs-store": {
      "packages": {
        "@keystonehq/metamask-airgapped-keyring>@metamask/obs-store>@metamask/safe-event-emitter": true,
        "@keystonehq/metamask-airgapped-keyring>@metamask/obs-store>through2": true,
        "stream-browserify": true
      }
    },
    "@keystonehq/metamask-airgapped-keyring>@metamask/obs-store>@metamask/safe-event-emitter": {
      "globals": {
        "setTimeout": true
      },
      "packages": {
        "webpack>events": true
      }
    },
    "@keystonehq/metamask-airgapped-keyring>@metamask/obs-store>through2": {
      "packages": {
        "browserify>process": true,
        "browserify>util": true,
        "readable-stream": true,
        "watchify>xtend": true
      }
    },
    "@keystonehq/metamask-airgapped-keyring>rlp": {
      "packages": {
        "bn.js": true,
        "browserify>buffer": true
      }
    },
    "@lavamoat/lavadome-react": {
      "globals": {
        "Document.prototype": true,
        "DocumentFragment.prototype": true,
        "Element.prototype": true,
        "Node.prototype": true,
        "console.warn": true,
        "document": true
      },
      "packages": {
        "react": true
      }
    },
    "@material-ui/core": {
      "globals": {
        "Image": true,
        "_formatMuiErrorMessage": true,
        "addEventListener": true,
        "clearInterval": true,
        "clearTimeout": true,
        "console.error": true,
        "console.warn": true,
        "document": true,
        "getComputedStyle": true,
        "getSelection": true,
        "innerHeight": true,
        "innerWidth": true,
        "matchMedia": true,
        "navigator": true,
        "performance.now": true,
        "removeEventListener": true,
        "requestAnimationFrame": true,
        "setInterval": true,
        "setTimeout": true
      },
      "packages": {
        "@babel/runtime": true,
        "@material-ui/core>@material-ui/styles": true,
        "@material-ui/core>@material-ui/system": true,
        "@material-ui/core>@material-ui/utils": true,
        "@material-ui/core>clsx": true,
        "@material-ui/core>popper.js": true,
        "@material-ui/core>react-transition-group": true,
        "prop-types": true,
        "prop-types>react-is": true,
        "react": true,
        "react-dom": true,
        "react-redux>hoist-non-react-statics": true
      }
    },
    "@material-ui/core>@material-ui/styles": {
      "globals": {
        "console.error": true,
        "console.warn": true,
        "document.createComment": true,
        "document.head": true
      },
      "packages": {
        "@babel/runtime": true,
        "@material-ui/core>@material-ui/styles>jss": true,
        "@material-ui/core>@material-ui/styles>jss-plugin-camel-case": true,
        "@material-ui/core>@material-ui/styles>jss-plugin-default-unit": true,
        "@material-ui/core>@material-ui/styles>jss-plugin-global": true,
        "@material-ui/core>@material-ui/styles>jss-plugin-nested": true,
        "@material-ui/core>@material-ui/styles>jss-plugin-props-sort": true,
        "@material-ui/core>@material-ui/styles>jss-plugin-rule-value-function": true,
        "@material-ui/core>@material-ui/styles>jss-plugin-vendor-prefixer": true,
        "@material-ui/core>@material-ui/utils": true,
        "@material-ui/core>clsx": true,
        "prop-types": true,
        "react": true,
        "react-redux>hoist-non-react-statics": true
      }
    },
    "@material-ui/core>@material-ui/styles>jss": {
      "globals": {
        "CSS": true,
        "document.createElement": true,
        "document.querySelector": true
      },
      "packages": {
        "@babel/runtime": true,
        "@material-ui/core>@material-ui/styles>jss>is-in-browser": true,
        "react-router-dom>tiny-warning": true
      }
    },
    "@material-ui/core>@material-ui/styles>jss-plugin-camel-case": {
      "packages": {
        "@material-ui/core>@material-ui/styles>jss-plugin-camel-case>hyphenate-style-name": true
      }
    },
    "@material-ui/core>@material-ui/styles>jss-plugin-default-unit": {
      "globals": {
        "CSS": true
      },
      "packages": {
        "@material-ui/core>@material-ui/styles>jss": true
      }
    },
    "@material-ui/core>@material-ui/styles>jss-plugin-global": {
      "packages": {
        "@babel/runtime": true,
        "@material-ui/core>@material-ui/styles>jss": true
      }
    },
    "@material-ui/core>@material-ui/styles>jss-plugin-nested": {
      "packages": {
        "@babel/runtime": true,
        "react-router-dom>tiny-warning": true
      }
    },
    "@material-ui/core>@material-ui/styles>jss-plugin-rule-value-function": {
      "packages": {
        "@material-ui/core>@material-ui/styles>jss": true,
        "react-router-dom>tiny-warning": true
      }
    },
    "@material-ui/core>@material-ui/styles>jss-plugin-vendor-prefixer": {
      "packages": {
        "@material-ui/core>@material-ui/styles>jss": true,
        "@material-ui/core>@material-ui/styles>jss-plugin-vendor-prefixer>css-vendor": true
      }
    },
    "@material-ui/core>@material-ui/styles>jss-plugin-vendor-prefixer>css-vendor": {
      "globals": {
        "document.createElement": true,
        "document.documentElement": true,
        "getComputedStyle": true
      },
      "packages": {
        "@babel/runtime": true,
        "@material-ui/core>@material-ui/styles>jss>is-in-browser": true
      }
    },
    "@material-ui/core>@material-ui/styles>jss>is-in-browser": {
      "globals": {
        "document": true
      }
    },
    "@material-ui/core>@material-ui/system": {
      "globals": {
        "console.error": true
      },
      "packages": {
        "@babel/runtime": true,
        "@material-ui/core>@material-ui/utils": true,
        "prop-types": true
      }
    },
    "@material-ui/core>@material-ui/utils": {
      "packages": {
        "@babel/runtime": true,
        "prop-types": true,
        "prop-types>react-is": true
      }
    },
    "@material-ui/core>popper.js": {
      "globals": {
        "MSInputMethodContext": true,
        "Node.DOCUMENT_POSITION_FOLLOWING": true,
        "cancelAnimationFrame": true,
        "console.warn": true,
        "define": true,
        "devicePixelRatio": true,
        "document": true,
        "getComputedStyle": true,
        "innerHeight": true,
        "innerWidth": true,
        "navigator": true,
        "requestAnimationFrame": true,
        "setTimeout": true
      }
    },
    "@material-ui/core>react-transition-group": {
      "globals": {
        "Element": true,
        "setTimeout": true
      },
      "packages": {
        "@material-ui/core>react-transition-group>dom-helpers": true,
        "prop-types": true,
        "react": true,
        "react-dom": true
      }
    },
    "@material-ui/core>react-transition-group>dom-helpers": {
      "packages": {
        "@babel/runtime": true
      }
    },
    "@metamask-institutional/custody-controller": {
      "packages": {
        "@ethereumjs/tx>@ethereumjs/util": true,
        "@metamask-institutional/custody-controller>@metamask/obs-store": true,
        "@metamask-institutional/custody-keyring": true
      }
    },
    "@metamask-institutional/custody-controller>@metamask/obs-store": {
      "packages": {
        "@metamask-institutional/custody-controller>@metamask/obs-store>@metamask/safe-event-emitter": true,
        "@metamask-institutional/custody-controller>@metamask/obs-store>through2": true,
        "stream-browserify": true
      }
    },
    "@metamask-institutional/custody-controller>@metamask/obs-store>@metamask/safe-event-emitter": {
      "globals": {
        "setTimeout": true
      },
      "packages": {
        "webpack>events": true
      }
    },
    "@metamask-institutional/custody-controller>@metamask/obs-store>through2": {
      "packages": {
        "browserify>process": true,
        "browserify>util": true,
        "readable-stream": true,
        "watchify>xtend": true
      }
    },
    "@metamask-institutional/custody-keyring": {
      "globals": {
        "console.error": true,
        "console.log": true,
        "console.warn": true
      },
      "packages": {
        "@ethereumjs/tx>@ethereumjs/util": true,
        "@metamask-institutional/custody-keyring>@metamask-institutional/configuration-client": true,
        "@metamask-institutional/custody-keyring>@metamask/obs-store": true,
        "@metamask-institutional/sdk": true,
        "@metamask-institutional/sdk>@metamask-institutional/types": true,
        "browserify>crypto-browserify": true,
        "gulp-sass>lodash.clonedeep": true,
        "webpack>events": true
      }
    },
    "@metamask-institutional/custody-keyring>@metamask-institutional/configuration-client": {
      "globals": {
        "console.log": true,
        "fetch": true
      }
    },
    "@metamask-institutional/custody-keyring>@metamask/obs-store": {
      "packages": {
        "@metamask-institutional/custody-keyring>@metamask/obs-store>@metamask/safe-event-emitter": true,
        "@metamask-institutional/custody-keyring>@metamask/obs-store>through2": true,
        "stream-browserify": true
      }
    },
    "@metamask-institutional/custody-keyring>@metamask/obs-store>@metamask/safe-event-emitter": {
      "globals": {
        "setTimeout": true
      },
      "packages": {
        "webpack>events": true
      }
    },
    "@metamask-institutional/custody-keyring>@metamask/obs-store>through2": {
      "packages": {
        "browserify>process": true,
        "browserify>util": true,
        "readable-stream": true,
        "watchify>xtend": true
      }
    },
    "@metamask-institutional/extension": {
      "globals": {
        "console.log": true
      },
      "packages": {
        "@metamask-institutional/custody-controller": true,
        "@metamask-institutional/sdk": true,
        "@metamask-institutional/sdk>@metamask-institutional/types": true,
        "gulp-sass>lodash.clonedeep": true
      }
    },
    "@metamask-institutional/institutional-features": {
      "packages": {
        "@metamask-institutional/custody-keyring": true,
        "@metamask-institutional/institutional-features>@metamask/obs-store": true
      }
    },
    "@metamask-institutional/institutional-features>@metamask/obs-store": {
      "packages": {
        "@metamask-institutional/institutional-features>@metamask/obs-store>@metamask/safe-event-emitter": true,
        "@metamask-institutional/institutional-features>@metamask/obs-store>through2": true,
        "stream-browserify": true
      }
    },
    "@metamask-institutional/institutional-features>@metamask/obs-store>@metamask/safe-event-emitter": {
      "globals": {
        "setTimeout": true
      },
      "packages": {
        "webpack>events": true
      }
    },
    "@metamask-institutional/institutional-features>@metamask/obs-store>through2": {
      "packages": {
        "browserify>process": true,
        "browserify>util": true,
        "readable-stream": true,
        "watchify>xtend": true
      }
    },
    "@metamask-institutional/rpc-allowlist": {
      "globals": {
        "URL": true
      }
    },
    "@metamask-institutional/sdk": {
      "globals": {
        "URLSearchParams": true,
        "console.debug": true,
        "console.error": true,
        "console.log": true,
        "console.warn": true,
        "fetch": true
      },
      "packages": {
        "@metamask-institutional/sdk>@metamask-institutional/simplecache": true,
        "browserify>crypto-browserify": true,
        "webpack>events": true
      }
    },
    "@metamask-institutional/transaction-update": {
      "globals": {
        "clearInterval": true,
        "console.info": true,
        "console.log": true,
        "setInterval": true
      },
      "packages": {
        "@ethereumjs/tx>@ethereumjs/util": true,
        "@metamask-institutional/sdk": true,
        "@metamask-institutional/transaction-update>@metamask-institutional/websocket-client": true,
        "@metamask-institutional/transaction-update>@metamask/obs-store": true,
        "webpack>events": true
      }
    },
    "@metamask-institutional/transaction-update>@metamask-institutional/websocket-client": {
      "globals": {
        "WebSocket": true,
        "clearTimeout": true,
        "console.log": true,
        "setTimeout": true
      },
      "packages": {
        "webpack>events": true
      }
    },
    "@metamask-institutional/transaction-update>@metamask/obs-store": {
      "packages": {
        "@metamask-institutional/transaction-update>@metamask/obs-store>@metamask/safe-event-emitter": true,
        "@metamask-institutional/transaction-update>@metamask/obs-store>through2": true,
        "stream-browserify": true
      }
    },
    "@metamask-institutional/transaction-update>@metamask/obs-store>@metamask/safe-event-emitter": {
      "globals": {
        "setTimeout": true
      },
      "packages": {
        "webpack>events": true
      }
    },
    "@metamask-institutional/transaction-update>@metamask/obs-store>through2": {
      "packages": {
        "browserify>process": true,
        "browserify>util": true,
        "readable-stream": true,
        "watchify>xtend": true
      }
    },
    "@metamask/abi-utils": {
      "packages": {
        "@metamask/utils": true,
        "superstruct": true
      }
    },
    "@metamask/accounts-controller": {
      "packages": {
        "@ethereumjs/tx>@ethereumjs/util": true,
        "@ethereumjs/tx>ethereum-cryptography": true,
        "@metamask/accounts-controller>@metamask/base-controller": true,
        "@metamask/eth-snap-keyring": true,
        "@metamask/keyring-api": true,
        "@metamask/keyring-controller": true,
        "uuid": true
      }
    },
    "@metamask/accounts-controller>@metamask/base-controller": {
      "globals": {
        "setTimeout": true
      },
      "packages": {
        "immer": true
      }
    },
    "@metamask/address-book-controller": {
      "packages": {
        "@metamask/address-book-controller>@metamask/base-controller": true,
        "@metamask/controller-utils": true
      }
    },
    "@metamask/address-book-controller>@metamask/base-controller": {
      "globals": {
        "setTimeout": true
      },
      "packages": {
        "immer": true
      }
    },
    "@metamask/announcement-controller": {
      "packages": {
        "@metamask/announcement-controller>@metamask/base-controller": true
      }
    },
    "@metamask/announcement-controller>@metamask/base-controller": {
      "globals": {
        "setTimeout": true
      },
      "packages": {
        "immer": true
      }
    },
    "@metamask/approval-controller": {
      "globals": {
        "console.info": true
      },
      "packages": {
        "@metamask/approval-controller>@metamask/base-controller": true,
        "@metamask/approval-controller>nanoid": true,
        "@metamask/providers>@metamask/rpc-errors": true
      }
    },
    "@metamask/approval-controller>@metamask/base-controller": {
      "globals": {
        "setTimeout": true
      },
      "packages": {
        "immer": true
      }
    },
    "@metamask/approval-controller>nanoid": {
      "globals": {
        "crypto.getRandomValues": true
      }
    },
    "@metamask/assets-controllers": {
      "globals": {
        "AbortController": true,
        "Headers": true,
        "URL": true,
        "URLSearchParams": true,
        "clearInterval": true,
        "clearTimeout": true,
        "console.error": true,
        "console.log": true,
        "setInterval": true,
        "setTimeout": true
      },
      "packages": {
        "@ethereumjs/tx>@ethereumjs/util": true,
        "@ethersproject/abi>@ethersproject/address": true,
        "@ethersproject/contracts": true,
        "@ethersproject/providers": true,
        "@metamask/abi-utils": true,
        "@metamask/assets-controllers>@metamask/base-controller": true,
        "@metamask/assets-controllers>@metamask/polling-controller": true,
        "@metamask/assets-controllers>cockatiel": true,
        "@metamask/assets-controllers>multiformats": true,
        "@metamask/contract-metadata": true,
        "@metamask/controller-utils": true,
        "@metamask/eth-query": true,
        "@metamask/keyring-api": true,
        "@metamask/metamask-eth-abis": true,
        "@metamask/name-controller>async-mutex": true,
        "@metamask/providers>@metamask/rpc-errors": true,
        "@metamask/utils": true,
        "bn.js": true,
        "lodash": true,
        "single-call-balance-checker-abi": true,
        "uuid": true,
        "webpack>events": true
      }
    },
    "@metamask/assets-controllers>@metamask/base-controller": {
      "globals": {
        "setTimeout": true
      },
      "packages": {
        "immer": true
      }
    },
    "@metamask/assets-controllers>@metamask/polling-controller": {
      "globals": {
        "clearTimeout": true,
        "console.error": true,
        "setTimeout": true
      },
      "packages": {
        "@metamask/assets-controllers>@metamask/polling-controller>@metamask/base-controller": true,
        "@metamask/snaps-utils>fast-json-stable-stringify": true,
        "uuid": true
      }
    },
    "@metamask/assets-controllers>@metamask/polling-controller>@metamask/base-controller": {
      "globals": {
        "setTimeout": true
      },
      "packages": {
        "immer": true
      }
    },
    "@metamask/assets-controllers>cockatiel": {
      "globals": {
        "AbortController": true,
        "AbortSignal": true,
        "WeakRef": true,
        "clearTimeout": true,
        "performance": true,
        "setTimeout": true
      },
      "packages": {
        "browserify>process": true
      }
    },
    "@metamask/assets-controllers>multiformats": {
      "globals": {
        "TextDecoder": true,
        "TextEncoder": true,
        "console.warn": true,
        "crypto.subtle.digest": true
      }
    },
    "@metamask/base-controller": {
      "globals": {
        "setTimeout": true
      },
      "packages": {
        "immer": true
      }
    },
    "@metamask/browser-passworder": {
      "globals": {
        "CryptoKey": true,
        "btoa": true,
        "crypto.getRandomValues": true,
        "crypto.subtle.decrypt": true,
        "crypto.subtle.deriveKey": true,
        "crypto.subtle.encrypt": true,
        "crypto.subtle.exportKey": true,
        "crypto.subtle.importKey": true
      },
      "packages": {
        "@metamask/utils": true,
        "browserify>buffer": true
      }
    },
    "@metamask/controller-utils": {
      "globals": {
        "URL": true,
        "console.error": true,
        "fetch": true,
        "setTimeout": true
      },
      "packages": {
        "@ethereumjs/tx>@ethereumjs/util": true,
        "@metamask/controller-utils>@spruceid/siwe-parser": true,
        "@metamask/ethjs>@metamask/ethjs-unit": true,
        "@metamask/utils": true,
        "bn.js": true,
        "browserify>buffer": true,
        "eslint>fast-deep-equal": true,
        "eth-ens-namehash": true
      }
    },
    "@metamask/controller-utils>@spruceid/siwe-parser": {
      "globals": {
        "console.error": true,
        "console.log": true
      },
      "packages": {
        "@metamask/controller-utils>@spruceid/siwe-parser>apg-js": true,
        "@noble/hashes": true
      }
    },
    "@metamask/controller-utils>@spruceid/siwe-parser>apg-js": {
      "globals": {
        "mode": true
      },
      "packages": {
        "browserify>buffer": true,
        "browserify>insert-module-globals>is-buffer": true
      }
    },
    "@metamask/controllers>web3": {
      "globals": {
        "XMLHttpRequest": true
      }
    },
    "@metamask/controllers>web3-provider-engine>cross-fetch>node-fetch": {
      "globals": {
        "fetch": true
      }
    },
    "@metamask/controllers>web3-provider-engine>eth-json-rpc-middleware>node-fetch": {
      "globals": {
        "fetch": true
      }
    },
    "@metamask/ens-controller": {
      "packages": {
        "@ethersproject/providers": true,
        "@metamask/controller-utils": true,
        "@metamask/ens-controller>@metamask/base-controller": true,
        "@metamask/utils": true,
        "punycode": true
      }
    },
    "@metamask/ens-controller>@metamask/base-controller": {
      "globals": {
        "setTimeout": true
      },
      "packages": {
        "immer": true
      }
    },
    "@metamask/eth-json-rpc-filters": {
      "globals": {
        "console.error": true
      },
      "packages": {
        "@metamask/eth-json-rpc-filters>@metamask/eth-query": true,
        "@metamask/eth-json-rpc-filters>@metamask/json-rpc-engine": true,
        "@metamask/name-controller>async-mutex": true,
        "@metamask/safe-event-emitter": true,
        "pify": true
      }
    },
    "@metamask/eth-json-rpc-filters>@metamask/eth-query": {
      "packages": {
        "@metamask/eth-query>json-rpc-random-id": true,
        "watchify>xtend": true
      }
    },
    "@metamask/eth-json-rpc-filters>@metamask/json-rpc-engine": {
      "packages": {
        "@metamask/providers>@metamask/rpc-errors": true,
        "@metamask/safe-event-emitter": true,
        "@metamask/utils": true
      }
    },
    "@metamask/eth-json-rpc-middleware": {
      "globals": {
        "URL": true,
        "console.error": true,
        "setTimeout": true
      },
      "packages": {
        "@metamask/eth-json-rpc-middleware>@metamask/json-rpc-engine": true,
        "@metamask/eth-json-rpc-middleware>safe-stable-stringify": true,
        "@metamask/eth-sig-util": true,
        "@metamask/providers>@metamask/rpc-errors": true,
        "@metamask/utils": true,
        "pify": true,
        "sass-loader>klona": true
      }
    },
    "@metamask/eth-json-rpc-middleware>@metamask/eth-json-rpc-provider": {
      "packages": {
        "@metamask/eth-json-rpc-middleware>@metamask/eth-json-rpc-provider>@metamask/json-rpc-engine": true,
        "@metamask/safe-event-emitter": true
      }
    },
    "@metamask/eth-json-rpc-middleware>@metamask/eth-json-rpc-provider>@metamask/json-rpc-engine": {
      "packages": {
        "@metamask/providers>@metamask/rpc-errors": true,
        "@metamask/safe-event-emitter": true,
        "@metamask/utils": true
      }
    },
    "@metamask/eth-json-rpc-middleware>@metamask/json-rpc-engine": {
      "packages": {
        "@metamask/providers>@metamask/rpc-errors": true,
        "@metamask/safe-event-emitter": true,
        "@metamask/utils": true
      }
    },
    "@metamask/eth-ledger-bridge-keyring": {
      "globals": {
        "addEventListener": true,
        "console.log": true,
        "document.createElement": true,
        "document.head.appendChild": true,
        "fetch": true,
        "removeEventListener": true
      },
      "packages": {
        "@ethereumjs/tx": true,
        "@ethereumjs/tx>@ethereumjs/rlp": true,
        "@ethereumjs/tx>@ethereumjs/util": true,
        "@metamask/eth-sig-util": true,
        "@metamask/eth-trezor-keyring>hdkey": true,
        "browserify>buffer": true,
        "webpack>events": true
      }
    },
    "@metamask/eth-query": {
      "packages": {
        "@metamask/eth-query>json-rpc-random-id": true,
        "watchify>xtend": true
      }
    },
    "@metamask/eth-sig-util": {
      "packages": {
        "@ethereumjs/tx>@ethereumjs/util": true,
        "@ethereumjs/tx>ethereum-cryptography": true,
        "@metamask/abi-utils": true,
        "@metamask/eth-sig-util>tweetnacl": true,
        "@metamask/eth-sig-util>tweetnacl-util": true,
        "@metamask/utils": true,
        "browserify>buffer": true
      }
    },
    "@metamask/eth-sig-util>tweetnacl": {
      "globals": {
        "crypto": true,
        "msCrypto": true,
        "nacl": "write"
      },
      "packages": {
        "browserify>browser-resolve": true
      }
    },
    "@metamask/eth-sig-util>tweetnacl-util": {
      "globals": {
        "atob": true,
        "btoa": true
      },
      "packages": {
        "browserify>browser-resolve": true
      }
    },
    "@metamask/eth-snap-keyring": {
      "globals": {
        "URL": true,
        "console.error": true
      },
      "packages": {
        "@ethereumjs/tx": true,
        "@metamask/eth-sig-util": true,
        "@metamask/eth-snap-keyring>uuid": true,
        "@metamask/keyring-api": true,
        "@metamask/utils": true,
        "superstruct": true,
        "webpack>events": true
      }
    },
    "@metamask/eth-snap-keyring>uuid": {
      "globals": {
        "crypto": true
      }
    },
    "@metamask/eth-token-tracker": {
      "globals": {
        "console.warn": true
      },
      "packages": {
        "@babel/runtime": true,
        "@metamask/eth-token-tracker>deep-equal": true,
        "@metamask/eth-token-tracker>eth-block-tracker": true,
        "@metamask/ethjs-contract": true,
        "@metamask/ethjs-query": true,
        "@metamask/safe-event-emitter": true,
        "bn.js": true,
        "human-standard-token-abi": true
      }
    },
    "@metamask/eth-token-tracker>deep-equal": {
      "packages": {
        "@lavamoat/lavapack>json-stable-stringify>isarray": true,
        "@lavamoat/lavapack>json-stable-stringify>object-keys": true,
        "@metamask/eth-token-tracker>deep-equal>es-get-iterator": true,
        "@metamask/eth-token-tracker>deep-equal>is-date-object": true,
        "@metamask/eth-token-tracker>deep-equal>which-boxed-primitive": true,
        "@metamask/eth-token-tracker>deep-equal>which-collection": true,
        "@ngraveio/bc-ur>assert>object-is": true,
        "browserify>util>is-arguments": true,
        "browserify>util>which-typed-array": true,
        "gulp>vinyl-fs>object.assign": true,
        "string.prototype.matchall>call-bind": true,
        "string.prototype.matchall>es-abstract>array-buffer-byte-length": true,
        "string.prototype.matchall>es-abstract>is-array-buffer": true,
        "string.prototype.matchall>es-abstract>is-regex": true,
        "string.prototype.matchall>es-abstract>is-shared-array-buffer": true,
        "string.prototype.matchall>get-intrinsic": true,
        "string.prototype.matchall>regexp.prototype.flags": true,
        "string.prototype.matchall>side-channel": true
      }
    },
    "@metamask/eth-token-tracker>deep-equal>es-get-iterator": {
      "packages": {
        "@lavamoat/lavapack>json-stable-stringify>isarray": true,
        "@metamask/eth-token-tracker>deep-equal>es-get-iterator>is-map": true,
        "@metamask/eth-token-tracker>deep-equal>es-get-iterator>is-set": true,
        "@metamask/eth-token-tracker>deep-equal>es-get-iterator>stop-iteration-iterator": true,
        "browserify>process": true,
        "browserify>util>is-arguments": true,
        "eslint-plugin-react>array-includes>is-string": true,
        "string.prototype.matchall>call-bind": true,
        "string.prototype.matchall>get-intrinsic": true,
        "string.prototype.matchall>has-symbols": true
      }
    },
    "@metamask/eth-token-tracker>deep-equal>es-get-iterator>stop-iteration-iterator": {
      "globals": {
        "StopIteration": true
      },
      "packages": {
        "string.prototype.matchall>internal-slot": true
      }
    },
    "@metamask/eth-token-tracker>deep-equal>is-date-object": {
      "packages": {
        "koa>is-generator-function>has-tostringtag": true
      }
    },
    "@metamask/eth-token-tracker>deep-equal>which-boxed-primitive": {
      "packages": {
        "@metamask/eth-token-tracker>deep-equal>which-boxed-primitive>is-bigint": true,
        "@metamask/eth-token-tracker>deep-equal>which-boxed-primitive>is-boolean-object": true,
        "@metamask/eth-token-tracker>deep-equal>which-boxed-primitive>is-number-object": true,
        "eslint-plugin-react>array-includes>is-string": true,
        "string.prototype.matchall>es-abstract>es-to-primitive>is-symbol": true
      }
    },
    "@metamask/eth-token-tracker>deep-equal>which-boxed-primitive>is-bigint": {
      "packages": {
        "string.prototype.matchall>es-abstract>unbox-primitive>has-bigints": true
      }
    },
    "@metamask/eth-token-tracker>deep-equal>which-boxed-primitive>is-boolean-object": {
      "packages": {
        "koa>is-generator-function>has-tostringtag": true,
        "string.prototype.matchall>call-bind": true
      }
    },
    "@metamask/eth-token-tracker>deep-equal>which-boxed-primitive>is-number-object": {
      "packages": {
        "koa>is-generator-function>has-tostringtag": true
      }
    },
    "@metamask/eth-token-tracker>deep-equal>which-collection": {
      "packages": {
        "@metamask/eth-token-tracker>deep-equal>es-get-iterator>is-map": true,
        "@metamask/eth-token-tracker>deep-equal>es-get-iterator>is-set": true,
        "@metamask/eth-token-tracker>deep-equal>which-collection>is-weakmap": true,
        "@metamask/eth-token-tracker>deep-equal>which-collection>is-weakset": true
      }
    },
    "@metamask/eth-token-tracker>deep-equal>which-collection>is-weakset": {
      "packages": {
        "string.prototype.matchall>call-bind": true,
        "string.prototype.matchall>get-intrinsic": true
      }
    },
    "@metamask/eth-token-tracker>eth-block-tracker": {
      "globals": {
        "clearTimeout": true,
        "console.error": true,
        "setTimeout": true
      },
      "packages": {
        "@metamask/eth-query>json-rpc-random-id": true,
        "@metamask/safe-event-emitter": true,
        "@metamask/utils": true,
        "pify": true
      }
    },
    "@metamask/eth-trezor-keyring": {
      "globals": {
        "setTimeout": true
      },
      "packages": {
        "@ethereumjs/tx": true,
        "@ethereumjs/tx>@ethereumjs/util": true,
        "@metamask/eth-trezor-keyring>@trezor/connect-plugin-ethereum": true,
        "@metamask/eth-trezor-keyring>hdkey": true,
        "@trezor/connect-web": true,
        "browserify>buffer": true,
        "webpack>events": true
      }
    },
    "@metamask/eth-trezor-keyring>@trezor/connect-plugin-ethereum": {
      "packages": {
        "@metamask/eth-sig-util": true,
        "@trezor/connect-web>tslib": true
      }
    },
    "@metamask/eth-trezor-keyring>hdkey": {
      "packages": {
        "browserify>assert": true,
        "browserify>crypto-browserify": true,
        "ethereumjs-util>create-hash>ripemd160": true,
        "ethereumjs-util>ethereum-cryptography>bs58check": true,
        "ganache>secp256k1": true,
        "koa>content-disposition>safe-buffer": true
      }
    },
    "@metamask/etherscan-link": {
      "globals": {
        "URL": true
      }
    },
    "@metamask/ethjs": {
      "globals": {
        "clearInterval": true,
        "setInterval": true
      },
      "packages": {
        "@metamask/ethjs-contract": true,
        "@metamask/ethjs-query": true,
        "@metamask/ethjs>@metamask/ethjs-filter": true,
        "@metamask/ethjs>@metamask/ethjs-provider-http": true,
        "@metamask/ethjs>@metamask/ethjs-unit": true,
        "@metamask/ethjs>@metamask/ethjs-util": true,
        "@metamask/ethjs>@metamask/number-to-bn": true,
        "@metamask/ethjs>ethjs-abi": true,
        "@metamask/ethjs>js-sha3": true,
        "bn.js": true,
        "browserify>buffer": true
      }
    },
    "@metamask/ethjs-contract": {
      "packages": {
        "@babel/runtime": true,
        "@metamask/ethjs>@metamask/ethjs-filter": true,
        "@metamask/ethjs>@metamask/ethjs-util": true,
        "@metamask/ethjs>ethjs-abi": true,
        "@metamask/ethjs>js-sha3": true,
        "promise-to-callback": true
      }
    },
    "@metamask/ethjs-query": {
      "globals": {
        "console": true
      },
      "packages": {
        "@metamask/ethjs-query>@metamask/ethjs-format": true,
        "@metamask/ethjs-query>@metamask/ethjs-rpc": true,
        "promise-to-callback": true
      }
    },
    "@metamask/ethjs-query>@metamask/ethjs-format": {
      "packages": {
        "@metamask/ethjs-query>@metamask/ethjs-format>ethjs-schema": true,
        "@metamask/ethjs>@metamask/ethjs-util": true,
        "@metamask/ethjs>@metamask/ethjs-util>strip-hex-prefix": true,
        "@metamask/ethjs>@metamask/number-to-bn": true
      }
    },
    "@metamask/ethjs-query>@metamask/ethjs-rpc": {
      "packages": {
        "promise-to-callback": true
      }
    },
    "@metamask/ethjs>@metamask/ethjs-filter": {
      "globals": {
        "clearInterval": true,
        "setInterval": true
      }
    },
    "@metamask/ethjs>@metamask/ethjs-provider-http": {
      "packages": {
        "@metamask/ethjs>@metamask/ethjs-provider-http>xhr2": true
      }
    },
    "@metamask/ethjs>@metamask/ethjs-provider-http>xhr2": {
      "globals": {
        "XMLHttpRequest": true
      }
    },
    "@metamask/ethjs>@metamask/ethjs-unit": {
      "packages": {
        "@metamask/ethjs>@metamask/number-to-bn": true,
        "bn.js": true
      }
    },
    "@metamask/ethjs>@metamask/ethjs-util": {
      "packages": {
        "@metamask/ethjs>@metamask/ethjs-util>is-hex-prefixed": true,
        "@metamask/ethjs>@metamask/ethjs-util>strip-hex-prefix": true,
        "browserify>buffer": true
      }
    },
    "@metamask/ethjs>@metamask/ethjs-util>strip-hex-prefix": {
      "packages": {
        "@metamask/ethjs>@metamask/ethjs-util>is-hex-prefixed": true
      }
    },
    "@metamask/ethjs>@metamask/number-to-bn": {
      "packages": {
        "@metamask/ethjs>@metamask/ethjs-util>strip-hex-prefix": true,
        "bn.js": true
      }
    },
    "@metamask/ethjs>ethjs-abi": {
      "packages": {
        "@metamask/ethjs>ethjs-abi>number-to-bn": true,
        "@metamask/ethjs>js-sha3": true,
        "bn.js": true,
        "browserify>buffer": true
      }
    },
    "@metamask/ethjs>ethjs-abi>number-to-bn": {
      "packages": {
        "@metamask/ethjs>@metamask/ethjs-util>strip-hex-prefix": true,
        "bn.js": true
      }
    },
    "@metamask/ethjs>js-sha3": {
      "globals": {
        "define": true
      },
      "packages": {
        "browserify>process": true
      }
    },
    "@metamask/gas-fee-controller": {
      "globals": {
        "clearInterval": true,
        "console.error": true,
        "setInterval": true
      },
      "packages": {
        "@metamask/assets-controllers>@metamask/polling-controller": true,
        "@metamask/controller-utils": true,
        "@metamask/eth-query": true,
        "bn.js": true,
        "browserify>buffer": true,
        "uuid": true
      }
    },
    "@metamask/jazzicon": {
      "globals": {
        "document.createElement": true,
        "document.createElementNS": true
      },
      "packages": {
        "@metamask/jazzicon>color": true,
        "@metamask/jazzicon>mersenne-twister": true
      }
    },
    "@metamask/jazzicon>color": {
      "packages": {
        "@metamask/jazzicon>color>clone": true,
        "@metamask/jazzicon>color>color-convert": true,
        "@metamask/jazzicon>color>color-string": true
      }
    },
    "@metamask/jazzicon>color>clone": {
      "packages": {
        "browserify>buffer": true
      }
    },
    "@metamask/jazzicon>color>color-convert": {
      "packages": {
        "@metamask/jazzicon>color>color-convert>color-name": true
      }
    },
    "@metamask/jazzicon>color>color-string": {
      "packages": {
        "jest-canvas-mock>moo-color>color-name": true
      }
    },
    "@metamask/keyring-api": {
      "globals": {
        "URL": true
      },
      "packages": {
        "@metamask/keyring-api>bech32": true,
        "@metamask/keyring-api>uuid": true,
        "@metamask/utils": true,
        "superstruct": true
      }
    },
    "@metamask/keyring-api>uuid": {
      "globals": {
        "crypto": true
      }
    },
    "@metamask/keyring-controller": {
      "packages": {
        "@ethereumjs/tx>@ethereumjs/util": true,
        "@metamask/browser-passworder": true,
        "@metamask/eth-sig-util": true,
        "@metamask/keyring-controller>@metamask/base-controller": true,
        "@metamask/keyring-controller>@metamask/eth-hd-keyring": true,
        "@metamask/keyring-controller>@metamask/eth-simple-keyring": true,
        "@metamask/keyring-controller>ethereumjs-wallet": true,
        "@metamask/name-controller>async-mutex": true,
        "@metamask/utils": true
      }
    },
    "@metamask/keyring-controller>@metamask/base-controller": {
      "globals": {
        "setTimeout": true
      },
      "packages": {
        "immer": true
      }
    },
    "@metamask/keyring-controller>@metamask/eth-hd-keyring": {
      "globals": {
        "TextEncoder": true
      },
      "packages": {
        "@ethereumjs/tx>@ethereumjs/util": true,
        "@ethereumjs/tx>ethereum-cryptography": true,
        "@metamask/eth-sig-util": true,
        "@metamask/scure-bip39": true,
        "@metamask/utils": true,
        "browserify>buffer": true
      }
    },
    "@metamask/keyring-controller>@metamask/eth-simple-keyring": {
      "packages": {
        "@ethereumjs/tx>@ethereumjs/util": true,
        "@ethereumjs/tx>ethereum-cryptography": true,
        "@metamask/eth-sig-util": true,
        "@metamask/utils": true,
        "browserify>buffer": true,
        "mocha>serialize-javascript>randombytes": true
      }
    },
    "@metamask/keyring-controller>ethereumjs-wallet": {
      "packages": {
        "@metamask/keyring-controller>ethereumjs-wallet>ethereum-cryptography": true,
        "@metamask/keyring-controller>ethereumjs-wallet>ethereumjs-util": true,
        "@metamask/keyring-controller>ethereumjs-wallet>utf8": true,
        "browserify>buffer": true,
        "browserify>crypto-browserify": true,
        "eth-lattice-keyring>gridplus-sdk>aes-js": true,
        "ethereumjs-util>ethereum-cryptography>bs58check": true,
        "ethereumjs-util>ethereum-cryptography>scrypt-js": true,
        "mocha>serialize-javascript>randombytes": true,
        "uuid": true
      }
    },
    "@metamask/keyring-controller>ethereumjs-wallet>ethereum-cryptography": {
      "packages": {
        "browserify>assert": true,
        "browserify>buffer": true,
        "browserify>crypto-browserify>create-hmac": true,
        "ethereumjs-util>ethereum-cryptography>bs58check": true,
        "ethereumjs-util>ethereum-cryptography>hash.js": true,
        "ganache>keccak": true,
        "ganache>secp256k1": true,
        "koa>content-disposition>safe-buffer": true,
        "mocha>serialize-javascript>randombytes": true
      }
    },
    "@metamask/keyring-controller>ethereumjs-wallet>ethereumjs-util": {
      "packages": {
        "@metamask/keyring-controller>ethereumjs-wallet>ethereum-cryptography": true,
        "@metamask/keyring-controller>ethereumjs-wallet>ethereumjs-util>rlp": true,
        "bn.js": true,
        "browserify>assert": true,
        "browserify>buffer": true,
        "browserify>insert-module-globals>is-buffer": true,
        "ethereumjs-util>create-hash": true
      }
    },
    "@metamask/keyring-controller>ethereumjs-wallet>ethereumjs-util>rlp": {
      "packages": {
        "bn.js": true,
        "browserify>buffer": true
      }
    },
    "@metamask/logging-controller": {
      "packages": {
        "@metamask/logging-controller>@metamask/base-controller": true,
        "uuid": true
      }
    },
    "@metamask/logging-controller>@metamask/base-controller": {
      "globals": {
        "setTimeout": true
      },
      "packages": {
        "immer": true
      }
    },
    "@metamask/logo": {
      "globals": {
        "addEventListener": true,
        "document.body.appendChild": true,
        "document.createElementNS": true,
        "innerHeight": true,
        "innerWidth": true,
        "requestAnimationFrame": true
      },
      "packages": {
        "@metamask/logo>gl-mat4": true,
        "@metamask/logo>gl-vec3": true
      }
    },
    "@metamask/message-manager": {
      "packages": {
        "@metamask/base-controller": true,
        "@metamask/eth-sig-util": true,
        "@metamask/message-manager>@metamask/controller-utils": true,
        "@metamask/message-manager>jsonschema": true,
        "@metamask/utils": true,
        "browserify>buffer": true,
        "uuid": true,
        "webpack>events": true
      }
    },
    "@metamask/message-manager>@metamask/controller-utils": {
      "globals": {
        "URL": true,
        "console.error": true,
        "fetch": true,
        "setTimeout": true
      },
      "packages": {
        "@ethereumjs/tx>@ethereumjs/util": true,
        "@metamask/controller-utils>@spruceid/siwe-parser": true,
        "@metamask/ethjs>@metamask/ethjs-unit": true,
        "@metamask/utils": true,
        "bn.js": true,
        "browserify>buffer": true,
        "eslint>fast-deep-equal": true,
        "eth-ens-namehash": true
      }
    },
    "@metamask/message-manager>jsonschema": {
      "packages": {
        "browserify>url": true
      }
    },
    "@metamask/message-signing-snap>@noble/curves": {
      "globals": {
        "TextEncoder": true
      },
      "packages": {
        "@noble/hashes": true
      }
    },
    "@metamask/name-controller": {
      "globals": {
        "fetch": true
      },
      "packages": {
        "@metamask/name-controller>@metamask/base-controller": true,
        "@metamask/name-controller>async-mutex": true,
        "@metamask/utils": true
      }
    },
    "@metamask/name-controller>@metamask/base-controller": {
      "globals": {
        "setTimeout": true
      },
      "packages": {
        "immer": true
      }
    },
    "@metamask/name-controller>async-mutex": {
      "globals": {
        "setTimeout": true
      },
      "packages": {
        "@trezor/connect-web>tslib": true
      }
    },
    "@metamask/network-controller": {
      "globals": {
        "URL": true,
        "btoa": true,
        "fetch": true,
        "setTimeout": true
      },
      "packages": {
        "@metamask/controller-utils": true,
        "@metamask/eth-json-rpc-middleware": true,
        "@metamask/eth-query": true,
        "@metamask/eth-token-tracker>eth-block-tracker": true,
        "@metamask/network-controller>@metamask/base-controller": true,
        "@metamask/network-controller>@metamask/eth-json-rpc-infura": true,
        "@metamask/network-controller>@metamask/eth-json-rpc-provider": true,
        "@metamask/network-controller>@metamask/swappable-obj-proxy": true,
        "@metamask/providers>@metamask/rpc-errors": true,
        "@metamask/snaps-controllers>@metamask/json-rpc-engine": true,
        "@metamask/utils": true,
        "browserify>assert": true,
        "uuid": true
      }
    },
    "@metamask/network-controller>@metamask/base-controller": {
      "globals": {
        "setTimeout": true
      },
      "packages": {
        "immer": true
      }
    },
    "@metamask/network-controller>@metamask/eth-json-rpc-infura": {
      "globals": {
        "setTimeout": true
      },
      "packages": {
        "@metamask/eth-json-rpc-middleware>@metamask/eth-json-rpc-provider": true,
        "@metamask/network-controller>@metamask/eth-json-rpc-infura>@metamask/json-rpc-engine": true,
        "@metamask/providers>@metamask/rpc-errors": true,
        "@metamask/utils": true,
        "node-fetch": true
      }
    },
    "@metamask/network-controller>@metamask/eth-json-rpc-infura>@metamask/json-rpc-engine": {
      "packages": {
        "@metamask/providers>@metamask/rpc-errors": true,
        "@metamask/safe-event-emitter": true,
        "@metamask/utils": true
      }
    },
    "@metamask/network-controller>@metamask/eth-json-rpc-provider": {
      "packages": {
        "@metamask/safe-event-emitter": true,
        "@metamask/snaps-controllers>@metamask/json-rpc-engine": true
      }
    },
    "@metamask/notification-controller": {
      "packages": {
        "@metamask/notification-controller>@metamask/base-controller": true,
        "@metamask/notification-controller>@metamask/utils": true,
        "@metamask/notification-controller>nanoid": true
      }
    },
    "@metamask/notification-controller>@metamask/base-controller": {
      "globals": {
        "setTimeout": true
      },
      "packages": {
        "immer": true
      }
    },
    "@metamask/notification-controller>@metamask/utils": {
      "globals": {
        "TextDecoder": true,
        "TextEncoder": true
      },
      "packages": {
        "browserify>buffer": true,
        "nock>debug": true,
        "semver": true,
        "superstruct": true
      }
    },
    "@metamask/notification-controller>nanoid": {
      "globals": {
        "crypto.getRandomValues": true
      }
    },
    "@metamask/obs-store": {
      "packages": {
        "@metamask/obs-store>readable-stream": true,
        "@metamask/safe-event-emitter": true
      }
    },
    "@metamask/obs-store>readable-stream": {
      "packages": {
        "browserify>browser-resolve": true,
        "browserify>buffer": true,
        "browserify>process": true,
        "browserify>string_decoder": true,
        "pumpify>inherits": true,
        "readable-stream>util-deprecate": true,
        "webpack>events": true
      }
    },
    "@metamask/permission-controller": {
      "globals": {
        "console.error": true
      },
      "packages": {
        "@metamask/controller-utils": true,
        "@metamask/permission-controller>@metamask/base-controller": true,
        "@metamask/permission-controller>nanoid": true,
        "@metamask/providers>@metamask/rpc-errors": true,
        "@metamask/snaps-controllers>@metamask/json-rpc-engine": true,
        "@metamask/utils": true,
        "deep-freeze-strict": true,
        "immer": true
      }
    },
    "@metamask/permission-controller>@metamask/base-controller": {
      "globals": {
        "setTimeout": true
      },
      "packages": {
        "immer": true
      }
    },
    "@metamask/permission-controller>nanoid": {
      "globals": {
        "crypto.getRandomValues": true
      }
    },
    "@metamask/permission-log-controller": {
      "packages": {
        "@metamask/permission-log-controller>@metamask/base-controller": true,
        "@metamask/utils": true
      }
    },
    "@metamask/permission-log-controller>@metamask/base-controller": {
      "globals": {
        "setTimeout": true
      },
      "packages": {
        "immer": true
      }
    },
    "@metamask/phishing-controller": {
      "globals": {
        "fetch": true
      },
      "packages": {
        "@metamask/controller-utils": true,
        "@metamask/phishing-controller>@metamask/base-controller": true,
        "@metamask/phishing-warning>eth-phishing-detect": true,
        "punycode": true
      }
    },
    "@metamask/phishing-controller>@metamask/base-controller": {
      "globals": {
        "setTimeout": true
      },
      "packages": {
        "immer": true
      }
    },
    "@metamask/phishing-warning>eth-phishing-detect": {
      "packages": {
        "eslint>optionator>fast-levenshtein": true
      }
    },
    "@metamask/post-message-stream": {
      "globals": {
        "MessageEvent.prototype": true,
        "WorkerGlobalScope": true,
        "addEventListener": true,
        "browser": true,
        "chrome": true,
        "location.origin": true,
        "postMessage": true,
        "removeEventListener": true
      },
      "packages": {
        "@metamask/post-message-stream>readable-stream": true,
        "@metamask/utils": true
      }
    },
    "@metamask/post-message-stream>readable-stream": {
      "packages": {
        "browserify>browser-resolve": true,
        "browserify>buffer": true,
        "browserify>process": true,
        "browserify>string_decoder": true,
        "pumpify>inherits": true,
        "readable-stream>util-deprecate": true,
        "webpack>events": true
      }
    },
    "@metamask/ppom-validator": {
      "globals": {
        "URL": true,
        "console.error": true,
        "crypto": true
      },
      "packages": {
        "@metamask/eth-query>json-rpc-random-id": true,
        "@metamask/ppom-validator>@metamask/base-controller": true,
        "@metamask/ppom-validator>@metamask/controller-utils": true,
        "@metamask/ppom-validator>crypto-js": true,
        "@metamask/ppom-validator>elliptic": true,
        "await-semaphore": true,
        "browserify>buffer": true
      }
    },
    "@metamask/ppom-validator>@metamask/base-controller": {
      "globals": {
        "setTimeout": true
      },
      "packages": {
        "immer": true
      }
    },
    "@metamask/ppom-validator>@metamask/controller-utils": {
      "globals": {
        "URL": true,
        "console.error": true,
        "fetch": true,
        "setTimeout": true
      },
      "packages": {
        "@ethereumjs/tx>@ethereumjs/util": true,
        "@metamask/controller-utils>@spruceid/siwe-parser": true,
        "@metamask/ethjs>@metamask/ethjs-unit": true,
        "@metamask/utils": true,
        "bn.js": true,
        "browserify>buffer": true,
        "eslint>fast-deep-equal": true,
        "eth-ens-namehash": true
      }
    },
    "@metamask/ppom-validator>crypto-js": {
      "globals": {
        "crypto": true,
        "define": true,
        "msCrypto": true
      },
      "packages": {
        "browserify>browser-resolve": true
      }
    },
    "@metamask/ppom-validator>elliptic": {
      "packages": {
        "@metamask/ppom-validator>elliptic>brorand": true,
        "@metamask/ppom-validator>elliptic>hmac-drbg": true,
        "@metamask/ppom-validator>elliptic>minimalistic-assert": true,
        "@metamask/ppom-validator>elliptic>minimalistic-crypto-utils": true,
        "bn.js": true,
        "ethereumjs-util>ethereum-cryptography>hash.js": true,
        "pumpify>inherits": true
      }
    },
    "@metamask/ppom-validator>elliptic>brorand": {
      "globals": {
        "crypto": true,
        "msCrypto": true
      },
      "packages": {
        "browserify>browser-resolve": true
      }
    },
    "@metamask/ppom-validator>elliptic>hmac-drbg": {
      "packages": {
        "@metamask/ppom-validator>elliptic>minimalistic-assert": true,
        "@metamask/ppom-validator>elliptic>minimalistic-crypto-utils": true,
        "ethereumjs-util>ethereum-cryptography>hash.js": true
      }
    },
    "@metamask/providers>@metamask/object-multiplex": {
      "globals": {
        "console.warn": true
      },
      "packages": {
        "@metamask/providers>@metamask/object-multiplex>readable-stream": true,
        "pump>once": true
      }
    },
    "@metamask/providers>@metamask/object-multiplex>readable-stream": {
      "packages": {
        "browserify>browser-resolve": true,
        "browserify>buffer": true,
        "browserify>process": true,
        "browserify>string_decoder": true,
        "pumpify>inherits": true,
        "readable-stream>util-deprecate": true,
        "webpack>events": true
      }
    },
    "@metamask/providers>@metamask/rpc-errors": {
      "packages": {
        "@metamask/utils": true,
        "eth-rpc-errors>fast-safe-stringify": true
      }
    },
    "@metamask/queued-request-controller": {
      "packages": {
        "@metamask/providers>@metamask/rpc-errors": true,
        "@metamask/queued-request-controller>@metamask/base-controller": true,
        "@metamask/selected-network-controller": true,
        "@metamask/snaps-controllers>@metamask/json-rpc-engine": true,
        "@metamask/utils": true
      }
    },
    "@metamask/queued-request-controller>@metamask/base-controller": {
      "globals": {
        "setTimeout": true
      },
      "packages": {
        "immer": true
      }
    },
    "@metamask/rate-limit-controller": {
      "globals": {
        "setTimeout": true
      },
      "packages": {
        "@metamask/providers>@metamask/rpc-errors": true,
        "@metamask/rate-limit-controller>@metamask/base-controller": true,
        "@metamask/utils": true
      }
    },
    "@metamask/rate-limit-controller>@metamask/base-controller": {
      "globals": {
        "setTimeout": true
      },
      "packages": {
        "immer": true
      }
    },
    "@metamask/rpc-methods-flask>nanoid": {
      "globals": {
        "crypto.getRandomValues": true
      }
    },
    "@metamask/rpc-methods>nanoid": {
      "globals": {
        "crypto.getRandomValues": true
      }
    },
    "@metamask/safe-event-emitter": {
      "globals": {
        "setTimeout": true
      },
      "packages": {
        "webpack>events": true
      }
    },
    "@metamask/scure-bip39": {
      "globals": {
        "TextEncoder": true
      },
      "packages": {
        "@metamask/scure-bip39>@noble/hashes": true,
        "@metamask/utils>@scure/base": true
      }
    },
    "@metamask/scure-bip39>@noble/hashes": {
      "globals": {
        "TextEncoder": true,
        "crypto": true
      }
    },
    "@metamask/selected-network-controller": {
      "packages": {
        "@metamask/network-controller>@metamask/swappable-obj-proxy": true,
        "@metamask/selected-network-controller>@metamask/base-controller": true
      }
    },
    "@metamask/selected-network-controller>@metamask/base-controller": {
      "globals": {
        "setTimeout": true
      },
      "packages": {
        "immer": true
      }
    },
    "@metamask/signature-controller": {
      "globals": {
        "console.info": true
      },
      "packages": {
        "@metamask/controller-utils": true,
        "@metamask/logging-controller": true,
        "@metamask/providers>@metamask/rpc-errors": true,
        "@metamask/signature-controller>@metamask/base-controller": true,
        "@metamask/signature-controller>@metamask/message-manager": true,
        "@metamask/utils": true,
        "browserify>buffer": true,
        "lodash": true,
        "webpack>events": true
      }
    },
    "@metamask/signature-controller>@metamask/base-controller": {
      "globals": {
        "setTimeout": true
      },
      "packages": {
        "immer": true
      }
    },
    "@metamask/signature-controller>@metamask/message-manager": {
      "packages": {
        "@metamask/controller-utils": true,
        "@metamask/eth-sig-util": true,
        "@metamask/message-manager>jsonschema": true,
        "@metamask/signature-controller>@metamask/base-controller": true,
        "@metamask/utils": true,
        "browserify>buffer": true,
        "uuid": true,
        "webpack>events": true
      }
    },
    "@metamask/smart-transactions-controller": {
      "globals": {
        "URLSearchParams": true,
        "clearInterval": true,
        "console.error": true,
        "console.log": true,
        "fetch": true,
        "setInterval": true
      },
      "packages": {
        "@ethersproject/abi>@ethersproject/bytes": true,
        "@metamask/assets-controllers>@metamask/polling-controller": true,
        "@metamask/controller-utils": true,
        "@metamask/eth-query": true,
        "@metamask/smart-transactions-controller>@ethereumjs/tx": true,
        "@metamask/smart-transactions-controller>@ethereumjs/util": true,
        "@metamask/smart-transactions-controller>@metamask/transaction-controller": true,
        "@metamask/smart-transactions-controller>bignumber.js": true,
        "browserify>buffer": true,
        "fast-json-patch": true,
        "lodash": true,
        "webpack>events": true
      }
    },
    "@metamask/smart-transactions-controller>@babel/runtime": {
      "globals": {
        "regeneratorRuntime": "write"
      }
    },
    "@metamask/smart-transactions-controller>@ethereumjs/tx": {
      "packages": {
        "@ethereumjs/tx>ethereum-cryptography": true,
        "@metamask/smart-transactions-controller>@ethereumjs/tx>@ethereumjs/common": true,
        "@metamask/smart-transactions-controller>@ethereumjs/tx>@ethereumjs/rlp": true,
        "@metamask/smart-transactions-controller>@ethereumjs/util": true
      }
    },
    "@metamask/smart-transactions-controller>@ethereumjs/tx>@ethereumjs/common": {
      "packages": {
        "@metamask/smart-transactions-controller>@ethereumjs/util": true,
        "webpack>events": true
      }
    },
    "@metamask/smart-transactions-controller>@ethereumjs/tx>@ethereumjs/rlp": {
      "globals": {
        "TextEncoder": true
      }
    },
    "@metamask/smart-transactions-controller>@ethereumjs/util": {
      "globals": {
        "console.warn": true,
        "fetch": true
      },
      "packages": {
        "@ethereumjs/tx>ethereum-cryptography": true,
        "@metamask/smart-transactions-controller>@ethereumjs/util>@ethereumjs/rlp": true,
        "webpack>events": true
      }
    },
    "@metamask/smart-transactions-controller>@ethereumjs/util>@ethereumjs/rlp": {
      "globals": {
        "TextEncoder": true
      }
    },
    "@metamask/smart-transactions-controller>@metamask/base-controller": {
      "globals": {
        "setTimeout": true
      },
      "packages": {
        "immer": true
      }
    },
    "@metamask/smart-transactions-controller>@metamask/controllers>nanoid": {
      "globals": {
        "crypto.getRandomValues": true
      }
    },
    "@metamask/smart-transactions-controller>@metamask/transaction-controller": {
      "globals": {
        "clearTimeout": true,
        "console.error": true,
        "fetch": true,
        "setTimeout": true
      },
      "packages": {
        "@ethereumjs/tx>@ethereumjs/common": true,
        "@ethersproject/abi": true,
        "@ethersproject/contracts": true,
        "@ethersproject/providers": true,
        "@metamask/controller-utils": true,
        "@metamask/eth-query": true,
        "@metamask/gas-fee-controller": true,
        "@metamask/metamask-eth-abis": true,
        "@metamask/name-controller>async-mutex": true,
        "@metamask/network-controller": true,
        "@metamask/providers>@metamask/rpc-errors": true,
        "@metamask/smart-transactions-controller>@metamask/base-controller": true,
        "@metamask/smart-transactions-controller>@metamask/transaction-controller>@ethereumjs/tx": true,
        "@metamask/smart-transactions-controller>@metamask/transaction-controller>@ethereumjs/util": true,
        "@metamask/smart-transactions-controller>@metamask/transaction-controller>eth-method-registry": true,
        "@metamask/transaction-controller>nonce-tracker": true,
        "@metamask/utils": true,
        "bn.js": true,
        "browserify>buffer": true,
        "fast-json-patch": true,
        "lodash": true,
        "uuid": true,
        "webpack>events": true
      }
    },
    "@metamask/smart-transactions-controller>@metamask/transaction-controller>@ethereumjs/tx": {
      "packages": {
        "@ethereumjs/tx>@ethereumjs/common": true,
        "@ethereumjs/tx>@ethereumjs/rlp": true,
        "@ethereumjs/tx>ethereum-cryptography": true,
        "@metamask/smart-transactions-controller>@metamask/transaction-controller>@ethereumjs/util": true,
        "browserify>buffer": true,
        "browserify>insert-module-globals>is-buffer": true
      }
    },
    "@metamask/smart-transactions-controller>@metamask/transaction-controller>@ethereumjs/util": {
      "globals": {
        "console.warn": true
      },
      "packages": {
        "@ethereumjs/tx>@ethereumjs/rlp": true,
        "@ethereumjs/tx>@ethereumjs/util>micro-ftch": true,
        "@ethereumjs/tx>ethereum-cryptography": true,
        "browserify>buffer": true,
        "browserify>insert-module-globals>is-buffer": true,
        "webpack>events": true
      }
    },
    "@metamask/smart-transactions-controller>@metamask/transaction-controller>eth-method-registry": {
      "packages": {
        "@metamask/smart-transactions-controller>@metamask/transaction-controller>eth-method-registry>@metamask/ethjs-contract": true,
        "@metamask/smart-transactions-controller>@metamask/transaction-controller>eth-method-registry>@metamask/ethjs-query": true
      }
    },
    "@metamask/smart-transactions-controller>@metamask/transaction-controller>eth-method-registry>@metamask/ethjs-contract": {
      "packages": {
        "@metamask/ethjs>ethjs-abi": true,
        "@metamask/ethjs>js-sha3": true,
        "@metamask/smart-transactions-controller>@babel/runtime": true,
        "@metamask/smart-transactions-controller>@metamask/transaction-controller>eth-method-registry>@metamask/ethjs-contract>@metamask/ethjs-filter": true,
        "@metamask/smart-transactions-controller>@metamask/transaction-controller>eth-method-registry>@metamask/ethjs-contract>@metamask/ethjs-util": true,
        "promise-to-callback": true
      }
    },
    "@metamask/smart-transactions-controller>@metamask/transaction-controller>eth-method-registry>@metamask/ethjs-contract>@metamask/ethjs-filter": {
      "globals": {
        "clearInterval": true,
        "setInterval": true
      }
    },
    "@metamask/smart-transactions-controller>@metamask/transaction-controller>eth-method-registry>@metamask/ethjs-contract>@metamask/ethjs-util": {
      "packages": {
        "@metamask/ethjs>@metamask/ethjs-util>is-hex-prefixed": true,
        "@metamask/ethjs>@metamask/ethjs-util>strip-hex-prefix": true,
        "browserify>buffer": true
      }
    },
    "@metamask/smart-transactions-controller>@metamask/transaction-controller>eth-method-registry>@metamask/ethjs-query": {
      "globals": {
        "console": true
      },
      "packages": {
        "@metamask/smart-transactions-controller>@metamask/transaction-controller>eth-method-registry>@metamask/ethjs-query>@metamask/ethjs-format": true,
        "@metamask/smart-transactions-controller>@metamask/transaction-controller>eth-method-registry>@metamask/ethjs-query>@metamask/ethjs-rpc": true,
        "promise-to-callback": true
      }
    },
    "@metamask/smart-transactions-controller>@metamask/transaction-controller>eth-method-registry>@metamask/ethjs-query>@metamask/ethjs-format": {
      "packages": {
        "@metamask/ethjs-query>@metamask/ethjs-format>ethjs-schema": true,
        "@metamask/ethjs>@metamask/ethjs-util>strip-hex-prefix": true,
        "@metamask/ethjs>@metamask/number-to-bn": true,
        "@metamask/smart-transactions-controller>@metamask/transaction-controller>eth-method-registry>@metamask/ethjs-contract>@metamask/ethjs-util": true
      }
    },
    "@metamask/smart-transactions-controller>@metamask/transaction-controller>eth-method-registry>@metamask/ethjs-query>@metamask/ethjs-rpc": {
      "packages": {
        "promise-to-callback": true
      }
    },
    "@metamask/smart-transactions-controller>bignumber.js": {
      "globals": {
        "crypto": true,
        "define": true
      }
    },
    "@metamask/snaps-controllers": {
      "globals": {
        "DecompressionStream": true,
        "URL": true,
        "chrome.offscreen.createDocument": true,
        "chrome.offscreen.hasDocument": true,
        "clearTimeout": true,
        "document.getElementById": true,
        "fetch.bind": true,
        "setTimeout": true
      },
      "packages": {
        "@metamask/permission-controller": true,
        "@metamask/post-message-stream": true,
        "@metamask/providers>@metamask/object-multiplex": true,
        "@metamask/providers>@metamask/rpc-errors": true,
        "@metamask/snaps-controllers>@metamask/base-controller": true,
        "@metamask/snaps-controllers>@metamask/json-rpc-engine": true,
        "@metamask/snaps-controllers>@metamask/json-rpc-middleware-stream": true,
        "@metamask/snaps-controllers>@metamask/snaps-rpc-methods": true,
        "@metamask/snaps-controllers>@xstate/fsm": true,
        "@metamask/snaps-controllers>concat-stream": true,
        "@metamask/snaps-controllers>get-npm-tarball-url": true,
        "@metamask/snaps-controllers>nanoid": true,
        "@metamask/snaps-controllers>readable-stream": true,
        "@metamask/snaps-controllers>readable-web-to-node-stream": true,
        "@metamask/snaps-controllers>tar-stream": true,
        "@metamask/snaps-sdk": true,
        "@metamask/snaps-utils": true,
        "@metamask/snaps-utils>@metamask/snaps-registry": true,
        "@metamask/utils": true,
        "browserify>browserify-zlib": true,
        "eslint>fast-deep-equal": true
      }
    },
    "@metamask/snaps-controllers-flask>nanoid": {
      "globals": {
        "crypto.getRandomValues": true
      }
    },
    "@metamask/snaps-controllers>@metamask/base-controller": {
      "globals": {
        "setTimeout": true
      },
      "packages": {
        "immer": true
      }
    },
    "@metamask/snaps-controllers>@metamask/json-rpc-engine": {
      "packages": {
        "@metamask/providers>@metamask/rpc-errors": true,
        "@metamask/safe-event-emitter": true,
        "@metamask/utils": true
      }
    },
    "@metamask/snaps-controllers>@metamask/json-rpc-middleware-stream": {
      "globals": {
        "console.warn": true,
        "setTimeout": true
      },
      "packages": {
        "@metamask/safe-event-emitter": true,
        "@metamask/snaps-controllers>@metamask/json-rpc-middleware-stream>readable-stream": true
      }
    },
    "@metamask/snaps-controllers>@metamask/json-rpc-middleware-stream>readable-stream": {
      "packages": {
        "browserify>browser-resolve": true,
        "browserify>buffer": true,
        "browserify>process": true,
        "browserify>string_decoder": true,
        "pumpify>inherits": true,
        "readable-stream>util-deprecate": true,
        "webpack>events": true
<<<<<<< HEAD
=======
      }
    },
    "@metamask/snaps-controllers>@metamask/snaps-rpc-methods": {
      "packages": {
        "@metamask/permission-controller": true,
        "@metamask/providers>@metamask/rpc-errors": true,
        "@metamask/snaps-sdk": true,
        "@metamask/snaps-sdk>@metamask/key-tree": true,
        "@metamask/snaps-utils": true,
        "@metamask/utils": true,
        "@noble/hashes": true,
        "superstruct": true
>>>>>>> c0896728
      }
    },
    "@metamask/snaps-controllers>concat-stream": {
      "packages": {
        "@metamask/snaps-controllers>readable-stream": true,
        "browserify>buffer": true,
        "browserify>concat-stream>typedarray": true,
        "pumpify>inherits": true,
        "terser>source-map-support>buffer-from": true
      }
    },
    "@metamask/snaps-controllers>nanoid": {
      "globals": {
        "crypto.getRandomValues": true
      }
    },
    "@metamask/snaps-controllers>readable-stream": {
      "packages": {
        "browserify>browser-resolve": true,
        "browserify>buffer": true,
        "browserify>process": true,
        "browserify>string_decoder": true,
        "pumpify>inherits": true,
        "readable-stream>util-deprecate": true,
        "webpack>events": true
      }
    },
    "@metamask/snaps-controllers>readable-web-to-node-stream": {
      "packages": {
        "@metamask/snaps-controllers>readable-web-to-node-stream>readable-stream": true
      }
    },
    "@metamask/snaps-controllers>readable-web-to-node-stream>readable-stream": {
      "packages": {
        "browserify>browser-resolve": true,
        "browserify>buffer": true,
        "browserify>process": true,
        "browserify>string_decoder": true,
        "pumpify>inherits": true,
        "readable-stream>util-deprecate": true,
        "webpack>events": true
      }
    },
    "@metamask/snaps-controllers>tar-stream": {
      "packages": {
        "@metamask/snaps-controllers>tar-stream>b4a": true,
        "@metamask/snaps-controllers>tar-stream>fast-fifo": true,
        "@metamask/snaps-controllers>tar-stream>streamx": true,
        "browserify>browser-resolve": true
      }
    },
    "@metamask/snaps-controllers>tar-stream>b4a": {
      "globals": {
        "TextDecoder": true,
        "TextEncoder": true
      }
    },
    "@metamask/snaps-controllers>tar-stream>streamx": {
      "packages": {
        "@metamask/snaps-controllers>tar-stream>fast-fifo": true,
        "@metamask/snaps-controllers>tar-stream>streamx>queue-tick": true,
        "webpack>events": true
      }
    },
    "@metamask/snaps-controllers>tar-stream>streamx>queue-tick": {
      "globals": {
        "queueMicrotask": true
      }
    },
    "@metamask/snaps-execution-environments": {
      "packages": {
        "@metamask/post-message-stream": true,
        "@metamask/snaps-utils": true,
        "@metamask/utils": true
      }
    },
    "@metamask/snaps-rpc-methods": {
      "packages": {
        "@metamask/permission-controller": true,
        "@metamask/providers>@metamask/rpc-errors": true,
        "@metamask/snaps-sdk": true,
        "@metamask/snaps-sdk>@metamask/key-tree": true,
        "@metamask/snaps-utils": true,
        "@metamask/utils": true,
        "@noble/hashes": true,
        "superstruct": true
      }
    },
    "@metamask/snaps-sdk": {
      "globals": {
        "fetch": true
      },
      "packages": {
        "@metamask/providers>@metamask/rpc-errors": true,
        "@metamask/snaps-sdk>fast-xml-parser": true,
        "@metamask/utils": true,
        "superstruct": true
      }
    },
    "@metamask/snaps-sdk>@metamask/key-tree": {
      "packages": {
        "@metamask/message-signing-snap>@noble/curves": true,
        "@metamask/scure-bip39": true,
        "@metamask/utils": true,
        "@metamask/utils>@scure/base": true,
        "@noble/hashes": true
      }
    },
    "@metamask/snaps-sdk>fast-xml-parser": {
      "globals": {
        "entityName": true,
        "val": true
      },
      "packages": {
        "@metamask/snaps-sdk>fast-xml-parser>strnum": true
      }
    },
    "@metamask/snaps-utils": {
      "globals": {
        "File": true,
        "FileReader": true,
        "TextDecoder": true,
        "TextEncoder": true,
        "URL": true,
        "console.error": true,
        "console.log": true,
        "console.warn": true,
        "crypto": true,
        "document.body.appendChild": true,
        "document.createElement": true,
        "fetch": true
      },
      "packages": {
        "@metamask/permission-controller": true,
        "@metamask/providers>@metamask/rpc-errors": true,
        "@metamask/snaps-sdk": true,
        "@metamask/snaps-sdk>@metamask/key-tree": true,
        "@metamask/snaps-utils>@metamask/slip44": true,
        "@metamask/snaps-utils>cron-parser": true,
        "@metamask/snaps-utils>fast-json-stable-stringify": true,
        "@metamask/snaps-utils>marked": true,
        "@metamask/snaps-utils>rfdc": true,
        "@metamask/snaps-utils>validate-npm-package-name": true,
        "@metamask/utils": true,
        "@metamask/utils>@scure/base": true,
        "@noble/hashes": true,
        "chalk": true,
        "semver": true,
        "superstruct": true
      }
    },
    "@metamask/snaps-utils>@metamask/snaps-registry": {
      "packages": {
        "@metamask/message-signing-snap>@noble/curves": true,
        "@metamask/utils": true,
        "@noble/hashes": true,
        "superstruct": true
      }
    },
    "@metamask/snaps-utils>cron-parser": {
      "packages": {
        "browserify>browser-resolve": true,
        "luxon": true
      }
    },
    "@metamask/snaps-utils>marked": {
      "globals": {
        "console.error": true,
        "console.warn": true,
        "define": true
      }
    },
    "@metamask/snaps-utils>rfdc": {
      "packages": {
        "browserify>buffer": true
      }
    },
    "@metamask/snaps-utils>validate-npm-package-name": {
      "packages": {
        "@metamask/snaps-utils>validate-npm-package-name>builtins": true
      }
    },
    "@metamask/snaps-utils>validate-npm-package-name>builtins": {
      "packages": {
        "browserify>process": true,
        "semver": true
      }
    },
    "@metamask/test-bundler>@ethersproject/abstract-provider": {
      "packages": {
        "@ethersproject/abi>@ethersproject/bytes": true,
        "@ethersproject/abi>@ethersproject/logger": true,
        "@ethersproject/abi>@ethersproject/properties": true,
        "@ethersproject/bignumber": true
      }
    },
    "@metamask/test-bundler>@ethersproject/networks": {
      "packages": {
        "@ethersproject/abi>@ethersproject/logger": true
      }
    },
    "@metamask/transaction-controller": {
      "globals": {
        "clearTimeout": true,
        "console.error": true,
        "fetch": true,
        "setTimeout": true
      },
      "packages": {
        "@ethereumjs/tx": true,
        "@ethereumjs/tx>@ethereumjs/common": true,
        "@ethereumjs/tx>@ethereumjs/util": true,
        "@ethersproject/abi": true,
        "@ethersproject/contracts": true,
        "@ethersproject/providers": true,
        "@metamask/controller-utils": true,
        "@metamask/eth-query": true,
        "@metamask/gas-fee-controller": true,
        "@metamask/metamask-eth-abis": true,
        "@metamask/name-controller>async-mutex": true,
        "@metamask/network-controller": true,
        "@metamask/providers>@metamask/rpc-errors": true,
        "@metamask/transaction-controller>@metamask/base-controller": true,
        "@metamask/transaction-controller>nonce-tracker": true,
        "@metamask/utils": true,
        "bn.js": true,
        "browserify>buffer": true,
        "eth-method-registry": true,
        "fast-json-patch": true,
        "lodash": true,
        "uuid": true,
        "webpack>events": true
      }
    },
    "@metamask/transaction-controller>@metamask/base-controller": {
      "globals": {
        "setTimeout": true
      },
      "packages": {
        "immer": true
      }
    },
    "@metamask/transaction-controller>nonce-tracker": {
      "packages": {
        "@ethersproject/providers": true,
        "@metamask/eth-token-tracker>eth-block-tracker": true,
        "@metamask/transaction-controller>nonce-tracker>async-mutex": true,
        "browserify>assert": true
      }
    },
    "@metamask/transaction-controller>nonce-tracker>async-mutex": {
      "globals": {
        "clearTimeout": true,
        "setTimeout": true
      },
      "packages": {
        "@trezor/connect-web>tslib": true
      }
    },
    "@metamask/user-operation-controller": {
      "globals": {
        "fetch": true
      },
      "packages": {
        "@metamask/assets-controllers>@metamask/polling-controller": true,
        "@metamask/controller-utils": true,
        "@metamask/eth-query": true,
        "@metamask/gas-fee-controller": true,
        "@metamask/providers>@metamask/rpc-errors": true,
        "@metamask/transaction-controller": true,
        "@metamask/user-operation-controller>@metamask/base-controller": true,
        "@metamask/utils": true,
        "bn.js": true,
        "lodash": true,
        "superstruct": true,
        "uuid": true,
        "webpack>events": true
      }
    },
    "@metamask/user-operation-controller>@metamask/base-controller": {
      "globals": {
        "setTimeout": true
      },
      "packages": {
        "immer": true
      }
    },
    "@metamask/utils": {
      "globals": {
        "TextDecoder": true,
        "TextEncoder": true
      },
      "packages": {
        "@metamask/utils>@scure/base": true,
        "@metamask/utils>pony-cause": true,
        "@noble/hashes": true,
        "browserify>buffer": true,
        "nock>debug": true,
        "semver": true,
        "superstruct": true
      }
    },
    "@metamask/utils>@scure/base": {
      "globals": {
        "TextDecoder": true,
        "TextEncoder": true
      }
    },
    "@ngraveio/bc-ur": {
      "packages": {
        "@ngraveio/bc-ur>@keystonehq/alias-sampling": true,
        "@ngraveio/bc-ur>bignumber.js": true,
        "@ngraveio/bc-ur>cbor-sync": true,
        "@ngraveio/bc-ur>crc": true,
        "@ngraveio/bc-ur>jsbi": true,
        "addons-linter>sha.js": true,
        "browserify>assert": true,
        "browserify>buffer": true
      }
    },
    "@ngraveio/bc-ur>assert>object-is": {
      "packages": {
        "string.prototype.matchall>call-bind": true,
        "string.prototype.matchall>define-properties": true
      }
    },
    "@ngraveio/bc-ur>bignumber.js": {
      "globals": {
        "crypto": true,
        "define": true
      }
    },
    "@ngraveio/bc-ur>cbor-sync": {
      "globals": {
        "define": true
      },
      "packages": {
        "browserify>buffer": true
      }
    },
    "@ngraveio/bc-ur>crc": {
      "packages": {
        "browserify>buffer": true
      }
    },
    "@ngraveio/bc-ur>jsbi": {
      "globals": {
        "define": true
      }
    },
    "@noble/ciphers": {
      "globals": {
        "TextDecoder": true,
        "TextEncoder": true,
        "crypto": true
      }
    },
    "@noble/hashes": {
      "globals": {
        "TextEncoder": true,
        "crypto": true
      }
    },
    "@popperjs/core": {
      "globals": {
        "Element": true,
        "HTMLElement": true,
        "ShadowRoot": true,
        "console.error": true,
        "console.warn": true,
        "document": true,
        "navigator.userAgent": true
      }
    },
    "@reduxjs/toolkit": {
      "globals": {
        "AbortController": true,
        "__REDUX_DEVTOOLS_EXTENSION_COMPOSE__": true,
        "__REDUX_DEVTOOLS_EXTENSION__": true,
        "console.error": true,
        "console.info": true,
        "console.warn": true
      },
      "packages": {
        "@reduxjs/toolkit>reselect": true,
        "immer": true,
        "redux": true,
        "redux-thunk": true
      }
    },
    "@segment/loosely-validate-event": {
      "packages": {
        "@segment/loosely-validate-event>component-type": true,
        "@segment/loosely-validate-event>join-component": true,
        "browserify>assert": true,
        "browserify>buffer": true
      }
    },
    "@sentry/browser": {
      "globals": {
        "TextDecoder": true,
        "TextEncoder": true,
        "XMLHttpRequest": true,
        "__SENTRY_DEBUG__": true,
        "__SENTRY_RELEASE__": true,
        "indexedDB.open": true,
        "setTimeout": true
      },
      "packages": {
        "@sentry/browser>@sentry-internal/tracing": true,
        "@sentry/browser>@sentry/core": true,
        "@sentry/browser>@sentry/replay": true,
        "@sentry/utils": true
      }
    },
    "@sentry/browser>@sentry-internal/tracing": {
      "globals": {
        "Headers": true,
        "PerformanceObserver": true,
        "Request": true,
        "__SENTRY_DEBUG__": true,
        "addEventListener": true,
        "performance.getEntriesByType": true,
        "removeEventListener": true
      },
      "packages": {
        "@sentry/browser>@sentry/core": true,
        "@sentry/utils": true
      }
    },
    "@sentry/browser>@sentry/core": {
      "globals": {
        "__SENTRY_DEBUG__": true,
        "__SENTRY_TRACING__": true,
        "clearInterval": true,
        "clearTimeout": true,
        "console.warn": true,
        "setInterval": true,
        "setTimeout": true
      },
      "packages": {
        "@sentry/utils": true
      }
    },
    "@sentry/browser>@sentry/replay": {
      "globals": {
        "Blob": true,
        "CSSConditionRule": true,
        "CSSGroupingRule": true,
        "CSSMediaRule": true,
        "CSSSupportsRule": true,
        "DragEvent": true,
        "Element": true,
        "FormData": true,
        "HTMLCanvasElement": true,
        "HTMLElement.prototype": true,
        "HTMLFormElement": true,
        "HTMLImageElement": true,
        "HTMLInputElement.prototype": true,
        "HTMLOptionElement.prototype": true,
        "HTMLSelectElement.prototype": true,
        "HTMLTextAreaElement.prototype": true,
        "Headers": true,
        "ImageData": true,
        "MouseEvent": true,
        "MutationObserver": true,
        "Node.prototype.contains": true,
        "PerformanceObserver": true,
        "TextEncoder": true,
        "URL": true,
        "URLSearchParams": true,
        "Worker": true,
        "Zone": true,
        "__SENTRY_DEBUG__": true,
        "__rrMutationObserver": true,
        "clearTimeout": true,
        "console.error": true,
        "console.warn": true,
        "document": true,
        "innerHeight": true,
        "innerWidth": true,
        "location.href": true,
        "pageXOffset": true,
        "pageYOffset": true,
        "requestAnimationFrame": true,
        "setTimeout": true
      },
      "packages": {
        "@sentry/browser>@sentry/core": true,
        "@sentry/utils": true,
        "browserify>process": true
      }
    },
    "@sentry/integrations": {
      "globals": {
        "Request": true,
        "__SENTRY_DEBUG__": true,
        "console.log": true
      },
      "packages": {
        "@sentry/utils": true,
        "localforage": true
      }
    },
    "@sentry/utils": {
      "globals": {
        "CustomEvent": true,
        "DOMError": true,
        "DOMException": true,
        "Element": true,
        "ErrorEvent": true,
        "Event": true,
        "Headers": true,
        "Request": true,
        "Response": true,
        "TextEncoder": true,
        "URL": true,
        "XMLHttpRequest.prototype": true,
        "__SENTRY_BROWSER_BUNDLE__": true,
        "__SENTRY_DEBUG__": true,
        "clearTimeout": true,
        "console.error": true,
        "document": true,
        "setTimeout": true
      },
      "packages": {
        "browserify>process": true
      }
    },
    "@storybook/addon-docs>remark-external-links>mdast-util-definitions": {
      "packages": {
        "react-markdown>unist-util-visit": true
      }
    },
    "@storybook/addon-knobs>qs": {
      "packages": {
        "string.prototype.matchall>side-channel": true
      }
    },
    "@trezor/connect-web": {
      "globals": {
        "URLSearchParams": true,
        "__TREZOR_CONNECT_SRC": true,
        "addEventListener": true,
        "btoa": true,
        "chrome": true,
        "clearInterval": true,
        "clearTimeout": true,
        "console.warn": true,
        "document.body": true,
        "document.createElement": true,
        "document.createTextNode": true,
        "document.getElementById": true,
        "document.querySelectorAll": true,
        "location": true,
        "navigator": true,
        "open": true,
        "removeEventListener": true,
        "setInterval": true,
        "setTimeout": true
      },
      "packages": {
        "@trezor/connect-web>@trezor/connect": true,
        "@trezor/connect-web>@trezor/utils": true,
        "@trezor/connect-web>tslib": true,
        "webpack>events": true
      }
    },
    "@trezor/connect-web>@trezor/connect": {
      "globals": {
        "console.error": true,
        "console.log": true,
        "console.warn": true
      },
      "packages": {
        "@trezor/connect-web>@trezor/connect>@trezor/protobuf": true,
        "@trezor/connect-web>@trezor/connect>@trezor/schema-utils": true,
        "@trezor/connect-web>@trezor/connect>@trezor/transport": true,
        "@trezor/connect-web>@trezor/utils": true,
        "@trezor/connect-web>tslib": true
      }
    },
    "@trezor/connect-web>@trezor/connect>@trezor/protobuf": {
      "packages": {
        "@trezor/connect-web>@trezor/connect>@trezor/schema-utils": true
      }
    },
    "@trezor/connect-web>@trezor/connect>@trezor/schema-utils": {
      "globals": {
        "console.warn": true
      },
      "packages": {
        "@trezor/connect-web>@trezor/connect>@trezor/schema-utils>@sinclair/typebox": true,
        "@trezor/connect-web>@trezor/connect>@trezor/schema-utils>ts-mixer": true,
        "browserify>buffer": true
      }
    },
    "@trezor/connect-web>@trezor/utils": {
      "globals": {
        "clearTimeout": true,
        "setTimeout": true
      }
    },
    "@trezor/connect-web>tslib": {
      "globals": {
        "SuppressedError": true,
        "define": true
      }
    },
    "@zxing/browser": {
      "globals": {
        "HTMLElement": true,
        "HTMLImageElement": true,
        "HTMLVideoElement": true,
        "clearTimeout": true,
        "console.error": true,
        "console.warn": true,
        "document": true,
        "navigator": true,
        "setTimeout": true
      },
      "packages": {
        "@zxing/library": true
      }
    },
    "@zxing/library": {
      "globals": {
        "HTMLImageElement": true,
        "HTMLVideoElement": true,
        "TextDecoder": true,
        "TextEncoder": true,
        "URL.createObjectURL": true,
        "btoa": true,
        "console.log": true,
        "console.warn": true,
        "document": true,
        "navigator": true,
        "setTimeout": true
      },
      "packages": {
        "@zxing/library>ts-custom-error": true
      }
    },
    "addons-linter>sha.js": {
      "packages": {
        "koa>content-disposition>safe-buffer": true,
        "pumpify>inherits": true
      }
    },
    "await-semaphore": {
      "packages": {
        "browserify>process": true,
        "browserify>timers-browserify": true
      }
    },
    "base32-encode": {
      "packages": {
        "base32-encode>to-data-view": true
      }
    },
    "bignumber.js": {
      "globals": {
        "crypto": true,
        "define": true
      }
    },
    "blo": {
      "globals": {
        "btoa": true
      }
    },
    "bn.js": {
      "globals": {
        "Buffer": true
      },
      "packages": {
        "browserify>browser-resolve": true
      }
    },
    "bowser": {
      "globals": {
        "define": true
      }
    },
    "browserify>assert": {
      "globals": {
        "Buffer": true
      },
      "packages": {
        "browserify>assert>util": true,
        "react>object-assign": true
      }
    },
    "browserify>assert>util": {
      "globals": {
        "console.error": true,
        "console.log": true,
        "console.trace": true,
        "process": true
      },
      "packages": {
        "browserify>assert>util>inherits": true,
        "browserify>process": true
      }
    },
    "browserify>browserify-zlib": {
      "packages": {
        "browserify>assert": true,
        "browserify>browserify-zlib>pako": true,
        "browserify>buffer": true,
        "browserify>process": true,
        "browserify>util": true,
        "stream-browserify": true
      }
    },
    "browserify>buffer": {
      "globals": {
        "console": true
      },
      "packages": {
        "base64-js": true,
        "browserify>buffer>ieee754": true
      }
    },
    "browserify>crypto-browserify": {
      "packages": {
        "browserify>crypto-browserify>browserify-cipher": true,
        "browserify>crypto-browserify>browserify-sign": true,
        "browserify>crypto-browserify>create-ecdh": true,
        "browserify>crypto-browserify>create-hmac": true,
        "browserify>crypto-browserify>diffie-hellman": true,
        "browserify>crypto-browserify>pbkdf2": true,
        "browserify>crypto-browserify>public-encrypt": true,
        "browserify>crypto-browserify>randomfill": true,
        "ethereumjs-util>create-hash": true,
        "mocha>serialize-javascript>randombytes": true
      }
    },
    "browserify>crypto-browserify>browserify-cipher": {
      "packages": {
        "browserify>crypto-browserify>browserify-cipher>browserify-des": true,
        "browserify>crypto-browserify>browserify-cipher>evp_bytestokey": true,
        "ethereumjs-util>ethereum-cryptography>browserify-aes": true
      }
    },
    "browserify>crypto-browserify>browserify-cipher>browserify-des": {
      "packages": {
        "browserify>buffer": true,
        "browserify>crypto-browserify>browserify-cipher>browserify-des>des.js": true,
        "ethereumjs-util>create-hash>cipher-base": true,
        "pumpify>inherits": true
      }
    },
    "browserify>crypto-browserify>browserify-cipher>browserify-des>des.js": {
      "packages": {
        "@metamask/ppom-validator>elliptic>minimalistic-assert": true,
        "pumpify>inherits": true
      }
    },
    "browserify>crypto-browserify>browserify-cipher>evp_bytestokey": {
      "packages": {
        "ethereumjs-util>create-hash>md5.js": true,
        "koa>content-disposition>safe-buffer": true
      }
    },
    "browserify>crypto-browserify>browserify-sign": {
      "packages": {
        "@metamask/ppom-validator>elliptic": true,
        "bn.js": true,
        "browserify>buffer": true,
        "browserify>crypto-browserify>create-hmac": true,
        "browserify>crypto-browserify>public-encrypt>browserify-rsa": true,
        "browserify>crypto-browserify>public-encrypt>parse-asn1": true,
        "ethereumjs-util>create-hash": true,
        "pumpify>inherits": true,
        "stream-browserify": true
      }
    },
    "browserify>crypto-browserify>create-ecdh": {
      "packages": {
        "@metamask/ppom-validator>elliptic": true,
        "bn.js": true,
        "browserify>buffer": true
      }
    },
    "browserify>crypto-browserify>create-hmac": {
      "packages": {
        "addons-linter>sha.js": true,
        "ethereumjs-util>create-hash": true,
        "ethereumjs-util>create-hash>cipher-base": true,
        "ethereumjs-util>create-hash>ripemd160": true,
        "koa>content-disposition>safe-buffer": true,
        "pumpify>inherits": true
      }
    },
    "browserify>crypto-browserify>diffie-hellman": {
      "packages": {
        "bn.js": true,
        "browserify>buffer": true,
        "browserify>crypto-browserify>diffie-hellman>miller-rabin": true,
        "mocha>serialize-javascript>randombytes": true
      }
    },
    "browserify>crypto-browserify>diffie-hellman>miller-rabin": {
      "packages": {
        "@metamask/ppom-validator>elliptic>brorand": true,
        "bn.js": true
      }
    },
    "browserify>crypto-browserify>pbkdf2": {
      "globals": {
        "crypto": true,
        "process": true,
        "queueMicrotask": true,
        "setImmediate": true,
        "setTimeout": true
      },
      "packages": {
        "addons-linter>sha.js": true,
        "browserify>process": true,
        "ethereumjs-util>create-hash": true,
        "ethereumjs-util>create-hash>ripemd160": true,
        "koa>content-disposition>safe-buffer": true
      }
    },
    "browserify>crypto-browserify>public-encrypt": {
      "packages": {
        "bn.js": true,
        "browserify>buffer": true,
        "browserify>crypto-browserify>public-encrypt>browserify-rsa": true,
        "browserify>crypto-browserify>public-encrypt>parse-asn1": true,
        "ethereumjs-util>create-hash": true,
        "mocha>serialize-javascript>randombytes": true
      }
    },
    "browserify>crypto-browserify>public-encrypt>browserify-rsa": {
      "packages": {
        "bn.js": true,
        "browserify>buffer": true,
        "mocha>serialize-javascript>randombytes": true
      }
    },
    "browserify>crypto-browserify>public-encrypt>parse-asn1": {
      "packages": {
        "browserify>buffer": true,
        "browserify>crypto-browserify>browserify-cipher>evp_bytestokey": true,
        "browserify>crypto-browserify>pbkdf2": true,
        "browserify>crypto-browserify>public-encrypt>parse-asn1>asn1.js": true,
        "ethereumjs-util>ethereum-cryptography>browserify-aes": true
      }
    },
    "browserify>crypto-browserify>public-encrypt>parse-asn1>asn1.js": {
      "packages": {
        "@metamask/ppom-validator>elliptic>minimalistic-assert": true,
        "bn.js": true,
        "browserify>buffer": true,
        "browserify>vm-browserify": true,
        "pumpify>inherits": true
      }
    },
    "browserify>crypto-browserify>randomfill": {
      "globals": {
        "crypto": true,
        "msCrypto": true
      },
      "packages": {
        "browserify>process": true,
        "koa>content-disposition>safe-buffer": true,
        "mocha>serialize-javascript>randombytes": true
      }
    },
    "browserify>https-browserify": {
      "packages": {
        "browserify>stream-http": true,
        "browserify>url": true
      }
    },
    "browserify>path-browserify": {
      "packages": {
        "browserify>process": true
      }
    },
    "browserify>process": {
      "globals": {
        "clearTimeout": true,
        "setTimeout": true
      }
    },
    "browserify>punycode": {
      "globals": {
        "define": true
      }
    },
    "browserify>stream-http": {
      "globals": {
        "AbortController": true,
        "Blob": true,
        "MSStreamReader": true,
        "ReadableStream": true,
        "WritableStream": true,
        "XDomainRequest": true,
        "XMLHttpRequest": true,
        "clearTimeout": true,
        "fetch": true,
        "location.protocol.search": true,
        "setTimeout": true
      },
      "packages": {
        "browserify>buffer": true,
        "browserify>process": true,
        "browserify>stream-http>builtin-status-codes": true,
        "browserify>stream-http>readable-stream": true,
        "browserify>url": true,
        "pumpify>inherits": true,
        "watchify>xtend": true
      }
    },
    "browserify>stream-http>readable-stream": {
      "packages": {
        "browserify>browser-resolve": true,
        "browserify>buffer": true,
        "browserify>process": true,
        "browserify>string_decoder": true,
        "pumpify>inherits": true,
        "readable-stream>util-deprecate": true,
        "webpack>events": true
      }
    },
    "browserify>string_decoder": {
      "packages": {
        "koa>content-disposition>safe-buffer": true
      }
    },
    "browserify>timers-browserify": {
      "globals": {
        "clearInterval": true,
        "clearTimeout": true,
        "setInterval": true,
        "setTimeout": true
      },
      "packages": {
        "browserify>process": true
      }
    },
    "browserify>url": {
      "packages": {
        "@storybook/addon-knobs>qs": true,
        "browserify>punycode": true
      }
    },
    "browserify>util": {
      "globals": {
        "console.error": true,
        "console.log": true,
        "console.trace": true
      },
      "packages": {
        "browserify>process": true,
        "browserify>util>is-arguments": true,
        "browserify>util>is-typed-array": true,
        "browserify>util>which-typed-array": true,
        "koa>is-generator-function": true,
        "pumpify>inherits": true
      }
    },
    "browserify>util>is-arguments": {
      "packages": {
        "koa>is-generator-function>has-tostringtag": true,
        "string.prototype.matchall>call-bind": true
      }
    },
    "browserify>util>is-typed-array": {
      "packages": {
        "browserify>util>is-typed-array>for-each": true,
        "koa>is-generator-function>has-tostringtag": true,
        "string.prototype.matchall>call-bind": true,
        "string.prototype.matchall>es-abstract>available-typed-arrays": true,
        "string.prototype.matchall>es-abstract>gopd": true
      }
    },
    "browserify>util>is-typed-array>for-each": {
      "packages": {
        "string.prototype.matchall>es-abstract>is-callable": true
      }
    },
    "browserify>util>which-typed-array": {
      "packages": {
        "browserify>util>is-typed-array": true,
        "browserify>util>is-typed-array>for-each": true,
        "koa>is-generator-function>has-tostringtag": true,
        "string.prototype.matchall>call-bind": true,
        "string.prototype.matchall>es-abstract>available-typed-arrays": true,
        "string.prototype.matchall>es-abstract>gopd": true
      }
    },
    "browserify>vm-browserify": {
      "globals": {
        "document.body.appendChild": true,
        "document.body.removeChild": true,
        "document.createElement": true
      }
    },
    "chalk": {
      "packages": {
        "chalk>ansi-styles": true,
        "chalk>supports-color": true
      }
    },
    "chalk>ansi-styles": {
      "packages": {
        "chalk>ansi-styles>color-convert": true
      }
    },
    "chalk>ansi-styles>color-convert": {
      "packages": {
        "jest-canvas-mock>moo-color>color-name": true
      }
    },
    "classnames": {
      "globals": {
        "classNames": "write",
        "define": true
      }
    },
    "copy-to-clipboard": {
      "globals": {
        "clipboardData": true,
        "console.error": true,
        "console.warn": true,
        "document.body.appendChild": true,
        "document.body.removeChild": true,
        "document.createElement": true,
        "document.createRange": true,
        "document.execCommand": true,
        "document.getSelection": true,
        "navigator.userAgent": true,
        "prompt": true
      },
      "packages": {
        "copy-to-clipboard>toggle-selection": true
      }
    },
    "copy-to-clipboard>toggle-selection": {
      "globals": {
        "document.activeElement": true,
        "document.getSelection": true
      }
    },
    "currency-formatter": {
      "packages": {
        "currency-formatter>accounting": true,
        "currency-formatter>locale-currency": true,
        "react>object-assign": true
      }
    },
    "currency-formatter>accounting": {
      "globals": {
        "define": true
      }
    },
    "currency-formatter>locale-currency": {
      "globals": {
        "countryCode": true
      }
    },
    "debounce-stream": {
      "packages": {
        "debounce-stream>debounce": true,
        "debounce-stream>duplexer": true,
        "debounce-stream>through": true
      }
    },
    "debounce-stream>debounce": {
      "globals": {
        "clearTimeout": true,
        "setTimeout": true
      }
    },
    "debounce-stream>duplexer": {
      "packages": {
        "stream-browserify": true
      }
    },
    "debounce-stream>through": {
      "packages": {
        "browserify>process": true,
        "stream-browserify": true
      }
    },
    "depcheck>@vue/compiler-sfc>postcss>nanoid": {
      "globals": {
        "crypto.getRandomValues": true
      }
    },
    "depcheck>is-core-module>hasown": {
      "packages": {
        "browserify>has>function-bind": true
      }
    },
    "dependency-tree>precinct>detective-postcss>postcss>nanoid": {
      "globals": {
        "crypto.getRandomValues": true
      }
    },
    "end-of-stream": {
      "packages": {
        "browserify>process": true,
        "pump>once": true
      }
    },
    "eslint-plugin-react>array-includes>is-string": {
      "packages": {
        "koa>is-generator-function>has-tostringtag": true
      }
    },
    "eslint>optionator>fast-levenshtein": {
      "globals": {
        "Intl": true,
        "Levenshtein": "write",
        "console.log": true,
        "define": true,
        "importScripts": true,
        "postMessage": true
      }
    },
    "eth-ens-namehash": {
      "globals": {
        "name": "write"
      },
      "packages": {
        "@metamask/ethjs>js-sha3": true,
        "browserify>buffer": true,
        "eth-ens-namehash>idna-uts46-hx": true
      }
    },
    "eth-ens-namehash>idna-uts46-hx": {
      "globals": {
        "define": true
      },
      "packages": {
        "browserify>punycode": true
      }
    },
    "eth-keyring-controller>@metamask/browser-passworder": {
      "globals": {
        "crypto": true
      }
    },
    "eth-lattice-keyring": {
      "globals": {
        "addEventListener": true,
        "browser": true,
        "clearInterval": true,
        "fetch": true,
        "open": true,
        "setInterval": true
      },
      "packages": {
        "@ethereumjs/tx>@ethereumjs/util": true,
        "bn.js": true,
        "browserify>buffer": true,
        "browserify>crypto-browserify": true,
        "eth-lattice-keyring>@ethereumjs/tx": true,
        "eth-lattice-keyring>gridplus-sdk": true,
        "eth-lattice-keyring>rlp": true,
        "webpack>events": true
      }
    },
    "eth-lattice-keyring>@ethereumjs/tx": {
      "packages": {
        "@ethereumjs/tx>@ethereumjs/common": true,
        "@ethereumjs/tx>@ethereumjs/rlp": true,
        "@ethereumjs/tx>@ethereumjs/util": true,
        "@ethersproject/providers": true,
        "browserify>buffer": true,
        "browserify>insert-module-globals>is-buffer": true,
        "eth-lattice-keyring>@ethereumjs/tx>@chainsafe/ssz": true,
        "eth-lattice-keyring>@ethereumjs/tx>ethereum-cryptography": true
      }
    },
    "eth-lattice-keyring>@ethereumjs/tx>@chainsafe/ssz": {
      "packages": {
        "browserify": true,
        "browserify>buffer": true,
        "eth-lattice-keyring>@ethereumjs/tx>@chainsafe/ssz>@chainsafe/persistent-merkle-tree": true,
        "eth-lattice-keyring>@ethereumjs/tx>@chainsafe/ssz>case": true
      }
    },
    "eth-lattice-keyring>@ethereumjs/tx>@chainsafe/ssz>@chainsafe/persistent-merkle-tree": {
      "globals": {
        "WeakRef": true
      },
      "packages": {
        "browserify": true
      }
    },
    "eth-lattice-keyring>@ethereumjs/tx>ethereum-cryptography": {
      "globals": {
        "TextDecoder": true,
        "crypto": true
      },
      "packages": {
        "eth-lattice-keyring>@ethereumjs/tx>ethereum-cryptography>@noble/hashes": true
      }
    },
    "eth-lattice-keyring>@ethereumjs/tx>ethereum-cryptography>@noble/hashes": {
      "globals": {
        "TextEncoder": true,
        "crypto": true
      }
    },
    "eth-lattice-keyring>gridplus-sdk": {
      "globals": {
        "AbortController": true,
        "Request": true,
        "URL": true,
        "__values": true,
        "caches": true,
        "clearTimeout": true,
        "console.error": true,
        "console.log": true,
        "console.warn": true,
        "fetch": true,
        "setTimeout": true
      },
      "packages": {
        "@ethereumjs/tx>@ethereumjs/common>crc-32": true,
        "@ethersproject/abi": true,
        "@metamask/ethjs>js-sha3": true,
        "@metamask/keyring-api>bech32": true,
        "@metamask/ppom-validator>elliptic": true,
        "bn.js": true,
        "browserify>buffer": true,
        "eth-lattice-keyring>gridplus-sdk>@ethereumjs/common": true,
        "eth-lattice-keyring>gridplus-sdk>@ethereumjs/tx": true,
        "eth-lattice-keyring>gridplus-sdk>aes-js": true,
        "eth-lattice-keyring>gridplus-sdk>bignumber.js": true,
        "eth-lattice-keyring>gridplus-sdk>bitwise": true,
        "eth-lattice-keyring>gridplus-sdk>borc": true,
        "eth-lattice-keyring>gridplus-sdk>eth-eip712-util-browser": true,
        "eth-lattice-keyring>gridplus-sdk>secp256k1": true,
        "eth-lattice-keyring>gridplus-sdk>uuid": true,
        "eth-lattice-keyring>rlp": true,
        "ethereumjs-util>ethereum-cryptography>bs58check": true,
        "ethereumjs-util>ethereum-cryptography>hash.js": true,
        "lodash": true
      }
    },
    "eth-lattice-keyring>gridplus-sdk>@ethereumjs/common": {
      "packages": {
        "@ethereumjs/tx>@ethereumjs/common>crc-32": true,
        "@ethereumjs/tx>@ethereumjs/util": true,
        "browserify>buffer": true,
        "webpack>events": true
      }
    },
    "eth-lattice-keyring>gridplus-sdk>@ethereumjs/tx": {
      "packages": {
        "@ethereumjs/tx>@ethereumjs/rlp": true,
        "@ethereumjs/tx>@ethereumjs/util": true,
        "@ethersproject/providers": true,
        "browserify>buffer": true,
        "browserify>insert-module-globals>is-buffer": true,
        "eth-lattice-keyring>@ethereumjs/tx>@chainsafe/ssz": true,
        "eth-lattice-keyring>gridplus-sdk>@ethereumjs/tx>@ethereumjs/common": true,
        "eth-lattice-keyring>gridplus-sdk>@ethereumjs/tx>ethereum-cryptography": true
      }
    },
    "eth-lattice-keyring>gridplus-sdk>@ethereumjs/tx>@ethereumjs/common": {
      "packages": {
        "@ethereumjs/tx>@ethereumjs/common>crc-32": true,
        "@ethereumjs/tx>@ethereumjs/util": true,
        "browserify>buffer": true,
        "webpack>events": true
      }
    },
    "eth-lattice-keyring>gridplus-sdk>@ethereumjs/tx>ethereum-cryptography": {
      "globals": {
        "TextDecoder": true,
        "crypto": true
      },
      "packages": {
        "eth-lattice-keyring>gridplus-sdk>@ethereumjs/tx>ethereum-cryptography>@noble/hashes": true
      }
    },
    "eth-lattice-keyring>gridplus-sdk>@ethereumjs/tx>ethereum-cryptography>@noble/hashes": {
      "globals": {
        "TextEncoder": true,
        "crypto": true
      }
    },
    "eth-lattice-keyring>gridplus-sdk>aes-js": {
      "globals": {
        "define": true
      }
    },
    "eth-lattice-keyring>gridplus-sdk>bignumber.js": {
      "globals": {
        "crypto": true,
        "define": true
      }
    },
    "eth-lattice-keyring>gridplus-sdk>bitwise": {
      "packages": {
        "browserify>buffer": true
      }
    },
    "eth-lattice-keyring>gridplus-sdk>borc": {
      "globals": {
        "console": true
      },
      "packages": {
        "browserify>buffer": true,
        "browserify>buffer>ieee754": true,
        "eth-lattice-keyring>gridplus-sdk>borc>bignumber.js": true,
        "eth-lattice-keyring>gridplus-sdk>borc>iso-url": true
      }
    },
    "eth-lattice-keyring>gridplus-sdk>borc>bignumber.js": {
      "globals": {
        "crypto": true,
        "define": true
      }
    },
    "eth-lattice-keyring>gridplus-sdk>borc>iso-url": {
      "globals": {
        "URL": true,
        "URLSearchParams": true,
        "location": true
      }
    },
    "eth-lattice-keyring>gridplus-sdk>eth-eip712-util-browser": {
      "globals": {
        "intToBuffer": true
      },
      "packages": {
        "@metamask/ethjs>js-sha3": true,
        "bn.js": true,
        "ganache>abstract-level>buffer": true
      }
    },
    "eth-lattice-keyring>gridplus-sdk>secp256k1": {
      "packages": {
        "@metamask/ppom-validator>elliptic": true
      }
    },
    "eth-lattice-keyring>gridplus-sdk>uuid": {
      "globals": {
        "crypto": true
      }
    },
    "eth-lattice-keyring>rlp": {
      "globals": {
        "TextEncoder": true
      }
    },
    "eth-method-registry": {
      "packages": {
        "@metamask/ethjs-contract": true,
        "@metamask/ethjs-query": true
      }
    },
    "eth-rpc-errors": {
      "packages": {
        "eth-rpc-errors>fast-safe-stringify": true
      }
    },
    "ethereumjs-util": {
      "packages": {
        "bn.js": true,
        "browserify>assert": true,
        "browserify>buffer": true,
        "browserify>insert-module-globals>is-buffer": true,
        "ethereumjs-util>create-hash": true,
        "ethereumjs-util>ethereum-cryptography": true,
        "ethereumjs-util>rlp": true
      }
    },
    "ethereumjs-util>create-hash": {
      "packages": {
        "addons-linter>sha.js": true,
        "ethereumjs-util>create-hash>cipher-base": true,
        "ethereumjs-util>create-hash>md5.js": true,
        "ethereumjs-util>create-hash>ripemd160": true,
        "pumpify>inherits": true
      }
    },
    "ethereumjs-util>create-hash>cipher-base": {
      "packages": {
        "browserify>string_decoder": true,
        "koa>content-disposition>safe-buffer": true,
        "pumpify>inherits": true,
        "stream-browserify": true
      }
    },
    "ethereumjs-util>create-hash>md5.js": {
      "packages": {
        "ethereumjs-util>create-hash>md5.js>hash-base": true,
        "koa>content-disposition>safe-buffer": true,
        "pumpify>inherits": true
      }
    },
    "ethereumjs-util>create-hash>md5.js>hash-base": {
      "packages": {
        "ethereumjs-util>create-hash>md5.js>hash-base>readable-stream": true,
        "koa>content-disposition>safe-buffer": true,
        "pumpify>inherits": true
      }
    },
    "ethereumjs-util>create-hash>md5.js>hash-base>readable-stream": {
      "packages": {
        "browserify>browser-resolve": true,
        "browserify>buffer": true,
        "browserify>process": true,
        "browserify>string_decoder": true,
        "pumpify>inherits": true,
        "readable-stream>util-deprecate": true,
        "webpack>events": true
      }
    },
    "ethereumjs-util>create-hash>ripemd160": {
      "packages": {
        "browserify>buffer": true,
        "ethereumjs-util>create-hash>md5.js>hash-base": true,
        "pumpify>inherits": true
      }
    },
    "ethereumjs-util>ethereum-cryptography": {
      "packages": {
        "browserify>buffer": true,
        "ganache>keccak": true,
        "ganache>secp256k1": true,
        "mocha>serialize-javascript>randombytes": true
      }
    },
    "ethereumjs-util>ethereum-cryptography>browserify-aes": {
      "packages": {
        "browserify>buffer": true,
        "browserify>crypto-browserify>browserify-cipher>evp_bytestokey": true,
        "ethereumjs-util>create-hash>cipher-base": true,
        "ethereumjs-util>ethereum-cryptography>browserify-aes>buffer-xor": true,
        "koa>content-disposition>safe-buffer": true,
        "pumpify>inherits": true
      }
    },
    "ethereumjs-util>ethereum-cryptography>browserify-aes>buffer-xor": {
      "packages": {
        "browserify>buffer": true
      }
    },
    "ethereumjs-util>ethereum-cryptography>bs58check": {
      "packages": {
        "ethereumjs-util>create-hash": true,
        "ethereumjs-util>ethereum-cryptography>bs58check>bs58": true,
        "koa>content-disposition>safe-buffer": true
      }
    },
    "ethereumjs-util>ethereum-cryptography>bs58check>bs58": {
      "packages": {
        "@ensdomains/content-hash>multihashes>multibase>base-x": true
      }
    },
    "ethereumjs-util>ethereum-cryptography>hash.js": {
      "packages": {
        "@metamask/ppom-validator>elliptic>minimalistic-assert": true,
        "pumpify>inherits": true
      }
    },
    "ethereumjs-util>ethereum-cryptography>scrypt-js": {
      "globals": {
        "define": true,
        "setTimeout": true
      },
      "packages": {
        "browserify>timers-browserify": true
      }
    },
    "ethereumjs-util>rlp": {
      "packages": {
        "bn.js": true,
        "browserify>buffer": true
      }
    },
    "ethereumjs-wallet>randombytes": {
      "globals": {
        "crypto.getRandomValues": true
      }
    },
    "extension-port-stream": {
      "packages": {
        "browserify>buffer": true,
        "extension-port-stream>readable-stream": true
      }
    },
    "extension-port-stream>readable-stream": {
      "globals": {
        "AbortController": true,
        "AggregateError": true,
        "Blob": true
      },
      "packages": {
        "browserify>buffer": true,
        "browserify>process": true,
        "browserify>string_decoder": true,
        "extension-port-stream>readable-stream>abort-controller": true,
        "webpack>events": true
      }
    },
    "extension-port-stream>readable-stream>abort-controller": {
      "globals": {
        "AbortController": true
      }
    },
    "fast-json-patch": {
      "globals": {
        "addEventListener": true,
        "clearTimeout": true,
        "removeEventListener": true,
        "setTimeout": true
      }
    },
    "firebase": {
      "packages": {
        "firebase>@firebase/app": true,
        "firebase>@firebase/messaging": true
      }
    },
    "firebase>@firebase/app": {
      "globals": {
        "FinalizationRegistry": true,
        "console.warn": true
      },
      "packages": {
        "firebase>@firebase/app>@firebase/component": true,
        "firebase>@firebase/app>@firebase/logger": true,
        "firebase>@firebase/app>idb": true,
        "firebase>@firebase/util": true
      }
    },
    "firebase>@firebase/app>@firebase/component": {
      "packages": {
        "firebase>@firebase/util": true
      }
    },
    "firebase>@firebase/app>@firebase/logger": {
      "globals": {
        "console": true
      },
      "packages": {
        "@trezor/connect-web>tslib": true
      }
    },
    "firebase>@firebase/app>idb": {
      "globals": {
        "DOMException": true,
        "IDBCursor": true,
        "IDBDatabase": true,
        "IDBIndex": true,
        "IDBObjectStore": true,
        "IDBRequest": true,
        "IDBTransaction": true,
        "indexedDB.deleteDatabase": true,
        "indexedDB.open": true
      }
    },
    "firebase>@firebase/installations": {
      "globals": {
        "BroadcastChannel": true,
        "Headers": true,
        "btoa": true,
        "console.error": true,
        "crypto": true,
        "fetch": true,
        "msCrypto": true,
        "navigator.onLine": true,
        "setTimeout": true
      },
      "packages": {
        "firebase>@firebase/app": true,
        "firebase>@firebase/app>@firebase/component": true,
        "firebase>@firebase/app>idb": true,
        "firebase>@firebase/util": true
      }
    },
    "firebase>@firebase/messaging": {
      "globals": {
        "Headers": true,
        "Notification.maxActions": true,
        "Notification.permission": true,
        "Notification.requestPermission": true,
        "PushSubscription.prototype.hasOwnProperty": true,
        "ServiceWorkerRegistration": true,
        "URL": true,
        "addEventListener": true,
        "atob": true,
        "btoa": true,
        "clients.matchAll": true,
        "clients.openWindow": true,
        "console.warn": true,
        "document": true,
        "fetch": true,
        "indexedDB": true,
        "location.href": true,
        "location.origin": true,
        "navigator": true,
        "origin.replace": true,
        "registration.showNotification": true,
        "setTimeout": true
      },
      "packages": {
        "@trezor/connect-web>tslib": true,
        "firebase>@firebase/app": true,
        "firebase>@firebase/app>@firebase/component": true,
        "firebase>@firebase/app>idb": true,
        "firebase>@firebase/installations": true,
        "firebase>@firebase/util": true
      }
    },
    "firebase>@firebase/util": {
      "globals": {
        "atob": true,
        "browser": true,
        "btoa": true,
        "chrome": true,
        "console": true,
        "document": true,
        "indexedDB": true,
        "navigator": true,
        "process": true,
        "self": true,
        "setTimeout": true
      },
      "packages": {
        "browserify>process": true
      }
    },
    "fuse.js": {
      "globals": {
        "console": true,
        "define": true
      }
    },
    "ganache>abstract-level>buffer": {
      "globals": {
        "console": true
      },
      "packages": {
        "base64-js": true,
        "browserify>buffer>ieee754": true
      }
    },
    "ganache>keccak": {
      "packages": {
        "browserify>buffer": true,
        "ganache>keccak>readable-stream": true
      }
    },
    "ganache>keccak>readable-stream": {
      "packages": {
        "browserify>browser-resolve": true,
        "browserify>buffer": true,
        "browserify>process": true,
        "browserify>string_decoder": true,
        "pumpify>inherits": true,
        "readable-stream>util-deprecate": true,
        "webpack>events": true
      }
    },
    "ganache>secp256k1": {
      "packages": {
        "@metamask/ppom-validator>elliptic": true
      }
    },
    "gulp>vinyl-fs>object.assign": {
      "packages": {
        "@lavamoat/lavapack>json-stable-stringify>object-keys": true,
        "string.prototype.matchall>call-bind": true,
        "string.prototype.matchall>define-properties": true,
        "string.prototype.matchall>has-symbols": true
      }
    },
    "he": {
      "globals": {
        "define": true
      }
    },
    "json-rpc-engine": {
      "packages": {
        "eth-rpc-errors": true,
        "json-rpc-engine>@metamask/safe-event-emitter": true
      }
    },
    "json-rpc-engine>@metamask/safe-event-emitter": {
      "globals": {
        "setTimeout": true
      },
      "packages": {
        "webpack>events": true
      }
    },
    "json-rpc-middleware-stream": {
      "globals": {
        "console.warn": true,
        "setTimeout": true
      },
      "packages": {
        "@metamask/safe-event-emitter": true,
        "json-rpc-middleware-stream>readable-stream": true
      }
    },
    "json-rpc-middleware-stream>readable-stream": {
      "packages": {
        "browserify>browser-resolve": true,
        "browserify>buffer": true,
        "browserify>process": true,
        "browserify>string_decoder": true,
        "pumpify>inherits": true,
        "readable-stream>util-deprecate": true,
        "webpack>events": true
      }
    },
    "koa>content-disposition>safe-buffer": {
      "packages": {
        "browserify>buffer": true
      }
    },
    "koa>is-generator-function": {
      "packages": {
        "koa>is-generator-function>has-tostringtag": true
      }
    },
    "koa>is-generator-function>has-tostringtag": {
      "packages": {
        "string.prototype.matchall>has-symbols": true
      }
    },
    "localforage": {
      "globals": {
        "Blob": true,
        "BlobBuilder": true,
        "FileReader": true,
        "IDBKeyRange": true,
        "MSBlobBuilder": true,
        "MozBlobBuilder": true,
        "OIndexedDB": true,
        "WebKitBlobBuilder": true,
        "atob": true,
        "btoa": true,
        "console.error": true,
        "console.info": true,
        "console.warn": true,
        "define": true,
        "fetch": true,
        "indexedDB": true,
        "localStorage": true,
        "mozIndexedDB": true,
        "msIndexedDB": true,
        "navigator.platform": true,
        "navigator.userAgent": true,
        "openDatabase": true,
        "setTimeout": true,
        "webkitIndexedDB": true
      }
    },
    "lodash": {
      "globals": {
        "clearTimeout": true,
        "define": true,
        "setTimeout": true
      }
    },
    "loglevel": {
      "globals": {
        "console": true,
        "define": true,
        "document.cookie": true,
        "localStorage": true,
        "log": "write",
        "navigator": true
      }
    },
    "luxon": {
      "globals": {
        "Intl": true
      }
    },
    "mocha>serialize-javascript>randombytes": {
      "globals": {
        "crypto": true,
        "msCrypto": true
      },
      "packages": {
        "browserify>process": true,
        "koa>content-disposition>safe-buffer": true
      }
    },
    "nanoid": {
      "globals": {
        "crypto": true,
        "msCrypto": true,
        "navigator": true
      }
    },
    "nock>debug": {
      "globals": {
        "console": true,
        "document": true,
        "localStorage": true,
        "navigator": true,
        "process": true
      },
      "packages": {
        "browserify>process": true,
        "nock>debug>ms": true
      }
    },
    "node-fetch": {
      "globals": {
        "Headers": true,
        "Request": true,
        "Response": true,
        "fetch": true
      }
    },
    "obj-multiplex": {
      "globals": {
        "console.warn": true
      },
      "packages": {
        "end-of-stream": true,
        "pump>once": true,
        "readable-stream": true
      }
    },
    "promise-to-callback": {
      "packages": {
        "promise-to-callback>is-fn": true,
        "promise-to-callback>set-immediate-shim": true
      }
    },
    "promise-to-callback>set-immediate-shim": {
      "globals": {
        "setTimeout.apply": true
      },
      "packages": {
        "browserify>timers-browserify": true
      }
    },
    "prop-types": {
      "globals": {
        "console": true
      },
      "packages": {
        "prop-types>react-is": true,
        "react>object-assign": true
      }
    },
    "prop-types>react-is": {
      "globals": {
        "console": true
      }
    },
    "pump": {
      "packages": {
        "browserify>browser-resolve": true,
        "browserify>process": true,
        "end-of-stream": true,
        "pump>once": true
      }
    },
    "pump>once": {
      "packages": {
        "pump>once>wrappy": true
      }
    },
    "qrcode-generator": {
      "globals": {
        "define": true
      }
    },
    "qrcode.react": {
      "globals": {
        "Path2D": true,
        "devicePixelRatio": true
      },
      "packages": {
        "prop-types": true,
        "qrcode.react>qr.js": true,
        "react": true
      }
    },
    "react": {
      "globals": {
        "console": true
      },
      "packages": {
        "prop-types": true,
        "react>object-assign": true
      }
    },
    "react-beautiful-dnd": {
      "globals": {
        "Element.prototype": true,
        "__REDUX_DEVTOOLS_EXTENSION_COMPOSE__": true,
        "addEventListener": true,
        "cancelAnimationFrame": true,
        "clearTimeout": true,
        "console": true,
        "document": true,
        "getComputedStyle": true,
        "pageXOffset": true,
        "pageYOffset": true,
        "removeEventListener": true,
        "requestAnimationFrame": true,
        "scrollBy": true,
        "setTimeout": true
      },
      "packages": {
        "@babel/runtime": true,
        "react": true,
        "react-beautiful-dnd>css-box-model": true,
        "react-beautiful-dnd>memoize-one": true,
        "react-beautiful-dnd>raf-schd": true,
        "react-beautiful-dnd>use-memo-one": true,
        "react-dom": true,
        "react-redux": true,
        "redux": true
      }
    },
    "react-beautiful-dnd>css-box-model": {
      "globals": {
        "getComputedStyle": true,
        "pageXOffset": true,
        "pageYOffset": true
      },
      "packages": {
        "react-router-dom>tiny-invariant": true
      }
    },
    "react-beautiful-dnd>raf-schd": {
      "globals": {
        "cancelAnimationFrame": true,
        "requestAnimationFrame": true
      }
    },
    "react-beautiful-dnd>use-memo-one": {
      "packages": {
        "react": true
      }
    },
    "react-devtools": {
      "packages": {
        "react-devtools>react-devtools-core": true
      }
    },
    "react-devtools>react-devtools-core": {
      "globals": {
        "WebSocket": true,
        "setTimeout": true
      }
    },
    "react-dnd-html5-backend": {
      "globals": {
        "addEventListener": true,
        "clearTimeout": true,
        "removeEventListener": true
      }
    },
    "react-dom": {
      "globals": {
        "HTMLIFrameElement": true,
        "MSApp": true,
        "__REACT_DEVTOOLS_GLOBAL_HOOK__": true,
        "addEventListener": true,
        "clearTimeout": true,
        "clipboardData": true,
        "console": true,
        "dispatchEvent": true,
        "document": true,
        "event": "write",
        "jest": true,
        "location.protocol": true,
        "navigator.userAgent.indexOf": true,
        "performance": true,
        "removeEventListener": true,
        "self": true,
        "setTimeout": true,
        "top": true,
        "trustedTypes": true
      },
      "packages": {
        "prop-types": true,
        "react": true,
        "react-dom>scheduler": true,
        "react>object-assign": true
      }
    },
    "react-dom>scheduler": {
      "globals": {
        "MessageChannel": true,
        "cancelAnimationFrame": true,
        "clearTimeout": true,
        "console": true,
        "navigator": true,
        "performance": true,
        "requestAnimationFrame": true,
        "setTimeout": true
      }
    },
    "react-focus-lock": {
      "globals": {
        "addEventListener": true,
        "console.error": true,
        "console.warn": true,
        "document": true,
        "removeEventListener": true,
        "setTimeout": true
      },
      "packages": {
        "@babel/runtime": true,
        "prop-types": true,
        "react": true,
        "react-focus-lock>focus-lock": true,
        "react-focus-lock>react-clientside-effect": true,
        "react-focus-lock>use-callback-ref": true,
        "react-focus-lock>use-sidecar": true
      }
    },
    "react-focus-lock>focus-lock": {
      "globals": {
        "HTMLIFrameElement": true,
        "Node.DOCUMENT_FRAGMENT_NODE": true,
        "Node.DOCUMENT_NODE": true,
        "Node.DOCUMENT_POSITION_CONTAINED_BY": true,
        "Node.DOCUMENT_POSITION_CONTAINS": true,
        "Node.ELEMENT_NODE": true,
        "console.error": true,
        "console.warn": true,
        "document": true,
        "getComputedStyle": true,
        "setTimeout": true
      },
      "packages": {
        "@trezor/connect-web>tslib": true
      }
    },
    "react-focus-lock>react-clientside-effect": {
      "packages": {
        "@babel/runtime": true,
        "react": true
      }
    },
    "react-focus-lock>use-callback-ref": {
      "packages": {
        "react": true
      }
    },
    "react-focus-lock>use-sidecar": {
      "globals": {
        "console.error": true
      },
      "packages": {
        "@trezor/connect-web>tslib": true,
        "react": true,
        "react-focus-lock>use-sidecar>detect-node-es": true
      }
    },
    "react-idle-timer": {
      "globals": {
        "clearTimeout": true,
        "document": true,
        "setTimeout": true
      },
      "packages": {
        "prop-types": true,
        "react": true
      }
    },
    "react-inspector": {
      "globals": {
        "Node": true,
        "chromeDark": true,
        "chromeLight": true
      },
      "packages": {
        "react": true
      }
    },
    "react-markdown": {
      "globals": {
        "console.warn": true
      },
      "packages": {
        "prop-types": true,
        "react": true,
        "react-markdown>comma-separated-tokens": true,
        "react-markdown>property-information": true,
        "react-markdown>react-is": true,
        "react-markdown>remark-parse": true,
        "react-markdown>remark-rehype": true,
        "react-markdown>space-separated-tokens": true,
        "react-markdown>style-to-object": true,
        "react-markdown>unified": true,
        "react-markdown>unist-util-visit": true,
        "react-markdown>vfile": true
      }
    },
    "react-markdown>property-information": {
      "packages": {
        "watchify>xtend": true
      }
    },
    "react-markdown>react-is": {
      "globals": {
        "console": true
      }
    },
    "react-markdown>remark-parse": {
      "packages": {
        "react-markdown>remark-parse>mdast-util-from-markdown": true
      }
    },
    "react-markdown>remark-parse>mdast-util-from-markdown": {
      "packages": {
        "react-markdown>remark-parse>mdast-util-from-markdown>mdast-util-to-string": true,
        "react-markdown>remark-parse>mdast-util-from-markdown>micromark": true,
        "react-markdown>remark-parse>mdast-util-from-markdown>unist-util-stringify-position": true,
        "react-syntax-highlighter>refractor>parse-entities": true
      }
    },
    "react-markdown>remark-parse>mdast-util-from-markdown>micromark": {
      "packages": {
        "react-syntax-highlighter>refractor>parse-entities": true
      }
    },
    "react-markdown>remark-rehype": {
      "packages": {
        "react-markdown>remark-rehype>mdast-util-to-hast": true
      }
    },
    "react-markdown>remark-rehype>mdast-util-to-hast": {
      "globals": {
        "console.warn": true
      },
      "packages": {
        "@storybook/addon-docs>remark-external-links>mdast-util-definitions": true,
        "react-markdown>remark-rehype>mdast-util-to-hast>mdurl": true,
        "react-markdown>remark-rehype>mdast-util-to-hast>unist-builder": true,
        "react-markdown>remark-rehype>mdast-util-to-hast>unist-util-generated": true,
        "react-markdown>remark-rehype>mdast-util-to-hast>unist-util-position": true,
        "react-markdown>unist-util-visit": true
      }
    },
    "react-markdown>style-to-object": {
      "packages": {
        "react-markdown>style-to-object>inline-style-parser": true
      }
    },
    "react-markdown>unified": {
      "packages": {
        "mocha>yargs-unparser>is-plain-obj": true,
        "react-markdown>unified>bail": true,
        "react-markdown>unified>extend": true,
        "react-markdown>unified>is-buffer": true,
        "react-markdown>unified>trough": true,
        "react-markdown>vfile": true
      }
    },
    "react-markdown>unist-util-visit": {
      "packages": {
        "react-markdown>unist-util-visit>unist-util-visit-parents": true
      }
    },
    "react-markdown>unist-util-visit>unist-util-visit-parents": {
      "packages": {
        "react-markdown>unist-util-visit>unist-util-is": true
      }
    },
    "react-markdown>vfile": {
      "packages": {
        "browserify>path-browserify": true,
        "browserify>process": true,
        "react-markdown>vfile>is-buffer": true,
        "react-markdown>vfile>vfile-message": true,
        "vinyl>replace-ext": true
      }
    },
    "react-markdown>vfile>vfile-message": {
      "packages": {
        "react-markdown>vfile>unist-util-stringify-position": true
      }
    },
    "react-popper": {
      "globals": {
        "document": true
      },
      "packages": {
        "@popperjs/core": true,
        "react": true,
        "react-popper>react-fast-compare": true,
        "react-popper>warning": true
      }
    },
    "react-popper>react-fast-compare": {
      "globals": {
        "Element": true,
        "console.warn": true
      }
    },
    "react-popper>warning": {
      "globals": {
        "console": true
      }
    },
    "react-redux": {
      "globals": {
        "console": true,
        "document": true
      },
      "packages": {
        "@babel/runtime": true,
        "prop-types": true,
        "prop-types>react-is": true,
        "react": true,
        "react-dom": true,
        "react-redux>hoist-non-react-statics": true,
        "redux": true
      }
    },
    "react-redux>hoist-non-react-statics": {
      "packages": {
        "prop-types>react-is": true
      }
    },
    "react-responsive-carousel": {
      "globals": {
        "addEventListener": true,
        "removeEventListener": true
      }
    },
    "react-router-dom": {
      "packages": {
        "prop-types": true,
        "react": true,
        "react-router-dom>history": true,
        "react-router-dom>react-router": true,
        "react-router-dom>tiny-invariant": true,
        "react-router-dom>tiny-warning": true
      }
    },
    "react-router-dom>history": {
      "globals": {
        "addEventListener": true,
        "confirm": true,
        "document": true,
        "history": true,
        "location": true,
        "navigator.userAgent": true,
        "removeEventListener": true
      },
      "packages": {
        "react-router-dom>history>resolve-pathname": true,
        "react-router-dom>history>value-equal": true,
        "react-router-dom>tiny-invariant": true,
        "react-router-dom>tiny-warning": true
      }
    },
    "react-router-dom>react-router": {
      "packages": {
        "prop-types": true,
        "prop-types>react-is": true,
        "react": true,
        "react-redux>hoist-non-react-statics": true,
        "react-router-dom>react-router>history": true,
        "react-router-dom>react-router>mini-create-react-context": true,
        "react-router-dom>tiny-invariant": true,
        "react-router-dom>tiny-warning": true,
        "sinon>nise>path-to-regexp": true
      }
    },
    "react-router-dom>react-router>history": {
      "globals": {
        "addEventListener": true,
        "confirm": true,
        "document": true,
        "history": true,
        "location": true,
        "navigator.userAgent": true,
        "removeEventListener": true
      },
      "packages": {
        "react-router-dom>history>resolve-pathname": true,
        "react-router-dom>history>value-equal": true,
        "react-router-dom>tiny-invariant": true,
        "react-router-dom>tiny-warning": true
      }
    },
    "react-router-dom>react-router>mini-create-react-context": {
      "packages": {
        "@babel/runtime": true,
        "prop-types": true,
        "react": true,
        "react-router-dom>react-router>mini-create-react-context>gud": true,
        "react-router-dom>tiny-warning": true
      }
    },
    "react-router-dom>tiny-warning": {
      "globals": {
        "console": true
      }
    },
    "react-simple-file-input": {
      "globals": {
        "File": true,
        "FileReader": true,
        "console.warn": true
      },
      "packages": {
        "prop-types": true,
        "react": true
      }
    },
    "react-syntax-highlighter>refractor>parse-entities": {
      "globals": {
        "document.createElement": true
      }
    },
    "react-tippy": {
      "globals": {
        "Element": true,
        "MSStream": true,
        "MutationObserver": true,
        "addEventListener": true,
        "clearTimeout": true,
        "console.error": true,
        "console.warn": true,
        "define": true,
        "document": true,
        "getComputedStyle": true,
        "innerHeight": true,
        "innerWidth": true,
        "navigator.maxTouchPoints": true,
        "navigator.msMaxTouchPoints": true,
        "navigator.userAgent": true,
        "performance": true,
        "requestAnimationFrame": true,
        "setTimeout": true
      },
      "packages": {
        "react": true,
        "react-dom": true,
        "react-tippy>popper.js": true
      }
    },
    "react-tippy>popper.js": {
      "globals": {
        "MSInputMethodContext": true,
        "Node.DOCUMENT_POSITION_FOLLOWING": true,
        "cancelAnimationFrame": true,
        "console.warn": true,
        "define": true,
        "devicePixelRatio": true,
        "document": true,
        "getComputedStyle": true,
        "innerHeight": true,
        "innerWidth": true,
        "navigator.userAgent": true,
        "requestAnimationFrame": true,
        "setTimeout": true
      }
    },
    "react-toggle-button": {
      "globals": {
        "clearTimeout": true,
        "console.warn": true,
        "define": true,
        "performance": true,
        "setTimeout": true
      },
      "packages": {
        "react": true
      }
    },
    "readable-stream": {
      "packages": {
        "browserify>browser-resolve": true,
        "browserify>process": true,
        "browserify>timers-browserify": true,
        "pumpify>inherits": true,
        "readable-stream>core-util-is": true,
        "readable-stream>isarray": true,
        "readable-stream>process-nextick-args": true,
        "readable-stream>safe-buffer": true,
        "readable-stream>string_decoder": true,
        "readable-stream>util-deprecate": true,
        "webpack>events": true
      }
    },
    "readable-stream>core-util-is": {
      "packages": {
        "browserify>insert-module-globals>is-buffer": true
      }
    },
    "readable-stream>process-nextick-args": {
      "packages": {
        "browserify>process": true
      }
    },
    "readable-stream>safe-buffer": {
      "packages": {
        "browserify>buffer": true
      }
    },
    "readable-stream>string_decoder": {
      "packages": {
        "readable-stream>safe-buffer": true
      }
    },
    "readable-stream>util-deprecate": {
      "globals": {
        "console.trace": true,
        "console.warn": true,
        "localStorage": true
      }
    },
    "redux": {
      "globals": {
        "console": true
      },
      "packages": {
        "@babel/runtime": true
      }
    },
    "semver": {
      "globals": {
        "console.error": true
      },
      "packages": {
        "browserify>process": true
      }
    },
    "sinon>nise>path-to-regexp": {
      "packages": {
        "sinon>nise>path-to-regexp>isarray": true
      }
    },
    "stream-browserify": {
      "packages": {
        "pumpify>inherits": true,
        "stream-browserify>readable-stream": true,
        "webpack>events": true
      }
    },
    "stream-browserify>readable-stream": {
      "packages": {
        "browserify>browser-resolve": true,
        "browserify>buffer": true,
        "browserify>process": true,
        "browserify>string_decoder": true,
        "pumpify>inherits": true,
        "readable-stream>util-deprecate": true,
        "webpack>events": true
      }
    },
    "string.prototype.matchall>call-bind": {
      "packages": {
        "browserify>has>function-bind": true,
        "string.prototype.matchall>call-bind>es-errors": true,
        "string.prototype.matchall>call-bind>set-function-length": true,
        "string.prototype.matchall>get-intrinsic": true
      }
    },
    "string.prototype.matchall>call-bind>set-function-length": {
      "packages": {
        "string.prototype.matchall>call-bind>es-errors": true,
        "string.prototype.matchall>define-properties>define-data-property": true,
        "string.prototype.matchall>es-abstract>gopd": true,
        "string.prototype.matchall>es-abstract>has-property-descriptors": true,
        "string.prototype.matchall>get-intrinsic": true
      }
    },
    "string.prototype.matchall>define-properties": {
      "packages": {
        "@lavamoat/lavapack>json-stable-stringify>object-keys": true,
        "string.prototype.matchall>define-properties>define-data-property": true,
        "string.prototype.matchall>es-abstract>has-property-descriptors": true
      }
    },
    "string.prototype.matchall>define-properties>define-data-property": {
      "packages": {
        "string.prototype.matchall>call-bind>es-errors": true,
        "string.prototype.matchall>es-abstract>gopd": true,
        "string.prototype.matchall>es-abstract>has-property-descriptors": true,
        "string.prototype.matchall>get-intrinsic": true
      }
    },
    "string.prototype.matchall>es-abstract>array-buffer-byte-length": {
      "packages": {
        "string.prototype.matchall>call-bind": true,
        "string.prototype.matchall>es-abstract>is-array-buffer": true
      }
    },
    "string.prototype.matchall>es-abstract>es-to-primitive>is-symbol": {
      "packages": {
        "string.prototype.matchall>has-symbols": true
      }
    },
    "string.prototype.matchall>es-abstract>gopd": {
      "packages": {
        "string.prototype.matchall>get-intrinsic": true
      }
    },
    "string.prototype.matchall>es-abstract>has-property-descriptors": {
      "packages": {
        "string.prototype.matchall>get-intrinsic": true
      }
    },
    "string.prototype.matchall>es-abstract>is-array-buffer": {
      "packages": {
        "browserify>util>is-typed-array": true,
        "string.prototype.matchall>call-bind": true,
        "string.prototype.matchall>get-intrinsic": true
      }
    },
    "string.prototype.matchall>es-abstract>is-callable": {
      "globals": {
        "document": true
      }
    },
    "string.prototype.matchall>es-abstract>is-regex": {
      "packages": {
        "koa>is-generator-function>has-tostringtag": true,
        "string.prototype.matchall>call-bind": true
      }
    },
    "string.prototype.matchall>es-abstract>is-shared-array-buffer": {
      "packages": {
        "string.prototype.matchall>call-bind": true
      }
    },
    "string.prototype.matchall>es-abstract>object-inspect": {
      "globals": {
        "HTMLElement": true,
        "WeakRef": true
      },
      "packages": {
        "browserify>browser-resolve": true
      }
    },
    "string.prototype.matchall>get-intrinsic": {
      "globals": {
        "AggregateError": true,
        "FinalizationRegistry": true,
        "WeakRef": true
      },
      "packages": {
        "browserify>has>function-bind": true,
        "depcheck>is-core-module>hasown": true,
        "string.prototype.matchall>call-bind>es-errors": true,
        "string.prototype.matchall>es-abstract>has-proto": true,
        "string.prototype.matchall>has-symbols": true
      }
    },
    "string.prototype.matchall>internal-slot": {
      "packages": {
        "depcheck>is-core-module>hasown": true,
        "string.prototype.matchall>get-intrinsic": true,
        "string.prototype.matchall>side-channel": true
      }
    },
    "string.prototype.matchall>regexp.prototype.flags": {
      "packages": {
        "string.prototype.matchall>call-bind": true,
        "string.prototype.matchall>define-properties": true,
        "string.prototype.matchall>regexp.prototype.flags>set-function-name": true
      }
    },
    "string.prototype.matchall>regexp.prototype.flags>set-function-name": {
      "packages": {
        "string.prototype.matchall>define-properties>define-data-property": true,
        "string.prototype.matchall>es-abstract>function.prototype.name>functions-have-names": true,
        "string.prototype.matchall>es-abstract>has-property-descriptors": true
      }
    },
    "string.prototype.matchall>side-channel": {
      "packages": {
        "string.prototype.matchall>call-bind": true,
        "string.prototype.matchall>es-abstract>object-inspect": true,
        "string.prototype.matchall>get-intrinsic": true
      }
    },
    "superstruct": {
      "globals": {
        "console.warn": true,
        "define": true
      }
    },
    "terser>source-map-support>buffer-from": {
      "packages": {
        "browserify>buffer": true
      }
    },
    "uuid": {
      "globals": {
        "crypto": true,
        "msCrypto": true
      }
    },
    "vinyl>replace-ext": {
      "packages": {
        "browserify>path-browserify": true
      }
    },
    "web3": {
      "globals": {
        "XMLHttpRequest": true
      }
    },
    "web3-stream-provider": {
      "globals": {
        "setTimeout": true
      },
      "packages": {
        "browserify>util": true,
        "web3-stream-provider>readable-stream": true,
        "web3-stream-provider>uuid": true
      }
    },
    "web3-stream-provider>readable-stream": {
      "packages": {
        "browserify>browser-resolve": true,
        "browserify>buffer": true,
        "browserify>process": true,
        "browserify>string_decoder": true,
        "pumpify>inherits": true,
        "readable-stream>util-deprecate": true,
        "webpack>events": true
      }
    },
    "web3-stream-provider>uuid": {
      "globals": {
        "crypto": true
      }
    },
    "webextension-polyfill": {
      "globals": {
        "browser": true,
        "chrome": true,
        "console.error": true,
        "console.warn": true,
        "define": true
      }
    },
    "webpack>events": {
      "globals": {
        "console": true
      }
    }
  }
}<|MERGE_RESOLUTION|>--- conflicted
+++ resolved
@@ -2484,8 +2484,6 @@
         "pumpify>inherits": true,
         "readable-stream>util-deprecate": true,
         "webpack>events": true
-<<<<<<< HEAD
-=======
       }
     },
     "@metamask/snaps-controllers>@metamask/snaps-rpc-methods": {
@@ -2498,7 +2496,6 @@
         "@metamask/utils": true,
         "@noble/hashes": true,
         "superstruct": true
->>>>>>> c0896728
       }
     },
     "@metamask/snaps-controllers>concat-stream": {
