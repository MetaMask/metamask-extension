{
  "resources": {
    "@babel/runtime": {
      "globals": {
        "regeneratorRuntime": "write"
      }
    },
    "@babel/runtime>regenerator-runtime": {
      "globals": {
        "regeneratorRuntime": "write"
      }
    },
    "@download/blockies": {
      "globals": {
        "document.createElement": true
      }
    },
    "@ensdomains/content-hash": {
      "globals": {
        "console.warn": true
      },
      "packages": {
        "@ensdomains/content-hash>cids": true,
        "@ensdomains/content-hash>js-base64": true,
        "@ensdomains/content-hash>multicodec": true,
        "@ensdomains/content-hash>multihashes": true,
        "browserify>buffer": true
      }
    },
    "@ensdomains/content-hash>cids": {
      "packages": {
        "@ensdomains/content-hash>cids>multibase": true,
        "@ensdomains/content-hash>cids>multicodec": true,
        "@ensdomains/content-hash>cids>multihashes": true,
        "@ensdomains/content-hash>cids>uint8arrays": true
      }
    },
    "@ensdomains/content-hash>cids>multibase": {
      "globals": {
        "TextDecoder": true,
        "TextEncoder": true
      },
      "packages": {
        "@ensdomains/content-hash>cids>multibase>@multiformats/base-x": true
      }
    },
    "@ensdomains/content-hash>cids>multicodec": {
      "packages": {
        "@ensdomains/content-hash>cids>multicodec>varint": true,
        "@ensdomains/content-hash>cids>uint8arrays": true
      }
    },
    "@ensdomains/content-hash>cids>multihashes": {
      "packages": {
        "@ensdomains/content-hash>cids>multibase": true,
        "@ensdomains/content-hash>cids>uint8arrays": true,
        "@ensdomains/content-hash>multihashes>varint": true
      }
    },
    "@ensdomains/content-hash>cids>uint8arrays": {
      "globals": {
        "TextDecoder": true,
        "TextEncoder": true
      },
      "packages": {
        "@ensdomains/content-hash>cids>multibase": true
      }
    },
    "@ensdomains/content-hash>js-base64": {
      "globals": {
        "Base64": "write",
        "TextDecoder": true,
        "TextEncoder": true,
        "atob": true,
        "btoa": true,
        "define": true
      },
      "packages": {
        "browserify>buffer": true
      }
    },
    "@ensdomains/content-hash>multicodec": {
      "packages": {
        "@ensdomains/content-hash>multicodec>uint8arrays": true,
        "@ensdomains/content-hash>multicodec>varint": true
      }
    },
    "@ensdomains/content-hash>multicodec>uint8arrays": {
      "packages": {
        "@ensdomains/content-hash>multicodec>uint8arrays>multibase": true,
        "@ensdomains/content-hash>multihashes>web-encoding": true
      }
    },
    "@ensdomains/content-hash>multicodec>uint8arrays>multibase": {
      "packages": {
        "@ensdomains/content-hash>cids>multibase>@multiformats/base-x": true,
        "@ensdomains/content-hash>multihashes>web-encoding": true
      }
    },
    "@ensdomains/content-hash>multihashes": {
      "packages": {
        "@ensdomains/content-hash>multihashes>multibase": true,
        "@ensdomains/content-hash>multihashes>varint": true,
        "@ensdomains/content-hash>multihashes>web-encoding": true,
        "browserify>buffer": true
      }
    },
    "@ensdomains/content-hash>multihashes>multibase": {
      "packages": {
        "@ensdomains/content-hash>multihashes>multibase>base-x": true,
        "@ensdomains/content-hash>multihashes>web-encoding": true,
        "browserify>buffer": true
      }
    },
    "@ensdomains/content-hash>multihashes>multibase>base-x": {
      "packages": {
        "koa>content-disposition>safe-buffer": true
      }
    },
    "@ensdomains/content-hash>multihashes>web-encoding": {
      "globals": {
        "TextDecoder": true,
        "TextEncoder": true
      },
      "packages": {
        "browserify>util": true
      }
    },
    "@ethereumjs/common": {
      "packages": {
        "@ethereumjs/common>crc-32": true,
        "@ethereumjs/tx>@ethereumjs/util": true,
        "browserify>buffer": true,
        "browserify>events": true
      }
    },
    "@ethereumjs/common>crc-32": {
      "globals": {
        "DO_NOT_EXPORT_CRC": true,
        "define": true
      }
    },
    "@ethereumjs/tx": {
      "packages": {
        "@ethereumjs/common": true,
        "@ethereumjs/tx>@ethereumjs/rlp": true,
        "@ethereumjs/tx>@ethereumjs/util": true,
        "@ethereumjs/tx>ethereum-cryptography": true,
        "browserify>buffer": true,
        "browserify>insert-module-globals>is-buffer": true
      }
    },
    "@ethereumjs/tx>@ethereumjs/rlp": {
      "globals": {
        "TextEncoder": true
      }
    },
    "@ethereumjs/tx>@ethereumjs/util": {
      "globals": {
        "console.warn": true
      },
      "packages": {
        "@ethereumjs/tx>@ethereumjs/rlp": true,
        "@ethereumjs/tx>@ethereumjs/util>ethereum-cryptography": true,
        "@ethereumjs/tx>@ethereumjs/util>micro-ftch": true,
        "browserify>buffer": true,
        "browserify>events": true,
        "browserify>insert-module-globals>is-buffer": true
      }
    },
    "@ethereumjs/tx>@ethereumjs/util>ethereum-cryptography": {
      "globals": {
        "TextDecoder": true,
        "crypto": true
      },
      "packages": {
        "@ethereumjs/tx>@ethereumjs/util>ethereum-cryptography>@noble/hashes": true,
        "@ethereumjs/tx>ethereum-cryptography>@noble/curves": true
      }
    },
    "@ethereumjs/tx>@ethereumjs/util>ethereum-cryptography>@noble/hashes": {
      "globals": {
        "TextEncoder": true,
        "crypto": true
      }
    },
    "@ethereumjs/tx>@ethereumjs/util>micro-ftch": {
      "globals": {
        "Headers": true,
        "TextDecoder": true,
        "URL": true,
        "btoa": true,
        "fetch": true
      },
      "packages": {
        "browserify>browserify-zlib": true,
        "browserify>buffer": true,
        "browserify>https-browserify": true,
        "browserify>process": true,
        "browserify>stream-http": true,
        "browserify>url": true,
        "browserify>util": true
      }
    },
    "@ethereumjs/tx>ethereum-cryptography": {
      "globals": {
        "TextDecoder": true,
        "crypto": true
      },
      "packages": {
        "@ethereumjs/tx>ethereum-cryptography>@noble/hashes": true
      }
    },
    "@ethereumjs/tx>ethereum-cryptography>@noble/curves": {
      "globals": {
        "TextEncoder": true
      },
      "packages": {
        "@ethereumjs/tx>ethereum-cryptography>@noble/curves>@noble/hashes": true
      }
    },
    "@ethereumjs/tx>ethereum-cryptography>@noble/curves>@noble/hashes": {
      "globals": {
        "TextEncoder": true,
        "crypto": true
      }
    },
    "@ethereumjs/tx>ethereum-cryptography>@noble/hashes": {
      "globals": {
        "TextEncoder": true,
        "crypto": true
      }
    },
    "@ethersproject/abi": {
      "globals": {
        "console.log": true
      },
      "packages": {
        "@ethersproject/abi>@ethersproject/address": true,
        "@ethersproject/abi>@ethersproject/bytes": true,
        "@ethersproject/abi>@ethersproject/constants": true,
        "@ethersproject/abi>@ethersproject/hash": true,
        "@ethersproject/abi>@ethersproject/keccak256": true,
        "@ethersproject/abi>@ethersproject/logger": true,
        "@ethersproject/abi>@ethersproject/properties": true,
        "@ethersproject/abi>@ethersproject/strings": true,
        "@ethersproject/bignumber": true
      }
    },
    "@ethersproject/abi>@ethersproject/address": {
      "packages": {
        "@ethersproject/abi>@ethersproject/bytes": true,
        "@ethersproject/abi>@ethersproject/keccak256": true,
        "@ethersproject/abi>@ethersproject/logger": true,
        "@ethersproject/bignumber": true,
        "@ethersproject/providers>@ethersproject/rlp": true
      }
    },
    "@ethersproject/abi>@ethersproject/bytes": {
      "packages": {
        "@ethersproject/abi>@ethersproject/logger": true
      }
    },
    "@ethersproject/abi>@ethersproject/constants": {
      "packages": {
        "@ethersproject/bignumber": true
      }
    },
    "@ethersproject/abi>@ethersproject/hash": {
      "packages": {
        "@ethersproject/abi>@ethersproject/address": true,
        "@ethersproject/abi>@ethersproject/bytes": true,
        "@ethersproject/abi>@ethersproject/keccak256": true,
        "@ethersproject/abi>@ethersproject/logger": true,
        "@ethersproject/abi>@ethersproject/properties": true,
        "@ethersproject/abi>@ethersproject/strings": true,
        "@ethersproject/bignumber": true,
        "@ethersproject/providers>@ethersproject/base64": true
      }
    },
    "@ethersproject/abi>@ethersproject/keccak256": {
      "packages": {
        "@ethersproject/abi>@ethersproject/bytes": true,
        "@ethersproject/abi>@ethersproject/keccak256>js-sha3": true
      }
    },
    "@ethersproject/abi>@ethersproject/keccak256>js-sha3": {
      "globals": {
        "define": true
      },
      "packages": {
        "browserify>process": true
      }
    },
    "@ethersproject/abi>@ethersproject/logger": {
      "globals": {
        "console": true
      }
    },
    "@ethersproject/abi>@ethersproject/properties": {
      "packages": {
        "@ethersproject/abi>@ethersproject/logger": true
      }
    },
    "@ethersproject/abi>@ethersproject/strings": {
      "packages": {
        "@ethersproject/abi>@ethersproject/bytes": true,
        "@ethersproject/abi>@ethersproject/constants": true,
        "@ethersproject/abi>@ethersproject/logger": true
      }
    },
    "@ethersproject/bignumber": {
      "packages": {
        "@ethersproject/abi>@ethersproject/bytes": true,
        "@ethersproject/abi>@ethersproject/logger": true,
        "bn.js": true
      }
    },
    "@ethersproject/contracts": {
      "globals": {
        "setTimeout": true
      },
      "packages": {
        "@ethersproject/abi": true,
        "@ethersproject/abi>@ethersproject/address": true,
        "@ethersproject/abi>@ethersproject/bytes": true,
        "@ethersproject/abi>@ethersproject/logger": true,
        "@ethersproject/abi>@ethersproject/properties": true,
        "@ethersproject/bignumber": true,
        "@ethersproject/contracts>@ethersproject/abstract-provider": true,
        "@ethersproject/hdnode>@ethersproject/abstract-signer": true,
        "@ethersproject/hdnode>@ethersproject/transactions": true
      }
    },
    "@ethersproject/contracts>@ethersproject/abstract-provider": {
      "packages": {
        "@ethersproject/abi>@ethersproject/bytes": true,
        "@ethersproject/abi>@ethersproject/logger": true,
        "@ethersproject/abi>@ethersproject/properties": true,
        "@ethersproject/bignumber": true
      }
    },
    "@ethersproject/hdnode": {
      "packages": {
        "@ethersproject/abi>@ethersproject/bytes": true,
        "@ethersproject/abi>@ethersproject/logger": true,
        "@ethersproject/abi>@ethersproject/properties": true,
        "@ethersproject/abi>@ethersproject/strings": true,
        "@ethersproject/bignumber": true,
        "@ethersproject/hdnode>@ethersproject/basex": true,
        "@ethersproject/hdnode>@ethersproject/pbkdf2": true,
        "@ethersproject/hdnode>@ethersproject/sha2": true,
        "@ethersproject/hdnode>@ethersproject/signing-key": true,
        "@ethersproject/hdnode>@ethersproject/transactions": true,
        "@ethersproject/hdnode>@ethersproject/wordlists": true
      }
    },
    "@ethersproject/hdnode>@ethersproject/abstract-signer": {
      "packages": {
        "@ethersproject/abi>@ethersproject/logger": true,
        "@ethersproject/abi>@ethersproject/properties": true
      }
    },
    "@ethersproject/hdnode>@ethersproject/basex": {
      "packages": {
        "@ethersproject/abi>@ethersproject/bytes": true,
        "@ethersproject/abi>@ethersproject/properties": true
      }
    },
    "@ethersproject/hdnode>@ethersproject/pbkdf2": {
      "packages": {
        "@ethersproject/abi>@ethersproject/bytes": true,
        "@ethersproject/hdnode>@ethersproject/sha2": true
      }
    },
    "@ethersproject/hdnode>@ethersproject/sha2": {
      "packages": {
        "@ethersproject/abi>@ethersproject/bytes": true,
        "@ethersproject/abi>@ethersproject/logger": true,
        "ethereumjs-util>ethereum-cryptography>hash.js": true
      }
    },
    "@ethersproject/hdnode>@ethersproject/signing-key": {
      "packages": {
        "@ethersproject/abi>@ethersproject/bytes": true,
        "@ethersproject/abi>@ethersproject/logger": true,
        "@ethersproject/abi>@ethersproject/properties": true,
        "@metamask/ppom-validator>elliptic": true
      }
    },
    "@ethersproject/hdnode>@ethersproject/transactions": {
      "packages": {
        "@ethersproject/abi>@ethersproject/address": true,
        "@ethersproject/abi>@ethersproject/bytes": true,
        "@ethersproject/abi>@ethersproject/constants": true,
        "@ethersproject/abi>@ethersproject/keccak256": true,
        "@ethersproject/abi>@ethersproject/logger": true,
        "@ethersproject/abi>@ethersproject/properties": true,
        "@ethersproject/bignumber": true,
        "@ethersproject/hdnode>@ethersproject/signing-key": true,
        "@ethersproject/providers>@ethersproject/rlp": true
      }
    },
    "@ethersproject/hdnode>@ethersproject/wordlists": {
      "packages": {
        "@ethersproject/abi>@ethersproject/bytes": true,
        "@ethersproject/abi>@ethersproject/hash": true,
        "@ethersproject/abi>@ethersproject/logger": true,
        "@ethersproject/abi>@ethersproject/properties": true,
        "@ethersproject/abi>@ethersproject/strings": true
      }
    },
    "@ethersproject/providers": {
      "globals": {
        "WebSocket": true,
        "clearInterval": true,
        "clearTimeout": true,
        "console.log": true,
        "console.warn": true,
        "setInterval": true,
        "setTimeout": true
      },
      "packages": {
        "@ethersproject/abi>@ethersproject/address": true,
        "@ethersproject/abi>@ethersproject/bytes": true,
        "@ethersproject/abi>@ethersproject/constants": true,
        "@ethersproject/abi>@ethersproject/hash": true,
        "@ethersproject/abi>@ethersproject/logger": true,
        "@ethersproject/abi>@ethersproject/properties": true,
        "@ethersproject/abi>@ethersproject/strings": true,
        "@ethersproject/bignumber": true,
        "@ethersproject/contracts>@ethersproject/abstract-provider": true,
        "@ethersproject/hdnode>@ethersproject/abstract-signer": true,
        "@ethersproject/hdnode>@ethersproject/basex": true,
        "@ethersproject/hdnode>@ethersproject/sha2": true,
        "@ethersproject/hdnode>@ethersproject/transactions": true,
        "@ethersproject/providers>@ethersproject/base64": true,
        "@ethersproject/providers>@ethersproject/networks": true,
        "@ethersproject/providers>@ethersproject/random": true,
        "@ethersproject/providers>@ethersproject/web": true,
        "@ethersproject/providers>bech32": true
      }
    },
    "@ethersproject/providers>@ethersproject/base64": {
      "globals": {
        "atob": true,
        "btoa": true
      },
      "packages": {
        "@ethersproject/abi>@ethersproject/bytes": true
      }
    },
    "@ethersproject/providers>@ethersproject/networks": {
      "packages": {
        "@ethersproject/abi>@ethersproject/logger": true
      }
    },
    "@ethersproject/providers>@ethersproject/random": {
      "packages": {
        "@ethersproject/abi>@ethersproject/bytes": true,
        "@ethersproject/abi>@ethersproject/logger": true
      }
    },
    "@ethersproject/providers>@ethersproject/rlp": {
      "packages": {
        "@ethersproject/abi>@ethersproject/bytes": true,
        "@ethersproject/abi>@ethersproject/logger": true
      }
    },
    "@ethersproject/providers>@ethersproject/web": {
      "globals": {
        "clearTimeout": true,
        "fetch": true,
        "setTimeout": true
      },
      "packages": {
        "@ethersproject/abi>@ethersproject/bytes": true,
        "@ethersproject/abi>@ethersproject/logger": true,
        "@ethersproject/abi>@ethersproject/properties": true,
        "@ethersproject/abi>@ethersproject/strings": true,
        "@ethersproject/providers>@ethersproject/base64": true
      }
    },
    "@keystonehq/bc-ur-registry-eth": {
      "packages": {
        "@ethereumjs/tx>@ethereumjs/util": true,
        "@keystonehq/bc-ur-registry-eth>@keystonehq/bc-ur-registry": true,
        "@keystonehq/bc-ur-registry-eth>hdkey": true,
        "browserify>buffer": true,
        "uuid": true
      }
    },
    "@keystonehq/bc-ur-registry-eth>@keystonehq/bc-ur-registry": {
      "globals": {
        "define": true
      },
      "packages": {
        "@ngraveio/bc-ur": true,
        "browserify>buffer": true,
        "ethereumjs-util>ethereum-cryptography>bs58check": true,
        "mockttp>graphql-tag>tslib": true
      }
    },
    "@keystonehq/bc-ur-registry-eth>hdkey": {
      "packages": {
        "browserify>assert": true,
        "browserify>crypto-browserify": true,
        "ethereumjs-util>ethereum-cryptography>bs58check": true,
        "ethereumjs-util>ethereum-cryptography>secp256k1": true,
        "koa>content-disposition>safe-buffer": true
      }
    },
    "@keystonehq/metamask-airgapped-keyring": {
      "packages": {
        "@ethereumjs/tx": true,
        "@keystonehq/bc-ur-registry-eth": true,
        "@keystonehq/metamask-airgapped-keyring>@keystonehq/base-eth-keyring": true,
        "@keystonehq/metamask-airgapped-keyring>@metamask/obs-store": true,
        "browserify>buffer": true,
        "browserify>events": true,
        "ethereumjs-util>rlp": true,
        "uuid": true
      }
    },
    "@keystonehq/metamask-airgapped-keyring>@keystonehq/base-eth-keyring": {
      "packages": {
        "@ethereumjs/tx": true,
        "@ethereumjs/tx>@ethereumjs/util": true,
        "@keystonehq/bc-ur-registry-eth": true,
        "@keystonehq/bc-ur-registry-eth>hdkey": true,
        "@keystonehq/metamask-airgapped-keyring>@keystonehq/base-eth-keyring>rlp": true,
        "browserify>buffer": true,
        "uuid": true
      }
    },
    "@keystonehq/metamask-airgapped-keyring>@keystonehq/base-eth-keyring>rlp": {
      "globals": {
        "TextEncoder": true
      }
    },
    "@keystonehq/metamask-airgapped-keyring>@metamask/obs-store": {
      "packages": {
        "@keystonehq/metamask-airgapped-keyring>@metamask/obs-store>through2": true,
        "@metamask/safe-event-emitter": true,
        "browserify>stream-browserify": true
      }
    },
    "@keystonehq/metamask-airgapped-keyring>@metamask/obs-store>through2": {
      "packages": {
        "browserify>process": true,
        "browserify>util": true,
        "readable-stream": true,
        "watchify>xtend": true
      }
    },
    "@material-ui/core": {
      "globals": {
        "Image": true,
        "_formatMuiErrorMessage": true,
        "addEventListener": true,
        "clearInterval": true,
        "clearTimeout": true,
        "console.error": true,
        "console.warn": true,
        "document": true,
        "getComputedStyle": true,
        "getSelection": true,
        "innerHeight": true,
        "innerWidth": true,
        "matchMedia": true,
        "navigator": true,
        "performance.now": true,
        "removeEventListener": true,
        "requestAnimationFrame": true,
        "setInterval": true,
        "setTimeout": true
      },
      "packages": {
        "@babel/runtime": true,
        "@material-ui/core>@material-ui/styles": true,
        "@material-ui/core>@material-ui/system": true,
        "@material-ui/core>@material-ui/utils": true,
        "@material-ui/core>clsx": true,
        "@material-ui/core>popper.js": true,
        "@material-ui/core>react-transition-group": true,
        "prop-types": true,
        "prop-types>react-is": true,
        "react": true,
        "react-dom": true,
        "react-redux>hoist-non-react-statics": true
      }
    },
    "@material-ui/core>@material-ui/styles": {
      "globals": {
        "console.error": true,
        "console.warn": true,
        "document.createComment": true,
        "document.head": true
      },
      "packages": {
        "@babel/runtime": true,
        "@material-ui/core>@material-ui/styles>jss": true,
        "@material-ui/core>@material-ui/styles>jss-plugin-camel-case": true,
        "@material-ui/core>@material-ui/styles>jss-plugin-default-unit": true,
        "@material-ui/core>@material-ui/styles>jss-plugin-global": true,
        "@material-ui/core>@material-ui/styles>jss-plugin-nested": true,
        "@material-ui/core>@material-ui/styles>jss-plugin-props-sort": true,
        "@material-ui/core>@material-ui/styles>jss-plugin-rule-value-function": true,
        "@material-ui/core>@material-ui/styles>jss-plugin-vendor-prefixer": true,
        "@material-ui/core>@material-ui/utils": true,
        "@material-ui/core>clsx": true,
        "prop-types": true,
        "react": true,
        "react-redux>hoist-non-react-statics": true
      }
    },
    "@material-ui/core>@material-ui/styles>jss": {
      "globals": {
        "CSS": true,
        "document.createElement": true,
        "document.querySelector": true
      },
      "packages": {
        "@babel/runtime": true,
        "@material-ui/core>@material-ui/styles>jss>is-in-browser": true,
        "react-router-dom>tiny-warning": true
      }
    },
    "@material-ui/core>@material-ui/styles>jss-plugin-camel-case": {
      "packages": {
        "@material-ui/core>@material-ui/styles>jss-plugin-camel-case>hyphenate-style-name": true
      }
    },
    "@material-ui/core>@material-ui/styles>jss-plugin-default-unit": {
      "globals": {
        "CSS": true
      },
      "packages": {
        "@material-ui/core>@material-ui/styles>jss": true
      }
    },
    "@material-ui/core>@material-ui/styles>jss-plugin-global": {
      "packages": {
        "@babel/runtime": true,
        "@material-ui/core>@material-ui/styles>jss": true
      }
    },
    "@material-ui/core>@material-ui/styles>jss-plugin-nested": {
      "packages": {
        "@babel/runtime": true,
        "react-router-dom>tiny-warning": true
      }
    },
    "@material-ui/core>@material-ui/styles>jss-plugin-rule-value-function": {
      "packages": {
        "@material-ui/core>@material-ui/styles>jss": true,
        "react-router-dom>tiny-warning": true
      }
    },
    "@material-ui/core>@material-ui/styles>jss-plugin-vendor-prefixer": {
      "packages": {
        "@material-ui/core>@material-ui/styles>jss": true,
        "@material-ui/core>@material-ui/styles>jss-plugin-vendor-prefixer>css-vendor": true
      }
    },
    "@material-ui/core>@material-ui/styles>jss-plugin-vendor-prefixer>css-vendor": {
      "globals": {
        "document.createElement": true,
        "document.documentElement": true,
        "getComputedStyle": true
      },
      "packages": {
        "@babel/runtime": true,
        "@material-ui/core>@material-ui/styles>jss>is-in-browser": true
      }
    },
    "@material-ui/core>@material-ui/styles>jss>is-in-browser": {
      "globals": {
        "document": true
      }
    },
    "@material-ui/core>@material-ui/system": {
      "globals": {
        "console.error": true
      },
      "packages": {
        "@babel/runtime": true,
        "@material-ui/core>@material-ui/utils": true,
        "prop-types": true
      }
    },
    "@material-ui/core>@material-ui/utils": {
      "packages": {
        "@babel/runtime": true,
        "prop-types": true,
        "prop-types>react-is": true
      }
    },
    "@material-ui/core>popper.js": {
      "globals": {
        "MSInputMethodContext": true,
        "Node.DOCUMENT_POSITION_FOLLOWING": true,
        "cancelAnimationFrame": true,
        "console.warn": true,
        "define": true,
        "devicePixelRatio": true,
        "document": true,
        "getComputedStyle": true,
        "innerHeight": true,
        "innerWidth": true,
        "navigator": true,
        "requestAnimationFrame": true,
        "setTimeout": true
      }
    },
    "@material-ui/core>react-transition-group": {
      "globals": {
        "Element": true,
        "setTimeout": true
      },
      "packages": {
        "@material-ui/core>react-transition-group>dom-helpers": true,
        "prop-types": true,
        "react": true,
        "react-dom": true
      }
    },
    "@material-ui/core>react-transition-group>dom-helpers": {
      "packages": {
        "@babel/runtime": true
      }
    },
    "@metamask/address-book-controller": {
      "packages": {
        "@metamask/base-controller": true,
        "@metamask/controller-utils": true
      }
    },
    "@metamask/announcement-controller": {
      "packages": {
        "@metamask/base-controller": true
      }
    },
    "@metamask/approval-controller": {
      "globals": {
        "console.info": true
      },
      "packages": {
        "@metamask/approval-controller>nanoid": true,
        "@metamask/base-controller": true,
        "eth-rpc-errors": true
      }
    },
    "@metamask/approval-controller>nanoid": {
      "globals": {
        "crypto.getRandomValues": true
      }
    },
    "@metamask/assets-controllers": {
      "globals": {
        "Headers": true,
        "URL": true,
        "clearInterval": true,
        "clearTimeout": true,
        "console.info": true,
        "console.log": true,
        "setInterval": true,
        "setTimeout": true
      },
      "packages": {
        "@ethersproject/abi>@ethersproject/address": true,
        "@ethersproject/contracts": true,
        "@ethersproject/providers": true,
        "@metamask/assets-controllers>@metamask/abi-utils": true,
        "@metamask/assets-controllers>@metamask/rpc-errors": true,
        "@metamask/assets-controllers>abort-controller": true,
        "@metamask/assets-controllers>multiformats": true,
        "@metamask/base-controller": true,
        "@metamask/contract-metadata": true,
        "@metamask/controller-utils": true,
        "@metamask/metamask-eth-abis": true,
        "@metamask/utils": true,
        "browserify>events": true,
        "eth-json-rpc-filters>async-mutex": true,
        "eth-query": true,
        "ethereumjs-util": true,
        "single-call-balance-checker-abi": true,
        "uuid": true
      }
    },
    "@metamask/assets-controllers>@metamask/abi-utils": {
      "packages": {
        "@metamask/assets-controllers>@metamask/abi-utils>@metamask/utils": true,
        "superstruct": true
      }
    },
    "@metamask/assets-controllers>@metamask/abi-utils>@metamask/utils": {
      "globals": {
        "TextDecoder": true,
        "TextEncoder": true
      },
      "packages": {
        "browserify>buffer": true,
        "nock>debug": true,
        "semver": true,
        "superstruct": true
      }
    },
    "@metamask/assets-controllers>@metamask/rpc-errors": {
      "packages": {
        "@metamask/utils": true,
        "eth-rpc-errors>fast-safe-stringify": true
      }
    },
    "@metamask/assets-controllers>abort-controller": {
      "globals": {
        "AbortController": true
      }
    },
    "@metamask/assets-controllers>multiformats": {
      "globals": {
        "TextDecoder": true,
        "TextEncoder": true,
        "console.warn": true
      }
    },
    "@metamask/base-controller": {
      "globals": {
        "setTimeout": true
      },
      "packages": {
        "immer": true
      }
    },
    "@metamask/browser-passworder": {
      "globals": {
        "btoa": true,
        "crypto.getRandomValues": true,
        "crypto.subtle.decrypt": true,
        "crypto.subtle.deriveKey": true,
        "crypto.subtle.encrypt": true,
        "crypto.subtle.exportKey": true,
        "crypto.subtle.importKey": true
      },
      "packages": {
        "browserify>buffer": true
      }
    },
    "@metamask/controller-utils": {
      "globals": {
        "URL": true,
        "console.error": true,
        "fetch": true,
        "setTimeout": true
      },
      "packages": {
        "@metamask/controller-utils>@metamask/utils": true,
        "@metamask/controller-utils>@spruceid/siwe-parser": true,
        "browserify>buffer": true,
        "eslint>fast-deep-equal": true,
        "eth-ens-namehash": true,
        "ethereumjs-util": true,
        "ethjs>ethjs-unit": true
      }
    },
    "@metamask/controller-utils>@metamask/eth-query": {
      "packages": {
        "eth-query>json-rpc-random-id": true,
        "watchify>xtend": true
      }
    },
    "@metamask/controller-utils>@metamask/utils": {
      "globals": {
        "TextDecoder": true,
        "TextEncoder": true
      },
      "packages": {
        "@metamask/key-tree>@noble/hashes": true,
        "browserify>buffer": true,
        "nock>debug": true,
        "semver": true,
        "superstruct": true
      }
    },
    "@metamask/controller-utils>@spruceid/siwe-parser": {
      "globals": {
        "console.error": true,
        "console.log": true
      },
      "packages": {
        "@metamask/controller-utils>@spruceid/siwe-parser>apg-js": true
      }
    },
    "@metamask/controller-utils>@spruceid/siwe-parser>apg-js": {
      "globals": {
        "mode": true
      },
      "packages": {
        "browserify>buffer": true,
        "browserify>insert-module-globals>is-buffer": true
      }
    },
    "@metamask/controllers>web3": {
      "globals": {
        "XMLHttpRequest": true
      }
    },
    "@metamask/controllers>web3-provider-engine>cross-fetch>node-fetch": {
      "globals": {
        "fetch": true
      }
    },
    "@metamask/controllers>web3-provider-engine>eth-json-rpc-middleware>node-fetch": {
      "globals": {
        "fetch": true
      }
    },
    "@metamask/desktop": {
      "globals": {
        "TextDecoder": true,
        "TextEncoder": true,
        "WebSocket": true,
        "clearInterval": true,
        "clearTimeout": true,
        "crypto.getRandomValues": true,
        "crypto.subtle.decrypt": true,
        "crypto.subtle.digest": true,
        "crypto.subtle.encrypt": true,
        "crypto.subtle.exportKey": true,
        "crypto.subtle.generateKey": true,
        "crypto.subtle.importKey": true,
        "isDesktopApp": true,
        "setInterval": true,
        "setTimeout": true
      },
      "packages": {
        "@metamask/desktop>@metamask/obs-store": true,
        "@metamask/desktop>eciesjs": true,
        "@metamask/desktop>otpauth": true,
        "browserify>buffer": true,
        "browserify>events": true,
        "browserify>stream-browserify": true,
        "end-of-stream": true,
        "extension-port-stream": true,
        "loglevel": true,
        "obj-multiplex": true,
        "uuid": true,
        "webextension-polyfill": true
      }
    },
    "@metamask/desktop>@metamask/obs-store": {
      "globals": {
        "localStorage": true
      },
      "packages": {
        "@metamask/desktop>@metamask/obs-store>through2": true,
        "@metamask/safe-event-emitter": true,
        "browserify>stream-browserify": true
      }
    },
    "@metamask/desktop>@metamask/obs-store>through2": {
      "packages": {
        "browserify>process": true,
        "browserify>util": true,
        "readable-stream": true,
        "watchify>xtend": true
      }
    },
    "@metamask/desktop>eciesjs": {
      "packages": {
        "@metamask/desktop>eciesjs>futoin-hkdf": true,
        "browserify>buffer": true,
        "browserify>crypto-browserify": true,
        "ethereumjs-util>ethereum-cryptography>secp256k1": true
      }
    },
    "@metamask/desktop>eciesjs>futoin-hkdf": {
      "packages": {
        "browserify>buffer": true,
        "browserify>crypto-browserify": true
      }
    },
    "@metamask/desktop>otpauth": {
      "globals": {
        "__GLOBALTHIS__": true,
        "define": true
      }
    },
    "@metamask/eth-json-rpc-middleware": {
      "globals": {
        "URL": true,
        "console.error": true,
        "setTimeout": true
      },
      "packages": {
        "@metamask/eth-json-rpc-middleware>@metamask/utils": true,
        "@metamask/eth-json-rpc-middleware>clone": true,
        "@metamask/eth-json-rpc-middleware>pify": true,
        "@metamask/eth-json-rpc-middleware>safe-stable-stringify": true,
        "@metamask/eth-snap-keyring>@metamask/eth-sig-util": true,
        "eth-rpc-errors": true,
        "json-rpc-engine": true
      }
    },
    "@metamask/eth-json-rpc-middleware>@metamask/utils": {
      "globals": {
        "TextDecoder": true,
        "TextEncoder": true
      },
      "packages": {
        "browserify>buffer": true,
        "nock>debug": true,
        "semver": true,
        "superstruct": true
      }
    },
    "@metamask/eth-json-rpc-middleware>clone": {
      "packages": {
        "browserify>buffer": true
      }
    },
    "@metamask/eth-keyring-controller": {
      "packages": {
        "@metamask/browser-passworder": true,
        "@metamask/eth-keyring-controller>@metamask/eth-hd-keyring": true,
        "@metamask/eth-keyring-controller>@metamask/eth-sig-util": true,
        "@metamask/eth-keyring-controller>@metamask/eth-simple-keyring": true,
        "@metamask/eth-keyring-controller>obs-store": true,
        "browserify>events": true
      }
    },
    "@metamask/eth-keyring-controller>@metamask/eth-hd-keyring": {
      "globals": {
        "TextEncoder": true
      },
      "packages": {
        "@ethereumjs/tx>@ethereumjs/util": true,
        "@metamask/eth-keyring-controller>@metamask/eth-hd-keyring>ethereum-cryptography": true,
        "@metamask/eth-snap-keyring>@metamask/eth-sig-util": true,
        "@metamask/scure-bip39": true,
        "browserify>buffer": true
      }
    },
    "@metamask/eth-keyring-controller>@metamask/eth-hd-keyring>ethereum-cryptography": {
      "globals": {
        "TextDecoder": true,
        "crypto": true
      },
      "packages": {
        "@metamask/eth-keyring-controller>@metamask/eth-hd-keyring>ethereum-cryptography>@noble/hashes": true,
        "@metamask/eth-keyring-controller>@metamask/eth-hd-keyring>ethereum-cryptography>@scure/bip32": true
      }
    },
    "@metamask/eth-keyring-controller>@metamask/eth-hd-keyring>ethereum-cryptography>@noble/hashes": {
      "globals": {
        "TextEncoder": true,
        "crypto": true
      }
    },
    "@metamask/eth-keyring-controller>@metamask/eth-hd-keyring>ethereum-cryptography>@noble/secp256k1": {
      "globals": {
        "crypto": true
      },
      "packages": {
        "browserify>browser-resolve": true
      }
    },
    "@metamask/eth-keyring-controller>@metamask/eth-hd-keyring>ethereum-cryptography>@scure/bip32": {
      "packages": {
        "@metamask/eth-keyring-controller>@metamask/eth-hd-keyring>ethereum-cryptography>@noble/secp256k1": true,
        "@metamask/eth-keyring-controller>@metamask/eth-hd-keyring>ethereum-cryptography>@scure/bip32>@noble/hashes": true,
        "@metamask/key-tree>@scure/base": true
      }
    },
    "@metamask/eth-keyring-controller>@metamask/eth-hd-keyring>ethereum-cryptography>@scure/bip32>@noble/hashes": {
      "globals": {
        "TextEncoder": true,
        "crypto": true
      }
    },
    "@metamask/eth-keyring-controller>@metamask/eth-sig-util": {
      "packages": {
        "@ethereumjs/tx>@ethereumjs/util": true,
        "@metamask/eth-keyring-controller>@metamask/eth-sig-util>ethereum-cryptography": true,
        "bn.js": true,
        "browserify>buffer": true,
        "eth-sig-util>ethereumjs-util>ethjs-util": true,
        "eth-sig-util>tweetnacl": true,
        "eth-sig-util>tweetnacl-util": true
      }
    },
    "@metamask/eth-keyring-controller>@metamask/eth-sig-util>ethereum-cryptography": {
      "globals": {
        "TextDecoder": true,
        "crypto": true
      },
      "packages": {
        "@metamask/eth-keyring-controller>@metamask/eth-sig-util>ethereum-cryptography>@noble/hashes": true
      }
    },
    "@metamask/eth-keyring-controller>@metamask/eth-sig-util>ethereum-cryptography>@noble/hashes": {
      "globals": {
        "TextEncoder": true,
        "crypto": true
      }
    },
    "@metamask/eth-keyring-controller>@metamask/eth-simple-keyring": {
      "packages": {
        "@ethereumjs/tx>@ethereumjs/util": true,
        "@metamask/eth-keyring-controller>@metamask/eth-simple-keyring>ethereum-cryptography": true,
        "@metamask/eth-snap-keyring>@metamask/eth-sig-util": true,
        "browserify>buffer": true,
        "browserify>events": true,
        "mocha>serialize-javascript>randombytes": true
      }
    },
    "@metamask/eth-keyring-controller>@metamask/eth-simple-keyring>ethereum-cryptography": {
      "globals": {
        "TextDecoder": true,
        "crypto": true
      },
      "packages": {
        "@metamask/eth-keyring-controller>@metamask/eth-simple-keyring>ethereum-cryptography>@noble/hashes": true
      }
    },
    "@metamask/eth-keyring-controller>@metamask/eth-simple-keyring>ethereum-cryptography>@noble/hashes": {
      "globals": {
        "TextEncoder": true,
        "crypto": true
      }
    },
    "@metamask/eth-keyring-controller>obs-store": {
      "packages": {
        "@metamask/eth-token-tracker>safe-event-emitter": true,
        "watchify>xtend": true
      }
    },
    "@metamask/eth-ledger-bridge-keyring": {
      "globals": {
        "addEventListener": true,
        "console.log": true,
        "document.createElement": true,
        "document.head.appendChild": true,
        "fetch": true,
        "removeEventListener": true
      },
      "packages": {
        "@ethereumjs/tx": true,
        "@metamask/eth-ledger-bridge-keyring>eth-sig-util": true,
        "@metamask/eth-ledger-bridge-keyring>hdkey": true,
        "browserify>buffer": true,
        "browserify>events": true,
        "ethereumjs-util": true
      }
    },
    "@metamask/eth-ledger-bridge-keyring>eth-sig-util": {
      "packages": {
        "@metamask/eth-ledger-bridge-keyring>eth-sig-util>ethereumjs-util": true,
        "browserify>buffer": true,
        "eth-sig-util>tweetnacl": true,
        "eth-sig-util>tweetnacl-util": true,
        "ethereumjs-abi": true
      }
    },
    "@metamask/eth-ledger-bridge-keyring>eth-sig-util>ethereumjs-util": {
      "packages": {
        "@metamask/ppom-validator>elliptic": true,
        "bn.js": true,
        "browserify>assert": true,
        "browserify>buffer": true,
        "eth-sig-util>ethereumjs-util>ethjs-util": true,
        "ethereumjs-util>create-hash": true,
        "ethereumjs-util>ethereum-cryptography": true,
        "ethereumjs-util>rlp": true,
        "koa>content-disposition>safe-buffer": true
      }
    },
    "@metamask/eth-ledger-bridge-keyring>hdkey": {
      "packages": {
        "@metamask/eth-ledger-bridge-keyring>hdkey>secp256k1": true,
        "@metamask/eth-trezor-keyring>hdkey>coinstring": true,
        "browserify>assert": true,
        "browserify>crypto-browserify": true,
        "koa>content-disposition>safe-buffer": true
      }
    },
    "@metamask/eth-ledger-bridge-keyring>hdkey>secp256k1": {
      "packages": {
        "@metamask/eth-trezor-keyring>hdkey>secp256k1>bip66": true,
        "@metamask/ppom-validator>elliptic": true,
        "bn.js": true,
        "browserify>insert-module-globals>is-buffer": true,
        "ethereumjs-util>create-hash": true,
        "koa>content-disposition>safe-buffer": true
      }
    },
    "@metamask/eth-snap-keyring": {
      "globals": {
        "console.error": true,
        "console.warn": true
      },
      "packages": {
        "@ethereumjs/tx": true,
        "@metamask/eth-snap-keyring>@metamask/keyring-api": true,
        "@metamask/eth-snap-keyring>@metamask/utils": true,
        "@metamask/eth-snap-keyring>uuid": true,
        "browserify>events": true,
        "superstruct": true
      }
    },
    "@metamask/eth-snap-keyring>@metamask/eth-sig-util": {
      "packages": {
        "@ethereumjs/tx>@ethereumjs/util": true,
        "@metamask/eth-snap-keyring>@metamask/eth-sig-util>ethereum-cryptography": true,
        "bn.js": true,
        "browserify>buffer": true,
        "eth-sig-util>ethereumjs-util>ethjs-util": true,
        "eth-sig-util>tweetnacl": true,
        "eth-sig-util>tweetnacl-util": true
      }
    },
    "@metamask/eth-snap-keyring>@metamask/eth-sig-util>ethereum-cryptography": {
      "globals": {
        "TextDecoder": true,
        "crypto": true
      },
      "packages": {
        "@metamask/eth-snap-keyring>@metamask/eth-sig-util>ethereum-cryptography>@noble/hashes": true
      }
    },
    "@metamask/eth-snap-keyring>@metamask/eth-sig-util>ethereum-cryptography>@noble/hashes": {
      "globals": {
        "TextEncoder": true,
        "crypto": true
      }
    },
    "@metamask/eth-snap-keyring>@metamask/keyring-api": {
      "packages": {
        "@metamask/eth-snap-keyring>@metamask/keyring-api>@metamask/utils": true,
        "@metamask/eth-snap-keyring>@metamask/keyring-api>uuid": true,
        "superstruct": true
      }
    },
    "@metamask/eth-snap-keyring>@metamask/keyring-api>@metamask/utils": {
      "globals": {
        "TextDecoder": true,
        "TextEncoder": true
      },
      "packages": {
        "@metamask/key-tree>@noble/hashes": true,
        "browserify>buffer": true,
        "nock>debug": true,
        "semver": true,
        "superstruct": true
      }
    },
    "@metamask/eth-snap-keyring>@metamask/keyring-api>uuid": {
      "globals": {
        "crypto": true
      }
    },
    "@metamask/eth-snap-keyring>@metamask/utils": {
      "globals": {
        "TextDecoder": true,
        "TextEncoder": true
      },
      "packages": {
        "@metamask/key-tree>@noble/hashes": true,
        "browserify>buffer": true,
        "nock>debug": true,
        "semver": true,
        "superstruct": true
      }
    },
    "@metamask/eth-snap-keyring>uuid": {
      "globals": {
        "crypto": true
      }
    },
    "@metamask/eth-token-tracker": {
      "globals": {
        "console.warn": true
      },
      "packages": {
        "@babel/runtime": true,
        "@metamask/eth-token-tracker>deep-equal": true,
        "@metamask/eth-token-tracker>eth-block-tracker": true,
        "@metamask/eth-token-tracker>ethjs": true,
        "@metamask/eth-token-tracker>human-standard-token-abi": true,
        "@metamask/eth-token-tracker>safe-event-emitter": true,
        "ethjs-contract": true,
        "ethjs-query": true
      }
    },
    "@metamask/eth-token-tracker>deep-equal": {
      "packages": {
        "@metamask/eth-token-tracker>deep-equal>is-arguments": true,
        "@metamask/eth-token-tracker>deep-equal>is-date-object": true,
        "@ngraveio/bc-ur>assert>object-is": true,
        "globalthis>define-properties>object-keys": true,
        "string.prototype.matchall>es-abstract>is-regex": true,
        "string.prototype.matchall>regexp.prototype.flags": true
      }
    },
    "@metamask/eth-token-tracker>deep-equal>is-arguments": {
      "packages": {
        "koa>is-generator-function>has-tostringtag": true,
        "string.prototype.matchall>call-bind": true
      }
    },
    "@metamask/eth-token-tracker>deep-equal>is-date-object": {
      "packages": {
        "koa>is-generator-function>has-tostringtag": true
      }
    },
    "@metamask/eth-token-tracker>eth-block-tracker": {
      "globals": {
        "clearTimeout": true,
        "console.error": true,
        "setTimeout": true
      },
      "packages": {
        "@metamask/eth-token-tracker>eth-block-tracker>pify": true,
        "@metamask/eth-token-tracker>safe-event-emitter": true,
        "eth-query": true
      }
    },
    "@metamask/eth-token-tracker>ethjs": {
      "globals": {
        "clearInterval": true,
        "setInterval": true
      },
      "packages": {
        "@metamask/eth-token-tracker>ethjs>ethjs-abi": true,
        "@metamask/eth-token-tracker>ethjs>ethjs-contract": true,
        "@metamask/eth-token-tracker>ethjs>ethjs-query": true,
        "@metamask/eth-token-tracker>ethjs>ethjs-util": true,
        "bn.js": true,
        "browserify>buffer": true,
        "ethjs>ethjs-filter": true,
        "ethjs>ethjs-provider-http": true,
        "ethjs>ethjs-unit": true,
        "ethjs>js-sha3": true,
        "ethjs>number-to-bn": true
      }
    },
    "@metamask/eth-token-tracker>ethjs>ethjs-abi": {
      "packages": {
        "bn.js": true,
        "browserify>buffer": true,
        "ethjs>js-sha3": true,
        "ethjs>number-to-bn": true
      }
    },
    "@metamask/eth-token-tracker>ethjs>ethjs-contract": {
      "packages": {
        "@metamask/eth-token-tracker>ethjs>ethjs-contract>ethjs-abi": true,
        "@metamask/eth-token-tracker>ethjs>ethjs-util": true,
        "ethjs-query>babel-runtime": true,
        "ethjs>ethjs-filter": true,
        "ethjs>js-sha3": true,
        "promise-to-callback": true
      }
    },
    "@metamask/eth-token-tracker>ethjs>ethjs-contract>ethjs-abi": {
      "packages": {
        "bn.js": true,
        "browserify>buffer": true,
        "ethjs>js-sha3": true,
        "ethjs>number-to-bn": true
      }
    },
    "@metamask/eth-token-tracker>ethjs>ethjs-query": {
      "globals": {
        "console": true
      },
      "packages": {
        "ethjs-query>babel-runtime": true,
        "ethjs-query>ethjs-format": true,
        "ethjs-query>ethjs-rpc": true,
        "promise-to-callback": true
      }
    },
    "@metamask/eth-token-tracker>ethjs>ethjs-util": {
      "packages": {
        "browserify>buffer": true,
        "ethjs>ethjs-util>is-hex-prefixed": true,
        "ethjs>ethjs-util>strip-hex-prefix": true
      }
    },
    "@metamask/eth-token-tracker>safe-event-emitter": {
      "globals": {
        "setTimeout": true
      },
      "packages": {
        "browserify>util": true,
        "webpack>events": true
      }
    },
    "@metamask/eth-trezor-keyring": {
      "globals": {
        "setTimeout": true
      },
      "packages": {
        "@ethereumjs/tx": true,
        "@ethereumjs/tx>@ethereumjs/util": true,
        "@metamask/eth-trezor-keyring>@metamask/utils": true,
        "@metamask/eth-trezor-keyring>@trezor/connect-plugin-ethereum": true,
        "@metamask/eth-trezor-keyring>@trezor/connect-web": true,
        "@metamask/eth-trezor-keyring>hdkey": true,
        "browserify>buffer": true,
        "browserify>events": true
      }
    },
    "@metamask/eth-trezor-keyring>@metamask/utils": {
      "globals": {
        "TextDecoder": true,
        "TextEncoder": true
      },
      "packages": {
        "browserify>buffer": true,
        "nock>debug": true,
        "semver": true,
        "superstruct": true
      }
    },
    "@metamask/eth-trezor-keyring>@trezor/connect-plugin-ethereum": {
      "packages": {
        "@metamask/eth-snap-keyring>@metamask/eth-sig-util": true
      }
    },
    "@metamask/eth-trezor-keyring>@trezor/connect-web": {
      "globals": {
        "addEventListener": true,
        "btoa": true,
        "chrome": true,
        "clearInterval": true,
        "clearTimeout": true,
        "console.warn": true,
        "document.body": true,
        "document.createElement": true,
        "document.createTextNode": true,
        "document.getElementById": true,
        "document.querySelectorAll": true,
        "navigator.usb.requestDevice": true,
        "open": true,
        "removeEventListener": true,
        "setInterval": true,
        "setTimeout": true
      },
      "packages": {
        "@metamask/eth-trezor-keyring>@trezor/connect-web>@trezor/connect": true,
        "@metamask/eth-trezor-keyring>@trezor/connect-web>@trezor/utils": true,
        "browserify>events": true,
        "mockttp>graphql-tag>tslib": true
      }
    },
    "@metamask/eth-trezor-keyring>@trezor/connect-web>@trezor/connect": {
      "globals": {
        "__TREZOR_CONNECT_SRC": true,
        "chrome": true,
        "console.error": true,
        "console.log": true,
        "console.warn": true,
        "location": true,
        "navigator": true
      },
      "packages": {
        "@metamask/eth-trezor-keyring>@trezor/connect-web>@trezor/connect>@trezor/transport": true,
        "mockttp>graphql-tag>tslib": true
      }
    },
    "@metamask/eth-trezor-keyring>@trezor/connect-web>@trezor/connect>@trezor/transport": {
      "globals": {
        "fetch": true,
        "navigator.usb": true,
        "onconnect": "write",
        "setTimeout": true
      },
      "packages": {
        "@metamask/eth-trezor-keyring>@trezor/connect-web>@trezor/connect>@trezor/transport>bytebuffer": true,
        "@metamask/eth-trezor-keyring>@trezor/connect-web>@trezor/connect>@trezor/transport>long": true,
        "@metamask/eth-trezor-keyring>@trezor/connect-web>@trezor/connect>@trezor/transport>protobufjs": true,
        "@metamask/eth-trezor-keyring>@trezor/connect-web>@trezor/utils": true,
        "browserify>buffer": true,
        "browserify>events": true,
        "lavamoat>json-stable-stringify": true
      }
    },
    "@metamask/eth-trezor-keyring>@trezor/connect-web>@trezor/connect>@trezor/transport>bytebuffer": {
      "globals": {
        "console": true,
        "define": true
      },
      "packages": {
        "@metamask/eth-trezor-keyring>@trezor/connect-web>@trezor/connect>@trezor/transport>bytebuffer>long": true
      }
    },
    "@metamask/eth-trezor-keyring>@trezor/connect-web>@trezor/connect>@trezor/transport>bytebuffer>long": {
      "globals": {
        "define": true
      }
    },
    "@metamask/eth-trezor-keyring>@trezor/connect-web>@trezor/connect>@trezor/transport>long": {
      "globals": {
        "WebAssembly.Instance": true,
        "WebAssembly.Module": true
      }
    },
    "@metamask/eth-trezor-keyring>@trezor/connect-web>@trezor/connect>@trezor/transport>protobufjs": {
      "globals": {
        "process": true,
        "setTimeout": true
      },
      "packages": {
        "@metamask/eth-trezor-keyring>@trezor/connect-web>@trezor/connect>@trezor/transport>protobufjs>@protobufjs/aspromise": true,
        "@metamask/eth-trezor-keyring>@trezor/connect-web>@trezor/connect>@trezor/transport>protobufjs>@protobufjs/base64": true,
        "@metamask/eth-trezor-keyring>@trezor/connect-web>@trezor/connect>@trezor/transport>protobufjs>@protobufjs/codegen": true,
        "@metamask/eth-trezor-keyring>@trezor/connect-web>@trezor/connect>@trezor/transport>protobufjs>@protobufjs/eventemitter": true,
        "@metamask/eth-trezor-keyring>@trezor/connect-web>@trezor/connect>@trezor/transport>protobufjs>@protobufjs/fetch": true,
        "@metamask/eth-trezor-keyring>@trezor/connect-web>@trezor/connect>@trezor/transport>protobufjs>@protobufjs/float": true,
        "@metamask/eth-trezor-keyring>@trezor/connect-web>@trezor/connect>@trezor/transport>protobufjs>@protobufjs/inquire": true,
        "@metamask/eth-trezor-keyring>@trezor/connect-web>@trezor/connect>@trezor/transport>protobufjs>@protobufjs/path": true,
        "@metamask/eth-trezor-keyring>@trezor/connect-web>@trezor/connect>@trezor/transport>protobufjs>@protobufjs/pool": true,
        "@metamask/eth-trezor-keyring>@trezor/connect-web>@trezor/connect>@trezor/transport>protobufjs>@protobufjs/utf8": true
      }
    },
    "@metamask/eth-trezor-keyring>@trezor/connect-web>@trezor/connect>@trezor/transport>protobufjs>@protobufjs/codegen": {
      "globals": {
        "console.log": true
      }
    },
    "@metamask/eth-trezor-keyring>@trezor/connect-web>@trezor/connect>@trezor/transport>protobufjs>@protobufjs/fetch": {
      "globals": {
        "XMLHttpRequest": true
      },
      "packages": {
        "@metamask/eth-trezor-keyring>@trezor/connect-web>@trezor/connect>@trezor/transport>protobufjs>@protobufjs/aspromise": true,
        "@metamask/eth-trezor-keyring>@trezor/connect-web>@trezor/connect>@trezor/transport>protobufjs>@protobufjs/inquire": true
      }
    },
    "@metamask/eth-trezor-keyring>@trezor/connect-web>@trezor/utils": {
      "globals": {
        "AbortController": true,
        "clearTimeout": true,
        "setTimeout": true
      },
      "packages": {
        "browserify>buffer": true
      }
    },
    "@metamask/eth-trezor-keyring>hdkey": {
      "packages": {
        "@metamask/eth-trezor-keyring>hdkey>coinstring": true,
        "@metamask/eth-trezor-keyring>hdkey>secp256k1": true,
        "browserify>assert": true,
        "browserify>crypto-browserify": true,
        "koa>content-disposition>safe-buffer": true
      }
    },
    "@metamask/eth-trezor-keyring>hdkey>coinstring": {
      "packages": {
        "@metamask/eth-trezor-keyring>hdkey>coinstring>bs58": true,
        "browserify>buffer": true,
        "ethereumjs-util>create-hash": true
      }
    },
    "@metamask/eth-trezor-keyring>hdkey>secp256k1": {
      "packages": {
        "@metamask/eth-trezor-keyring>hdkey>secp256k1>bip66": true,
        "@metamask/ppom-validator>elliptic": true,
        "bn.js": true,
        "browserify>insert-module-globals>is-buffer": true,
        "ethereumjs-util>create-hash": true,
        "koa>content-disposition>safe-buffer": true
      }
    },
    "@metamask/eth-trezor-keyring>hdkey>secp256k1>bip66": {
      "packages": {
        "koa>content-disposition>safe-buffer": true
      }
    },
    "@metamask/etherscan-link": {
      "globals": {
        "URL": true
      }
    },
    "@metamask/gas-fee-controller": {
      "globals": {
        "clearInterval": true,
        "console.error": true,
        "setInterval": true
      },
      "packages": {
        "@metamask/base-controller": true,
        "@metamask/controller-utils": true,
        "eth-query": true,
        "ethereumjs-util": true,
        "ethjs>ethjs-unit": true,
        "uuid": true
      }
    },
    "@metamask/jazzicon": {
      "globals": {
        "document.createElement": true,
        "document.createElementNS": true
      },
      "packages": {
        "@metamask/jazzicon>color": true,
        "@metamask/jazzicon>mersenne-twister": true
      }
    },
    "@metamask/jazzicon>color": {
      "packages": {
        "@metamask/jazzicon>color>clone": true,
        "@metamask/jazzicon>color>color-convert": true,
        "@metamask/jazzicon>color>color-string": true
      }
    },
    "@metamask/jazzicon>color>clone": {
      "packages": {
        "browserify>buffer": true
      }
    },
    "@metamask/jazzicon>color>color-convert": {
      "packages": {
        "@metamask/jazzicon>color>color-convert>color-name": true
      }
    },
    "@metamask/jazzicon>color>color-string": {
      "packages": {
        "jest-canvas-mock>moo-color>color-name": true
      }
    },
    "@metamask/key-tree>@noble/hashes": {
      "globals": {
        "TextEncoder": true,
        "crypto": true
      }
    },
    "@metamask/key-tree>@scure/base": {
      "globals": {
        "TextDecoder": true,
        "TextEncoder": true
      }
    },
    "@metamask/keyring-controller": {
      "packages": {
        "@metamask/base-controller": true,
        "@metamask/keyring-controller>@metamask/eth-keyring-controller": true,
        "@metamask/keyring-controller>@metamask/utils": true,
        "@metamask/keyring-controller>ethereumjs-wallet": true,
        "eth-json-rpc-filters>async-mutex": true,
        "ethereumjs-util": true
      }
    },
    "@metamask/keyring-controller>@metamask/eth-keyring-controller": {
      "globals": {
        "console.error": true
      },
      "packages": {
        "@metamask/browser-passworder": true,
        "@metamask/eth-keyring-controller>@metamask/eth-hd-keyring": true,
        "@metamask/eth-keyring-controller>@metamask/eth-simple-keyring": true,
        "@metamask/keyring-controller>@metamask/eth-keyring-controller>@metamask/eth-sig-util": true,
        "@metamask/keyring-controller>@metamask/utils": true,
        "@metamask/obs-store": true,
        "browserify>events": true
      }
    },
    "@metamask/keyring-controller>@metamask/eth-keyring-controller>@metamask/eth-sig-util": {
      "packages": {
        "@ethereumjs/tx>@ethereumjs/util": true,
        "@metamask/keyring-controller>@metamask/eth-keyring-controller>@metamask/eth-sig-util>ethereum-cryptography": true,
        "bn.js": true,
        "browserify>buffer": true,
        "eth-sig-util>ethereumjs-util>ethjs-util": true,
        "eth-sig-util>tweetnacl": true,
        "eth-sig-util>tweetnacl-util": true
      }
    },
    "@metamask/keyring-controller>@metamask/eth-keyring-controller>@metamask/eth-sig-util>ethereum-cryptography": {
      "globals": {
        "TextDecoder": true,
        "crypto": true
      },
      "packages": {
        "@metamask/keyring-controller>@metamask/eth-keyring-controller>@metamask/eth-sig-util>ethereum-cryptography>@noble/hashes": true
      }
    },
    "@metamask/keyring-controller>@metamask/eth-keyring-controller>@metamask/eth-sig-util>ethereum-cryptography>@noble/hashes": {
      "globals": {
        "TextEncoder": true,
        "crypto": true
      }
    },
    "@metamask/keyring-controller>@metamask/utils": {
      "globals": {
        "TextDecoder": true,
        "TextEncoder": true
      },
      "packages": {
        "@metamask/key-tree>@noble/hashes": true,
        "browserify>buffer": true,
        "nock>debug": true,
        "semver": true,
        "superstruct": true
      }
    },
    "@metamask/keyring-controller>ethereumjs-wallet": {
      "packages": {
        "@metamask/keyring-controller>ethereumjs-wallet>ethereumjs-util": true,
        "@truffle/codec>utf8": true,
        "browserify>buffer": true,
        "browserify>crypto-browserify": true,
        "eth-lattice-keyring>gridplus-sdk>aes-js": true,
        "ethereumjs-util>ethereum-cryptography": true,
        "ethereumjs-util>ethereum-cryptography>bs58check": true,
        "ethereumjs-util>ethereum-cryptography>scrypt-js": true,
        "mocha>serialize-javascript>randombytes": true,
        "uuid": true
      }
    },
    "@metamask/keyring-controller>ethereumjs-wallet>ethereumjs-util": {
      "packages": {
        "bn.js": true,
        "browserify>assert": true,
        "browserify>buffer": true,
        "browserify>insert-module-globals>is-buffer": true,
        "ethereumjs-util>create-hash": true,
        "ethereumjs-util>ethereum-cryptography": true,
        "ethereumjs-util>rlp": true
      }
    },
    "@metamask/logo": {
      "globals": {
        "addEventListener": true,
        "document.body.appendChild": true,
        "document.createElementNS": true,
        "innerHeight": true,
        "innerWidth": true,
        "requestAnimationFrame": true
      },
      "packages": {
        "@metamask/logo>gl-mat4": true,
        "@metamask/logo>gl-vec3": true
      }
    },
    "@metamask/message-manager": {
      "packages": {
        "@metamask/base-controller": true,
        "@metamask/controller-utils": true,
        "@metamask/message-manager>@metamask/eth-sig-util": true,
        "@metamask/message-manager>jsonschema": true,
        "browserify>buffer": true,
        "browserify>events": true,
        "ethereumjs-util": true,
        "uuid": true
      }
    },
    "@metamask/message-manager>@metamask/eth-sig-util": {
      "packages": {
        "@ethereumjs/tx>@ethereumjs/util": true,
        "@metamask/message-manager>@metamask/eth-sig-util>ethereum-cryptography": true,
        "bn.js": true,
        "browserify>buffer": true,
        "eth-sig-util>ethereumjs-util>ethjs-util": true,
        "eth-sig-util>tweetnacl": true,
        "eth-sig-util>tweetnacl-util": true
      }
    },
    "@metamask/message-manager>@metamask/eth-sig-util>ethereum-cryptography": {
      "globals": {
        "TextDecoder": true,
        "crypto": true
      },
      "packages": {
        "@metamask/message-manager>@metamask/eth-sig-util>ethereum-cryptography>@noble/hashes": true
      }
    },
    "@metamask/message-manager>@metamask/eth-sig-util>ethereum-cryptography>@noble/hashes": {
      "globals": {
        "TextEncoder": true,
        "crypto": true
      }
    },
    "@metamask/message-manager>jsonschema": {
      "packages": {
        "browserify>url": true
      }
    },
    "@metamask/name-controller": {
      "globals": {
        "fetch": true
      },
      "packages": {
        "@metamask/base-controller": true
      }
    },
    "@metamask/network-controller": {
      "globals": {
        "URL": true,
        "btoa": true,
        "fetch": true,
        "setTimeout": true
      },
      "packages": {
        "@metamask/base-controller": true,
        "@metamask/controller-utils": true,
        "@metamask/controller-utils>@metamask/eth-query": true,
        "@metamask/eth-json-rpc-middleware": true,
        "@metamask/network-controller>@metamask/eth-json-rpc-infura": true,
        "@metamask/network-controller>@metamask/eth-json-rpc-provider": true,
        "@metamask/network-controller>@metamask/swappable-obj-proxy": true,
        "@metamask/network-controller>@metamask/utils": true,
        "@metamask/network-controller>eth-block-tracker": true,
        "browserify>assert": true,
        "eth-rpc-errors": true,
        "json-rpc-engine": true,
        "uuid": true
      }
    },
    "@metamask/network-controller>@metamask/eth-json-rpc-infura": {
      "globals": {
        "setTimeout": true
      },
      "packages": {
        "@metamask/network-controller>@metamask/eth-json-rpc-infura>@metamask/utils": true,
        "@metamask/network-controller>@metamask/eth-json-rpc-provider": true,
        "eth-rpc-errors": true,
        "json-rpc-engine": true,
        "node-fetch": true
      }
    },
    "@metamask/network-controller>@metamask/eth-json-rpc-infura>@metamask/utils": {
      "globals": {
        "TextDecoder": true,
        "TextEncoder": true
      },
      "packages": {
        "browserify>buffer": true,
        "nock>debug": true,
        "semver": true,
        "superstruct": true
      }
    },
    "@metamask/network-controller>@metamask/eth-json-rpc-provider": {
      "packages": {
        "@metamask/safe-event-emitter": true,
        "json-rpc-engine": true
      }
    },
    "@metamask/network-controller>@metamask/utils": {
      "globals": {
        "TextDecoder": true,
        "TextEncoder": true
      },
      "packages": {
        "@metamask/key-tree>@noble/hashes": true,
        "browserify>buffer": true,
        "nock>debug": true,
        "semver": true,
        "superstruct": true
      }
    },
    "@metamask/network-controller>eth-block-tracker": {
      "globals": {
        "clearTimeout": true,
        "console.error": true,
        "setTimeout": true
      },
      "packages": {
        "@metamask/network-controller>eth-block-tracker>@metamask/safe-event-emitter": true,
        "@metamask/network-controller>eth-block-tracker>pify": true,
        "@metamask/utils": true,
        "eth-query>json-rpc-random-id": true
      }
    },
    "@metamask/network-controller>eth-block-tracker>@metamask/safe-event-emitter": {
      "globals": {
        "setTimeout": true
      },
      "packages": {
        "browserify>events": true
      }
    },
    "@metamask/notification-controller": {
      "packages": {
        "@metamask/base-controller": true,
        "@metamask/notification-controller>nanoid": true,
        "@metamask/utils": true
      }
    },
    "@metamask/notification-controller>nanoid": {
      "globals": {
        "crypto.getRandomValues": true
      }
    },
    "@metamask/obs-store": {
      "packages": {
        "@metamask/obs-store>through2": true,
        "@metamask/safe-event-emitter": true,
        "browserify>stream-browserify": true
      }
    },
    "@metamask/obs-store>through2": {
      "packages": {
        "browserify>process": true,
        "browserify>util": true,
        "readable-stream": true,
        "watchify>xtend": true
      }
    },
    "@metamask/permission-controller": {
      "globals": {
        "console.error": true
      },
      "packages": {
        "@metamask/base-controller": true,
        "@metamask/controller-utils": true,
        "@metamask/permission-controller>@metamask/utils": true,
        "@metamask/permission-controller>nanoid": true,
        "deep-freeze-strict": true,
        "eth-rpc-errors": true,
        "immer": true,
        "json-rpc-engine": true
      }
    },
    "@metamask/permission-controller>@metamask/utils": {
      "globals": {
        "TextDecoder": true,
        "TextEncoder": true
      },
      "packages": {
        "@metamask/key-tree>@noble/hashes": true,
        "browserify>buffer": true,
        "nock>debug": true,
        "semver": true,
        "superstruct": true
      }
    },
    "@metamask/permission-controller>nanoid": {
      "globals": {
        "crypto.getRandomValues": true
      }
    },
    "@metamask/phishing-controller": {
      "globals": {
        "fetch": true
      },
      "packages": {
        "@metamask/base-controller": true,
        "@metamask/controller-utils": true,
        "@metamask/phishing-warning>eth-phishing-detect": true,
        "punycode": true
      }
    },
    "@metamask/phishing-warning>eth-phishing-detect": {
      "packages": {
        "eslint>optionator>fast-levenshtein": true
      }
    },
    "@metamask/ppom-validator>elliptic": {
      "packages": {
        "@metamask/ppom-validator>elliptic>brorand": true,
        "@metamask/ppom-validator>elliptic>hmac-drbg": true,
        "@metamask/ppom-validator>elliptic>minimalistic-assert": true,
        "@metamask/ppom-validator>elliptic>minimalistic-crypto-utils": true,
        "bn.js": true,
        "ethereumjs-util>ethereum-cryptography>hash.js": true,
        "pumpify>inherits": true
      }
    },
    "@metamask/ppom-validator>elliptic>brorand": {
      "globals": {
        "crypto": true,
        "msCrypto": true
      },
      "packages": {
        "browserify>browser-resolve": true
      }
    },
    "@metamask/ppom-validator>elliptic>hmac-drbg": {
      "packages": {
        "@metamask/ppom-validator>elliptic>minimalistic-assert": true,
        "@metamask/ppom-validator>elliptic>minimalistic-crypto-utils": true,
        "ethereumjs-util>ethereum-cryptography>hash.js": true
      }
    },
    "@metamask/rate-limit-controller": {
      "globals": {
        "setTimeout": true
      },
      "packages": {
        "@metamask/base-controller": true,
        "eth-rpc-errors": true
      }
    },
<<<<<<< HEAD
=======
    "@metamask/rpc-methods-flask": {
      "packages": {
        "@metamask/key-tree": true,
        "@metamask/key-tree>@noble/hashes": true,
        "@metamask/permission-controller": true,
        "@metamask/rpc-methods-flask>@metamask/snaps-ui": true,
        "@metamask/rpc-methods-flask>@metamask/snaps-utils": true,
        "@metamask/rpc-methods-flask>@metamask/utils": true,
        "eth-rpc-errors": true,
        "superstruct": true
      }
    },
    "@metamask/rpc-methods-flask>@metamask/snaps-ui": {
      "packages": {
        "@metamask/rpc-methods-flask>@metamask/snaps-ui>@metamask/utils": true,
        "superstruct": true
      }
    },
    "@metamask/rpc-methods-flask>@metamask/snaps-ui>@metamask/utils": {
      "globals": {
        "TextDecoder": true,
        "TextEncoder": true
      },
      "packages": {
        "@metamask/key-tree>@noble/hashes": true,
        "browserify>buffer": true,
        "nock>debug": true,
        "semver": true,
        "superstruct": true
      }
    },
    "@metamask/rpc-methods-flask>@metamask/snaps-utils": {
      "globals": {
        "TextDecoder": true,
        "URL": true,
        "console.error": true,
        "console.log": true,
        "console.warn": true,
        "document.body.appendChild": true,
        "document.createElement": true
      },
      "packages": {
        "@metamask/key-tree": true,
        "@metamask/key-tree>@noble/hashes": true,
        "@metamask/key-tree>@scure/base": true,
        "@metamask/rpc-methods-flask>@metamask/utils": true,
        "@metamask/snaps-utils-flask>is-svg": true,
        "@metamask/snaps-utils>cron-parser": true,
        "@metamask/snaps-utils>fast-json-stable-stringify": true,
        "@metamask/snaps-utils>rfdc": true,
        "@metamask/snaps-utils>validate-npm-package-name": true,
        "browserify>buffer": true,
        "browserify>path-browserify": true,
        "browserify>process": true,
        "chalk": true,
        "semver": true,
        "superstruct": true
      }
    },
    "@metamask/rpc-methods-flask>@metamask/utils": {
      "globals": {
        "TextDecoder": true,
        "TextEncoder": true
      },
      "packages": {
        "@metamask/key-tree>@noble/hashes": true,
        "browserify>buffer": true,
        "nock>debug": true,
        "semver": true,
        "superstruct": true
      }
    },
>>>>>>> 23d33790
    "@metamask/rpc-methods-flask>nanoid": {
      "globals": {
        "crypto.getRandomValues": true
      }
    },
    "@metamask/rpc-methods>nanoid": {
      "globals": {
        "crypto.getRandomValues": true
      }
    },
    "@metamask/safe-event-emitter": {
      "globals": {
        "setTimeout": true
      },
      "packages": {
        "browserify>events": true
      }
    },
    "@metamask/scure-bip39": {
      "globals": {
        "TextEncoder": true
      },
      "packages": {
        "@metamask/key-tree>@scure/base": true,
        "@metamask/scure-bip39>@noble/hashes": true
      }
    },
    "@metamask/scure-bip39>@noble/hashes": {
      "globals": {
        "TextEncoder": true,
        "crypto": true
      }
    },
    "@metamask/selected-network-controller": {
      "packages": {
        "@metamask/base-controller": true
      }
    },
    "@metamask/signature-controller": {
      "globals": {
        "console.info": true
      },
      "packages": {
        "@metamask/base-controller": true,
        "@metamask/controller-utils": true,
        "@metamask/message-manager": true,
        "browserify>buffer": true,
        "browserify>events": true,
        "eth-rpc-errors": true,
        "ethereumjs-util": true,
        "lodash": true
      }
    },
    "@metamask/smart-transactions-controller": {
      "globals": {
        "URLSearchParams": true,
        "clearInterval": true,
        "console.error": true,
        "console.log": true,
        "fetch": true,
        "setInterval": true
      },
      "packages": {
        "@ethersproject/abi>@ethersproject/bytes": true,
        "@ethersproject/bignumber": true,
        "@ethersproject/providers": true,
        "@metamask/base-controller": true,
        "@metamask/controller-utils": true,
        "@metamask/smart-transactions-controller>bignumber.js": true,
        "fast-json-patch": true,
        "lodash": true
      }
    },
    "@metamask/smart-transactions-controller>@metamask/controllers>nanoid": {
      "globals": {
        "crypto.getRandomValues": true
      }
    },
    "@metamask/smart-transactions-controller>bignumber.js": {
      "globals": {
        "crypto": true,
        "define": true
      }
    },
    "@metamask/snaps-controllers-flask>nanoid": {
      "globals": {
<<<<<<< HEAD
        "crypto.getRandomValues": true
      }
    },
    "@metamask/snaps-controllers>nanoid": {
      "globals": {
        "crypto.getRandomValues": true
=======
        "URL": true,
        "chrome.offscreen.createDocument": true,
        "chrome.offscreen.hasDocument": true,
        "clearTimeout": true,
        "document.getElementById": true,
        "fetch.bind": true,
        "setTimeout": true
      },
      "packages": {
        "@metamask/base-controller": true,
        "@metamask/permission-controller": true,
        "@metamask/providers>@metamask/object-multiplex": true,
        "@metamask/snaps-controllers-flask>@metamask/post-message-stream": true,
        "@metamask/snaps-controllers-flask>@metamask/rpc-methods": true,
        "@metamask/snaps-controllers-flask>@metamask/snaps-utils": true,
        "@metamask/snaps-controllers-flask>@metamask/utils": true,
        "@metamask/snaps-controllers-flask>concat-stream": true,
        "@metamask/snaps-controllers-flask>nanoid": true,
        "@metamask/snaps-controllers>@xstate/fsm": true,
        "@metamask/snaps-controllers>gunzip-maybe": true,
        "@metamask/snaps-controllers>readable-web-to-node-stream": true,
        "@metamask/snaps-controllers>tar-stream": true,
        "@metamask/snaps-utils>@metamask/snaps-registry": true,
        "eth-rpc-errors": true,
        "json-rpc-engine": true,
        "json-rpc-middleware-stream": true,
        "pump": true
      }
    },
    "@metamask/snaps-controllers-flask>@metamask/post-message-stream": {
      "globals": {
        "MessageEvent.prototype": true,
        "WorkerGlobalScope": true,
        "addEventListener": true,
        "browser": true,
        "chrome": true,
        "location.origin": true,
        "postMessage": true,
        "removeEventListener": true
      },
      "packages": {
        "@metamask/snaps-controllers-flask>@metamask/post-message-stream>@metamask/utils": true,
        "@metamask/snaps-controllers-flask>concat-stream>readable-stream": true
      }
    },
    "@metamask/snaps-controllers-flask>@metamask/post-message-stream>@metamask/utils": {
      "globals": {
        "TextDecoder": true,
        "TextEncoder": true
      },
      "packages": {
        "browserify>buffer": true,
        "nock>debug": true,
        "semver": true,
        "superstruct": true
      }
    },
    "@metamask/snaps-controllers-flask>@metamask/rpc-methods": {
      "packages": {
        "@metamask/key-tree": true,
        "@metamask/key-tree>@noble/hashes": true,
        "@metamask/permission-controller": true,
        "@metamask/snaps-controllers-flask>@metamask/rpc-methods>@metamask/snaps-ui": true,
        "@metamask/snaps-controllers-flask>@metamask/snaps-utils": true,
        "@metamask/snaps-controllers-flask>@metamask/utils": true,
        "eth-rpc-errors": true,
        "superstruct": true
>>>>>>> 23d33790
      }
    },
    "@metamask/snaps-ui-flask": {
      "packages": {
<<<<<<< HEAD
        "@metamask/snaps-ui-flask>@metamask/utils": true,
        "superstruct": true
      }
    },
    "@metamask/snaps-ui-flask>@metamask/utils": {
=======
        "@metamask/snaps-controllers-flask>@metamask/rpc-methods>@metamask/snaps-ui>@metamask/utils": true,
        "superstruct": true
      }
    },
    "@metamask/snaps-controllers-flask>@metamask/rpc-methods>@metamask/snaps-ui>@metamask/utils": {
>>>>>>> 23d33790
      "globals": {
        "TextDecoder": true,
        "TextEncoder": true
      },
      "packages": {
        "@metamask/key-tree>@noble/hashes": true,
        "browserify>buffer": true,
        "nock>debug": true,
        "semver": true,
        "superstruct": true
      }
    },
    "@metamask/subject-metadata-controller": {
      "packages": {
        "@metamask/subject-metadata-controller>@metamask/base-controller": true
      }
    },
    "@metamask/subject-metadata-controller>@metamask/base-controller": {
      "packages": {
        "immer": true
      }
    },
    "@metamask/utils": {
      "globals": {
        "TextDecoder": true,
        "TextEncoder": true
      },
      "packages": {
        "browserify>buffer": true,
        "nock>debug": true,
        "semver": true,
        "superstruct": true
      }
    },
    "@ngraveio/bc-ur": {
      "packages": {
        "@ngraveio/bc-ur>@apocentre/alias-sampling": true,
        "@ngraveio/bc-ur>bignumber.js": true,
        "@ngraveio/bc-ur>cbor-sync": true,
        "@ngraveio/bc-ur>crc": true,
        "@ngraveio/bc-ur>jsbi": true,
        "addons-linter>sha.js": true,
        "browserify>assert": true,
        "browserify>buffer": true
      }
    },
    "@ngraveio/bc-ur>assert>object-is": {
      "packages": {
        "globalthis>define-properties": true,
        "string.prototype.matchall>call-bind": true
      }
    },
    "@ngraveio/bc-ur>bignumber.js": {
      "globals": {
        "crypto": true,
        "define": true
      }
    },
    "@ngraveio/bc-ur>cbor-sync": {
      "globals": {
        "define": true
      },
      "packages": {
        "browserify>buffer": true
      }
    },
    "@ngraveio/bc-ur>crc": {
      "packages": {
        "browserify>buffer": true
      }
    },
    "@ngraveio/bc-ur>jsbi": {
      "globals": {
        "define": true
      }
    },
    "@popperjs/core": {
      "globals": {
        "Element": true,
        "HTMLElement": true,
        "ShadowRoot": true,
        "console.error": true,
        "console.warn": true,
        "document": true,
        "navigator.userAgent": true
      }
    },
    "@reduxjs/toolkit": {
      "globals": {
        "AbortController": true,
        "__REDUX_DEVTOOLS_EXTENSION_COMPOSE__": true,
        "__REDUX_DEVTOOLS_EXTENSION__": true,
        "console.error": true,
        "console.info": true,
        "console.warn": true
      },
      "packages": {
        "@reduxjs/toolkit>reselect": true,
        "immer": true,
        "redux": true,
        "redux-thunk": true
      }
    },
    "@segment/loosely-validate-event": {
      "packages": {
        "@segment/loosely-validate-event>component-type": true,
        "@segment/loosely-validate-event>join-component": true,
        "browserify>assert": true,
        "browserify>buffer": true
      }
    },
    "@sentry/browser": {
      "globals": {
        "TextDecoder": true,
        "TextEncoder": true,
        "XMLHttpRequest": true,
        "__SENTRY_DEBUG__": true,
        "__SENTRY_RELEASE__": true,
        "indexedDB.open": true,
        "setTimeout": true
      },
      "packages": {
        "@sentry/browser>@sentry-internal/tracing": true,
        "@sentry/browser>@sentry/core": true,
        "@sentry/browser>@sentry/replay": true,
        "@sentry/utils": true
      }
    },
    "@sentry/browser>@sentry-internal/tracing": {
      "globals": {
        "Headers": true,
        "PerformanceObserver": true,
        "Request": true,
        "__SENTRY_DEBUG__": true,
        "addEventListener": true,
        "performance.getEntriesByType": true,
        "removeEventListener": true
      },
      "packages": {
        "@sentry/browser>@sentry/core": true,
        "@sentry/utils": true
      }
    },
    "@sentry/browser>@sentry/core": {
      "globals": {
        "__SENTRY_DEBUG__": true,
        "__SENTRY_TRACING__": true,
        "clearInterval": true,
        "clearTimeout": true,
        "console.warn": true,
        "setInterval": true,
        "setTimeout": true
      },
      "packages": {
        "@sentry/utils": true
      }
    },
    "@sentry/browser>@sentry/replay": {
      "globals": {
        "Blob": true,
        "CSSConditionRule": true,
        "CSSGroupingRule": true,
        "CSSMediaRule": true,
        "CSSSupportsRule": true,
        "DragEvent": true,
        "Element": true,
        "FormData": true,
        "HTMLCanvasElement": true,
        "HTMLElement.prototype": true,
        "HTMLFormElement": true,
        "HTMLImageElement": true,
        "HTMLInputElement.prototype": true,
        "HTMLOptionElement.prototype": true,
        "HTMLSelectElement.prototype": true,
        "HTMLTextAreaElement.prototype": true,
        "Headers": true,
        "ImageData": true,
        "MouseEvent": true,
        "MutationObserver": true,
        "Node.prototype.contains": true,
        "PerformanceObserver": true,
        "TextEncoder": true,
        "URL": true,
        "URLSearchParams": true,
        "Worker": true,
        "Zone": true,
        "__SENTRY_DEBUG__": true,
        "__rrMutationObserver": true,
        "clearTimeout": true,
        "console.error": true,
        "console.warn": true,
        "document": true,
        "innerHeight": true,
        "innerWidth": true,
        "location.href": true,
        "pageXOffset": true,
        "pageYOffset": true,
        "requestAnimationFrame": true,
        "setTimeout": true
      },
      "packages": {
        "@sentry/browser>@sentry/core": true,
        "@sentry/utils": true,
        "browserify>process": true
      }
    },
    "@sentry/integrations": {
      "globals": {
        "Request": true,
        "__SENTRY_DEBUG__": true,
        "console.log": true
      },
      "packages": {
        "@sentry/utils": true,
        "localforage": true
      }
    },
    "@sentry/utils": {
      "globals": {
        "CustomEvent": true,
        "DOMError": true,
        "DOMException": true,
        "Element": true,
        "ErrorEvent": true,
        "Event": true,
        "Headers": true,
        "Request": true,
        "Response": true,
        "TextEncoder": true,
        "URL": true,
        "XMLHttpRequest.prototype": true,
        "__SENTRY_BROWSER_BUNDLE__": true,
        "__SENTRY_DEBUG__": true,
        "clearTimeout": true,
        "console.error": true,
        "document": true,
        "new": true,
        "setTimeout": true,
        "target": true
      },
      "packages": {
        "browserify>process": true
      }
    },
    "@truffle/codec": {
      "packages": {
        "@truffle/codec>@truffle/abi-utils": true,
        "@truffle/codec>@truffle/compile-common": true,
        "@truffle/codec>big.js": true,
        "@truffle/codec>cbor": true,
        "@truffle/codec>utf8": true,
        "@truffle/codec>web3-utils": true,
        "bn.js": true,
        "browserify>buffer": true,
        "browserify>os-browserify": true,
        "browserify>util": true,
        "lodash": true,
        "nock>debug": true,
        "semver": true
      }
    },
    "@truffle/codec>@truffle/abi-utils": {
      "packages": {
        "@truffle/codec>@truffle/abi-utils>change-case": true,
        "@truffle/codec>@truffle/abi-utils>fast-check": true,
        "@truffle/codec>web3-utils": true
      }
    },
    "@truffle/codec>@truffle/abi-utils>change-case": {
      "packages": {
        "@truffle/codec>@truffle/abi-utils>change-case>camel-case": true,
        "@truffle/codec>@truffle/abi-utils>change-case>constant-case": true,
        "@truffle/codec>@truffle/abi-utils>change-case>dot-case": true,
        "@truffle/codec>@truffle/abi-utils>change-case>header-case": true,
        "@truffle/codec>@truffle/abi-utils>change-case>is-lower-case": true,
        "@truffle/codec>@truffle/abi-utils>change-case>is-upper-case": true,
        "@truffle/codec>@truffle/abi-utils>change-case>lower-case": true,
        "@truffle/codec>@truffle/abi-utils>change-case>lower-case-first": true,
        "@truffle/codec>@truffle/abi-utils>change-case>no-case": true,
        "@truffle/codec>@truffle/abi-utils>change-case>param-case": true,
        "@truffle/codec>@truffle/abi-utils>change-case>pascal-case": true,
        "@truffle/codec>@truffle/abi-utils>change-case>path-case": true,
        "@truffle/codec>@truffle/abi-utils>change-case>sentence-case": true,
        "@truffle/codec>@truffle/abi-utils>change-case>snake-case": true,
        "@truffle/codec>@truffle/abi-utils>change-case>swap-case": true,
        "@truffle/codec>@truffle/abi-utils>change-case>title-case": true,
        "@truffle/codec>@truffle/abi-utils>change-case>upper-case": true,
        "@truffle/codec>@truffle/abi-utils>change-case>upper-case-first": true
      }
    },
    "@truffle/codec>@truffle/abi-utils>change-case>camel-case": {
      "packages": {
        "@truffle/codec>@truffle/abi-utils>change-case>no-case": true,
        "@truffle/codec>@truffle/abi-utils>change-case>upper-case": true
      }
    },
    "@truffle/codec>@truffle/abi-utils>change-case>constant-case": {
      "packages": {
        "@truffle/codec>@truffle/abi-utils>change-case>snake-case": true,
        "@truffle/codec>@truffle/abi-utils>change-case>upper-case": true
      }
    },
    "@truffle/codec>@truffle/abi-utils>change-case>dot-case": {
      "packages": {
        "@truffle/codec>@truffle/abi-utils>change-case>no-case": true
      }
    },
    "@truffle/codec>@truffle/abi-utils>change-case>header-case": {
      "packages": {
        "@truffle/codec>@truffle/abi-utils>change-case>no-case": true,
        "@truffle/codec>@truffle/abi-utils>change-case>upper-case": true
      }
    },
    "@truffle/codec>@truffle/abi-utils>change-case>is-lower-case": {
      "packages": {
        "@truffle/codec>@truffle/abi-utils>change-case>lower-case": true
      }
    },
    "@truffle/codec>@truffle/abi-utils>change-case>is-upper-case": {
      "packages": {
        "@truffle/codec>@truffle/abi-utils>change-case>upper-case": true
      }
    },
    "@truffle/codec>@truffle/abi-utils>change-case>lower-case-first": {
      "packages": {
        "@truffle/codec>@truffle/abi-utils>change-case>lower-case": true
      }
    },
    "@truffle/codec>@truffle/abi-utils>change-case>no-case": {
      "packages": {
        "@truffle/codec>@truffle/abi-utils>change-case>lower-case": true
      }
    },
    "@truffle/codec>@truffle/abi-utils>change-case>param-case": {
      "packages": {
        "@truffle/codec>@truffle/abi-utils>change-case>no-case": true
      }
    },
    "@truffle/codec>@truffle/abi-utils>change-case>pascal-case": {
      "packages": {
        "@truffle/codec>@truffle/abi-utils>change-case>camel-case": true,
        "@truffle/codec>@truffle/abi-utils>change-case>upper-case-first": true
      }
    },
    "@truffle/codec>@truffle/abi-utils>change-case>path-case": {
      "packages": {
        "@truffle/codec>@truffle/abi-utils>change-case>no-case": true
      }
    },
    "@truffle/codec>@truffle/abi-utils>change-case>sentence-case": {
      "packages": {
        "@truffle/codec>@truffle/abi-utils>change-case>no-case": true,
        "@truffle/codec>@truffle/abi-utils>change-case>upper-case-first": true
      }
    },
    "@truffle/codec>@truffle/abi-utils>change-case>snake-case": {
      "packages": {
        "@truffle/codec>@truffle/abi-utils>change-case>no-case": true
      }
    },
    "@truffle/codec>@truffle/abi-utils>change-case>swap-case": {
      "packages": {
        "@truffle/codec>@truffle/abi-utils>change-case>lower-case": true,
        "@truffle/codec>@truffle/abi-utils>change-case>upper-case": true
      }
    },
    "@truffle/codec>@truffle/abi-utils>change-case>title-case": {
      "packages": {
        "@truffle/codec>@truffle/abi-utils>change-case>no-case": true,
        "@truffle/codec>@truffle/abi-utils>change-case>upper-case": true
      }
    },
    "@truffle/codec>@truffle/abi-utils>change-case>upper-case-first": {
      "packages": {
        "@truffle/codec>@truffle/abi-utils>change-case>upper-case": true
      }
    },
    "@truffle/codec>@truffle/abi-utils>fast-check": {
      "globals": {
        "clearTimeout": true,
        "console.log": true,
        "setTimeout": true
      },
      "packages": {
        "@truffle/codec>@truffle/abi-utils>fast-check>pure-rand": true,
        "browserify>buffer": true
      }
    },
    "@truffle/codec>@truffle/compile-common": {
      "packages": {
        "@truffle/codec>@truffle/compile-common>@truffle/error": true,
        "@truffle/codec>@truffle/compile-common>colors": true,
        "browserify>path-browserify": true
      }
    },
    "@truffle/codec>@truffle/compile-common>colors": {
      "globals": {
        "console.log": true
      },
      "packages": {
        "browserify>os-browserify": true,
        "browserify>process": true,
        "browserify>util": true
      }
    },
    "@truffle/codec>big.js": {
      "globals": {
        "define": true
      }
    },
    "@truffle/codec>cbor": {
      "globals": {
        "TextDecoder": true
      },
      "packages": {
        "@truffle/codec>cbor>bignumber.js": true,
        "@truffle/codec>cbor>nofilter": true,
        "browserify>buffer": true,
        "browserify>insert-module-globals>is-buffer": true,
        "browserify>stream-browserify": true,
        "browserify>url": true,
        "browserify>util": true
      }
    },
    "@truffle/codec>cbor>bignumber.js": {
      "globals": {
        "crypto": true,
        "define": true
      }
    },
    "@truffle/codec>cbor>nofilter": {
      "packages": {
        "browserify>buffer": true,
        "browserify>stream-browserify": true,
        "browserify>util": true
      }
    },
    "@truffle/codec>web3-utils": {
      "globals": {
        "setTimeout": true
      },
      "packages": {
        "@truffle/codec>utf8": true,
        "@truffle/codec>web3-utils>ethereum-bloom-filters": true,
        "bn.js": true,
        "browserify>buffer": true,
        "ethereumjs-util": true,
        "ethjs>ethjs-unit": true,
        "ethjs>number-to-bn": true,
        "mocha>serialize-javascript>randombytes": true
      }
    },
    "@truffle/codec>web3-utils>ethereum-bloom-filters": {
      "packages": {
        "@truffle/codec>web3-utils>ethereum-bloom-filters>js-sha3": true
      }
    },
    "@truffle/codec>web3-utils>ethereum-bloom-filters>js-sha3": {
      "globals": {
        "define": true
      },
      "packages": {
        "browserify>process": true
      }
    },
    "@truffle/decoder": {
      "packages": {
        "@truffle/codec": true,
        "@truffle/codec>@truffle/abi-utils": true,
        "@truffle/codec>@truffle/compile-common": true,
        "@truffle/codec>web3-utils": true,
        "@truffle/decoder>@truffle/encoder": true,
        "@truffle/decoder>@truffle/source-map-utils": true,
        "bn.js": true,
        "nock>debug": true
      }
    },
    "@truffle/decoder>@truffle/encoder": {
      "packages": {
        "@ethersproject/abi>@ethersproject/address": true,
        "@ethersproject/bignumber": true,
        "@truffle/codec": true,
        "@truffle/codec>@truffle/abi-utils": true,
        "@truffle/codec>@truffle/compile-common": true,
        "@truffle/codec>big.js": true,
        "@truffle/codec>web3-utils": true,
        "@truffle/decoder>@truffle/encoder>@ensdomains/ensjs": true,
        "@truffle/decoder>@truffle/encoder>bignumber.js": true,
        "lodash": true,
        "nock>debug": true
      }
    },
    "@truffle/decoder>@truffle/encoder>@ensdomains/ensjs": {
      "globals": {
        "console.log": true,
        "console.warn": true,
        "registries": true
      },
      "packages": {
        "@babel/runtime": true,
        "@truffle/decoder>@truffle/encoder>@ensdomains/ensjs>@ensdomains/address-encoder": true,
        "@truffle/decoder>@truffle/encoder>@ensdomains/ensjs>@ensdomains/ens": true,
        "@truffle/decoder>@truffle/encoder>@ensdomains/ensjs>@ensdomains/resolver": true,
        "@truffle/decoder>@truffle/encoder>@ensdomains/ensjs>content-hash": true,
        "@truffle/decoder>@truffle/encoder>@ensdomains/ensjs>ethers": true,
        "@truffle/decoder>@truffle/encoder>@ensdomains/ensjs>js-sha3": true,
        "browserify>buffer": true,
        "eth-ens-namehash": true,
        "ethereumjs-util>ethereum-cryptography>bs58check>bs58": true
      }
    },
    "@truffle/decoder>@truffle/encoder>@ensdomains/ensjs>@ensdomains/address-encoder": {
      "globals": {
        "console": true
      },
      "packages": {
        "bn.js": true,
        "browserify>buffer": true,
        "browserify>crypto-browserify": true,
        "ethereumjs-util>create-hash>ripemd160": true
      }
    },
    "@truffle/decoder>@truffle/encoder>@ensdomains/ensjs>content-hash": {
      "packages": {
        "@truffle/decoder>@truffle/encoder>@ensdomains/ensjs>content-hash>cids": true,
        "@truffle/decoder>@truffle/encoder>@ensdomains/ensjs>content-hash>multicodec": true,
        "@truffle/decoder>@truffle/encoder>@ensdomains/ensjs>content-hash>multihashes": true,
        "browserify>buffer": true
      }
    },
    "@truffle/decoder>@truffle/encoder>@ensdomains/ensjs>content-hash>cids": {
      "packages": {
        "@truffle/decoder>@truffle/encoder>@ensdomains/ensjs>content-hash>cids>class-is": true,
        "@truffle/decoder>@truffle/encoder>@ensdomains/ensjs>content-hash>cids>multibase": true,
        "@truffle/decoder>@truffle/encoder>@ensdomains/ensjs>content-hash>cids>multicodec": true,
        "@truffle/decoder>@truffle/encoder>@ensdomains/ensjs>content-hash>multihashes": true,
        "browserify>buffer": true
      }
    },
    "@truffle/decoder>@truffle/encoder>@ensdomains/ensjs>content-hash>cids>multibase": {
      "packages": {
        "@ensdomains/content-hash>multihashes>multibase>base-x": true,
        "browserify>buffer": true
      }
    },
    "@truffle/decoder>@truffle/encoder>@ensdomains/ensjs>content-hash>cids>multicodec": {
      "packages": {
        "@ensdomains/content-hash>multihashes>varint": true,
        "browserify>buffer": true
      }
    },
    "@truffle/decoder>@truffle/encoder>@ensdomains/ensjs>content-hash>multicodec": {
      "packages": {
        "@ensdomains/content-hash>multihashes>varint": true,
        "browserify>buffer": true
      }
    },
    "@truffle/decoder>@truffle/encoder>@ensdomains/ensjs>content-hash>multihashes": {
      "packages": {
        "@ensdomains/content-hash>multihashes>varint": true,
        "@truffle/decoder>@truffle/encoder>@ensdomains/ensjs>content-hash>multihashes>multibase": true,
        "browserify>buffer": true
      }
    },
    "@truffle/decoder>@truffle/encoder>@ensdomains/ensjs>content-hash>multihashes>multibase": {
      "packages": {
        "@ensdomains/content-hash>multihashes>multibase>base-x": true,
        "browserify>buffer": true
      }
    },
    "@truffle/decoder>@truffle/encoder>@ensdomains/ensjs>ethers": {
      "packages": {
        "@ethersproject/abi": true,
        "@ethersproject/abi>@ethersproject/address": true,
        "@ethersproject/abi>@ethersproject/bytes": true,
        "@ethersproject/abi>@ethersproject/constants": true,
        "@ethersproject/abi>@ethersproject/hash": true,
        "@ethersproject/abi>@ethersproject/keccak256": true,
        "@ethersproject/abi>@ethersproject/logger": true,
        "@ethersproject/abi>@ethersproject/properties": true,
        "@ethersproject/abi>@ethersproject/strings": true,
        "@ethersproject/bignumber": true,
        "@ethersproject/contracts": true,
        "@ethersproject/hdnode": true,
        "@ethersproject/hdnode>@ethersproject/abstract-signer": true,
        "@ethersproject/hdnode>@ethersproject/basex": true,
        "@ethersproject/hdnode>@ethersproject/sha2": true,
        "@ethersproject/hdnode>@ethersproject/signing-key": true,
        "@ethersproject/hdnode>@ethersproject/transactions": true,
        "@ethersproject/hdnode>@ethersproject/wordlists": true,
        "@ethersproject/providers": true,
        "@ethersproject/providers>@ethersproject/base64": true,
        "@ethersproject/providers>@ethersproject/random": true,
        "@ethersproject/providers>@ethersproject/rlp": true,
        "@ethersproject/providers>@ethersproject/web": true,
        "@truffle/decoder>@truffle/encoder>@ensdomains/ensjs>ethers>@ethersproject/json-wallets": true,
        "@truffle/decoder>@truffle/encoder>@ensdomains/ensjs>ethers>@ethersproject/solidity": true,
        "@truffle/decoder>@truffle/encoder>@ensdomains/ensjs>ethers>@ethersproject/units": true,
        "@truffle/decoder>@truffle/encoder>@ensdomains/ensjs>ethers>@ethersproject/wallet": true
      }
    },
    "@truffle/decoder>@truffle/encoder>@ensdomains/ensjs>ethers>@ethersproject/json-wallets": {
      "packages": {
        "@ethersproject/abi>@ethersproject/address": true,
        "@ethersproject/abi>@ethersproject/bytes": true,
        "@ethersproject/abi>@ethersproject/keccak256": true,
        "@ethersproject/abi>@ethersproject/logger": true,
        "@ethersproject/abi>@ethersproject/properties": true,
        "@ethersproject/abi>@ethersproject/strings": true,
        "@ethersproject/hdnode": true,
        "@ethersproject/hdnode>@ethersproject/pbkdf2": true,
        "@ethersproject/hdnode>@ethersproject/transactions": true,
        "@ethersproject/providers>@ethersproject/random": true,
        "@truffle/decoder>@truffle/encoder>@ensdomains/ensjs>ethers>@ethersproject/json-wallets>aes-js": true,
        "ethereumjs-util>ethereum-cryptography>scrypt-js": true
      }
    },
    "@truffle/decoder>@truffle/encoder>@ensdomains/ensjs>ethers>@ethersproject/json-wallets>aes-js": {
      "globals": {
        "define": true
      }
    },
    "@truffle/decoder>@truffle/encoder>@ensdomains/ensjs>ethers>@ethersproject/solidity": {
      "packages": {
        "@ethersproject/abi>@ethersproject/bytes": true,
        "@ethersproject/abi>@ethersproject/keccak256": true,
        "@ethersproject/abi>@ethersproject/logger": true,
        "@ethersproject/abi>@ethersproject/strings": true,
        "@ethersproject/bignumber": true,
        "@ethersproject/hdnode>@ethersproject/sha2": true
      }
    },
    "@truffle/decoder>@truffle/encoder>@ensdomains/ensjs>ethers>@ethersproject/units": {
      "packages": {
        "@ethersproject/abi>@ethersproject/logger": true,
        "@ethersproject/bignumber": true
      }
    },
    "@truffle/decoder>@truffle/encoder>@ensdomains/ensjs>ethers>@ethersproject/wallet": {
      "packages": {
        "@ethersproject/abi>@ethersproject/address": true,
        "@ethersproject/abi>@ethersproject/bytes": true,
        "@ethersproject/abi>@ethersproject/hash": true,
        "@ethersproject/abi>@ethersproject/keccak256": true,
        "@ethersproject/abi>@ethersproject/logger": true,
        "@ethersproject/abi>@ethersproject/properties": true,
        "@ethersproject/contracts>@ethersproject/abstract-provider": true,
        "@ethersproject/hdnode": true,
        "@ethersproject/hdnode>@ethersproject/abstract-signer": true,
        "@ethersproject/hdnode>@ethersproject/signing-key": true,
        "@ethersproject/hdnode>@ethersproject/transactions": true,
        "@ethersproject/providers>@ethersproject/random": true,
        "@truffle/decoder>@truffle/encoder>@ensdomains/ensjs>ethers>@ethersproject/json-wallets": true
      }
    },
    "@truffle/decoder>@truffle/encoder>@ensdomains/ensjs>js-sha3": {
      "globals": {
        "define": true
      },
      "packages": {
        "browserify>process": true
      }
    },
    "@truffle/decoder>@truffle/encoder>bignumber.js": {
      "globals": {
        "crypto": true,
        "define": true
      }
    },
    "@truffle/decoder>@truffle/source-map-utils": {
      "packages": {
        "@truffle/codec": true,
        "@truffle/codec>web3-utils": true,
        "@truffle/decoder>@truffle/source-map-utils>@truffle/code-utils": true,
        "@truffle/decoder>@truffle/source-map-utils>json-pointer": true,
        "@truffle/decoder>@truffle/source-map-utils>node-interval-tree": true,
        "nock>debug": true
      }
    },
    "@truffle/decoder>@truffle/source-map-utils>@truffle/code-utils": {
      "packages": {
        "@truffle/codec>cbor": true,
        "browserify>buffer": true
      }
    },
    "@truffle/decoder>@truffle/source-map-utils>json-pointer": {
      "packages": {
        "@truffle/decoder>@truffle/source-map-utils>json-pointer>foreach": true
      }
    },
    "@truffle/decoder>@truffle/source-map-utils>node-interval-tree": {
      "packages": {
        "@truffle/decoder>@truffle/source-map-utils>node-interval-tree>shallowequal": true
      }
    },
    "@zxing/browser": {
      "globals": {
        "HTMLElement": true,
        "HTMLImageElement": true,
        "HTMLVideoElement": true,
        "clearTimeout": true,
        "console.error": true,
        "console.warn": true,
        "document": true,
        "navigator": true,
        "setTimeout": true
      },
      "packages": {
        "@zxing/library": true
      }
    },
    "@zxing/library": {
      "globals": {
        "HTMLImageElement": true,
        "HTMLVideoElement": true,
        "TextDecoder": true,
        "TextEncoder": true,
        "URL.createObjectURL": true,
        "btoa": true,
        "console.log": true,
        "console.warn": true,
        "document": true,
        "navigator": true,
        "setTimeout": true
      },
      "packages": {
        "@zxing/library>ts-custom-error": true
      }
    },
    "addons-linter>sha.js": {
      "packages": {
        "koa>content-disposition>safe-buffer": true,
        "pumpify>inherits": true
      }
    },
    "await-semaphore": {
      "packages": {
        "browserify>process": true,
        "browserify>timers-browserify": true
      }
    },
    "base32-encode": {
      "packages": {
        "base32-encode>to-data-view": true
      }
    },
    "bignumber.js": {
      "globals": {
        "crypto": true,
        "define": true
      }
    },
    "bn.js": {
      "globals": {
        "Buffer": true
      },
      "packages": {
        "browserify>browser-resolve": true
      }
    },
    "bowser": {
      "globals": {
        "define": true
      }
    },
    "browserify>assert": {
      "globals": {
        "Buffer": true
      },
      "packages": {
        "browserify>assert>util": true,
        "react>object-assign": true
      }
    },
    "browserify>assert>util": {
      "globals": {
        "console.error": true,
        "console.log": true,
        "console.trace": true,
        "process": true
      },
      "packages": {
        "browserify>assert>util>inherits": true,
        "browserify>process": true
      }
    },
    "browserify>browser-resolve": {
      "packages": {
        "ethjs-query>babel-runtime>core-js": true
      }
    },
    "browserify>browserify-zlib": {
      "packages": {
        "browserify>assert": true,
        "browserify>browserify-zlib>pako": true,
        "browserify>buffer": true,
        "browserify>process": true,
        "browserify>stream-browserify": true,
        "browserify>util": true
      }
    },
    "browserify>buffer": {
      "globals": {
        "console": true
      },
      "packages": {
        "base64-js": true,
        "browserify>buffer>ieee754": true
      }
    },
    "browserify>crypto-browserify": {
      "packages": {
        "browserify>crypto-browserify>browserify-cipher": true,
        "browserify>crypto-browserify>browserify-sign": true,
        "browserify>crypto-browserify>create-ecdh": true,
        "browserify>crypto-browserify>create-hmac": true,
        "browserify>crypto-browserify>diffie-hellman": true,
        "browserify>crypto-browserify>pbkdf2": true,
        "browserify>crypto-browserify>public-encrypt": true,
        "browserify>crypto-browserify>randomfill": true,
        "ethereumjs-util>create-hash": true,
        "mocha>serialize-javascript>randombytes": true
      }
    },
    "browserify>crypto-browserify>browserify-cipher": {
      "packages": {
        "browserify>crypto-browserify>browserify-cipher>browserify-des": true,
        "browserify>crypto-browserify>browserify-cipher>evp_bytestokey": true,
        "ethereumjs-util>ethereum-cryptography>browserify-aes": true
      }
    },
    "browserify>crypto-browserify>browserify-cipher>browserify-des": {
      "packages": {
        "browserify>buffer": true,
        "browserify>crypto-browserify>browserify-cipher>browserify-des>des.js": true,
        "ethereumjs-util>create-hash>cipher-base": true,
        "pumpify>inherits": true
      }
    },
    "browserify>crypto-browserify>browserify-cipher>browserify-des>des.js": {
      "packages": {
        "@metamask/ppom-validator>elliptic>minimalistic-assert": true,
        "pumpify>inherits": true
      }
    },
    "browserify>crypto-browserify>browserify-cipher>evp_bytestokey": {
      "packages": {
        "ethereumjs-util>create-hash>md5.js": true,
        "koa>content-disposition>safe-buffer": true
      }
    },
    "browserify>crypto-browserify>browserify-sign": {
      "packages": {
        "@metamask/ppom-validator>elliptic": true,
        "bn.js": true,
        "browserify>buffer": true,
        "browserify>crypto-browserify>create-hmac": true,
        "browserify>crypto-browserify>public-encrypt>browserify-rsa": true,
        "browserify>crypto-browserify>public-encrypt>parse-asn1": true,
        "browserify>stream-browserify": true,
        "ethereumjs-util>create-hash": true,
        "pumpify>inherits": true
      }
    },
    "browserify>crypto-browserify>create-ecdh": {
      "packages": {
        "@metamask/ppom-validator>elliptic": true,
        "bn.js": true,
        "browserify>buffer": true
      }
    },
    "browserify>crypto-browserify>create-hmac": {
      "packages": {
        "addons-linter>sha.js": true,
        "ethereumjs-util>create-hash": true,
        "ethereumjs-util>create-hash>cipher-base": true,
        "ethereumjs-util>create-hash>ripemd160": true,
        "koa>content-disposition>safe-buffer": true,
        "pumpify>inherits": true
      }
    },
    "browserify>crypto-browserify>diffie-hellman": {
      "packages": {
        "bn.js": true,
        "browserify>buffer": true,
        "browserify>crypto-browserify>diffie-hellman>miller-rabin": true,
        "mocha>serialize-javascript>randombytes": true
      }
    },
    "browserify>crypto-browserify>diffie-hellman>miller-rabin": {
      "packages": {
        "@metamask/ppom-validator>elliptic>brorand": true,
        "bn.js": true
      }
    },
    "browserify>crypto-browserify>pbkdf2": {
      "globals": {
        "crypto": true,
        "process": true,
        "queueMicrotask": true,
        "setImmediate": true,
        "setTimeout": true
      },
      "packages": {
        "addons-linter>sha.js": true,
        "browserify>process": true,
        "ethereumjs-util>create-hash": true,
        "ethereumjs-util>create-hash>ripemd160": true,
        "koa>content-disposition>safe-buffer": true
      }
    },
    "browserify>crypto-browserify>public-encrypt": {
      "packages": {
        "bn.js": true,
        "browserify>buffer": true,
        "browserify>crypto-browserify>public-encrypt>browserify-rsa": true,
        "browserify>crypto-browserify>public-encrypt>parse-asn1": true,
        "ethereumjs-util>create-hash": true,
        "mocha>serialize-javascript>randombytes": true
      }
    },
    "browserify>crypto-browserify>public-encrypt>browserify-rsa": {
      "packages": {
        "bn.js": true,
        "browserify>buffer": true,
        "mocha>serialize-javascript>randombytes": true
      }
    },
    "browserify>crypto-browserify>public-encrypt>parse-asn1": {
      "packages": {
        "browserify>buffer": true,
        "browserify>crypto-browserify>browserify-cipher>evp_bytestokey": true,
        "browserify>crypto-browserify>pbkdf2": true,
        "browserify>crypto-browserify>public-encrypt>parse-asn1>asn1.js": true,
        "ethereumjs-util>ethereum-cryptography>browserify-aes": true
      }
    },
    "browserify>crypto-browserify>public-encrypt>parse-asn1>asn1.js": {
      "packages": {
        "@metamask/ppom-validator>elliptic>minimalistic-assert": true,
        "bn.js": true,
        "browserify>buffer": true,
        "browserify>vm-browserify": true,
        "pumpify>inherits": true
      }
    },
    "browserify>crypto-browserify>randomfill": {
      "globals": {
        "crypto": true,
        "msCrypto": true
      },
      "packages": {
        "browserify>process": true,
        "koa>content-disposition>safe-buffer": true,
        "mocha>serialize-javascript>randombytes": true
      }
    },
    "browserify>events": {
      "globals": {
        "console": true
      }
    },
    "browserify>has": {
      "packages": {
        "browserify>has>function-bind": true
      }
    },
    "browserify>https-browserify": {
      "packages": {
        "browserify>stream-http": true,
        "browserify>url": true
      }
    },
    "browserify>os-browserify": {
      "globals": {
        "location": true,
        "navigator": true
      }
    },
    "browserify>path-browserify": {
      "packages": {
        "browserify>process": true
      }
    },
    "browserify>process": {
      "globals": {
        "clearTimeout": true,
        "setTimeout": true
      }
    },
    "browserify>punycode": {
      "globals": {
        "define": true
      }
    },
    "browserify>stream-browserify": {
      "packages": {
        "browserify>events": true,
        "pumpify>inherits": true,
        "readable-stream": true
      }
    },
    "browserify>stream-http": {
      "globals": {
        "AbortController": true,
        "Blob": true,
        "MSStreamReader": true,
        "ReadableStream": true,
        "WritableStream": true,
        "XDomainRequest": true,
        "XMLHttpRequest": true,
        "clearTimeout": true,
        "fetch": true,
        "location.protocol.search": true,
        "setTimeout": true
      },
      "packages": {
        "browserify>buffer": true,
        "browserify>process": true,
        "browserify>stream-http>builtin-status-codes": true,
        "browserify>stream-http>readable-stream": true,
        "browserify>url": true,
        "pumpify>inherits": true,
        "watchify>xtend": true
      }
    },
    "browserify>stream-http>readable-stream": {
      "packages": {
        "browserify>browser-resolve": true,
        "browserify>buffer": true,
        "browserify>events": true,
        "browserify>process": true,
        "browserify>string_decoder": true,
        "pumpify>inherits": true,
        "readable-stream>util-deprecate": true
      }
    },
    "browserify>string_decoder": {
      "packages": {
        "koa>content-disposition>safe-buffer": true
      }
    },
    "browserify>timers-browserify": {
      "globals": {
        "clearInterval": true,
        "clearTimeout": true,
        "setInterval": true,
        "setTimeout": true
      },
      "packages": {
        "browserify>process": true
      }
    },
    "browserify>url": {
      "packages": {
        "browserify>punycode": true,
        "browserify>querystring-es3": true
      }
    },
    "browserify>util": {
      "globals": {
        "console.error": true,
        "console.log": true,
        "console.trace": true,
        "process": true
      },
      "packages": {
        "browserify>process": true,
        "browserify>util>inherits": true
      }
    },
    "browserify>vm-browserify": {
      "globals": {
        "document.body.appendChild": true,
        "document.body.removeChild": true,
        "document.createElement": true
      }
    },
    "classnames": {
      "globals": {
        "classNames": "write",
        "define": true
      }
    },
    "copy-to-clipboard": {
      "globals": {
        "clipboardData": true,
        "console.error": true,
        "console.warn": true,
        "document.body.appendChild": true,
        "document.body.removeChild": true,
        "document.createElement": true,
        "document.createRange": true,
        "document.execCommand": true,
        "document.getSelection": true,
        "navigator.userAgent": true,
        "prompt": true
      },
      "packages": {
        "copy-to-clipboard>toggle-selection": true
      }
    },
    "copy-to-clipboard>toggle-selection": {
      "globals": {
        "document.activeElement": true,
        "document.getSelection": true
      }
    },
    "currency-formatter": {
      "packages": {
        "currency-formatter>accounting": true,
        "currency-formatter>locale-currency": true,
        "react>object-assign": true
      }
    },
    "currency-formatter>accounting": {
      "globals": {
        "define": true
      }
    },
    "currency-formatter>locale-currency": {
      "globals": {
        "countryCode": true
      }
    },
    "debounce-stream": {
      "packages": {
        "debounce-stream>debounce": true,
        "debounce-stream>duplexer": true,
        "debounce-stream>through": true
      }
    },
    "debounce-stream>debounce": {
      "globals": {
        "clearTimeout": true,
        "setTimeout": true
      }
    },
    "debounce-stream>duplexer": {
      "packages": {
        "browserify>stream-browserify": true
      }
    },
    "debounce-stream>through": {
      "packages": {
        "browserify>process": true,
        "browserify>stream-browserify": true
      }
    },
    "depcheck>@vue/compiler-sfc>postcss>nanoid": {
      "globals": {
        "crypto.getRandomValues": true
      }
    },
    "dependency-tree>precinct>detective-postcss>postcss>nanoid": {
      "globals": {
        "crypto.getRandomValues": true
      }
    },
    "end-of-stream": {
      "packages": {
        "browserify>process": true,
        "pump>once": true
      }
    },
    "eslint>optionator>fast-levenshtein": {
      "globals": {
        "Intl": true,
        "Levenshtein": "write",
        "console.log": true,
        "define": true,
        "importScripts": true,
        "postMessage": true
      }
    },
    "eth-ens-namehash": {
      "globals": {
        "name": "write"
      },
      "packages": {
        "browserify>buffer": true,
        "eth-ens-namehash>idna-uts46-hx": true,
        "eth-ens-namehash>js-sha3": true
      }
    },
    "eth-ens-namehash>idna-uts46-hx": {
      "globals": {
        "define": true
      },
      "packages": {
        "browserify>punycode": true
      }
    },
    "eth-ens-namehash>js-sha3": {
      "packages": {
        "browserify>process": true
      }
    },
    "eth-json-rpc-filters": {
      "globals": {
        "console.error": true
      },
      "packages": {
        "@metamask/safe-event-emitter": true,
        "eth-json-rpc-filters>async-mutex": true,
        "eth-query": true,
        "json-rpc-engine": true,
        "pify": true
      }
    },
    "eth-json-rpc-filters>async-mutex": {
      "globals": {
        "setTimeout": true
      },
      "packages": {
        "mockttp>graphql-tag>tslib": true
      }
    },
    "eth-keyring-controller>@metamask/browser-passworder": {
      "globals": {
        "crypto": true
      }
    },
    "eth-lattice-keyring": {
      "globals": {
        "addEventListener": true,
        "browser": true,
        "clearInterval": true,
        "fetch": true,
        "open": true,
        "setInterval": true
      },
      "packages": {
        "@ethereumjs/tx>@ethereumjs/util": true,
        "bn.js": true,
        "browserify>buffer": true,
        "browserify>crypto-browserify": true,
        "browserify>events": true,
        "eth-lattice-keyring>@ethereumjs/tx": true,
        "eth-lattice-keyring>gridplus-sdk": true,
        "eth-lattice-keyring>rlp": true
      }
    },
    "eth-lattice-keyring>@ethereumjs/tx": {
      "packages": {
        "@ethereumjs/common": true,
        "@ethereumjs/tx>@ethereumjs/rlp": true,
        "@ethereumjs/tx>@ethereumjs/util": true,
        "@ethersproject/providers": true,
        "browserify>buffer": true,
        "browserify>insert-module-globals>is-buffer": true,
        "eth-lattice-keyring>@ethereumjs/tx>@chainsafe/ssz": true,
        "eth-lattice-keyring>@ethereumjs/tx>ethereum-cryptography": true
      }
    },
    "eth-lattice-keyring>@ethereumjs/tx>@chainsafe/ssz": {
      "packages": {
        "browserify": true,
        "browserify>buffer": true,
        "eth-lattice-keyring>@ethereumjs/tx>@chainsafe/ssz>@chainsafe/persistent-merkle-tree": true,
        "eth-lattice-keyring>@ethereumjs/tx>@chainsafe/ssz>case": true
      }
    },
    "eth-lattice-keyring>@ethereumjs/tx>@chainsafe/ssz>@chainsafe/persistent-merkle-tree": {
      "globals": {
        "WeakRef": true
      },
      "packages": {
        "browserify": true
      }
    },
    "eth-lattice-keyring>@ethereumjs/tx>ethereum-cryptography": {
      "globals": {
        "TextDecoder": true,
        "crypto": true
      },
      "packages": {
        "eth-lattice-keyring>@ethereumjs/tx>ethereum-cryptography>@noble/hashes": true
      }
    },
    "eth-lattice-keyring>@ethereumjs/tx>ethereum-cryptography>@noble/hashes": {
      "globals": {
        "TextEncoder": true,
        "crypto": true
      }
    },
    "eth-lattice-keyring>gridplus-sdk": {
      "globals": {
        "AbortController": true,
        "Request": true,
        "URL": true,
        "__values": true,
        "caches": true,
        "clearTimeout": true,
        "console.error": true,
        "console.log": true,
        "console.warn": true,
        "fetch": true,
        "setTimeout": true
      },
      "packages": {
        "@ethereumjs/common>crc-32": true,
        "@ethersproject/abi": true,
        "@metamask/ppom-validator>elliptic": true,
        "bn.js": true,
        "browserify>buffer": true,
        "eth-lattice-keyring>gridplus-sdk>@ethereumjs/common": true,
        "eth-lattice-keyring>gridplus-sdk>@ethereumjs/tx": true,
        "eth-lattice-keyring>gridplus-sdk>aes-js": true,
        "eth-lattice-keyring>gridplus-sdk>bech32": true,
        "eth-lattice-keyring>gridplus-sdk>bignumber.js": true,
        "eth-lattice-keyring>gridplus-sdk>bitwise": true,
        "eth-lattice-keyring>gridplus-sdk>borc": true,
        "eth-lattice-keyring>gridplus-sdk>eth-eip712-util-browser": true,
        "eth-lattice-keyring>gridplus-sdk>js-sha3": true,
        "eth-lattice-keyring>gridplus-sdk>rlp": true,
        "eth-lattice-keyring>gridplus-sdk>secp256k1": true,
        "eth-lattice-keyring>gridplus-sdk>uuid": true,
        "ethereumjs-util>ethereum-cryptography>bs58check": true,
        "ethereumjs-util>ethereum-cryptography>hash.js": true,
        "lodash": true
      }
    },
    "eth-lattice-keyring>gridplus-sdk>@ethereumjs/common": {
      "packages": {
        "@ethereumjs/common>crc-32": true,
        "@ethereumjs/tx>@ethereumjs/util": true,
        "browserify>buffer": true,
        "browserify>events": true
      }
    },
    "eth-lattice-keyring>gridplus-sdk>@ethereumjs/tx": {
      "packages": {
        "@ethereumjs/tx>@ethereumjs/rlp": true,
        "@ethereumjs/tx>@ethereumjs/util": true,
        "@ethersproject/providers": true,
        "browserify>buffer": true,
        "browserify>insert-module-globals>is-buffer": true,
        "eth-lattice-keyring>@ethereumjs/tx>@chainsafe/ssz": true,
        "eth-lattice-keyring>gridplus-sdk>@ethereumjs/tx>@ethereumjs/common": true,
        "eth-lattice-keyring>gridplus-sdk>@ethereumjs/tx>ethereum-cryptography": true
      }
    },
    "eth-lattice-keyring>gridplus-sdk>@ethereumjs/tx>@ethereumjs/common": {
      "packages": {
        "@ethereumjs/common>crc-32": true,
        "@ethereumjs/tx>@ethereumjs/util": true,
        "browserify>buffer": true,
        "browserify>events": true
      }
    },
    "eth-lattice-keyring>gridplus-sdk>@ethereumjs/tx>ethereum-cryptography": {
      "globals": {
        "TextDecoder": true,
        "crypto": true
      },
      "packages": {
        "eth-lattice-keyring>gridplus-sdk>@ethereumjs/tx>ethereum-cryptography>@noble/hashes": true
      }
    },
    "eth-lattice-keyring>gridplus-sdk>@ethereumjs/tx>ethereum-cryptography>@noble/hashes": {
      "globals": {
        "TextEncoder": true,
        "crypto": true
      }
    },
    "eth-lattice-keyring>gridplus-sdk>aes-js": {
      "globals": {
        "define": true
      }
    },
    "eth-lattice-keyring>gridplus-sdk>bignumber.js": {
      "globals": {
        "crypto": true,
        "define": true
      }
    },
    "eth-lattice-keyring>gridplus-sdk>bitwise": {
      "packages": {
        "browserify>buffer": true
      }
    },
    "eth-lattice-keyring>gridplus-sdk>borc": {
      "globals": {
        "console": true
      },
      "packages": {
        "browserify>buffer": true,
        "browserify>buffer>ieee754": true,
        "eth-lattice-keyring>gridplus-sdk>borc>bignumber.js": true,
        "eth-lattice-keyring>gridplus-sdk>borc>iso-url": true
      }
    },
    "eth-lattice-keyring>gridplus-sdk>borc>bignumber.js": {
      "globals": {
        "crypto": true,
        "define": true
      }
    },
    "eth-lattice-keyring>gridplus-sdk>borc>iso-url": {
      "globals": {
        "URL": true,
        "URLSearchParams": true,
        "location": true
      }
    },
    "eth-lattice-keyring>gridplus-sdk>eth-eip712-util-browser": {
      "globals": {
        "intToBuffer": true
      },
      "packages": {
        "bn.js": true,
        "eth-lattice-keyring>gridplus-sdk>eth-eip712-util-browser>buffer": true,
        "eth-lattice-keyring>gridplus-sdk>eth-eip712-util-browser>js-sha3": true
      }
    },
    "eth-lattice-keyring>gridplus-sdk>eth-eip712-util-browser>buffer": {
      "globals": {
        "console": true
      },
      "packages": {
        "base64-js": true,
        "browserify>buffer>ieee754": true
      }
    },
    "eth-lattice-keyring>gridplus-sdk>eth-eip712-util-browser>js-sha3": {
      "globals": {
        "define": true
      },
      "packages": {
        "browserify>process": true
      }
    },
    "eth-lattice-keyring>gridplus-sdk>js-sha3": {
      "globals": {
        "define": true
      },
      "packages": {
        "browserify>process": true
      }
    },
    "eth-lattice-keyring>gridplus-sdk>rlp": {
      "globals": {
        "TextEncoder": true
      }
    },
    "eth-lattice-keyring>gridplus-sdk>secp256k1": {
      "packages": {
        "@metamask/ppom-validator>elliptic": true
      }
    },
    "eth-lattice-keyring>gridplus-sdk>uuid": {
      "globals": {
        "crypto": true
      }
    },
    "eth-lattice-keyring>rlp": {
      "globals": {
        "TextEncoder": true
      }
    },
    "eth-method-registry": {
      "packages": {
        "ethjs": true
      }
    },
    "eth-query": {
      "packages": {
        "eth-query>json-rpc-random-id": true,
        "nock>debug": true,
        "watchify>xtend": true
      }
    },
    "eth-rpc-errors": {
      "packages": {
        "eth-rpc-errors>fast-safe-stringify": true
      }
    },
    "eth-sig-util": {
      "packages": {
        "browserify>buffer": true,
        "eth-sig-util>ethereumjs-util": true,
        "eth-sig-util>tweetnacl": true,
        "eth-sig-util>tweetnacl-util": true,
        "ethereumjs-abi": true
      }
    },
    "eth-sig-util>ethereumjs-util": {
      "packages": {
        "@metamask/ppom-validator>elliptic": true,
        "bn.js": true,
        "browserify>assert": true,
        "browserify>buffer": true,
        "eth-sig-util>ethereumjs-util>ethjs-util": true,
        "ethereumjs-util>create-hash": true,
        "ethereumjs-util>ethereum-cryptography": true,
        "ethereumjs-util>rlp": true,
        "koa>content-disposition>safe-buffer": true
      }
    },
    "eth-sig-util>ethereumjs-util>ethjs-util": {
      "packages": {
        "browserify>buffer": true,
        "ethjs>ethjs-util>is-hex-prefixed": true,
        "ethjs>ethjs-util>strip-hex-prefix": true
      }
    },
    "eth-sig-util>tweetnacl": {
      "globals": {
        "crypto": true,
        "msCrypto": true,
        "nacl": "write"
      },
      "packages": {
        "browserify>browser-resolve": true
      }
    },
    "eth-sig-util>tweetnacl-util": {
      "globals": {
        "atob": true,
        "btoa": true
      },
      "packages": {
        "browserify>browser-resolve": true
      }
    },
    "ethereumjs-abi": {
      "packages": {
        "bn.js": true,
        "browserify>buffer": true,
        "ethereumjs-abi>ethereumjs-util": true
      }
    },
    "ethereumjs-abi>ethereumjs-util": {
      "packages": {
        "@metamask/ppom-validator>elliptic": true,
        "bn.js": true,
        "browserify>assert": true,
        "browserify>buffer": true,
        "eth-sig-util>ethereumjs-util>ethjs-util": true,
        "ethereumjs-util>create-hash": true,
        "ethereumjs-util>ethereum-cryptography": true,
        "ethereumjs-util>rlp": true
      }
    },
    "ethereumjs-util": {
      "packages": {
        "bn.js": true,
        "browserify>assert": true,
        "browserify>buffer": true,
        "browserify>insert-module-globals>is-buffer": true,
        "ethereumjs-util>create-hash": true,
        "ethereumjs-util>ethereum-cryptography": true,
        "ethereumjs-util>rlp": true
      }
    },
    "ethereumjs-util>create-hash": {
      "packages": {
        "addons-linter>sha.js": true,
        "ethereumjs-util>create-hash>cipher-base": true,
        "ethereumjs-util>create-hash>md5.js": true,
        "ethereumjs-util>create-hash>ripemd160": true,
        "pumpify>inherits": true
      }
    },
    "ethereumjs-util>create-hash>cipher-base": {
      "packages": {
        "browserify>stream-browserify": true,
        "browserify>string_decoder": true,
        "koa>content-disposition>safe-buffer": true,
        "pumpify>inherits": true
      }
    },
    "ethereumjs-util>create-hash>md5.js": {
      "packages": {
        "ethereumjs-util>create-hash>md5.js>hash-base": true,
        "koa>content-disposition>safe-buffer": true,
        "pumpify>inherits": true
      }
    },
    "ethereumjs-util>create-hash>md5.js>hash-base": {
      "packages": {
        "ethereumjs-util>create-hash>md5.js>hash-base>readable-stream": true,
        "koa>content-disposition>safe-buffer": true,
        "pumpify>inherits": true
      }
    },
    "ethereumjs-util>create-hash>md5.js>hash-base>readable-stream": {
      "packages": {
        "browserify>browser-resolve": true,
        "browserify>buffer": true,
        "browserify>events": true,
        "browserify>process": true,
        "browserify>string_decoder": true,
        "pumpify>inherits": true,
        "readable-stream>util-deprecate": true
      }
    },
    "ethereumjs-util>create-hash>ripemd160": {
      "packages": {
        "browserify>buffer": true,
        "ethereumjs-util>create-hash>md5.js>hash-base": true,
        "pumpify>inherits": true
      }
    },
    "ethereumjs-util>ethereum-cryptography": {
      "packages": {
        "browserify>assert": true,
        "browserify>buffer": true,
        "browserify>crypto-browserify>create-hmac": true,
        "ethereumjs-util>ethereum-cryptography>bs58check": true,
        "ethereumjs-util>ethereum-cryptography>hash.js": true,
        "ethereumjs-util>ethereum-cryptography>keccak": true,
        "ethereumjs-util>ethereum-cryptography>secp256k1": true,
        "koa>content-disposition>safe-buffer": true,
        "mocha>serialize-javascript>randombytes": true
      }
    },
    "ethereumjs-util>ethereum-cryptography>browserify-aes": {
      "packages": {
        "browserify>buffer": true,
        "browserify>crypto-browserify>browserify-cipher>evp_bytestokey": true,
        "ethereumjs-util>create-hash>cipher-base": true,
        "ethereumjs-util>ethereum-cryptography>browserify-aes>buffer-xor": true,
        "koa>content-disposition>safe-buffer": true,
        "pumpify>inherits": true
      }
    },
    "ethereumjs-util>ethereum-cryptography>browserify-aes>buffer-xor": {
      "packages": {
        "browserify>buffer": true
      }
    },
    "ethereumjs-util>ethereum-cryptography>bs58check": {
      "packages": {
        "ethereumjs-util>create-hash": true,
        "ethereumjs-util>ethereum-cryptography>bs58check>bs58": true,
        "koa>content-disposition>safe-buffer": true
      }
    },
    "ethereumjs-util>ethereum-cryptography>bs58check>bs58": {
      "packages": {
        "@ensdomains/content-hash>multihashes>multibase>base-x": true
      }
    },
    "ethereumjs-util>ethereum-cryptography>hash.js": {
      "packages": {
        "@metamask/ppom-validator>elliptic>minimalistic-assert": true,
        "pumpify>inherits": true
      }
    },
    "ethereumjs-util>ethereum-cryptography>keccak": {
      "packages": {
        "browserify>buffer": true,
        "ethereumjs-util>ethereum-cryptography>keccak>readable-stream": true
      }
    },
    "ethereumjs-util>ethereum-cryptography>keccak>readable-stream": {
      "packages": {
        "browserify>browser-resolve": true,
        "browserify>buffer": true,
        "browserify>events": true,
        "browserify>process": true,
        "browserify>string_decoder": true,
        "pumpify>inherits": true,
        "readable-stream>util-deprecate": true
      }
    },
    "ethereumjs-util>ethereum-cryptography>scrypt-js": {
      "globals": {
        "define": true,
        "setTimeout": true
      },
      "packages": {
        "browserify>timers-browserify": true
      }
    },
    "ethereumjs-util>ethereum-cryptography>secp256k1": {
      "packages": {
        "@metamask/ppom-validator>elliptic": true
      }
    },
    "ethereumjs-util>rlp": {
      "packages": {
        "bn.js": true,
        "browserify>buffer": true
      }
    },
    "ethereumjs-wallet>randombytes": {
      "globals": {
        "crypto.getRandomValues": true
      }
    },
    "ethers>@ethersproject/random": {
      "globals": {
        "crypto.getRandomValues": true
      }
    },
    "ethjs": {
      "globals": {
        "clearInterval": true,
        "setInterval": true
      },
      "packages": {
        "bn.js": true,
        "browserify>buffer": true,
        "ethjs-contract": true,
        "ethjs-query": true,
        "ethjs>ethjs-abi": true,
        "ethjs>ethjs-filter": true,
        "ethjs>ethjs-provider-http": true,
        "ethjs>ethjs-unit": true,
        "ethjs>ethjs-util": true,
        "ethjs>js-sha3": true,
        "ethjs>number-to-bn": true
      }
    },
    "ethjs-contract": {
      "packages": {
        "ethjs-contract>ethjs-abi": true,
        "ethjs-contract>ethjs-util": true,
        "ethjs-query>babel-runtime": true,
        "ethjs>ethjs-filter": true,
        "ethjs>js-sha3": true,
        "promise-to-callback": true
      }
    },
    "ethjs-contract>ethjs-abi": {
      "packages": {
        "bn.js": true,
        "browserify>buffer": true,
        "ethjs>js-sha3": true,
        "ethjs>number-to-bn": true
      }
    },
    "ethjs-contract>ethjs-util": {
      "packages": {
        "browserify>buffer": true,
        "ethjs>ethjs-util>is-hex-prefixed": true,
        "ethjs>ethjs-util>strip-hex-prefix": true
      }
    },
    "ethjs-query": {
      "globals": {
        "console": true
      },
      "packages": {
        "ethjs-query>ethjs-format": true,
        "ethjs-query>ethjs-rpc": true,
        "promise-to-callback": true
      }
    },
    "ethjs-query>babel-runtime": {
      "packages": {
        "@babel/runtime": true,
        "@babel/runtime>regenerator-runtime": true,
        "ethjs-query>babel-runtime>core-js": true
      }
    },
    "ethjs-query>babel-runtime>core-js": {
      "globals": {
        "PromiseRejectionEvent": true,
        "__e": "write",
        "__g": "write",
        "document.createTextNode": true,
        "postMessage": true,
        "setTimeout": true
      }
    },
    "ethjs-query>ethjs-format": {
      "packages": {
        "ethjs-query>ethjs-format>ethjs-schema": true,
        "ethjs-query>ethjs-format>ethjs-util": true,
        "ethjs>ethjs-util>strip-hex-prefix": true,
        "ethjs>number-to-bn": true
      }
    },
    "ethjs-query>ethjs-format>ethjs-util": {
      "packages": {
        "browserify>buffer": true,
        "ethjs>ethjs-util>is-hex-prefixed": true,
        "ethjs>ethjs-util>strip-hex-prefix": true
      }
    },
    "ethjs-query>ethjs-rpc": {
      "packages": {
        "promise-to-callback": true
      }
    },
    "ethjs>ethjs-abi": {
      "packages": {
        "bn.js": true,
        "browserify>buffer": true,
        "ethjs>js-sha3": true,
        "ethjs>number-to-bn": true
      }
    },
    "ethjs>ethjs-filter": {
      "globals": {
        "clearInterval": true,
        "setInterval": true
      }
    },
    "ethjs>ethjs-provider-http": {
      "packages": {
        "ethjs>ethjs-provider-http>xhr2": true
      }
    },
    "ethjs>ethjs-provider-http>xhr2": {
      "globals": {
        "XMLHttpRequest": true
      }
    },
    "ethjs>ethjs-unit": {
      "packages": {
        "bn.js": true,
        "ethjs>number-to-bn": true
      }
    },
    "ethjs>ethjs-util": {
      "packages": {
        "browserify>buffer": true,
        "ethjs>ethjs-util>is-hex-prefixed": true,
        "ethjs>ethjs-util>strip-hex-prefix": true
      }
    },
    "ethjs>ethjs-util>strip-hex-prefix": {
      "packages": {
        "ethjs>ethjs-util>is-hex-prefixed": true
      }
    },
    "ethjs>js-sha3": {
      "packages": {
        "browserify>process": true
      }
    },
    "ethjs>number-to-bn": {
      "packages": {
        "bn.js": true,
        "ethjs>ethjs-util>strip-hex-prefix": true
      }
    },
    "extension-port-stream": {
      "packages": {
        "browserify>buffer": true,
        "browserify>stream-browserify": true
      }
    },
    "external:../snaps-monorepo/node_modules/@metamask/base-controller/dist/BaseControllerV2.js": {
      "globals": {
        "setTimeout": true
      },
      "packages": {
        "external:../snaps-monorepo/node_modules/immer/dist/index.js": true
      }
    },
    "external:../snaps-monorepo/node_modules/@metamask/base-controller/dist/ControllerMessenger.js": {
      "globals": {
        "setTimeout": true
      }
    },
    "external:../snaps-monorepo/node_modules/@metamask/base-controller/dist/index.js": {
      "packages": {
        "external:../snaps-monorepo/node_modules/@metamask/base-controller/dist/BaseController.js": true,
        "external:../snaps-monorepo/node_modules/@metamask/base-controller/dist/BaseControllerV2.js": true,
        "external:../snaps-monorepo/node_modules/@metamask/base-controller/dist/ControllerMessenger.js": true
      }
    },
    "external:../snaps-monorepo/node_modules/@metamask/controller-utils/dist/constants.js": {
      "packages": {
        "external:../snaps-monorepo/node_modules/@metamask/controller-utils/dist/types.js": true
      }
    },
    "external:../snaps-monorepo/node_modules/@metamask/controller-utils/dist/index.js": {
      "packages": {
        "external:../snaps-monorepo/node_modules/@metamask/controller-utils/dist/constants.js": true,
        "external:../snaps-monorepo/node_modules/@metamask/controller-utils/dist/siwe.js": true,
        "external:../snaps-monorepo/node_modules/@metamask/controller-utils/dist/types.js": true,
        "external:../snaps-monorepo/node_modules/@metamask/controller-utils/dist/util.js": true
      }
    },
    "external:../snaps-monorepo/node_modules/@metamask/controller-utils/dist/logger.js": {
      "packages": {
        "external:../snaps-monorepo/node_modules/@metamask/controller-utils/node_modules/@metamask/utils/dist/index.js": true
      }
    },
    "external:../snaps-monorepo/node_modules/@metamask/controller-utils/dist/siwe.js": {
      "globals": {
        "URL": true
      },
      "packages": {
        "browserify>buffer": true,
        "external:../snaps-monorepo/node_modules/@metamask/controller-utils/dist/logger.js": true,
        "external:../snaps-monorepo/node_modules/@spruceid/siwe-parser/dist/parsers.js": true,
        "external:../snaps-monorepo/node_modules/ethereumjs-util/dist.browser/index.js": true
      }
    },
    "external:../snaps-monorepo/node_modules/@metamask/controller-utils/dist/util.js": {
      "globals": {
        "console.error": true,
        "fetch": true,
        "setTimeout": true
      },
      "packages": {
        "browserify>buffer": true,
        "external:../snaps-monorepo/node_modules/@metamask/controller-utils/dist/constants.js": true,
        "external:../snaps-monorepo/node_modules/@metamask/controller-utils/node_modules/@metamask/utils/dist/index.js": true,
        "external:../snaps-monorepo/node_modules/eth-ens-namehash/index.js": true,
        "external:../snaps-monorepo/node_modules/ethereumjs-util/dist.browser/index.js": true,
        "external:../snaps-monorepo/node_modules/ethjs-unit/lib/index.js": true,
        "external:../snaps-monorepo/node_modules/fast-deep-equal/index.js": true
      }
    },
    "external:../snaps-monorepo/node_modules/@metamask/controller-utils/node_modules/@metamask/utils/dist/assert.js": {
      "packages": {
        "external:../snaps-monorepo/node_modules/superstruct/dist/index.cjs": true
      }
    },
    "external:../snaps-monorepo/node_modules/@metamask/controller-utils/node_modules/@metamask/utils/dist/base64.js": {
      "packages": {
        "external:../snaps-monorepo/node_modules/@metamask/controller-utils/node_modules/@metamask/utils/dist/assert.js": true,
        "external:../snaps-monorepo/node_modules/superstruct/dist/index.cjs": true
      }
    },
    "external:../snaps-monorepo/node_modules/@metamask/controller-utils/node_modules/@metamask/utils/dist/bytes.js": {
      "globals": {
        "TextDecoder": true,
        "TextEncoder": true
      },
      "packages": {
        "browserify>buffer": true,
        "external:../snaps-monorepo/node_modules/@metamask/controller-utils/node_modules/@metamask/utils/dist/assert.js": true,
        "external:../snaps-monorepo/node_modules/@metamask/controller-utils/node_modules/@metamask/utils/dist/hex.js": true
      }
    },
    "external:../snaps-monorepo/node_modules/@metamask/controller-utils/node_modules/@metamask/utils/dist/checksum.js": {
      "packages": {
        "external:../snaps-monorepo/node_modules/@metamask/controller-utils/node_modules/@metamask/utils/dist/base64.js": true,
        "external:../snaps-monorepo/node_modules/superstruct/dist/index.cjs": true
      }
    },
    "external:../snaps-monorepo/node_modules/@metamask/controller-utils/node_modules/@metamask/utils/dist/coercers.js": {
      "packages": {
        "external:../snaps-monorepo/node_modules/@metamask/controller-utils/node_modules/@metamask/utils/dist/assert.js": true,
        "external:../snaps-monorepo/node_modules/@metamask/controller-utils/node_modules/@metamask/utils/dist/bytes.js": true,
        "external:../snaps-monorepo/node_modules/@metamask/controller-utils/node_modules/@metamask/utils/dist/hex.js": true,
        "external:../snaps-monorepo/node_modules/superstruct/dist/index.cjs": true
      }
    },
    "external:../snaps-monorepo/node_modules/@metamask/controller-utils/node_modules/@metamask/utils/dist/hex.js": {
      "packages": {
        "external:../snaps-monorepo/node_modules/@metamask/controller-utils/node_modules/@metamask/utils/dist/assert.js": true,
        "external:../snaps-monorepo/node_modules/@metamask/controller-utils/node_modules/@metamask/utils/dist/bytes.js": true,
        "external:../snaps-monorepo/node_modules/@noble/hashes/sha3.js": true,
        "external:../snaps-monorepo/node_modules/superstruct/dist/index.cjs": true
      }
    },
    "external:../snaps-monorepo/node_modules/@metamask/controller-utils/node_modules/@metamask/utils/dist/index.js": {
      "packages": {
        "external:../snaps-monorepo/node_modules/@metamask/controller-utils/node_modules/@metamask/utils/dist/assert.js": true,
        "external:../snaps-monorepo/node_modules/@metamask/controller-utils/node_modules/@metamask/utils/dist/base64.js": true,
        "external:../snaps-monorepo/node_modules/@metamask/controller-utils/node_modules/@metamask/utils/dist/bytes.js": true,
        "external:../snaps-monorepo/node_modules/@metamask/controller-utils/node_modules/@metamask/utils/dist/checksum.js": true,
        "external:../snaps-monorepo/node_modules/@metamask/controller-utils/node_modules/@metamask/utils/dist/coercers.js": true,
        "external:../snaps-monorepo/node_modules/@metamask/controller-utils/node_modules/@metamask/utils/dist/collections.js": true,
        "external:../snaps-monorepo/node_modules/@metamask/controller-utils/node_modules/@metamask/utils/dist/encryption-types.js": true,
        "external:../snaps-monorepo/node_modules/@metamask/controller-utils/node_modules/@metamask/utils/dist/hex.js": true,
        "external:../snaps-monorepo/node_modules/@metamask/controller-utils/node_modules/@metamask/utils/dist/json.js": true,
        "external:../snaps-monorepo/node_modules/@metamask/controller-utils/node_modules/@metamask/utils/dist/keyring.js": true,
        "external:../snaps-monorepo/node_modules/@metamask/controller-utils/node_modules/@metamask/utils/dist/logging.js": true,
        "external:../snaps-monorepo/node_modules/@metamask/controller-utils/node_modules/@metamask/utils/dist/misc.js": true,
        "external:../snaps-monorepo/node_modules/@metamask/controller-utils/node_modules/@metamask/utils/dist/number.js": true,
        "external:../snaps-monorepo/node_modules/@metamask/controller-utils/node_modules/@metamask/utils/dist/opaque.js": true,
        "external:../snaps-monorepo/node_modules/@metamask/controller-utils/node_modules/@metamask/utils/dist/time.js": true,
        "external:../snaps-monorepo/node_modules/@metamask/controller-utils/node_modules/@metamask/utils/dist/transaction-types.js": true,
        "external:../snaps-monorepo/node_modules/@metamask/controller-utils/node_modules/@metamask/utils/dist/versions.js": true
      }
    },
    "external:../snaps-monorepo/node_modules/@metamask/controller-utils/node_modules/@metamask/utils/dist/json.js": {
      "globals": {
        "TextEncoder": true
      },
      "packages": {
        "external:../snaps-monorepo/node_modules/@metamask/controller-utils/node_modules/@metamask/utils/dist/assert.js": true,
        "external:../snaps-monorepo/node_modules/superstruct/dist/index.cjs": true
      }
    },
    "external:../snaps-monorepo/node_modules/@metamask/controller-utils/node_modules/@metamask/utils/dist/logging.js": {
      "packages": {
        "external:../snaps-monorepo/node_modules/debug/src/browser.js": true
      }
    },
    "external:../snaps-monorepo/node_modules/@metamask/controller-utils/node_modules/@metamask/utils/dist/number.js": {
      "packages": {
        "external:../snaps-monorepo/node_modules/@metamask/controller-utils/node_modules/@metamask/utils/dist/assert.js": true,
        "external:../snaps-monorepo/node_modules/@metamask/controller-utils/node_modules/@metamask/utils/dist/hex.js": true
      }
    },
    "external:../snaps-monorepo/node_modules/@metamask/controller-utils/node_modules/@metamask/utils/dist/versions.js": {
      "packages": {
        "external:../snaps-monorepo/node_modules/@metamask/controller-utils/node_modules/@metamask/utils/dist/assert.js": true,
        "external:../snaps-monorepo/node_modules/semver/index.js": true,
        "external:../snaps-monorepo/node_modules/superstruct/dist/index.cjs": true
      }
    },
    "external:../snaps-monorepo/node_modules/@metamask/key-tree/dist/cjs/BIP44CoinTypeNode.js": {
      "packages": {
        "external:../snaps-monorepo/node_modules/@metamask/key-tree/dist/cjs/BIP44Node.js": true,
        "external:../snaps-monorepo/node_modules/@metamask/key-tree/dist/cjs/SLIP10Node.js": true,
        "external:../snaps-monorepo/node_modules/@metamask/key-tree/dist/cjs/constants.js": true,
        "external:../snaps-monorepo/node_modules/@metamask/key-tree/dist/cjs/utils.js": true,
        "external:../snaps-monorepo/node_modules/@metamask/key-tree/node_modules/@metamask/utils/dist/index.js": true
      }
    },
    "external:../snaps-monorepo/node_modules/@metamask/key-tree/dist/cjs/BIP44Node.js": {
      "packages": {
        "external:../snaps-monorepo/node_modules/@metamask/key-tree/dist/cjs/SLIP10Node.js": true,
        "external:../snaps-monorepo/node_modules/@metamask/key-tree/dist/cjs/constants.js": true,
        "external:../snaps-monorepo/node_modules/@metamask/key-tree/dist/cjs/extended-keys.js": true,
        "external:../snaps-monorepo/node_modules/@metamask/key-tree/dist/cjs/utils.js": true,
        "external:../snaps-monorepo/node_modules/@metamask/key-tree/node_modules/@metamask/utils/dist/index.js": true
      }
    },
    "external:../snaps-monorepo/node_modules/@metamask/key-tree/dist/cjs/SLIP10Node.js": {
      "packages": {
        "external:../snaps-monorepo/node_modules/@metamask/key-tree/dist/cjs/constants.js": true,
        "external:../snaps-monorepo/node_modules/@metamask/key-tree/dist/cjs/curves/index.js": true,
        "external:../snaps-monorepo/node_modules/@metamask/key-tree/dist/cjs/derivation.js": true,
        "external:../snaps-monorepo/node_modules/@metamask/key-tree/dist/cjs/derivers/bip32.js": true,
        "external:../snaps-monorepo/node_modules/@metamask/key-tree/dist/cjs/utils.js": true,
        "external:../snaps-monorepo/node_modules/@metamask/key-tree/node_modules/@metamask/utils/dist/index.js": true
      }
    },
    "external:../snaps-monorepo/node_modules/@metamask/key-tree/dist/cjs/curves/curve.js": {
      "packages": {
        "external:../snaps-monorepo/node_modules/@metamask/key-tree/dist/cjs/curves/ed25519.js": true,
        "external:../snaps-monorepo/node_modules/@metamask/key-tree/dist/cjs/curves/secp256k1.js": true,
        "external:../snaps-monorepo/node_modules/@noble/secp256k1/lib/index.js": true
      }
    },
    "external:../snaps-monorepo/node_modules/@metamask/key-tree/dist/cjs/curves/ed25519.js": {
      "packages": {
        "external:../snaps-monorepo/node_modules/@metamask/key-tree/node_modules/@metamask/utils/dist/index.js": true,
        "external:../snaps-monorepo/node_modules/@noble/ed25519/lib/index.js": true
      }
    },
    "external:../snaps-monorepo/node_modules/@metamask/key-tree/dist/cjs/curves/index.js": {
      "packages": {
        "external:../snaps-monorepo/node_modules/@metamask/key-tree/dist/cjs/curves/curve.js": true,
        "external:../snaps-monorepo/node_modules/@metamask/key-tree/dist/cjs/curves/ed25519.js": true,
        "external:../snaps-monorepo/node_modules/@metamask/key-tree/dist/cjs/curves/secp256k1.js": true
      }
    },
    "external:../snaps-monorepo/node_modules/@metamask/key-tree/dist/cjs/curves/secp256k1.js": {
      "packages": {
        "external:../snaps-monorepo/node_modules/@metamask/key-tree/dist/cjs/utils.js": true,
        "external:../snaps-monorepo/node_modules/@metamask/key-tree/node_modules/@metamask/utils/dist/index.js": true,
        "external:../snaps-monorepo/node_modules/@noble/secp256k1/lib/index.js": true
      }
    },
    "external:../snaps-monorepo/node_modules/@metamask/key-tree/dist/cjs/derivation.js": {
      "packages": {
        "external:../snaps-monorepo/node_modules/@metamask/key-tree/dist/cjs/BIP44CoinTypeNode.js": true,
        "external:../snaps-monorepo/node_modules/@metamask/key-tree/dist/cjs/BIP44Node.js": true,
        "external:../snaps-monorepo/node_modules/@metamask/key-tree/dist/cjs/SLIP10Node.js": true,
        "external:../snaps-monorepo/node_modules/@metamask/key-tree/dist/cjs/constants.js": true,
        "external:../snaps-monorepo/node_modules/@metamask/key-tree/dist/cjs/curves/index.js": true,
        "external:../snaps-monorepo/node_modules/@metamask/key-tree/dist/cjs/derivers/index.js": true,
        "external:../snaps-monorepo/node_modules/@metamask/key-tree/node_modules/@metamask/utils/dist/index.js": true
      }
    },
    "external:../snaps-monorepo/node_modules/@metamask/key-tree/dist/cjs/derivers/bip32.js": {
      "packages": {
        "external:../snaps-monorepo/node_modules/@metamask/key-tree/dist/cjs/constants.js": true,
        "external:../snaps-monorepo/node_modules/@metamask/key-tree/dist/cjs/curves/index.js": true,
        "external:../snaps-monorepo/node_modules/@metamask/key-tree/dist/cjs/derivers/shared.js": true,
        "external:../snaps-monorepo/node_modules/@metamask/key-tree/dist/cjs/utils.js": true,
        "external:../snaps-monorepo/node_modules/@metamask/key-tree/node_modules/@metamask/utils/dist/index.js": true,
        "external:../snaps-monorepo/node_modules/@noble/hashes/sha3.js": true
      }
    },
    "external:../snaps-monorepo/node_modules/@metamask/key-tree/dist/cjs/derivers/bip39.js": {
      "packages": {
        "external:../snaps-monorepo/node_modules/@metamask/key-tree/dist/cjs/SLIP10Node.js": true,
        "external:../snaps-monorepo/node_modules/@metamask/key-tree/dist/cjs/constants.js": true,
        "external:../snaps-monorepo/node_modules/@metamask/key-tree/dist/cjs/utils.js": true,
        "external:../snaps-monorepo/node_modules/@metamask/key-tree/node_modules/@metamask/utils/dist/index.js": true,
        "external:../snaps-monorepo/node_modules/@metamask/scure-bip39/dist/index.js": true,
        "external:../snaps-monorepo/node_modules/@metamask/scure-bip39/dist/wordlists/english.js": true,
        "external:../snaps-monorepo/node_modules/@noble/hashes/hmac.js": true,
        "external:../snaps-monorepo/node_modules/@noble/hashes/sha512.js": true
      }
    },
    "external:../snaps-monorepo/node_modules/@metamask/key-tree/dist/cjs/derivers/index.js": {
      "packages": {
        "external:../snaps-monorepo/node_modules/@metamask/key-tree/dist/cjs/derivers/bip32.js": true,
        "external:../snaps-monorepo/node_modules/@metamask/key-tree/dist/cjs/derivers/bip39.js": true,
        "external:../snaps-monorepo/node_modules/@metamask/key-tree/dist/cjs/derivers/slip10.js": true
      }
    },
    "external:../snaps-monorepo/node_modules/@metamask/key-tree/dist/cjs/derivers/shared.js": {
      "packages": {
        "external:../snaps-monorepo/node_modules/@metamask/key-tree/dist/cjs/SLIP10Node.js": true,
        "external:../snaps-monorepo/node_modules/@metamask/key-tree/dist/cjs/constants.js": true,
        "external:../snaps-monorepo/node_modules/@metamask/key-tree/dist/cjs/curves/index.js": true,
        "external:../snaps-monorepo/node_modules/@metamask/key-tree/dist/cjs/utils.js": true,
        "external:../snaps-monorepo/node_modules/@metamask/key-tree/node_modules/@metamask/utils/dist/index.js": true,
        "external:../snaps-monorepo/node_modules/@noble/hashes/hmac.js": true,
        "external:../snaps-monorepo/node_modules/@noble/hashes/sha512.js": true
      }
    },
    "external:../snaps-monorepo/node_modules/@metamask/key-tree/dist/cjs/derivers/slip10.js": {
      "packages": {
        "external:../snaps-monorepo/node_modules/@metamask/key-tree/dist/cjs/constants.js": true,
        "external:../snaps-monorepo/node_modules/@metamask/key-tree/dist/cjs/derivers/shared.js": true,
        "external:../snaps-monorepo/node_modules/@metamask/key-tree/dist/cjs/utils.js": true,
        "external:../snaps-monorepo/node_modules/@metamask/key-tree/node_modules/@metamask/utils/dist/index.js": true
      }
    },
    "external:../snaps-monorepo/node_modules/@metamask/key-tree/dist/cjs/extended-keys.js": {
      "packages": {
        "external:../snaps-monorepo/node_modules/@metamask/key-tree/dist/cjs/BIP44Node.js": true,
        "external:../snaps-monorepo/node_modules/@metamask/key-tree/dist/cjs/curves/secp256k1.js": true,
        "external:../snaps-monorepo/node_modules/@metamask/key-tree/dist/cjs/utils.js": true,
        "external:../snaps-monorepo/node_modules/@metamask/key-tree/node_modules/@metamask/utils/dist/index.js": true
      }
    },
    "external:../snaps-monorepo/node_modules/@metamask/key-tree/dist/cjs/index.js": {
      "packages": {
        "external:../snaps-monorepo/node_modules/@metamask/key-tree/dist/cjs/BIP44CoinTypeNode.js": true,
        "external:../snaps-monorepo/node_modules/@metamask/key-tree/dist/cjs/BIP44Node.js": true,
        "external:../snaps-monorepo/node_modules/@metamask/key-tree/dist/cjs/SLIP10Node.js": true,
        "external:../snaps-monorepo/node_modules/@metamask/key-tree/dist/cjs/constants.js": true,
        "external:../snaps-monorepo/node_modules/@metamask/key-tree/dist/cjs/curves/index.js": true,
        "external:../snaps-monorepo/node_modules/@metamask/key-tree/dist/cjs/derivers/index.js": true,
        "external:../snaps-monorepo/node_modules/@metamask/key-tree/dist/cjs/utils.js": true
      }
    },
    "external:../snaps-monorepo/node_modules/@metamask/key-tree/dist/cjs/utils.js": {
      "packages": {
        "external:../snaps-monorepo/node_modules/@metamask/key-tree/dist/cjs/constants.js": true,
        "external:../snaps-monorepo/node_modules/@metamask/key-tree/dist/cjs/curves/index.js": true,
        "external:../snaps-monorepo/node_modules/@metamask/key-tree/node_modules/@metamask/utils/dist/index.js": true,
        "external:../snaps-monorepo/node_modules/@metamask/scure-bip39/dist/wordlists/english.js": true,
        "external:../snaps-monorepo/node_modules/@noble/hashes/ripemd160.js": true,
        "external:../snaps-monorepo/node_modules/@noble/hashes/sha256.js": true,
        "external:../snaps-monorepo/node_modules/@scure/base/lib/index.js": true
      }
    },
    "external:../snaps-monorepo/node_modules/@metamask/key-tree/node_modules/@metamask/utils/dist/assert.js": {
      "packages": {
        "external:../snaps-monorepo/node_modules/superstruct/dist/index.cjs": true
      }
    },
    "external:../snaps-monorepo/node_modules/@metamask/key-tree/node_modules/@metamask/utils/dist/base64.js": {
      "packages": {
        "external:../snaps-monorepo/node_modules/@metamask/key-tree/node_modules/@metamask/utils/dist/assert.js": true,
        "external:../snaps-monorepo/node_modules/superstruct/dist/index.cjs": true
      }
    },
    "external:../snaps-monorepo/node_modules/@metamask/key-tree/node_modules/@metamask/utils/dist/bytes.js": {
      "globals": {
        "TextDecoder": true,
        "TextEncoder": true
      },
      "packages": {
        "browserify>buffer": true,
        "external:../snaps-monorepo/node_modules/@metamask/key-tree/node_modules/@metamask/utils/dist/assert.js": true,
        "external:../snaps-monorepo/node_modules/@metamask/key-tree/node_modules/@metamask/utils/dist/hex.js": true
      }
    },
    "external:../snaps-monorepo/node_modules/@metamask/key-tree/node_modules/@metamask/utils/dist/checksum.js": {
      "packages": {
        "external:../snaps-monorepo/node_modules/@metamask/key-tree/node_modules/@metamask/utils/dist/base64.js": true,
        "external:../snaps-monorepo/node_modules/superstruct/dist/index.cjs": true
      }
    },
    "external:../snaps-monorepo/node_modules/@metamask/key-tree/node_modules/@metamask/utils/dist/coercers.js": {
      "packages": {
        "external:../snaps-monorepo/node_modules/@metamask/key-tree/node_modules/@metamask/utils/dist/assert.js": true,
        "external:../snaps-monorepo/node_modules/@metamask/key-tree/node_modules/@metamask/utils/dist/bytes.js": true,
        "external:../snaps-monorepo/node_modules/@metamask/key-tree/node_modules/@metamask/utils/dist/hex.js": true,
        "external:../snaps-monorepo/node_modules/superstruct/dist/index.cjs": true
      }
    },
    "external:../snaps-monorepo/node_modules/@metamask/key-tree/node_modules/@metamask/utils/dist/hex.js": {
      "packages": {
        "external:../snaps-monorepo/node_modules/@metamask/key-tree/node_modules/@metamask/utils/dist/assert.js": true,
        "external:../snaps-monorepo/node_modules/@metamask/key-tree/node_modules/@metamask/utils/dist/bytes.js": true,
        "external:../snaps-monorepo/node_modules/@noble/hashes/sha3.js": true,
        "external:../snaps-monorepo/node_modules/superstruct/dist/index.cjs": true
      }
    },
    "external:../snaps-monorepo/node_modules/@metamask/key-tree/node_modules/@metamask/utils/dist/index.js": {
      "packages": {
        "external:../snaps-monorepo/node_modules/@metamask/key-tree/node_modules/@metamask/utils/dist/assert.js": true,
        "external:../snaps-monorepo/node_modules/@metamask/key-tree/node_modules/@metamask/utils/dist/base64.js": true,
        "external:../snaps-monorepo/node_modules/@metamask/key-tree/node_modules/@metamask/utils/dist/bytes.js": true,
        "external:../snaps-monorepo/node_modules/@metamask/key-tree/node_modules/@metamask/utils/dist/checksum.js": true,
        "external:../snaps-monorepo/node_modules/@metamask/key-tree/node_modules/@metamask/utils/dist/coercers.js": true,
        "external:../snaps-monorepo/node_modules/@metamask/key-tree/node_modules/@metamask/utils/dist/collections.js": true,
        "external:../snaps-monorepo/node_modules/@metamask/key-tree/node_modules/@metamask/utils/dist/encryption-types.js": true,
        "external:../snaps-monorepo/node_modules/@metamask/key-tree/node_modules/@metamask/utils/dist/hex.js": true,
        "external:../snaps-monorepo/node_modules/@metamask/key-tree/node_modules/@metamask/utils/dist/json.js": true,
        "external:../snaps-monorepo/node_modules/@metamask/key-tree/node_modules/@metamask/utils/dist/keyring.js": true,
        "external:../snaps-monorepo/node_modules/@metamask/key-tree/node_modules/@metamask/utils/dist/logging.js": true,
        "external:../snaps-monorepo/node_modules/@metamask/key-tree/node_modules/@metamask/utils/dist/misc.js": true,
        "external:../snaps-monorepo/node_modules/@metamask/key-tree/node_modules/@metamask/utils/dist/number.js": true,
        "external:../snaps-monorepo/node_modules/@metamask/key-tree/node_modules/@metamask/utils/dist/opaque.js": true,
        "external:../snaps-monorepo/node_modules/@metamask/key-tree/node_modules/@metamask/utils/dist/time.js": true,
        "external:../snaps-monorepo/node_modules/@metamask/key-tree/node_modules/@metamask/utils/dist/transaction-types.js": true,
        "external:../snaps-monorepo/node_modules/@metamask/key-tree/node_modules/@metamask/utils/dist/versions.js": true
      }
    },
    "external:../snaps-monorepo/node_modules/@metamask/key-tree/node_modules/@metamask/utils/dist/json.js": {
      "globals": {
        "TextEncoder": true
      },
      "packages": {
        "external:../snaps-monorepo/node_modules/@metamask/key-tree/node_modules/@metamask/utils/dist/assert.js": true,
        "external:../snaps-monorepo/node_modules/superstruct/dist/index.cjs": true
      }
    },
    "external:../snaps-monorepo/node_modules/@metamask/key-tree/node_modules/@metamask/utils/dist/logging.js": {
      "packages": {
        "external:../snaps-monorepo/node_modules/debug/src/browser.js": true
      }
    },
    "external:../snaps-monorepo/node_modules/@metamask/key-tree/node_modules/@metamask/utils/dist/number.js": {
      "packages": {
        "external:../snaps-monorepo/node_modules/@metamask/key-tree/node_modules/@metamask/utils/dist/assert.js": true,
        "external:../snaps-monorepo/node_modules/@metamask/key-tree/node_modules/@metamask/utils/dist/hex.js": true
      }
    },
    "external:../snaps-monorepo/node_modules/@metamask/key-tree/node_modules/@metamask/utils/dist/versions.js": {
      "packages": {
        "external:../snaps-monorepo/node_modules/@metamask/key-tree/node_modules/@metamask/utils/dist/assert.js": true,
        "external:../snaps-monorepo/node_modules/semver/index.js": true,
        "external:../snaps-monorepo/node_modules/superstruct/dist/index.cjs": true
      }
    },
    "external:../snaps-monorepo/node_modules/@metamask/object-multiplex/dist/ObjectMultiplex.js": {
      "globals": {
        "console.warn": true
      },
      "packages": {
        "external:../snaps-monorepo/node_modules/@metamask/object-multiplex/dist/Substream.js": true,
        "external:../snaps-monorepo/node_modules/@metamask/object-multiplex/node_modules/readable-stream/readable-browser.js": true,
        "external:../snaps-monorepo/node_modules/end-of-stream/index.js": true,
        "external:../snaps-monorepo/node_modules/once/once.js": true
      }
    },
    "external:../snaps-monorepo/node_modules/@metamask/object-multiplex/dist/Substream.js": {
      "packages": {
        "external:../snaps-monorepo/node_modules/@metamask/object-multiplex/node_modules/readable-stream/readable-browser.js": true
      }
    },
    "external:../snaps-monorepo/node_modules/@metamask/object-multiplex/dist/index.js": {
      "packages": {
        "external:../snaps-monorepo/node_modules/@metamask/object-multiplex/dist/ObjectMultiplex.js": true
      }
    },
    "external:../snaps-monorepo/node_modules/@metamask/object-multiplex/node_modules/readable-stream/lib/_stream_duplex.js": {
      "packages": {
        "external:../snaps-monorepo/node_modules/@metamask/object-multiplex/node_modules/readable-stream/lib/_stream_readable.js": true,
        "external:../snaps-monorepo/node_modules/@metamask/object-multiplex/node_modules/readable-stream/lib/_stream_writable.js": true,
        "external:../snaps-monorepo/node_modules/core-util-is/lib/util.js": true,
        "external:../snaps-monorepo/node_modules/inherits/inherits_browser.js": true,
        "external:../snaps-monorepo/node_modules/process-nextick-args/index.js": true
      }
    },
    "external:../snaps-monorepo/node_modules/@metamask/object-multiplex/node_modules/readable-stream/lib/_stream_passthrough.js": {
      "packages": {
        "external:../snaps-monorepo/node_modules/@metamask/object-multiplex/node_modules/readable-stream/lib/_stream_transform.js": true,
        "external:../snaps-monorepo/node_modules/core-util-is/lib/util.js": true,
        "external:../snaps-monorepo/node_modules/inherits/inherits_browser.js": true
      }
    },
    "external:../snaps-monorepo/node_modules/@metamask/object-multiplex/node_modules/readable-stream/lib/_stream_readable.js": {
      "packages": {
        "browserify>browser-resolve": true,
        "browserify>events": true,
        "browserify>process": true,
        "external:../snaps-monorepo/node_modules/@metamask/object-multiplex/node_modules/isarray/index.js": true,
        "external:../snaps-monorepo/node_modules/@metamask/object-multiplex/node_modules/readable-stream/lib/_stream_duplex.js": true,
        "external:../snaps-monorepo/node_modules/@metamask/object-multiplex/node_modules/readable-stream/lib/internal/streams/BufferList.js": true,
        "external:../snaps-monorepo/node_modules/@metamask/object-multiplex/node_modules/readable-stream/lib/internal/streams/destroy.js": true,
        "external:../snaps-monorepo/node_modules/@metamask/object-multiplex/node_modules/readable-stream/lib/internal/streams/stream-browser.js": true,
        "external:../snaps-monorepo/node_modules/@metamask/object-multiplex/node_modules/safe-buffer/index.js": true,
        "external:../snaps-monorepo/node_modules/@metamask/object-multiplex/node_modules/string_decoder/lib/string_decoder.js": true,
        "external:../snaps-monorepo/node_modules/core-util-is/lib/util.js": true,
        "external:../snaps-monorepo/node_modules/inherits/inherits_browser.js": true,
        "external:../snaps-monorepo/node_modules/process-nextick-args/index.js": true
      }
    },
    "external:../snaps-monorepo/node_modules/@metamask/object-multiplex/node_modules/readable-stream/lib/_stream_transform.js": {
      "packages": {
        "external:../snaps-monorepo/node_modules/@metamask/object-multiplex/node_modules/readable-stream/lib/_stream_duplex.js": true,
        "external:../snaps-monorepo/node_modules/core-util-is/lib/util.js": true,
        "external:../snaps-monorepo/node_modules/inherits/inherits_browser.js": true
      }
    },
    "external:../snaps-monorepo/node_modules/@metamask/object-multiplex/node_modules/readable-stream/lib/_stream_writable.js": {
      "packages": {
        "browserify>process": true,
        "browserify>timers-browserify": true,
        "external:../snaps-monorepo/node_modules/@metamask/object-multiplex/node_modules/readable-stream/lib/_stream_duplex.js": true,
        "external:../snaps-monorepo/node_modules/@metamask/object-multiplex/node_modules/readable-stream/lib/internal/streams/destroy.js": true,
        "external:../snaps-monorepo/node_modules/@metamask/object-multiplex/node_modules/readable-stream/lib/internal/streams/stream-browser.js": true,
        "external:../snaps-monorepo/node_modules/@metamask/object-multiplex/node_modules/safe-buffer/index.js": true,
        "external:../snaps-monorepo/node_modules/core-util-is/lib/util.js": true,
        "external:../snaps-monorepo/node_modules/inherits/inherits_browser.js": true,
        "external:../snaps-monorepo/node_modules/process-nextick-args/index.js": true,
        "external:../snaps-monorepo/node_modules/util-deprecate/browser.js": true
      }
    },
    "external:../snaps-monorepo/node_modules/@metamask/object-multiplex/node_modules/readable-stream/lib/internal/streams/BufferList.js": {
      "packages": {
        "browserify>browser-resolve": true,
        "external:../snaps-monorepo/node_modules/@metamask/object-multiplex/node_modules/safe-buffer/index.js": true
      }
    },
    "external:../snaps-monorepo/node_modules/@metamask/object-multiplex/node_modules/readable-stream/lib/internal/streams/destroy.js": {
      "packages": {
        "external:../snaps-monorepo/node_modules/process-nextick-args/index.js": true
      }
    },
    "external:../snaps-monorepo/node_modules/@metamask/object-multiplex/node_modules/readable-stream/lib/internal/streams/stream-browser.js": {
      "packages": {
        "browserify>events": true
      }
    },
    "external:../snaps-monorepo/node_modules/@metamask/object-multiplex/node_modules/readable-stream/readable-browser.js": {
      "packages": {
        "external:../snaps-monorepo/node_modules/@metamask/object-multiplex/node_modules/readable-stream/lib/_stream_duplex.js": true,
        "external:../snaps-monorepo/node_modules/@metamask/object-multiplex/node_modules/readable-stream/lib/_stream_passthrough.js": true,
        "external:../snaps-monorepo/node_modules/@metamask/object-multiplex/node_modules/readable-stream/lib/_stream_readable.js": true,
        "external:../snaps-monorepo/node_modules/@metamask/object-multiplex/node_modules/readable-stream/lib/_stream_transform.js": true,
        "external:../snaps-monorepo/node_modules/@metamask/object-multiplex/node_modules/readable-stream/lib/_stream_writable.js": true
      }
    },
    "external:../snaps-monorepo/node_modules/@metamask/object-multiplex/node_modules/safe-buffer/index.js": {
      "packages": {
        "browserify>buffer": true
      }
    },
    "external:../snaps-monorepo/node_modules/@metamask/object-multiplex/node_modules/string_decoder/lib/string_decoder.js": {
      "packages": {
        "external:../snaps-monorepo/node_modules/@metamask/object-multiplex/node_modules/safe-buffer/index.js": true
      }
    },
    "external:../snaps-monorepo/node_modules/@metamask/permission-controller/dist/Caveat.js": {
      "packages": {
        "external:../snaps-monorepo/node_modules/@metamask/permission-controller/dist/Permission.js": true,
        "external:../snaps-monorepo/node_modules/@metamask/permission-controller/dist/errors.js": true,
        "external:../snaps-monorepo/node_modules/@metamask/permission-controller/node_modules/@metamask/utils/dist/index.js": true
      }
    },
    "external:../snaps-monorepo/node_modules/@metamask/permission-controller/dist/Permission.js": {
      "packages": {
        "external:../snaps-monorepo/node_modules/nanoid/index.browser.cjs": true
      }
    },
    "external:../snaps-monorepo/node_modules/@metamask/permission-controller/dist/PermissionController.js": {
      "globals": {
        "console.error": true
      },
      "packages": {
        "external:../snaps-monorepo/node_modules/@metamask/base-controller/dist/index.js": true,
        "external:../snaps-monorepo/node_modules/@metamask/controller-utils/dist/index.js": true,
        "external:../snaps-monorepo/node_modules/@metamask/permission-controller/dist/Caveat.js": true,
        "external:../snaps-monorepo/node_modules/@metamask/permission-controller/dist/Permission.js": true,
        "external:../snaps-monorepo/node_modules/@metamask/permission-controller/dist/errors.js": true,
        "external:../snaps-monorepo/node_modules/@metamask/permission-controller/dist/permission-middleware.js": true,
        "external:../snaps-monorepo/node_modules/@metamask/permission-controller/dist/utils.js": true,
        "external:../snaps-monorepo/node_modules/@metamask/permission-controller/node_modules/@metamask/utils/dist/index.js": true,
        "external:../snaps-monorepo/node_modules/deep-freeze-strict/index.js": true,
        "external:../snaps-monorepo/node_modules/eth-rpc-errors/dist/index.js": true,
        "external:../snaps-monorepo/node_modules/immer/dist/index.js": true,
        "external:../snaps-monorepo/node_modules/nanoid/index.browser.cjs": true
      }
    },
    "external:../snaps-monorepo/node_modules/@metamask/permission-controller/dist/SubjectMetadataController.js": {
      "packages": {
        "external:../snaps-monorepo/node_modules/@metamask/base-controller/dist/index.js": true
      }
    },
    "external:../snaps-monorepo/node_modules/@metamask/permission-controller/dist/errors.js": {
      "packages": {
        "external:../snaps-monorepo/node_modules/eth-rpc-errors/dist/index.js": true
      }
    },
    "external:../snaps-monorepo/node_modules/@metamask/permission-controller/dist/index.js": {
      "packages": {
        "external:../snaps-monorepo/node_modules/@metamask/permission-controller/dist/Caveat.js": true,
        "external:../snaps-monorepo/node_modules/@metamask/permission-controller/dist/Permission.js": true,
        "external:../snaps-monorepo/node_modules/@metamask/permission-controller/dist/PermissionController.js": true,
        "external:../snaps-monorepo/node_modules/@metamask/permission-controller/dist/SubjectMetadataController.js": true,
        "external:../snaps-monorepo/node_modules/@metamask/permission-controller/dist/errors.js": true,
        "external:../snaps-monorepo/node_modules/@metamask/permission-controller/dist/rpc-methods/index.js": true,
        "external:../snaps-monorepo/node_modules/@metamask/permission-controller/dist/utils.js": true
      }
    },
    "external:../snaps-monorepo/node_modules/@metamask/permission-controller/dist/permission-middleware.js": {
      "packages": {
        "external:../snaps-monorepo/node_modules/@metamask/permission-controller/dist/errors.js": true,
        "external:../snaps-monorepo/node_modules/json-rpc-engine/dist/index.js": true
      }
    },
    "external:../snaps-monorepo/node_modules/@metamask/permission-controller/dist/rpc-methods/getPermissions.js": {
      "packages": {
        "external:../snaps-monorepo/node_modules/@metamask/permission-controller/dist/utils.js": true
      }
    },
    "external:../snaps-monorepo/node_modules/@metamask/permission-controller/dist/rpc-methods/index.js": {
      "packages": {
        "external:../snaps-monorepo/node_modules/@metamask/permission-controller/dist/rpc-methods/getPermissions.js": true,
        "external:../snaps-monorepo/node_modules/@metamask/permission-controller/dist/rpc-methods/requestPermissions.js": true
      }
    },
    "external:../snaps-monorepo/node_modules/@metamask/permission-controller/dist/rpc-methods/requestPermissions.js": {
      "packages": {
        "external:../snaps-monorepo/node_modules/@metamask/controller-utils/dist/index.js": true,
        "external:../snaps-monorepo/node_modules/@metamask/permission-controller/dist/errors.js": true,
        "external:../snaps-monorepo/node_modules/@metamask/permission-controller/dist/utils.js": true,
        "external:../snaps-monorepo/node_modules/eth-rpc-errors/dist/index.js": true
      }
    },
    "external:../snaps-monorepo/node_modules/@metamask/permission-controller/node_modules/@metamask/utils/dist/assert.js": {
      "packages": {
        "external:../snaps-monorepo/node_modules/superstruct/dist/index.cjs": true
      }
    },
    "external:../snaps-monorepo/node_modules/@metamask/permission-controller/node_modules/@metamask/utils/dist/base64.js": {
      "packages": {
        "external:../snaps-monorepo/node_modules/@metamask/permission-controller/node_modules/@metamask/utils/dist/assert.js": true,
        "external:../snaps-monorepo/node_modules/superstruct/dist/index.cjs": true
      }
    },
    "external:../snaps-monorepo/node_modules/@metamask/permission-controller/node_modules/@metamask/utils/dist/bytes.js": {
      "globals": {
        "TextDecoder": true,
        "TextEncoder": true
      },
      "packages": {
        "browserify>buffer": true,
        "external:../snaps-monorepo/node_modules/@metamask/permission-controller/node_modules/@metamask/utils/dist/assert.js": true,
        "external:../snaps-monorepo/node_modules/@metamask/permission-controller/node_modules/@metamask/utils/dist/hex.js": true
      }
    },
    "external:../snaps-monorepo/node_modules/@metamask/permission-controller/node_modules/@metamask/utils/dist/checksum.js": {
      "packages": {
        "external:../snaps-monorepo/node_modules/@metamask/permission-controller/node_modules/@metamask/utils/dist/base64.js": true,
        "external:../snaps-monorepo/node_modules/superstruct/dist/index.cjs": true
      }
    },
    "external:../snaps-monorepo/node_modules/@metamask/permission-controller/node_modules/@metamask/utils/dist/coercers.js": {
      "packages": {
        "external:../snaps-monorepo/node_modules/@metamask/permission-controller/node_modules/@metamask/utils/dist/assert.js": true,
        "external:../snaps-monorepo/node_modules/@metamask/permission-controller/node_modules/@metamask/utils/dist/bytes.js": true,
        "external:../snaps-monorepo/node_modules/@metamask/permission-controller/node_modules/@metamask/utils/dist/hex.js": true,
        "external:../snaps-monorepo/node_modules/superstruct/dist/index.cjs": true
      }
    },
    "external:../snaps-monorepo/node_modules/@metamask/permission-controller/node_modules/@metamask/utils/dist/hex.js": {
      "packages": {
        "external:../snaps-monorepo/node_modules/@metamask/permission-controller/node_modules/@metamask/utils/dist/assert.js": true,
        "external:../snaps-monorepo/node_modules/@metamask/permission-controller/node_modules/@metamask/utils/dist/bytes.js": true,
        "external:../snaps-monorepo/node_modules/@noble/hashes/sha3.js": true,
        "external:../snaps-monorepo/node_modules/superstruct/dist/index.cjs": true
      }
    },
    "external:../snaps-monorepo/node_modules/@metamask/permission-controller/node_modules/@metamask/utils/dist/index.js": {
      "packages": {
        "external:../snaps-monorepo/node_modules/@metamask/permission-controller/node_modules/@metamask/utils/dist/assert.js": true,
        "external:../snaps-monorepo/node_modules/@metamask/permission-controller/node_modules/@metamask/utils/dist/base64.js": true,
        "external:../snaps-monorepo/node_modules/@metamask/permission-controller/node_modules/@metamask/utils/dist/bytes.js": true,
        "external:../snaps-monorepo/node_modules/@metamask/permission-controller/node_modules/@metamask/utils/dist/checksum.js": true,
        "external:../snaps-monorepo/node_modules/@metamask/permission-controller/node_modules/@metamask/utils/dist/coercers.js": true,
        "external:../snaps-monorepo/node_modules/@metamask/permission-controller/node_modules/@metamask/utils/dist/collections.js": true,
        "external:../snaps-monorepo/node_modules/@metamask/permission-controller/node_modules/@metamask/utils/dist/encryption-types.js": true,
        "external:../snaps-monorepo/node_modules/@metamask/permission-controller/node_modules/@metamask/utils/dist/hex.js": true,
        "external:../snaps-monorepo/node_modules/@metamask/permission-controller/node_modules/@metamask/utils/dist/json.js": true,
        "external:../snaps-monorepo/node_modules/@metamask/permission-controller/node_modules/@metamask/utils/dist/keyring.js": true,
        "external:../snaps-monorepo/node_modules/@metamask/permission-controller/node_modules/@metamask/utils/dist/logging.js": true,
        "external:../snaps-monorepo/node_modules/@metamask/permission-controller/node_modules/@metamask/utils/dist/misc.js": true,
        "external:../snaps-monorepo/node_modules/@metamask/permission-controller/node_modules/@metamask/utils/dist/number.js": true,
        "external:../snaps-monorepo/node_modules/@metamask/permission-controller/node_modules/@metamask/utils/dist/opaque.js": true,
        "external:../snaps-monorepo/node_modules/@metamask/permission-controller/node_modules/@metamask/utils/dist/time.js": true,
        "external:../snaps-monorepo/node_modules/@metamask/permission-controller/node_modules/@metamask/utils/dist/transaction-types.js": true,
        "external:../snaps-monorepo/node_modules/@metamask/permission-controller/node_modules/@metamask/utils/dist/versions.js": true
      }
    },
    "external:../snaps-monorepo/node_modules/@metamask/permission-controller/node_modules/@metamask/utils/dist/json.js": {
      "globals": {
        "TextEncoder": true
      },
      "packages": {
        "external:../snaps-monorepo/node_modules/@metamask/permission-controller/node_modules/@metamask/utils/dist/assert.js": true,
        "external:../snaps-monorepo/node_modules/superstruct/dist/index.cjs": true
      }
    },
    "external:../snaps-monorepo/node_modules/@metamask/permission-controller/node_modules/@metamask/utils/dist/logging.js": {
      "packages": {
        "external:../snaps-monorepo/node_modules/debug/src/browser.js": true
      }
    },
    "external:../snaps-monorepo/node_modules/@metamask/permission-controller/node_modules/@metamask/utils/dist/number.js": {
      "packages": {
        "external:../snaps-monorepo/node_modules/@metamask/permission-controller/node_modules/@metamask/utils/dist/assert.js": true,
        "external:../snaps-monorepo/node_modules/@metamask/permission-controller/node_modules/@metamask/utils/dist/hex.js": true
      }
    },
    "external:../snaps-monorepo/node_modules/@metamask/permission-controller/node_modules/@metamask/utils/dist/versions.js": {
      "packages": {
        "external:../snaps-monorepo/node_modules/@metamask/permission-controller/node_modules/@metamask/utils/dist/assert.js": true,
        "external:../snaps-monorepo/node_modules/semver/index.js": true,
        "external:../snaps-monorepo/node_modules/superstruct/dist/index.cjs": true
      }
    },
    "external:../snaps-monorepo/node_modules/@metamask/post-message-stream/dist/BasePostMessageStream.js": {
      "packages": {
        "external:../snaps-monorepo/node_modules/readable-stream/readable-browser.js": true
      }
    },
    "external:../snaps-monorepo/node_modules/@metamask/post-message-stream/dist/WebWorker/WebWorkerParentPostMessageStream.js": {
      "packages": {
        "external:../snaps-monorepo/node_modules/@metamask/post-message-stream/dist/BasePostMessageStream.js": true,
        "external:../snaps-monorepo/node_modules/@metamask/post-message-stream/dist/utils.js": true
      }
    },
    "external:../snaps-monorepo/node_modules/@metamask/post-message-stream/dist/WebWorker/WebWorkerPostMessageStream.js": {
      "globals": {
        "WorkerGlobalScope": true,
        "addEventListener": true,
        "postMessage": true
      },
      "packages": {
        "external:../snaps-monorepo/node_modules/@metamask/post-message-stream/dist/BasePostMessageStream.js": true,
        "external:../snaps-monorepo/node_modules/@metamask/post-message-stream/dist/utils.js": true
      }
    },
    "external:../snaps-monorepo/node_modules/@metamask/post-message-stream/dist/browser.js": {
      "packages": {
        "external:../snaps-monorepo/node_modules/@metamask/post-message-stream/dist/BasePostMessageStream.js": true,
        "external:../snaps-monorepo/node_modules/@metamask/post-message-stream/dist/WebWorker/WebWorkerParentPostMessageStream.js": true,
        "external:../snaps-monorepo/node_modules/@metamask/post-message-stream/dist/WebWorker/WebWorkerPostMessageStream.js": true,
        "external:../snaps-monorepo/node_modules/@metamask/post-message-stream/dist/runtime/BrowserRuntimePostMessageStream.js": true,
        "external:../snaps-monorepo/node_modules/@metamask/post-message-stream/dist/window/WindowPostMessageStream.js": true
      }
    },
    "external:../snaps-monorepo/node_modules/@metamask/post-message-stream/dist/runtime/BrowserRuntimePostMessageStream.js": {
      "globals": {
        "browser": true,
        "chrome": true
      },
      "packages": {
        "external:../snaps-monorepo/node_modules/@metamask/post-message-stream/dist/BasePostMessageStream.js": true,
        "external:../snaps-monorepo/node_modules/@metamask/post-message-stream/dist/utils.js": true
      }
    },
    "external:../snaps-monorepo/node_modules/@metamask/post-message-stream/dist/utils.js": {
      "packages": {
        "external:../snaps-monorepo/node_modules/@metamask/post-message-stream/node_modules/@metamask/utils/dist/index.js": true
      }
    },
    "external:../snaps-monorepo/node_modules/@metamask/post-message-stream/dist/window/WindowPostMessageStream.js": {
      "globals": {
        "MessageEvent.prototype": true,
        "addEventListener": true,
        "location.origin": true,
        "postMessage": true,
        "removeEventListener": true
      },
      "packages": {
        "external:../snaps-monorepo/node_modules/@metamask/post-message-stream/dist/BasePostMessageStream.js": true,
        "external:../snaps-monorepo/node_modules/@metamask/post-message-stream/dist/utils.js": true,
        "external:../snaps-monorepo/node_modules/@metamask/post-message-stream/node_modules/@metamask/utils/dist/index.js": true
      }
    },
    "external:../snaps-monorepo/node_modules/@metamask/post-message-stream/node_modules/@metamask/utils/dist/assert.js": {
      "packages": {
        "external:../snaps-monorepo/node_modules/superstruct/dist/index.cjs": true
      }
    },
    "external:../snaps-monorepo/node_modules/@metamask/post-message-stream/node_modules/@metamask/utils/dist/base64.js": {
      "packages": {
        "external:../snaps-monorepo/node_modules/@metamask/post-message-stream/node_modules/@metamask/utils/dist/assert.js": true,
        "external:../snaps-monorepo/node_modules/superstruct/dist/index.cjs": true
      }
    },
    "external:../snaps-monorepo/node_modules/@metamask/post-message-stream/node_modules/@metamask/utils/dist/bytes.js": {
      "globals": {
        "TextDecoder": true,
        "TextEncoder": true
      },
      "packages": {
        "browserify>buffer": true,
        "external:../snaps-monorepo/node_modules/@metamask/post-message-stream/node_modules/@metamask/utils/dist/assert.js": true,
        "external:../snaps-monorepo/node_modules/@metamask/post-message-stream/node_modules/@metamask/utils/dist/hex.js": true
      }
    },
    "external:../snaps-monorepo/node_modules/@metamask/post-message-stream/node_modules/@metamask/utils/dist/checksum.js": {
      "packages": {
        "external:../snaps-monorepo/node_modules/@metamask/post-message-stream/node_modules/@metamask/utils/dist/base64.js": true,
        "external:../snaps-monorepo/node_modules/superstruct/dist/index.cjs": true
      }
    },
    "external:../snaps-monorepo/node_modules/@metamask/post-message-stream/node_modules/@metamask/utils/dist/coercers.js": {
      "packages": {
        "external:../snaps-monorepo/node_modules/@metamask/post-message-stream/node_modules/@metamask/utils/dist/assert.js": true,
        "external:../snaps-monorepo/node_modules/@metamask/post-message-stream/node_modules/@metamask/utils/dist/bytes.js": true,
        "external:../snaps-monorepo/node_modules/@metamask/post-message-stream/node_modules/@metamask/utils/dist/hex.js": true,
        "external:../snaps-monorepo/node_modules/superstruct/dist/index.cjs": true
      }
    },
    "external:../snaps-monorepo/node_modules/@metamask/post-message-stream/node_modules/@metamask/utils/dist/hex.js": {
      "packages": {
        "external:../snaps-monorepo/node_modules/@metamask/post-message-stream/node_modules/@metamask/utils/dist/assert.js": true,
        "external:../snaps-monorepo/node_modules/superstruct/dist/index.cjs": true
      }
    },
    "external:../snaps-monorepo/node_modules/@metamask/post-message-stream/node_modules/@metamask/utils/dist/index.js": {
      "packages": {
        "external:../snaps-monorepo/node_modules/@metamask/post-message-stream/node_modules/@metamask/utils/dist/assert.js": true,
        "external:../snaps-monorepo/node_modules/@metamask/post-message-stream/node_modules/@metamask/utils/dist/base64.js": true,
        "external:../snaps-monorepo/node_modules/@metamask/post-message-stream/node_modules/@metamask/utils/dist/bytes.js": true,
        "external:../snaps-monorepo/node_modules/@metamask/post-message-stream/node_modules/@metamask/utils/dist/checksum.js": true,
        "external:../snaps-monorepo/node_modules/@metamask/post-message-stream/node_modules/@metamask/utils/dist/coercers.js": true,
        "external:../snaps-monorepo/node_modules/@metamask/post-message-stream/node_modules/@metamask/utils/dist/collections.js": true,
        "external:../snaps-monorepo/node_modules/@metamask/post-message-stream/node_modules/@metamask/utils/dist/encryption-types.js": true,
        "external:../snaps-monorepo/node_modules/@metamask/post-message-stream/node_modules/@metamask/utils/dist/hex.js": true,
        "external:../snaps-monorepo/node_modules/@metamask/post-message-stream/node_modules/@metamask/utils/dist/json.js": true,
        "external:../snaps-monorepo/node_modules/@metamask/post-message-stream/node_modules/@metamask/utils/dist/keyring.js": true,
        "external:../snaps-monorepo/node_modules/@metamask/post-message-stream/node_modules/@metamask/utils/dist/logging.js": true,
        "external:../snaps-monorepo/node_modules/@metamask/post-message-stream/node_modules/@metamask/utils/dist/misc.js": true,
        "external:../snaps-monorepo/node_modules/@metamask/post-message-stream/node_modules/@metamask/utils/dist/number.js": true,
        "external:../snaps-monorepo/node_modules/@metamask/post-message-stream/node_modules/@metamask/utils/dist/opaque.js": true,
        "external:../snaps-monorepo/node_modules/@metamask/post-message-stream/node_modules/@metamask/utils/dist/time.js": true,
        "external:../snaps-monorepo/node_modules/@metamask/post-message-stream/node_modules/@metamask/utils/dist/transaction-types.js": true,
        "external:../snaps-monorepo/node_modules/@metamask/post-message-stream/node_modules/@metamask/utils/dist/versions.js": true
      }
    },
    "external:../snaps-monorepo/node_modules/@metamask/post-message-stream/node_modules/@metamask/utils/dist/json.js": {
      "globals": {
        "TextEncoder": true
      },
      "packages": {
        "external:../snaps-monorepo/node_modules/@metamask/post-message-stream/node_modules/@metamask/utils/dist/assert.js": true,
        "external:../snaps-monorepo/node_modules/superstruct/dist/index.cjs": true
      }
    },
    "external:../snaps-monorepo/node_modules/@metamask/post-message-stream/node_modules/@metamask/utils/dist/logging.js": {
      "packages": {
        "external:../snaps-monorepo/node_modules/debug/src/browser.js": true
      }
    },
    "external:../snaps-monorepo/node_modules/@metamask/post-message-stream/node_modules/@metamask/utils/dist/number.js": {
      "packages": {
        "external:../snaps-monorepo/node_modules/@metamask/post-message-stream/node_modules/@metamask/utils/dist/assert.js": true,
        "external:../snaps-monorepo/node_modules/@metamask/post-message-stream/node_modules/@metamask/utils/dist/hex.js": true
      }
    },
    "external:../snaps-monorepo/node_modules/@metamask/post-message-stream/node_modules/@metamask/utils/dist/versions.js": {
      "packages": {
        "external:../snaps-monorepo/node_modules/@metamask/post-message-stream/node_modules/@metamask/utils/dist/assert.js": true,
        "external:../snaps-monorepo/node_modules/semver/index.js": true,
        "external:../snaps-monorepo/node_modules/superstruct/dist/index.cjs": true
      }
    },
    "external:../snaps-monorepo/node_modules/@metamask/safe-event-emitter/index.js": {
      "globals": {
        "setTimeout": true
      },
      "packages": {
        "browserify>events": true
      }
    },
    "external:../snaps-monorepo/node_modules/@metamask/scure-bip39/dist/index.js": {
      "globals": {
        "TextEncoder": true
      },
      "packages": {
        "external:../snaps-monorepo/node_modules/@metamask/scure-bip39/node_modules/@noble/hashes/_assert.js": true,
        "external:../snaps-monorepo/node_modules/@metamask/scure-bip39/node_modules/@noble/hashes/pbkdf2.js": true,
        "external:../snaps-monorepo/node_modules/@metamask/scure-bip39/node_modules/@noble/hashes/sha256.js": true,
        "external:../snaps-monorepo/node_modules/@metamask/scure-bip39/node_modules/@noble/hashes/sha512.js": true,
        "external:../snaps-monorepo/node_modules/@metamask/scure-bip39/node_modules/@noble/hashes/utils.js": true,
        "external:../snaps-monorepo/node_modules/@scure/base/lib/index.js": true
      }
    },
    "external:../snaps-monorepo/node_modules/@metamask/scure-bip39/node_modules/@noble/hashes/_sha2.js": {
      "packages": {
        "external:../snaps-monorepo/node_modules/@metamask/scure-bip39/node_modules/@noble/hashes/_assert.js": true,
        "external:../snaps-monorepo/node_modules/@metamask/scure-bip39/node_modules/@noble/hashes/utils.js": true
      }
    },
    "external:../snaps-monorepo/node_modules/@metamask/scure-bip39/node_modules/@noble/hashes/cryptoBrowser.js": {
      "globals": {
        "crypto": true
      }
    },
    "external:../snaps-monorepo/node_modules/@metamask/scure-bip39/node_modules/@noble/hashes/hmac.js": {
      "packages": {
        "external:../snaps-monorepo/node_modules/@metamask/scure-bip39/node_modules/@noble/hashes/_assert.js": true,
        "external:../snaps-monorepo/node_modules/@metamask/scure-bip39/node_modules/@noble/hashes/utils.js": true
      }
    },
    "external:../snaps-monorepo/node_modules/@metamask/scure-bip39/node_modules/@noble/hashes/pbkdf2.js": {
      "packages": {
        "external:../snaps-monorepo/node_modules/@metamask/scure-bip39/node_modules/@noble/hashes/_assert.js": true,
        "external:../snaps-monorepo/node_modules/@metamask/scure-bip39/node_modules/@noble/hashes/hmac.js": true,
        "external:../snaps-monorepo/node_modules/@metamask/scure-bip39/node_modules/@noble/hashes/utils.js": true
      }
    },
    "external:../snaps-monorepo/node_modules/@metamask/scure-bip39/node_modules/@noble/hashes/sha256.js": {
      "packages": {
        "external:../snaps-monorepo/node_modules/@metamask/scure-bip39/node_modules/@noble/hashes/_sha2.js": true,
        "external:../snaps-monorepo/node_modules/@metamask/scure-bip39/node_modules/@noble/hashes/utils.js": true
      }
    },
    "external:../snaps-monorepo/node_modules/@metamask/scure-bip39/node_modules/@noble/hashes/sha512.js": {
      "packages": {
        "external:../snaps-monorepo/node_modules/@metamask/scure-bip39/node_modules/@noble/hashes/_sha2.js": true,
        "external:../snaps-monorepo/node_modules/@metamask/scure-bip39/node_modules/@noble/hashes/_u64.js": true,
        "external:../snaps-monorepo/node_modules/@metamask/scure-bip39/node_modules/@noble/hashes/utils.js": true
      }
    },
    "external:../snaps-monorepo/node_modules/@metamask/scure-bip39/node_modules/@noble/hashes/utils.js": {
      "globals": {
        "TextEncoder": true
      },
      "packages": {
        "external:../snaps-monorepo/node_modules/@metamask/scure-bip39/node_modules/@noble/hashes/cryptoBrowser.js": true
      }
    },
    "external:../snaps-monorepo/node_modules/@metamask/snaps-registry/dist/index.js": {
      "packages": {
        "external:../snaps-monorepo/node_modules/@metamask/snaps-registry/dist/verify.js": true,
        "external:../snaps-monorepo/node_modules/@metamask/utils/dist/cjs/index.js": true,
        "external:../snaps-monorepo/node_modules/superstruct/dist/index.cjs": true
      }
    },
    "external:../snaps-monorepo/node_modules/@metamask/snaps-registry/dist/verify.js": {
      "packages": {
        "external:../snaps-monorepo/node_modules/@metamask/utils/dist/cjs/index.js": true,
        "external:../snaps-monorepo/node_modules/@noble/secp256k1/lib/index.js": true,
        "external:../snaps-monorepo/node_modules/superstruct/dist/index.cjs": true
      }
    },
    "external:../snaps-monorepo/node_modules/@metamask/utils/dist/cjs/assert.js": {
      "packages": {
        "external:../snaps-monorepo/node_modules/superstruct/dist/index.cjs": true
      }
    },
    "external:../snaps-monorepo/node_modules/@metamask/utils/dist/cjs/base64.js": {
      "packages": {
        "external:../snaps-monorepo/node_modules/@metamask/utils/dist/cjs/assert.js": true,
        "external:../snaps-monorepo/node_modules/superstruct/dist/index.cjs": true
      }
    },
    "external:../snaps-monorepo/node_modules/@metamask/utils/dist/cjs/bytes.js": {
      "globals": {
        "TextDecoder": true,
        "TextEncoder": true
      },
      "packages": {
        "browserify>buffer": true,
        "external:../snaps-monorepo/node_modules/@metamask/utils/dist/cjs/assert.js": true,
        "external:../snaps-monorepo/node_modules/@metamask/utils/dist/cjs/hex.js": true
      }
    },
    "external:../snaps-monorepo/node_modules/@metamask/utils/dist/cjs/caip-types.js": {
      "packages": {
        "external:../snaps-monorepo/node_modules/superstruct/dist/index.cjs": true
      }
    },
    "external:../snaps-monorepo/node_modules/@metamask/utils/dist/cjs/checksum.js": {
      "packages": {
        "external:../snaps-monorepo/node_modules/@metamask/utils/dist/cjs/base64.js": true,
        "external:../snaps-monorepo/node_modules/superstruct/dist/index.cjs": true
      }
    },
    "external:../snaps-monorepo/node_modules/@metamask/utils/dist/cjs/coercers.js": {
      "packages": {
        "external:../snaps-monorepo/node_modules/@metamask/utils/dist/cjs/assert.js": true,
        "external:../snaps-monorepo/node_modules/@metamask/utils/dist/cjs/bytes.js": true,
        "external:../snaps-monorepo/node_modules/@metamask/utils/dist/cjs/hex.js": true,
        "external:../snaps-monorepo/node_modules/superstruct/dist/index.cjs": true
      }
    },
    "external:../snaps-monorepo/node_modules/@metamask/utils/dist/cjs/hex.js": {
      "packages": {
        "external:../snaps-monorepo/node_modules/@metamask/utils/dist/cjs/assert.js": true,
        "external:../snaps-monorepo/node_modules/@metamask/utils/dist/cjs/bytes.js": true,
        "external:../snaps-monorepo/node_modules/@noble/hashes/sha3.js": true,
        "external:../snaps-monorepo/node_modules/superstruct/dist/index.cjs": true
      }
    },
    "external:../snaps-monorepo/node_modules/@metamask/utils/dist/cjs/index.js": {
      "packages": {
        "external:../snaps-monorepo/node_modules/@metamask/utils/dist/cjs/assert.js": true,
        "external:../snaps-monorepo/node_modules/@metamask/utils/dist/cjs/base64.js": true,
        "external:../snaps-monorepo/node_modules/@metamask/utils/dist/cjs/bytes.js": true,
        "external:../snaps-monorepo/node_modules/@metamask/utils/dist/cjs/caip-types.js": true,
        "external:../snaps-monorepo/node_modules/@metamask/utils/dist/cjs/checksum.js": true,
        "external:../snaps-monorepo/node_modules/@metamask/utils/dist/cjs/coercers.js": true,
        "external:../snaps-monorepo/node_modules/@metamask/utils/dist/cjs/collections.js": true,
        "external:../snaps-monorepo/node_modules/@metamask/utils/dist/cjs/encryption-types.js": true,
        "external:../snaps-monorepo/node_modules/@metamask/utils/dist/cjs/hex.js": true,
        "external:../snaps-monorepo/node_modules/@metamask/utils/dist/cjs/json.js": true,
        "external:../snaps-monorepo/node_modules/@metamask/utils/dist/cjs/keyring.js": true,
        "external:../snaps-monorepo/node_modules/@metamask/utils/dist/cjs/logging.js": true,
        "external:../snaps-monorepo/node_modules/@metamask/utils/dist/cjs/misc.js": true,
        "external:../snaps-monorepo/node_modules/@metamask/utils/dist/cjs/number.js": true,
        "external:../snaps-monorepo/node_modules/@metamask/utils/dist/cjs/opaque.js": true,
        "external:../snaps-monorepo/node_modules/@metamask/utils/dist/cjs/time.js": true,
        "external:../snaps-monorepo/node_modules/@metamask/utils/dist/cjs/transaction-types.js": true,
        "external:../snaps-monorepo/node_modules/@metamask/utils/dist/cjs/versions.js": true
      }
    },
    "external:../snaps-monorepo/node_modules/@metamask/utils/dist/cjs/json.js": {
      "globals": {
        "TextEncoder": true
      },
      "packages": {
        "external:../snaps-monorepo/node_modules/@metamask/utils/dist/cjs/assert.js": true,
        "external:../snaps-monorepo/node_modules/superstruct/dist/index.cjs": true
      }
    },
    "external:../snaps-monorepo/node_modules/@metamask/utils/dist/cjs/logging.js": {
      "packages": {
        "external:../snaps-monorepo/node_modules/debug/src/browser.js": true
      }
    },
    "external:../snaps-monorepo/node_modules/@metamask/utils/dist/cjs/number.js": {
      "packages": {
        "external:../snaps-monorepo/node_modules/@metamask/utils/dist/cjs/assert.js": true,
        "external:../snaps-monorepo/node_modules/@metamask/utils/dist/cjs/hex.js": true
      }
    },
    "external:../snaps-monorepo/node_modules/@metamask/utils/dist/cjs/versions.js": {
      "packages": {
        "external:../snaps-monorepo/node_modules/@metamask/utils/dist/cjs/assert.js": true,
        "external:../snaps-monorepo/node_modules/semver/index.js": true,
        "external:../snaps-monorepo/node_modules/superstruct/dist/index.cjs": true
      }
    },
    "external:../snaps-monorepo/node_modules/@noble/ed25519/lib/index.js": {
      "globals": {
        "crypto": true
      },
      "packages": {
        "browserify>browser-resolve": true
      }
    },
    "external:../snaps-monorepo/node_modules/@noble/hashes/_sha2.js": {
      "packages": {
        "external:../snaps-monorepo/node_modules/@noble/hashes/_assert.js": true,
        "external:../snaps-monorepo/node_modules/@noble/hashes/utils.js": true
      }
    },
    "external:../snaps-monorepo/node_modules/@noble/hashes/crypto.js": {
      "globals": {
        "crypto": true
      }
    },
    "external:../snaps-monorepo/node_modules/@noble/hashes/hmac.js": {
      "packages": {
        "external:../snaps-monorepo/node_modules/@noble/hashes/_assert.js": true,
        "external:../snaps-monorepo/node_modules/@noble/hashes/utils.js": true
      }
    },
    "external:../snaps-monorepo/node_modules/@noble/hashes/ripemd160.js": {
      "packages": {
        "external:../snaps-monorepo/node_modules/@noble/hashes/_sha2.js": true,
        "external:../snaps-monorepo/node_modules/@noble/hashes/utils.js": true
      }
    },
    "external:../snaps-monorepo/node_modules/@noble/hashes/sha256.js": {
      "packages": {
        "external:../snaps-monorepo/node_modules/@noble/hashes/_sha2.js": true,
        "external:../snaps-monorepo/node_modules/@noble/hashes/utils.js": true
      }
    },
    "external:../snaps-monorepo/node_modules/@noble/hashes/sha3.js": {
      "packages": {
        "external:../snaps-monorepo/node_modules/@noble/hashes/_assert.js": true,
        "external:../snaps-monorepo/node_modules/@noble/hashes/_u64.js": true,
        "external:../snaps-monorepo/node_modules/@noble/hashes/utils.js": true
      }
    },
    "external:../snaps-monorepo/node_modules/@noble/hashes/sha512.js": {
      "packages": {
        "external:../snaps-monorepo/node_modules/@noble/hashes/_sha2.js": true,
        "external:../snaps-monorepo/node_modules/@noble/hashes/_u64.js": true,
        "external:../snaps-monorepo/node_modules/@noble/hashes/utils.js": true
      }
    },
    "external:../snaps-monorepo/node_modules/@noble/hashes/utils.js": {
      "globals": {
        "TextEncoder": true
      },
      "packages": {
        "external:../snaps-monorepo/node_modules/@noble/hashes/crypto.js": true
      }
    },
    "external:../snaps-monorepo/node_modules/@noble/secp256k1/lib/index.js": {
      "globals": {
        "crypto": true
      },
      "packages": {
        "browserify>browser-resolve": true
      }
    },
    "external:../snaps-monorepo/node_modules/@scure/base/lib/index.js": {
      "globals": {
        "TextDecoder": true,
        "TextEncoder": true
      }
    },
    "external:../snaps-monorepo/node_modules/@spruceid/siwe-parser/dist/abnf.js": {
      "globals": {
        "console.error": true,
        "console.log": true
      },
      "packages": {
        "external:../snaps-monorepo/node_modules/apg-js/src/apg-api/api.js": true,
        "external:../snaps-monorepo/node_modules/apg-js/src/apg-lib/node-exports.js": true
      }
    },
    "external:../snaps-monorepo/node_modules/@spruceid/siwe-parser/dist/parsers.js": {
      "packages": {
        "external:../snaps-monorepo/node_modules/@spruceid/siwe-parser/dist/abnf.js": true,
        "external:../snaps-monorepo/node_modules/@spruceid/siwe-parser/dist/regex.js": true
      }
    },
    "external:../snaps-monorepo/node_modules/@xstate/fsm/lib/index.js": {
      "packages": {
        "external:../snaps-monorepo/node_modules/@xstate/fsm/lib/types.js": true
      }
    },
    "external:../snaps-monorepo/node_modules/ansi-styles/index.js": {
      "packages": {
        "external:../snaps-monorepo/node_modules/color-convert/index.js": true
      }
    },
    "external:../snaps-monorepo/node_modules/apg-js/src/apg-api/api.js": {
      "packages": {
        "browserify>insert-module-globals>is-buffer": true,
        "external:../snaps-monorepo/node_modules/apg-js/src/apg-api/attributes.js": true,
        "external:../snaps-monorepo/node_modules/apg-js/src/apg-api/parser.js": true,
        "external:../snaps-monorepo/node_modules/apg-js/src/apg-api/scanner.js": true,
        "external:../snaps-monorepo/node_modules/apg-js/src/apg-api/show-rules.js": true,
        "external:../snaps-monorepo/node_modules/apg-js/src/apg-conv-api/converter.js": true,
        "external:../snaps-monorepo/node_modules/apg-js/src/apg-lib/node-exports.js": true
      }
    },
    "external:../snaps-monorepo/node_modules/apg-js/src/apg-api/attributes.js": {
      "packages": {
        "external:../snaps-monorepo/node_modules/apg-js/src/apg-api/rule-attributes.js": true,
        "external:../snaps-monorepo/node_modules/apg-js/src/apg-api/rule-dependencies.js": true,
        "external:../snaps-monorepo/node_modules/apg-js/src/apg-lib/identifiers.js": true
      }
    },
    "external:../snaps-monorepo/node_modules/apg-js/src/apg-api/parser.js": {
      "packages": {
        "external:../snaps-monorepo/node_modules/apg-js/src/apg-api/sabnf-grammar.js": true,
        "external:../snaps-monorepo/node_modules/apg-js/src/apg-api/semantic-callbacks.js": true,
        "external:../snaps-monorepo/node_modules/apg-js/src/apg-api/syntax-callbacks.js": true,
        "external:../snaps-monorepo/node_modules/apg-js/src/apg-lib/node-exports.js": true
      }
    },
    "external:../snaps-monorepo/node_modules/apg-js/src/apg-api/rule-attributes.js": {
      "packages": {
        "external:../snaps-monorepo/node_modules/apg-js/src/apg-lib/identifiers.js": true
      }
    },
    "external:../snaps-monorepo/node_modules/apg-js/src/apg-api/rule-dependencies.js": {
      "packages": {
        "external:../snaps-monorepo/node_modules/apg-js/src/apg-lib/identifiers.js": true
      }
    },
    "external:../snaps-monorepo/node_modules/apg-js/src/apg-api/scanner-callbacks.js": {
      "packages": {
        "external:../snaps-monorepo/node_modules/apg-js/src/apg-lib/identifiers.js": true,
        "external:../snaps-monorepo/node_modules/apg-js/src/apg-lib/utilities.js": true
      }
    },
    "external:../snaps-monorepo/node_modules/apg-js/src/apg-api/scanner.js": {
      "packages": {
        "external:../snaps-monorepo/node_modules/apg-js/src/apg-api/scanner-callbacks.js": true,
        "external:../snaps-monorepo/node_modules/apg-js/src/apg-api/scanner-grammar.js": true,
        "external:../snaps-monorepo/node_modules/apg-js/src/apg-lib/node-exports.js": true
      }
    },
    "external:../snaps-monorepo/node_modules/apg-js/src/apg-api/semantic-callbacks.js": {
      "packages": {
        "external:../snaps-monorepo/node_modules/apg-js/src/apg-lib/node-exports.js": true
      }
    },
    "external:../snaps-monorepo/node_modules/apg-js/src/apg-api/syntax-callbacks.js": {
      "packages": {
        "external:../snaps-monorepo/node_modules/apg-js/src/apg-lib/node-exports.js": true
      }
    },
    "external:../snaps-monorepo/node_modules/apg-js/src/apg-conv-api/converter.js": {
      "packages": {
        "browserify>buffer": true,
        "external:../snaps-monorepo/node_modules/apg-js/src/apg-conv-api/transformers.js": true
      }
    },
    "external:../snaps-monorepo/node_modules/apg-js/src/apg-conv-api/transformers.js": {
      "packages": {
        "browserify>buffer": true
      }
    },
    "external:../snaps-monorepo/node_modules/apg-js/src/apg-lib/ast.js": {
      "packages": {
        "external:../snaps-monorepo/node_modules/apg-js/src/apg-lib/identifiers.js": true,
        "external:../snaps-monorepo/node_modules/apg-js/src/apg-lib/utilities.js": true
      }
    },
    "external:../snaps-monorepo/node_modules/apg-js/src/apg-lib/node-exports.js": {
      "packages": {
        "external:../snaps-monorepo/node_modules/apg-js/src/apg-lib/ast.js": true,
        "external:../snaps-monorepo/node_modules/apg-js/src/apg-lib/circular-buffer.js": true,
        "external:../snaps-monorepo/node_modules/apg-js/src/apg-lib/emitcss.js": true,
        "external:../snaps-monorepo/node_modules/apg-js/src/apg-lib/identifiers.js": true,
        "external:../snaps-monorepo/node_modules/apg-js/src/apg-lib/parser.js": true,
        "external:../snaps-monorepo/node_modules/apg-js/src/apg-lib/stats.js": true,
        "external:../snaps-monorepo/node_modules/apg-js/src/apg-lib/style.js": true,
        "external:../snaps-monorepo/node_modules/apg-js/src/apg-lib/trace.js": true,
        "external:../snaps-monorepo/node_modules/apg-js/src/apg-lib/utilities.js": true
      }
    },
    "external:../snaps-monorepo/node_modules/apg-js/src/apg-lib/parser.js": {
      "packages": {
        "external:../snaps-monorepo/node_modules/apg-js/src/apg-lib/identifiers.js": true,
        "external:../snaps-monorepo/node_modules/apg-js/src/apg-lib/utilities.js": true
      }
    },
    "external:../snaps-monorepo/node_modules/apg-js/src/apg-lib/stats.js": {
      "packages": {
        "external:../snaps-monorepo/node_modules/apg-js/src/apg-lib/identifiers.js": true,
        "external:../snaps-monorepo/node_modules/apg-js/src/apg-lib/style.js": true,
        "external:../snaps-monorepo/node_modules/apg-js/src/apg-lib/utilities.js": true
      }
    },
    "external:../snaps-monorepo/node_modules/apg-js/src/apg-lib/trace.js": {
      "packages": {
        "external:../snaps-monorepo/node_modules/apg-js/src/apg-lib/circular-buffer.js": true,
        "external:../snaps-monorepo/node_modules/apg-js/src/apg-lib/identifiers.js": true,
        "external:../snaps-monorepo/node_modules/apg-js/src/apg-lib/style.js": true,
        "external:../snaps-monorepo/node_modules/apg-js/src/apg-lib/utilities.js": true
      }
    },
    "external:../snaps-monorepo/node_modules/apg-js/src/apg-lib/utilities.js": {
      "packages": {
        "external:../snaps-monorepo/node_modules/apg-js/src/apg-conv-api/converter.js": true,
        "external:../snaps-monorepo/node_modules/apg-js/src/apg-lib/emitcss.js": true,
        "external:../snaps-monorepo/node_modules/apg-js/src/apg-lib/identifiers.js": true,
        "external:../snaps-monorepo/node_modules/apg-js/src/apg-lib/style.js": true
      }
    },
    "external:../snaps-monorepo/node_modules/bl/BufferList.js": {
      "packages": {
        "browserify>buffer": true
      }
    },
    "external:../snaps-monorepo/node_modules/bl/bl.js": {
      "packages": {
        "external:../snaps-monorepo/node_modules/bl/BufferList.js": true,
        "external:../snaps-monorepo/node_modules/inherits/inherits_browser.js": true,
        "external:../snaps-monorepo/node_modules/readable-stream/readable-browser.js": true
      }
    },
    "external:../snaps-monorepo/node_modules/bn.js/lib/bn.js": {
      "globals": {
        "Buffer": true
      },
      "packages": {
        "browserify>browser-resolve": true
      }
    },
    "external:../snaps-monorepo/node_modules/brorand/index.js": {
      "globals": {
        "crypto": true,
        "msCrypto": true
      },
      "packages": {
        "browserify>browser-resolve": true
      }
    },
    "external:../snaps-monorepo/node_modules/buffer-from/index.js": {
      "packages": {
        "browserify>buffer": true
      }
    },
    "external:../snaps-monorepo/node_modules/builtins/index.js": {
      "packages": {
        "browserify>process": true,
        "external:../snaps-monorepo/node_modules/semver/index.js": true
      }
    },
    "external:../snaps-monorepo/node_modules/chalk/source/index.js": {
      "packages": {
        "external:../snaps-monorepo/node_modules/ansi-styles/index.js": true,
        "external:../snaps-monorepo/node_modules/chalk/node_modules/supports-color/browser.js": true,
        "external:../snaps-monorepo/node_modules/chalk/source/templates.js": true,
        "external:../snaps-monorepo/node_modules/chalk/source/util.js": true
      }
    },
    "external:../snaps-monorepo/node_modules/cipher-base/index.js": {
      "packages": {
        "browserify>stream-browserify": true,
        "browserify>string_decoder": true,
        "external:../snaps-monorepo/node_modules/inherits/inherits_browser.js": true,
        "external:../snaps-monorepo/node_modules/safe-buffer/index.js": true
      }
    },
    "external:../snaps-monorepo/node_modules/color-convert/conversions.js": {
      "packages": {
        "external:../snaps-monorepo/node_modules/color-name/index.js": true
      }
    },
    "external:../snaps-monorepo/node_modules/color-convert/index.js": {
      "packages": {
        "external:../snaps-monorepo/node_modules/color-convert/conversions.js": true,
        "external:../snaps-monorepo/node_modules/color-convert/route.js": true
      }
    },
    "external:../snaps-monorepo/node_modules/color-convert/route.js": {
      "packages": {
        "external:../snaps-monorepo/node_modules/color-convert/conversions.js": true
      }
    },
    "external:../snaps-monorepo/node_modules/concat-stream/index.js": {
      "packages": {
        "browserify>buffer": true,
        "external:../snaps-monorepo/node_modules/buffer-from/index.js": true,
        "external:../snaps-monorepo/node_modules/inherits/inherits_browser.js": true,
        "external:../snaps-monorepo/node_modules/readable-stream/readable-browser.js": true,
        "external:../snaps-monorepo/node_modules/typedarray/index.js": true
      }
    },
    "external:../snaps-monorepo/node_modules/core-util-is/lib/util.js": {
      "packages": {
        "browserify>insert-module-globals>is-buffer": true
      }
    },
    "external:../snaps-monorepo/node_modules/create-hash/browser.js": {
      "packages": {
        "external:../snaps-monorepo/node_modules/cipher-base/index.js": true,
        "external:../snaps-monorepo/node_modules/inherits/inherits_browser.js": true,
        "external:../snaps-monorepo/node_modules/md5.js/index.js": true,
        "external:../snaps-monorepo/node_modules/ripemd160/index.js": true,
        "external:../snaps-monorepo/node_modules/sha.js/index.js": true
      }
    },
    "external:../snaps-monorepo/node_modules/cron-parser/lib/date.js": {
      "packages": {
        "external:../snaps-monorepo/node_modules/luxon/build/cjs-browser/luxon.js": true
      }
    },
    "external:../snaps-monorepo/node_modules/cron-parser/lib/expression.js": {
      "packages": {
        "external:../snaps-monorepo/node_modules/cron-parser/lib/date.js": true,
        "external:../snaps-monorepo/node_modules/cron-parser/lib/field_stringify.js": true
      }
    },
    "external:../snaps-monorepo/node_modules/cron-parser/lib/field_stringify.js": {
      "packages": {
        "external:../snaps-monorepo/node_modules/cron-parser/lib/field_compactor.js": true
      }
    },
    "external:../snaps-monorepo/node_modules/cron-parser/lib/parser.js": {
      "packages": {
        "browserify>browser-resolve": true,
        "external:../snaps-monorepo/node_modules/cron-parser/lib/expression.js": true
      }
    },
    "external:../snaps-monorepo/node_modules/debug/src/browser.js": {
      "globals": {
        "console": true,
        "document": true,
        "localStorage": true,
        "navigator": true,
        "process": true
      },
      "packages": {
        "browserify>process": true,
        "external:../snaps-monorepo/node_modules/debug/src/common.js": true
      }
    },
    "external:../snaps-monorepo/node_modules/debug/src/common.js": {
      "globals": {
        "console.warn": true
      },
      "packages": {
        "external:../snaps-monorepo/node_modules/debug/node_modules/ms/index.js": true
      }
    },
    "external:../snaps-monorepo/node_modules/duplexify/index.js": {
      "packages": {
        "browserify>buffer": true,
        "browserify>process": true,
        "external:../snaps-monorepo/node_modules/duplexify/node_modules/readable-stream/readable-browser.js": true,
        "external:../snaps-monorepo/node_modules/end-of-stream/index.js": true,
        "external:../snaps-monorepo/node_modules/inherits/inherits_browser.js": true,
        "external:../snaps-monorepo/node_modules/stream-shift/index.js": true
      }
    },
    "external:../snaps-monorepo/node_modules/duplexify/node_modules/readable-stream/lib/_stream_duplex.js": {
      "packages": {
        "external:../snaps-monorepo/node_modules/core-util-is/lib/util.js": true,
        "external:../snaps-monorepo/node_modules/duplexify/node_modules/readable-stream/lib/_stream_readable.js": true,
        "external:../snaps-monorepo/node_modules/duplexify/node_modules/readable-stream/lib/_stream_writable.js": true,
        "external:../snaps-monorepo/node_modules/inherits/inherits_browser.js": true,
        "external:../snaps-monorepo/node_modules/process-nextick-args/index.js": true
      }
    },
    "external:../snaps-monorepo/node_modules/duplexify/node_modules/readable-stream/lib/_stream_passthrough.js": {
      "packages": {
        "external:../snaps-monorepo/node_modules/core-util-is/lib/util.js": true,
        "external:../snaps-monorepo/node_modules/duplexify/node_modules/readable-stream/lib/_stream_transform.js": true,
        "external:../snaps-monorepo/node_modules/inherits/inherits_browser.js": true
      }
    },
    "external:../snaps-monorepo/node_modules/duplexify/node_modules/readable-stream/lib/_stream_readable.js": {
      "packages": {
        "browserify>browser-resolve": true,
        "browserify>events": true,
        "browserify>process": true,
        "external:../snaps-monorepo/node_modules/core-util-is/lib/util.js": true,
        "external:../snaps-monorepo/node_modules/duplexify/node_modules/isarray/index.js": true,
        "external:../snaps-monorepo/node_modules/duplexify/node_modules/readable-stream/lib/_stream_duplex.js": true,
        "external:../snaps-monorepo/node_modules/duplexify/node_modules/readable-stream/lib/internal/streams/BufferList.js": true,
        "external:../snaps-monorepo/node_modules/duplexify/node_modules/readable-stream/lib/internal/streams/destroy.js": true,
        "external:../snaps-monorepo/node_modules/duplexify/node_modules/readable-stream/lib/internal/streams/stream-browser.js": true,
        "external:../snaps-monorepo/node_modules/duplexify/node_modules/safe-buffer/index.js": true,
        "external:../snaps-monorepo/node_modules/duplexify/node_modules/string_decoder/lib/string_decoder.js": true,
        "external:../snaps-monorepo/node_modules/inherits/inherits_browser.js": true,
        "external:../snaps-monorepo/node_modules/process-nextick-args/index.js": true
      }
    },
    "external:../snaps-monorepo/node_modules/duplexify/node_modules/readable-stream/lib/_stream_transform.js": {
      "packages": {
        "external:../snaps-monorepo/node_modules/core-util-is/lib/util.js": true,
        "external:../snaps-monorepo/node_modules/duplexify/node_modules/readable-stream/lib/_stream_duplex.js": true,
        "external:../snaps-monorepo/node_modules/inherits/inherits_browser.js": true
      }
    },
    "external:../snaps-monorepo/node_modules/duplexify/node_modules/readable-stream/lib/_stream_writable.js": {
      "packages": {
        "browserify>process": true,
        "browserify>timers-browserify": true,
        "external:../snaps-monorepo/node_modules/core-util-is/lib/util.js": true,
        "external:../snaps-monorepo/node_modules/duplexify/node_modules/readable-stream/lib/_stream_duplex.js": true,
        "external:../snaps-monorepo/node_modules/duplexify/node_modules/readable-stream/lib/internal/streams/destroy.js": true,
        "external:../snaps-monorepo/node_modules/duplexify/node_modules/readable-stream/lib/internal/streams/stream-browser.js": true,
        "external:../snaps-monorepo/node_modules/duplexify/node_modules/safe-buffer/index.js": true,
        "external:../snaps-monorepo/node_modules/inherits/inherits_browser.js": true,
        "external:../snaps-monorepo/node_modules/process-nextick-args/index.js": true,
        "external:../snaps-monorepo/node_modules/util-deprecate/browser.js": true
      }
    },
    "external:../snaps-monorepo/node_modules/duplexify/node_modules/readable-stream/lib/internal/streams/BufferList.js": {
      "packages": {
        "browserify>browser-resolve": true,
        "external:../snaps-monorepo/node_modules/duplexify/node_modules/safe-buffer/index.js": true
      }
    },
    "external:../snaps-monorepo/node_modules/duplexify/node_modules/readable-stream/lib/internal/streams/destroy.js": {
      "packages": {
        "external:../snaps-monorepo/node_modules/process-nextick-args/index.js": true
      }
    },
    "external:../snaps-monorepo/node_modules/duplexify/node_modules/readable-stream/lib/internal/streams/stream-browser.js": {
      "packages": {
        "browserify>events": true
      }
    },
    "external:../snaps-monorepo/node_modules/duplexify/node_modules/readable-stream/readable-browser.js": {
      "packages": {
        "external:../snaps-monorepo/node_modules/duplexify/node_modules/readable-stream/lib/_stream_duplex.js": true,
        "external:../snaps-monorepo/node_modules/duplexify/node_modules/readable-stream/lib/_stream_passthrough.js": true,
        "external:../snaps-monorepo/node_modules/duplexify/node_modules/readable-stream/lib/_stream_readable.js": true,
        "external:../snaps-monorepo/node_modules/duplexify/node_modules/readable-stream/lib/_stream_transform.js": true,
        "external:../snaps-monorepo/node_modules/duplexify/node_modules/readable-stream/lib/_stream_writable.js": true
      }
    },
    "external:../snaps-monorepo/node_modules/duplexify/node_modules/safe-buffer/index.js": {
      "packages": {
        "browserify>buffer": true
      }
    },
    "external:../snaps-monorepo/node_modules/duplexify/node_modules/string_decoder/lib/string_decoder.js": {
      "packages": {
        "external:../snaps-monorepo/node_modules/duplexify/node_modules/safe-buffer/index.js": true
      }
    },
    "external:../snaps-monorepo/node_modules/elliptic/lib/elliptic.js": {
      "packages": {
        "external:../snaps-monorepo/node_modules/brorand/index.js": true,
        "external:../snaps-monorepo/node_modules/elliptic/lib/elliptic/curve/index.js": true,
        "external:../snaps-monorepo/node_modules/elliptic/lib/elliptic/curves.js": true,
        "external:../snaps-monorepo/node_modules/elliptic/lib/elliptic/ec/index.js": true,
        "external:../snaps-monorepo/node_modules/elliptic/lib/elliptic/eddsa/index.js": true,
        "external:../snaps-monorepo/node_modules/elliptic/lib/elliptic/utils.js": true,
        "external:../snaps-monorepo/node_modules/elliptic/package.json": true
      }
    },
    "external:../snaps-monorepo/node_modules/elliptic/lib/elliptic/curve/base.js": {
      "packages": {
        "external:../snaps-monorepo/node_modules/bn.js/lib/bn.js": true,
        "external:../snaps-monorepo/node_modules/elliptic/lib/elliptic/utils.js": true
      }
    },
    "external:../snaps-monorepo/node_modules/elliptic/lib/elliptic/curve/edwards.js": {
      "packages": {
        "external:../snaps-monorepo/node_modules/bn.js/lib/bn.js": true,
        "external:../snaps-monorepo/node_modules/elliptic/lib/elliptic/curve/base.js": true,
        "external:../snaps-monorepo/node_modules/elliptic/lib/elliptic/utils.js": true,
        "external:../snaps-monorepo/node_modules/inherits/inherits_browser.js": true
      }
    },
    "external:../snaps-monorepo/node_modules/elliptic/lib/elliptic/curve/index.js": {
      "packages": {
        "external:../snaps-monorepo/node_modules/elliptic/lib/elliptic/curve/base.js": true,
        "external:../snaps-monorepo/node_modules/elliptic/lib/elliptic/curve/edwards.js": true,
        "external:../snaps-monorepo/node_modules/elliptic/lib/elliptic/curve/mont.js": true,
        "external:../snaps-monorepo/node_modules/elliptic/lib/elliptic/curve/short.js": true
      }
    },
    "external:../snaps-monorepo/node_modules/elliptic/lib/elliptic/curve/mont.js": {
      "packages": {
        "external:../snaps-monorepo/node_modules/bn.js/lib/bn.js": true,
        "external:../snaps-monorepo/node_modules/elliptic/lib/elliptic/curve/base.js": true,
        "external:../snaps-monorepo/node_modules/elliptic/lib/elliptic/utils.js": true,
        "external:../snaps-monorepo/node_modules/inherits/inherits_browser.js": true
      }
    },
    "external:../snaps-monorepo/node_modules/elliptic/lib/elliptic/curve/short.js": {
      "packages": {
        "external:../snaps-monorepo/node_modules/bn.js/lib/bn.js": true,
        "external:../snaps-monorepo/node_modules/elliptic/lib/elliptic/curve/base.js": true,
        "external:../snaps-monorepo/node_modules/elliptic/lib/elliptic/utils.js": true,
        "external:../snaps-monorepo/node_modules/inherits/inherits_browser.js": true
      }
    },
    "external:../snaps-monorepo/node_modules/elliptic/lib/elliptic/curves.js": {
      "packages": {
        "external:../snaps-monorepo/node_modules/elliptic/lib/elliptic/curve/index.js": true,
        "external:../snaps-monorepo/node_modules/elliptic/lib/elliptic/precomputed/secp256k1.js": true,
        "external:../snaps-monorepo/node_modules/elliptic/lib/elliptic/utils.js": true,
        "external:../snaps-monorepo/node_modules/hash.js/lib/hash.js": true
      }
    },
    "external:../snaps-monorepo/node_modules/elliptic/lib/elliptic/ec/index.js": {
      "packages": {
        "external:../snaps-monorepo/node_modules/bn.js/lib/bn.js": true,
        "external:../snaps-monorepo/node_modules/brorand/index.js": true,
        "external:../snaps-monorepo/node_modules/elliptic/lib/elliptic/curves.js": true,
        "external:../snaps-monorepo/node_modules/elliptic/lib/elliptic/ec/key.js": true,
        "external:../snaps-monorepo/node_modules/elliptic/lib/elliptic/ec/signature.js": true,
        "external:../snaps-monorepo/node_modules/elliptic/lib/elliptic/utils.js": true,
        "external:../snaps-monorepo/node_modules/hmac-drbg/lib/hmac-drbg.js": true
      }
    },
    "external:../snaps-monorepo/node_modules/elliptic/lib/elliptic/ec/key.js": {
      "packages": {
        "external:../snaps-monorepo/node_modules/bn.js/lib/bn.js": true,
        "external:../snaps-monorepo/node_modules/elliptic/lib/elliptic/utils.js": true
      }
    },
    "external:../snaps-monorepo/node_modules/elliptic/lib/elliptic/ec/signature.js": {
      "packages": {
        "external:../snaps-monorepo/node_modules/bn.js/lib/bn.js": true,
        "external:../snaps-monorepo/node_modules/elliptic/lib/elliptic/utils.js": true
      }
    },
    "external:../snaps-monorepo/node_modules/elliptic/lib/elliptic/eddsa/index.js": {
      "packages": {
        "external:../snaps-monorepo/node_modules/elliptic/lib/elliptic/curves.js": true,
        "external:../snaps-monorepo/node_modules/elliptic/lib/elliptic/eddsa/key.js": true,
        "external:../snaps-monorepo/node_modules/elliptic/lib/elliptic/eddsa/signature.js": true,
        "external:../snaps-monorepo/node_modules/elliptic/lib/elliptic/utils.js": true,
        "external:../snaps-monorepo/node_modules/hash.js/lib/hash.js": true
      }
    },
    "external:../snaps-monorepo/node_modules/elliptic/lib/elliptic/eddsa/key.js": {
      "packages": {
        "external:../snaps-monorepo/node_modules/elliptic/lib/elliptic/utils.js": true
      }
    },
    "external:../snaps-monorepo/node_modules/elliptic/lib/elliptic/eddsa/signature.js": {
      "packages": {
        "external:../snaps-monorepo/node_modules/bn.js/lib/bn.js": true,
        "external:../snaps-monorepo/node_modules/elliptic/lib/elliptic/utils.js": true
      }
    },
    "external:../snaps-monorepo/node_modules/elliptic/lib/elliptic/utils.js": {
      "packages": {
        "external:../snaps-monorepo/node_modules/bn.js/lib/bn.js": true,
        "external:../snaps-monorepo/node_modules/minimalistic-assert/index.js": true,
        "external:../snaps-monorepo/node_modules/minimalistic-crypto-utils/lib/utils.js": true
      }
    },
    "external:../snaps-monorepo/node_modules/end-of-stream/index.js": {
      "packages": {
        "browserify>process": true,
        "external:../snaps-monorepo/node_modules/once/once.js": true
      }
    },
    "external:../snaps-monorepo/node_modules/eth-ens-namehash/index.js": {
      "globals": {
        "name": "write"
      },
      "packages": {
        "browserify>buffer": true,
        "external:../snaps-monorepo/node_modules/idna-uts46-hx/uts46.js": true,
        "external:../snaps-monorepo/node_modules/js-sha3/src/sha3.js": true
      }
    },
    "external:../snaps-monorepo/node_modules/eth-rpc-errors/dist/classes.js": {
      "packages": {
        "external:../snaps-monorepo/node_modules/fast-safe-stringify/index.js": true
      }
    },
    "external:../snaps-monorepo/node_modules/eth-rpc-errors/dist/errors.js": {
      "packages": {
        "external:../snaps-monorepo/node_modules/eth-rpc-errors/dist/classes.js": true,
        "external:../snaps-monorepo/node_modules/eth-rpc-errors/dist/error-constants.js": true,
        "external:../snaps-monorepo/node_modules/eth-rpc-errors/dist/utils.js": true
      }
    },
    "external:../snaps-monorepo/node_modules/eth-rpc-errors/dist/index.js": {
      "packages": {
        "external:../snaps-monorepo/node_modules/eth-rpc-errors/dist/classes.js": true,
        "external:../snaps-monorepo/node_modules/eth-rpc-errors/dist/error-constants.js": true,
        "external:../snaps-monorepo/node_modules/eth-rpc-errors/dist/errors.js": true,
        "external:../snaps-monorepo/node_modules/eth-rpc-errors/dist/utils.js": true
      }
    },
    "external:../snaps-monorepo/node_modules/eth-rpc-errors/dist/utils.js": {
      "packages": {
        "external:../snaps-monorepo/node_modules/eth-rpc-errors/dist/classes.js": true,
        "external:../snaps-monorepo/node_modules/eth-rpc-errors/dist/error-constants.js": true
      }
    },
    "external:../snaps-monorepo/node_modules/ethereumjs-util/dist.browser/account.js": {
      "packages": {
        "browserify>assert": true,
        "browserify>buffer": true,
        "external:../snaps-monorepo/node_modules/ethereumjs-util/dist.browser/bytes.js": true,
        "external:../snaps-monorepo/node_modules/ethereumjs-util/dist.browser/constants.js": true,
        "external:../snaps-monorepo/node_modules/ethereumjs-util/dist.browser/externals.js": true,
        "external:../snaps-monorepo/node_modules/ethereumjs-util/dist.browser/hash.js": true,
        "external:../snaps-monorepo/node_modules/ethereumjs-util/dist.browser/helpers.js": true,
        "external:../snaps-monorepo/node_modules/ethereumjs-util/dist.browser/internal.js": true,
        "external:../snaps-monorepo/node_modules/ethereumjs-util/dist.browser/types.js": true,
        "external:../snaps-monorepo/node_modules/ethereumjs-util/node_modules/ethereum-cryptography/secp256k1.js": true
      }
    },
    "external:../snaps-monorepo/node_modules/ethereumjs-util/dist.browser/address.js": {
      "packages": {
        "browserify>assert": true,
        "browserify>buffer": true,
        "external:../snaps-monorepo/node_modules/ethereumjs-util/dist.browser/account.js": true,
        "external:../snaps-monorepo/node_modules/ethereumjs-util/dist.browser/bytes.js": true,
        "external:../snaps-monorepo/node_modules/ethereumjs-util/dist.browser/externals.js": true
      }
    },
    "external:../snaps-monorepo/node_modules/ethereumjs-util/dist.browser/bytes.js": {
      "packages": {
        "browserify>buffer": true,
        "external:../snaps-monorepo/node_modules/ethereumjs-util/dist.browser/externals.js": true,
        "external:../snaps-monorepo/node_modules/ethereumjs-util/dist.browser/helpers.js": true,
        "external:../snaps-monorepo/node_modules/ethereumjs-util/dist.browser/internal.js": true
      }
    },
    "external:../snaps-monorepo/node_modules/ethereumjs-util/dist.browser/constants.js": {
      "packages": {
        "browserify>buffer": true,
        "external:../snaps-monorepo/node_modules/ethereumjs-util/dist.browser/externals.js": true
      }
    },
    "external:../snaps-monorepo/node_modules/ethereumjs-util/dist.browser/externals.js": {
      "packages": {
        "external:../snaps-monorepo/node_modules/ethereumjs-util/node_modules/bn.js/lib/bn.js": true,
        "external:../snaps-monorepo/node_modules/rlp/dist.browser/index.js": true
      }
    },
    "external:../snaps-monorepo/node_modules/ethereumjs-util/dist.browser/hash.js": {
      "packages": {
        "browserify>buffer": true,
        "external:../snaps-monorepo/node_modules/create-hash/browser.js": true,
        "external:../snaps-monorepo/node_modules/ethereumjs-util/dist.browser/bytes.js": true,
        "external:../snaps-monorepo/node_modules/ethereumjs-util/dist.browser/externals.js": true,
        "external:../snaps-monorepo/node_modules/ethereumjs-util/dist.browser/helpers.js": true,
        "external:../snaps-monorepo/node_modules/ethereumjs-util/node_modules/ethereum-cryptography/keccak.js": true
      }
    },
    "external:../snaps-monorepo/node_modules/ethereumjs-util/dist.browser/helpers.js": {
      "packages": {
        "browserify>insert-module-globals>is-buffer": true,
        "external:../snaps-monorepo/node_modules/ethereumjs-util/dist.browser/internal.js": true
      }
    },
    "external:../snaps-monorepo/node_modules/ethereumjs-util/dist.browser/index.js": {
      "packages": {
        "external:../snaps-monorepo/node_modules/ethereumjs-util/dist.browser/account.js": true,
        "external:../snaps-monorepo/node_modules/ethereumjs-util/dist.browser/address.js": true,
        "external:../snaps-monorepo/node_modules/ethereumjs-util/dist.browser/bytes.js": true,
        "external:../snaps-monorepo/node_modules/ethereumjs-util/dist.browser/constants.js": true,
        "external:../snaps-monorepo/node_modules/ethereumjs-util/dist.browser/externals.js": true,
        "external:../snaps-monorepo/node_modules/ethereumjs-util/dist.browser/hash.js": true,
        "external:../snaps-monorepo/node_modules/ethereumjs-util/dist.browser/internal.js": true,
        "external:../snaps-monorepo/node_modules/ethereumjs-util/dist.browser/object.js": true,
        "external:../snaps-monorepo/node_modules/ethereumjs-util/dist.browser/signature.js": true,
        "external:../snaps-monorepo/node_modules/ethereumjs-util/dist.browser/types.js": true
      }
    },
    "external:../snaps-monorepo/node_modules/ethereumjs-util/dist.browser/internal.js": {
      "packages": {
        "browserify>buffer": true
      }
    },
    "external:../snaps-monorepo/node_modules/ethereumjs-util/dist.browser/object.js": {
      "packages": {
        "browserify>assert": true,
        "browserify>buffer": true,
        "external:../snaps-monorepo/node_modules/ethereumjs-util/dist.browser/bytes.js": true,
        "external:../snaps-monorepo/node_modules/ethereumjs-util/dist.browser/externals.js": true,
        "external:../snaps-monorepo/node_modules/ethereumjs-util/dist.browser/internal.js": true
      }
    },
    "external:../snaps-monorepo/node_modules/ethereumjs-util/dist.browser/signature.js": {
      "packages": {
        "browserify>buffer": true,
        "external:../snaps-monorepo/node_modules/ethereumjs-util/dist.browser/bytes.js": true,
        "external:../snaps-monorepo/node_modules/ethereumjs-util/dist.browser/externals.js": true,
        "external:../snaps-monorepo/node_modules/ethereumjs-util/dist.browser/hash.js": true,
        "external:../snaps-monorepo/node_modules/ethereumjs-util/dist.browser/helpers.js": true,
        "external:../snaps-monorepo/node_modules/ethereumjs-util/dist.browser/types.js": true,
        "external:../snaps-monorepo/node_modules/ethereumjs-util/node_modules/ethereum-cryptography/secp256k1.js": true
      }
    },
    "external:../snaps-monorepo/node_modules/ethereumjs-util/dist.browser/types.js": {
      "packages": {
        "browserify>buffer": true,
        "external:../snaps-monorepo/node_modules/ethereumjs-util/dist.browser/bytes.js": true,
        "external:../snaps-monorepo/node_modules/ethereumjs-util/dist.browser/externals.js": true,
        "external:../snaps-monorepo/node_modules/ethereumjs-util/dist.browser/internal.js": true
      }
    },
    "external:../snaps-monorepo/node_modules/ethereumjs-util/node_modules/bn.js/lib/bn.js": {
      "globals": {
        "Buffer": true
      },
      "packages": {
        "browserify>browser-resolve": true
      }
    },
    "external:../snaps-monorepo/node_modules/ethereumjs-util/node_modules/ethereum-cryptography/hash-utils.js": {
      "packages": {
        "browserify>buffer": true
      }
    },
    "external:../snaps-monorepo/node_modules/ethereumjs-util/node_modules/ethereum-cryptography/keccak.js": {
      "packages": {
        "external:../snaps-monorepo/node_modules/ethereumjs-util/node_modules/ethereum-cryptography/hash-utils.js": true,
        "external:../snaps-monorepo/node_modules/keccak/js.js": true
      }
    },
    "external:../snaps-monorepo/node_modules/ethereumjs-util/node_modules/ethereum-cryptography/random.js": {
      "packages": {
        "external:../snaps-monorepo/node_modules/randombytes/browser.js": true
      }
    },
    "external:../snaps-monorepo/node_modules/ethereumjs-util/node_modules/ethereum-cryptography/secp256k1.js": {
      "packages": {
        "external:../snaps-monorepo/node_modules/ethereumjs-util/node_modules/ethereum-cryptography/random.js": true,
        "external:../snaps-monorepo/node_modules/secp256k1/elliptic.js": true
      }
    },
    "external:../snaps-monorepo/node_modules/ethjs-unit/lib/index.js": {
      "packages": {
        "external:../snaps-monorepo/node_modules/ethjs-unit/node_modules/bn.js/lib/bn.js": true,
        "external:../snaps-monorepo/node_modules/number-to-bn/src/index.js": true
      }
    },
    "external:../snaps-monorepo/node_modules/fast-xml-parser/src/fxp.js": {
      "packages": {
        "external:../snaps-monorepo/node_modules/fast-xml-parser/src/validator.js": true,
        "external:../snaps-monorepo/node_modules/fast-xml-parser/src/xmlbuilder/json2xml.js": true,
        "external:../snaps-monorepo/node_modules/fast-xml-parser/src/xmlparser/XMLParser.js": true
      }
    },
    "external:../snaps-monorepo/node_modules/fast-xml-parser/src/validator.js": {
      "packages": {
        "external:../snaps-monorepo/node_modules/fast-xml-parser/src/util.js": true
      }
    },
    "external:../snaps-monorepo/node_modules/fast-xml-parser/src/xmlbuilder/json2xml.js": {
      "packages": {
        "external:../snaps-monorepo/node_modules/fast-xml-parser/src/xmlbuilder/orderedJs2Xml.js": true
      }
    },
    "external:../snaps-monorepo/node_modules/fast-xml-parser/src/xmlparser/DocTypeReader.js": {
      "globals": {
        "entityName": true,
        "val": true
      },
      "packages": {
        "external:../snaps-monorepo/node_modules/fast-xml-parser/src/util.js": true
      }
    },
    "external:../snaps-monorepo/node_modules/fast-xml-parser/src/xmlparser/OrderedObjParser.js": {
      "packages": {
        "external:../snaps-monorepo/node_modules/fast-xml-parser/src/util.js": true,
        "external:../snaps-monorepo/node_modules/fast-xml-parser/src/xmlparser/DocTypeReader.js": true,
        "external:../snaps-monorepo/node_modules/fast-xml-parser/src/xmlparser/xmlNode.js": true,
        "external:../snaps-monorepo/node_modules/strnum/strnum.js": true
      }
    },
    "external:../snaps-monorepo/node_modules/fast-xml-parser/src/xmlparser/XMLParser.js": {
      "packages": {
        "external:../snaps-monorepo/node_modules/fast-xml-parser/src/validator.js": true,
        "external:../snaps-monorepo/node_modules/fast-xml-parser/src/xmlparser/OptionsBuilder.js": true,
        "external:../snaps-monorepo/node_modules/fast-xml-parser/src/xmlparser/OrderedObjParser.js": true,
        "external:../snaps-monorepo/node_modules/fast-xml-parser/src/xmlparser/node2json.js": true
      }
    },
    "external:../snaps-monorepo/node_modules/fs-constants/browser.js": {
      "packages": {
        "browserify>constants-browserify": true
      }
    },
    "external:../snaps-monorepo/node_modules/gunzip-maybe/index.js": {
      "packages": {
        "external:../snaps-monorepo/node_modules/gunzip-maybe/node_modules/browserify-zlib/src/index.js": true,
        "external:../snaps-monorepo/node_modules/is-deflate/index.js": true,
        "external:../snaps-monorepo/node_modules/is-gzip/index.js": true,
        "external:../snaps-monorepo/node_modules/peek-stream/index.js": true,
        "external:../snaps-monorepo/node_modules/pumpify/index.js": true,
        "external:../snaps-monorepo/node_modules/through2/through2.js": true
      }
    },
    "external:../snaps-monorepo/node_modules/gunzip-maybe/node_modules/browserify-zlib/src/binding.js": {
      "packages": {
        "browserify>buffer": true,
        "browserify>process": true,
        "external:../snaps-monorepo/node_modules/gunzip-maybe/node_modules/pako/lib/zlib/constants.js": true,
        "external:../snaps-monorepo/node_modules/gunzip-maybe/node_modules/pako/lib/zlib/deflate.js": true,
        "external:../snaps-monorepo/node_modules/gunzip-maybe/node_modules/pako/lib/zlib/inflate.js": true,
        "external:../snaps-monorepo/node_modules/gunzip-maybe/node_modules/pako/lib/zlib/messages.js": true,
        "external:../snaps-monorepo/node_modules/gunzip-maybe/node_modules/pako/lib/zlib/zstream.js": true
      }
    },
    "external:../snaps-monorepo/node_modules/gunzip-maybe/node_modules/browserify-zlib/src/index.js": {
      "packages": {
        "browserify>assert": true,
        "browserify>buffer": true,
        "browserify>process": true,
        "browserify>util": true,
        "external:../snaps-monorepo/node_modules/gunzip-maybe/node_modules/browserify-zlib/src/binding.js": true,
        "readable-stream": true
      }
    },
    "external:../snaps-monorepo/node_modules/gunzip-maybe/node_modules/pako/lib/zlib/deflate.js": {
      "packages": {
        "external:../snaps-monorepo/node_modules/gunzip-maybe/node_modules/pako/lib/utils/common.js": true,
        "external:../snaps-monorepo/node_modules/gunzip-maybe/node_modules/pako/lib/zlib/adler32.js": true,
        "external:../snaps-monorepo/node_modules/gunzip-maybe/node_modules/pako/lib/zlib/crc32.js": true,
        "external:../snaps-monorepo/node_modules/gunzip-maybe/node_modules/pako/lib/zlib/messages.js": true,
        "external:../snaps-monorepo/node_modules/gunzip-maybe/node_modules/pako/lib/zlib/trees.js": true
      }
    },
    "external:../snaps-monorepo/node_modules/gunzip-maybe/node_modules/pako/lib/zlib/inflate.js": {
      "packages": {
        "external:../snaps-monorepo/node_modules/gunzip-maybe/node_modules/pako/lib/utils/common.js": true,
        "external:../snaps-monorepo/node_modules/gunzip-maybe/node_modules/pako/lib/zlib/adler32.js": true,
        "external:../snaps-monorepo/node_modules/gunzip-maybe/node_modules/pako/lib/zlib/crc32.js": true,
        "external:../snaps-monorepo/node_modules/gunzip-maybe/node_modules/pako/lib/zlib/inffast.js": true,
        "external:../snaps-monorepo/node_modules/gunzip-maybe/node_modules/pako/lib/zlib/inftrees.js": true
      }
    },
    "external:../snaps-monorepo/node_modules/gunzip-maybe/node_modules/pako/lib/zlib/inftrees.js": {
      "packages": {
        "external:../snaps-monorepo/node_modules/gunzip-maybe/node_modules/pako/lib/utils/common.js": true
      }
    },
    "external:../snaps-monorepo/node_modules/gunzip-maybe/node_modules/pako/lib/zlib/trees.js": {
      "packages": {
        "external:../snaps-monorepo/node_modules/gunzip-maybe/node_modules/pako/lib/utils/common.js": true
      }
    },
    "external:../snaps-monorepo/node_modules/hash-base/index.js": {
      "packages": {
        "external:../snaps-monorepo/node_modules/inherits/inherits_browser.js": true,
        "external:../snaps-monorepo/node_modules/readable-stream/readable-browser.js": true,
        "external:../snaps-monorepo/node_modules/safe-buffer/index.js": true
      }
    },
    "external:../snaps-monorepo/node_modules/hash.js/lib/hash.js": {
      "packages": {
        "external:../snaps-monorepo/node_modules/hash.js/lib/hash/common.js": true,
        "external:../snaps-monorepo/node_modules/hash.js/lib/hash/hmac.js": true,
        "external:../snaps-monorepo/node_modules/hash.js/lib/hash/ripemd.js": true,
        "external:../snaps-monorepo/node_modules/hash.js/lib/hash/sha.js": true,
        "external:../snaps-monorepo/node_modules/hash.js/lib/hash/utils.js": true
      }
    },
    "external:../snaps-monorepo/node_modules/hash.js/lib/hash/common.js": {
      "packages": {
        "external:../snaps-monorepo/node_modules/hash.js/lib/hash/utils.js": true,
        "external:../snaps-monorepo/node_modules/minimalistic-assert/index.js": true
      }
    },
    "external:../snaps-monorepo/node_modules/hash.js/lib/hash/hmac.js": {
      "packages": {
        "external:../snaps-monorepo/node_modules/hash.js/lib/hash/utils.js": true,
        "external:../snaps-monorepo/node_modules/minimalistic-assert/index.js": true
      }
    },
    "external:../snaps-monorepo/node_modules/hash.js/lib/hash/ripemd.js": {
      "packages": {
        "external:../snaps-monorepo/node_modules/hash.js/lib/hash/common.js": true,
        "external:../snaps-monorepo/node_modules/hash.js/lib/hash/utils.js": true
      }
    },
    "external:../snaps-monorepo/node_modules/hash.js/lib/hash/sha.js": {
      "packages": {
        "external:../snaps-monorepo/node_modules/hash.js/lib/hash/sha/1.js": true,
        "external:../snaps-monorepo/node_modules/hash.js/lib/hash/sha/224.js": true,
        "external:../snaps-monorepo/node_modules/hash.js/lib/hash/sha/256.js": true,
        "external:../snaps-monorepo/node_modules/hash.js/lib/hash/sha/384.js": true,
        "external:../snaps-monorepo/node_modules/hash.js/lib/hash/sha/512.js": true
      }
    },
    "external:../snaps-monorepo/node_modules/hash.js/lib/hash/sha/1.js": {
      "packages": {
        "external:../snaps-monorepo/node_modules/hash.js/lib/hash/common.js": true,
        "external:../snaps-monorepo/node_modules/hash.js/lib/hash/sha/common.js": true,
        "external:../snaps-monorepo/node_modules/hash.js/lib/hash/utils.js": true
      }
    },
    "external:../snaps-monorepo/node_modules/hash.js/lib/hash/sha/224.js": {
      "packages": {
        "external:../snaps-monorepo/node_modules/hash.js/lib/hash/sha/256.js": true,
        "external:../snaps-monorepo/node_modules/hash.js/lib/hash/utils.js": true
      }
    },
    "external:../snaps-monorepo/node_modules/hash.js/lib/hash/sha/256.js": {
      "packages": {
        "external:../snaps-monorepo/node_modules/hash.js/lib/hash/common.js": true,
        "external:../snaps-monorepo/node_modules/hash.js/lib/hash/sha/common.js": true,
        "external:../snaps-monorepo/node_modules/hash.js/lib/hash/utils.js": true,
        "external:../snaps-monorepo/node_modules/minimalistic-assert/index.js": true
      }
    },
    "external:../snaps-monorepo/node_modules/hash.js/lib/hash/sha/384.js": {
      "packages": {
        "external:../snaps-monorepo/node_modules/hash.js/lib/hash/sha/512.js": true,
        "external:../snaps-monorepo/node_modules/hash.js/lib/hash/utils.js": true
      }
    },
    "external:../snaps-monorepo/node_modules/hash.js/lib/hash/sha/512.js": {
      "packages": {
        "external:../snaps-monorepo/node_modules/hash.js/lib/hash/common.js": true,
        "external:../snaps-monorepo/node_modules/hash.js/lib/hash/utils.js": true,
        "external:../snaps-monorepo/node_modules/minimalistic-assert/index.js": true
      }
    },
    "external:../snaps-monorepo/node_modules/hash.js/lib/hash/sha/common.js": {
      "packages": {
        "external:../snaps-monorepo/node_modules/hash.js/lib/hash/utils.js": true
      }
    },
    "external:../snaps-monorepo/node_modules/hash.js/lib/hash/utils.js": {
      "packages": {
        "external:../snaps-monorepo/node_modules/inherits/inherits_browser.js": true,
        "external:../snaps-monorepo/node_modules/minimalistic-assert/index.js": true
      }
    },
    "external:../snaps-monorepo/node_modules/hmac-drbg/lib/hmac-drbg.js": {
      "packages": {
        "external:../snaps-monorepo/node_modules/hash.js/lib/hash.js": true,
        "external:../snaps-monorepo/node_modules/minimalistic-assert/index.js": true,
        "external:../snaps-monorepo/node_modules/minimalistic-crypto-utils/lib/utils.js": true
      }
    },
    "external:../snaps-monorepo/node_modules/idna-uts46-hx/idna-map.js": {
      "globals": {
        "define": true
      }
    },
    "external:../snaps-monorepo/node_modules/idna-uts46-hx/uts46.js": {
      "globals": {
        "define": true
      },
      "packages": {
        "browserify>punycode": true,
        "external:../snaps-monorepo/node_modules/idna-uts46-hx/idna-map.js": true
      }
    },
    "external:../snaps-monorepo/node_modules/immer/dist/index.js": {
      "packages": {
        "external:../snaps-monorepo/node_modules/immer/dist/immer.cjs.development.js": true,
        "external:../snaps-monorepo/node_modules/immer/dist/immer.cjs.production.min.js": true
      }
    },
    "external:../snaps-monorepo/node_modules/is-svg/index.js": {
      "packages": {
        "external:../snaps-monorepo/node_modules/fast-xml-parser/src/fxp.js": true
      }
    },
    "external:../snaps-monorepo/node_modules/js-sha3/src/sha3.js": {
      "packages": {
        "browserify>process": true
      }
    },
    "external:../snaps-monorepo/node_modules/json-rpc-engine/dist/JsonRpcEngine.js": {
      "packages": {
        "external:../snaps-monorepo/node_modules/@metamask/safe-event-emitter/index.js": true,
        "external:../snaps-monorepo/node_modules/eth-rpc-errors/dist/index.js": true
      }
    },
    "external:../snaps-monorepo/node_modules/json-rpc-engine/dist/idRemapMiddleware.js": {
      "packages": {
        "external:../snaps-monorepo/node_modules/json-rpc-engine/dist/getUniqueId.js": true
      }
    },
    "external:../snaps-monorepo/node_modules/json-rpc-engine/dist/index.js": {
      "packages": {
        "external:../snaps-monorepo/node_modules/json-rpc-engine/dist/JsonRpcEngine.js": true,
        "external:../snaps-monorepo/node_modules/json-rpc-engine/dist/createAsyncMiddleware.js": true,
        "external:../snaps-monorepo/node_modules/json-rpc-engine/dist/createScaffoldMiddleware.js": true,
        "external:../snaps-monorepo/node_modules/json-rpc-engine/dist/getUniqueId.js": true,
        "external:../snaps-monorepo/node_modules/json-rpc-engine/dist/idRemapMiddleware.js": true,
        "external:../snaps-monorepo/node_modules/json-rpc-engine/dist/mergeMiddleware.js": true
      }
    },
    "external:../snaps-monorepo/node_modules/json-rpc-engine/dist/mergeMiddleware.js": {
      "packages": {
        "external:../snaps-monorepo/node_modules/json-rpc-engine/dist/JsonRpcEngine.js": true
      }
    },
    "external:../snaps-monorepo/node_modules/json-rpc-middleware-stream/dist/createEngineStream.js": {
      "packages": {
        "external:../snaps-monorepo/node_modules/json-rpc-middleware-stream/node_modules/readable-stream/readable-browser.js": true
      }
    },
    "external:../snaps-monorepo/node_modules/json-rpc-middleware-stream/dist/createStreamMiddleware.js": {
      "globals": {
        "console.warn": true,
        "setTimeout": true
      },
      "packages": {
        "external:../snaps-monorepo/node_modules/@metamask/safe-event-emitter/index.js": true,
        "external:../snaps-monorepo/node_modules/json-rpc-middleware-stream/node_modules/readable-stream/readable-browser.js": true
      }
    },
    "external:../snaps-monorepo/node_modules/json-rpc-middleware-stream/dist/index.js": {
      "packages": {
        "external:../snaps-monorepo/node_modules/json-rpc-middleware-stream/dist/createEngineStream.js": true,
        "external:../snaps-monorepo/node_modules/json-rpc-middleware-stream/dist/createStreamMiddleware.js": true
      }
    },
    "external:../snaps-monorepo/node_modules/json-rpc-middleware-stream/node_modules/readable-stream/lib/_stream_duplex.js": {
      "packages": {
        "external:../snaps-monorepo/node_modules/core-util-is/lib/util.js": true,
        "external:../snaps-monorepo/node_modules/inherits/inherits_browser.js": true,
        "external:../snaps-monorepo/node_modules/json-rpc-middleware-stream/node_modules/readable-stream/lib/_stream_readable.js": true,
        "external:../snaps-monorepo/node_modules/json-rpc-middleware-stream/node_modules/readable-stream/lib/_stream_writable.js": true,
        "external:../snaps-monorepo/node_modules/process-nextick-args/index.js": true
      }
    },
    "external:../snaps-monorepo/node_modules/json-rpc-middleware-stream/node_modules/readable-stream/lib/_stream_passthrough.js": {
      "packages": {
        "external:../snaps-monorepo/node_modules/core-util-is/lib/util.js": true,
        "external:../snaps-monorepo/node_modules/inherits/inherits_browser.js": true,
        "external:../snaps-monorepo/node_modules/json-rpc-middleware-stream/node_modules/readable-stream/lib/_stream_transform.js": true
      }
    },
    "external:../snaps-monorepo/node_modules/json-rpc-middleware-stream/node_modules/readable-stream/lib/_stream_readable.js": {
      "packages": {
        "browserify>browser-resolve": true,
        "browserify>events": true,
        "browserify>process": true,
        "external:../snaps-monorepo/node_modules/core-util-is/lib/util.js": true,
        "external:../snaps-monorepo/node_modules/inherits/inherits_browser.js": true,
        "external:../snaps-monorepo/node_modules/json-rpc-middleware-stream/node_modules/isarray/index.js": true,
        "external:../snaps-monorepo/node_modules/json-rpc-middleware-stream/node_modules/readable-stream/lib/_stream_duplex.js": true,
        "external:../snaps-monorepo/node_modules/json-rpc-middleware-stream/node_modules/readable-stream/lib/internal/streams/BufferList.js": true,
        "external:../snaps-monorepo/node_modules/json-rpc-middleware-stream/node_modules/readable-stream/lib/internal/streams/destroy.js": true,
        "external:../snaps-monorepo/node_modules/json-rpc-middleware-stream/node_modules/readable-stream/lib/internal/streams/stream-browser.js": true,
        "external:../snaps-monorepo/node_modules/json-rpc-middleware-stream/node_modules/safe-buffer/index.js": true,
        "external:../snaps-monorepo/node_modules/json-rpc-middleware-stream/node_modules/string_decoder/lib/string_decoder.js": true,
        "external:../snaps-monorepo/node_modules/process-nextick-args/index.js": true
      }
    },
    "external:../snaps-monorepo/node_modules/json-rpc-middleware-stream/node_modules/readable-stream/lib/_stream_transform.js": {
      "packages": {
        "external:../snaps-monorepo/node_modules/core-util-is/lib/util.js": true,
        "external:../snaps-monorepo/node_modules/inherits/inherits_browser.js": true,
        "external:../snaps-monorepo/node_modules/json-rpc-middleware-stream/node_modules/readable-stream/lib/_stream_duplex.js": true
      }
    },
    "external:../snaps-monorepo/node_modules/json-rpc-middleware-stream/node_modules/readable-stream/lib/_stream_writable.js": {
      "packages": {
        "browserify>process": true,
        "browserify>timers-browserify": true,
        "external:../snaps-monorepo/node_modules/core-util-is/lib/util.js": true,
        "external:../snaps-monorepo/node_modules/inherits/inherits_browser.js": true,
        "external:../snaps-monorepo/node_modules/json-rpc-middleware-stream/node_modules/readable-stream/lib/_stream_duplex.js": true,
        "external:../snaps-monorepo/node_modules/json-rpc-middleware-stream/node_modules/readable-stream/lib/internal/streams/destroy.js": true,
        "external:../snaps-monorepo/node_modules/json-rpc-middleware-stream/node_modules/readable-stream/lib/internal/streams/stream-browser.js": true,
        "external:../snaps-monorepo/node_modules/json-rpc-middleware-stream/node_modules/safe-buffer/index.js": true,
        "external:../snaps-monorepo/node_modules/process-nextick-args/index.js": true,
        "external:../snaps-monorepo/node_modules/util-deprecate/browser.js": true
      }
    },
    "external:../snaps-monorepo/node_modules/json-rpc-middleware-stream/node_modules/readable-stream/lib/internal/streams/BufferList.js": {
      "packages": {
        "browserify>browser-resolve": true,
        "external:../snaps-monorepo/node_modules/json-rpc-middleware-stream/node_modules/safe-buffer/index.js": true
      }
    },
    "external:../snaps-monorepo/node_modules/json-rpc-middleware-stream/node_modules/readable-stream/lib/internal/streams/destroy.js": {
      "packages": {
        "external:../snaps-monorepo/node_modules/process-nextick-args/index.js": true
      }
    },
    "external:../snaps-monorepo/node_modules/json-rpc-middleware-stream/node_modules/readable-stream/lib/internal/streams/stream-browser.js": {
      "packages": {
        "browserify>events": true
      }
    },
    "external:../snaps-monorepo/node_modules/json-rpc-middleware-stream/node_modules/readable-stream/readable-browser.js": {
      "packages": {
        "external:../snaps-monorepo/node_modules/json-rpc-middleware-stream/node_modules/readable-stream/lib/_stream_duplex.js": true,
        "external:../snaps-monorepo/node_modules/json-rpc-middleware-stream/node_modules/readable-stream/lib/_stream_passthrough.js": true,
        "external:../snaps-monorepo/node_modules/json-rpc-middleware-stream/node_modules/readable-stream/lib/_stream_readable.js": true,
        "external:../snaps-monorepo/node_modules/json-rpc-middleware-stream/node_modules/readable-stream/lib/_stream_transform.js": true,
        "external:../snaps-monorepo/node_modules/json-rpc-middleware-stream/node_modules/readable-stream/lib/_stream_writable.js": true
      }
    },
    "external:../snaps-monorepo/node_modules/json-rpc-middleware-stream/node_modules/safe-buffer/index.js": {
      "packages": {
        "browserify>buffer": true
      }
    },
    "external:../snaps-monorepo/node_modules/json-rpc-middleware-stream/node_modules/string_decoder/lib/string_decoder.js": {
      "packages": {
        "external:../snaps-monorepo/node_modules/json-rpc-middleware-stream/node_modules/safe-buffer/index.js": true
      }
    },
    "external:../snaps-monorepo/node_modules/keccak/js.js": {
      "packages": {
        "external:../snaps-monorepo/node_modules/keccak/lib/api/index.js": true,
        "external:../snaps-monorepo/node_modules/keccak/lib/keccak.js": true
      }
    },
    "external:../snaps-monorepo/node_modules/keccak/lib/api/index.js": {
      "packages": {
        "external:../snaps-monorepo/node_modules/keccak/lib/api/keccak.js": true,
        "external:../snaps-monorepo/node_modules/keccak/lib/api/shake.js": true
      }
    },
    "external:../snaps-monorepo/node_modules/keccak/lib/api/keccak.js": {
      "packages": {
        "browserify>buffer": true,
        "browserify>stream-browserify": true
      }
    },
    "external:../snaps-monorepo/node_modules/keccak/lib/api/shake.js": {
      "packages": {
        "browserify>buffer": true,
        "browserify>stream-browserify": true
      }
    },
    "external:../snaps-monorepo/node_modules/keccak/lib/keccak.js": {
      "packages": {
        "browserify>buffer": true,
        "external:../snaps-monorepo/node_modules/keccak/lib/keccak-state-unroll.js": true
      }
    },
    "external:../snaps-monorepo/node_modules/luxon/build/cjs-browser/luxon.js": {
      "globals": {
        "Intl": true
      }
    },
    "external:../snaps-monorepo/node_modules/md5.js/index.js": {
      "packages": {
        "external:../snaps-monorepo/node_modules/hash-base/index.js": true,
        "external:../snaps-monorepo/node_modules/inherits/inherits_browser.js": true,
        "external:../snaps-monorepo/node_modules/safe-buffer/index.js": true
      }
    },
    "external:../snaps-monorepo/node_modules/nanoid/index.browser.cjs": {
      "globals": {
        "crypto.getRandomValues": true
      },
      "packages": {
        "external:../snaps-monorepo/node_modules/nanoid/url-alphabet/index.cjs": true
      }
    },
    "external:../snaps-monorepo/node_modules/number-to-bn/src/index.js": {
      "packages": {
        "external:../snaps-monorepo/node_modules/number-to-bn/node_modules/bn.js/lib/bn.js": true,
        "external:../snaps-monorepo/node_modules/strip-hex-prefix/src/index.js": true
      }
    },
    "external:../snaps-monorepo/node_modules/once/once.js": {
      "packages": {
        "external:../snaps-monorepo/node_modules/wrappy/wrappy.js": true
      }
    },
    "external:../snaps-monorepo/node_modules/peek-stream/index.js": {
      "packages": {
        "browserify>buffer": true,
        "external:../snaps-monorepo/node_modules/buffer-from/index.js": true,
        "external:../snaps-monorepo/node_modules/duplexify/index.js": true,
        "external:../snaps-monorepo/node_modules/through2/through2.js": true
      }
    },
    "external:../snaps-monorepo/node_modules/process-nextick-args/index.js": {
      "packages": {
        "browserify>process": true
      }
    },
    "external:../snaps-monorepo/node_modules/pump/index.js": {
      "packages": {
        "browserify>browser-resolve": true,
        "browserify>process": true,
        "external:../snaps-monorepo/node_modules/end-of-stream/index.js": true,
        "external:../snaps-monorepo/node_modules/once/once.js": true
      }
    },
    "external:../snaps-monorepo/node_modules/pumpify/index.js": {
      "packages": {
        "external:../snaps-monorepo/node_modules/duplexify/index.js": true,
        "external:../snaps-monorepo/node_modules/inherits/inherits_browser.js": true,
        "external:../snaps-monorepo/node_modules/pumpify/node_modules/pump/index.js": true
      }
    },
    "external:../snaps-monorepo/node_modules/pumpify/node_modules/pump/index.js": {
      "packages": {
        "browserify>browser-resolve": true,
        "browserify>process": true,
        "external:../snaps-monorepo/node_modules/end-of-stream/index.js": true,
        "external:../snaps-monorepo/node_modules/once/once.js": true
      }
    },
    "external:../snaps-monorepo/node_modules/randombytes/browser.js": {
      "globals": {
        "crypto": true,
        "msCrypto": true
      },
      "packages": {
        "browserify>process": true,
        "external:../snaps-monorepo/node_modules/safe-buffer/index.js": true
      }
    },
    "external:../snaps-monorepo/node_modules/readable-stream/lib/_stream_duplex.js": {
      "packages": {
        "browserify>process": true,
        "external:../snaps-monorepo/node_modules/inherits/inherits_browser.js": true,
        "external:../snaps-monorepo/node_modules/readable-stream/lib/_stream_readable.js": true,
        "external:../snaps-monorepo/node_modules/readable-stream/lib/_stream_writable.js": true
      }
    },
    "external:../snaps-monorepo/node_modules/readable-stream/lib/_stream_passthrough.js": {
      "packages": {
        "external:../snaps-monorepo/node_modules/inherits/inherits_browser.js": true,
        "external:../snaps-monorepo/node_modules/readable-stream/lib/_stream_transform.js": true
      }
    },
    "external:../snaps-monorepo/node_modules/readable-stream/lib/_stream_readable.js": {
      "packages": {
        "browserify>browser-resolve": true,
        "browserify>buffer": true,
        "browserify>events": true,
        "browserify>process": true,
        "external:../snaps-monorepo/node_modules/inherits/inherits_browser.js": true,
        "external:../snaps-monorepo/node_modules/readable-stream/errors-browser.js": true,
        "external:../snaps-monorepo/node_modules/readable-stream/lib/_stream_duplex.js": true,
        "external:../snaps-monorepo/node_modules/readable-stream/lib/internal/streams/async_iterator.js": true,
        "external:../snaps-monorepo/node_modules/readable-stream/lib/internal/streams/buffer_list.js": true,
        "external:../snaps-monorepo/node_modules/readable-stream/lib/internal/streams/destroy.js": true,
        "external:../snaps-monorepo/node_modules/readable-stream/lib/internal/streams/from-browser.js": true,
        "external:../snaps-monorepo/node_modules/readable-stream/lib/internal/streams/state.js": true,
        "external:../snaps-monorepo/node_modules/readable-stream/lib/internal/streams/stream-browser.js": true,
        "external:../snaps-monorepo/node_modules/string_decoder/lib/string_decoder.js": true
      }
    },
    "external:../snaps-monorepo/node_modules/readable-stream/lib/_stream_transform.js": {
      "packages": {
        "external:../snaps-monorepo/node_modules/inherits/inherits_browser.js": true,
        "external:../snaps-monorepo/node_modules/readable-stream/errors-browser.js": true,
        "external:../snaps-monorepo/node_modules/readable-stream/lib/_stream_duplex.js": true
      }
    },
    "external:../snaps-monorepo/node_modules/readable-stream/lib/_stream_writable.js": {
      "packages": {
        "browserify>buffer": true,
        "browserify>process": true,
        "external:../snaps-monorepo/node_modules/inherits/inherits_browser.js": true,
        "external:../snaps-monorepo/node_modules/readable-stream/errors-browser.js": true,
        "external:../snaps-monorepo/node_modules/readable-stream/lib/_stream_duplex.js": true,
        "external:../snaps-monorepo/node_modules/readable-stream/lib/internal/streams/destroy.js": true,
        "external:../snaps-monorepo/node_modules/readable-stream/lib/internal/streams/state.js": true,
        "external:../snaps-monorepo/node_modules/readable-stream/lib/internal/streams/stream-browser.js": true,
        "external:../snaps-monorepo/node_modules/util-deprecate/browser.js": true
      }
    },
    "external:../snaps-monorepo/node_modules/readable-stream/lib/internal/streams/async_iterator.js": {
      "packages": {
        "browserify>process": true,
        "external:../snaps-monorepo/node_modules/readable-stream/lib/internal/streams/end-of-stream.js": true
      }
    },
    "external:../snaps-monorepo/node_modules/readable-stream/lib/internal/streams/buffer_list.js": {
      "packages": {
        "browserify>browser-resolve": true,
        "browserify>buffer": true
      }
    },
    "external:../snaps-monorepo/node_modules/readable-stream/lib/internal/streams/destroy.js": {
      "packages": {
        "browserify>process": true
      }
    },
    "external:../snaps-monorepo/node_modules/readable-stream/lib/internal/streams/end-of-stream.js": {
      "packages": {
        "external:../snaps-monorepo/node_modules/readable-stream/errors-browser.js": true
      }
    },
    "external:../snaps-monorepo/node_modules/readable-stream/lib/internal/streams/pipeline.js": {
      "packages": {
        "external:../snaps-monorepo/node_modules/readable-stream/errors-browser.js": true,
        "external:../snaps-monorepo/node_modules/readable-stream/lib/internal/streams/end-of-stream.js": true
      }
    },
    "external:../snaps-monorepo/node_modules/readable-stream/lib/internal/streams/state.js": {
      "packages": {
        "external:../snaps-monorepo/node_modules/readable-stream/errors-browser.js": true
      }
    },
    "external:../snaps-monorepo/node_modules/readable-stream/lib/internal/streams/stream-browser.js": {
      "packages": {
        "browserify>events": true
      }
    },
    "external:../snaps-monorepo/node_modules/readable-stream/readable-browser.js": {
      "packages": {
        "external:../snaps-monorepo/node_modules/readable-stream/lib/_stream_duplex.js": true,
        "external:../snaps-monorepo/node_modules/readable-stream/lib/_stream_passthrough.js": true,
        "external:../snaps-monorepo/node_modules/readable-stream/lib/_stream_readable.js": true,
        "external:../snaps-monorepo/node_modules/readable-stream/lib/_stream_transform.js": true,
        "external:../snaps-monorepo/node_modules/readable-stream/lib/_stream_writable.js": true,
        "external:../snaps-monorepo/node_modules/readable-stream/lib/internal/streams/end-of-stream.js": true,
        "external:../snaps-monorepo/node_modules/readable-stream/lib/internal/streams/pipeline.js": true
      }
    },
    "external:../snaps-monorepo/node_modules/readable-web-to-node-stream/lib/index.js": {
      "packages": {
        "external:../snaps-monorepo/node_modules/readable-stream/readable-browser.js": true
      }
    },
    "external:../snaps-monorepo/node_modules/rfdc/index.js": {
      "packages": {
        "browserify>buffer": true
      }
    },
    "external:../snaps-monorepo/node_modules/ripemd160/index.js": {
      "packages": {
        "browserify>buffer": true,
        "external:../snaps-monorepo/node_modules/hash-base/index.js": true,
        "external:../snaps-monorepo/node_modules/inherits/inherits_browser.js": true
      }
    },
    "external:../snaps-monorepo/node_modules/rlp/dist.browser/index.js": {
      "packages": {
        "browserify>buffer": true,
        "external:../snaps-monorepo/node_modules/rlp/node_modules/bn.js/lib/bn.js": true
      }
    },
    "external:../snaps-monorepo/node_modules/rlp/node_modules/bn.js/lib/bn.js": {
      "globals": {
        "Buffer": true
      },
      "packages": {
        "browserify>browser-resolve": true
      }
    },
    "external:../snaps-monorepo/node_modules/safe-buffer/index.js": {
      "packages": {
        "browserify>buffer": true
      }
    },
    "external:../snaps-monorepo/node_modules/secp256k1/elliptic.js": {
      "packages": {
        "external:../snaps-monorepo/node_modules/secp256k1/lib/elliptic.js": true,
        "external:../snaps-monorepo/node_modules/secp256k1/lib/index.js": true
      }
    },
    "external:../snaps-monorepo/node_modules/secp256k1/lib/elliptic.js": {
      "packages": {
        "external:../snaps-monorepo/node_modules/elliptic/lib/elliptic.js": true
      }
    },
    "external:../snaps-monorepo/node_modules/semver/classes/comparator.js": {
      "packages": {
        "external:../snaps-monorepo/node_modules/semver/classes/range.js": true,
        "external:../snaps-monorepo/node_modules/semver/classes/semver.js": true,
        "external:../snaps-monorepo/node_modules/semver/functions/cmp.js": true,
        "external:../snaps-monorepo/node_modules/semver/internal/debug.js": true,
        "external:../snaps-monorepo/node_modules/semver/internal/parse-options.js": true,
        "external:../snaps-monorepo/node_modules/semver/internal/re.js": true
      }
    },
    "external:../snaps-monorepo/node_modules/semver/classes/range.js": {
      "packages": {
        "external:../snaps-monorepo/node_modules/semver/classes/comparator.js": true,
        "external:../snaps-monorepo/node_modules/semver/classes/semver.js": true,
        "external:../snaps-monorepo/node_modules/semver/internal/constants.js": true,
        "external:../snaps-monorepo/node_modules/semver/internal/debug.js": true,
        "external:../snaps-monorepo/node_modules/semver/internal/parse-options.js": true,
        "external:../snaps-monorepo/node_modules/semver/internal/re.js": true,
        "external:../snaps-monorepo/node_modules/semver/node_modules/lru-cache/index.js": true
      }
    },
    "external:../snaps-monorepo/node_modules/semver/classes/semver.js": {
      "packages": {
        "external:../snaps-monorepo/node_modules/semver/internal/constants.js": true,
        "external:../snaps-monorepo/node_modules/semver/internal/debug.js": true,
        "external:../snaps-monorepo/node_modules/semver/internal/identifiers.js": true,
        "external:../snaps-monorepo/node_modules/semver/internal/parse-options.js": true,
        "external:../snaps-monorepo/node_modules/semver/internal/re.js": true
      }
    },
    "external:../snaps-monorepo/node_modules/semver/functions/clean.js": {
      "packages": {
        "external:../snaps-monorepo/node_modules/semver/functions/parse.js": true
      }
    },
    "external:../snaps-monorepo/node_modules/semver/functions/cmp.js": {
      "packages": {
        "external:../snaps-monorepo/node_modules/semver/functions/eq.js": true,
        "external:../snaps-monorepo/node_modules/semver/functions/gt.js": true,
        "external:../snaps-monorepo/node_modules/semver/functions/gte.js": true,
        "external:../snaps-monorepo/node_modules/semver/functions/lt.js": true,
        "external:../snaps-monorepo/node_modules/semver/functions/lte.js": true,
        "external:../snaps-monorepo/node_modules/semver/functions/neq.js": true
      }
    },
    "external:../snaps-monorepo/node_modules/semver/functions/coerce.js": {
      "packages": {
        "external:../snaps-monorepo/node_modules/semver/classes/semver.js": true,
        "external:../snaps-monorepo/node_modules/semver/functions/parse.js": true,
        "external:../snaps-monorepo/node_modules/semver/internal/re.js": true
      }
    },
    "external:../snaps-monorepo/node_modules/semver/functions/compare-build.js": {
      "packages": {
        "external:../snaps-monorepo/node_modules/semver/classes/semver.js": true
      }
    },
    "external:../snaps-monorepo/node_modules/semver/functions/compare-loose.js": {
      "packages": {
        "external:../snaps-monorepo/node_modules/semver/functions/compare.js": true
      }
    },
    "external:../snaps-monorepo/node_modules/semver/functions/compare.js": {
      "packages": {
        "external:../snaps-monorepo/node_modules/semver/classes/semver.js": true
      }
    },
    "external:../snaps-monorepo/node_modules/semver/functions/diff.js": {
      "packages": {
        "external:../snaps-monorepo/node_modules/semver/functions/parse.js": true
      }
    },
    "external:../snaps-monorepo/node_modules/semver/functions/eq.js": {
      "packages": {
        "external:../snaps-monorepo/node_modules/semver/functions/compare.js": true
      }
    },
    "external:../snaps-monorepo/node_modules/semver/functions/gt.js": {
      "packages": {
        "external:../snaps-monorepo/node_modules/semver/functions/compare.js": true
      }
    },
    "external:../snaps-monorepo/node_modules/semver/functions/gte.js": {
      "packages": {
        "external:../snaps-monorepo/node_modules/semver/functions/compare.js": true
      }
    },
    "external:../snaps-monorepo/node_modules/semver/functions/inc.js": {
      "packages": {
        "external:../snaps-monorepo/node_modules/semver/classes/semver.js": true
      }
    },
    "external:../snaps-monorepo/node_modules/semver/functions/lt.js": {
      "packages": {
        "external:../snaps-monorepo/node_modules/semver/functions/compare.js": true
      }
    },
    "external:../snaps-monorepo/node_modules/semver/functions/lte.js": {
      "packages": {
        "external:../snaps-monorepo/node_modules/semver/functions/compare.js": true
      }
    },
    "external:../snaps-monorepo/node_modules/semver/functions/major.js": {
      "packages": {
        "external:../snaps-monorepo/node_modules/semver/classes/semver.js": true
      }
    },
    "external:../snaps-monorepo/node_modules/semver/functions/minor.js": {
      "packages": {
        "external:../snaps-monorepo/node_modules/semver/classes/semver.js": true
      }
    },
    "external:../snaps-monorepo/node_modules/semver/functions/neq.js": {
      "packages": {
        "external:../snaps-monorepo/node_modules/semver/functions/compare.js": true
      }
    },
    "external:../snaps-monorepo/node_modules/semver/functions/parse.js": {
      "packages": {
        "external:../snaps-monorepo/node_modules/semver/classes/semver.js": true
      }
    },
    "external:../snaps-monorepo/node_modules/semver/functions/patch.js": {
      "packages": {
        "external:../snaps-monorepo/node_modules/semver/classes/semver.js": true
      }
    },
    "external:../snaps-monorepo/node_modules/semver/functions/prerelease.js": {
      "packages": {
        "external:../snaps-monorepo/node_modules/semver/functions/parse.js": true
      }
    },
    "external:../snaps-monorepo/node_modules/semver/functions/rcompare.js": {
      "packages": {
        "external:../snaps-monorepo/node_modules/semver/functions/compare.js": true
      }
    },
    "external:../snaps-monorepo/node_modules/semver/functions/rsort.js": {
      "packages": {
        "external:../snaps-monorepo/node_modules/semver/functions/compare-build.js": true
      }
    },
    "external:../snaps-monorepo/node_modules/semver/functions/satisfies.js": {
      "packages": {
        "external:../snaps-monorepo/node_modules/semver/classes/range.js": true
      }
    },
    "external:../snaps-monorepo/node_modules/semver/functions/sort.js": {
      "packages": {
        "external:../snaps-monorepo/node_modules/semver/functions/compare-build.js": true
      }
    },
    "external:../snaps-monorepo/node_modules/semver/functions/valid.js": {
      "packages": {
        "external:../snaps-monorepo/node_modules/semver/functions/parse.js": true
      }
    },
    "external:../snaps-monorepo/node_modules/semver/index.js": {
      "packages": {
        "external:../snaps-monorepo/node_modules/semver/classes/comparator.js": true,
        "external:../snaps-monorepo/node_modules/semver/classes/range.js": true,
        "external:../snaps-monorepo/node_modules/semver/classes/semver.js": true,
        "external:../snaps-monorepo/node_modules/semver/functions/clean.js": true,
        "external:../snaps-monorepo/node_modules/semver/functions/cmp.js": true,
        "external:../snaps-monorepo/node_modules/semver/functions/coerce.js": true,
        "external:../snaps-monorepo/node_modules/semver/functions/compare-build.js": true,
        "external:../snaps-monorepo/node_modules/semver/functions/compare-loose.js": true,
        "external:../snaps-monorepo/node_modules/semver/functions/compare.js": true,
        "external:../snaps-monorepo/node_modules/semver/functions/diff.js": true,
        "external:../snaps-monorepo/node_modules/semver/functions/eq.js": true,
        "external:../snaps-monorepo/node_modules/semver/functions/gt.js": true,
        "external:../snaps-monorepo/node_modules/semver/functions/gte.js": true,
        "external:../snaps-monorepo/node_modules/semver/functions/inc.js": true,
        "external:../snaps-monorepo/node_modules/semver/functions/lt.js": true,
        "external:../snaps-monorepo/node_modules/semver/functions/lte.js": true,
        "external:../snaps-monorepo/node_modules/semver/functions/major.js": true,
        "external:../snaps-monorepo/node_modules/semver/functions/minor.js": true,
        "external:../snaps-monorepo/node_modules/semver/functions/neq.js": true,
        "external:../snaps-monorepo/node_modules/semver/functions/parse.js": true,
        "external:../snaps-monorepo/node_modules/semver/functions/patch.js": true,
        "external:../snaps-monorepo/node_modules/semver/functions/prerelease.js": true,
        "external:../snaps-monorepo/node_modules/semver/functions/rcompare.js": true,
        "external:../snaps-monorepo/node_modules/semver/functions/rsort.js": true,
        "external:../snaps-monorepo/node_modules/semver/functions/satisfies.js": true,
        "external:../snaps-monorepo/node_modules/semver/functions/sort.js": true,
        "external:../snaps-monorepo/node_modules/semver/functions/valid.js": true,
        "external:../snaps-monorepo/node_modules/semver/internal/constants.js": true,
        "external:../snaps-monorepo/node_modules/semver/internal/identifiers.js": true,
        "external:../snaps-monorepo/node_modules/semver/internal/re.js": true,
        "external:../snaps-monorepo/node_modules/semver/ranges/gtr.js": true,
        "external:../snaps-monorepo/node_modules/semver/ranges/intersects.js": true,
        "external:../snaps-monorepo/node_modules/semver/ranges/ltr.js": true,
        "external:../snaps-monorepo/node_modules/semver/ranges/max-satisfying.js": true,
        "external:../snaps-monorepo/node_modules/semver/ranges/min-satisfying.js": true,
        "external:../snaps-monorepo/node_modules/semver/ranges/min-version.js": true,
        "external:../snaps-monorepo/node_modules/semver/ranges/outside.js": true,
        "external:../snaps-monorepo/node_modules/semver/ranges/simplify.js": true,
        "external:../snaps-monorepo/node_modules/semver/ranges/subset.js": true,
        "external:../snaps-monorepo/node_modules/semver/ranges/to-comparators.js": true,
        "external:../snaps-monorepo/node_modules/semver/ranges/valid.js": true
      }
    },
    "external:../snaps-monorepo/node_modules/semver/internal/debug.js": {
      "globals": {
        "console.error": true
      },
      "packages": {
        "browserify>process": true
      }
    },
    "external:../snaps-monorepo/node_modules/semver/internal/re.js": {
      "packages": {
        "external:../snaps-monorepo/node_modules/semver/internal/constants.js": true,
        "external:../snaps-monorepo/node_modules/semver/internal/debug.js": true
      }
    },
    "external:../snaps-monorepo/node_modules/semver/node_modules/lru-cache/index.js": {
      "packages": {
        "external:../snaps-monorepo/node_modules/yallist/yallist.js": true
      }
    },
    "external:../snaps-monorepo/node_modules/semver/ranges/gtr.js": {
      "packages": {
        "external:../snaps-monorepo/node_modules/semver/ranges/outside.js": true
      }
    },
    "external:../snaps-monorepo/node_modules/semver/ranges/intersects.js": {
      "packages": {
        "external:../snaps-monorepo/node_modules/semver/classes/range.js": true
      }
    },
    "external:../snaps-monorepo/node_modules/semver/ranges/ltr.js": {
      "packages": {
        "external:../snaps-monorepo/node_modules/semver/ranges/outside.js": true
      }
    },
    "external:../snaps-monorepo/node_modules/semver/ranges/max-satisfying.js": {
      "packages": {
        "external:../snaps-monorepo/node_modules/semver/classes/range.js": true,
        "external:../snaps-monorepo/node_modules/semver/classes/semver.js": true
      }
    },
    "external:../snaps-monorepo/node_modules/semver/ranges/min-satisfying.js": {
      "packages": {
        "external:../snaps-monorepo/node_modules/semver/classes/range.js": true,
        "external:../snaps-monorepo/node_modules/semver/classes/semver.js": true
      }
    },
    "external:../snaps-monorepo/node_modules/semver/ranges/min-version.js": {
      "packages": {
        "external:../snaps-monorepo/node_modules/semver/classes/range.js": true,
        "external:../snaps-monorepo/node_modules/semver/classes/semver.js": true,
        "external:../snaps-monorepo/node_modules/semver/functions/gt.js": true
      }
    },
    "external:../snaps-monorepo/node_modules/semver/ranges/outside.js": {
      "packages": {
        "external:../snaps-monorepo/node_modules/semver/classes/comparator.js": true,
        "external:../snaps-monorepo/node_modules/semver/classes/range.js": true,
        "external:../snaps-monorepo/node_modules/semver/classes/semver.js": true,
        "external:../snaps-monorepo/node_modules/semver/functions/gt.js": true,
        "external:../snaps-monorepo/node_modules/semver/functions/gte.js": true,
        "external:../snaps-monorepo/node_modules/semver/functions/lt.js": true,
        "external:../snaps-monorepo/node_modules/semver/functions/lte.js": true,
        "external:../snaps-monorepo/node_modules/semver/functions/satisfies.js": true
      }
    },
    "external:../snaps-monorepo/node_modules/semver/ranges/simplify.js": {
      "packages": {
        "external:../snaps-monorepo/node_modules/semver/functions/compare.js": true,
        "external:../snaps-monorepo/node_modules/semver/functions/satisfies.js": true
      }
    },
    "external:../snaps-monorepo/node_modules/semver/ranges/subset.js": {
      "packages": {
        "external:../snaps-monorepo/node_modules/semver/classes/comparator.js": true,
        "external:../snaps-monorepo/node_modules/semver/classes/range.js": true,
        "external:../snaps-monorepo/node_modules/semver/functions/compare.js": true,
        "external:../snaps-monorepo/node_modules/semver/functions/satisfies.js": true
      }
    },
    "external:../snaps-monorepo/node_modules/semver/ranges/to-comparators.js": {
      "packages": {
        "external:../snaps-monorepo/node_modules/semver/classes/range.js": true
      }
    },
    "external:../snaps-monorepo/node_modules/semver/ranges/valid.js": {
      "packages": {
        "external:../snaps-monorepo/node_modules/semver/classes/range.js": true
      }
    },
    "external:../snaps-monorepo/node_modules/sha.js/hash.js": {
      "packages": {
        "external:../snaps-monorepo/node_modules/safe-buffer/index.js": true
      }
    },
    "external:../snaps-monorepo/node_modules/sha.js/index.js": {
      "packages": {
        "external:../snaps-monorepo/node_modules/sha.js/sha.js": true,
        "external:../snaps-monorepo/node_modules/sha.js/sha1.js": true,
        "external:../snaps-monorepo/node_modules/sha.js/sha224.js": true,
        "external:../snaps-monorepo/node_modules/sha.js/sha256.js": true,
        "external:../snaps-monorepo/node_modules/sha.js/sha384.js": true,
        "external:../snaps-monorepo/node_modules/sha.js/sha512.js": true
      }
    },
    "external:../snaps-monorepo/node_modules/sha.js/sha.js": {
      "packages": {
        "external:../snaps-monorepo/node_modules/inherits/inherits_browser.js": true,
        "external:../snaps-monorepo/node_modules/safe-buffer/index.js": true,
        "external:../snaps-monorepo/node_modules/sha.js/hash.js": true
      }
    },
    "external:../snaps-monorepo/node_modules/sha.js/sha1.js": {
      "packages": {
        "external:../snaps-monorepo/node_modules/inherits/inherits_browser.js": true,
        "external:../snaps-monorepo/node_modules/safe-buffer/index.js": true,
        "external:../snaps-monorepo/node_modules/sha.js/hash.js": true
      }
    },
    "external:../snaps-monorepo/node_modules/sha.js/sha224.js": {
      "packages": {
        "external:../snaps-monorepo/node_modules/inherits/inherits_browser.js": true,
        "external:../snaps-monorepo/node_modules/safe-buffer/index.js": true,
        "external:../snaps-monorepo/node_modules/sha.js/hash.js": true,
        "external:../snaps-monorepo/node_modules/sha.js/sha256.js": true
      }
    },
    "external:../snaps-monorepo/node_modules/sha.js/sha256.js": {
      "packages": {
        "external:../snaps-monorepo/node_modules/inherits/inherits_browser.js": true,
        "external:../snaps-monorepo/node_modules/safe-buffer/index.js": true,
        "external:../snaps-monorepo/node_modules/sha.js/hash.js": true
      }
    },
    "external:../snaps-monorepo/node_modules/sha.js/sha384.js": {
      "packages": {
        "external:../snaps-monorepo/node_modules/inherits/inherits_browser.js": true,
        "external:../snaps-monorepo/node_modules/safe-buffer/index.js": true,
        "external:../snaps-monorepo/node_modules/sha.js/hash.js": true,
        "external:../snaps-monorepo/node_modules/sha.js/sha512.js": true
      }
    },
    "external:../snaps-monorepo/node_modules/sha.js/sha512.js": {
      "packages": {
        "external:../snaps-monorepo/node_modules/inherits/inherits_browser.js": true,
        "external:../snaps-monorepo/node_modules/safe-buffer/index.js": true,
        "external:../snaps-monorepo/node_modules/sha.js/hash.js": true
      }
    },
    "external:../snaps-monorepo/node_modules/string_decoder/lib/string_decoder.js": {
      "packages": {
        "external:../snaps-monorepo/node_modules/safe-buffer/index.js": true
      }
    },
    "external:../snaps-monorepo/node_modules/strip-hex-prefix/src/index.js": {
      "packages": {
        "external:../snaps-monorepo/node_modules/is-hex-prefixed/src/index.js": true
      }
    },
    "external:../snaps-monorepo/node_modules/superstruct/dist/index.cjs": {
      "globals": {
        "console.warn": true,
        "define": true
      }
    },
    "external:../snaps-monorepo/node_modules/tar-stream/extract.js": {
      "packages": {
        "browserify>util": true,
        "external:../snaps-monorepo/node_modules/bl/bl.js": true,
        "external:../snaps-monorepo/node_modules/readable-stream/readable-browser.js": true,
        "external:../snaps-monorepo/node_modules/tar-stream/headers.js": true
      }
    },
    "external:../snaps-monorepo/node_modules/tar-stream/headers.js": {
      "packages": {
        "browserify>buffer": true
      }
    },
    "external:../snaps-monorepo/node_modules/tar-stream/index.js": {
      "packages": {
        "external:../snaps-monorepo/node_modules/tar-stream/extract.js": true,
        "external:../snaps-monorepo/node_modules/tar-stream/pack.js": true
      }
    },
    "external:../snaps-monorepo/node_modules/tar-stream/pack.js": {
      "packages": {
        "browserify>buffer": true,
        "browserify>process": true,
        "browserify>string_decoder": true,
        "external:../snaps-monorepo/node_modules/end-of-stream/index.js": true,
        "external:../snaps-monorepo/node_modules/fs-constants/browser.js": true,
        "external:../snaps-monorepo/node_modules/inherits/inherits_browser.js": true,
        "external:../snaps-monorepo/node_modules/readable-stream/readable-browser.js": true,
        "external:../snaps-monorepo/node_modules/tar-stream/headers.js": true
      }
    },
    "external:../snaps-monorepo/node_modules/through2/node_modules/readable-stream/lib/_stream_duplex.js": {
      "packages": {
        "external:../snaps-monorepo/node_modules/core-util-is/lib/util.js": true,
        "external:../snaps-monorepo/node_modules/inherits/inherits_browser.js": true,
        "external:../snaps-monorepo/node_modules/process-nextick-args/index.js": true,
        "external:../snaps-monorepo/node_modules/through2/node_modules/readable-stream/lib/_stream_readable.js": true,
        "external:../snaps-monorepo/node_modules/through2/node_modules/readable-stream/lib/_stream_writable.js": true
      }
    },
    "external:../snaps-monorepo/node_modules/through2/node_modules/readable-stream/lib/_stream_passthrough.js": {
      "packages": {
        "external:../snaps-monorepo/node_modules/core-util-is/lib/util.js": true,
        "external:../snaps-monorepo/node_modules/inherits/inherits_browser.js": true,
        "external:../snaps-monorepo/node_modules/through2/node_modules/readable-stream/lib/_stream_transform.js": true
      }
    },
    "external:../snaps-monorepo/node_modules/through2/node_modules/readable-stream/lib/_stream_readable.js": {
      "packages": {
        "browserify>browser-resolve": true,
        "browserify>events": true,
        "browserify>process": true,
        "external:../snaps-monorepo/node_modules/core-util-is/lib/util.js": true,
        "external:../snaps-monorepo/node_modules/inherits/inherits_browser.js": true,
        "external:../snaps-monorepo/node_modules/process-nextick-args/index.js": true,
        "external:../snaps-monorepo/node_modules/through2/node_modules/isarray/index.js": true,
        "external:../snaps-monorepo/node_modules/through2/node_modules/readable-stream/lib/_stream_duplex.js": true,
        "external:../snaps-monorepo/node_modules/through2/node_modules/readable-stream/lib/internal/streams/BufferList.js": true,
        "external:../snaps-monorepo/node_modules/through2/node_modules/readable-stream/lib/internal/streams/destroy.js": true,
        "external:../snaps-monorepo/node_modules/through2/node_modules/readable-stream/lib/internal/streams/stream-browser.js": true,
        "external:../snaps-monorepo/node_modules/through2/node_modules/safe-buffer/index.js": true,
        "external:../snaps-monorepo/node_modules/through2/node_modules/string_decoder/lib/string_decoder.js": true
      }
    },
    "external:../snaps-monorepo/node_modules/through2/node_modules/readable-stream/lib/_stream_transform.js": {
      "packages": {
        "external:../snaps-monorepo/node_modules/core-util-is/lib/util.js": true,
        "external:../snaps-monorepo/node_modules/inherits/inherits_browser.js": true,
        "external:../snaps-monorepo/node_modules/through2/node_modules/readable-stream/lib/_stream_duplex.js": true
      }
    },
    "external:../snaps-monorepo/node_modules/through2/node_modules/readable-stream/lib/_stream_writable.js": {
      "packages": {
        "browserify>process": true,
        "browserify>timers-browserify": true,
        "external:../snaps-monorepo/node_modules/core-util-is/lib/util.js": true,
        "external:../snaps-monorepo/node_modules/inherits/inherits_browser.js": true,
        "external:../snaps-monorepo/node_modules/process-nextick-args/index.js": true,
        "external:../snaps-monorepo/node_modules/through2/node_modules/readable-stream/lib/_stream_duplex.js": true,
        "external:../snaps-monorepo/node_modules/through2/node_modules/readable-stream/lib/internal/streams/destroy.js": true,
        "external:../snaps-monorepo/node_modules/through2/node_modules/readable-stream/lib/internal/streams/stream-browser.js": true,
        "external:../snaps-monorepo/node_modules/through2/node_modules/safe-buffer/index.js": true,
        "external:../snaps-monorepo/node_modules/util-deprecate/browser.js": true
      }
    },
    "external:../snaps-monorepo/node_modules/through2/node_modules/readable-stream/lib/internal/streams/BufferList.js": {
      "packages": {
        "browserify>browser-resolve": true,
        "external:../snaps-monorepo/node_modules/through2/node_modules/safe-buffer/index.js": true
      }
    },
    "external:../snaps-monorepo/node_modules/through2/node_modules/readable-stream/lib/internal/streams/destroy.js": {
      "packages": {
        "external:../snaps-monorepo/node_modules/process-nextick-args/index.js": true
      }
    },
    "external:../snaps-monorepo/node_modules/through2/node_modules/readable-stream/lib/internal/streams/stream-browser.js": {
      "packages": {
        "browserify>events": true
      }
    },
    "external:../snaps-monorepo/node_modules/through2/node_modules/readable-stream/readable-browser.js": {
      "packages": {
        "external:../snaps-monorepo/node_modules/through2/node_modules/readable-stream/lib/_stream_duplex.js": true,
        "external:../snaps-monorepo/node_modules/through2/node_modules/readable-stream/lib/_stream_passthrough.js": true,
        "external:../snaps-monorepo/node_modules/through2/node_modules/readable-stream/lib/_stream_readable.js": true,
        "external:../snaps-monorepo/node_modules/through2/node_modules/readable-stream/lib/_stream_transform.js": true,
        "external:../snaps-monorepo/node_modules/through2/node_modules/readable-stream/lib/_stream_writable.js": true
      }
    },
    "external:../snaps-monorepo/node_modules/through2/node_modules/safe-buffer/index.js": {
      "packages": {
        "browserify>buffer": true
      }
    },
    "external:../snaps-monorepo/node_modules/through2/node_modules/string_decoder/lib/string_decoder.js": {
      "packages": {
        "external:../snaps-monorepo/node_modules/through2/node_modules/safe-buffer/index.js": true
      }
    },
    "external:../snaps-monorepo/node_modules/through2/through2.js": {
      "packages": {
        "browserify>process": true,
        "browserify>util": true,
        "external:../snaps-monorepo/node_modules/through2/node_modules/readable-stream/readable-browser.js": true,
        "external:../snaps-monorepo/node_modules/xtend/immutable.js": true
      }
    },
    "external:../snaps-monorepo/node_modules/util-deprecate/browser.js": {
      "globals": {
        "console.trace": true,
        "console.warn": true,
        "localStorage": true
      }
    },
    "external:../snaps-monorepo/node_modules/validate-npm-package-name/lib/index.js": {
      "packages": {
        "external:../snaps-monorepo/node_modules/builtins/index.js": true
      }
    },
    "external:../snaps-monorepo/node_modules/yallist/yallist.js": {
      "packages": {
        "external:../snaps-monorepo/node_modules/yallist/iterator.js": true
      }
    },
    "external:../snaps-monorepo/packages/rpc-methods/dist/cjs/index.js": {
      "packages": {
        "external:../snaps-monorepo/packages/rpc-methods/dist/cjs/permitted/index.js": true,
        "external:../snaps-monorepo/packages/rpc-methods/dist/cjs/restricted/index.js": true,
        "external:../snaps-monorepo/packages/rpc-methods/dist/cjs/utils.js": true,
        "external:../snaps-monorepo/packages/snaps-utils/dist/cjs/index.browser.js": true
      }
    },
    "external:../snaps-monorepo/packages/rpc-methods/dist/cjs/permitted/common/snapInstallation.js": {
      "packages": {
        "external:../snaps-monorepo/node_modules/@metamask/utils/dist/cjs/index.js": true,
        "external:../snaps-monorepo/node_modules/eth-rpc-errors/dist/index.js": true
      }
    },
    "external:../snaps-monorepo/packages/rpc-methods/dist/cjs/permitted/handlers.js": {
      "packages": {
        "external:../snaps-monorepo/packages/rpc-methods/dist/cjs/permitted/getSnaps.js": true,
        "external:../snaps-monorepo/packages/rpc-methods/dist/cjs/permitted/invokeSnapSugar.js": true,
        "external:../snaps-monorepo/packages/rpc-methods/dist/cjs/permitted/requestSnaps.js": true
      }
    },
    "external:../snaps-monorepo/packages/rpc-methods/dist/cjs/permitted/index.js": {
      "packages": {
        "external:../snaps-monorepo/packages/rpc-methods/dist/cjs/permitted/handlers.js": true,
        "external:../snaps-monorepo/packages/rpc-methods/dist/cjs/permitted/middleware.js": true
      }
    },
    "external:../snaps-monorepo/packages/rpc-methods/dist/cjs/permitted/invokeSnapSugar.js": {
      "packages": {
        "external:../snaps-monorepo/node_modules/@metamask/utils/dist/cjs/index.js": true,
        "external:../snaps-monorepo/node_modules/eth-rpc-errors/dist/index.js": true
      }
    },
    "external:../snaps-monorepo/packages/rpc-methods/dist/cjs/permitted/middleware.js": {
      "packages": {
        "external:../snaps-monorepo/node_modules/eth-rpc-errors/dist/index.js": true,
        "external:../snaps-monorepo/packages/rpc-methods/dist/cjs/permitted/handlers.js": true,
        "external:../snaps-monorepo/packages/rpc-methods/dist/cjs/utils.js": true,
        "external:../snaps-monorepo/packages/snaps-utils/dist/cjs/index.browser.js": true
      }
    },
    "external:../snaps-monorepo/packages/rpc-methods/dist/cjs/permitted/requestSnaps.js": {
      "packages": {
        "external:../snaps-monorepo/node_modules/@metamask/utils/dist/cjs/index.js": true,
        "external:../snaps-monorepo/node_modules/eth-rpc-errors/dist/index.js": true,
        "external:../snaps-monorepo/packages/rpc-methods/dist/cjs/permitted/common/snapInstallation.js": true,
        "external:../snaps-monorepo/packages/rpc-methods/dist/cjs/restricted/invokeSnap.js": true,
        "external:../snaps-monorepo/packages/snaps-utils/dist/cjs/index.browser.js": true
      }
    },
    "external:../snaps-monorepo/packages/rpc-methods/dist/cjs/restricted/caveats/index.js": {
      "packages": {
        "external:../snaps-monorepo/packages/rpc-methods/dist/cjs/restricted/caveats/permittedCoinTypes.js": true,
        "external:../snaps-monorepo/packages/rpc-methods/dist/cjs/restricted/caveats/permittedDerivationPaths.js": true,
        "external:../snaps-monorepo/packages/rpc-methods/dist/cjs/restricted/caveats/snapIds.js": true,
        "external:../snaps-monorepo/packages/rpc-methods/dist/cjs/restricted/getBip32Entropy.js": true,
        "external:../snaps-monorepo/packages/rpc-methods/dist/cjs/restricted/getBip32PublicKey.js": true,
        "external:../snaps-monorepo/packages/rpc-methods/dist/cjs/restricted/getBip44Entropy.js": true,
        "external:../snaps-monorepo/packages/rpc-methods/dist/cjs/restricted/invokeSnap.js": true
      }
    },
    "external:../snaps-monorepo/packages/rpc-methods/dist/cjs/restricted/caveats/permittedCoinTypes.js": {
      "packages": {
        "external:../snaps-monorepo/node_modules/@metamask/utils/dist/cjs/index.js": true,
        "external:../snaps-monorepo/node_modules/eth-rpc-errors/dist/index.js": true,
        "external:../snaps-monorepo/packages/snaps-utils/dist/cjs/index.browser.js": true
      }
    },
    "external:../snaps-monorepo/packages/rpc-methods/dist/cjs/restricted/caveats/permittedDerivationPaths.js": {
      "packages": {
        "external:../snaps-monorepo/node_modules/@metamask/utils/dist/cjs/index.js": true,
        "external:../snaps-monorepo/node_modules/eth-rpc-errors/dist/index.js": true,
        "external:../snaps-monorepo/node_modules/superstruct/dist/index.cjs": true,
        "external:../snaps-monorepo/packages/snaps-utils/dist/cjs/index.browser.js": true
      }
    },
    "external:../snaps-monorepo/packages/rpc-methods/dist/cjs/restricted/caveats/snapIds.js": {
      "packages": {
        "external:../snaps-monorepo/node_modules/@metamask/utils/dist/cjs/index.js": true,
        "external:../snaps-monorepo/node_modules/eth-rpc-errors/dist/index.js": true,
        "external:../snaps-monorepo/node_modules/superstruct/dist/index.cjs": true,
        "external:../snaps-monorepo/packages/snaps-utils/dist/cjs/index.browser.js": true
      }
    },
    "external:../snaps-monorepo/packages/rpc-methods/dist/cjs/restricted/dialog.js": {
      "packages": {
        "external:../snaps-monorepo/node_modules/@metamask/permission-controller/dist/index.js": true,
        "external:../snaps-monorepo/node_modules/eth-rpc-errors/dist/index.js": true,
        "external:../snaps-monorepo/node_modules/superstruct/dist/index.cjs": true,
        "external:../snaps-monorepo/packages/snaps-ui/dist/cjs/index.js": true,
        "external:../snaps-monorepo/packages/snaps-utils/dist/cjs/index.browser.js": true
      }
    },
    "external:../snaps-monorepo/packages/rpc-methods/dist/cjs/restricted/getBip32Entropy.js": {
      "packages": {
        "external:../snaps-monorepo/node_modules/@metamask/permission-controller/dist/index.js": true,
        "external:../snaps-monorepo/node_modules/@metamask/utils/dist/cjs/index.js": true,
        "external:../snaps-monorepo/node_modules/eth-rpc-errors/dist/index.js": true,
        "external:../snaps-monorepo/packages/rpc-methods/dist/cjs/utils.js": true,
        "external:../snaps-monorepo/packages/snaps-utils/dist/cjs/index.browser.js": true
      }
    },
    "external:../snaps-monorepo/packages/rpc-methods/dist/cjs/restricted/getBip32PublicKey.js": {
      "packages": {
        "external:../snaps-monorepo/node_modules/@metamask/permission-controller/dist/index.js": true,
        "external:../snaps-monorepo/node_modules/@metamask/utils/dist/cjs/index.js": true,
        "external:../snaps-monorepo/node_modules/eth-rpc-errors/dist/index.js": true,
        "external:../snaps-monorepo/node_modules/superstruct/dist/index.cjs": true,
        "external:../snaps-monorepo/packages/rpc-methods/dist/cjs/utils.js": true,
        "external:../snaps-monorepo/packages/snaps-utils/dist/cjs/index.browser.js": true
      }
    },
    "external:../snaps-monorepo/packages/rpc-methods/dist/cjs/restricted/getBip44Entropy.js": {
      "packages": {
        "external:../snaps-monorepo/node_modules/@metamask/key-tree/dist/cjs/index.js": true,
        "external:../snaps-monorepo/node_modules/@metamask/permission-controller/dist/index.js": true,
        "external:../snaps-monorepo/node_modules/eth-rpc-errors/dist/index.js": true,
        "external:../snaps-monorepo/packages/snaps-utils/dist/cjs/index.browser.js": true
      }
    },
    "external:../snaps-monorepo/packages/rpc-methods/dist/cjs/restricted/getEntropy.js": {
      "packages": {
        "external:../snaps-monorepo/node_modules/@metamask/permission-controller/dist/index.js": true,
        "external:../snaps-monorepo/node_modules/@metamask/utils/dist/cjs/index.js": true,
        "external:../snaps-monorepo/node_modules/eth-rpc-errors/dist/index.js": true,
        "external:../snaps-monorepo/node_modules/superstruct/dist/index.cjs": true,
        "external:../snaps-monorepo/packages/rpc-methods/dist/cjs/utils.js": true,
        "external:../snaps-monorepo/packages/snaps-utils/dist/cjs/index.browser.js": true
      }
    },
    "external:../snaps-monorepo/packages/rpc-methods/dist/cjs/restricted/getLocale.js": {
      "packages": {
        "external:../snaps-monorepo/node_modules/@metamask/permission-controller/dist/index.js": true
      }
    },
    "external:../snaps-monorepo/packages/rpc-methods/dist/cjs/restricted/index.js": {
      "packages": {
        "external:../snaps-monorepo/packages/rpc-methods/dist/cjs/restricted/caveats/index.js": true,
        "external:../snaps-monorepo/packages/rpc-methods/dist/cjs/restricted/dialog.js": true,
        "external:../snaps-monorepo/packages/rpc-methods/dist/cjs/restricted/getBip32Entropy.js": true,
        "external:../snaps-monorepo/packages/rpc-methods/dist/cjs/restricted/getBip32PublicKey.js": true,
        "external:../snaps-monorepo/packages/rpc-methods/dist/cjs/restricted/getBip44Entropy.js": true,
        "external:../snaps-monorepo/packages/rpc-methods/dist/cjs/restricted/getEntropy.js": true,
        "external:../snaps-monorepo/packages/rpc-methods/dist/cjs/restricted/getLocale.js": true,
        "external:../snaps-monorepo/packages/rpc-methods/dist/cjs/restricted/invokeSnap.js": true,
        "external:../snaps-monorepo/packages/rpc-methods/dist/cjs/restricted/manageAccounts.js": true,
        "external:../snaps-monorepo/packages/rpc-methods/dist/cjs/restricted/manageState.js": true,
        "external:../snaps-monorepo/packages/rpc-methods/dist/cjs/restricted/notify.js": true
      }
    },
    "external:../snaps-monorepo/packages/rpc-methods/dist/cjs/restricted/invokeSnap.js": {
      "packages": {
        "external:../snaps-monorepo/node_modules/@metamask/permission-controller/dist/index.js": true,
        "external:../snaps-monorepo/node_modules/eth-rpc-errors/dist/index.js": true,
        "external:../snaps-monorepo/packages/snaps-utils/dist/cjs/index.browser.js": true
      }
    },
    "external:../snaps-monorepo/packages/rpc-methods/dist/cjs/restricted/manageAccounts.js": {
      "packages": {
        "external:../snaps-monorepo/node_modules/@metamask/permission-controller/dist/index.js": true,
        "external:../snaps-monorepo/node_modules/@metamask/utils/dist/cjs/index.js": true,
        "external:../snaps-monorepo/node_modules/superstruct/dist/index.cjs": true
      }
    },
    "external:../snaps-monorepo/packages/rpc-methods/dist/cjs/restricted/manageState.js": {
      "packages": {
        "external:../snaps-monorepo/node_modules/@metamask/permission-controller/dist/index.js": true,
        "external:../snaps-monorepo/node_modules/@metamask/utils/dist/cjs/index.js": true,
        "external:../snaps-monorepo/node_modules/eth-rpc-errors/dist/index.js": true,
        "external:../snaps-monorepo/packages/rpc-methods/dist/cjs/utils.js": true,
        "external:../snaps-monorepo/packages/snaps-utils/dist/cjs/index.browser.js": true
      }
    },
    "external:../snaps-monorepo/packages/rpc-methods/dist/cjs/restricted/notify.js": {
      "packages": {
        "external:../snaps-monorepo/node_modules/@metamask/permission-controller/dist/index.js": true,
        "external:../snaps-monorepo/node_modules/@metamask/utils/dist/cjs/index.js": true,
        "external:../snaps-monorepo/node_modules/eth-rpc-errors/dist/index.js": true
      }
    },
    "external:../snaps-monorepo/packages/rpc-methods/dist/cjs/utils.js": {
      "packages": {
        "external:../snaps-monorepo/node_modules/@metamask/key-tree/dist/cjs/index.js": true,
        "external:../snaps-monorepo/node_modules/@metamask/utils/dist/cjs/index.js": true,
        "external:../snaps-monorepo/node_modules/@noble/hashes/sha3.js": true
      }
    },
    "external:../snaps-monorepo/packages/snaps-controllers/dist/cjs/cronjob/CronjobController.js": {
      "packages": {
        "external:../snaps-monorepo/node_modules/@metamask/base-controller/dist/index.js": true,
        "external:../snaps-monorepo/node_modules/@metamask/utils/dist/cjs/index.js": true,
        "external:../snaps-monorepo/packages/snaps-controllers/dist/cjs/index.js": true,
        "external:../snaps-monorepo/packages/snaps-controllers/dist/cjs/snaps/Timer.js": true,
        "external:../snaps-monorepo/packages/snaps-controllers/dist/cjs/snaps/endowments/cronjob.js": true,
        "external:../snaps-monorepo/packages/snaps-utils/dist/cjs/index.browser.js": true
      }
    },
    "external:../snaps-monorepo/packages/snaps-controllers/dist/cjs/cronjob/index.js": {
      "packages": {
        "external:../snaps-monorepo/packages/snaps-controllers/dist/cjs/cronjob/CronjobController.js": true
      }
    },
    "external:../snaps-monorepo/packages/snaps-controllers/dist/cjs/fsm.js": {
      "packages": {
        "external:../snaps-monorepo/node_modules/@metamask/utils/dist/cjs/index.js": true,
        "external:../snaps-monorepo/node_modules/@xstate/fsm/lib/index.js": true
      }
    },
    "external:../snaps-monorepo/packages/snaps-controllers/dist/cjs/index.js": {
      "packages": {
        "external:../snaps-monorepo/packages/snaps-controllers/dist/cjs/cronjob/index.js": true,
        "external:../snaps-monorepo/packages/snaps-controllers/dist/cjs/services/browser.js": true,
        "external:../snaps-monorepo/packages/snaps-controllers/dist/cjs/snaps/index.js": true,
        "external:../snaps-monorepo/packages/snaps-controllers/dist/cjs/utils.js": true
      }
    },
    "external:../snaps-monorepo/packages/snaps-controllers/dist/cjs/logging.js": {
      "packages": {
        "external:../snaps-monorepo/node_modules/@metamask/utils/dist/cjs/index.js": true,
        "external:../snaps-monorepo/packages/snaps-utils/dist/cjs/index.browser.js": true
      }
    },
    "external:../snaps-monorepo/packages/snaps-controllers/dist/cjs/services/AbstractExecutionService.js": {
      "packages": {
        "external:../snaps-monorepo/node_modules/@metamask/object-multiplex/dist/index.js": true,
        "external:../snaps-monorepo/node_modules/@metamask/utils/dist/cjs/index.js": true,
        "external:../snaps-monorepo/node_modules/json-rpc-engine/dist/index.js": true,
        "external:../snaps-monorepo/node_modules/json-rpc-middleware-stream/dist/index.js": true,
        "external:../snaps-monorepo/node_modules/nanoid/index.browser.cjs": true,
        "external:../snaps-monorepo/node_modules/pump/index.js": true,
        "external:../snaps-monorepo/packages/snaps-controllers/dist/cjs/logging.js": true,
        "external:../snaps-monorepo/packages/snaps-controllers/dist/cjs/utils.js": true,
        "external:../snaps-monorepo/packages/snaps-utils/dist/cjs/index.browser.js": true
      }
    },
    "external:../snaps-monorepo/packages/snaps-controllers/dist/cjs/services/ProxyPostMessageStream.js": {
      "packages": {
        "external:../snaps-monorepo/node_modules/@metamask/post-message-stream/dist/browser.js": true
      }
    },
    "external:../snaps-monorepo/packages/snaps-controllers/dist/cjs/services/browser.js": {
      "packages": {
        "external:../snaps-monorepo/packages/snaps-controllers/dist/cjs/services/AbstractExecutionService.js": true,
        "external:../snaps-monorepo/packages/snaps-controllers/dist/cjs/services/ExecutionService.js": true,
        "external:../snaps-monorepo/packages/snaps-controllers/dist/cjs/services/ProxyPostMessageStream.js": true,
        "external:../snaps-monorepo/packages/snaps-controllers/dist/cjs/services/iframe/index.js": true,
        "external:../snaps-monorepo/packages/snaps-controllers/dist/cjs/services/offscreen/index.js": true,
        "external:../snaps-monorepo/packages/snaps-controllers/dist/cjs/services/webworker/index.js": true
      }
    },
    "external:../snaps-monorepo/packages/snaps-controllers/dist/cjs/services/iframe/IframeExecutionService.js": {
      "globals": {
        "document.getElementById": true
      },
      "packages": {
        "external:../snaps-monorepo/node_modules/@metamask/post-message-stream/dist/browser.js": true,
        "external:../snaps-monorepo/packages/snaps-controllers/dist/cjs/services/AbstractExecutionService.js": true,
        "external:../snaps-monorepo/packages/snaps-utils/dist/cjs/index.browser.js": true
      }
    },
    "external:../snaps-monorepo/packages/snaps-controllers/dist/cjs/services/iframe/index.js": {
      "packages": {
        "external:../snaps-monorepo/packages/snaps-controllers/dist/cjs/services/iframe/IframeExecutionService.js": true
      }
    },
    "external:../snaps-monorepo/packages/snaps-controllers/dist/cjs/services/offscreen/OffscreenExecutionService.js": {
      "globals": {
        "chrome.offscreen.createDocument": true,
        "chrome.offscreen.hasDocument": true
      },
      "packages": {
        "external:../snaps-monorepo/node_modules/@metamask/post-message-stream/dist/browser.js": true,
        "external:../snaps-monorepo/node_modules/nanoid/index.browser.cjs": true,
        "external:../snaps-monorepo/packages/snaps-controllers/dist/cjs/services/AbstractExecutionService.js": true,
        "external:../snaps-monorepo/packages/snaps-controllers/dist/cjs/services/ProxyPostMessageStream.js": true
      }
    },
    "external:../snaps-monorepo/packages/snaps-controllers/dist/cjs/services/offscreen/index.js": {
      "packages": {
        "external:../snaps-monorepo/packages/snaps-controllers/dist/cjs/services/offscreen/OffscreenExecutionService.js": true
      }
    },
    "external:../snaps-monorepo/packages/snaps-controllers/dist/cjs/services/webworker/WebWorkerExecutionService.js": {
      "globals": {
        "document.getElementById": true
      },
      "packages": {
        "external:../snaps-monorepo/node_modules/@metamask/post-message-stream/dist/browser.js": true,
        "external:../snaps-monorepo/node_modules/@metamask/utils/dist/cjs/index.js": true,
        "external:../snaps-monorepo/node_modules/nanoid/index.browser.cjs": true,
        "external:../snaps-monorepo/packages/snaps-controllers/dist/cjs/services/AbstractExecutionService.js": true,
        "external:../snaps-monorepo/packages/snaps-controllers/dist/cjs/services/ProxyPostMessageStream.js": true,
        "external:../snaps-monorepo/packages/snaps-utils/dist/cjs/index.browser.js": true
      }
    },
    "external:../snaps-monorepo/packages/snaps-controllers/dist/cjs/services/webworker/index.js": {
      "packages": {
        "external:../snaps-monorepo/packages/snaps-controllers/dist/cjs/services/webworker/WebWorkerExecutionService.js": true
      }
    },
    "external:../snaps-monorepo/packages/snaps-controllers/dist/cjs/snaps/SnapController.js": {
      "globals": {
        "clearTimeout": true,
        "fetch.bind": true,
        "setTimeout": true
      },
      "packages": {
        "external:../snaps-monorepo/node_modules/@metamask/base-controller/dist/index.js": true,
        "external:../snaps-monorepo/node_modules/@metamask/permission-controller/dist/index.js": true,
        "external:../snaps-monorepo/node_modules/@metamask/utils/dist/cjs/index.js": true,
        "external:../snaps-monorepo/node_modules/@xstate/fsm/lib/index.js": true,
        "external:../snaps-monorepo/node_modules/eth-rpc-errors/dist/index.js": true,
        "external:../snaps-monorepo/node_modules/nanoid/index.browser.cjs": true,
        "external:../snaps-monorepo/packages/rpc-methods/dist/cjs/index.js": true,
        "external:../snaps-monorepo/packages/snaps-controllers/dist/cjs/fsm.js": true,
        "external:../snaps-monorepo/packages/snaps-controllers/dist/cjs/logging.js": true,
        "external:../snaps-monorepo/packages/snaps-controllers/dist/cjs/snaps/RequestQueue.js": true,
        "external:../snaps-monorepo/packages/snaps-controllers/dist/cjs/snaps/Timer.js": true,
        "external:../snaps-monorepo/packages/snaps-controllers/dist/cjs/snaps/endowments/index.js": true,
        "external:../snaps-monorepo/packages/snaps-controllers/dist/cjs/snaps/endowments/rpc.js": true,
        "external:../snaps-monorepo/packages/snaps-controllers/dist/cjs/snaps/location/index.js": true,
        "external:../snaps-monorepo/packages/snaps-controllers/dist/cjs/snaps/permissions.js": true,
        "external:../snaps-monorepo/packages/snaps-controllers/dist/cjs/snaps/registry/index.js": true,
        "external:../snaps-monorepo/packages/snaps-controllers/dist/cjs/utils.js": true,
        "external:../snaps-monorepo/packages/snaps-utils/dist/cjs/index.browser.js": true
      }
    },
    "external:../snaps-monorepo/packages/snaps-controllers/dist/cjs/snaps/Timer.js": {
      "globals": {
        "clearTimeout": true,
        "setTimeout": true
      },
      "packages": {
        "external:../snaps-monorepo/node_modules/@metamask/utils/dist/cjs/index.js": true
      }
    },
    "external:../snaps-monorepo/packages/snaps-controllers/dist/cjs/snaps/endowments/cronjob.js": {
      "packages": {
        "external:../snaps-monorepo/node_modules/@metamask/permission-controller/dist/index.js": true,
        "external:../snaps-monorepo/node_modules/@metamask/utils/dist/cjs/index.js": true,
        "external:../snaps-monorepo/node_modules/eth-rpc-errors/dist/index.js": true,
        "external:../snaps-monorepo/packages/snaps-controllers/dist/cjs/snaps/endowments/enum.js": true,
        "external:../snaps-monorepo/packages/snaps-utils/dist/cjs/index.browser.js": true
      }
    },
    "external:../snaps-monorepo/packages/snaps-controllers/dist/cjs/snaps/endowments/ethereum-provider.js": {
      "packages": {
        "external:../snaps-monorepo/node_modules/@metamask/permission-controller/dist/index.js": true,
        "external:../snaps-monorepo/packages/snaps-controllers/dist/cjs/snaps/endowments/enum.js": true
      }
    },
    "external:../snaps-monorepo/packages/snaps-controllers/dist/cjs/snaps/endowments/index.js": {
      "packages": {
        "external:../snaps-monorepo/packages/snaps-controllers/dist/cjs/snaps/endowments/cronjob.js": true,
        "external:../snaps-monorepo/packages/snaps-controllers/dist/cjs/snaps/endowments/enum.js": true,
        "external:../snaps-monorepo/packages/snaps-controllers/dist/cjs/snaps/endowments/ethereum-provider.js": true,
        "external:../snaps-monorepo/packages/snaps-controllers/dist/cjs/snaps/endowments/lifecycle-hooks.js": true,
        "external:../snaps-monorepo/packages/snaps-controllers/dist/cjs/snaps/endowments/long-running.js": true,
        "external:../snaps-monorepo/packages/snaps-controllers/dist/cjs/snaps/endowments/name-lookup.js": true,
        "external:../snaps-monorepo/packages/snaps-controllers/dist/cjs/snaps/endowments/network-access.js": true,
        "external:../snaps-monorepo/packages/snaps-controllers/dist/cjs/snaps/endowments/rpc.js": true,
        "external:../snaps-monorepo/packages/snaps-controllers/dist/cjs/snaps/endowments/transaction-insight.js": true,
        "external:../snaps-monorepo/packages/snaps-controllers/dist/cjs/snaps/endowments/web-assembly.js": true,
        "external:../snaps-monorepo/packages/snaps-utils/dist/cjs/index.browser.js": true
      }
    },
    "external:../snaps-monorepo/packages/snaps-controllers/dist/cjs/snaps/endowments/lifecycle-hooks.js": {
      "packages": {
        "external:../snaps-monorepo/node_modules/@metamask/permission-controller/dist/index.js": true,
        "external:../snaps-monorepo/packages/snaps-controllers/dist/cjs/snaps/endowments/enum.js": true
      }
    },
    "external:../snaps-monorepo/packages/snaps-controllers/dist/cjs/snaps/endowments/long-running.js": {
      "packages": {
        "external:../snaps-monorepo/node_modules/@metamask/permission-controller/dist/index.js": true,
        "external:../snaps-monorepo/packages/snaps-controllers/dist/cjs/snaps/endowments/enum.js": true
      }
    },
    "external:../snaps-monorepo/packages/snaps-controllers/dist/cjs/snaps/endowments/name-lookup.js": {
      "packages": {
        "external:../snaps-monorepo/node_modules/@metamask/permission-controller/dist/index.js": true,
        "external:../snaps-monorepo/node_modules/@metamask/utils/dist/cjs/index.js": true,
        "external:../snaps-monorepo/node_modules/eth-rpc-errors/dist/index.js": true,
        "external:../snaps-monorepo/packages/snaps-controllers/dist/cjs/snaps/endowments/enum.js": true,
        "external:../snaps-monorepo/packages/snaps-utils/dist/cjs/index.browser.js": true
      }
    },
    "external:../snaps-monorepo/packages/snaps-controllers/dist/cjs/snaps/endowments/network-access.js": {
      "packages": {
        "external:../snaps-monorepo/node_modules/@metamask/permission-controller/dist/index.js": true,
        "external:../snaps-monorepo/packages/snaps-controllers/dist/cjs/snaps/endowments/enum.js": true
      }
    },
    "external:../snaps-monorepo/packages/snaps-controllers/dist/cjs/snaps/endowments/rpc.js": {
      "packages": {
        "external:../snaps-monorepo/node_modules/@metamask/permission-controller/dist/index.js": true,
        "external:../snaps-monorepo/node_modules/@metamask/utils/dist/cjs/index.js": true,
        "external:../snaps-monorepo/node_modules/eth-rpc-errors/dist/index.js": true,
        "external:../snaps-monorepo/packages/snaps-controllers/dist/cjs/snaps/endowments/enum.js": true,
        "external:../snaps-monorepo/packages/snaps-utils/dist/cjs/index.browser.js": true
      }
    },
    "external:../snaps-monorepo/packages/snaps-controllers/dist/cjs/snaps/endowments/transaction-insight.js": {
      "packages": {
        "external:../snaps-monorepo/node_modules/@metamask/permission-controller/dist/index.js": true,
        "external:../snaps-monorepo/node_modules/@metamask/utils/dist/cjs/index.js": true,
        "external:../snaps-monorepo/node_modules/eth-rpc-errors/dist/index.js": true,
        "external:../snaps-monorepo/packages/snaps-controllers/dist/cjs/snaps/endowments/enum.js": true,
        "external:../snaps-monorepo/packages/snaps-utils/dist/cjs/index.browser.js": true
      }
    },
    "external:../snaps-monorepo/packages/snaps-controllers/dist/cjs/snaps/endowments/web-assembly.js": {
      "packages": {
        "external:../snaps-monorepo/node_modules/@metamask/permission-controller/dist/index.js": true,
        "external:../snaps-monorepo/packages/snaps-controllers/dist/cjs/snaps/endowments/enum.js": true
      }
    },
    "external:../snaps-monorepo/packages/snaps-controllers/dist/cjs/snaps/index.js": {
      "packages": {
        "external:../snaps-monorepo/packages/snaps-controllers/dist/cjs/snaps/SnapController.js": true,
        "external:../snaps-monorepo/packages/snaps-controllers/dist/cjs/snaps/endowments/index.js": true,
        "external:../snaps-monorepo/packages/snaps-controllers/dist/cjs/snaps/location/index.js": true,
        "external:../snaps-monorepo/packages/snaps-controllers/dist/cjs/snaps/permissions.js": true,
        "external:../snaps-monorepo/packages/snaps-controllers/dist/cjs/snaps/registry/index.js": true,
        "external:../snaps-monorepo/packages/snaps-controllers/dist/cjs/snaps/selectors.js": true
      }
    },
    "external:../snaps-monorepo/packages/snaps-controllers/dist/cjs/snaps/location/http.js": {
      "globals": {
        "URL": true,
        "fetch.bind": true
      },
      "packages": {
        "external:../snaps-monorepo/node_modules/@metamask/utils/dist/cjs/index.js": true,
        "external:../snaps-monorepo/packages/snaps-utils/dist/cjs/index.browser.js": true
      }
    },
    "external:../snaps-monorepo/packages/snaps-controllers/dist/cjs/snaps/location/index.js": {
      "packages": {
        "external:../snaps-monorepo/packages/snaps-controllers/dist/cjs/snaps/location/http.js": true,
        "external:../snaps-monorepo/packages/snaps-controllers/dist/cjs/snaps/location/local.js": true,
        "external:../snaps-monorepo/packages/snaps-controllers/dist/cjs/snaps/location/location.js": true,
        "external:../snaps-monorepo/packages/snaps-controllers/dist/cjs/snaps/location/npm.js": true
      }
    },
    "external:../snaps-monorepo/packages/snaps-controllers/dist/cjs/snaps/location/local.js": {
      "globals": {
        "URL": true
      },
      "packages": {
        "external:../snaps-monorepo/node_modules/@metamask/utils/dist/cjs/index.js": true,
        "external:../snaps-monorepo/packages/snaps-controllers/dist/cjs/snaps/location/http.js": true,
        "external:../snaps-monorepo/packages/snaps-utils/dist/cjs/index.browser.js": true
      }
    },
    "external:../snaps-monorepo/packages/snaps-controllers/dist/cjs/snaps/location/location.js": {
      "globals": {
        "URL": true
      },
      "packages": {
        "external:../snaps-monorepo/node_modules/@metamask/utils/dist/cjs/index.js": true,
        "external:../snaps-monorepo/packages/snaps-controllers/dist/cjs/snaps/location/http.js": true,
        "external:../snaps-monorepo/packages/snaps-controllers/dist/cjs/snaps/location/local.js": true,
        "external:../snaps-monorepo/packages/snaps-controllers/dist/cjs/snaps/location/npm.js": true
      }
    },
    "external:../snaps-monorepo/packages/snaps-controllers/dist/cjs/snaps/location/npm.js": {
      "globals": {
        "URL": true,
        "fetch.bind": true
      },
      "packages": {
        "external:../snaps-monorepo/node_modules/@metamask/utils/dist/cjs/index.js": true,
        "external:../snaps-monorepo/node_modules/concat-stream/index.js": true,
        "external:../snaps-monorepo/node_modules/gunzip-maybe/index.js": true,
        "external:../snaps-monorepo/node_modules/pump/index.js": true,
        "external:../snaps-monorepo/node_modules/readable-web-to-node-stream/lib/index.js": true,
        "external:../snaps-monorepo/node_modules/tar-stream/index.js": true,
        "external:../snaps-monorepo/packages/snaps-utils/dist/cjs/index.browser.js": true
      }
    },
    "external:../snaps-monorepo/packages/snaps-controllers/dist/cjs/snaps/permissions.js": {
      "packages": {
        "external:../snaps-monorepo/node_modules/@metamask/utils/dist/cjs/index.js": true,
        "external:../snaps-monorepo/packages/rpc-methods/dist/cjs/index.js": true,
        "external:../snaps-monorepo/packages/snaps-controllers/dist/cjs/snaps/endowments/index.js": true
      }
    },
    "external:../snaps-monorepo/packages/snaps-controllers/dist/cjs/snaps/registry/index.js": {
      "packages": {
        "external:../snaps-monorepo/packages/snaps-controllers/dist/cjs/snaps/registry/json.js": true,
        "external:../snaps-monorepo/packages/snaps-controllers/dist/cjs/snaps/registry/registry.js": true
      }
    },
    "external:../snaps-monorepo/packages/snaps-controllers/dist/cjs/snaps/registry/json.js": {
      "globals": {
        "fetch.bind": true
      },
      "packages": {
        "external:../snaps-monorepo/node_modules/@metamask/base-controller/dist/index.js": true,
        "external:../snaps-monorepo/node_modules/@metamask/snaps-registry/dist/index.js": true,
        "external:../snaps-monorepo/node_modules/@metamask/utils/dist/cjs/index.js": true,
        "external:../snaps-monorepo/packages/snaps-controllers/dist/cjs/snaps/registry/registry.js": true
      }
    },
    "external:../snaps-monorepo/packages/snaps-controllers/dist/cjs/utils.js": {
      "packages": {
        "external:../snaps-monorepo/packages/snaps-controllers/dist/cjs/snaps/Timer.js": true
      }
    },
    "external:../snaps-monorepo/packages/snaps-ui/dist/cjs/builder.js": {
      "packages": {
        "external:../snaps-monorepo/node_modules/@metamask/utils/dist/cjs/index.js": true,
        "external:../snaps-monorepo/packages/snaps-ui/dist/cjs/nodes.js": true
      }
    },
    "external:../snaps-monorepo/packages/snaps-ui/dist/cjs/index.js": {
      "packages": {
        "external:../snaps-monorepo/packages/snaps-ui/dist/cjs/builder.js": true,
        "external:../snaps-monorepo/packages/snaps-ui/dist/cjs/nodes.js": true,
        "external:../snaps-monorepo/packages/snaps-ui/dist/cjs/validation.js": true
      }
    },
    "external:../snaps-monorepo/packages/snaps-ui/dist/cjs/nodes.js": {
      "packages": {
        "external:../snaps-monorepo/node_modules/superstruct/dist/index.cjs": true
      }
    },
    "external:../snaps-monorepo/packages/snaps-ui/dist/cjs/validation.js": {
      "packages": {
        "external:../snaps-monorepo/node_modules/@metamask/utils/dist/cjs/index.js": true,
        "external:../snaps-monorepo/node_modules/superstruct/dist/index.cjs": true,
        "external:../snaps-monorepo/packages/snaps-ui/dist/cjs/nodes.js": true
      }
    },
    "external:../snaps-monorepo/packages/snaps-utils/dist/cjs/checksum.js": {
      "packages": {
        "external:../snaps-monorepo/node_modules/@metamask/utils/dist/cjs/index.js": true,
        "external:../snaps-monorepo/node_modules/@noble/hashes/sha256.js": true,
        "external:../snaps-monorepo/packages/snaps-utils/dist/cjs/virtual-file/VirtualFile.js": true
      }
    },
    "external:../snaps-monorepo/packages/snaps-utils/dist/cjs/cronjob.js": {
      "packages": {
        "external:../snaps-monorepo/node_modules/@metamask/utils/dist/cjs/index.js": true,
        "external:../snaps-monorepo/node_modules/cron-parser/lib/parser.js": true,
        "external:../snaps-monorepo/node_modules/superstruct/dist/index.cjs": true
      }
    },
    "external:../snaps-monorepo/packages/snaps-utils/dist/cjs/deep-clone.js": {
      "packages": {
        "external:../snaps-monorepo/node_modules/rfdc/index.js": true
      }
    },
    "external:../snaps-monorepo/packages/snaps-utils/dist/cjs/enum.js": {
      "packages": {
        "external:../snaps-monorepo/packages/snaps-utils/dist/cjs/structs.js": true
      }
    },
    "external:../snaps-monorepo/packages/snaps-utils/dist/cjs/errors.js": {
      "packages": {
        "external:../snaps-monorepo/node_modules/@metamask/utils/dist/cjs/index.js": true
      }
    },
    "external:../snaps-monorepo/packages/snaps-utils/dist/cjs/icon.js": {
      "packages": {
        "browserify>buffer": true,
        "external:../snaps-monorepo/node_modules/@metamask/utils/dist/cjs/index.js": true,
        "external:../snaps-monorepo/node_modules/is-svg/index.js": true
      }
    },
    "external:../snaps-monorepo/packages/snaps-utils/dist/cjs/iframe.js": {
      "globals": {
        "document.body.appendChild": true,
        "document.createElement": true
      }
    },
    "external:../snaps-monorepo/packages/snaps-utils/dist/cjs/index.browser.js": {
      "packages": {
        "external:../snaps-monorepo/packages/snaps-utils/dist/cjs/array.js": true,
        "external:../snaps-monorepo/packages/snaps-utils/dist/cjs/caveats.js": true,
        "external:../snaps-monorepo/packages/snaps-utils/dist/cjs/checksum.js": true,
        "external:../snaps-monorepo/packages/snaps-utils/dist/cjs/cronjob.js": true,
        "external:../snaps-monorepo/packages/snaps-utils/dist/cjs/deep-clone.js": true,
        "external:../snaps-monorepo/packages/snaps-utils/dist/cjs/default-endowments.js": true,
        "external:../snaps-monorepo/packages/snaps-utils/dist/cjs/entropy.js": true,
        "external:../snaps-monorepo/packages/snaps-utils/dist/cjs/enum.js": true,
        "external:../snaps-monorepo/packages/snaps-utils/dist/cjs/errors.js": true,
        "external:../snaps-monorepo/packages/snaps-utils/dist/cjs/handlers.js": true,
        "external:../snaps-monorepo/packages/snaps-utils/dist/cjs/iframe.js": true,
        "external:../snaps-monorepo/packages/snaps-utils/dist/cjs/json-rpc.js": true,
        "external:../snaps-monorepo/packages/snaps-utils/dist/cjs/json.js": true,
        "external:../snaps-monorepo/packages/snaps-utils/dist/cjs/logging.js": true,
        "external:../snaps-monorepo/packages/snaps-utils/dist/cjs/manifest/index.browser.js": true,
        "external:../snaps-monorepo/packages/snaps-utils/dist/cjs/namespace.js": true,
        "external:../snaps-monorepo/packages/snaps-utils/dist/cjs/path.js": true,
        "external:../snaps-monorepo/packages/snaps-utils/dist/cjs/snaps.js": true,
        "external:../snaps-monorepo/packages/snaps-utils/dist/cjs/strings.js": true,
        "external:../snaps-monorepo/packages/snaps-utils/dist/cjs/structs.js": true,
        "external:../snaps-monorepo/packages/snaps-utils/dist/cjs/types.js": true,
        "external:../snaps-monorepo/packages/snaps-utils/dist/cjs/validation.js": true,
        "external:../snaps-monorepo/packages/snaps-utils/dist/cjs/versions.js": true,
        "external:../snaps-monorepo/packages/snaps-utils/dist/cjs/virtual-file/index.browser.js": true
      }
    },
    "external:../snaps-monorepo/packages/snaps-utils/dist/cjs/json-rpc.js": {
      "packages": {
        "external:../snaps-monorepo/node_modules/@metamask/utils/dist/cjs/index.js": true,
        "external:../snaps-monorepo/node_modules/superstruct/dist/index.cjs": true
      }
    },
    "external:../snaps-monorepo/packages/snaps-utils/dist/cjs/json.js": {
      "packages": {
        "external:../snaps-monorepo/node_modules/@metamask/utils/dist/cjs/index.js": true
      }
    },
    "external:../snaps-monorepo/packages/snaps-utils/dist/cjs/logging.js": {
      "globals": {
        "console.error": true,
        "console.log": true,
        "console.warn": true
      },
      "packages": {
        "external:../snaps-monorepo/node_modules/@metamask/utils/dist/cjs/index.js": true
      }
    },
    "external:../snaps-monorepo/packages/snaps-utils/dist/cjs/manifest/index.browser.js": {
      "packages": {
        "external:../snaps-monorepo/packages/snaps-utils/dist/cjs/manifest/validation.js": true
      }
    },
    "external:../snaps-monorepo/packages/snaps-utils/dist/cjs/manifest/validation.js": {
      "packages": {
        "external:../snaps-monorepo/node_modules/@metamask/key-tree/dist/cjs/index.js": true,
        "external:../snaps-monorepo/node_modules/@metamask/utils/dist/cjs/index.js": true,
        "external:../snaps-monorepo/node_modules/superstruct/dist/index.cjs": true,
        "external:../snaps-monorepo/packages/snaps-utils/dist/cjs/array.js": true,
        "external:../snaps-monorepo/packages/snaps-utils/dist/cjs/cronjob.js": true,
        "external:../snaps-monorepo/packages/snaps-utils/dist/cjs/entropy.js": true,
        "external:../snaps-monorepo/packages/snaps-utils/dist/cjs/json-rpc.js": true,
        "external:../snaps-monorepo/packages/snaps-utils/dist/cjs/snaps.js": true,
        "external:../snaps-monorepo/packages/snaps-utils/dist/cjs/types.js": true
      }
    },
    "external:../snaps-monorepo/packages/snaps-utils/dist/cjs/namespace.js": {
      "packages": {
        "external:../snaps-monorepo/node_modules/superstruct/dist/index.cjs": true
      }
    },
    "external:../snaps-monorepo/packages/snaps-utils/dist/cjs/path.js": {
      "packages": {
        "external:../snaps-monorepo/node_modules/@metamask/utils/dist/cjs/index.js": true
      }
    },
    "external:../snaps-monorepo/packages/snaps-utils/dist/cjs/snaps.js": {
      "packages": {
        "external:../snaps-monorepo/node_modules/@metamask/utils/dist/cjs/index.js": true,
        "external:../snaps-monorepo/node_modules/@scure/base/lib/index.js": true,
        "external:../snaps-monorepo/node_modules/fast-json-stable-stringify/index.js": true,
        "external:../snaps-monorepo/node_modules/superstruct/dist/index.cjs": true,
        "external:../snaps-monorepo/node_modules/validate-npm-package-name/lib/index.js": true,
        "external:../snaps-monorepo/packages/snaps-utils/dist/cjs/caveats.js": true,
        "external:../snaps-monorepo/packages/snaps-utils/dist/cjs/checksum.js": true,
        "external:../snaps-monorepo/packages/snaps-utils/dist/cjs/types.js": true
      }
    },
    "external:../snaps-monorepo/packages/snaps-utils/dist/cjs/structs.js": {
      "packages": {
        "browserify>path-browserify": true,
        "browserify>process": true,
        "external:../snaps-monorepo/node_modules/@metamask/utils/dist/cjs/index.js": true,
        "external:../snaps-monorepo/node_modules/chalk/source/index.js": true,
        "external:../snaps-monorepo/node_modules/superstruct/dist/index.cjs": true,
        "external:../snaps-monorepo/packages/snaps-utils/dist/cjs/strings.js": true
      }
    },
    "external:../snaps-monorepo/packages/snaps-utils/dist/cjs/types.js": {
      "globals": {
        "URL": true
      },
      "packages": {
        "external:../snaps-monorepo/node_modules/@metamask/utils/dist/cjs/index.js": true,
        "external:../snaps-monorepo/node_modules/superstruct/dist/index.cjs": true,
        "external:../snaps-monorepo/packages/snaps-utils/dist/cjs/handlers.js": true
      }
    },
    "external:../snaps-monorepo/packages/snaps-utils/dist/cjs/validation.js": {
      "packages": {
        "external:../snaps-monorepo/packages/snaps-utils/dist/cjs/icon.js": true,
        "external:../snaps-monorepo/packages/snaps-utils/dist/cjs/manifest/validation.js": true,
        "external:../snaps-monorepo/packages/snaps-utils/dist/cjs/snaps.js": true
      }
    },
    "external:../snaps-monorepo/packages/snaps-utils/dist/cjs/versions.js": {
      "packages": {
        "external:../snaps-monorepo/node_modules/@metamask/utils/dist/cjs/index.js": true,
        "external:../snaps-monorepo/node_modules/semver/index.js": true,
        "external:../snaps-monorepo/node_modules/superstruct/dist/index.cjs": true
      }
    },
    "external:../snaps-monorepo/packages/snaps-utils/dist/cjs/virtual-file/VirtualFile.js": {
      "globals": {
        "TextDecoder": true
      },
      "packages": {
        "external:../snaps-monorepo/node_modules/@metamask/utils/dist/cjs/index.js": true,
        "external:../snaps-monorepo/packages/snaps-utils/dist/cjs/deep-clone.js": true
      }
    },
    "external:../snaps-monorepo/packages/snaps-utils/dist/cjs/virtual-file/index.browser.js": {
      "packages": {
        "external:../snaps-monorepo/packages/snaps-utils/dist/cjs/virtual-file/VirtualFile.js": true
      }
    },
    "fast-json-patch": {
      "globals": {
        "addEventListener": true,
        "clearTimeout": true,
        "removeEventListener": true,
        "setTimeout": true
      }
    },
    "fuse.js": {
      "globals": {
        "console": true,
        "define": true
      }
    },
    "globalthis>define-properties": {
      "packages": {
        "globalthis>define-properties>has-property-descriptors": true,
        "globalthis>define-properties>object-keys": true
      }
    },
    "globalthis>define-properties>has-property-descriptors": {
      "packages": {
        "string.prototype.matchall>get-intrinsic": true
      }
    },
    "json-rpc-engine": {
      "packages": {
        "@metamask/safe-event-emitter": true,
        "eth-rpc-errors": true
      }
    },
    "json-rpc-middleware-stream": {
      "globals": {
        "console.warn": true,
        "setTimeout": true
      },
      "packages": {
        "@metamask/safe-event-emitter": true,
        "readable-stream": true
      }
    },
    "koa>content-disposition>safe-buffer": {
      "packages": {
        "browserify>buffer": true
      }
    },
    "koa>is-generator-function>has-tostringtag": {
      "packages": {
        "string.prototype.matchall>has-symbols": true
      }
    },
    "lavamoat>json-stable-stringify": {
      "packages": {
        "lavamoat>json-stable-stringify>jsonify": true
      }
    },
    "localforage": {
      "globals": {
        "Blob": true,
        "BlobBuilder": true,
        "FileReader": true,
        "IDBKeyRange": true,
        "MSBlobBuilder": true,
        "MozBlobBuilder": true,
        "OIndexedDB": true,
        "WebKitBlobBuilder": true,
        "atob": true,
        "btoa": true,
        "console.error": true,
        "console.info": true,
        "console.warn": true,
        "define": true,
        "fetch": true,
        "indexedDB": true,
        "localStorage": true,
        "mozIndexedDB": true,
        "msIndexedDB": true,
        "navigator.platform": true,
        "navigator.userAgent": true,
        "openDatabase": true,
        "setTimeout": true,
        "webkitIndexedDB": true
      }
    },
    "lodash": {
      "globals": {
        "clearTimeout": true,
        "define": true,
        "setTimeout": true
      }
    },
    "loglevel": {
      "globals": {
        "console": true,
        "define": true,
        "document.cookie": true,
        "localStorage": true,
        "log": "write",
        "navigator": true
      }
    },
    "luxon": {
      "globals": {
        "Intl": true
      }
    },
    "mocha>serialize-javascript>randombytes": {
      "globals": {
        "crypto": true,
        "msCrypto": true
      },
      "packages": {
        "browserify>process": true,
        "koa>content-disposition>safe-buffer": true
      }
    },
    "mockttp>graphql-tag>tslib": {
      "globals": {
        "define": true
      }
    },
    "nanoid": {
      "globals": {
        "crypto": true,
        "msCrypto": true,
        "navigator": true
      }
    },
    "nock>debug": {
      "globals": {
        "console": true,
        "document": true,
        "localStorage": true,
        "navigator": true,
        "process": true
      },
      "packages": {
        "browserify>process": true,
        "nock>debug>ms": true
      }
    },
    "node-fetch": {
      "globals": {
        "Headers": true,
        "Request": true,
        "Response": true,
        "fetch": true
      }
    },
    "nonce-tracker": {
      "packages": {
        "await-semaphore": true,
        "browserify>assert": true,
        "ethjs-query": true
      }
    },
    "obj-multiplex": {
      "globals": {
        "console.warn": true
      },
      "packages": {
        "end-of-stream": true,
        "pump>once": true,
        "readable-stream": true
      }
    },
    "promise-to-callback": {
      "packages": {
        "promise-to-callback>is-fn": true,
        "promise-to-callback>set-immediate-shim": true
      }
    },
    "promise-to-callback>set-immediate-shim": {
      "globals": {
        "setTimeout.apply": true
      },
      "packages": {
        "browserify>timers-browserify": true
      }
    },
    "prop-types": {
      "globals": {
        "console": true
      },
      "packages": {
        "prop-types>react-is": true,
        "react>object-assign": true
      }
    },
    "prop-types>react-is": {
      "globals": {
        "console": true
      }
    },
    "pump": {
      "packages": {
        "browserify>browser-resolve": true,
        "browserify>process": true,
        "end-of-stream": true,
        "pump>once": true
      }
    },
    "pump>once": {
      "packages": {
        "pump>once>wrappy": true
      }
    },
    "qrcode-generator": {
      "globals": {
        "define": true
      }
    },
    "qrcode.react": {
      "globals": {
        "Path2D": true,
        "devicePixelRatio": true
      },
      "packages": {
        "prop-types": true,
        "qrcode.react>qr.js": true,
        "react": true
      }
    },
    "react": {
      "globals": {
        "console": true
      },
      "packages": {
        "prop-types": true,
        "react>object-assign": true
      }
    },
    "react-devtools": {
      "packages": {
        "react-devtools>react-devtools-core": true
      }
    },
    "react-devtools>react-devtools-core": {
      "globals": {
        "WebSocket": true,
        "setTimeout": true
      }
    },
    "react-dnd-html5-backend": {
      "globals": {
        "addEventListener": true,
        "clearTimeout": true,
        "removeEventListener": true
      }
    },
    "react-dom": {
      "globals": {
        "HTMLIFrameElement": true,
        "MSApp": true,
        "__REACT_DEVTOOLS_GLOBAL_HOOK__": true,
        "addEventListener": true,
        "clearTimeout": true,
        "clipboardData": true,
        "console": true,
        "dispatchEvent": true,
        "document": true,
        "event": "write",
        "jest": true,
        "location.protocol": true,
        "navigator.userAgent.indexOf": true,
        "performance": true,
        "removeEventListener": true,
        "self": true,
        "setTimeout": true,
        "top": true,
        "trustedTypes": true
      },
      "packages": {
        "prop-types": true,
        "react": true,
        "react-dom>scheduler": true,
        "react>object-assign": true
      }
    },
    "react-dom>scheduler": {
      "globals": {
        "MessageChannel": true,
        "cancelAnimationFrame": true,
        "clearTimeout": true,
        "console": true,
        "navigator": true,
        "performance": true,
        "requestAnimationFrame": true,
        "setTimeout": true
      }
    },
    "react-focus-lock": {
      "globals": {
        "addEventListener": true,
        "console.error": true,
        "console.warn": true,
        "document": true,
        "removeEventListener": true,
        "setTimeout": true
      },
      "packages": {
        "@babel/runtime": true,
        "prop-types": true,
        "react": true,
        "react-focus-lock>focus-lock": true,
        "react-focus-lock>react-clientside-effect": true,
        "react-focus-lock>use-callback-ref": true,
        "react-focus-lock>use-sidecar": true
      }
    },
    "react-focus-lock>focus-lock": {
      "globals": {
        "HTMLIFrameElement": true,
        "Node.DOCUMENT_FRAGMENT_NODE": true,
        "Node.DOCUMENT_NODE": true,
        "Node.DOCUMENT_POSITION_CONTAINED_BY": true,
        "Node.DOCUMENT_POSITION_CONTAINS": true,
        "Node.ELEMENT_NODE": true,
        "console.error": true,
        "console.warn": true,
        "document": true,
        "getComputedStyle": true,
        "setTimeout": true
      },
      "packages": {
        "mockttp>graphql-tag>tslib": true
      }
    },
    "react-focus-lock>react-clientside-effect": {
      "packages": {
        "@babel/runtime": true,
        "react": true
      }
    },
    "react-focus-lock>use-callback-ref": {
      "packages": {
        "react": true
      }
    },
    "react-focus-lock>use-sidecar": {
      "globals": {
        "console.error": true
      },
      "packages": {
        "mockttp>graphql-tag>tslib": true,
        "react": true,
        "react-focus-lock>use-sidecar>detect-node-es": true
      }
    },
    "react-idle-timer": {
      "globals": {
        "clearTimeout": true,
        "document": true,
        "setTimeout": true
      },
      "packages": {
        "prop-types": true,
        "react": true
      }
    },
    "react-inspector": {
      "globals": {
        "Node": true,
        "chromeDark": true,
        "chromeLight": true
      },
      "packages": {
        "react": true
      }
    },
    "react-markdown": {
      "globals": {
        "console.warn": true
      },
      "packages": {
        "prop-types": true,
        "react": true,
        "react-markdown>comma-separated-tokens": true,
        "react-markdown>property-information": true,
        "react-markdown>react-is": true,
        "react-markdown>remark-parse": true,
        "react-markdown>remark-rehype": true,
        "react-markdown>space-separated-tokens": true,
        "react-markdown>style-to-object": true,
        "react-markdown>unified": true,
        "react-markdown>unist-util-visit": true,
        "react-markdown>vfile": true
      }
    },
    "react-markdown>property-information": {
      "packages": {
        "watchify>xtend": true
      }
    },
    "react-markdown>react-is": {
      "globals": {
        "console": true
      }
    },
    "react-markdown>remark-parse": {
      "packages": {
        "react-markdown>remark-parse>mdast-util-from-markdown": true
      }
    },
    "react-markdown>remark-parse>mdast-util-from-markdown": {
      "packages": {
        "react-markdown>remark-parse>mdast-util-from-markdown>mdast-util-to-string": true,
        "react-markdown>remark-parse>mdast-util-from-markdown>micromark": true,
        "react-markdown>remark-parse>mdast-util-from-markdown>unist-util-stringify-position": true,
        "react-syntax-highlighter>refractor>parse-entities": true
      }
    },
    "react-markdown>remark-parse>mdast-util-from-markdown>micromark": {
      "packages": {
        "react-syntax-highlighter>refractor>parse-entities": true
      }
    },
    "react-markdown>remark-rehype": {
      "packages": {
        "react-markdown>remark-rehype>mdast-util-to-hast": true
      }
    },
    "react-markdown>remark-rehype>mdast-util-to-hast": {
      "globals": {
        "console.warn": true
      },
      "packages": {
        "react-markdown>remark-rehype>mdast-util-to-hast>mdast-util-definitions": true,
        "react-markdown>remark-rehype>mdast-util-to-hast>mdurl": true,
        "react-markdown>remark-rehype>mdast-util-to-hast>unist-builder": true,
        "react-markdown>remark-rehype>mdast-util-to-hast>unist-util-generated": true,
        "react-markdown>remark-rehype>mdast-util-to-hast>unist-util-position": true,
        "react-markdown>unist-util-visit": true
      }
    },
    "react-markdown>remark-rehype>mdast-util-to-hast>mdast-util-definitions": {
      "packages": {
        "react-markdown>unist-util-visit": true
      }
    },
    "react-markdown>style-to-object": {
      "packages": {
        "react-markdown>style-to-object>inline-style-parser": true
      }
    },
    "react-markdown>unified": {
      "packages": {
        "mocha>yargs-unparser>is-plain-obj": true,
        "react-markdown>unified>bail": true,
        "react-markdown>unified>extend": true,
        "react-markdown>unified>is-buffer": true,
        "react-markdown>unified>trough": true,
        "react-markdown>vfile": true
      }
    },
    "react-markdown>unist-util-visit": {
      "packages": {
        "react-markdown>unist-util-visit>unist-util-visit-parents": true
      }
    },
    "react-markdown>unist-util-visit>unist-util-visit-parents": {
      "packages": {
        "react-markdown>unist-util-visit>unist-util-is": true
      }
    },
    "react-markdown>vfile": {
      "packages": {
        "browserify>path-browserify": true,
        "browserify>process": true,
        "react-markdown>vfile>is-buffer": true,
        "react-markdown>vfile>vfile-message": true,
        "vinyl>replace-ext": true
      }
    },
    "react-markdown>vfile>vfile-message": {
      "packages": {
        "react-markdown>vfile>unist-util-stringify-position": true
      }
    },
    "react-popper": {
      "globals": {
        "document": true
      },
      "packages": {
        "@popperjs/core": true,
        "react": true,
        "react-popper>react-fast-compare": true,
        "react-popper>warning": true
      }
    },
    "react-popper>react-fast-compare": {
      "globals": {
        "Element": true,
        "console.warn": true
      }
    },
    "react-popper>warning": {
      "globals": {
        "console": true
      }
    },
    "react-redux": {
      "globals": {
        "console": true,
        "document": true
      },
      "packages": {
        "@babel/runtime": true,
        "prop-types": true,
        "prop-types>react-is": true,
        "react": true,
        "react-dom": true,
        "react-redux>hoist-non-react-statics": true,
        "redux": true
      }
    },
    "react-redux>hoist-non-react-statics": {
      "packages": {
        "prop-types>react-is": true
      }
    },
    "react-responsive-carousel": {
      "globals": {
        "HTMLElement": true,
        "addEventListener": true,
        "clearTimeout": true,
        "console.warn": true,
        "document": true,
        "getComputedStyle": true,
        "removeEventListener": true,
        "setTimeout": true
      },
      "packages": {
        "classnames": true,
        "react": true,
        "react-dom": true,
        "react-responsive-carousel>react-easy-swipe": true
      }
    },
    "react-responsive-carousel>react-easy-swipe": {
      "globals": {
        "addEventListener": true,
        "define": true,
        "document.addEventListener": true,
        "document.removeEventListener": true
      },
      "packages": {
        "prop-types": true,
        "react": true
      }
    },
    "react-router-dom": {
      "packages": {
        "prop-types": true,
        "react": true,
        "react-router-dom>history": true,
        "react-router-dom>react-router": true,
        "react-router-dom>tiny-invariant": true,
        "react-router-dom>tiny-warning": true
      }
    },
    "react-router-dom>history": {
      "globals": {
        "addEventListener": true,
        "confirm": true,
        "document": true,
        "history": true,
        "location": true,
        "navigator.userAgent": true,
        "removeEventListener": true
      },
      "packages": {
        "react-router-dom>history>resolve-pathname": true,
        "react-router-dom>history>value-equal": true,
        "react-router-dom>tiny-invariant": true,
        "react-router-dom>tiny-warning": true
      }
    },
    "react-router-dom>react-router": {
      "packages": {
        "prop-types": true,
        "prop-types>react-is": true,
        "react": true,
        "react-redux>hoist-non-react-statics": true,
        "react-router-dom>react-router>history": true,
        "react-router-dom>react-router>mini-create-react-context": true,
        "react-router-dom>tiny-invariant": true,
        "react-router-dom>tiny-warning": true,
        "sinon>nise>path-to-regexp": true
      }
    },
    "react-router-dom>react-router>history": {
      "globals": {
        "addEventListener": true,
        "confirm": true,
        "document": true,
        "history": true,
        "location": true,
        "navigator.userAgent": true,
        "removeEventListener": true
      },
      "packages": {
        "react-router-dom>history>resolve-pathname": true,
        "react-router-dom>history>value-equal": true,
        "react-router-dom>tiny-invariant": true,
        "react-router-dom>tiny-warning": true
      }
    },
    "react-router-dom>react-router>mini-create-react-context": {
      "packages": {
        "@babel/runtime": true,
        "prop-types": true,
        "react": true,
        "react-router-dom>react-router>mini-create-react-context>gud": true,
        "react-router-dom>tiny-warning": true
      }
    },
    "react-router-dom>tiny-warning": {
      "globals": {
        "console": true
      }
    },
    "react-simple-file-input": {
      "globals": {
        "File": true,
        "FileReader": true,
        "console.warn": true
      },
      "packages": {
        "prop-types": true,
        "react": true
      }
    },
    "react-syntax-highlighter>refractor>parse-entities": {
      "globals": {
        "document.createElement": true
      }
    },
    "react-tippy": {
      "globals": {
        "Element": true,
        "MSStream": true,
        "MutationObserver": true,
        "addEventListener": true,
        "clearTimeout": true,
        "console.error": true,
        "console.warn": true,
        "define": true,
        "document": true,
        "getComputedStyle": true,
        "innerHeight": true,
        "innerWidth": true,
        "navigator.maxTouchPoints": true,
        "navigator.msMaxTouchPoints": true,
        "navigator.userAgent": true,
        "performance": true,
        "requestAnimationFrame": true,
        "setTimeout": true
      },
      "packages": {
        "react": true,
        "react-dom": true,
        "react-tippy>popper.js": true
      }
    },
    "react-tippy>popper.js": {
      "globals": {
        "MSInputMethodContext": true,
        "Node.DOCUMENT_POSITION_FOLLOWING": true,
        "cancelAnimationFrame": true,
        "console.warn": true,
        "define": true,
        "devicePixelRatio": true,
        "document": true,
        "getComputedStyle": true,
        "innerHeight": true,
        "innerWidth": true,
        "navigator.userAgent": true,
        "requestAnimationFrame": true,
        "setTimeout": true
      }
    },
    "react-toggle-button": {
      "globals": {
        "clearTimeout": true,
        "console.warn": true,
        "define": true,
        "performance": true,
        "setTimeout": true
      },
      "packages": {
        "react": true
      }
    },
    "readable-stream": {
      "packages": {
        "browserify>browser-resolve": true,
        "browserify>events": true,
        "browserify>process": true,
        "browserify>timers-browserify": true,
        "pumpify>inherits": true,
        "readable-stream>core-util-is": true,
        "readable-stream>isarray": true,
        "readable-stream>process-nextick-args": true,
        "readable-stream>safe-buffer": true,
        "readable-stream>string_decoder": true,
        "readable-stream>util-deprecate": true
      }
    },
    "readable-stream>core-util-is": {
      "packages": {
        "browserify>insert-module-globals>is-buffer": true
      }
    },
    "readable-stream>process-nextick-args": {
      "packages": {
        "browserify>process": true
      }
    },
    "readable-stream>safe-buffer": {
      "packages": {
        "browserify>buffer": true
      }
    },
    "readable-stream>string_decoder": {
      "packages": {
        "readable-stream>safe-buffer": true
      }
    },
    "readable-stream>util-deprecate": {
      "globals": {
        "console.trace": true,
        "console.warn": true,
        "localStorage": true
      }
    },
    "redux": {
      "globals": {
        "console": true
      },
      "packages": {
        "@babel/runtime": true
      }
    },
    "semver": {
      "globals": {
        "console.error": true
      },
      "packages": {
        "browserify>process": true,
        "semver>lru-cache": true
      }
    },
    "semver>lru-cache": {
      "packages": {
        "semver>lru-cache>yallist": true
      }
    },
    "sinon>nise>path-to-regexp": {
      "packages": {
        "sinon>nise>path-to-regexp>isarray": true
      }
    },
    "string.prototype.matchall>call-bind": {
      "packages": {
        "browserify>has>function-bind": true,
        "string.prototype.matchall>get-intrinsic": true
      }
    },
    "string.prototype.matchall>es-abstract>is-regex": {
      "packages": {
        "koa>is-generator-function>has-tostringtag": true,
        "string.prototype.matchall>call-bind": true
      }
    },
    "string.prototype.matchall>get-intrinsic": {
      "globals": {
        "AggregateError": true,
        "FinalizationRegistry": true,
        "WeakRef": true
      },
      "packages": {
        "browserify>has": true,
        "browserify>has>function-bind": true,
        "string.prototype.matchall>es-abstract>has-proto": true,
        "string.prototype.matchall>has-symbols": true
      }
    },
    "string.prototype.matchall>regexp.prototype.flags": {
      "packages": {
        "globalthis>define-properties": true,
        "string.prototype.matchall>call-bind": true,
        "string.prototype.matchall>regexp.prototype.flags>functions-have-names": true
      }
    },
    "superstruct": {
      "globals": {
        "console.warn": true,
        "define": true
      }
    },
    "uuid": {
      "globals": {
        "crypto": true,
        "msCrypto": true
      }
    },
    "vinyl>replace-ext": {
      "packages": {
        "browserify>path-browserify": true
      }
    },
    "web3": {
      "globals": {
        "XMLHttpRequest": true
      }
    },
    "web3-stream-provider": {
      "globals": {
        "setTimeout": true
      },
      "packages": {
        "browserify>util": true,
        "readable-stream": true,
        "web3-stream-provider>uuid": true
      }
    },
    "web3-stream-provider>uuid": {
      "globals": {
        "crypto": true,
        "msCrypto": true
      }
    },
    "webextension-polyfill": {
      "globals": {
        "browser": true,
        "chrome": true,
        "console.error": true,
        "console.warn": true,
        "define": true
      }
    },
    "webpack>events": {
      "globals": {
        "console": true
      }
    }
  }
}<|MERGE_RESOLUTION|>--- conflicted
+++ resolved
@@ -1918,25 +1918,12 @@
       "packages": {
         "@metamask/base-controller": true,
         "@metamask/controller-utils": true,
-        "@metamask/permission-controller>@metamask/utils": true,
         "@metamask/permission-controller>nanoid": true,
+        "@metamask/utils": true,
         "deep-freeze-strict": true,
         "eth-rpc-errors": true,
         "immer": true,
         "json-rpc-engine": true
-      }
-    },
-    "@metamask/permission-controller>@metamask/utils": {
-      "globals": {
-        "TextDecoder": true,
-        "TextEncoder": true
-      },
-      "packages": {
-        "@metamask/key-tree>@noble/hashes": true,
-        "browserify>buffer": true,
-        "nock>debug": true,
-        "semver": true,
-        "superstruct": true
       }
     },
     "@metamask/permission-controller>nanoid": {
@@ -1996,81 +1983,6 @@
         "eth-rpc-errors": true
       }
     },
-<<<<<<< HEAD
-=======
-    "@metamask/rpc-methods-flask": {
-      "packages": {
-        "@metamask/key-tree": true,
-        "@metamask/key-tree>@noble/hashes": true,
-        "@metamask/permission-controller": true,
-        "@metamask/rpc-methods-flask>@metamask/snaps-ui": true,
-        "@metamask/rpc-methods-flask>@metamask/snaps-utils": true,
-        "@metamask/rpc-methods-flask>@metamask/utils": true,
-        "eth-rpc-errors": true,
-        "superstruct": true
-      }
-    },
-    "@metamask/rpc-methods-flask>@metamask/snaps-ui": {
-      "packages": {
-        "@metamask/rpc-methods-flask>@metamask/snaps-ui>@metamask/utils": true,
-        "superstruct": true
-      }
-    },
-    "@metamask/rpc-methods-flask>@metamask/snaps-ui>@metamask/utils": {
-      "globals": {
-        "TextDecoder": true,
-        "TextEncoder": true
-      },
-      "packages": {
-        "@metamask/key-tree>@noble/hashes": true,
-        "browserify>buffer": true,
-        "nock>debug": true,
-        "semver": true,
-        "superstruct": true
-      }
-    },
-    "@metamask/rpc-methods-flask>@metamask/snaps-utils": {
-      "globals": {
-        "TextDecoder": true,
-        "URL": true,
-        "console.error": true,
-        "console.log": true,
-        "console.warn": true,
-        "document.body.appendChild": true,
-        "document.createElement": true
-      },
-      "packages": {
-        "@metamask/key-tree": true,
-        "@metamask/key-tree>@noble/hashes": true,
-        "@metamask/key-tree>@scure/base": true,
-        "@metamask/rpc-methods-flask>@metamask/utils": true,
-        "@metamask/snaps-utils-flask>is-svg": true,
-        "@metamask/snaps-utils>cron-parser": true,
-        "@metamask/snaps-utils>fast-json-stable-stringify": true,
-        "@metamask/snaps-utils>rfdc": true,
-        "@metamask/snaps-utils>validate-npm-package-name": true,
-        "browserify>buffer": true,
-        "browserify>path-browserify": true,
-        "browserify>process": true,
-        "chalk": true,
-        "semver": true,
-        "superstruct": true
-      }
-    },
-    "@metamask/rpc-methods-flask>@metamask/utils": {
-      "globals": {
-        "TextDecoder": true,
-        "TextEncoder": true
-      },
-      "packages": {
-        "@metamask/key-tree>@noble/hashes": true,
-        "browserify>buffer": true,
-        "nock>debug": true,
-        "semver": true,
-        "superstruct": true
-      }
-    },
->>>>>>> 23d33790
     "@metamask/rpc-methods-flask>nanoid": {
       "globals": {
         "crypto.getRandomValues": true
@@ -2157,99 +2069,21 @@
     },
     "@metamask/snaps-controllers-flask>nanoid": {
       "globals": {
-<<<<<<< HEAD
         "crypto.getRandomValues": true
       }
     },
     "@metamask/snaps-controllers>nanoid": {
       "globals": {
         "crypto.getRandomValues": true
-=======
-        "URL": true,
-        "chrome.offscreen.createDocument": true,
-        "chrome.offscreen.hasDocument": true,
-        "clearTimeout": true,
-        "document.getElementById": true,
-        "fetch.bind": true,
-        "setTimeout": true
-      },
-      "packages": {
-        "@metamask/base-controller": true,
-        "@metamask/permission-controller": true,
-        "@metamask/providers>@metamask/object-multiplex": true,
-        "@metamask/snaps-controllers-flask>@metamask/post-message-stream": true,
-        "@metamask/snaps-controllers-flask>@metamask/rpc-methods": true,
-        "@metamask/snaps-controllers-flask>@metamask/snaps-utils": true,
-        "@metamask/snaps-controllers-flask>@metamask/utils": true,
-        "@metamask/snaps-controllers-flask>concat-stream": true,
-        "@metamask/snaps-controllers-flask>nanoid": true,
-        "@metamask/snaps-controllers>@xstate/fsm": true,
-        "@metamask/snaps-controllers>gunzip-maybe": true,
-        "@metamask/snaps-controllers>readable-web-to-node-stream": true,
-        "@metamask/snaps-controllers>tar-stream": true,
-        "@metamask/snaps-utils>@metamask/snaps-registry": true,
-        "eth-rpc-errors": true,
-        "json-rpc-engine": true,
-        "json-rpc-middleware-stream": true,
-        "pump": true
-      }
-    },
-    "@metamask/snaps-controllers-flask>@metamask/post-message-stream": {
-      "globals": {
-        "MessageEvent.prototype": true,
-        "WorkerGlobalScope": true,
-        "addEventListener": true,
-        "browser": true,
-        "chrome": true,
-        "location.origin": true,
-        "postMessage": true,
-        "removeEventListener": true
-      },
-      "packages": {
-        "@metamask/snaps-controllers-flask>@metamask/post-message-stream>@metamask/utils": true,
-        "@metamask/snaps-controllers-flask>concat-stream>readable-stream": true
-      }
-    },
-    "@metamask/snaps-controllers-flask>@metamask/post-message-stream>@metamask/utils": {
-      "globals": {
-        "TextDecoder": true,
-        "TextEncoder": true
-      },
-      "packages": {
-        "browserify>buffer": true,
-        "nock>debug": true,
-        "semver": true,
-        "superstruct": true
-      }
-    },
-    "@metamask/snaps-controllers-flask>@metamask/rpc-methods": {
-      "packages": {
-        "@metamask/key-tree": true,
-        "@metamask/key-tree>@noble/hashes": true,
-        "@metamask/permission-controller": true,
-        "@metamask/snaps-controllers-flask>@metamask/rpc-methods>@metamask/snaps-ui": true,
-        "@metamask/snaps-controllers-flask>@metamask/snaps-utils": true,
-        "@metamask/snaps-controllers-flask>@metamask/utils": true,
-        "eth-rpc-errors": true,
-        "superstruct": true
->>>>>>> 23d33790
       }
     },
     "@metamask/snaps-ui-flask": {
       "packages": {
-<<<<<<< HEAD
         "@metamask/snaps-ui-flask>@metamask/utils": true,
         "superstruct": true
       }
     },
     "@metamask/snaps-ui-flask>@metamask/utils": {
-=======
-        "@metamask/snaps-controllers-flask>@metamask/rpc-methods>@metamask/snaps-ui>@metamask/utils": true,
-        "superstruct": true
-      }
-    },
-    "@metamask/snaps-controllers-flask>@metamask/rpc-methods>@metamask/snaps-ui>@metamask/utils": {
->>>>>>> 23d33790
       "globals": {
         "TextDecoder": true,
         "TextEncoder": true
