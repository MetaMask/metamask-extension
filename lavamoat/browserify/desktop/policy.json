--- conflicted
+++ resolved
@@ -1610,12 +1610,6 @@
         "setInterval": true
       },
       "packages": {
-<<<<<<< HEAD
-        "@metamask/controller-utils": true,
-        "@metamask/eth-query": true,
-        "@metamask/gas-fee-controller>@metamask/polling-controller": true,
-        "bn.js": true,
-=======
         "@metamask/assets-controllers>@metamask/polling-controller": true,
         "@metamask/eth-query": true,
         "@metamask/gas-fee-controller>@metamask/controller-utils": true,
@@ -1637,9 +1631,9 @@
         "@metamask/ethjs>@metamask/ethjs-unit": true,
         "@metamask/utils": true,
         "bn.js": true,
->>>>>>> ee3841d8
-        "browserify>buffer": true,
-        "uuid": true
+        "browserify>buffer": true,
+        "eslint>fast-deep-equal": true,
+        "eth-ens-namehash": true
       }
     },
     "@metamask/jazzicon": {
@@ -1903,11 +1897,11 @@
         "setTimeout": true
       },
       "packages": {
-        "@metamask/controller-utils": true,
         "@metamask/eth-json-rpc-middleware": true,
         "@metamask/eth-query": true,
         "@metamask/eth-token-tracker>@metamask/eth-block-tracker": true,
         "@metamask/network-controller>@metamask/base-controller": true,
+        "@metamask/network-controller>@metamask/controller-utils": true,
         "@metamask/network-controller>@metamask/eth-json-rpc-infura": true,
         "@metamask/network-controller>@metamask/eth-json-rpc-provider": true,
         "@metamask/network-controller>@metamask/swappable-obj-proxy": true,
@@ -1926,6 +1920,24 @@
         "immer": true
       }
     },
+    "@metamask/network-controller>@metamask/controller-utils": {
+      "globals": {
+        "URL": true,
+        "console.error": true,
+        "fetch": true,
+        "setTimeout": true
+      },
+      "packages": {
+        "@ethereumjs/tx>@ethereumjs/util": true,
+        "@metamask/controller-utils>@spruceid/siwe-parser": true,
+        "@metamask/ethjs>@metamask/ethjs-unit": true,
+        "@metamask/utils": true,
+        "bn.js": true,
+        "browserify>buffer": true,
+        "eslint>fast-deep-equal": true,
+        "eth-ens-namehash": true
+      }
+    },
     "@metamask/network-controller>@metamask/eth-json-rpc-infura": {
       "globals": {
         "setTimeout": true
@@ -2014,14 +2026,8 @@
         "console.error": true
       },
       "packages": {
-<<<<<<< HEAD
-        "@metamask/controller-utils": true,
-        "@metamask/permission-controller>@metamask/base-controller": true,
-        "@metamask/permission-controller>@metamask/json-rpc-engine": true,
-=======
         "@metamask/permission-controller>@metamask/base-controller": true,
         "@metamask/permission-controller>@metamask/controller-utils": true,
->>>>>>> ee3841d8
         "@metamask/permission-controller>nanoid": true,
         "@metamask/providers>@metamask/rpc-errors": true,
         "@metamask/snaps-controllers>@metamask/json-rpc-engine": true,
@@ -2031,8 +2037,6 @@
       }
     },
     "@metamask/permission-controller>@metamask/base-controller": {
-<<<<<<< HEAD
-=======
       "globals": {
         "setTimeout": true
       },
@@ -2041,19 +2045,21 @@
       }
     },
     "@metamask/permission-controller>@metamask/controller-utils": {
->>>>>>> ee3841d8
-      "globals": {
-        "setTimeout": true
-      },
-      "packages": {
-        "immer": true
-      }
-    },
-    "@metamask/permission-controller>@metamask/json-rpc-engine": {
-      "packages": {
-        "@metamask/providers>@metamask/rpc-errors": true,
-        "@metamask/safe-event-emitter": true,
-        "@metamask/utils": true
+      "globals": {
+        "URL": true,
+        "console.error": true,
+        "fetch": true,
+        "setTimeout": true
+      },
+      "packages": {
+        "@ethereumjs/tx>@ethereumjs/util": true,
+        "@metamask/controller-utils>@spruceid/siwe-parser": true,
+        "@metamask/ethjs>@metamask/ethjs-unit": true,
+        "@metamask/utils": true,
+        "bn.js": true,
+        "browserify>buffer": true,
+        "eslint>fast-deep-equal": true,
+        "eth-ens-namehash": true
       }
     },
     "@metamask/permission-controller>nanoid": {
@@ -2080,20 +2086,13 @@
         "fetch": true
       },
       "packages": {
-<<<<<<< HEAD
-        "@metamask/controller-utils": true,
-        "@metamask/phishing-controller>@metamask/base-controller": true,
-=======
         "@metamask/phishing-controller>@metamask/base-controller": true,
         "@metamask/phishing-controller>@metamask/controller-utils": true,
->>>>>>> ee3841d8
         "@metamask/phishing-warning>eth-phishing-detect": true,
         "punycode": true
       }
     },
     "@metamask/phishing-controller>@metamask/base-controller": {
-<<<<<<< HEAD
-=======
       "globals": {
         "setTimeout": true
       },
@@ -2102,12 +2101,21 @@
       }
     },
     "@metamask/phishing-controller>@metamask/controller-utils": {
->>>>>>> ee3841d8
-      "globals": {
-        "setTimeout": true
-      },
-      "packages": {
-        "immer": true
+      "globals": {
+        "URL": true,
+        "console.error": true,
+        "fetch": true,
+        "setTimeout": true
+      },
+      "packages": {
+        "@ethereumjs/tx>@ethereumjs/util": true,
+        "@metamask/controller-utils>@spruceid/siwe-parser": true,
+        "@metamask/ethjs>@metamask/ethjs-unit": true,
+        "@metamask/utils": true,
+        "bn.js": true,
+        "browserify>buffer": true,
+        "eslint>fast-deep-equal": true,
+        "eth-ens-namehash": true
       }
     },
     "@metamask/phishing-warning>eth-phishing-detect": {
@@ -2168,13 +2176,8 @@
       "packages": {
         "@metamask/providers>@metamask/rpc-errors": true,
         "@metamask/queued-request-controller>@metamask/base-controller": true,
-<<<<<<< HEAD
-        "@metamask/queued-request-controller>@metamask/json-rpc-engine": true,
-        "@metamask/selected-network-controller": true,
-=======
         "@metamask/selected-network-controller": true,
         "@metamask/snaps-controllers>@metamask/json-rpc-engine": true,
->>>>>>> ee3841d8
         "@metamask/utils": true
       }
     },
@@ -2533,67 +2536,12 @@
         "console.warn": true
       },
       "packages": {
-<<<<<<< HEAD
-        "@ethersproject/abi>@ethersproject/bytes": true,
-        "@metamask/controller-utils": true,
-        "@metamask/eth-query": true,
-        "@metamask/gas-fee-controller>@metamask/polling-controller": true,
-        "@metamask/smart-transactions-controller>@ethereumjs/tx": true,
-        "@metamask/smart-transactions-controller>@ethereumjs/util": true,
-        "@metamask/smart-transactions-controller>@metamask/transaction-controller": true,
-        "@metamask/smart-transactions-controller>bignumber.js": true,
-        "browserify>buffer": true,
-        "fast-json-patch": true,
-        "lodash": true,
-        "webpack>events": true
-      }
-    },
-    "@metamask/smart-transactions-controller>@babel/runtime": {
-      "globals": {
-        "regeneratorRuntime": "write"
-      }
-    },
-    "@metamask/smart-transactions-controller>@ethereumjs/tx": {
-      "packages": {
-        "@ethereumjs/tx>ethereum-cryptography": true,
-        "@metamask/smart-transactions-controller>@ethereumjs/tx>@ethereumjs/common": true,
-        "@metamask/smart-transactions-controller>@ethereumjs/tx>@ethereumjs/rlp": true,
-        "@metamask/smart-transactions-controller>@ethereumjs/util": true
-      }
-    },
-    "@metamask/smart-transactions-controller>@ethereumjs/tx>@ethereumjs/common": {
-      "packages": {
-        "@metamask/smart-transactions-controller>@ethereumjs/util": true,
-        "webpack>events": true
-      }
-    },
-    "@metamask/smart-transactions-controller>@ethereumjs/tx>@ethereumjs/rlp": {
-      "globals": {
-        "TextEncoder": true
-      }
-    },
-    "@metamask/smart-transactions-controller>@ethereumjs/util": {
-      "globals": {
-        "console.warn": true,
-        "fetch": true
-      },
-      "packages": {
-        "@ethereumjs/tx>ethereum-cryptography": true,
-        "@metamask/smart-transactions-controller>@ethereumjs/util>@ethereumjs/rlp": true,
-        "webpack>events": true
-      }
-    },
-    "@metamask/smart-transactions-controller>@ethereumjs/util>@ethereumjs/rlp": {
-      "globals": {
-        "TextEncoder": true
-=======
         "@ethereumjs/tx>@ethereumjs/rlp": true,
         "@ethereumjs/tx>@ethereumjs/util>micro-ftch": true,
         "@ethereumjs/tx>ethereum-cryptography": true,
         "browserify>buffer": true,
         "browserify>insert-module-globals>is-buffer": true,
         "webpack>events": true
->>>>>>> ee3841d8
       }
     },
     "@metamask/smart-transactions-controller>@metamask/transaction-controller>@metamask/gas-fee-controller>@metamask/polling-controller": {
@@ -2608,66 +2556,13 @@
         "uuid": true
       }
     },
-<<<<<<< HEAD
-    "@metamask/smart-transactions-controller>@metamask/controllers>nanoid": {
-      "globals": {
-        "crypto.getRandomValues": true
-      }
-    },
-    "@metamask/smart-transactions-controller>@metamask/transaction-controller": {
+    "@metamask/smart-transactions-controller>@metamask/transaction-controller>async-mutex": {
       "globals": {
         "clearTimeout": true,
-        "console.error": true,
-        "fetch": true,
-        "setTimeout": true
-      },
-      "packages": {
-        "@ethereumjs/tx>@ethereumjs/common": true,
-        "@ethersproject/abi": true,
-        "@ethersproject/contracts": true,
-        "@ethersproject/providers": true,
-        "@metamask/controller-utils": true,
-        "@metamask/eth-query": true,
-        "@metamask/gas-fee-controller": true,
-        "@metamask/metamask-eth-abis": true,
-        "@metamask/name-controller>async-mutex": true,
-        "@metamask/network-controller": true,
-        "@metamask/providers>@metamask/rpc-errors": true,
-        "@metamask/smart-transactions-controller>@metamask/base-controller": true,
-        "@metamask/smart-transactions-controller>@metamask/transaction-controller>@ethereumjs/tx": true,
-        "@metamask/smart-transactions-controller>@metamask/transaction-controller>@ethereumjs/util": true,
-        "@metamask/smart-transactions-controller>@metamask/transaction-controller>eth-method-registry": true,
-        "@metamask/transaction-controller>nonce-tracker": true,
-        "@metamask/utils": true,
-        "bn.js": true,
-        "browserify>buffer": true,
-        "fast-json-patch": true,
-        "lodash": true,
-        "uuid": true,
-        "webpack>events": true
-      }
-    },
-    "@metamask/smart-transactions-controller>@metamask/transaction-controller>@ethereumjs/tx": {
-      "packages": {
-        "@ethereumjs/tx>@ethereumjs/common": true,
-        "@ethereumjs/tx>@ethereumjs/rlp": true,
-        "@ethereumjs/tx>ethereum-cryptography": true,
-        "@metamask/smart-transactions-controller>@metamask/transaction-controller>@ethereumjs/util": true,
-        "browserify>buffer": true,
-        "browserify>insert-module-globals>is-buffer": true
-      }
-    },
-    "@metamask/smart-transactions-controller>@metamask/transaction-controller>@ethereumjs/util": {
-      "globals": {
-        "console.warn": true
-      },
-      "packages": {
-        "@ethereumjs/tx>@ethereumjs/rlp": true,
-        "@ethereumjs/tx>@ethereumjs/util>micro-ftch": true,
-        "@ethereumjs/tx>ethereum-cryptography": true,
-        "browserify>buffer": true,
-        "browserify>insert-module-globals>is-buffer": true,
-        "webpack>events": true
+        "setTimeout": true
+      },
+      "packages": {
+        "@trezor/connect-web>tslib": true
       }
     },
     "@metamask/smart-transactions-controller>@metamask/transaction-controller>eth-method-registry": {
@@ -2688,35 +2583,6 @@
     },
     "@metamask/smart-transactions-controller>@metamask/transaction-controller>eth-method-registry>@metamask/ethjs-contract>@metamask/ethjs-filter": {
       "globals": {
-=======
-    "@metamask/smart-transactions-controller>@metamask/transaction-controller>async-mutex": {
-      "globals": {
-        "clearTimeout": true,
-        "setTimeout": true
-      },
-      "packages": {
-        "@trezor/connect-web>tslib": true
-      }
-    },
-    "@metamask/smart-transactions-controller>@metamask/transaction-controller>eth-method-registry": {
-      "packages": {
-        "@metamask/smart-transactions-controller>@metamask/transaction-controller>eth-method-registry>@metamask/ethjs-contract": true,
-        "@metamask/smart-transactions-controller>@metamask/transaction-controller>eth-method-registry>@metamask/ethjs-query": true
-      }
-    },
-    "@metamask/smart-transactions-controller>@metamask/transaction-controller>eth-method-registry>@metamask/ethjs-contract": {
-      "packages": {
-        "@metamask/ethjs>ethjs-abi": true,
-        "@metamask/ethjs>js-sha3": true,
-        "@metamask/smart-transactions-controller>@babel/runtime": true,
-        "@metamask/smart-transactions-controller>@metamask/transaction-controller>eth-method-registry>@metamask/ethjs-contract>@metamask/ethjs-filter": true,
-        "@metamask/smart-transactions-controller>@metamask/transaction-controller>eth-method-registry>@metamask/ethjs-contract>@metamask/ethjs-util": true,
-        "promise-to-callback": true
-      }
-    },
-    "@metamask/smart-transactions-controller>@metamask/transaction-controller>eth-method-registry>@metamask/ethjs-contract>@metamask/ethjs-filter": {
-      "globals": {
->>>>>>> ee3841d8
         "clearInterval": true,
         "setInterval": true
       }
@@ -2769,15 +2635,9 @@
         "setTimeout": true
       },
       "packages": {
-<<<<<<< HEAD
-        "@metamask/permission-controller": true,
-        "@metamask/post-message-stream": true,
-        "@metamask/providers>@metamask/object-multiplex": true,
-=======
         "@metamask/object-multiplex": true,
         "@metamask/permission-controller": true,
         "@metamask/post-message-stream": true,
->>>>>>> ee3841d8
         "@metamask/providers>@metamask/rpc-errors": true,
         "@metamask/snaps-controllers>@metamask/base-controller": true,
         "@metamask/snaps-controllers>@metamask/json-rpc-engine": true,
@@ -2794,12 +2654,8 @@
         "@metamask/snaps-utils>@metamask/snaps-registry": true,
         "@metamask/utils": true,
         "browserify>browserify-zlib": true,
-<<<<<<< HEAD
-        "eslint>fast-deep-equal": true
-=======
         "eslint>fast-deep-equal": true,
         "readable-stream": true
->>>>>>> ee3841d8
       }
     },
     "@metamask/snaps-controllers-flask>nanoid": {
@@ -2829,22 +2685,7 @@
       },
       "packages": {
         "@metamask/safe-event-emitter": true,
-<<<<<<< HEAD
-        "@metamask/snaps-controllers>@metamask/json-rpc-middleware-stream>readable-stream": true
-      }
-    },
-    "@metamask/snaps-controllers>@metamask/json-rpc-middleware-stream>readable-stream": {
-      "packages": {
-        "browserify>browser-resolve": true,
-        "browserify>buffer": true,
-        "browserify>process": true,
-        "browserify>string_decoder": true,
-        "pumpify>inherits": true,
-        "readable-stream>util-deprecate": true,
-        "webpack>events": true
-=======
         "readable-stream": true
->>>>>>> ee3841d8
       }
     },
     "@metamask/snaps-controllers>concat-stream": {
@@ -3041,20 +2882,15 @@
         "@ethersproject/abi": true,
         "@ethersproject/contracts": true,
         "@ethersproject/providers": true,
-        "@metamask/controller-utils": true,
         "@metamask/eth-query": true,
         "@metamask/gas-fee-controller": true,
         "@metamask/metamask-eth-abis": true,
         "@metamask/network-controller": true,
         "@metamask/providers>@metamask/rpc-errors": true,
         "@metamask/transaction-controller>@metamask/base-controller": true,
-<<<<<<< HEAD
-        "@metamask/transaction-controller>nonce-tracker": true,
-=======
         "@metamask/transaction-controller>@metamask/controller-utils": true,
         "@metamask/transaction-controller>@metamask/nonce-tracker": true,
         "@metamask/transaction-controller>async-mutex": true,
->>>>>>> ee3841d8
         "@metamask/utils": true,
         "bn.js": true,
         "browserify>buffer": true,
@@ -3073,9 +2909,6 @@
         "immer": true
       }
     },
-<<<<<<< HEAD
-    "@metamask/transaction-controller>nonce-tracker": {
-=======
     "@metamask/transaction-controller>@metamask/controller-utils": {
       "globals": {
         "URL": true,
@@ -3095,7 +2928,6 @@
       }
     },
     "@metamask/transaction-controller>@metamask/nonce-tracker": {
->>>>>>> ee3841d8
       "packages": {
         "@ethersproject/providers": true,
         "@metamask/transaction-controller>@metamask/nonce-tracker>async-mutex": true,
@@ -3125,16 +2957,13 @@
         "fetch": true
       },
       "packages": {
-<<<<<<< HEAD
-        "@metamask/controller-utils": true,
-=======
         "@metamask/assets-controllers>@metamask/polling-controller": true,
->>>>>>> ee3841d8
         "@metamask/eth-query": true,
         "@metamask/gas-fee-controller": true,
         "@metamask/providers>@metamask/rpc-errors": true,
         "@metamask/transaction-controller": true,
         "@metamask/user-operation-controller>@metamask/base-controller": true,
+        "@metamask/user-operation-controller>@metamask/controller-utils": true,
         "@metamask/utils": true,
         "bn.js": true,
         "lodash": true,
@@ -3149,6 +2978,24 @@
       },
       "packages": {
         "immer": true
+      }
+    },
+    "@metamask/user-operation-controller>@metamask/controller-utils": {
+      "globals": {
+        "URL": true,
+        "console.error": true,
+        "fetch": true,
+        "setTimeout": true
+      },
+      "packages": {
+        "@ethereumjs/tx>@ethereumjs/util": true,
+        "@metamask/controller-utils>@spruceid/siwe-parser": true,
+        "@metamask/ethjs>@metamask/ethjs-unit": true,
+        "@metamask/utils": true,
+        "bn.js": true,
+        "browserify>buffer": true,
+        "eslint>fast-deep-equal": true,
+        "eth-ens-namehash": true
       }
     },
     "@metamask/utils": {
@@ -3431,8 +3278,6 @@
       "packages": {
         "@trezor/connect-web>@trezor/connect": true,
         "@trezor/connect-web>@trezor/connect-common": true,
-<<<<<<< HEAD
-=======
         "@trezor/connect-web>@trezor/utils": true,
         "@trezor/connect-web>tslib": true,
         "webpack>events": true
@@ -3458,14 +3303,10 @@
       },
       "packages": {
         "@trezor/connect-web>@trezor/connect-common>@trezor/env-utils": true,
->>>>>>> ee3841d8
         "@trezor/connect-web>@trezor/utils": true,
         "@trezor/connect-web>tslib": true
       }
     },
-<<<<<<< HEAD
-    "@trezor/connect-web>@trezor/connect": {
-=======
     "@trezor/connect-web>@trezor/connect-common>@trezor/env-utils": {
       "globals": {
         "innerHeight": true,
@@ -3478,7 +3319,6 @@
         "screen.height": true,
         "screen.width": true
       },
->>>>>>> ee3841d8
       "packages": {
         "@trezor/connect-web>@trezor/connect-common>@trezor/env-utils>ua-parser-js": true,
         "@trezor/connect-web>tslib": true,
@@ -3490,89 +3330,12 @@
         "define": true
       }
     },
-    "@trezor/connect-web>@trezor/connect-common": {
-      "globals": {
-        "console.warn": true,
-        "localStorage.getItem": true,
-        "localStorage.setItem": true,
-        "navigator": true,
-        "setTimeout": true,
-        "window": true
-      },
-      "packages": {
-        "@trezor/connect-web>@trezor/connect-common>@trezor/env-utils": true,
-        "@trezor/connect-web>@trezor/utils": true,
-        "@trezor/connect-web>tslib": true
-      }
-    },
-    "@trezor/connect-web>@trezor/connect-common>@trezor/env-utils": {
-      "globals": {
-        "innerHeight": true,
-        "innerWidth": true,
-        "location.hostname": true,
-        "location.origin": true,
-        "navigator.languages": true,
-        "navigator.platform": true,
-        "navigator.userAgent": true,
-        "screen.height": true,
-        "screen.width": true
-      },
-      "packages": {
-        "@trezor/connect-web>@trezor/connect-common>@trezor/env-utils>ua-parser-js": true,
-        "@trezor/connect-web>tslib": true,
-        "browserify>process": true
-      }
-    },
-    "@trezor/connect-web>@trezor/connect-common>@trezor/env-utils>ua-parser-js": {
-      "globals": {
-        "define": true
-      }
-    },
     "@trezor/connect-web>@trezor/connect>@trezor/protobuf": {
       "packages": {
-<<<<<<< HEAD
-        "@trezor/connect-web>@trezor/connect>@trezor/protobuf>protobufjs": true,
         "@trezor/connect-web>@trezor/connect>@trezor/schema-utils": true,
         "@trezor/connect-web>tslib": true,
-        "browserify>buffer": true
-      }
-    },
-    "@trezor/connect-web>@trezor/connect>@trezor/protobuf>protobufjs": {
-      "globals": {
-        "process": true,
-        "setTimeout": true
-      },
-      "packages": {
-        "@trezor/connect-web>@trezor/connect>@trezor/protobuf>protobufjs>@protobufjs/aspromise": true,
-        "@trezor/connect-web>@trezor/connect>@trezor/protobuf>protobufjs>@protobufjs/base64": true,
-        "@trezor/connect-web>@trezor/connect>@trezor/protobuf>protobufjs>@protobufjs/codegen": true,
-        "@trezor/connect-web>@trezor/connect>@trezor/protobuf>protobufjs>@protobufjs/eventemitter": true,
-        "@trezor/connect-web>@trezor/connect>@trezor/protobuf>protobufjs>@protobufjs/fetch": true,
-        "@trezor/connect-web>@trezor/connect>@trezor/protobuf>protobufjs>@protobufjs/float": true,
-        "@trezor/connect-web>@trezor/connect>@trezor/protobuf>protobufjs>@protobufjs/inquire": true,
-        "@trezor/connect-web>@trezor/connect>@trezor/protobuf>protobufjs>@protobufjs/path": true,
-        "@trezor/connect-web>@trezor/connect>@trezor/protobuf>protobufjs>@protobufjs/pool": true,
-        "@trezor/connect-web>@trezor/connect>@trezor/protobuf>protobufjs>@protobufjs/utf8": true
-      }
-    },
-    "@trezor/connect-web>@trezor/connect>@trezor/protobuf>protobufjs>@protobufjs/codegen": {
-      "globals": {
-        "console.log": true
-      }
-    },
-    "@trezor/connect-web>@trezor/connect>@trezor/protobuf>protobufjs>@protobufjs/fetch": {
-      "globals": {
-        "XMLHttpRequest": true
-      },
-      "packages": {
-        "@trezor/connect-web>@trezor/connect>@trezor/protobuf>protobufjs>@protobufjs/aspromise": true,
-        "@trezor/connect-web>@trezor/connect>@trezor/protobuf>protobufjs>@protobufjs/inquire": true
-=======
-        "@trezor/connect-web>@trezor/connect>@trezor/schema-utils": true,
-        "@trezor/connect-web>tslib": true,
         "browserify>buffer": true,
         "firebase>@firebase/firestore>@grpc/proto-loader>protobufjs": true
->>>>>>> ee3841d8
       }
     },
     "@trezor/connect-web>@trezor/connect>@trezor/schema-utils": {
@@ -5589,19 +5352,8 @@
       },
       "packages": {
         "browserify>util": true,
-        "web3-stream-provider>readable-stream": true,
+        "readable-stream": true,
         "web3-stream-provider>uuid": true
-      }
-    },
-    "web3-stream-provider>readable-stream": {
-      "packages": {
-        "browserify>browser-resolve": true,
-        "browserify>buffer": true,
-        "browserify>process": true,
-        "browserify>string_decoder": true,
-        "pumpify>inherits": true,
-        "readable-stream>util-deprecate": true,
-        "webpack>events": true
       }
     },
     "web3-stream-provider>uuid": {
