--- conflicted
+++ resolved
@@ -2105,11 +2105,8 @@
         "@ethersproject/abi": true,
         "@ethersproject/contracts": true,
         "@ethersproject/providers": true,
-<<<<<<< HEAD
         "@metamask/base-controller": true,
         "@metamask/controller-utils": true,
-=======
->>>>>>> 98385ff5
         "@metamask/eth-query": true,
         "@metamask/metamask-eth-abis": true,
         "@metamask/network-controller": true,
@@ -2564,21 +2561,13 @@
         "@ethersproject/abi": true,
         "@ethersproject/contracts": true,
         "@ethersproject/providers": true,
-<<<<<<< HEAD
         "@metamask/base-controller": true,
         "@metamask/controller-utils": true,
-=======
->>>>>>> 98385ff5
         "@metamask/eth-query": true,
         "@metamask/gas-fee-controller": true,
         "@metamask/metamask-eth-abis": true,
         "@metamask/network-controller": true,
         "@metamask/providers>@metamask/rpc-errors": true,
-<<<<<<< HEAD
-=======
-        "@metamask/transaction-controller>@metamask/base-controller": true,
-        "@metamask/transaction-controller>@metamask/controller-utils": true,
->>>>>>> 98385ff5
         "@metamask/transaction-controller>@metamask/nonce-tracker": true,
         "@metamask/transaction-controller>async-mutex": true,
         "@metamask/utils": true,
@@ -2591,35 +2580,6 @@
         "webpack>events": true
       }
     },
-<<<<<<< HEAD
-=======
-    "@metamask/transaction-controller>@metamask/base-controller": {
-      "globals": {
-        "setTimeout": true
-      },
-      "packages": {
-        "immer": true
-      }
-    },
-    "@metamask/transaction-controller>@metamask/controller-utils": {
-      "globals": {
-        "URL": true,
-        "console.error": true,
-        "fetch": true,
-        "setTimeout": true
-      },
-      "packages": {
-        "@ethereumjs/tx>@ethereumjs/util": true,
-        "@metamask/controller-utils>@spruceid/siwe-parser": true,
-        "@metamask/ethjs>@metamask/ethjs-unit": true,
-        "@metamask/utils": true,
-        "bn.js": true,
-        "browserify>buffer": true,
-        "eslint>fast-deep-equal": true,
-        "eth-ens-namehash": true
-      }
-    },
->>>>>>> 98385ff5
     "@metamask/transaction-controller>@metamask/nonce-tracker": {
       "packages": {
         "@ethersproject/providers": true,
