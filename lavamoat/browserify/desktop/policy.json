{
  "resources": {
    "@babel/runtime": {
      "globals": {
        "regeneratorRuntime": "write"
      }
    },
    "@ensdomains/content-hash": {
      "globals": {
        "console.warn": true
      },
      "packages": {
        "@ensdomains/content-hash>cids": true,
        "@ensdomains/content-hash>js-base64": true,
        "@ensdomains/content-hash>multicodec": true,
        "@ensdomains/content-hash>multihashes": true,
        "browserify>buffer": true
      }
    },
    "@ensdomains/content-hash>cids": {
      "packages": {
        "@ensdomains/content-hash>cids>multibase": true,
        "@ensdomains/content-hash>cids>multicodec": true,
        "@ensdomains/content-hash>cids>multihashes": true,
        "@ensdomains/content-hash>cids>uint8arrays": true
      }
    },
    "@ensdomains/content-hash>cids>multibase": {
      "globals": {
        "TextDecoder": true,
        "TextEncoder": true
      },
      "packages": {
        "@ensdomains/content-hash>cids>multibase>@multiformats/base-x": true
      }
    },
    "@ensdomains/content-hash>cids>multicodec": {
      "packages": {
        "@ensdomains/content-hash>cids>uint8arrays": true,
        "@ensdomains/content-hash>multicodec>varint": true
      }
    },
    "@ensdomains/content-hash>cids>multihashes": {
      "packages": {
        "@ensdomains/content-hash>cids>multibase": true,
        "@ensdomains/content-hash>cids>multihashes>varint": true,
        "@ensdomains/content-hash>cids>uint8arrays": true
      }
    },
    "@ensdomains/content-hash>cids>uint8arrays": {
      "globals": {
        "TextDecoder": true,
        "TextEncoder": true
      },
      "packages": {
        "@ensdomains/content-hash>cids>multibase": true
      }
    },
    "@ensdomains/content-hash>js-base64": {
      "globals": {
        "Base64": "write",
        "TextDecoder": true,
        "TextEncoder": true,
        "atob": true,
        "btoa": true,
        "define": true
      },
      "packages": {
        "browserify>buffer": true
      }
    },
    "@ensdomains/content-hash>multicodec": {
      "packages": {
        "@ensdomains/content-hash>multicodec>uint8arrays": true,
        "@ensdomains/content-hash>multicodec>varint": true
      }
    },
    "@ensdomains/content-hash>multicodec>uint8arrays": {
      "packages": {
        "@ensdomains/content-hash>multicodec>uint8arrays>multibase": true,
        "@ensdomains/content-hash>multihashes>web-encoding": true
      }
    },
    "@ensdomains/content-hash>multicodec>uint8arrays>multibase": {
      "packages": {
        "@ensdomains/content-hash>cids>multibase>@multiformats/base-x": true,
        "@ensdomains/content-hash>multihashes>web-encoding": true
      }
    },
    "@ensdomains/content-hash>multihashes": {
      "packages": {
        "@ensdomains/content-hash>multihashes>multibase": true,
        "@ensdomains/content-hash>multihashes>varint": true,
        "@ensdomains/content-hash>multihashes>web-encoding": true,
        "browserify>buffer": true
      }
    },
    "@ensdomains/content-hash>multihashes>multibase": {
      "packages": {
        "@ensdomains/content-hash>multihashes>multibase>base-x": true,
        "@ensdomains/content-hash>multihashes>web-encoding": true,
        "browserify>buffer": true
      }
    },
    "@ensdomains/content-hash>multihashes>multibase>base-x": {
      "packages": {
        "koa>content-disposition>safe-buffer": true
      }
    },
    "@ensdomains/content-hash>multihashes>web-encoding": {
      "globals": {
        "TextDecoder": true,
        "TextEncoder": true
      },
      "packages": {
        "browserify>util": true
      }
    },
    "@ethereumjs/common": {
      "packages": {
        "@ethereumjs/common>crc-32": true,
        "@ethereumjs/tx>@ethereumjs/util": true,
        "browserify>buffer": true,
        "webpack>events": true
      }
    },
    "@ethereumjs/common>crc-32": {
      "globals": {
        "DO_NOT_EXPORT_CRC": true,
        "define": true
      }
    },
    "@ethereumjs/tx": {
      "packages": {
        "@ethereumjs/common": true,
        "@ethereumjs/tx>@ethereumjs/rlp": true,
        "@ethereumjs/tx>@ethereumjs/util": true,
        "@ethereumjs/tx>ethereum-cryptography": true,
        "browserify>buffer": true,
        "browserify>insert-module-globals>is-buffer": true
      }
    },
    "@ethereumjs/tx>@ethereumjs/rlp": {
      "globals": {
        "TextEncoder": true
      }
    },
    "@ethereumjs/tx>@ethereumjs/util": {
      "globals": {
        "console.warn": true
      },
      "packages": {
        "@ethereumjs/tx>@ethereumjs/rlp": true,
        "@ethereumjs/tx>@ethereumjs/util>micro-ftch": true,
        "@ethereumjs/tx>ethereum-cryptography": true,
        "browserify>buffer": true,
        "browserify>insert-module-globals>is-buffer": true,
        "webpack>events": true
      }
    },
    "@ethereumjs/tx>@ethereumjs/util>micro-ftch": {
      "globals": {
        "Headers": true,
        "TextDecoder": true,
        "URL": true,
        "btoa": true,
        "fetch": true
      },
      "packages": {
        "browserify>browserify-zlib": true,
        "browserify>buffer": true,
        "browserify>https-browserify": true,
        "browserify>process": true,
        "browserify>stream-http": true,
        "browserify>url": true,
        "browserify>util": true
      }
    },
    "@ethereumjs/tx>ethereum-cryptography": {
      "globals": {
        "TextDecoder": true,
        "crypto": true
      },
      "packages": {
        "@ethereumjs/tx>ethereum-cryptography>@noble/curves": true,
        "@ethereumjs/tx>ethereum-cryptography>@noble/hashes": true,
        "@ethereumjs/tx>ethereum-cryptography>@scure/bip32": true
      }
    },
    "@ethereumjs/tx>ethereum-cryptography>@noble/curves": {
      "globals": {
        "TextEncoder": true
      },
      "packages": {
        "@ethereumjs/tx>ethereum-cryptography>@noble/curves>@noble/hashes": true
      }
    },
    "@ethereumjs/tx>ethereum-cryptography>@noble/curves>@noble/hashes": {
      "globals": {
        "TextEncoder": true,
        "crypto": true
      }
    },
    "@ethereumjs/tx>ethereum-cryptography>@noble/hashes": {
      "globals": {
        "TextEncoder": true,
        "crypto": true
      }
    },
    "@ethereumjs/tx>ethereum-cryptography>@scure/bip32": {
      "packages": {
        "@ethereumjs/tx>ethereum-cryptography>@noble/curves": true,
        "@metamask/utils>@noble/hashes": true,
        "@metamask/utils>@scure/base": true
      }
    },
    "@ethersproject/abi": {
      "globals": {
        "console.log": true
      },
      "packages": {
        "@ethersproject/abi>@ethersproject/address": true,
        "@ethersproject/abi>@ethersproject/bytes": true,
        "@ethersproject/abi>@ethersproject/constants": true,
        "@ethersproject/abi>@ethersproject/hash": true,
        "@ethersproject/abi>@ethersproject/keccak256": true,
        "@ethersproject/abi>@ethersproject/logger": true,
        "@ethersproject/abi>@ethersproject/properties": true,
        "@ethersproject/abi>@ethersproject/strings": true,
        "@ethersproject/bignumber": true
      }
    },
    "@ethersproject/abi>@ethersproject/address": {
      "packages": {
        "@ethersproject/abi>@ethersproject/bytes": true,
        "@ethersproject/abi>@ethersproject/keccak256": true,
        "@ethersproject/abi>@ethersproject/logger": true,
        "@ethersproject/bignumber": true,
        "@ethersproject/providers>@ethersproject/rlp": true
      }
    },
    "@ethersproject/abi>@ethersproject/bytes": {
      "packages": {
        "@ethersproject/abi>@ethersproject/logger": true
      }
    },
    "@ethersproject/abi>@ethersproject/constants": {
      "packages": {
        "@ethersproject/bignumber": true
      }
    },
    "@ethersproject/abi>@ethersproject/hash": {
      "packages": {
        "@ethersproject/abi>@ethersproject/address": true,
        "@ethersproject/abi>@ethersproject/bytes": true,
        "@ethersproject/abi>@ethersproject/keccak256": true,
        "@ethersproject/abi>@ethersproject/logger": true,
        "@ethersproject/abi>@ethersproject/properties": true,
        "@ethersproject/abi>@ethersproject/strings": true,
        "@ethersproject/bignumber": true,
        "@ethersproject/providers>@ethersproject/base64": true
      }
    },
    "@ethersproject/abi>@ethersproject/keccak256": {
      "packages": {
        "@ethersproject/abi>@ethersproject/bytes": true,
        "@ethersproject/abi>@ethersproject/keccak256>js-sha3": true
      }
    },
    "@ethersproject/abi>@ethersproject/keccak256>js-sha3": {
      "globals": {
        "define": true
      },
      "packages": {
        "browserify>process": true
      }
    },
    "@ethersproject/abi>@ethersproject/logger": {
      "globals": {
        "console": true
      }
    },
    "@ethersproject/abi>@ethersproject/properties": {
      "packages": {
        "@ethersproject/abi>@ethersproject/logger": true
      }
    },
    "@ethersproject/abi>@ethersproject/strings": {
      "packages": {
        "@ethersproject/abi>@ethersproject/bytes": true,
        "@ethersproject/abi>@ethersproject/constants": true,
        "@ethersproject/abi>@ethersproject/logger": true
      }
    },
    "@ethersproject/bignumber": {
      "packages": {
        "@ethersproject/abi>@ethersproject/bytes": true,
        "@ethersproject/abi>@ethersproject/logger": true,
        "bn.js": true
      }
    },
    "@ethersproject/contracts": {
      "globals": {
        "setTimeout": true
      },
      "packages": {
        "@ethersproject/abi": true,
        "@ethersproject/abi>@ethersproject/address": true,
        "@ethersproject/abi>@ethersproject/bytes": true,
        "@ethersproject/abi>@ethersproject/logger": true,
        "@ethersproject/abi>@ethersproject/properties": true,
        "@ethersproject/bignumber": true,
        "@ethersproject/contracts>@ethersproject/abstract-provider": true,
        "@ethersproject/hdnode>@ethersproject/abstract-signer": true,
        "@ethersproject/hdnode>@ethersproject/transactions": true
      }
    },
    "@ethersproject/contracts>@ethersproject/abstract-provider": {
      "packages": {
        "@ethersproject/abi>@ethersproject/bytes": true,
        "@ethersproject/abi>@ethersproject/logger": true,
        "@ethersproject/abi>@ethersproject/properties": true,
        "@ethersproject/bignumber": true
      }
    },
    "@ethersproject/hdnode": {
      "packages": {
        "@ethersproject/abi>@ethersproject/bytes": true,
        "@ethersproject/abi>@ethersproject/logger": true,
        "@ethersproject/abi>@ethersproject/properties": true,
        "@ethersproject/abi>@ethersproject/strings": true,
        "@ethersproject/bignumber": true,
        "@ethersproject/hdnode>@ethersproject/basex": true,
        "@ethersproject/hdnode>@ethersproject/pbkdf2": true,
        "@ethersproject/hdnode>@ethersproject/sha2": true,
        "@ethersproject/hdnode>@ethersproject/signing-key": true,
        "@ethersproject/hdnode>@ethersproject/transactions": true,
        "@ethersproject/hdnode>@ethersproject/wordlists": true
      }
    },
    "@ethersproject/hdnode>@ethersproject/abstract-signer": {
      "packages": {
        "@ethersproject/abi>@ethersproject/logger": true,
        "@ethersproject/abi>@ethersproject/properties": true
      }
    },
    "@ethersproject/hdnode>@ethersproject/basex": {
      "packages": {
        "@ethersproject/abi>@ethersproject/bytes": true,
        "@ethersproject/abi>@ethersproject/properties": true
      }
    },
    "@ethersproject/hdnode>@ethersproject/pbkdf2": {
      "packages": {
        "@ethersproject/abi>@ethersproject/bytes": true,
        "@ethersproject/hdnode>@ethersproject/sha2": true
      }
    },
    "@ethersproject/hdnode>@ethersproject/sha2": {
      "packages": {
        "@ethersproject/abi>@ethersproject/bytes": true,
        "@ethersproject/abi>@ethersproject/logger": true,
        "ethereumjs-util>ethereum-cryptography>hash.js": true
      }
    },
    "@ethersproject/hdnode>@ethersproject/signing-key": {
      "packages": {
        "@ethersproject/abi>@ethersproject/bytes": true,
        "@ethersproject/abi>@ethersproject/logger": true,
        "@ethersproject/abi>@ethersproject/properties": true,
        "@metamask/ppom-validator>elliptic": true
      }
    },
    "@ethersproject/hdnode>@ethersproject/transactions": {
      "packages": {
        "@ethersproject/abi>@ethersproject/address": true,
        "@ethersproject/abi>@ethersproject/bytes": true,
        "@ethersproject/abi>@ethersproject/constants": true,
        "@ethersproject/abi>@ethersproject/keccak256": true,
        "@ethersproject/abi>@ethersproject/logger": true,
        "@ethersproject/abi>@ethersproject/properties": true,
        "@ethersproject/bignumber": true,
        "@ethersproject/hdnode>@ethersproject/signing-key": true,
        "@ethersproject/providers>@ethersproject/rlp": true
      }
    },
    "@ethersproject/hdnode>@ethersproject/wordlists": {
      "packages": {
        "@ethersproject/abi>@ethersproject/bytes": true,
        "@ethersproject/abi>@ethersproject/hash": true,
        "@ethersproject/abi>@ethersproject/logger": true,
        "@ethersproject/abi>@ethersproject/properties": true,
        "@ethersproject/abi>@ethersproject/strings": true
      }
    },
    "@ethersproject/providers": {
      "globals": {
        "WebSocket": true,
        "clearInterval": true,
        "clearTimeout": true,
        "console.log": true,
        "console.warn": true,
        "setInterval": true,
        "setTimeout": true
      },
      "packages": {
        "@ethersproject/abi>@ethersproject/address": true,
        "@ethersproject/abi>@ethersproject/bytes": true,
        "@ethersproject/abi>@ethersproject/constants": true,
        "@ethersproject/abi>@ethersproject/hash": true,
        "@ethersproject/abi>@ethersproject/logger": true,
        "@ethersproject/abi>@ethersproject/properties": true,
        "@ethersproject/abi>@ethersproject/strings": true,
        "@ethersproject/bignumber": true,
        "@ethersproject/contracts>@ethersproject/abstract-provider": true,
        "@ethersproject/hdnode>@ethersproject/abstract-signer": true,
        "@ethersproject/hdnode>@ethersproject/basex": true,
        "@ethersproject/hdnode>@ethersproject/sha2": true,
        "@ethersproject/hdnode>@ethersproject/transactions": true,
        "@ethersproject/providers>@ethersproject/base64": true,
        "@ethersproject/providers>@ethersproject/networks": true,
        "@ethersproject/providers>@ethersproject/random": true,
        "@ethersproject/providers>@ethersproject/web": true,
        "@ethersproject/providers>bech32": true
      }
    },
    "@ethersproject/providers>@ethersproject/base64": {
      "globals": {
        "atob": true,
        "btoa": true
      },
      "packages": {
        "@ethersproject/abi>@ethersproject/bytes": true
      }
    },
    "@ethersproject/providers>@ethersproject/networks": {
      "packages": {
        "@ethersproject/abi>@ethersproject/logger": true
      }
    },
    "@ethersproject/providers>@ethersproject/random": {
      "globals": {
        "crypto.getRandomValues": true
      },
      "packages": {
        "@ethersproject/abi>@ethersproject/bytes": true,
        "@ethersproject/abi>@ethersproject/logger": true
      }
    },
    "@ethersproject/providers>@ethersproject/rlp": {
      "packages": {
        "@ethersproject/abi>@ethersproject/bytes": true,
        "@ethersproject/abi>@ethersproject/logger": true
      }
    },
    "@ethersproject/providers>@ethersproject/web": {
      "globals": {
        "clearTimeout": true,
        "fetch": true,
        "setTimeout": true
      },
      "packages": {
        "@ethersproject/abi>@ethersproject/bytes": true,
        "@ethersproject/abi>@ethersproject/logger": true,
        "@ethersproject/abi>@ethersproject/properties": true,
        "@ethersproject/abi>@ethersproject/strings": true,
        "@ethersproject/providers>@ethersproject/base64": true
      }
    },
    "@keystonehq/bc-ur-registry-eth": {
      "packages": {
        "@ethereumjs/tx>@ethereumjs/util": true,
        "@keystonehq/bc-ur-registry-eth>@keystonehq/bc-ur-registry": true,
        "@metamask/eth-trezor-keyring>hdkey": true,
        "browserify>buffer": true,
        "uuid": true
      }
    },
    "@keystonehq/bc-ur-registry-eth>@keystonehq/bc-ur-registry": {
      "globals": {
        "define": true
      },
      "packages": {
        "@ngraveio/bc-ur": true,
        "browserify>buffer": true,
        "ethereumjs-util>ethereum-cryptography>bs58check": true,
        "mockttp>graphql-tag>tslib": true
      }
    },
    "@keystonehq/metamask-airgapped-keyring": {
      "packages": {
        "@ethereumjs/tx": true,
        "@keystonehq/bc-ur-registry-eth": true,
        "@keystonehq/metamask-airgapped-keyring>@keystonehq/base-eth-keyring": true,
        "@keystonehq/metamask-airgapped-keyring>@metamask/obs-store": true,
        "browserify>buffer": true,
        "ethereumjs-util>rlp": true,
        "uuid": true,
        "webpack>events": true
      }
    },
    "@keystonehq/metamask-airgapped-keyring>@keystonehq/base-eth-keyring": {
      "packages": {
        "@ethereumjs/tx": true,
        "@ethereumjs/tx>@ethereumjs/util": true,
        "@keystonehq/bc-ur-registry-eth": true,
        "@keystonehq/metamask-airgapped-keyring>@keystonehq/base-eth-keyring>rlp": true,
        "@metamask/eth-trezor-keyring>hdkey": true,
        "browserify>buffer": true,
        "uuid": true
      }
    },
    "@keystonehq/metamask-airgapped-keyring>@keystonehq/base-eth-keyring>rlp": {
      "globals": {
        "TextEncoder": true
      }
    },
    "@keystonehq/metamask-airgapped-keyring>@metamask/obs-store": {
      "packages": {
        "@keystonehq/metamask-airgapped-keyring>@metamask/obs-store>through2": true,
        "@metamask/safe-event-emitter": true,
        "stream-browserify": true
      }
    },
    "@keystonehq/metamask-airgapped-keyring>@metamask/obs-store>through2": {
      "packages": {
        "browserify>process": true,
        "browserify>util": true,
        "readable-stream": true,
        "watchify>xtend": true
      }
    },
    "@material-ui/core": {
      "globals": {
        "Image": true,
        "_formatMuiErrorMessage": true,
        "addEventListener": true,
        "clearInterval": true,
        "clearTimeout": true,
        "console.error": true,
        "console.warn": true,
        "document": true,
        "getComputedStyle": true,
        "getSelection": true,
        "innerHeight": true,
        "innerWidth": true,
        "matchMedia": true,
        "navigator": true,
        "performance.now": true,
        "removeEventListener": true,
        "requestAnimationFrame": true,
        "setInterval": true,
        "setTimeout": true
      },
      "packages": {
        "@babel/runtime": true,
        "@material-ui/core>@material-ui/styles": true,
        "@material-ui/core>@material-ui/system": true,
        "@material-ui/core>@material-ui/utils": true,
        "@material-ui/core>clsx": true,
        "@material-ui/core>popper.js": true,
        "@material-ui/core>react-transition-group": true,
        "prop-types": true,
        "prop-types>react-is": true,
        "react": true,
        "react-dom": true,
        "react-redux>hoist-non-react-statics": true
      }
    },
    "@material-ui/core>@material-ui/styles": {
      "globals": {
        "console.error": true,
        "console.warn": true,
        "document.createComment": true,
        "document.head": true
      },
      "packages": {
        "@babel/runtime": true,
        "@material-ui/core>@material-ui/styles>jss": true,
        "@material-ui/core>@material-ui/styles>jss-plugin-camel-case": true,
        "@material-ui/core>@material-ui/styles>jss-plugin-default-unit": true,
        "@material-ui/core>@material-ui/styles>jss-plugin-global": true,
        "@material-ui/core>@material-ui/styles>jss-plugin-nested": true,
        "@material-ui/core>@material-ui/styles>jss-plugin-props-sort": true,
        "@material-ui/core>@material-ui/styles>jss-plugin-rule-value-function": true,
        "@material-ui/core>@material-ui/styles>jss-plugin-vendor-prefixer": true,
        "@material-ui/core>@material-ui/utils": true,
        "@material-ui/core>clsx": true,
        "prop-types": true,
        "react": true,
        "react-redux>hoist-non-react-statics": true
      }
    },
    "@material-ui/core>@material-ui/styles>jss": {
      "globals": {
        "CSS": true,
        "document.createElement": true,
        "document.querySelector": true
      },
      "packages": {
        "@babel/runtime": true,
        "@material-ui/core>@material-ui/styles>jss>is-in-browser": true,
        "react-router-dom>tiny-warning": true
      }
    },
    "@material-ui/core>@material-ui/styles>jss-plugin-camel-case": {
      "packages": {
        "@material-ui/core>@material-ui/styles>jss-plugin-camel-case>hyphenate-style-name": true
      }
    },
    "@material-ui/core>@material-ui/styles>jss-plugin-default-unit": {
      "globals": {
        "CSS": true
      },
      "packages": {
        "@material-ui/core>@material-ui/styles>jss": true
      }
    },
    "@material-ui/core>@material-ui/styles>jss-plugin-global": {
      "packages": {
        "@babel/runtime": true,
        "@material-ui/core>@material-ui/styles>jss": true
      }
    },
    "@material-ui/core>@material-ui/styles>jss-plugin-nested": {
      "packages": {
        "@babel/runtime": true,
        "react-router-dom>tiny-warning": true
      }
    },
    "@material-ui/core>@material-ui/styles>jss-plugin-rule-value-function": {
      "packages": {
        "@material-ui/core>@material-ui/styles>jss": true,
        "react-router-dom>tiny-warning": true
      }
    },
    "@material-ui/core>@material-ui/styles>jss-plugin-vendor-prefixer": {
      "packages": {
        "@material-ui/core>@material-ui/styles>jss": true,
        "@material-ui/core>@material-ui/styles>jss-plugin-vendor-prefixer>css-vendor": true
      }
    },
    "@material-ui/core>@material-ui/styles>jss-plugin-vendor-prefixer>css-vendor": {
      "globals": {
        "document.createElement": true,
        "document.documentElement": true,
        "getComputedStyle": true
      },
      "packages": {
        "@babel/runtime": true,
        "@material-ui/core>@material-ui/styles>jss>is-in-browser": true
      }
    },
    "@material-ui/core>@material-ui/styles>jss>is-in-browser": {
      "globals": {
        "document": true
      }
    },
    "@material-ui/core>@material-ui/system": {
      "globals": {
        "console.error": true
      },
      "packages": {
        "@babel/runtime": true,
        "@material-ui/core>@material-ui/utils": true,
        "prop-types": true
      }
    },
    "@material-ui/core>@material-ui/utils": {
      "packages": {
        "@babel/runtime": true,
        "prop-types": true,
        "prop-types>react-is": true
      }
    },
    "@material-ui/core>popper.js": {
      "globals": {
        "MSInputMethodContext": true,
        "Node.DOCUMENT_POSITION_FOLLOWING": true,
        "cancelAnimationFrame": true,
        "console.warn": true,
        "define": true,
        "devicePixelRatio": true,
        "document": true,
        "getComputedStyle": true,
        "innerHeight": true,
        "innerWidth": true,
        "navigator": true,
        "requestAnimationFrame": true,
        "setTimeout": true
      }
    },
    "@material-ui/core>react-transition-group": {
      "globals": {
        "Element": true,
        "setTimeout": true
      },
      "packages": {
        "@material-ui/core>react-transition-group>dom-helpers": true,
        "prop-types": true,
        "react": true,
        "react-dom": true
      }
    },
    "@material-ui/core>react-transition-group>dom-helpers": {
      "packages": {
        "@babel/runtime": true
      }
    },
    "@metamask/accounts-controller": {
      "packages": {
        "@metamask/accounts-controller>@metamask/base-controller": true,
        "@metamask/eth-snap-keyring": true,
        "@metamask/keyring-api": true,
        "@metamask/keyring-controller": true,
        "ethereumjs-util": true,
        "uuid": true
      }
    },
    "@metamask/accounts-controller>@metamask/base-controller": {
      "globals": {
        "setTimeout": true
      },
      "packages": {
        "immer": true
      }
    },
    "@metamask/address-book-controller": {
      "packages": {
        "@metamask/address-book-controller>@metamask/base-controller": true,
        "@metamask/address-book-controller>@metamask/controller-utils": true
      }
    },
    "@metamask/address-book-controller>@metamask/base-controller": {
      "globals": {
        "setTimeout": true
      },
      "packages": {
        "immer": true
      }
    },
    "@metamask/address-book-controller>@metamask/controller-utils": {
      "globals": {
        "URL": true,
        "console.error": true,
        "fetch": true,
        "setTimeout": true
      },
      "packages": {
        "@metamask/address-book-controller>@metamask/controller-utils>@metamask/utils": true,
        "@metamask/controller-utils>@spruceid/siwe-parser": true,
        "@metamask/controller-utils>ethjs-unit": true,
        "browserify>buffer": true,
        "eslint>fast-deep-equal": true,
        "eth-ens-namehash": true,
        "ethereumjs-util": true
      }
    },
    "@metamask/address-book-controller>@metamask/controller-utils>@metamask/utils": {
      "globals": {
        "TextDecoder": true,
        "TextEncoder": true
      },
      "packages": {
        "@metamask/utils>@noble/hashes": true,
        "browserify>buffer": true,
        "nock>debug": true,
        "semver": true,
        "superstruct": true
      }
    },
    "@metamask/announcement-controller": {
      "packages": {
        "@metamask/base-controller": true
      }
    },
    "@metamask/announcement-controller>@metamask/base-controller": {
      "packages": {
        "immer": true
      }
    },
    "@metamask/approval-controller": {
      "globals": {
        "console.info": true
      },
      "packages": {
        "@metamask/approval-controller>nanoid": true,
        "@metamask/base-controller": true,
        "@metamask/providers>@metamask/rpc-errors": true
      }
    },
    "@metamask/approval-controller>nanoid": {
      "globals": {
        "crypto.getRandomValues": true
      }
    },
    "@metamask/assets-controllers": {
      "globals": {
        "AbortController": true,
        "Headers": true,
        "URL": true,
        "clearInterval": true,
        "clearTimeout": true,
        "console.error": true,
        "console.log": true,
        "setInterval": true,
        "setTimeout": true
      },
      "packages": {
        "@ethersproject/abi>@ethersproject/address": true,
        "@ethersproject/contracts": true,
        "@ethersproject/providers": true,
        "@metamask/assets-controllers>@metamask/abi-utils": true,
        "@metamask/assets-controllers>cockatiel": true,
        "@metamask/assets-controllers>multiformats": true,
        "@metamask/base-controller": true,
        "@metamask/contract-metadata": true,
        "@metamask/controller-utils": true,
        "@metamask/eth-query": true,
        "@metamask/metamask-eth-abis": true,
        "@metamask/polling-controller": true,
        "@metamask/providers>@metamask/rpc-errors": true,
        "@metamask/utils": true,
        "eth-json-rpc-filters>async-mutex": true,
        "ethereumjs-util": true,
        "lodash": true,
        "single-call-balance-checker-abi": true,
        "uuid": true,
        "webpack>events": true
      }
    },
    "@metamask/assets-controllers>@metamask/abi-utils": {
      "packages": {
        "@metamask/utils": true,
        "superstruct": true
      }
    },
<<<<<<< HEAD
=======
    "@metamask/assets-controllers>@metamask/controller-utils": {
      "globals": {
        "URL": true,
        "console.error": true,
        "fetch": true,
        "setTimeout": true
      },
      "packages": {
        "@metamask/controller-utils>@spruceid/siwe-parser": true,
        "@metamask/ethjs>@metamask/ethjs-unit": true,
        "@metamask/utils": true,
        "browserify>buffer": true,
        "eslint>fast-deep-equal": true,
        "eth-ens-namehash": true,
        "ethereumjs-util": true
      }
    },
>>>>>>> 722d8fe2
    "@metamask/assets-controllers>cockatiel": {
      "globals": {
        "AbortController": true,
        "AbortSignal": true,
        "WeakRef": true,
        "clearTimeout": true,
        "performance": true,
        "setTimeout": true
      },
      "packages": {
        "browserify>process": true
      }
    },
    "@metamask/assets-controllers>multiformats": {
      "globals": {
        "TextDecoder": true,
        "TextEncoder": true,
        "console.warn": true
      }
    },
    "@metamask/base-controller": {
      "globals": {
        "setTimeout": true
      },
      "packages": {
        "immer": true
      }
    },
    "@metamask/browser-passworder": {
      "globals": {
        "CryptoKey": true,
        "btoa": true,
        "crypto.getRandomValues": true,
        "crypto.subtle.decrypt": true,
        "crypto.subtle.deriveKey": true,
        "crypto.subtle.encrypt": true,
        "crypto.subtle.exportKey": true,
        "crypto.subtle.importKey": true
      },
      "packages": {
        "@metamask/utils": true,
        "browserify>buffer": true
      }
    },
    "@metamask/controller-utils": {
      "globals": {
        "URL": true,
        "console.error": true,
        "fetch": true,
        "setTimeout": true
      },
      "packages": {
        "@metamask/controller-utils>@metamask/ethjs-unit": true,
        "@metamask/controller-utils>@spruceid/siwe-parser": true,
        "@metamask/controller-utils>ethjs-unit": true,
        "@metamask/utils": true,
        "browserify>buffer": true,
        "eslint>fast-deep-equal": true,
        "eth-ens-namehash": true,
        "ethereumjs-util": true
<<<<<<< HEAD
      }
    },
    "@metamask/controller-utils>@metamask/ethjs-unit": {
      "packages": {
        "bn.js": true,
        "ethjs>number-to-bn": true
=======
>>>>>>> 722d8fe2
      }
    },
    "@metamask/controller-utils>@spruceid/siwe-parser": {
      "globals": {
        "console.error": true,
        "console.log": true
      },
      "packages": {
        "@metamask/controller-utils>@spruceid/siwe-parser>apg-js": true
      }
    },
    "@metamask/controller-utils>@spruceid/siwe-parser>apg-js": {
      "globals": {
        "mode": true
      },
      "packages": {
        "browserify>buffer": true,
        "browserify>insert-module-globals>is-buffer": true
      }
    },
    "@metamask/controller-utils>ethjs-unit": {
      "packages": {
        "@metamask/ethjs>number-to-bn": true,
        "bn.js": true
      }
    },
    "@metamask/controllers>web3": {
      "globals": {
        "XMLHttpRequest": true
      }
    },
    "@metamask/controllers>web3-provider-engine>cross-fetch>node-fetch": {
      "globals": {
        "fetch": true
      }
    },
    "@metamask/controllers>web3-provider-engine>eth-json-rpc-middleware>node-fetch": {
      "globals": {
        "fetch": true
      }
    },
    "@metamask/desktop": {
      "globals": {
        "TextDecoder": true,
        "TextEncoder": true,
        "WebSocket": true,
        "clearInterval": true,
        "clearTimeout": true,
        "crypto.getRandomValues": true,
        "crypto.subtle.decrypt": true,
        "crypto.subtle.digest": true,
        "crypto.subtle.encrypt": true,
        "crypto.subtle.exportKey": true,
        "crypto.subtle.generateKey": true,
        "crypto.subtle.importKey": true,
        "isDesktopApp": true,
        "setInterval": true,
        "setTimeout": true
      },
      "packages": {
        "@metamask/desktop>@metamask/obs-store": true,
        "@metamask/desktop>eciesjs": true,
        "@metamask/desktop>extension-port-stream": true,
        "@metamask/desktop>otpauth": true,
        "browserify>buffer": true,
        "end-of-stream": true,
        "loglevel": true,
        "obj-multiplex": true,
        "stream-browserify": true,
        "uuid": true,
        "webextension-polyfill": true,
        "webpack>events": true
      }
    },
    "@metamask/desktop>@metamask/obs-store": {
      "globals": {
        "localStorage": true
      },
      "packages": {
        "@metamask/desktop>@metamask/obs-store>through2": true,
        "@metamask/safe-event-emitter": true,
        "stream-browserify": true
      }
    },
    "@metamask/desktop>@metamask/obs-store>through2": {
      "packages": {
        "browserify>process": true,
        "browserify>util": true,
        "readable-stream": true,
        "watchify>xtend": true
      }
    },
    "@metamask/desktop>eciesjs": {
      "packages": {
        "@metamask/desktop>eciesjs>futoin-hkdf": true,
        "browserify>buffer": true,
        "browserify>crypto-browserify": true,
        "ganache>secp256k1": true
      }
    },
    "@metamask/desktop>eciesjs>futoin-hkdf": {
      "packages": {
        "browserify>buffer": true,
        "browserify>crypto-browserify": true
      }
    },
    "@metamask/desktop>extension-port-stream": {
      "packages": {
        "browserify>buffer": true,
        "stream-browserify": true
      }
    },
    "@metamask/desktop>otpauth": {
      "globals": {
        "__GLOBALTHIS__": true,
        "define": true
      }
    },
    "@metamask/eth-json-rpc-middleware": {
      "globals": {
        "URL": true,
        "console.error": true,
        "setTimeout": true
      },
      "packages": {
        "@metamask/eth-json-rpc-middleware>safe-stable-stringify": true,
        "@metamask/message-manager>@metamask/eth-sig-util": true,
        "@metamask/providers>@metamask/json-rpc-engine": true,
        "@metamask/providers>@metamask/rpc-errors": true,
        "@metamask/utils": true,
        "pify": true,
        "sass-loader>klona": true
      }
    },
    "@metamask/eth-keyring-controller": {
      "globals": {
        "console.error": true
      },
      "packages": {
        "@metamask/browser-passworder": true,
        "@metamask/eth-keyring-controller>@metamask/eth-hd-keyring": true,
        "@metamask/eth-keyring-controller>@metamask/eth-simple-keyring": true,
        "@metamask/message-manager>@metamask/eth-sig-util": true,
        "@metamask/obs-store": true,
        "@metamask/utils": true,
        "webpack>events": true
      }
    },
    "@metamask/eth-keyring-controller>@metamask/eth-hd-keyring": {
      "globals": {
        "TextEncoder": true
      },
      "packages": {
        "@ethereumjs/tx>@ethereumjs/util": true,
        "@ethereumjs/tx>ethereum-cryptography": true,
        "@metamask/message-manager>@metamask/eth-sig-util": true,
        "@metamask/scure-bip39": true,
        "@metamask/utils": true,
        "browserify>buffer": true
      }
    },
    "@metamask/eth-keyring-controller>@metamask/eth-simple-keyring": {
      "packages": {
        "@ethereumjs/tx>@ethereumjs/util": true,
        "@ethereumjs/tx>ethereum-cryptography": true,
        "@metamask/message-manager>@metamask/eth-sig-util": true,
        "@metamask/utils": true,
        "browserify>buffer": true,
        "mocha>serialize-javascript>randombytes": true
      }
    },
    "@metamask/eth-ledger-bridge-keyring": {
      "globals": {
        "addEventListener": true,
        "console.log": true,
        "document.createElement": true,
        "document.head.appendChild": true,
        "fetch": true,
        "removeEventListener": true
      },
      "packages": {
        "@ethereumjs/tx": true,
        "@ethereumjs/tx>@ethereumjs/rlp": true,
        "@ethereumjs/tx>@ethereumjs/util": true,
        "@metamask/eth-trezor-keyring>hdkey": true,
        "@metamask/message-manager>@metamask/eth-sig-util": true,
        "browserify>buffer": true,
        "webpack>events": true
      }
    },
    "@metamask/eth-query": {
      "packages": {
        "@metamask/eth-query>json-rpc-random-id": true,
        "watchify>xtend": true
      }
    },
    "@metamask/eth-snap-keyring": {
      "globals": {
        "console.error": true
      },
      "packages": {
        "@ethereumjs/tx": true,
        "@metamask/eth-snap-keyring>@metamask/keyring-api": true,
        "@metamask/eth-snap-keyring>uuid": true,
        "@metamask/message-manager>@metamask/eth-sig-util": true,
        "@metamask/utils": true,
        "superstruct": true,
        "webpack>events": true
      }
    },
    "@metamask/eth-snap-keyring>@metamask/keyring-api": {
      "packages": {
        "@metamask/eth-snap-keyring>uuid": true,
        "@metamask/utils": true,
        "superstruct": true
      }
    },
    "@metamask/eth-snap-keyring>uuid": {
      "globals": {
        "crypto": true
      }
    },
    "@metamask/eth-token-tracker": {
      "globals": {
        "console.warn": true
      },
      "packages": {
        "@babel/runtime": true,
        "@metamask/eth-token-tracker>@metamask/safe-event-emitter": true,
        "@metamask/eth-token-tracker>deep-equal": true,
        "@metamask/eth-token-tracker>eth-block-tracker": true,
        "@metamask/ethjs-contract": true,
        "@metamask/ethjs-query": true,
        "bn.js": true,
        "human-standard-token-abi": true
      }
    },
    "@metamask/eth-token-tracker>@metamask/safe-event-emitter": {
      "globals": {
        "setTimeout": true
      },
      "packages": {
        "webpack>events": true
      }
    },
    "@metamask/eth-token-tracker>deep-equal": {
      "packages": {
        "@metamask/eth-token-tracker>deep-equal>es-get-iterator": true,
        "@metamask/eth-token-tracker>deep-equal>is-date-object": true,
        "@metamask/eth-token-tracker>deep-equal>isarray": true,
        "@metamask/eth-token-tracker>deep-equal>which-boxed-primitive": true,
        "@metamask/eth-token-tracker>deep-equal>which-collection": true,
        "@ngraveio/bc-ur>assert>object-is": true,
        "browserify>util>is-arguments": true,
        "browserify>util>which-typed-array": true,
        "globalthis>define-properties>object-keys": true,
        "gulp>vinyl-fs>object.assign": true,
        "string.prototype.matchall>call-bind": true,
        "string.prototype.matchall>es-abstract>array-buffer-byte-length": true,
        "string.prototype.matchall>es-abstract>is-array-buffer": true,
        "string.prototype.matchall>es-abstract>is-regex": true,
        "string.prototype.matchall>es-abstract>is-shared-array-buffer": true,
        "string.prototype.matchall>get-intrinsic": true,
        "string.prototype.matchall>regexp.prototype.flags": true,
        "string.prototype.matchall>side-channel": true
      }
    },
    "@metamask/eth-token-tracker>deep-equal>es-get-iterator": {
      "packages": {
        "@metamask/eth-token-tracker>deep-equal>es-get-iterator>is-map": true,
        "@metamask/eth-token-tracker>deep-equal>es-get-iterator>is-set": true,
        "@metamask/eth-token-tracker>deep-equal>es-get-iterator>isarray": true,
        "@metamask/eth-token-tracker>deep-equal>es-get-iterator>stop-iteration-iterator": true,
        "browserify>process": true,
        "browserify>util>is-arguments": true,
        "eslint-plugin-react>array-includes>is-string": true,
        "string.prototype.matchall>call-bind": true,
        "string.prototype.matchall>get-intrinsic": true,
        "string.prototype.matchall>has-symbols": true
      }
    },
    "@metamask/eth-token-tracker>deep-equal>es-get-iterator>stop-iteration-iterator": {
      "globals": {
        "StopIteration": true
      },
      "packages": {
        "string.prototype.matchall>internal-slot": true
      }
    },
    "@metamask/eth-token-tracker>deep-equal>is-date-object": {
      "packages": {
        "koa>is-generator-function>has-tostringtag": true
      }
    },
    "@metamask/eth-token-tracker>deep-equal>which-boxed-primitive": {
      "packages": {
        "@metamask/eth-token-tracker>deep-equal>which-boxed-primitive>is-bigint": true,
        "@metamask/eth-token-tracker>deep-equal>which-boxed-primitive>is-boolean-object": true,
        "@metamask/eth-token-tracker>deep-equal>which-boxed-primitive>is-number-object": true,
        "eslint-plugin-react>array-includes>is-string": true,
        "string.prototype.matchall>es-abstract>es-to-primitive>is-symbol": true
      }
    },
    "@metamask/eth-token-tracker>deep-equal>which-boxed-primitive>is-bigint": {
      "packages": {
        "string.prototype.matchall>es-abstract>unbox-primitive>has-bigints": true
      }
    },
    "@metamask/eth-token-tracker>deep-equal>which-boxed-primitive>is-boolean-object": {
      "packages": {
        "koa>is-generator-function>has-tostringtag": true,
        "string.prototype.matchall>call-bind": true
      }
    },
    "@metamask/eth-token-tracker>deep-equal>which-boxed-primitive>is-number-object": {
      "packages": {
        "koa>is-generator-function>has-tostringtag": true
      }
    },
    "@metamask/eth-token-tracker>deep-equal>which-collection": {
      "packages": {
        "@metamask/eth-token-tracker>deep-equal>es-get-iterator>is-map": true,
        "@metamask/eth-token-tracker>deep-equal>es-get-iterator>is-set": true,
        "@metamask/eth-token-tracker>deep-equal>which-collection>is-weakmap": true,
        "@metamask/eth-token-tracker>deep-equal>which-collection>is-weakset": true
      }
    },
    "@metamask/eth-token-tracker>deep-equal>which-collection>is-weakset": {
      "packages": {
        "string.prototype.matchall>call-bind": true,
        "string.prototype.matchall>get-intrinsic": true
      }
    },
    "@metamask/eth-token-tracker>eth-block-tracker": {
      "globals": {
        "clearTimeout": true,
        "console.error": true,
        "setTimeout": true
      },
      "packages": {
        "@metamask/eth-query>json-rpc-random-id": true,
        "@metamask/eth-token-tracker>eth-block-tracker>@metamask/safe-event-emitter": true,
        "@metamask/utils": true,
        "pify": true
      }
    },
    "@metamask/eth-token-tracker>eth-block-tracker>@metamask/safe-event-emitter": {
      "globals": {
        "setTimeout": true
      },
      "packages": {
        "webpack>events": true
      }
    },
    "@metamask/eth-trezor-keyring": {
      "globals": {
        "setTimeout": true
      },
      "packages": {
        "@ethereumjs/tx": true,
        "@ethereumjs/tx>@ethereumjs/util": true,
        "@metamask/eth-trezor-keyring>@trezor/connect-plugin-ethereum": true,
        "@metamask/eth-trezor-keyring>hdkey": true,
        "@trezor/connect-web": true,
        "browserify>buffer": true,
        "webpack>events": true
      }
    },
    "@metamask/eth-trezor-keyring>@trezor/connect-plugin-ethereum": {
      "packages": {
        "@metamask/message-manager>@metamask/eth-sig-util": true
      }
    },
    "@metamask/eth-trezor-keyring>hdkey": {
      "packages": {
        "browserify>assert": true,
        "browserify>crypto-browserify": true,
        "ethereumjs-util>create-hash>ripemd160": true,
        "ethereumjs-util>ethereum-cryptography>bs58check": true,
        "ganache>secp256k1": true,
        "koa>content-disposition>safe-buffer": true
      }
    },
    "@metamask/etherscan-link": {
      "globals": {
        "URL": true
      }
    },
    "@metamask/ethjs": {
      "globals": {
        "clearInterval": true,
        "setInterval": true
      },
      "packages": {
        "@metamask/ethjs-contract": true,
        "@metamask/ethjs-query": true,
        "@metamask/ethjs>@metamask/ethjs-filter": true,
        "@metamask/ethjs>@metamask/ethjs-provider-http": true,
        "@metamask/ethjs>@metamask/ethjs-unit": true,
        "@metamask/ethjs>@metamask/ethjs-util": true,
        "@metamask/ethjs>ethjs-abi": true,
        "@metamask/ethjs>js-sha3": true,
        "@metamask/ethjs>number-to-bn": true,
        "bn.js": true,
        "browserify>buffer": true
      }
    },
    "@metamask/ethjs-contract": {
      "packages": {
        "@metamask/ethjs-contract>js-sha3": true,
        "@metamask/ethjs-query>babel-runtime": true,
        "@metamask/ethjs>@metamask/ethjs-filter": true,
        "@metamask/ethjs>@metamask/ethjs-util": true,
        "@metamask/ethjs>ethjs-abi": true,
        "promise-to-callback": true
      }
    },
    "@metamask/ethjs-contract>js-sha3": {
      "globals": {
        "define": true
      },
      "packages": {
        "browserify>process": true
      }
    },
    "@metamask/ethjs-query": {
      "globals": {
        "console": true
      },
      "packages": {
        "@metamask/ethjs-query>@metamask/ethjs-format": true,
        "@metamask/ethjs-query>@metamask/ethjs-rpc": true,
        "promise-to-callback": true
      }
    },
    "@metamask/ethjs-query>@metamask/ethjs-format": {
      "packages": {
        "@metamask/ethjs-query>@metamask/ethjs-format>ethjs-schema": true,
        "@metamask/ethjs>@metamask/ethjs-util": true,
        "@metamask/ethjs>number-to-bn": true,
        "@metamask/ethjs>number-to-bn>strip-hex-prefix": true
      }
    },
    "@metamask/ethjs-query>@metamask/ethjs-rpc": {
      "packages": {
        "promise-to-callback": true
      }
    },
    "@metamask/ethjs-query>babel-runtime": {
      "packages": {
        "@metamask/ethjs-query>babel-runtime>core-js": true,
        "@metamask/ethjs-query>babel-runtime>regenerator-runtime": true
      }
    },
    "@metamask/ethjs-query>babel-runtime>core-js": {
      "globals": {
        "PromiseRejectionEvent": true,
        "__e": "write",
        "__g": "write",
        "document.createTextNode": true,
        "postMessage": true,
        "setTimeout": true
      }
    },
    "@metamask/ethjs-query>babel-runtime>regenerator-runtime": {
      "globals": {
        "regeneratorRuntime": "write"
      }
    },
    "@metamask/ethjs>@metamask/ethjs-filter": {
      "globals": {
        "clearInterval": true,
        "setInterval": true
      }
    },
    "@metamask/ethjs>@metamask/ethjs-provider-http": {
      "packages": {
        "@metamask/ethjs>@metamask/ethjs-provider-http>xhr2": true
      }
    },
    "@metamask/ethjs>@metamask/ethjs-provider-http>xhr2": {
      "globals": {
        "XMLHttpRequest": true
      }
    },
    "@metamask/ethjs>@metamask/ethjs-unit": {
      "packages": {
        "@metamask/ethjs>number-to-bn": true,
        "bn.js": true
      }
    },
    "@metamask/ethjs>@metamask/ethjs-util": {
      "packages": {
        "@metamask/ethjs>@metamask/ethjs-util>is-hex-prefixed": true,
        "@metamask/ethjs>number-to-bn>strip-hex-prefix": true,
        "browserify>buffer": true
      }
    },
    "@metamask/ethjs>ethjs-abi": {
      "packages": {
        "@metamask/ethjs>ethjs-abi>js-sha3": true,
        "@metamask/ethjs>number-to-bn": true,
        "bn.js": true,
        "browserify>buffer": true
      }
    },
    "@metamask/ethjs>ethjs-abi>js-sha3": {
      "packages": {
        "browserify>process": true
      }
    },
    "@metamask/ethjs>js-sha3": {
      "globals": {
        "define": true
      },
      "packages": {
        "browserify>process": true
      }
    },
    "@metamask/ethjs>number-to-bn": {
      "packages": {
        "@metamask/ethjs>number-to-bn>strip-hex-prefix": true,
        "bn.js": true
      }
    },
    "@metamask/ethjs>number-to-bn>strip-hex-prefix": {
      "packages": {
        "@metamask/ethjs>@metamask/ethjs-util>is-hex-prefixed": true
      }
    },
    "@metamask/gas-fee-controller": {
      "globals": {
        "clearInterval": true,
        "console.error": true,
        "setInterval": true
      },
      "packages": {
        "@metamask/controller-utils": true,
        "@metamask/controller-utils>@metamask/ethjs-unit": true,
        "@metamask/eth-query": true,
<<<<<<< HEAD
=======
        "@metamask/ethjs>@metamask/ethjs-unit": true,
        "@metamask/gas-fee-controller>@metamask/controller-utils": true,
>>>>>>> 722d8fe2
        "@metamask/polling-controller": true,
        "ethereumjs-util": true,
        "uuid": true
      }
    },
<<<<<<< HEAD
=======
    "@metamask/gas-fee-controller>@metamask/controller-utils": {
      "globals": {
        "URL": true,
        "console.error": true,
        "fetch": true,
        "setTimeout": true
      },
      "packages": {
        "@metamask/controller-utils>@spruceid/siwe-parser": true,
        "@metamask/ethjs>@metamask/ethjs-unit": true,
        "@metamask/utils": true,
        "browserify>buffer": true,
        "eslint>fast-deep-equal": true,
        "eth-ens-namehash": true,
        "ethereumjs-util": true
      }
    },
>>>>>>> 722d8fe2
    "@metamask/jazzicon": {
      "globals": {
        "document.createElement": true,
        "document.createElementNS": true
      },
      "packages": {
        "@metamask/jazzicon>color": true,
        "@metamask/jazzicon>mersenne-twister": true
      }
    },
    "@metamask/jazzicon>color": {
      "packages": {
        "@metamask/jazzicon>color>clone": true,
        "@metamask/jazzicon>color>color-convert": true,
        "@metamask/jazzicon>color>color-string": true
      }
    },
    "@metamask/jazzicon>color>clone": {
      "packages": {
        "browserify>buffer": true
      }
    },
    "@metamask/jazzicon>color>color-convert": {
      "packages": {
        "@metamask/jazzicon>color>color-convert>color-name": true
      }
    },
    "@metamask/jazzicon>color>color-string": {
      "packages": {
        "jest-canvas-mock>moo-color>color-name": true
      }
    },
    "@metamask/keyring-api": {
      "packages": {
        "@metamask/keyring-api>uuid": true,
        "@metamask/utils": true,
        "superstruct": true
      }
    },
    "@metamask/keyring-api>uuid": {
      "globals": {
        "crypto": true
      }
    },
    "@metamask/keyring-controller": {
      "packages": {
        "@metamask/eth-keyring-controller": true,
        "@metamask/keyring-controller>@metamask/base-controller": true,
        "@metamask/keyring-controller>ethereumjs-wallet": true,
        "@metamask/utils": true,
        "eth-json-rpc-filters>async-mutex": true,
        "ethereumjs-util": true
      }
    },
    "@metamask/keyring-controller>@metamask/base-controller": {
      "globals": {
        "setTimeout": true
      },
      "packages": {
        "immer": true
      }
    },
    "@metamask/keyring-controller>ethereumjs-wallet": {
      "packages": {
        "@metamask/keyring-controller>ethereumjs-wallet>ethereum-cryptography": true,
        "@metamask/keyring-controller>ethereumjs-wallet>ethereumjs-util": true,
        "@metamask/keyring-controller>ethereumjs-wallet>utf8": true,
        "browserify>buffer": true,
        "browserify>crypto-browserify": true,
        "eth-lattice-keyring>gridplus-sdk>aes-js": true,
        "ethereumjs-util>ethereum-cryptography>bs58check": true,
        "ethereumjs-util>ethereum-cryptography>scrypt-js": true,
        "mocha>serialize-javascript>randombytes": true,
        "uuid": true
      }
    },
    "@metamask/keyring-controller>ethereumjs-wallet>ethereum-cryptography": {
      "packages": {
        "browserify>assert": true,
        "browserify>buffer": true,
        "browserify>crypto-browserify>create-hmac": true,
        "ethereumjs-util>ethereum-cryptography>bs58check": true,
        "ethereumjs-util>ethereum-cryptography>hash.js": true,
        "ganache>keccak": true,
        "ganache>secp256k1": true,
        "koa>content-disposition>safe-buffer": true,
        "mocha>serialize-javascript>randombytes": true
      }
    },
    "@metamask/keyring-controller>ethereumjs-wallet>ethereumjs-util": {
      "packages": {
        "@metamask/keyring-controller>ethereumjs-wallet>ethereum-cryptography": true,
        "bn.js": true,
        "browserify>assert": true,
        "browserify>buffer": true,
        "browserify>insert-module-globals>is-buffer": true,
        "ethereumjs-util>create-hash": true,
        "ethereumjs-util>rlp": true
      }
    },
    "@metamask/logging-controller": {
      "packages": {
        "@metamask/logging-controller>@metamask/base-controller": true,
        "uuid": true
      }
    },
    "@metamask/logging-controller>@metamask/base-controller": {
      "globals": {
        "setTimeout": true
      },
      "packages": {
        "immer": true
      }
    },
    "@metamask/logo": {
      "globals": {
        "addEventListener": true,
        "document.body.appendChild": true,
        "document.createElementNS": true,
        "innerHeight": true,
        "innerWidth": true,
        "requestAnimationFrame": true
      },
      "packages": {
        "@metamask/logo>gl-mat4": true,
        "@metamask/logo>gl-vec3": true
      }
    },
    "@metamask/message-manager": {
      "packages": {
        "@metamask/message-manager>@metamask/base-controller": true,
        "@metamask/message-manager>@metamask/controller-utils": true,
        "@metamask/message-manager>@metamask/eth-sig-util": true,
        "@metamask/message-manager>jsonschema": true,
        "browserify>buffer": true,
        "ethereumjs-util": true,
        "uuid": true,
        "webpack>events": true
      }
    },
    "@metamask/message-manager>@metamask/base-controller": {
      "globals": {
        "setTimeout": true
      },
      "packages": {
        "immer": true
      }
    },
    "@metamask/message-manager>@metamask/controller-utils": {
      "globals": {
        "URL": true,
        "console.error": true,
        "fetch": true,
        "setTimeout": true
      },
      "packages": {
        "@metamask/controller-utils>@spruceid/siwe-parser": true,
        "@metamask/utils": true,
        "browserify>buffer": true,
        "eslint>fast-deep-equal": true,
        "eth-ens-namehash": true,
        "ethereumjs-util": true,
        "ethjs>ethjs-unit": true
      }
    },
    "@metamask/message-manager>@metamask/eth-sig-util": {
      "packages": {
        "@ethereumjs/tx>@ethereumjs/util": true,
        "@ethereumjs/tx>ethereum-cryptography": true,
        "@metamask/assets-controllers>@metamask/abi-utils": true,
        "@metamask/utils": true,
        "browserify>buffer": true,
        "eth-sig-util>tweetnacl": true,
        "eth-sig-util>tweetnacl-util": true
      }
    },
    "@metamask/message-manager>jsonschema": {
      "packages": {
        "browserify>url": true
      }
    },
    "@metamask/name-controller": {
      "globals": {
        "fetch": true
      },
      "packages": {
        "@metamask/base-controller": true,
        "@metamask/utils": true,
        "eth-json-rpc-filters>async-mutex": true
      }
    },
    "@metamask/network-controller": {
      "globals": {
        "URL": true,
        "btoa": true,
        "fetch": true,
        "setTimeout": true
      },
      "packages": {
        "@metamask/base-controller": true,
        "@metamask/controller-utils": true,
        "@metamask/eth-json-rpc-middleware": true,
        "@metamask/eth-query": true,
<<<<<<< HEAD
=======
        "@metamask/eth-token-tracker>eth-block-tracker": true,
        "@metamask/network-controller>@metamask/controller-utils": true,
>>>>>>> 722d8fe2
        "@metamask/network-controller>@metamask/eth-json-rpc-infura": true,
        "@metamask/network-controller>@metamask/eth-json-rpc-provider": true,
        "@metamask/network-controller>@metamask/swappable-obj-proxy": true,
        "@metamask/providers>@metamask/json-rpc-engine": true,
        "@metamask/providers>@metamask/rpc-errors": true,
        "@metamask/utils": true,
        "browserify>assert": true,
        "uuid": true
      }
    },
<<<<<<< HEAD
=======
    "@metamask/network-controller>@metamask/controller-utils": {
      "globals": {
        "URL": true,
        "console.error": true,
        "fetch": true,
        "setTimeout": true
      },
      "packages": {
        "@metamask/controller-utils>@spruceid/siwe-parser": true,
        "@metamask/ethjs>@metamask/ethjs-unit": true,
        "@metamask/utils": true,
        "browserify>buffer": true,
        "eslint>fast-deep-equal": true,
        "eth-ens-namehash": true,
        "ethereumjs-util": true
      }
    },
>>>>>>> 722d8fe2
    "@metamask/network-controller>@metamask/eth-json-rpc-infura": {
      "globals": {
        "setTimeout": true
      },
      "packages": {
        "@metamask/network-controller>@metamask/eth-json-rpc-provider": true,
        "@metamask/providers>@metamask/json-rpc-engine": true,
        "@metamask/providers>@metamask/rpc-errors": true,
        "@metamask/utils": true,
        "node-fetch": true
      }
    },
    "@metamask/network-controller>@metamask/eth-json-rpc-provider": {
      "packages": {
        "@metamask/network-controller>@metamask/eth-json-rpc-provider>@metamask/safe-event-emitter": true,
        "@metamask/providers>@metamask/json-rpc-engine": true
      }
    },
    "@metamask/network-controller>@metamask/eth-json-rpc-provider>@metamask/safe-event-emitter": {
      "globals": {
        "setTimeout": true
      },
      "packages": {
        "webpack>events": true
      }
    },
    "@metamask/notification-controller": {
      "packages": {
        "@metamask/notification-controller>@metamask/base-controller": true,
        "@metamask/notification-controller>@metamask/utils": true,
        "@metamask/notification-controller>nanoid": true
      }
    },
    "@metamask/notification-controller>@metamask/base-controller": {
      "globals": {
        "setTimeout": true
      },
      "packages": {
        "immer": true
      }
    },
    "@metamask/notification-controller>@metamask/utils": {
      "globals": {
        "TextDecoder": true,
        "TextEncoder": true
      },
      "packages": {
        "browserify>buffer": true,
        "nock>debug": true,
        "semver": true,
        "superstruct": true
      }
    },
    "@metamask/notification-controller>nanoid": {
      "globals": {
        "crypto.getRandomValues": true
      }
    },
    "@metamask/obs-store": {
      "packages": {
        "@metamask/obs-store>through2": true,
        "@metamask/safe-event-emitter": true,
        "stream-browserify": true
      }
    },
    "@metamask/obs-store>through2": {
      "packages": {
        "browserify>process": true,
        "browserify>util": true,
        "readable-stream": true,
        "watchify>xtend": true
      }
    },
    "@metamask/permission-controller": {
      "globals": {
        "console.error": true
      },
      "packages": {
        "@metamask/base-controller": true,
        "@metamask/controller-utils": true,
        "@metamask/permission-controller>nanoid": true,
        "@metamask/providers>@metamask/json-rpc-engine": true,
        "@metamask/providers>@metamask/rpc-errors": true,
        "@metamask/utils": true,
        "deep-freeze-strict": true,
        "immer": true
      }
    },
<<<<<<< HEAD
=======
    "@metamask/permission-controller>@metamask/controller-utils": {
      "globals": {
        "URL": true,
        "console.error": true,
        "fetch": true,
        "setTimeout": true
      },
      "packages": {
        "@metamask/controller-utils>@spruceid/siwe-parser": true,
        "@metamask/ethjs>@metamask/ethjs-unit": true,
        "@metamask/utils": true,
        "browserify>buffer": true,
        "eslint>fast-deep-equal": true,
        "eth-ens-namehash": true,
        "ethereumjs-util": true
      }
    },
>>>>>>> 722d8fe2
    "@metamask/permission-controller>nanoid": {
      "globals": {
        "crypto.getRandomValues": true
      }
    },
    "@metamask/phishing-controller": {
      "globals": {
        "fetch": true
      },
      "packages": {
        "@metamask/base-controller": true,
        "@metamask/controller-utils": true,
        "@metamask/phishing-warning>eth-phishing-detect": true,
        "punycode": true
      }
    },
<<<<<<< HEAD
=======
    "@metamask/phishing-controller>@metamask/controller-utils": {
      "globals": {
        "URL": true,
        "console.error": true,
        "fetch": true,
        "setTimeout": true
      },
      "packages": {
        "@metamask/controller-utils>@spruceid/siwe-parser": true,
        "@metamask/ethjs>@metamask/ethjs-unit": true,
        "@metamask/utils": true,
        "browserify>buffer": true,
        "eslint>fast-deep-equal": true,
        "eth-ens-namehash": true,
        "ethereumjs-util": true
      }
    },
>>>>>>> 722d8fe2
    "@metamask/phishing-warning>eth-phishing-detect": {
      "packages": {
        "eslint>optionator>fast-levenshtein": true
      }
    },
    "@metamask/polling-controller": {
      "globals": {
        "clearTimeout": true,
        "console.error": true,
        "setTimeout": true
      },
      "packages": {
        "@metamask/base-controller": true,
        "@metamask/snaps-utils>fast-json-stable-stringify": true,
        "uuid": true
      }
    },
    "@metamask/post-message-stream": {
      "globals": {
        "MessageEvent.prototype": true,
        "WorkerGlobalScope": true,
        "addEventListener": true,
        "browser": true,
        "chrome": true,
        "location.origin": true,
        "postMessage": true,
        "removeEventListener": true
      },
      "packages": {
        "@metamask/post-message-stream>@metamask/utils": true,
        "@metamask/post-message-stream>readable-stream": true
      }
    },
    "@metamask/post-message-stream>@metamask/utils": {
      "globals": {
        "TextDecoder": true,
        "TextEncoder": true
      },
      "packages": {
        "browserify>buffer": true,
        "nock>debug": true,
        "semver": true,
        "superstruct": true
      }
    },
    "@metamask/post-message-stream>readable-stream": {
      "packages": {
        "browserify>browser-resolve": true,
        "browserify>buffer": true,
        "browserify>process": true,
        "browserify>string_decoder": true,
        "pumpify>inherits": true,
        "readable-stream>util-deprecate": true,
        "webpack>events": true
      }
    },
    "@metamask/ppom-validator>elliptic": {
      "packages": {
        "@metamask/ppom-validator>elliptic>brorand": true,
        "@metamask/ppom-validator>elliptic>hmac-drbg": true,
        "@metamask/ppom-validator>elliptic>minimalistic-assert": true,
        "@metamask/ppom-validator>elliptic>minimalistic-crypto-utils": true,
        "bn.js": true,
        "ethereumjs-util>ethereum-cryptography>hash.js": true,
        "pumpify>inherits": true
      }
    },
    "@metamask/ppom-validator>elliptic>brorand": {
      "globals": {
        "crypto": true,
        "msCrypto": true
      },
      "packages": {
        "browserify>browser-resolve": true
      }
    },
    "@metamask/ppom-validator>elliptic>hmac-drbg": {
      "packages": {
        "@metamask/ppom-validator>elliptic>minimalistic-assert": true,
        "@metamask/ppom-validator>elliptic>minimalistic-crypto-utils": true,
        "ethereumjs-util>ethereum-cryptography>hash.js": true
      }
    },
    "@metamask/providers>@metamask/json-rpc-engine": {
      "packages": {
        "@metamask/providers>@metamask/json-rpc-engine>@metamask/safe-event-emitter": true,
        "@metamask/providers>@metamask/rpc-errors": true,
        "@metamask/utils": true
      }
    },
    "@metamask/providers>@metamask/json-rpc-engine>@metamask/safe-event-emitter": {
      "globals": {
        "setTimeout": true
      },
      "packages": {
        "webpack>events": true
      }
    },
    "@metamask/providers>@metamask/object-multiplex": {
      "globals": {
        "console.warn": true
      },
      "packages": {
        "@metamask/providers>@metamask/object-multiplex>readable-stream": true,
        "pump>once": true
      }
    },
    "@metamask/providers>@metamask/object-multiplex>readable-stream": {
      "packages": {
        "browserify>browser-resolve": true,
        "browserify>buffer": true,
        "browserify>process": true,
        "browserify>string_decoder": true,
        "pumpify>inherits": true,
        "readable-stream>util-deprecate": true,
        "webpack>events": true
      }
    },
    "@metamask/providers>@metamask/rpc-errors": {
      "packages": {
        "@metamask/utils": true,
        "eth-rpc-errors>fast-safe-stringify": true
      }
    },
    "@metamask/queued-request-controller": {
      "packages": {
        "@metamask/base-controller": true,
        "@metamask/controller-utils": true,
        "@metamask/providers>@metamask/json-rpc-engine": true,
        "@metamask/providers>@metamask/rpc-errors": true,
        "@metamask/selected-network-controller": true
      }
    },
<<<<<<< HEAD
=======
    "@metamask/queued-request-controller>@metamask/controller-utils": {
      "globals": {
        "URL": true,
        "console.error": true,
        "fetch": true,
        "setTimeout": true
      },
      "packages": {
        "@metamask/controller-utils>@spruceid/siwe-parser": true,
        "@metamask/ethjs>@metamask/ethjs-unit": true,
        "@metamask/utils": true,
        "browserify>buffer": true,
        "eslint>fast-deep-equal": true,
        "eth-ens-namehash": true,
        "ethereumjs-util": true
      }
    },
>>>>>>> 722d8fe2
    "@metamask/rate-limit-controller": {
      "globals": {
        "setTimeout": true
      },
      "packages": {
        "@metamask/rate-limit-controller>@metamask/base-controller": true,
        "eth-rpc-errors": true
      }
    },
    "@metamask/rate-limit-controller>@metamask/base-controller": {
      "globals": {
        "setTimeout": true
      },
      "packages": {
        "immer": true
      }
    },
    "@metamask/rpc-methods-flask>nanoid": {
      "globals": {
        "crypto.getRandomValues": true
      }
    },
    "@metamask/rpc-methods>nanoid": {
      "globals": {
        "crypto.getRandomValues": true
      }
    },
    "@metamask/safe-event-emitter": {
      "globals": {
        "setTimeout": true
      },
      "packages": {
        "webpack>events": true
      }
    },
    "@metamask/scure-bip39": {
      "globals": {
        "TextEncoder": true
      },
      "packages": {
        "@metamask/scure-bip39>@noble/hashes": true,
        "@metamask/utils>@scure/base": true
      }
    },
    "@metamask/scure-bip39>@noble/hashes": {
      "globals": {
        "TextEncoder": true,
        "crypto": true
      }
    },
    "@metamask/selected-network-controller": {
      "packages": {
        "@metamask/base-controller": true,
        "@metamask/network-controller>@metamask/swappable-obj-proxy": true
      }
    },
    "@metamask/signature-controller": {
      "globals": {
        "console.info": true
      },
      "packages": {
        "@metamask/logging-controller": true,
        "@metamask/message-manager": true,
        "@metamask/signature-controller>@metamask/base-controller": true,
        "@metamask/signature-controller>@metamask/controller-utils": true,
        "browserify>buffer": true,
        "eth-rpc-errors": true,
        "ethereumjs-util": true,
        "lodash": true,
        "webpack>events": true
      }
    },
    "@metamask/signature-controller>@metamask/base-controller": {
      "globals": {
        "setTimeout": true
      },
      "packages": {
        "immer": true
      }
    },
    "@metamask/signature-controller>@metamask/controller-utils": {
      "globals": {
        "URL": true,
        "console.error": true,
        "fetch": true,
        "setTimeout": true
      },
      "packages": {
        "@metamask/controller-utils>@spruceid/siwe-parser": true,
        "@metamask/utils": true,
        "browserify>buffer": true,
        "eslint>fast-deep-equal": true,
        "eth-ens-namehash": true,
        "ethereumjs-util": true,
        "ethjs>ethjs-unit": true
      }
    },
    "@metamask/smart-transactions-controller": {
      "globals": {
        "URLSearchParams": true,
        "clearInterval": true,
        "console.error": true,
        "console.log": true,
        "fetch": true,
        "setInterval": true
      },
      "packages": {
        "@ethersproject/abi>@ethersproject/bytes": true,
        "@ethersproject/bignumber": true,
        "@ethersproject/providers": true,
        "@metamask/smart-transactions-controller>@metamask/base-controller": true,
        "@metamask/smart-transactions-controller>@metamask/controller-utils": true,
        "@metamask/smart-transactions-controller>bignumber.js": true,
        "fast-json-patch": true,
        "lodash": true
      }
    },
    "@metamask/smart-transactions-controller>@metamask/base-controller": {
      "globals": {
        "setTimeout": true
      },
      "packages": {
        "immer": true
      }
    },
    "@metamask/smart-transactions-controller>@metamask/controller-utils": {
      "globals": {
        "URL": true,
        "console.error": true,
        "fetch": true,
        "setTimeout": true
      },
      "packages": {
        "@metamask/controller-utils>@spruceid/siwe-parser": true,
        "@metamask/utils": true,
        "browserify>buffer": true,
        "eslint>fast-deep-equal": true,
        "eth-ens-namehash": true,
        "ethereumjs-util": true,
        "ethjs>ethjs-unit": true
      }
    },
    "@metamask/smart-transactions-controller>@metamask/controllers>nanoid": {
      "globals": {
        "crypto.getRandomValues": true
      }
    },
    "@metamask/smart-transactions-controller>bignumber.js": {
      "globals": {
        "crypto": true,
        "define": true
      }
    },
    "@metamask/snaps-controllers": {
      "globals": {
        "URL": true,
        "chrome.offscreen.createDocument": true,
        "chrome.offscreen.hasDocument": true,
        "clearTimeout": true,
        "document.getElementById": true,
        "fetch.bind": true,
        "setTimeout": true
      },
      "packages": {
        "@metamask/base-controller": true,
        "@metamask/permission-controller": true,
        "@metamask/post-message-stream": true,
        "@metamask/providers>@metamask/json-rpc-engine": true,
        "@metamask/providers>@metamask/object-multiplex": true,
        "@metamask/providers>@metamask/rpc-errors": true,
        "@metamask/snaps-controllers>@xstate/fsm": true,
        "@metamask/snaps-controllers>concat-stream": true,
        "@metamask/snaps-controllers>get-npm-tarball-url": true,
        "@metamask/snaps-controllers>nanoid": true,
        "@metamask/snaps-controllers>readable-stream": true,
        "@metamask/snaps-controllers>readable-web-to-node-stream": true,
        "@metamask/snaps-controllers>tar-stream": true,
        "@metamask/snaps-rpc-methods": true,
        "@metamask/snaps-sdk": true,
        "@metamask/snaps-utils": true,
        "@metamask/snaps-utils>@metamask/snaps-registry": true,
        "@metamask/utils": true,
        "browserify>browserify-zlib": true,
        "json-rpc-middleware-stream": true
      }
    },
    "@metamask/snaps-controllers-flask>nanoid": {
      "globals": {
        "crypto.getRandomValues": true
      }
    },
    "@metamask/snaps-controllers>concat-stream": {
      "packages": {
        "@metamask/snaps-controllers>readable-stream": true,
        "browserify>buffer": true,
        "browserify>concat-stream>typedarray": true,
        "pumpify>inherits": true,
        "terser>source-map-support>buffer-from": true
      }
    },
    "@metamask/snaps-controllers>nanoid": {
      "globals": {
        "crypto.getRandomValues": true
      }
    },
    "@metamask/snaps-controllers>readable-stream": {
      "packages": {
        "browserify>browser-resolve": true,
        "browserify>buffer": true,
        "browserify>process": true,
        "browserify>string_decoder": true,
        "pumpify>inherits": true,
        "readable-stream>util-deprecate": true,
        "webpack>events": true
      }
    },
    "@metamask/snaps-controllers>readable-web-to-node-stream": {
      "packages": {
        "@metamask/snaps-controllers>readable-web-to-node-stream>readable-stream": true
      }
    },
    "@metamask/snaps-controllers>readable-web-to-node-stream>readable-stream": {
      "packages": {
        "browserify>browser-resolve": true,
        "browserify>buffer": true,
        "browserify>process": true,
        "browserify>string_decoder": true,
        "pumpify>inherits": true,
        "readable-stream>util-deprecate": true,
        "webpack>events": true
      }
    },
    "@metamask/snaps-controllers>tar-stream": {
      "packages": {
        "@metamask/snaps-controllers>tar-stream>b4a": true,
        "@metamask/snaps-controllers>tar-stream>fast-fifo": true,
        "@metamask/snaps-controllers>tar-stream>streamx": true,
        "browserify>browser-resolve": true
      }
    },
    "@metamask/snaps-controllers>tar-stream>b4a": {
      "globals": {
        "TextDecoder": true,
        "TextEncoder": true
      }
    },
    "@metamask/snaps-controllers>tar-stream>streamx": {
      "packages": {
        "@metamask/snaps-controllers>tar-stream>fast-fifo": true,
        "@metamask/snaps-controllers>tar-stream>streamx>queue-tick": true,
        "webpack>events": true
      }
    },
    "@metamask/snaps-controllers>tar-stream>streamx>queue-tick": {
      "globals": {
        "queueMicrotask": true
      }
    },
    "@metamask/snaps-rpc-methods": {
      "packages": {
        "@metamask/permission-controller": true,
        "@metamask/providers>@metamask/rpc-errors": true,
        "@metamask/snaps-sdk": true,
        "@metamask/snaps-sdk>@metamask/key-tree": true,
        "@metamask/snaps-utils": true,
        "@metamask/utils": true,
        "@metamask/utils>@noble/hashes": true,
        "superstruct": true
      }
    },
    "@metamask/snaps-sdk": {
      "globals": {
        "fetch": true
      },
      "packages": {
        "@metamask/providers>@metamask/rpc-errors": true,
        "@metamask/snaps-sdk>is-svg": true,
        "@metamask/utils": true,
        "superstruct": true
      }
    },
    "@metamask/snaps-sdk>@metamask/key-tree": {
      "packages": {
        "@metamask/scure-bip39": true,
        "@metamask/snaps-sdk>@metamask/key-tree>@metamask/utils": true,
        "@metamask/snaps-sdk>@metamask/key-tree>@noble/ed25519": true,
        "@metamask/utils>@noble/hashes": true,
        "@metamask/utils>@scure/base": true,
        "eth-lattice-keyring>@noble/secp256k1": true
      }
    },
    "@metamask/snaps-sdk>@metamask/key-tree>@metamask/utils": {
      "globals": {
        "TextDecoder": true,
        "TextEncoder": true
      },
      "packages": {
        "@metamask/utils>@noble/hashes": true,
        "browserify>buffer": true,
        "nock>debug": true,
        "semver": true,
        "superstruct": true
      }
    },
    "@metamask/snaps-sdk>@metamask/key-tree>@noble/ed25519": {
      "globals": {
        "crypto": true
      },
      "packages": {
        "browserify>browser-resolve": true
      }
    },
    "@metamask/snaps-sdk>is-svg": {
      "packages": {
        "@metamask/snaps-sdk>is-svg>fast-xml-parser": true
      }
    },
    "@metamask/snaps-sdk>is-svg>fast-xml-parser": {
      "globals": {
        "entityName": true,
        "val": true
      },
      "packages": {
        "@metamask/snaps-sdk>is-svg>fast-xml-parser>strnum": true
      }
    },
    "@metamask/snaps-utils": {
      "globals": {
        "File": true,
        "FileReader": true,
        "TextDecoder": true,
        "URL": true,
        "console.error": true,
        "console.log": true,
        "console.warn": true,
        "crypto": true,
        "document.body.appendChild": true,
        "document.createElement": true,
        "fetch": true
      },
      "packages": {
        "@metamask/permission-controller": true,
        "@metamask/providers>@metamask/rpc-errors": true,
        "@metamask/snaps-sdk": true,
        "@metamask/snaps-sdk>@metamask/key-tree": true,
        "@metamask/snaps-sdk>is-svg": true,
        "@metamask/snaps-utils>@metamask/slip44": true,
        "@metamask/snaps-utils>cron-parser": true,
        "@metamask/snaps-utils>fast-json-stable-stringify": true,
        "@metamask/snaps-utils>rfdc": true,
        "@metamask/snaps-utils>validate-npm-package-name": true,
        "@metamask/utils": true,
        "@metamask/utils>@noble/hashes": true,
        "@metamask/utils>@scure/base": true,
        "browserify": true,
        "browserify>buffer": true,
        "browserify>path-browserify": true,
        "browserify>process": true,
        "chalk": true,
        "semver": true,
        "superstruct": true
      }
    },
    "@metamask/snaps-utils>@metamask/snaps-registry": {
      "packages": {
        "@metamask/snaps-utils>@metamask/snaps-registry>@noble/curves": true,
        "@metamask/utils": true,
        "@metamask/utils>@noble/hashes": true,
        "superstruct": true
      }
    },
    "@metamask/snaps-utils>@metamask/snaps-registry>@noble/curves": {
      "globals": {
        "TextEncoder": true
      },
      "packages": {
        "@metamask/utils>@noble/hashes": true
      }
    },
    "@metamask/snaps-utils>cron-parser": {
      "packages": {
        "browserify>browser-resolve": true,
        "luxon": true
      }
    },
    "@metamask/snaps-utils>rfdc": {
      "packages": {
        "browserify>buffer": true
      }
    },
    "@metamask/snaps-utils>validate-npm-package-name": {
      "packages": {
        "@metamask/snaps-utils>validate-npm-package-name>builtins": true
      }
    },
    "@metamask/snaps-utils>validate-npm-package-name>builtins": {
      "packages": {
        "browserify>process": true,
        "semver": true
      }
    },
    "@metamask/transaction-controller": {
      "globals": {
        "console.error": true,
        "setTimeout": true
      },
      "packages": {
        "@ethereumjs/common": true,
        "@ethereumjs/tx": true,
        "@ethersproject/abi": true,
        "@metamask/base-controller": true,
        "@metamask/controller-utils": true,
        "@metamask/eth-query": true,
        "@metamask/gas-fee-controller": true,
        "@metamask/metamask-eth-abis": true,
        "@metamask/providers>@metamask/rpc-errors": true,
<<<<<<< HEAD
        "@metamask/transaction-controller>eth-method-registry": true,
=======
        "@metamask/transaction-controller>@metamask/controller-utils": true,
>>>>>>> 722d8fe2
        "@metamask/transaction-controller>nonce-tracker": true,
        "@metamask/utils": true,
        "eth-json-rpc-filters>async-mutex": true,
        "eth-method-registry": true,
        "ethereumjs-util": true,
        "fast-json-patch": true,
        "lodash": true,
        "uuid": true,
        "webpack>events": true
      }
    },
<<<<<<< HEAD
    "@metamask/transaction-controller>eth-method-registry": {
      "packages": {
        "@metamask/transaction-controller>eth-method-registry>@metamask/ethjs": true
      }
    },
    "@metamask/transaction-controller>eth-method-registry>@metamask/ethjs": {
      "globals": {
        "clearInterval": true,
        "setInterval": true
      },
      "packages": {
        "@metamask/controller-utils>@metamask/ethjs-unit": true,
        "@metamask/ethjs-query": true,
        "@metamask/ethjs-query>@metamask/ethjs-format>@metamask/ethjs-util": true,
        "@metamask/transaction-controller>eth-method-registry>@metamask/ethjs>@metamask/ethjs-contract": true,
        "@metamask/transaction-controller>eth-method-registry>@metamask/ethjs>@metamask/ethjs-filter": true,
        "@metamask/transaction-controller>eth-method-registry>@metamask/ethjs>@metamask/ethjs-provider-http": true,
        "@metamask/transaction-controller>eth-method-registry>@metamask/ethjs>js-sha3": true,
        "bn.js": true,
        "browserify>buffer": true,
        "ethjs>ethjs-abi": true,
        "ethjs>number-to-bn": true
      }
    },
    "@metamask/transaction-controller>eth-method-registry>@metamask/ethjs>@metamask/ethjs-contract": {
      "packages": {
        "@metamask/ethjs-query>@metamask/ethjs-format>@metamask/ethjs-util": true,
        "@metamask/transaction-controller>eth-method-registry>@metamask/ethjs>@metamask/ethjs-contract>js-sha3": true,
        "@metamask/transaction-controller>eth-method-registry>@metamask/ethjs>@metamask/ethjs-filter": true,
        "ethjs-contract>babel-runtime": true,
        "ethjs>ethjs-abi": true,
        "promise-to-callback": true
      }
    },
    "@metamask/transaction-controller>eth-method-registry>@metamask/ethjs>@metamask/ethjs-contract>js-sha3": {
      "globals": {
        "define": true
      },
      "packages": {
        "browserify>process": true
      }
    },
    "@metamask/transaction-controller>eth-method-registry>@metamask/ethjs>@metamask/ethjs-filter": {
      "globals": {
        "clearInterval": true,
        "setInterval": true
      }
    },
    "@metamask/transaction-controller>eth-method-registry>@metamask/ethjs>@metamask/ethjs-provider-http": {
      "packages": {
        "@metamask/transaction-controller>eth-method-registry>@metamask/ethjs>@metamask/ethjs-provider-http>xhr2": true
      }
    },
    "@metamask/transaction-controller>eth-method-registry>@metamask/ethjs>@metamask/ethjs-provider-http>xhr2": {
      "globals": {
        "XMLHttpRequest": true
      }
    },
    "@metamask/transaction-controller>eth-method-registry>@metamask/ethjs>js-sha3": {
      "globals": {
        "define": true
      },
      "packages": {
        "browserify>process": true
=======
    "@metamask/transaction-controller>@metamask/controller-utils": {
      "globals": {
        "URL": true,
        "console.error": true,
        "fetch": true,
        "setTimeout": true
      },
      "packages": {
        "@metamask/controller-utils>@spruceid/siwe-parser": true,
        "@metamask/ethjs>@metamask/ethjs-unit": true,
        "@metamask/utils": true,
        "browserify>buffer": true,
        "eslint>fast-deep-equal": true,
        "eth-ens-namehash": true,
        "ethereumjs-util": true
>>>>>>> 722d8fe2
      }
    },
    "@metamask/transaction-controller>nonce-tracker": {
      "packages": {
        "@ethersproject/providers": true,
        "@metamask/eth-token-tracker>eth-block-tracker": true,
        "@metamask/transaction-controller>nonce-tracker>async-mutex": true,
        "browserify>assert": true
      }
    },
    "@metamask/transaction-controller>nonce-tracker>async-mutex": {
      "globals": {
        "clearTimeout": true,
        "setTimeout": true
      },
      "packages": {
        "mockttp>graphql-tag>tslib": true
      }
    },
    "@metamask/user-operation-controller": {
      "globals": {
        "fetch": true
      },
      "packages": {
        "@metamask/base-controller": true,
        "@metamask/controller-utils": true,
        "@metamask/eth-query": true,
        "@metamask/gas-fee-controller": true,
        "@metamask/polling-controller": true,
        "@metamask/transaction-controller": true,
        "@metamask/utils": true,
        "ethereumjs-util": true,
        "lodash": true,
        "superstruct": true,
        "uuid": true,
        "webpack>events": true
      }
    },
<<<<<<< HEAD
=======
    "@metamask/user-operation-controller>@metamask/controller-utils": {
      "globals": {
        "URL": true,
        "console.error": true,
        "fetch": true,
        "setTimeout": true
      },
      "packages": {
        "@metamask/controller-utils>@spruceid/siwe-parser": true,
        "@metamask/ethjs>@metamask/ethjs-unit": true,
        "@metamask/utils": true,
        "browserify>buffer": true,
        "eslint>fast-deep-equal": true,
        "eth-ens-namehash": true,
        "ethereumjs-util": true
      }
    },
>>>>>>> 722d8fe2
    "@metamask/utils": {
      "globals": {
        "TextDecoder": true,
        "TextEncoder": true
      },
      "packages": {
        "@metamask/utils>@noble/hashes": true,
        "@metamask/utils>@scure/base": true,
        "@metamask/utils>pony-cause": true,
        "browserify>buffer": true,
        "nock>debug": true,
        "semver": true,
        "superstruct": true
      }
    },
    "@metamask/utils>@noble/hashes": {
      "globals": {
        "TextEncoder": true,
        "crypto": true
      }
    },
    "@metamask/utils>@scure/base": {
      "globals": {
        "TextDecoder": true,
        "TextEncoder": true
      }
    },
    "@ngraveio/bc-ur": {
      "packages": {
        "@ngraveio/bc-ur>@apocentre/alias-sampling": true,
        "@ngraveio/bc-ur>bignumber.js": true,
        "@ngraveio/bc-ur>cbor-sync": true,
        "@ngraveio/bc-ur>crc": true,
        "@ngraveio/bc-ur>jsbi": true,
        "addons-linter>sha.js": true,
        "browserify>assert": true,
        "browserify>buffer": true
      }
    },
    "@ngraveio/bc-ur>assert>object-is": {
      "packages": {
        "globalthis>define-properties": true,
        "string.prototype.matchall>call-bind": true
      }
    },
    "@ngraveio/bc-ur>bignumber.js": {
      "globals": {
        "crypto": true,
        "define": true
      }
    },
    "@ngraveio/bc-ur>cbor-sync": {
      "globals": {
        "define": true
      },
      "packages": {
        "browserify>buffer": true
      }
    },
    "@ngraveio/bc-ur>crc": {
      "packages": {
        "browserify>buffer": true
      }
    },
    "@ngraveio/bc-ur>jsbi": {
      "globals": {
        "define": true
      }
    },
    "@popperjs/core": {
      "globals": {
        "Element": true,
        "HTMLElement": true,
        "ShadowRoot": true,
        "console.error": true,
        "console.warn": true,
        "document": true,
        "navigator.userAgent": true
      }
    },
    "@reduxjs/toolkit": {
      "globals": {
        "AbortController": true,
        "__REDUX_DEVTOOLS_EXTENSION_COMPOSE__": true,
        "__REDUX_DEVTOOLS_EXTENSION__": true,
        "console.error": true,
        "console.info": true,
        "console.warn": true
      },
      "packages": {
        "@reduxjs/toolkit>reselect": true,
        "immer": true,
        "redux": true,
        "redux-thunk": true
      }
    },
    "@segment/loosely-validate-event": {
      "packages": {
        "@segment/loosely-validate-event>component-type": true,
        "@segment/loosely-validate-event>join-component": true,
        "browserify>assert": true,
        "browserify>buffer": true
      }
    },
    "@sentry/browser": {
      "globals": {
        "TextDecoder": true,
        "TextEncoder": true,
        "XMLHttpRequest": true,
        "__SENTRY_DEBUG__": true,
        "__SENTRY_RELEASE__": true,
        "indexedDB.open": true,
        "setTimeout": true
      },
      "packages": {
        "@sentry/browser>@sentry-internal/tracing": true,
        "@sentry/browser>@sentry/core": true,
        "@sentry/browser>@sentry/replay": true,
        "@sentry/utils": true
      }
    },
    "@sentry/browser>@sentry-internal/tracing": {
      "globals": {
        "Headers": true,
        "PerformanceObserver": true,
        "Request": true,
        "__SENTRY_DEBUG__": true,
        "addEventListener": true,
        "performance.getEntriesByType": true,
        "removeEventListener": true
      },
      "packages": {
        "@sentry/browser>@sentry/core": true,
        "@sentry/utils": true
      }
    },
    "@sentry/browser>@sentry/core": {
      "globals": {
        "__SENTRY_DEBUG__": true,
        "__SENTRY_TRACING__": true,
        "clearInterval": true,
        "clearTimeout": true,
        "console.warn": true,
        "setInterval": true,
        "setTimeout": true
      },
      "packages": {
        "@sentry/utils": true
      }
    },
    "@sentry/browser>@sentry/replay": {
      "globals": {
        "Blob": true,
        "CSSConditionRule": true,
        "CSSGroupingRule": true,
        "CSSMediaRule": true,
        "CSSSupportsRule": true,
        "DragEvent": true,
        "Element": true,
        "FormData": true,
        "HTMLCanvasElement": true,
        "HTMLElement.prototype": true,
        "HTMLFormElement": true,
        "HTMLImageElement": true,
        "HTMLInputElement.prototype": true,
        "HTMLOptionElement.prototype": true,
        "HTMLSelectElement.prototype": true,
        "HTMLTextAreaElement.prototype": true,
        "Headers": true,
        "ImageData": true,
        "MouseEvent": true,
        "MutationObserver": true,
        "Node.prototype.contains": true,
        "PerformanceObserver": true,
        "TextEncoder": true,
        "URL": true,
        "URLSearchParams": true,
        "Worker": true,
        "Zone": true,
        "__SENTRY_DEBUG__": true,
        "__rrMutationObserver": true,
        "clearTimeout": true,
        "console.error": true,
        "console.warn": true,
        "document": true,
        "innerHeight": true,
        "innerWidth": true,
        "location.href": true,
        "pageXOffset": true,
        "pageYOffset": true,
        "requestAnimationFrame": true,
        "setTimeout": true
      },
      "packages": {
        "@sentry/browser>@sentry/core": true,
        "@sentry/utils": true,
        "browserify>process": true
      }
    },
    "@sentry/integrations": {
      "globals": {
        "Request": true,
        "__SENTRY_DEBUG__": true,
        "console.log": true
      },
      "packages": {
        "@sentry/utils": true,
        "localforage": true
      }
    },
    "@sentry/utils": {
      "globals": {
        "CustomEvent": true,
        "DOMError": true,
        "DOMException": true,
        "Element": true,
        "ErrorEvent": true,
        "Event": true,
        "Headers": true,
        "Request": true,
        "Response": true,
        "TextEncoder": true,
        "URL": true,
        "XMLHttpRequest.prototype": true,
        "__SENTRY_BROWSER_BUNDLE__": true,
        "__SENTRY_DEBUG__": true,
        "clearTimeout": true,
        "console.error": true,
        "document": true,
        "new": true,
        "setTimeout": true,
        "target": true
      },
      "packages": {
        "browserify>process": true
      }
    },
    "@storybook/addon-docs>remark-external-links>mdast-util-definitions": {
      "packages": {
        "react-markdown>unist-util-visit": true
      }
    },
    "@storybook/addon-knobs>qs": {
      "packages": {
        "string.prototype.matchall>side-channel": true
      }
    },
    "@trezor/connect-web": {
      "globals": {
        "__TREZOR_CONNECT_SRC": true,
        "addEventListener": true,
        "btoa": true,
        "chrome": true,
        "clearInterval": true,
        "clearTimeout": true,
        "console.warn": true,
        "document.body": true,
        "document.createElement": true,
        "document.createTextNode": true,
        "document.getElementById": true,
        "document.querySelectorAll": true,
        "location": true,
        "navigator": true,
        "open": true,
        "removeEventListener": true,
        "setInterval": true,
        "setTimeout": true
      },
      "packages": {
        "@trezor/connect-web>@trezor/connect": true,
        "@trezor/connect-web>@trezor/utils": true,
        "mockttp>graphql-tag>tslib": true,
        "webpack>events": true
      }
    },
    "@trezor/connect-web>@trezor/connect": {
      "globals": {
        "console.error": true,
        "console.log": true,
        "console.warn": true
      },
      "packages": {
        "@trezor/connect-web>@trezor/connect>@trezor/transport": true,
        "@trezor/connect-web>@trezor/connect>tslib": true
      }
    },
    "@trezor/connect-web>@trezor/connect>tslib": {
      "globals": {
        "define": true
      }
    },
    "@trezor/connect-web>@trezor/utils": {
      "globals": {
        "AbortController": true,
        "Intl.NumberFormat": true,
        "clearTimeout": true,
        "setTimeout": true
      },
      "packages": {
        "browserify>buffer": true
      }
    },
    "@zxing/browser": {
      "globals": {
        "HTMLElement": true,
        "HTMLImageElement": true,
        "HTMLVideoElement": true,
        "clearTimeout": true,
        "console.error": true,
        "console.warn": true,
        "document": true,
        "navigator": true,
        "setTimeout": true
      },
      "packages": {
        "@zxing/library": true
      }
    },
    "@zxing/library": {
      "globals": {
        "HTMLImageElement": true,
        "HTMLVideoElement": true,
        "TextDecoder": true,
        "TextEncoder": true,
        "URL.createObjectURL": true,
        "btoa": true,
        "console.log": true,
        "console.warn": true,
        "document": true,
        "navigator": true,
        "setTimeout": true
      },
      "packages": {
        "@zxing/library>ts-custom-error": true
      }
    },
    "addons-linter>sha.js": {
      "packages": {
        "koa>content-disposition>safe-buffer": true,
        "pumpify>inherits": true
      }
    },
    "await-semaphore": {
      "packages": {
        "browserify>process": true,
        "browserify>timers-browserify": true
      }
    },
    "base32-encode": {
      "packages": {
        "base32-encode>to-data-view": true
      }
    },
    "bignumber.js": {
      "globals": {
        "crypto": true,
        "define": true
      }
    },
    "blo": {
      "globals": {
        "btoa": true
      }
    },
    "bn.js": {
      "globals": {
        "Buffer": true
      },
      "packages": {
        "browserify>browser-resolve": true
      }
    },
    "bowser": {
      "globals": {
        "define": true
      }
    },
    "brfs>static-module>object-inspect": {
      "globals": {
        "HTMLElement": true,
        "WeakRef": true
      },
      "packages": {
        "browserify>browser-resolve": true
      }
    },
    "browserify>assert": {
      "globals": {
        "Buffer": true
      },
      "packages": {
        "browserify>assert>util": true,
        "react>object-assign": true
      }
    },
    "browserify>assert>util": {
      "globals": {
        "console.error": true,
        "console.log": true,
        "console.trace": true,
        "process": true
      },
      "packages": {
        "browserify>assert>util>inherits": true,
        "browserify>process": true
      }
    },
    "browserify>browser-resolve": {
      "packages": {
        "ethjs-query>babel-runtime>core-js": true
      }
    },
    "browserify>browserify-zlib": {
      "packages": {
        "browserify>assert": true,
        "browserify>browserify-zlib>pako": true,
        "browserify>buffer": true,
        "browserify>process": true,
        "browserify>util": true,
        "stream-browserify": true
      }
    },
    "browserify>buffer": {
      "globals": {
        "console": true
      },
      "packages": {
        "base64-js": true,
        "browserify>buffer>ieee754": true
      }
    },
    "browserify>crypto-browserify": {
      "packages": {
        "browserify>crypto-browserify>browserify-cipher": true,
        "browserify>crypto-browserify>browserify-sign": true,
        "browserify>crypto-browserify>create-ecdh": true,
        "browserify>crypto-browserify>create-hmac": true,
        "browserify>crypto-browserify>diffie-hellman": true,
        "browserify>crypto-browserify>pbkdf2": true,
        "browserify>crypto-browserify>public-encrypt": true,
        "browserify>crypto-browserify>randomfill": true,
        "ethereumjs-util>create-hash": true,
        "mocha>serialize-javascript>randombytes": true
      }
    },
    "browserify>crypto-browserify>browserify-cipher": {
      "packages": {
        "browserify>crypto-browserify>browserify-cipher>browserify-des": true,
        "browserify>crypto-browserify>browserify-cipher>evp_bytestokey": true,
        "ethereumjs-util>ethereum-cryptography>browserify-aes": true
      }
    },
    "browserify>crypto-browserify>browserify-cipher>browserify-des": {
      "packages": {
        "browserify>buffer": true,
        "browserify>crypto-browserify>browserify-cipher>browserify-des>des.js": true,
        "ethereumjs-util>create-hash>cipher-base": true,
        "pumpify>inherits": true
      }
    },
    "browserify>crypto-browserify>browserify-cipher>browserify-des>des.js": {
      "packages": {
        "@metamask/ppom-validator>elliptic>minimalistic-assert": true,
        "pumpify>inherits": true
      }
    },
    "browserify>crypto-browserify>browserify-cipher>evp_bytestokey": {
      "packages": {
        "ethereumjs-util>create-hash>md5.js": true,
        "koa>content-disposition>safe-buffer": true
      }
    },
    "browserify>crypto-browserify>browserify-sign": {
      "packages": {
        "@metamask/ppom-validator>elliptic": true,
        "bn.js": true,
        "browserify>buffer": true,
        "browserify>crypto-browserify>create-hmac": true,
        "browserify>crypto-browserify>public-encrypt>browserify-rsa": true,
        "browserify>crypto-browserify>public-encrypt>parse-asn1": true,
        "ethereumjs-util>create-hash": true,
        "pumpify>inherits": true,
        "stream-browserify": true
      }
    },
    "browserify>crypto-browserify>create-ecdh": {
      "packages": {
        "@metamask/ppom-validator>elliptic": true,
        "bn.js": true,
        "browserify>buffer": true
      }
    },
    "browserify>crypto-browserify>create-hmac": {
      "packages": {
        "addons-linter>sha.js": true,
        "ethereumjs-util>create-hash": true,
        "ethereumjs-util>create-hash>cipher-base": true,
        "ethereumjs-util>create-hash>ripemd160": true,
        "koa>content-disposition>safe-buffer": true,
        "pumpify>inherits": true
      }
    },
    "browserify>crypto-browserify>diffie-hellman": {
      "packages": {
        "bn.js": true,
        "browserify>buffer": true,
        "browserify>crypto-browserify>diffie-hellman>miller-rabin": true,
        "mocha>serialize-javascript>randombytes": true
      }
    },
    "browserify>crypto-browserify>diffie-hellman>miller-rabin": {
      "packages": {
        "@metamask/ppom-validator>elliptic>brorand": true,
        "bn.js": true
      }
    },
    "browserify>crypto-browserify>pbkdf2": {
      "globals": {
        "crypto": true,
        "process": true,
        "queueMicrotask": true,
        "setImmediate": true,
        "setTimeout": true
      },
      "packages": {
        "addons-linter>sha.js": true,
        "browserify>process": true,
        "ethereumjs-util>create-hash": true,
        "ethereumjs-util>create-hash>ripemd160": true,
        "koa>content-disposition>safe-buffer": true
      }
    },
    "browserify>crypto-browserify>public-encrypt": {
      "packages": {
        "bn.js": true,
        "browserify>buffer": true,
        "browserify>crypto-browserify>public-encrypt>browserify-rsa": true,
        "browserify>crypto-browserify>public-encrypt>parse-asn1": true,
        "ethereumjs-util>create-hash": true,
        "mocha>serialize-javascript>randombytes": true
      }
    },
    "browserify>crypto-browserify>public-encrypt>browserify-rsa": {
      "packages": {
        "bn.js": true,
        "browserify>buffer": true,
        "mocha>serialize-javascript>randombytes": true
      }
    },
    "browserify>crypto-browserify>public-encrypt>parse-asn1": {
      "packages": {
        "browserify>buffer": true,
        "browserify>crypto-browserify>browserify-cipher>evp_bytestokey": true,
        "browserify>crypto-browserify>pbkdf2": true,
        "browserify>crypto-browserify>public-encrypt>parse-asn1>asn1.js": true,
        "ethereumjs-util>ethereum-cryptography>browserify-aes": true
      }
    },
    "browserify>crypto-browserify>public-encrypt>parse-asn1>asn1.js": {
      "packages": {
        "@metamask/ppom-validator>elliptic>minimalistic-assert": true,
        "bn.js": true,
        "browserify>buffer": true,
        "browserify>vm-browserify": true,
        "pumpify>inherits": true
      }
    },
    "browserify>crypto-browserify>randomfill": {
      "globals": {
        "crypto": true,
        "msCrypto": true
      },
      "packages": {
        "browserify>process": true,
        "koa>content-disposition>safe-buffer": true,
        "mocha>serialize-javascript>randombytes": true
      }
    },
    "browserify>https-browserify": {
      "packages": {
        "browserify>stream-http": true,
        "browserify>url": true
      }
    },
    "browserify>path-browserify": {
      "packages": {
        "browserify>process": true
      }
    },
    "browserify>process": {
      "globals": {
        "clearTimeout": true,
        "setTimeout": true
      }
    },
    "browserify>punycode": {
      "globals": {
        "define": true
      }
    },
    "browserify>stream-http": {
      "globals": {
        "AbortController": true,
        "Blob": true,
        "MSStreamReader": true,
        "ReadableStream": true,
        "WritableStream": true,
        "XDomainRequest": true,
        "XMLHttpRequest": true,
        "clearTimeout": true,
        "fetch": true,
        "location.protocol.search": true,
        "setTimeout": true
      },
      "packages": {
        "browserify>buffer": true,
        "browserify>process": true,
        "browserify>stream-http>builtin-status-codes": true,
        "browserify>stream-http>readable-stream": true,
        "browserify>url": true,
        "pumpify>inherits": true,
        "watchify>xtend": true
      }
    },
    "browserify>stream-http>readable-stream": {
      "packages": {
        "browserify>browser-resolve": true,
        "browserify>buffer": true,
        "browserify>process": true,
        "browserify>string_decoder": true,
        "pumpify>inherits": true,
        "readable-stream>util-deprecate": true,
        "webpack>events": true
      }
    },
    "browserify>string_decoder": {
      "packages": {
        "koa>content-disposition>safe-buffer": true
      }
    },
    "browserify>timers-browserify": {
      "globals": {
        "clearInterval": true,
        "clearTimeout": true,
        "setInterval": true,
        "setTimeout": true
      },
      "packages": {
        "browserify>process": true
      }
    },
    "browserify>url": {
      "packages": {
        "@storybook/addon-knobs>qs": true,
        "browserify>punycode": true
      }
    },
    "browserify>util": {
      "globals": {
        "console.error": true,
        "console.log": true,
        "console.trace": true
      },
      "packages": {
        "browserify>process": true,
        "browserify>util>is-arguments": true,
        "browserify>util>is-typed-array": true,
        "browserify>util>which-typed-array": true,
        "koa>is-generator-function": true,
        "pumpify>inherits": true
      }
    },
    "browserify>util>is-arguments": {
      "packages": {
        "koa>is-generator-function>has-tostringtag": true,
        "string.prototype.matchall>call-bind": true
      }
    },
    "browserify>util>is-typed-array": {
      "packages": {
        "browserify>util>is-typed-array>for-each": true,
        "koa>is-generator-function>has-tostringtag": true,
        "string.prototype.matchall>call-bind": true,
        "string.prototype.matchall>es-abstract>available-typed-arrays": true,
        "string.prototype.matchall>es-abstract>gopd": true
      }
    },
    "browserify>util>is-typed-array>for-each": {
      "packages": {
        "string.prototype.matchall>es-abstract>is-callable": true
      }
    },
    "browserify>util>which-typed-array": {
      "packages": {
        "browserify>util>is-typed-array": true,
        "browserify>util>is-typed-array>for-each": true,
        "koa>is-generator-function>has-tostringtag": true,
        "string.prototype.matchall>call-bind": true,
        "string.prototype.matchall>es-abstract>available-typed-arrays": true,
        "string.prototype.matchall>es-abstract>gopd": true
      }
    },
    "browserify>vm-browserify": {
      "globals": {
        "document.body.appendChild": true,
        "document.body.removeChild": true,
        "document.createElement": true
      }
    },
    "chalk": {
      "packages": {
        "chalk>ansi-styles": true,
        "chalk>supports-color": true
      }
    },
    "chalk>ansi-styles": {
      "packages": {
        "chalk>ansi-styles>color-convert": true
      }
    },
    "chalk>ansi-styles>color-convert": {
      "packages": {
        "jest-canvas-mock>moo-color>color-name": true
      }
    },
    "classnames": {
      "globals": {
        "classNames": "write",
        "define": true
      }
    },
    "copy-to-clipboard": {
      "globals": {
        "clipboardData": true,
        "console.error": true,
        "console.warn": true,
        "document.body.appendChild": true,
        "document.body.removeChild": true,
        "document.createElement": true,
        "document.createRange": true,
        "document.execCommand": true,
        "document.getSelection": true,
        "navigator.userAgent": true,
        "prompt": true
      },
      "packages": {
        "copy-to-clipboard>toggle-selection": true
      }
    },
    "copy-to-clipboard>toggle-selection": {
      "globals": {
        "document.activeElement": true,
        "document.getSelection": true
      }
    },
    "currency-formatter": {
      "packages": {
        "currency-formatter>accounting": true,
        "currency-formatter>locale-currency": true,
        "react>object-assign": true
      }
    },
    "currency-formatter>accounting": {
      "globals": {
        "define": true
      }
    },
    "currency-formatter>locale-currency": {
      "globals": {
        "countryCode": true
      }
    },
    "debounce-stream": {
      "packages": {
        "debounce-stream>debounce": true,
        "debounce-stream>duplexer": true,
        "debounce-stream>through": true
      }
    },
    "debounce-stream>debounce": {
      "globals": {
        "clearTimeout": true,
        "setTimeout": true
      }
    },
    "debounce-stream>duplexer": {
      "packages": {
        "stream-browserify": true
      }
    },
    "debounce-stream>through": {
      "packages": {
        "browserify>process": true,
        "stream-browserify": true
      }
    },
    "depcheck>@vue/compiler-sfc>postcss>nanoid": {
      "globals": {
        "crypto.getRandomValues": true
      }
    },
    "depcheck>is-core-module>hasown": {
      "packages": {
        "browserify>has>function-bind": true
      }
    },
    "dependency-tree>precinct>detective-postcss>postcss>nanoid": {
      "globals": {
        "crypto.getRandomValues": true
      }
    },
    "end-of-stream": {
      "packages": {
        "browserify>process": true,
        "pump>once": true
      }
    },
    "eslint-plugin-react>array-includes>is-string": {
      "packages": {
        "koa>is-generator-function>has-tostringtag": true
      }
    },
    "eslint>optionator>fast-levenshtein": {
      "globals": {
        "Intl": true,
        "Levenshtein": "write",
        "console.log": true,
        "define": true,
        "importScripts": true,
        "postMessage": true
      }
    },
    "eth-ens-namehash": {
      "globals": {
        "name": "write"
      },
      "packages": {
        "browserify>buffer": true,
        "eth-ens-namehash>idna-uts46-hx": true,
        "eth-ens-namehash>js-sha3": true
      }
    },
    "eth-ens-namehash>idna-uts46-hx": {
      "globals": {
        "define": true
      },
      "packages": {
        "browserify>punycode": true
      }
    },
    "eth-ens-namehash>js-sha3": {
      "packages": {
        "browserify>process": true
      }
    },
    "eth-json-rpc-filters": {
      "globals": {
        "console.error": true
      },
      "packages": {
        "@metamask/safe-event-emitter": true,
        "eth-json-rpc-filters>async-mutex": true,
        "eth-json-rpc-filters>eth-query": true,
        "json-rpc-engine": true,
        "pify": true
      }
    },
    "eth-json-rpc-filters>async-mutex": {
      "globals": {
        "setTimeout": true
      },
      "packages": {
        "mockttp>graphql-tag>tslib": true
      }
    },
    "eth-json-rpc-filters>eth-query": {
      "packages": {
        "@metamask/eth-query>json-rpc-random-id": true,
        "nock>debug": true,
        "watchify>xtend": true
      }
    },
    "eth-keyring-controller>@metamask/browser-passworder": {
      "globals": {
        "crypto": true
      }
    },
    "eth-lattice-keyring": {
      "globals": {
        "addEventListener": true,
        "browser": true,
        "clearInterval": true,
        "fetch": true,
        "open": true,
        "setInterval": true
      },
      "packages": {
        "@ethereumjs/tx>@ethereumjs/util": true,
        "bn.js": true,
        "browserify>buffer": true,
        "browserify>crypto-browserify": true,
        "eth-lattice-keyring>@ethereumjs/tx": true,
        "eth-lattice-keyring>gridplus-sdk": true,
        "eth-lattice-keyring>rlp": true,
        "webpack>events": true
      }
    },
    "eth-lattice-keyring>@ethereumjs/tx": {
      "packages": {
        "@ethereumjs/common": true,
        "@ethereumjs/tx>@ethereumjs/rlp": true,
        "@ethereumjs/tx>@ethereumjs/util": true,
        "@ethersproject/providers": true,
        "browserify>buffer": true,
        "browserify>insert-module-globals>is-buffer": true,
        "eth-lattice-keyring>@ethereumjs/tx>@chainsafe/ssz": true,
        "eth-lattice-keyring>@ethereumjs/tx>ethereum-cryptography": true
      }
    },
    "eth-lattice-keyring>@ethereumjs/tx>@chainsafe/ssz": {
      "packages": {
        "browserify": true,
        "browserify>buffer": true,
        "eth-lattice-keyring>@ethereumjs/tx>@chainsafe/ssz>@chainsafe/persistent-merkle-tree": true,
        "eth-lattice-keyring>@ethereumjs/tx>@chainsafe/ssz>case": true
      }
    },
    "eth-lattice-keyring>@ethereumjs/tx>@chainsafe/ssz>@chainsafe/persistent-merkle-tree": {
      "globals": {
        "WeakRef": true
      },
      "packages": {
        "browserify": true
      }
    },
    "eth-lattice-keyring>@ethereumjs/tx>ethereum-cryptography": {
      "globals": {
        "TextDecoder": true,
        "crypto": true
      },
      "packages": {
        "eth-lattice-keyring>@ethereumjs/tx>ethereum-cryptography>@noble/hashes": true
      }
    },
    "eth-lattice-keyring>@ethereumjs/tx>ethereum-cryptography>@noble/hashes": {
      "globals": {
        "TextEncoder": true,
        "crypto": true
      }
    },
    "eth-lattice-keyring>@noble/secp256k1": {
      "globals": {
        "crypto": true
      },
      "packages": {
        "browserify>browser-resolve": true
      }
    },
    "eth-lattice-keyring>gridplus-sdk": {
      "globals": {
        "AbortController": true,
        "Request": true,
        "URL": true,
        "__values": true,
        "caches": true,
        "clearTimeout": true,
        "console.error": true,
        "console.log": true,
        "console.warn": true,
        "fetch": true,
        "setTimeout": true
      },
      "packages": {
        "@ethereumjs/common>crc-32": true,
        "@ethersproject/abi": true,
        "@ethersproject/abi>@ethersproject/keccak256>js-sha3": true,
        "@metamask/ppom-validator>elliptic": true,
        "bn.js": true,
        "browserify>buffer": true,
        "eth-lattice-keyring>gridplus-sdk>@ethereumjs/common": true,
        "eth-lattice-keyring>gridplus-sdk>@ethereumjs/tx": true,
        "eth-lattice-keyring>gridplus-sdk>aes-js": true,
        "eth-lattice-keyring>gridplus-sdk>bech32": true,
        "eth-lattice-keyring>gridplus-sdk>bignumber.js": true,
        "eth-lattice-keyring>gridplus-sdk>bitwise": true,
        "eth-lattice-keyring>gridplus-sdk>borc": true,
        "eth-lattice-keyring>gridplus-sdk>eth-eip712-util-browser": true,
        "eth-lattice-keyring>gridplus-sdk>rlp": true,
        "eth-lattice-keyring>gridplus-sdk>secp256k1": true,
        "eth-lattice-keyring>gridplus-sdk>uuid": true,
        "ethereumjs-util>ethereum-cryptography>bs58check": true,
        "ethereumjs-util>ethereum-cryptography>hash.js": true,
        "lodash": true
      }
    },
    "eth-lattice-keyring>gridplus-sdk>@ethereumjs/common": {
      "packages": {
        "@ethereumjs/common>crc-32": true,
        "@ethereumjs/tx>@ethereumjs/util": true,
        "browserify>buffer": true,
        "webpack>events": true
      }
    },
    "eth-lattice-keyring>gridplus-sdk>@ethereumjs/tx": {
      "packages": {
        "@ethereumjs/tx>@ethereumjs/rlp": true,
        "@ethereumjs/tx>@ethereumjs/util": true,
        "@ethersproject/providers": true,
        "browserify>buffer": true,
        "browserify>insert-module-globals>is-buffer": true,
        "eth-lattice-keyring>@ethereumjs/tx>@chainsafe/ssz": true,
        "eth-lattice-keyring>gridplus-sdk>@ethereumjs/tx>@ethereumjs/common": true,
        "eth-lattice-keyring>gridplus-sdk>@ethereumjs/tx>ethereum-cryptography": true
      }
    },
    "eth-lattice-keyring>gridplus-sdk>@ethereumjs/tx>@ethereumjs/common": {
      "packages": {
        "@ethereumjs/common>crc-32": true,
        "@ethereumjs/tx>@ethereumjs/util": true,
        "browserify>buffer": true,
        "webpack>events": true
      }
    },
    "eth-lattice-keyring>gridplus-sdk>@ethereumjs/tx>ethereum-cryptography": {
      "globals": {
        "TextDecoder": true,
        "crypto": true
      },
      "packages": {
        "eth-lattice-keyring>gridplus-sdk>@ethereumjs/tx>ethereum-cryptography>@noble/hashes": true
      }
    },
    "eth-lattice-keyring>gridplus-sdk>@ethereumjs/tx>ethereum-cryptography>@noble/hashes": {
      "globals": {
        "TextEncoder": true,
        "crypto": true
      }
    },
    "eth-lattice-keyring>gridplus-sdk>aes-js": {
      "globals": {
        "define": true
      }
    },
    "eth-lattice-keyring>gridplus-sdk>bignumber.js": {
      "globals": {
        "crypto": true,
        "define": true
      }
    },
    "eth-lattice-keyring>gridplus-sdk>bitwise": {
      "packages": {
        "browserify>buffer": true
      }
    },
    "eth-lattice-keyring>gridplus-sdk>borc": {
      "globals": {
        "console": true
      },
      "packages": {
        "browserify>buffer": true,
        "browserify>buffer>ieee754": true,
        "eth-lattice-keyring>gridplus-sdk>borc>bignumber.js": true,
        "eth-lattice-keyring>gridplus-sdk>borc>iso-url": true
      }
    },
    "eth-lattice-keyring>gridplus-sdk>borc>bignumber.js": {
      "globals": {
        "crypto": true,
        "define": true
      }
    },
    "eth-lattice-keyring>gridplus-sdk>borc>iso-url": {
      "globals": {
        "URL": true,
        "URLSearchParams": true,
        "location": true
      }
    },
    "eth-lattice-keyring>gridplus-sdk>eth-eip712-util-browser": {
      "globals": {
        "intToBuffer": true
      },
      "packages": {
        "@ethersproject/abi>@ethersproject/keccak256>js-sha3": true,
        "bn.js": true,
        "eth-lattice-keyring>gridplus-sdk>eth-eip712-util-browser>buffer": true
      }
    },
    "eth-lattice-keyring>gridplus-sdk>eth-eip712-util-browser>buffer": {
      "globals": {
        "console": true
      },
      "packages": {
        "base64-js": true,
        "browserify>buffer>ieee754": true
      }
    },
    "eth-lattice-keyring>gridplus-sdk>rlp": {
      "globals": {
        "TextEncoder": true
      }
    },
    "eth-lattice-keyring>gridplus-sdk>secp256k1": {
      "packages": {
        "@metamask/ppom-validator>elliptic": true
      }
    },
    "eth-lattice-keyring>gridplus-sdk>uuid": {
      "globals": {
        "crypto": true
      }
    },
    "eth-lattice-keyring>rlp": {
      "globals": {
        "TextEncoder": true
      }
    },
    "eth-method-registry": {
      "packages": {
        "@metamask/ethjs": true
      }
    },
    "eth-rpc-errors": {
      "packages": {
        "eth-rpc-errors>fast-safe-stringify": true
      }
    },
    "eth-sig-util": {
      "packages": {
        "browserify>buffer": true,
        "eth-sig-util>ethereumjs-util": true,
        "eth-sig-util>tweetnacl": true,
        "eth-sig-util>tweetnacl-util": true,
        "ethereumjs-abi": true
      }
    },
    "eth-sig-util>ethereumjs-util": {
      "packages": {
        "@metamask/ppom-validator>elliptic": true,
        "bn.js": true,
        "browserify>assert": true,
        "browserify>buffer": true,
        "eth-sig-util>ethereumjs-util>ethereum-cryptography": true,
        "eth-sig-util>ethereumjs-util>ethjs-util": true,
        "ethereumjs-util>create-hash": true,
        "ethereumjs-util>rlp": true,
        "koa>content-disposition>safe-buffer": true
      }
    },
    "eth-sig-util>ethereumjs-util>ethereum-cryptography": {
      "packages": {
        "browserify>buffer": true,
        "ganache>keccak": true,
        "ganache>secp256k1": true,
        "mocha>serialize-javascript>randombytes": true
      }
    },
    "eth-sig-util>ethereumjs-util>ethjs-util": {
      "packages": {
        "@metamask/ethjs>@metamask/ethjs-util>is-hex-prefixed": true,
        "@metamask/ethjs>number-to-bn>strip-hex-prefix": true,
        "browserify>buffer": true
      }
    },
    "eth-sig-util>tweetnacl": {
      "globals": {
        "crypto": true,
        "msCrypto": true,
        "nacl": "write"
      },
      "packages": {
        "browserify>browser-resolve": true
      }
    },
    "eth-sig-util>tweetnacl-util": {
      "globals": {
        "atob": true,
        "btoa": true
      },
      "packages": {
        "browserify>browser-resolve": true
      }
    },
    "ethereumjs-abi": {
      "packages": {
        "bn.js": true,
        "browserify>buffer": true,
        "ethereumjs-abi>ethereumjs-util": true
      }
    },
    "ethereumjs-abi>ethereumjs-util": {
      "packages": {
        "@metamask/ppom-validator>elliptic": true,
        "bn.js": true,
        "browserify>assert": true,
        "browserify>buffer": true,
        "eth-sig-util>ethereumjs-util>ethjs-util": true,
        "ethereumjs-abi>ethereumjs-util>ethereum-cryptography": true,
        "ethereumjs-util>create-hash": true,
        "ethereumjs-util>rlp": true
      }
    },
    "ethereumjs-abi>ethereumjs-util>ethereum-cryptography": {
      "packages": {
        "browserify>buffer": true,
        "ganache>keccak": true,
        "ganache>secp256k1": true,
        "mocha>serialize-javascript>randombytes": true
      }
    },
    "ethereumjs-util": {
      "packages": {
        "bn.js": true,
        "browserify>assert": true,
        "browserify>buffer": true,
        "browserify>insert-module-globals>is-buffer": true,
        "ethereumjs-util>create-hash": true,
        "ethereumjs-util>ethereum-cryptography": true,
        "ethereumjs-util>rlp": true
      }
    },
    "ethereumjs-util>create-hash": {
      "packages": {
        "addons-linter>sha.js": true,
        "ethereumjs-util>create-hash>cipher-base": true,
        "ethereumjs-util>create-hash>md5.js": true,
        "ethereumjs-util>create-hash>ripemd160": true,
        "pumpify>inherits": true
      }
    },
    "ethereumjs-util>create-hash>cipher-base": {
      "packages": {
        "browserify>string_decoder": true,
        "koa>content-disposition>safe-buffer": true,
        "pumpify>inherits": true,
        "stream-browserify": true
      }
    },
    "ethereumjs-util>create-hash>md5.js": {
      "packages": {
        "ethereumjs-util>create-hash>md5.js>hash-base": true,
        "koa>content-disposition>safe-buffer": true,
        "pumpify>inherits": true
      }
    },
    "ethereumjs-util>create-hash>md5.js>hash-base": {
      "packages": {
        "ethereumjs-util>create-hash>md5.js>hash-base>readable-stream": true,
        "koa>content-disposition>safe-buffer": true,
        "pumpify>inherits": true
      }
    },
    "ethereumjs-util>create-hash>md5.js>hash-base>readable-stream": {
      "packages": {
        "browserify>browser-resolve": true,
        "browserify>buffer": true,
        "browserify>process": true,
        "browserify>string_decoder": true,
        "pumpify>inherits": true,
        "readable-stream>util-deprecate": true,
        "webpack>events": true
      }
    },
    "ethereumjs-util>create-hash>ripemd160": {
      "packages": {
        "browserify>buffer": true,
        "ethereumjs-util>create-hash>md5.js>hash-base": true,
        "pumpify>inherits": true
      }
    },
    "ethereumjs-util>ethereum-cryptography": {
      "packages": {
        "browserify>buffer": true,
        "ganache>keccak": true,
        "ganache>secp256k1": true,
        "mocha>serialize-javascript>randombytes": true
      }
    },
    "ethereumjs-util>ethereum-cryptography>browserify-aes": {
      "packages": {
        "browserify>buffer": true,
        "browserify>crypto-browserify>browserify-cipher>evp_bytestokey": true,
        "ethereumjs-util>create-hash>cipher-base": true,
        "ethereumjs-util>ethereum-cryptography>browserify-aes>buffer-xor": true,
        "koa>content-disposition>safe-buffer": true,
        "pumpify>inherits": true
      }
    },
    "ethereumjs-util>ethereum-cryptography>browserify-aes>buffer-xor": {
      "packages": {
        "browserify>buffer": true
      }
    },
    "ethereumjs-util>ethereum-cryptography>bs58check": {
      "packages": {
        "ethereumjs-util>create-hash": true,
        "ethereumjs-util>ethereum-cryptography>bs58check>bs58": true,
        "koa>content-disposition>safe-buffer": true
      }
    },
    "ethereumjs-util>ethereum-cryptography>bs58check>bs58": {
      "packages": {
        "@ensdomains/content-hash>multihashes>multibase>base-x": true
      }
    },
    "ethereumjs-util>ethereum-cryptography>hash.js": {
      "packages": {
        "@metamask/ppom-validator>elliptic>minimalistic-assert": true,
        "pumpify>inherits": true
      }
    },
    "ethereumjs-util>ethereum-cryptography>scrypt-js": {
      "globals": {
        "define": true,
        "setTimeout": true
      },
      "packages": {
        "browserify>timers-browserify": true
      }
    },
    "ethereumjs-util>rlp": {
      "packages": {
        "bn.js": true,
        "browserify>buffer": true
      }
    },
    "ethereumjs-wallet>randombytes": {
      "globals": {
        "crypto.getRandomValues": true
      }
    },
    "ethjs-query>babel-runtime": {
      "packages": {
        "@babel/runtime": true
      }
    },
    "extension-port-stream": {
      "packages": {
        "browserify>buffer": true,
        "extension-port-stream>readable-stream": true
      }
    },
    "extension-port-stream>readable-stream": {
      "globals": {
        "AbortController": true,
        "AggregateError": true,
        "Blob": true,
        "new": true,
        "target": true
      },
      "packages": {
        "browserify>buffer": true,
        "browserify>process": true,
        "browserify>string_decoder": true,
        "extension-port-stream>readable-stream>abort-controller": true,
        "webpack>events": true
      }
    },
    "extension-port-stream>readable-stream>abort-controller": {
      "globals": {
        "AbortController": true
      }
    },
    "fast-json-patch": {
      "globals": {
        "addEventListener": true,
        "clearTimeout": true,
        "removeEventListener": true,
        "setTimeout": true
      }
    },
    "fuse.js": {
      "globals": {
        "console": true,
        "define": true
      }
    },
    "ganache>keccak": {
      "packages": {
        "browserify>buffer": true,
        "ganache>keccak>readable-stream": true
      }
    },
    "ganache>keccak>readable-stream": {
      "packages": {
        "browserify>browser-resolve": true,
        "browserify>buffer": true,
        "browserify>process": true,
        "browserify>string_decoder": true,
        "pumpify>inherits": true,
        "readable-stream>util-deprecate": true,
        "webpack>events": true
      }
    },
    "ganache>secp256k1": {
      "packages": {
        "@metamask/ppom-validator>elliptic": true
      }
    },
    "globalthis>define-properties": {
      "packages": {
        "globalthis>define-properties>define-data-property": true,
        "globalthis>define-properties>has-property-descriptors": true,
        "globalthis>define-properties>object-keys": true
      }
    },
    "globalthis>define-properties>define-data-property": {
      "packages": {
        "globalthis>define-properties>has-property-descriptors": true,
        "string.prototype.matchall>es-abstract>gopd": true,
        "string.prototype.matchall>get-intrinsic": true
      }
    },
    "globalthis>define-properties>has-property-descriptors": {
      "packages": {
        "string.prototype.matchall>get-intrinsic": true
      }
    },
    "gulp>vinyl-fs>object.assign": {
      "packages": {
        "globalthis>define-properties": true,
        "globalthis>define-properties>object-keys": true,
        "string.prototype.matchall>call-bind": true,
        "string.prototype.matchall>has-symbols": true
      }
    },
    "json-rpc-engine": {
      "packages": {
        "@metamask/safe-event-emitter": true,
        "eth-rpc-errors": true
      }
    },
    "json-rpc-middleware-stream": {
      "globals": {
        "console.warn": true,
        "setTimeout": true
      },
      "packages": {
        "json-rpc-middleware-stream>@metamask/safe-event-emitter": true,
        "json-rpc-middleware-stream>readable-stream": true
      }
    },
    "json-rpc-middleware-stream>@metamask/safe-event-emitter": {
      "globals": {
        "setTimeout": true
      },
      "packages": {
        "webpack>events": true
      }
    },
    "json-rpc-middleware-stream>readable-stream": {
      "packages": {
        "browserify>browser-resolve": true,
        "browserify>buffer": true,
        "browserify>process": true,
        "browserify>string_decoder": true,
        "pumpify>inherits": true,
        "readable-stream>util-deprecate": true,
        "webpack>events": true
      }
    },
    "koa>content-disposition>safe-buffer": {
      "packages": {
        "browserify>buffer": true
      }
    },
    "koa>is-generator-function": {
      "packages": {
        "koa>is-generator-function>has-tostringtag": true
      }
    },
    "koa>is-generator-function>has-tostringtag": {
      "packages": {
        "string.prototype.matchall>has-symbols": true
      }
    },
    "localforage": {
      "globals": {
        "Blob": true,
        "BlobBuilder": true,
        "FileReader": true,
        "IDBKeyRange": true,
        "MSBlobBuilder": true,
        "MozBlobBuilder": true,
        "OIndexedDB": true,
        "WebKitBlobBuilder": true,
        "atob": true,
        "btoa": true,
        "console.error": true,
        "console.info": true,
        "console.warn": true,
        "define": true,
        "fetch": true,
        "indexedDB": true,
        "localStorage": true,
        "mozIndexedDB": true,
        "msIndexedDB": true,
        "navigator.platform": true,
        "navigator.userAgent": true,
        "openDatabase": true,
        "setTimeout": true,
        "webkitIndexedDB": true
      }
    },
    "lodash": {
      "globals": {
        "clearTimeout": true,
        "define": true,
        "setTimeout": true
      }
    },
    "loglevel": {
      "globals": {
        "console": true,
        "define": true,
        "document.cookie": true,
        "localStorage": true,
        "log": "write",
        "navigator": true
      }
    },
    "luxon": {
      "globals": {
        "Intl": true
      }
    },
    "mocha>serialize-javascript>randombytes": {
      "globals": {
        "crypto": true,
        "msCrypto": true
      },
      "packages": {
        "browserify>process": true,
        "koa>content-disposition>safe-buffer": true
      }
    },
    "mockttp>graphql-tag>tslib": {
      "globals": {
        "SuppressedError": true,
        "define": true
      }
    },
    "nanoid": {
      "globals": {
        "crypto": true,
        "msCrypto": true,
        "navigator": true
      }
    },
    "nock>debug": {
      "globals": {
        "console": true,
        "document": true,
        "localStorage": true,
        "navigator": true,
        "process": true
      },
      "packages": {
        "browserify>process": true,
        "nock>debug>ms": true
      }
    },
    "node-fetch": {
      "globals": {
        "Headers": true,
        "Request": true,
        "Response": true,
        "fetch": true
      }
    },
    "obj-multiplex": {
      "globals": {
        "console.warn": true
      },
      "packages": {
        "end-of-stream": true,
        "pump>once": true,
        "readable-stream": true
      }
    },
    "promise-to-callback": {
      "packages": {
        "promise-to-callback>is-fn": true,
        "promise-to-callback>set-immediate-shim": true
      }
    },
    "promise-to-callback>set-immediate-shim": {
      "globals": {
        "setTimeout.apply": true
      },
      "packages": {
        "browserify>timers-browserify": true
      }
    },
    "prop-types": {
      "globals": {
        "console": true
      },
      "packages": {
        "prop-types>react-is": true,
        "react>object-assign": true
      }
    },
    "prop-types>react-is": {
      "globals": {
        "console": true
      }
    },
    "pump": {
      "packages": {
        "browserify>browser-resolve": true,
        "browserify>process": true,
        "end-of-stream": true,
        "pump>once": true
      }
    },
    "pump>once": {
      "packages": {
        "pump>once>wrappy": true
      }
    },
    "qrcode-generator": {
      "globals": {
        "define": true
      }
    },
    "qrcode.react": {
      "globals": {
        "Path2D": true,
        "devicePixelRatio": true
      },
      "packages": {
        "prop-types": true,
        "qrcode.react>qr.js": true,
        "react": true
      }
    },
    "react": {
      "globals": {
        "console": true
      },
      "packages": {
        "prop-types": true,
        "react>object-assign": true
      }
    },
    "react-beautiful-dnd": {
      "globals": {
        "Element.prototype": true,
        "__REDUX_DEVTOOLS_EXTENSION_COMPOSE__": true,
        "addEventListener": true,
        "cancelAnimationFrame": true,
        "clearTimeout": true,
        "console": true,
        "document": true,
        "getComputedStyle": true,
        "pageXOffset": true,
        "pageYOffset": true,
        "removeEventListener": true,
        "requestAnimationFrame": true,
        "scrollBy": true,
        "setTimeout": true
      },
      "packages": {
        "@babel/runtime": true,
        "react": true,
        "react-beautiful-dnd>css-box-model": true,
        "react-beautiful-dnd>memoize-one": true,
        "react-beautiful-dnd>raf-schd": true,
        "react-beautiful-dnd>use-memo-one": true,
        "react-dom": true,
        "react-redux": true,
        "redux": true
      }
    },
    "react-beautiful-dnd>css-box-model": {
      "globals": {
        "getComputedStyle": true,
        "pageXOffset": true,
        "pageYOffset": true
      },
      "packages": {
        "react-router-dom>tiny-invariant": true
      }
    },
    "react-beautiful-dnd>raf-schd": {
      "globals": {
        "cancelAnimationFrame": true,
        "requestAnimationFrame": true
      }
    },
    "react-beautiful-dnd>use-memo-one": {
      "packages": {
        "react": true
      }
    },
    "react-devtools": {
      "packages": {
        "react-devtools>react-devtools-core": true
      }
    },
    "react-devtools>react-devtools-core": {
      "globals": {
        "WebSocket": true,
        "setTimeout": true
      }
    },
    "react-dnd-html5-backend": {
      "globals": {
        "addEventListener": true,
        "clearTimeout": true,
        "removeEventListener": true
      }
    },
    "react-dom": {
      "globals": {
        "HTMLIFrameElement": true,
        "MSApp": true,
        "__REACT_DEVTOOLS_GLOBAL_HOOK__": true,
        "addEventListener": true,
        "clearTimeout": true,
        "clipboardData": true,
        "console": true,
        "dispatchEvent": true,
        "document": true,
        "event": "write",
        "jest": true,
        "location.protocol": true,
        "navigator.userAgent.indexOf": true,
        "performance": true,
        "removeEventListener": true,
        "self": true,
        "setTimeout": true,
        "top": true,
        "trustedTypes": true
      },
      "packages": {
        "prop-types": true,
        "react": true,
        "react-dom>scheduler": true,
        "react>object-assign": true
      }
    },
    "react-dom>scheduler": {
      "globals": {
        "MessageChannel": true,
        "cancelAnimationFrame": true,
        "clearTimeout": true,
        "console": true,
        "navigator": true,
        "performance": true,
        "requestAnimationFrame": true,
        "setTimeout": true
      }
    },
    "react-focus-lock": {
      "globals": {
        "addEventListener": true,
        "console.error": true,
        "console.warn": true,
        "document": true,
        "removeEventListener": true,
        "setTimeout": true
      },
      "packages": {
        "@babel/runtime": true,
        "prop-types": true,
        "react": true,
        "react-focus-lock>focus-lock": true,
        "react-focus-lock>react-clientside-effect": true,
        "react-focus-lock>use-callback-ref": true,
        "react-focus-lock>use-sidecar": true
      }
    },
    "react-focus-lock>focus-lock": {
      "globals": {
        "HTMLIFrameElement": true,
        "Node.DOCUMENT_FRAGMENT_NODE": true,
        "Node.DOCUMENT_NODE": true,
        "Node.DOCUMENT_POSITION_CONTAINED_BY": true,
        "Node.DOCUMENT_POSITION_CONTAINS": true,
        "Node.ELEMENT_NODE": true,
        "console.error": true,
        "console.warn": true,
        "document": true,
        "getComputedStyle": true,
        "setTimeout": true
      },
      "packages": {
        "mockttp>graphql-tag>tslib": true
      }
    },
    "react-focus-lock>react-clientside-effect": {
      "packages": {
        "@babel/runtime": true,
        "react": true
      }
    },
    "react-focus-lock>use-callback-ref": {
      "packages": {
        "react": true
      }
    },
    "react-focus-lock>use-sidecar": {
      "globals": {
        "console.error": true
      },
      "packages": {
        "mockttp>graphql-tag>tslib": true,
        "react": true,
        "react-focus-lock>use-sidecar>detect-node-es": true
      }
    },
    "react-idle-timer": {
      "globals": {
        "clearTimeout": true,
        "document": true,
        "setTimeout": true
      },
      "packages": {
        "prop-types": true,
        "react": true
      }
    },
    "react-inspector": {
      "globals": {
        "Node": true,
        "chromeDark": true,
        "chromeLight": true
      },
      "packages": {
        "react": true
      }
    },
    "react-markdown": {
      "globals": {
        "console.warn": true
      },
      "packages": {
        "prop-types": true,
        "react": true,
        "react-markdown>comma-separated-tokens": true,
        "react-markdown>property-information": true,
        "react-markdown>react-is": true,
        "react-markdown>remark-parse": true,
        "react-markdown>remark-rehype": true,
        "react-markdown>space-separated-tokens": true,
        "react-markdown>style-to-object": true,
        "react-markdown>unified": true,
        "react-markdown>unist-util-visit": true,
        "react-markdown>vfile": true
      }
    },
    "react-markdown>property-information": {
      "packages": {
        "watchify>xtend": true
      }
    },
    "react-markdown>react-is": {
      "globals": {
        "console": true
      }
    },
    "react-markdown>remark-parse": {
      "packages": {
        "react-markdown>remark-parse>mdast-util-from-markdown": true
      }
    },
    "react-markdown>remark-parse>mdast-util-from-markdown": {
      "packages": {
        "react-markdown>remark-parse>mdast-util-from-markdown>mdast-util-to-string": true,
        "react-markdown>remark-parse>mdast-util-from-markdown>micromark": true,
        "react-markdown>remark-parse>mdast-util-from-markdown>unist-util-stringify-position": true,
        "react-syntax-highlighter>refractor>parse-entities": true
      }
    },
    "react-markdown>remark-parse>mdast-util-from-markdown>micromark": {
      "packages": {
        "react-syntax-highlighter>refractor>parse-entities": true
      }
    },
    "react-markdown>remark-rehype": {
      "packages": {
        "react-markdown>remark-rehype>mdast-util-to-hast": true
      }
    },
    "react-markdown>remark-rehype>mdast-util-to-hast": {
      "globals": {
        "console.warn": true
      },
      "packages": {
        "@storybook/addon-docs>remark-external-links>mdast-util-definitions": true,
        "react-markdown>remark-rehype>mdast-util-to-hast>mdurl": true,
        "react-markdown>remark-rehype>mdast-util-to-hast>unist-builder": true,
        "react-markdown>remark-rehype>mdast-util-to-hast>unist-util-generated": true,
        "react-markdown>remark-rehype>mdast-util-to-hast>unist-util-position": true,
        "react-markdown>unist-util-visit": true
      }
    },
    "react-markdown>style-to-object": {
      "packages": {
        "react-markdown>style-to-object>inline-style-parser": true
      }
    },
    "react-markdown>unified": {
      "packages": {
        "mocha>yargs-unparser>is-plain-obj": true,
        "react-markdown>unified>bail": true,
        "react-markdown>unified>extend": true,
        "react-markdown>unified>is-buffer": true,
        "react-markdown>unified>trough": true,
        "react-markdown>vfile": true
      }
    },
    "react-markdown>unist-util-visit": {
      "packages": {
        "react-markdown>unist-util-visit>unist-util-visit-parents": true
      }
    },
    "react-markdown>unist-util-visit>unist-util-visit-parents": {
      "packages": {
        "react-markdown>unist-util-visit>unist-util-is": true
      }
    },
    "react-markdown>vfile": {
      "packages": {
        "browserify>path-browserify": true,
        "browserify>process": true,
        "react-markdown>vfile>is-buffer": true,
        "react-markdown>vfile>vfile-message": true,
        "vinyl>replace-ext": true
      }
    },
    "react-markdown>vfile>vfile-message": {
      "packages": {
        "react-markdown>vfile>unist-util-stringify-position": true
      }
    },
    "react-popper": {
      "globals": {
        "document": true
      },
      "packages": {
        "@popperjs/core": true,
        "react": true,
        "react-popper>react-fast-compare": true,
        "react-popper>warning": true
      }
    },
    "react-popper>react-fast-compare": {
      "globals": {
        "Element": true,
        "console.warn": true
      }
    },
    "react-popper>warning": {
      "globals": {
        "console": true
      }
    },
    "react-redux": {
      "globals": {
        "console": true,
        "document": true
      },
      "packages": {
        "@babel/runtime": true,
        "prop-types": true,
        "prop-types>react-is": true,
        "react": true,
        "react-dom": true,
        "react-redux>hoist-non-react-statics": true,
        "redux": true
      }
    },
    "react-redux>hoist-non-react-statics": {
      "packages": {
        "prop-types>react-is": true
      }
    },
    "react-responsive-carousel": {
      "globals": {
        "HTMLElement": true,
        "addEventListener": true,
        "clearTimeout": true,
        "console.warn": true,
        "document": true,
        "getComputedStyle": true,
        "removeEventListener": true,
        "setTimeout": true
      },
      "packages": {
        "classnames": true,
        "react": true,
        "react-dom": true,
        "react-responsive-carousel>react-easy-swipe": true
      }
    },
    "react-responsive-carousel>react-easy-swipe": {
      "globals": {
        "addEventListener": true,
        "define": true,
        "document.addEventListener": true,
        "document.removeEventListener": true
      },
      "packages": {
        "prop-types": true,
        "react": true
      }
    },
    "react-router-dom": {
      "packages": {
        "prop-types": true,
        "react": true,
        "react-router-dom>history": true,
        "react-router-dom>react-router": true,
        "react-router-dom>tiny-invariant": true,
        "react-router-dom>tiny-warning": true
      }
    },
    "react-router-dom>history": {
      "globals": {
        "addEventListener": true,
        "confirm": true,
        "document": true,
        "history": true,
        "location": true,
        "navigator.userAgent": true,
        "removeEventListener": true
      },
      "packages": {
        "react-router-dom>history>resolve-pathname": true,
        "react-router-dom>history>value-equal": true,
        "react-router-dom>tiny-invariant": true,
        "react-router-dom>tiny-warning": true
      }
    },
    "react-router-dom>react-router": {
      "packages": {
        "prop-types": true,
        "prop-types>react-is": true,
        "react": true,
        "react-redux>hoist-non-react-statics": true,
        "react-router-dom>react-router>history": true,
        "react-router-dom>react-router>mini-create-react-context": true,
        "react-router-dom>tiny-invariant": true,
        "react-router-dom>tiny-warning": true,
        "sinon>nise>path-to-regexp": true
      }
    },
    "react-router-dom>react-router>history": {
      "globals": {
        "addEventListener": true,
        "confirm": true,
        "document": true,
        "history": true,
        "location": true,
        "navigator.userAgent": true,
        "removeEventListener": true
      },
      "packages": {
        "react-router-dom>history>resolve-pathname": true,
        "react-router-dom>history>value-equal": true,
        "react-router-dom>tiny-invariant": true,
        "react-router-dom>tiny-warning": true
      }
    },
    "react-router-dom>react-router>mini-create-react-context": {
      "packages": {
        "@babel/runtime": true,
        "prop-types": true,
        "react": true,
        "react-router-dom>react-router>mini-create-react-context>gud": true,
        "react-router-dom>tiny-warning": true
      }
    },
    "react-router-dom>tiny-warning": {
      "globals": {
        "console": true
      }
    },
    "react-simple-file-input": {
      "globals": {
        "File": true,
        "FileReader": true,
        "console.warn": true
      },
      "packages": {
        "prop-types": true,
        "react": true
      }
    },
    "react-syntax-highlighter>refractor>parse-entities": {
      "globals": {
        "document.createElement": true
      }
    },
    "react-tippy": {
      "globals": {
        "Element": true,
        "MSStream": true,
        "MutationObserver": true,
        "addEventListener": true,
        "clearTimeout": true,
        "console.error": true,
        "console.warn": true,
        "define": true,
        "document": true,
        "getComputedStyle": true,
        "innerHeight": true,
        "innerWidth": true,
        "navigator.maxTouchPoints": true,
        "navigator.msMaxTouchPoints": true,
        "navigator.userAgent": true,
        "performance": true,
        "requestAnimationFrame": true,
        "setTimeout": true
      },
      "packages": {
        "react": true,
        "react-dom": true,
        "react-tippy>popper.js": true
      }
    },
    "react-tippy>popper.js": {
      "globals": {
        "MSInputMethodContext": true,
        "Node.DOCUMENT_POSITION_FOLLOWING": true,
        "cancelAnimationFrame": true,
        "console.warn": true,
        "define": true,
        "devicePixelRatio": true,
        "document": true,
        "getComputedStyle": true,
        "innerHeight": true,
        "innerWidth": true,
        "navigator.userAgent": true,
        "requestAnimationFrame": true,
        "setTimeout": true
      }
    },
    "react-toggle-button": {
      "globals": {
        "clearTimeout": true,
        "console.warn": true,
        "define": true,
        "performance": true,
        "setTimeout": true
      },
      "packages": {
        "react": true
      }
    },
    "readable-stream": {
      "packages": {
        "browserify>browser-resolve": true,
        "browserify>process": true,
        "browserify>timers-browserify": true,
        "pumpify>inherits": true,
        "readable-stream>core-util-is": true,
        "readable-stream>isarray": true,
        "readable-stream>process-nextick-args": true,
        "readable-stream>safe-buffer": true,
        "readable-stream>string_decoder": true,
        "readable-stream>util-deprecate": true,
        "webpack>events": true
      }
    },
    "readable-stream>core-util-is": {
      "packages": {
        "browserify>insert-module-globals>is-buffer": true
      }
    },
    "readable-stream>process-nextick-args": {
      "packages": {
        "browserify>process": true
      }
    },
    "readable-stream>safe-buffer": {
      "packages": {
        "browserify>buffer": true
      }
    },
    "readable-stream>string_decoder": {
      "packages": {
        "readable-stream>safe-buffer": true
      }
    },
    "readable-stream>util-deprecate": {
      "globals": {
        "console.trace": true,
        "console.warn": true,
        "localStorage": true
      }
    },
    "redux": {
      "globals": {
        "console": true
      },
      "packages": {
        "@babel/runtime": true
      }
    },
    "semver": {
      "globals": {
        "console.error": true
      },
      "packages": {
        "browserify>process": true,
        "semver>lru-cache": true
      }
    },
    "semver>lru-cache": {
      "packages": {
        "semver>lru-cache>yallist": true
      }
    },
    "sinon>nise>path-to-regexp": {
      "packages": {
        "sinon>nise>path-to-regexp>isarray": true
      }
    },
    "stream-browserify": {
      "packages": {
        "pumpify>inherits": true,
        "stream-browserify>readable-stream": true,
        "webpack>events": true
      }
    },
    "stream-browserify>readable-stream": {
      "packages": {
        "browserify>browser-resolve": true,
        "browserify>buffer": true,
        "browserify>process": true,
        "browserify>string_decoder": true,
        "pumpify>inherits": true,
        "readable-stream>util-deprecate": true,
        "webpack>events": true
      }
    },
    "string.prototype.matchall>call-bind": {
      "packages": {
        "browserify>has>function-bind": true,
        "string.prototype.matchall>get-intrinsic": true
      }
    },
    "string.prototype.matchall>es-abstract>array-buffer-byte-length": {
      "packages": {
        "string.prototype.matchall>call-bind": true,
        "string.prototype.matchall>es-abstract>is-array-buffer": true
      }
    },
    "string.prototype.matchall>es-abstract>es-to-primitive>is-symbol": {
      "packages": {
        "string.prototype.matchall>has-symbols": true
      }
    },
    "string.prototype.matchall>es-abstract>gopd": {
      "packages": {
        "string.prototype.matchall>get-intrinsic": true
      }
    },
    "string.prototype.matchall>es-abstract>is-array-buffer": {
      "packages": {
        "browserify>util>is-typed-array": true,
        "string.prototype.matchall>call-bind": true,
        "string.prototype.matchall>get-intrinsic": true
      }
    },
    "string.prototype.matchall>es-abstract>is-callable": {
      "globals": {
        "document": true
      }
    },
    "string.prototype.matchall>es-abstract>is-regex": {
      "packages": {
        "koa>is-generator-function>has-tostringtag": true,
        "string.prototype.matchall>call-bind": true
      }
    },
    "string.prototype.matchall>es-abstract>is-shared-array-buffer": {
      "packages": {
        "string.prototype.matchall>call-bind": true
      }
    },
    "string.prototype.matchall>get-intrinsic": {
      "globals": {
        "AggregateError": true,
        "FinalizationRegistry": true,
        "WeakRef": true
      },
      "packages": {
        "browserify>has>function-bind": true,
        "depcheck>is-core-module>hasown": true,
        "string.prototype.matchall>es-abstract>has-proto": true,
        "string.prototype.matchall>has-symbols": true
      }
    },
    "string.prototype.matchall>internal-slot": {
      "packages": {
        "depcheck>is-core-module>hasown": true,
        "string.prototype.matchall>get-intrinsic": true,
        "string.prototype.matchall>side-channel": true
      }
    },
    "string.prototype.matchall>regexp.prototype.flags": {
      "packages": {
        "globalthis>define-properties": true,
        "string.prototype.matchall>call-bind": true,
        "string.prototype.matchall>regexp.prototype.flags>set-function-name": true
      }
    },
    "string.prototype.matchall>regexp.prototype.flags>set-function-name": {
      "packages": {
        "globalthis>define-properties>define-data-property": true,
        "globalthis>define-properties>has-property-descriptors": true,
        "string.prototype.matchall>es-abstract>function.prototype.name>functions-have-names": true
      }
    },
    "string.prototype.matchall>side-channel": {
      "packages": {
        "brfs>static-module>object-inspect": true,
        "string.prototype.matchall>call-bind": true,
        "string.prototype.matchall>get-intrinsic": true
      }
    },
    "superstruct": {
      "globals": {
        "console.warn": true,
        "define": true
      }
    },
    "terser>source-map-support>buffer-from": {
      "packages": {
        "browserify>buffer": true
      }
    },
    "uuid": {
      "globals": {
        "crypto": true,
        "msCrypto": true
      }
    },
    "vinyl>replace-ext": {
      "packages": {
        "browserify>path-browserify": true
      }
    },
    "web3": {
      "globals": {
        "XMLHttpRequest": true
      }
    },
    "web3-stream-provider": {
      "globals": {
        "setTimeout": true
      },
      "packages": {
        "browserify>util": true,
        "readable-stream": true,
        "web3-stream-provider>uuid": true
      }
    },
    "web3-stream-provider>uuid": {
      "globals": {
        "crypto": true,
        "msCrypto": true
      }
    },
    "webextension-polyfill": {
      "globals": {
        "browser": true,
        "chrome": true,
        "console.error": true,
        "console.warn": true,
        "define": true
      }
    },
    "webpack>events": {
      "globals": {
        "console": true
      }
    }
  }
}<|MERGE_RESOLUTION|>--- conflicted
+++ resolved
@@ -835,8 +835,6 @@
         "superstruct": true
       }
     },
-<<<<<<< HEAD
-=======
     "@metamask/assets-controllers>@metamask/controller-utils": {
       "globals": {
         "URL": true,
@@ -854,7 +852,6 @@
         "ethereumjs-util": true
       }
     },
->>>>>>> 722d8fe2
     "@metamask/assets-controllers>cockatiel": {
       "globals": {
         "AbortController": true,
@@ -915,15 +912,6 @@
         "eslint>fast-deep-equal": true,
         "eth-ens-namehash": true,
         "ethereumjs-util": true
-<<<<<<< HEAD
-      }
-    },
-    "@metamask/controller-utils>@metamask/ethjs-unit": {
-      "packages": {
-        "bn.js": true,
-        "ethjs>number-to-bn": true
-=======
->>>>>>> 722d8fe2
       }
     },
     "@metamask/controller-utils>@spruceid/siwe-parser": {
@@ -1464,18 +1452,13 @@
         "@metamask/controller-utils": true,
         "@metamask/controller-utils>@metamask/ethjs-unit": true,
         "@metamask/eth-query": true,
-<<<<<<< HEAD
-=======
         "@metamask/ethjs>@metamask/ethjs-unit": true,
         "@metamask/gas-fee-controller>@metamask/controller-utils": true,
->>>>>>> 722d8fe2
         "@metamask/polling-controller": true,
         "ethereumjs-util": true,
         "uuid": true
       }
     },
-<<<<<<< HEAD
-=======
     "@metamask/gas-fee-controller>@metamask/controller-utils": {
       "globals": {
         "URL": true,
@@ -1493,7 +1476,6 @@
         "ethereumjs-util": true
       }
     },
->>>>>>> 722d8fe2
     "@metamask/jazzicon": {
       "globals": {
         "document.createElement": true,
@@ -1697,11 +1679,8 @@
         "@metamask/controller-utils": true,
         "@metamask/eth-json-rpc-middleware": true,
         "@metamask/eth-query": true,
-<<<<<<< HEAD
-=======
         "@metamask/eth-token-tracker>eth-block-tracker": true,
         "@metamask/network-controller>@metamask/controller-utils": true,
->>>>>>> 722d8fe2
         "@metamask/network-controller>@metamask/eth-json-rpc-infura": true,
         "@metamask/network-controller>@metamask/eth-json-rpc-provider": true,
         "@metamask/network-controller>@metamask/swappable-obj-proxy": true,
@@ -1712,8 +1691,6 @@
         "uuid": true
       }
     },
-<<<<<<< HEAD
-=======
     "@metamask/network-controller>@metamask/controller-utils": {
       "globals": {
         "URL": true,
@@ -1731,7 +1708,6 @@
         "ethereumjs-util": true
       }
     },
->>>>>>> 722d8fe2
     "@metamask/network-controller>@metamask/eth-json-rpc-infura": {
       "globals": {
         "setTimeout": true
@@ -1820,8 +1796,6 @@
         "immer": true
       }
     },
-<<<<<<< HEAD
-=======
     "@metamask/permission-controller>@metamask/controller-utils": {
       "globals": {
         "URL": true,
@@ -1839,7 +1813,6 @@
         "ethereumjs-util": true
       }
     },
->>>>>>> 722d8fe2
     "@metamask/permission-controller>nanoid": {
       "globals": {
         "crypto.getRandomValues": true
@@ -1856,8 +1829,6 @@
         "punycode": true
       }
     },
-<<<<<<< HEAD
-=======
     "@metamask/phishing-controller>@metamask/controller-utils": {
       "globals": {
         "URL": true,
@@ -1875,7 +1846,6 @@
         "ethereumjs-util": true
       }
     },
->>>>>>> 722d8fe2
     "@metamask/phishing-warning>eth-phishing-detect": {
       "packages": {
         "eslint>optionator>fast-levenshtein": true
@@ -2009,8 +1979,6 @@
         "@metamask/selected-network-controller": true
       }
     },
-<<<<<<< HEAD
-=======
     "@metamask/queued-request-controller>@metamask/controller-utils": {
       "globals": {
         "URL": true,
@@ -2028,7 +1996,6 @@
         "ethereumjs-util": true
       }
     },
->>>>>>> 722d8fe2
     "@metamask/rate-limit-controller": {
       "globals": {
         "setTimeout": true
@@ -2445,11 +2412,7 @@
         "@metamask/gas-fee-controller": true,
         "@metamask/metamask-eth-abis": true,
         "@metamask/providers>@metamask/rpc-errors": true,
-<<<<<<< HEAD
-        "@metamask/transaction-controller>eth-method-registry": true,
-=======
         "@metamask/transaction-controller>@metamask/controller-utils": true,
->>>>>>> 722d8fe2
         "@metamask/transaction-controller>nonce-tracker": true,
         "@metamask/utils": true,
         "eth-json-rpc-filters>async-mutex": true,
@@ -2461,72 +2424,6 @@
         "webpack>events": true
       }
     },
-<<<<<<< HEAD
-    "@metamask/transaction-controller>eth-method-registry": {
-      "packages": {
-        "@metamask/transaction-controller>eth-method-registry>@metamask/ethjs": true
-      }
-    },
-    "@metamask/transaction-controller>eth-method-registry>@metamask/ethjs": {
-      "globals": {
-        "clearInterval": true,
-        "setInterval": true
-      },
-      "packages": {
-        "@metamask/controller-utils>@metamask/ethjs-unit": true,
-        "@metamask/ethjs-query": true,
-        "@metamask/ethjs-query>@metamask/ethjs-format>@metamask/ethjs-util": true,
-        "@metamask/transaction-controller>eth-method-registry>@metamask/ethjs>@metamask/ethjs-contract": true,
-        "@metamask/transaction-controller>eth-method-registry>@metamask/ethjs>@metamask/ethjs-filter": true,
-        "@metamask/transaction-controller>eth-method-registry>@metamask/ethjs>@metamask/ethjs-provider-http": true,
-        "@metamask/transaction-controller>eth-method-registry>@metamask/ethjs>js-sha3": true,
-        "bn.js": true,
-        "browserify>buffer": true,
-        "ethjs>ethjs-abi": true,
-        "ethjs>number-to-bn": true
-      }
-    },
-    "@metamask/transaction-controller>eth-method-registry>@metamask/ethjs>@metamask/ethjs-contract": {
-      "packages": {
-        "@metamask/ethjs-query>@metamask/ethjs-format>@metamask/ethjs-util": true,
-        "@metamask/transaction-controller>eth-method-registry>@metamask/ethjs>@metamask/ethjs-contract>js-sha3": true,
-        "@metamask/transaction-controller>eth-method-registry>@metamask/ethjs>@metamask/ethjs-filter": true,
-        "ethjs-contract>babel-runtime": true,
-        "ethjs>ethjs-abi": true,
-        "promise-to-callback": true
-      }
-    },
-    "@metamask/transaction-controller>eth-method-registry>@metamask/ethjs>@metamask/ethjs-contract>js-sha3": {
-      "globals": {
-        "define": true
-      },
-      "packages": {
-        "browserify>process": true
-      }
-    },
-    "@metamask/transaction-controller>eth-method-registry>@metamask/ethjs>@metamask/ethjs-filter": {
-      "globals": {
-        "clearInterval": true,
-        "setInterval": true
-      }
-    },
-    "@metamask/transaction-controller>eth-method-registry>@metamask/ethjs>@metamask/ethjs-provider-http": {
-      "packages": {
-        "@metamask/transaction-controller>eth-method-registry>@metamask/ethjs>@metamask/ethjs-provider-http>xhr2": true
-      }
-    },
-    "@metamask/transaction-controller>eth-method-registry>@metamask/ethjs>@metamask/ethjs-provider-http>xhr2": {
-      "globals": {
-        "XMLHttpRequest": true
-      }
-    },
-    "@metamask/transaction-controller>eth-method-registry>@metamask/ethjs>js-sha3": {
-      "globals": {
-        "define": true
-      },
-      "packages": {
-        "browserify>process": true
-=======
     "@metamask/transaction-controller>@metamask/controller-utils": {
       "globals": {
         "URL": true,
@@ -2542,7 +2439,6 @@
         "eslint>fast-deep-equal": true,
         "eth-ens-namehash": true,
         "ethereumjs-util": true
->>>>>>> 722d8fe2
       }
     },
     "@metamask/transaction-controller>nonce-tracker": {
@@ -2581,8 +2477,6 @@
         "webpack>events": true
       }
     },
-<<<<<<< HEAD
-=======
     "@metamask/user-operation-controller>@metamask/controller-utils": {
       "globals": {
         "URL": true,
@@ -2600,7 +2494,6 @@
         "ethereumjs-util": true
       }
     },
->>>>>>> 722d8fe2
     "@metamask/utils": {
       "globals": {
         "TextDecoder": true,
