{
  "resources": {
    "@babel/runtime": {
      "globals": {
        "regeneratorRuntime": "write"
      }
    },
    "@ensdomains/content-hash": {
      "globals": {
        "console.warn": true
      },
      "packages": {
        "@ensdomains/content-hash>cids": true,
        "@ensdomains/content-hash>js-base64": true,
        "@ensdomains/content-hash>multicodec": true,
        "@ensdomains/content-hash>multihashes": true,
        "browserify>buffer": true
      }
    },
    "@ensdomains/content-hash>cids": {
      "packages": {
        "@ensdomains/content-hash>cids>multibase": true,
        "@ensdomains/content-hash>cids>multicodec": true,
        "@ensdomains/content-hash>cids>multihashes": true,
        "@ensdomains/content-hash>cids>uint8arrays": true
      }
    },
    "@ensdomains/content-hash>cids>multibase": {
      "globals": {
        "TextDecoder": true,
        "TextEncoder": true
      },
      "packages": {
        "@ensdomains/content-hash>cids>multibase>@multiformats/base-x": true
      }
    },
    "@ensdomains/content-hash>cids>multicodec": {
      "packages": {
        "@ensdomains/content-hash>cids>uint8arrays": true,
        "@ensdomains/content-hash>multicodec>varint": true
      }
    },
    "@ensdomains/content-hash>cids>multihashes": {
      "packages": {
        "@ensdomains/content-hash>cids>multibase": true,
        "@ensdomains/content-hash>cids>multihashes>varint": true,
        "@ensdomains/content-hash>cids>uint8arrays": true
      }
    },
    "@ensdomains/content-hash>cids>uint8arrays": {
      "globals": {
        "TextDecoder": true,
        "TextEncoder": true
      },
      "packages": {
        "@ensdomains/content-hash>cids>multibase": true
      }
    },
    "@ensdomains/content-hash>js-base64": {
      "globals": {
        "Base64": "write",
        "TextDecoder": true,
        "TextEncoder": true,
        "atob": true,
        "btoa": true,
        "define": true
      },
      "packages": {
        "browserify>buffer": true
      }
    },
    "@ensdomains/content-hash>multicodec": {
      "packages": {
        "@ensdomains/content-hash>multicodec>uint8arrays": true,
        "@ensdomains/content-hash>multicodec>varint": true
      }
    },
    "@ensdomains/content-hash>multicodec>uint8arrays": {
      "packages": {
        "@ensdomains/content-hash>multicodec>uint8arrays>multibase": true,
        "@ensdomains/content-hash>multihashes>web-encoding": true
      }
    },
    "@ensdomains/content-hash>multicodec>uint8arrays>multibase": {
      "packages": {
        "@ensdomains/content-hash>cids>multibase>@multiformats/base-x": true,
        "@ensdomains/content-hash>multihashes>web-encoding": true
      }
    },
    "@ensdomains/content-hash>multihashes": {
      "packages": {
        "@ensdomains/content-hash>multihashes>multibase": true,
        "@ensdomains/content-hash>multihashes>varint": true,
        "@ensdomains/content-hash>multihashes>web-encoding": true,
        "browserify>buffer": true
      }
    },
    "@ensdomains/content-hash>multihashes>multibase": {
      "packages": {
        "@ensdomains/content-hash>multihashes>multibase>base-x": true,
        "@ensdomains/content-hash>multihashes>web-encoding": true,
        "browserify>buffer": true
      }
    },
    "@ensdomains/content-hash>multihashes>multibase>base-x": {
      "packages": {
        "koa>content-disposition>safe-buffer": true
      }
    },
    "@ensdomains/content-hash>multihashes>web-encoding": {
      "globals": {
        "TextDecoder": true,
        "TextEncoder": true
      },
      "packages": {
        "browserify>util": true
      }
    },
    "@ethereumjs/common": {
      "packages": {
        "@ethereumjs/common>crc-32": true,
        "@ethereumjs/tx>@ethereumjs/util": true,
        "browserify>buffer": true,
        "webpack>events": true
      }
    },
    "@ethereumjs/common>crc-32": {
      "globals": {
        "DO_NOT_EXPORT_CRC": true,
        "define": true
      }
    },
    "@ethereumjs/tx": {
      "packages": {
        "@ethereumjs/common": true,
        "@ethereumjs/tx>@ethereumjs/rlp": true,
        "@ethereumjs/tx>@ethereumjs/util": true,
        "@ethereumjs/tx>ethereum-cryptography": true,
        "browserify>buffer": true,
        "browserify>insert-module-globals>is-buffer": true
      }
    },
    "@ethereumjs/tx>@ethereumjs/rlp": {
      "globals": {
        "TextEncoder": true
      }
    },
    "@ethereumjs/tx>@ethereumjs/util": {
      "globals": {
        "console.warn": true
      },
      "packages": {
        "@ethereumjs/tx>@ethereumjs/rlp": true,
        "@ethereumjs/tx>@ethereumjs/util>micro-ftch": true,
        "@ethereumjs/tx>ethereum-cryptography": true,
        "browserify>buffer": true,
        "browserify>insert-module-globals>is-buffer": true,
        "webpack>events": true
      }
    },
    "@ethereumjs/tx>@ethereumjs/util>micro-ftch": {
      "globals": {
        "Headers": true,
        "TextDecoder": true,
        "URL": true,
        "btoa": true,
        "fetch": true
      },
      "packages": {
        "browserify>browserify-zlib": true,
        "browserify>buffer": true,
        "browserify>https-browserify": true,
        "browserify>process": true,
        "browserify>stream-http": true,
        "browserify>url": true,
        "browserify>util": true
      }
    },
    "@ethereumjs/tx>ethereum-cryptography": {
      "globals": {
        "TextDecoder": true,
        "crypto": true
      },
      "packages": {
        "@ethereumjs/tx>ethereum-cryptography>@noble/curves": true,
        "@ethereumjs/tx>ethereum-cryptography>@noble/hashes": true,
        "@ethereumjs/tx>ethereum-cryptography>@scure/bip32": true
      }
    },
    "@ethereumjs/tx>ethereum-cryptography>@noble/curves": {
      "globals": {
        "TextEncoder": true
      },
      "packages": {
        "@ethereumjs/tx>ethereum-cryptography>@noble/curves>@noble/hashes": true
      }
    },
    "@ethereumjs/tx>ethereum-cryptography>@noble/curves>@noble/hashes": {
      "globals": {
        "TextEncoder": true,
        "crypto": true
      }
    },
    "@ethereumjs/tx>ethereum-cryptography>@noble/hashes": {
      "globals": {
        "TextEncoder": true,
        "crypto": true
      }
    },
    "@ethereumjs/tx>ethereum-cryptography>@scure/bip32": {
      "packages": {
        "@ethereumjs/tx>ethereum-cryptography>@noble/curves": true,
        "@metamask/utils>@noble/hashes": true,
        "@metamask/utils>@scure/base": true
      }
    },
    "@ethersproject/abi": {
      "globals": {
        "console.log": true
      },
      "packages": {
        "@ethersproject/abi>@ethersproject/address": true,
        "@ethersproject/abi>@ethersproject/bytes": true,
        "@ethersproject/abi>@ethersproject/constants": true,
        "@ethersproject/abi>@ethersproject/hash": true,
        "@ethersproject/abi>@ethersproject/keccak256": true,
        "@ethersproject/abi>@ethersproject/logger": true,
        "@ethersproject/abi>@ethersproject/properties": true,
        "@ethersproject/abi>@ethersproject/strings": true,
        "@ethersproject/bignumber": true
      }
    },
    "@ethersproject/abi>@ethersproject/address": {
      "packages": {
        "@ethersproject/abi>@ethersproject/bytes": true,
        "@ethersproject/abi>@ethersproject/keccak256": true,
        "@ethersproject/abi>@ethersproject/logger": true,
        "@ethersproject/bignumber": true,
        "@ethersproject/providers>@ethersproject/rlp": true
      }
    },
    "@ethersproject/abi>@ethersproject/bytes": {
      "packages": {
        "@ethersproject/abi>@ethersproject/logger": true
      }
    },
    "@ethersproject/abi>@ethersproject/constants": {
      "packages": {
        "@ethersproject/bignumber": true
      }
    },
    "@ethersproject/abi>@ethersproject/hash": {
      "packages": {
        "@ethersproject/abi>@ethersproject/address": true,
        "@ethersproject/abi>@ethersproject/bytes": true,
        "@ethersproject/abi>@ethersproject/keccak256": true,
        "@ethersproject/abi>@ethersproject/logger": true,
        "@ethersproject/abi>@ethersproject/properties": true,
        "@ethersproject/abi>@ethersproject/strings": true,
        "@ethersproject/bignumber": true,
        "@ethersproject/providers>@ethersproject/base64": true
      }
    },
    "@ethersproject/abi>@ethersproject/keccak256": {
      "packages": {
        "@ethersproject/abi>@ethersproject/bytes": true,
        "@ethersproject/abi>@ethersproject/keccak256>js-sha3": true
      }
    },
    "@ethersproject/abi>@ethersproject/keccak256>js-sha3": {
      "globals": {
        "define": true
      },
      "packages": {
        "browserify>process": true
      }
    },
    "@ethersproject/abi>@ethersproject/logger": {
      "globals": {
        "console": true
      }
    },
    "@ethersproject/abi>@ethersproject/properties": {
      "packages": {
        "@ethersproject/abi>@ethersproject/logger": true
      }
    },
    "@ethersproject/abi>@ethersproject/strings": {
      "packages": {
        "@ethersproject/abi>@ethersproject/bytes": true,
        "@ethersproject/abi>@ethersproject/constants": true,
        "@ethersproject/abi>@ethersproject/logger": true
      }
    },
    "@ethersproject/bignumber": {
      "packages": {
        "@ethersproject/abi>@ethersproject/bytes": true,
        "@ethersproject/abi>@ethersproject/logger": true,
        "bn.js": true
      }
    },
    "@ethersproject/contracts": {
      "globals": {
        "setTimeout": true
      },
      "packages": {
        "@ethersproject/abi": true,
        "@ethersproject/abi>@ethersproject/address": true,
        "@ethersproject/abi>@ethersproject/bytes": true,
        "@ethersproject/abi>@ethersproject/logger": true,
        "@ethersproject/abi>@ethersproject/properties": true,
        "@ethersproject/bignumber": true,
        "@ethersproject/contracts>@ethersproject/abstract-provider": true,
        "@ethersproject/hdnode>@ethersproject/abstract-signer": true,
        "@ethersproject/hdnode>@ethersproject/transactions": true
      }
    },
    "@ethersproject/contracts>@ethersproject/abstract-provider": {
      "packages": {
        "@ethersproject/abi>@ethersproject/bytes": true,
        "@ethersproject/abi>@ethersproject/logger": true,
        "@ethersproject/abi>@ethersproject/properties": true,
        "@ethersproject/bignumber": true
      }
    },
    "@ethersproject/hdnode": {
      "packages": {
        "@ethersproject/abi>@ethersproject/bytes": true,
        "@ethersproject/abi>@ethersproject/logger": true,
        "@ethersproject/abi>@ethersproject/properties": true,
        "@ethersproject/abi>@ethersproject/strings": true,
        "@ethersproject/bignumber": true,
        "@ethersproject/hdnode>@ethersproject/basex": true,
        "@ethersproject/hdnode>@ethersproject/pbkdf2": true,
        "@ethersproject/hdnode>@ethersproject/sha2": true,
        "@ethersproject/hdnode>@ethersproject/signing-key": true,
        "@ethersproject/hdnode>@ethersproject/transactions": true,
        "@ethersproject/hdnode>@ethersproject/wordlists": true
      }
    },
    "@ethersproject/hdnode>@ethersproject/abstract-signer": {
      "packages": {
        "@ethersproject/abi>@ethersproject/logger": true,
        "@ethersproject/abi>@ethersproject/properties": true
      }
    },
    "@ethersproject/hdnode>@ethersproject/basex": {
      "packages": {
        "@ethersproject/abi>@ethersproject/bytes": true,
        "@ethersproject/abi>@ethersproject/properties": true
      }
    },
    "@ethersproject/hdnode>@ethersproject/pbkdf2": {
      "packages": {
        "@ethersproject/abi>@ethersproject/bytes": true,
        "@ethersproject/hdnode>@ethersproject/sha2": true
      }
    },
    "@ethersproject/hdnode>@ethersproject/sha2": {
      "packages": {
        "@ethersproject/abi>@ethersproject/bytes": true,
        "@ethersproject/abi>@ethersproject/logger": true,
        "ethereumjs-util>ethereum-cryptography>hash.js": true
      }
    },
    "@ethersproject/hdnode>@ethersproject/signing-key": {
      "packages": {
        "@ethersproject/abi>@ethersproject/bytes": true,
        "@ethersproject/abi>@ethersproject/logger": true,
        "@ethersproject/abi>@ethersproject/properties": true,
        "@metamask/ppom-validator>elliptic": true
      }
    },
    "@ethersproject/hdnode>@ethersproject/transactions": {
      "packages": {
        "@ethersproject/abi>@ethersproject/address": true,
        "@ethersproject/abi>@ethersproject/bytes": true,
        "@ethersproject/abi>@ethersproject/constants": true,
        "@ethersproject/abi>@ethersproject/keccak256": true,
        "@ethersproject/abi>@ethersproject/logger": true,
        "@ethersproject/abi>@ethersproject/properties": true,
        "@ethersproject/bignumber": true,
        "@ethersproject/hdnode>@ethersproject/signing-key": true,
        "@ethersproject/providers>@ethersproject/rlp": true
      }
    },
    "@ethersproject/hdnode>@ethersproject/wordlists": {
      "packages": {
        "@ethersproject/abi>@ethersproject/bytes": true,
        "@ethersproject/abi>@ethersproject/hash": true,
        "@ethersproject/abi>@ethersproject/logger": true,
        "@ethersproject/abi>@ethersproject/properties": true,
        "@ethersproject/abi>@ethersproject/strings": true
      }
    },
    "@ethersproject/providers": {
      "globals": {
        "WebSocket": true,
        "clearInterval": true,
        "clearTimeout": true,
        "console.log": true,
        "console.warn": true,
        "setInterval": true,
        "setTimeout": true
      },
      "packages": {
        "@ethersproject/abi>@ethersproject/address": true,
        "@ethersproject/abi>@ethersproject/bytes": true,
        "@ethersproject/abi>@ethersproject/constants": true,
        "@ethersproject/abi>@ethersproject/hash": true,
        "@ethersproject/abi>@ethersproject/logger": true,
        "@ethersproject/abi>@ethersproject/properties": true,
        "@ethersproject/abi>@ethersproject/strings": true,
        "@ethersproject/bignumber": true,
        "@ethersproject/contracts>@ethersproject/abstract-provider": true,
        "@ethersproject/hdnode>@ethersproject/abstract-signer": true,
        "@ethersproject/hdnode>@ethersproject/basex": true,
        "@ethersproject/hdnode>@ethersproject/sha2": true,
        "@ethersproject/hdnode>@ethersproject/transactions": true,
        "@ethersproject/providers>@ethersproject/base64": true,
        "@ethersproject/providers>@ethersproject/networks": true,
        "@ethersproject/providers>@ethersproject/random": true,
        "@ethersproject/providers>@ethersproject/web": true,
        "@ethersproject/providers>bech32": true
      }
    },
    "@ethersproject/providers>@ethersproject/base64": {
      "globals": {
        "atob": true,
        "btoa": true
      },
      "packages": {
        "@ethersproject/abi>@ethersproject/bytes": true
      }
    },
    "@ethersproject/providers>@ethersproject/networks": {
      "packages": {
        "@ethersproject/abi>@ethersproject/logger": true
      }
    },
    "@ethersproject/providers>@ethersproject/random": {
      "globals": {
        "crypto.getRandomValues": true
      },
      "packages": {
        "@ethersproject/abi>@ethersproject/bytes": true,
        "@ethersproject/abi>@ethersproject/logger": true
      }
    },
    "@ethersproject/providers>@ethersproject/rlp": {
      "packages": {
        "@ethersproject/abi>@ethersproject/bytes": true,
        "@ethersproject/abi>@ethersproject/logger": true
      }
    },
    "@ethersproject/providers>@ethersproject/web": {
      "globals": {
        "clearTimeout": true,
        "fetch": true,
        "setTimeout": true
      },
      "packages": {
        "@ethersproject/abi>@ethersproject/bytes": true,
        "@ethersproject/abi>@ethersproject/logger": true,
        "@ethersproject/abi>@ethersproject/properties": true,
        "@ethersproject/abi>@ethersproject/strings": true,
        "@ethersproject/providers>@ethersproject/base64": true
      }
    },
    "@keystonehq/bc-ur-registry-eth": {
      "packages": {
        "@ethereumjs/tx>@ethereumjs/util": true,
        "@keystonehq/bc-ur-registry-eth>@keystonehq/bc-ur-registry": true,
        "@metamask/eth-trezor-keyring>hdkey": true,
        "browserify>buffer": true,
        "uuid": true
      }
    },
    "@keystonehq/bc-ur-registry-eth>@keystonehq/bc-ur-registry": {
      "globals": {
        "define": true
      },
      "packages": {
        "@ngraveio/bc-ur": true,
        "browserify>buffer": true,
        "ethereumjs-util>ethereum-cryptography>bs58check": true,
        "mockttp>graphql-tag>tslib": true
      }
    },
    "@keystonehq/metamask-airgapped-keyring": {
      "packages": {
        "@ethereumjs/tx": true,
        "@keystonehq/bc-ur-registry-eth": true,
        "@keystonehq/metamask-airgapped-keyring>@keystonehq/base-eth-keyring": true,
        "@keystonehq/metamask-airgapped-keyring>@metamask/obs-store": true,
        "browserify>buffer": true,
        "ethereumjs-util>rlp": true,
        "uuid": true,
        "webpack>events": true
      }
    },
    "@keystonehq/metamask-airgapped-keyring>@keystonehq/base-eth-keyring": {
      "packages": {
        "@ethereumjs/tx": true,
        "@ethereumjs/tx>@ethereumjs/util": true,
        "@keystonehq/bc-ur-registry-eth": true,
        "@keystonehq/metamask-airgapped-keyring>@keystonehq/base-eth-keyring>rlp": true,
        "@metamask/eth-trezor-keyring>hdkey": true,
        "browserify>buffer": true,
        "uuid": true
      }
    },
    "@keystonehq/metamask-airgapped-keyring>@keystonehq/base-eth-keyring>rlp": {
      "globals": {
        "TextEncoder": true
      }
    },
    "@keystonehq/metamask-airgapped-keyring>@metamask/obs-store": {
      "packages": {
        "@keystonehq/metamask-airgapped-keyring>@metamask/obs-store>through2": true,
        "@metamask/safe-event-emitter": true,
        "stream-browserify": true
      }
    },
    "@keystonehq/metamask-airgapped-keyring>@metamask/obs-store>through2": {
      "packages": {
        "browserify>process": true,
        "browserify>util": true,
        "readable-stream": true,
        "watchify>xtend": true
      }
    },
    "@material-ui/core": {
      "globals": {
        "Image": true,
        "_formatMuiErrorMessage": true,
        "addEventListener": true,
        "clearInterval": true,
        "clearTimeout": true,
        "console.error": true,
        "console.warn": true,
        "document": true,
        "getComputedStyle": true,
        "getSelection": true,
        "innerHeight": true,
        "innerWidth": true,
        "matchMedia": true,
        "navigator": true,
        "performance.now": true,
        "removeEventListener": true,
        "requestAnimationFrame": true,
        "setInterval": true,
        "setTimeout": true
      },
      "packages": {
        "@babel/runtime": true,
        "@material-ui/core>@material-ui/styles": true,
        "@material-ui/core>@material-ui/system": true,
        "@material-ui/core>@material-ui/utils": true,
        "@material-ui/core>clsx": true,
        "@material-ui/core>popper.js": true,
        "@material-ui/core>react-transition-group": true,
        "prop-types": true,
        "prop-types>react-is": true,
        "react": true,
        "react-dom": true,
        "react-redux>hoist-non-react-statics": true
      }
    },
    "@material-ui/core>@material-ui/styles": {
      "globals": {
        "console.error": true,
        "console.warn": true,
        "document.createComment": true,
        "document.head": true
      },
      "packages": {
        "@babel/runtime": true,
        "@material-ui/core>@material-ui/styles>jss": true,
        "@material-ui/core>@material-ui/styles>jss-plugin-camel-case": true,
        "@material-ui/core>@material-ui/styles>jss-plugin-default-unit": true,
        "@material-ui/core>@material-ui/styles>jss-plugin-global": true,
        "@material-ui/core>@material-ui/styles>jss-plugin-nested": true,
        "@material-ui/core>@material-ui/styles>jss-plugin-props-sort": true,
        "@material-ui/core>@material-ui/styles>jss-plugin-rule-value-function": true,
        "@material-ui/core>@material-ui/styles>jss-plugin-vendor-prefixer": true,
        "@material-ui/core>@material-ui/utils": true,
        "@material-ui/core>clsx": true,
        "prop-types": true,
        "react": true,
        "react-redux>hoist-non-react-statics": true
      }
    },
    "@material-ui/core>@material-ui/styles>jss": {
      "globals": {
        "CSS": true,
        "document.createElement": true,
        "document.querySelector": true
      },
      "packages": {
        "@babel/runtime": true,
        "@material-ui/core>@material-ui/styles>jss>is-in-browser": true,
        "react-router-dom>tiny-warning": true
      }
    },
    "@material-ui/core>@material-ui/styles>jss-plugin-camel-case": {
      "packages": {
        "@material-ui/core>@material-ui/styles>jss-plugin-camel-case>hyphenate-style-name": true
      }
    },
    "@material-ui/core>@material-ui/styles>jss-plugin-default-unit": {
      "globals": {
        "CSS": true
      },
      "packages": {
        "@material-ui/core>@material-ui/styles>jss": true
      }
    },
    "@material-ui/core>@material-ui/styles>jss-plugin-global": {
      "packages": {
        "@babel/runtime": true,
        "@material-ui/core>@material-ui/styles>jss": true
      }
    },
    "@material-ui/core>@material-ui/styles>jss-plugin-nested": {
      "packages": {
        "@babel/runtime": true,
        "react-router-dom>tiny-warning": true
      }
    },
    "@material-ui/core>@material-ui/styles>jss-plugin-rule-value-function": {
      "packages": {
        "@material-ui/core>@material-ui/styles>jss": true,
        "react-router-dom>tiny-warning": true
      }
    },
    "@material-ui/core>@material-ui/styles>jss-plugin-vendor-prefixer": {
      "packages": {
        "@material-ui/core>@material-ui/styles>jss": true,
        "@material-ui/core>@material-ui/styles>jss-plugin-vendor-prefixer>css-vendor": true
      }
    },
    "@material-ui/core>@material-ui/styles>jss-plugin-vendor-prefixer>css-vendor": {
      "globals": {
        "document.createElement": true,
        "document.documentElement": true,
        "getComputedStyle": true
      },
      "packages": {
        "@babel/runtime": true,
        "@material-ui/core>@material-ui/styles>jss>is-in-browser": true
      }
    },
    "@material-ui/core>@material-ui/styles>jss>is-in-browser": {
      "globals": {
        "document": true
      }
    },
    "@material-ui/core>@material-ui/system": {
      "globals": {
        "console.error": true
      },
      "packages": {
        "@babel/runtime": true,
        "@material-ui/core>@material-ui/utils": true,
        "prop-types": true
      }
    },
    "@material-ui/core>@material-ui/utils": {
      "packages": {
        "@babel/runtime": true,
        "prop-types": true,
        "prop-types>react-is": true
      }
    },
    "@material-ui/core>popper.js": {
      "globals": {
        "MSInputMethodContext": true,
        "Node.DOCUMENT_POSITION_FOLLOWING": true,
        "cancelAnimationFrame": true,
        "console.warn": true,
        "define": true,
        "devicePixelRatio": true,
        "document": true,
        "getComputedStyle": true,
        "innerHeight": true,
        "innerWidth": true,
        "navigator": true,
        "requestAnimationFrame": true,
        "setTimeout": true
      }
    },
    "@material-ui/core>react-transition-group": {
      "globals": {
        "Element": true,
        "setTimeout": true
      },
      "packages": {
        "@material-ui/core>react-transition-group>dom-helpers": true,
        "prop-types": true,
        "react": true,
        "react-dom": true
      }
    },
    "@material-ui/core>react-transition-group>dom-helpers": {
      "packages": {
        "@babel/runtime": true
      }
    },
    "@metamask/accounts-controller": {
      "packages": {
<<<<<<< HEAD
        "@metamask/accounts-controller>@metamask/base-controller": true,
=======
        "@metamask/base-controller": true,
>>>>>>> 726bdf9d
        "@metamask/eth-snap-keyring": true,
        "@metamask/keyring-api": true,
        "@metamask/keyring-controller": true,
        "ethereumjs-util": true,
        "uuid": true
      }
    },
<<<<<<< HEAD
    "@metamask/accounts-controller>@metamask/base-controller": {
      "globals": {
        "setTimeout": true
      },
      "packages": {
        "immer": true
      }
    },
=======
>>>>>>> 726bdf9d
    "@metamask/address-book-controller": {
      "packages": {
        "@metamask/address-book-controller>@metamask/base-controller": true,
        "@metamask/address-book-controller>@metamask/controller-utils": true
      }
    },
    "@metamask/address-book-controller>@metamask/base-controller": {
      "globals": {
        "setTimeout": true
      },
      "packages": {
        "immer": true
      }
    },
    "@metamask/address-book-controller>@metamask/controller-utils": {
      "globals": {
        "URL": true,
        "console.error": true,
        "fetch": true,
        "setTimeout": true
      },
      "packages": {
        "@metamask/address-book-controller>@metamask/controller-utils>@metamask/utils": true,
        "@metamask/controller-utils>@spruceid/siwe-parser": true,
        "browserify>buffer": true,
        "eslint>fast-deep-equal": true,
        "eth-ens-namehash": true,
        "ethereumjs-util": true,
        "ethjs>ethjs-unit": true
      }
    },
    "@metamask/address-book-controller>@metamask/controller-utils>@metamask/utils": {
      "globals": {
        "TextDecoder": true,
        "TextEncoder": true
      },
      "packages": {
        "@metamask/utils>@noble/hashes": true,
        "browserify>buffer": true,
        "nock>debug": true,
        "semver": true,
        "superstruct": true
      }
    },
    "@metamask/announcement-controller": {
      "packages": {
        "@metamask/base-controller": true
      }
    },
    "@metamask/approval-controller": {
      "globals": {
        "console.info": true
      },
      "packages": {
        "@metamask/approval-controller>nanoid": true,
        "@metamask/base-controller": true,
        "@metamask/providers>@metamask/rpc-errors": true
      }
    },
    "@metamask/approval-controller>nanoid": {
      "globals": {
        "crypto.getRandomValues": true
      }
    },
    "@metamask/assets-controllers": {
      "globals": {
        "AbortController": true,
        "Headers": true,
        "URL": true,
        "clearInterval": true,
        "clearTimeout": true,
        "console.error": true,
        "console.log": true,
        "setInterval": true,
        "setTimeout": true
      },
      "packages": {
        "@ethersproject/abi>@ethersproject/address": true,
        "@ethersproject/contracts": true,
        "@ethersproject/providers": true,
        "@metamask/assets-controllers>@metamask/abi-utils": true,
        "@metamask/assets-controllers>@metamask/controller-utils": true,
        "@metamask/assets-controllers>cockatiel": true,
        "@metamask/assets-controllers>multiformats": true,
        "@metamask/base-controller": true,
        "@metamask/contract-metadata": true,
        "@metamask/eth-query": true,
        "@metamask/metamask-eth-abis": true,
        "@metamask/polling-controller": true,
        "@metamask/providers>@metamask/rpc-errors": true,
        "@metamask/utils": true,
        "eth-json-rpc-filters>async-mutex": true,
        "ethereumjs-util": true,
        "lodash": true,
        "single-call-balance-checker-abi": true,
        "uuid": true,
        "webpack>events": true
      }
    },
    "@metamask/assets-controllers>@metamask/abi-utils": {
      "packages": {
        "@metamask/utils": true,
        "superstruct": true
      }
    },
    "@metamask/assets-controllers>@metamask/controller-utils": {
      "globals": {
        "URL": true,
        "console.error": true,
        "fetch": true,
        "setTimeout": true
      },
      "packages": {
        "@metamask/controller-utils>@spruceid/siwe-parser": true,
        "@metamask/gas-fee-controller>@metamask/ethjs-unit": true,
        "@metamask/utils": true,
        "browserify>buffer": true,
        "eslint>fast-deep-equal": true,
        "eth-ens-namehash": true,
        "ethereumjs-util": true
      }
    },
    "@metamask/assets-controllers>cockatiel": {
      "globals": {
        "AbortController": true,
        "AbortSignal": true,
        "WeakRef": true,
        "clearTimeout": true,
        "performance": true,
        "setTimeout": true
      },
      "packages": {
        "browserify>process": true
      }
    },
    "@metamask/assets-controllers>multiformats": {
      "globals": {
        "TextDecoder": true,
        "TextEncoder": true,
        "console.warn": true
      }
    },
    "@metamask/base-controller": {
      "globals": {
        "setTimeout": true
      },
      "packages": {
        "immer": true
      }
    },
    "@metamask/browser-passworder": {
      "globals": {
        "CryptoKey": true,
        "btoa": true,
        "crypto.getRandomValues": true,
        "crypto.subtle.decrypt": true,
        "crypto.subtle.deriveKey": true,
        "crypto.subtle.encrypt": true,
        "crypto.subtle.exportKey": true,
        "crypto.subtle.importKey": true
      },
      "packages": {
        "@metamask/utils": true,
        "browserify>buffer": true
      }
    },
    "@metamask/controller-utils": {
      "globals": {
        "URL": true,
        "console.error": true,
        "fetch": true,
        "setTimeout": true
      },
      "packages": {
        "@metamask/controller-utils>@spruceid/siwe-parser": true,
        "@metamask/utils": true,
        "browserify>buffer": true,
        "eslint>fast-deep-equal": true,
        "eth-ens-namehash": true,
        "ethereumjs-util": true,
        "ethjs>ethjs-unit": true
      }
    },
    "@metamask/controller-utils>@spruceid/siwe-parser": {
      "globals": {
        "console.error": true,
        "console.log": true
      },
      "packages": {
        "@metamask/controller-utils>@spruceid/siwe-parser>apg-js": true
      }
    },
    "@metamask/controller-utils>@spruceid/siwe-parser>apg-js": {
      "globals": {
        "mode": true
      },
      "packages": {
        "browserify>buffer": true,
        "browserify>insert-module-globals>is-buffer": true
      }
    },
    "@metamask/controllers>web3": {
      "globals": {
        "XMLHttpRequest": true
      }
    },
    "@metamask/controllers>web3-provider-engine>cross-fetch>node-fetch": {
      "globals": {
        "fetch": true
      }
    },
    "@metamask/controllers>web3-provider-engine>eth-json-rpc-middleware>node-fetch": {
      "globals": {
        "fetch": true
      }
    },
    "@metamask/desktop": {
      "globals": {
        "TextDecoder": true,
        "TextEncoder": true,
        "WebSocket": true,
        "clearInterval": true,
        "clearTimeout": true,
        "crypto.getRandomValues": true,
        "crypto.subtle.decrypt": true,
        "crypto.subtle.digest": true,
        "crypto.subtle.encrypt": true,
        "crypto.subtle.exportKey": true,
        "crypto.subtle.generateKey": true,
        "crypto.subtle.importKey": true,
        "isDesktopApp": true,
        "setInterval": true,
        "setTimeout": true
      },
      "packages": {
        "@metamask/desktop>@metamask/obs-store": true,
        "@metamask/desktop>eciesjs": true,
        "@metamask/desktop>extension-port-stream": true,
        "@metamask/desktop>otpauth": true,
        "browserify>buffer": true,
        "end-of-stream": true,
        "loglevel": true,
        "obj-multiplex": true,
        "stream-browserify": true,
        "uuid": true,
        "webextension-polyfill": true,
        "webpack>events": true
      }
    },
    "@metamask/desktop>@metamask/obs-store": {
      "globals": {
        "localStorage": true
      },
      "packages": {
        "@metamask/desktop>@metamask/obs-store>through2": true,
        "@metamask/safe-event-emitter": true,
        "stream-browserify": true
      }
    },
    "@metamask/desktop>@metamask/obs-store>through2": {
      "packages": {
        "browserify>process": true,
        "browserify>util": true,
        "readable-stream": true,
        "watchify>xtend": true
      }
    },
    "@metamask/desktop>eciesjs": {
      "packages": {
        "@metamask/desktop>eciesjs>futoin-hkdf": true,
        "browserify>buffer": true,
        "browserify>crypto-browserify": true,
        "ethereumjs-util>ethereum-cryptography>secp256k1": true
      }
    },
    "@metamask/desktop>eciesjs>futoin-hkdf": {
      "packages": {
        "browserify>buffer": true,
        "browserify>crypto-browserify": true
      }
    },
    "@metamask/desktop>extension-port-stream": {
      "packages": {
        "browserify>buffer": true,
        "stream-browserify": true
      }
    },
    "@metamask/desktop>otpauth": {
      "globals": {
        "__GLOBALTHIS__": true,
        "define": true
      }
    },
    "@metamask/eth-json-rpc-middleware": {
      "globals": {
        "URL": true,
        "console.error": true,
        "setTimeout": true
      },
      "packages": {
        "@metamask/eth-json-rpc-middleware>safe-stable-stringify": true,
        "@metamask/message-manager>@metamask/eth-sig-util": true,
        "@metamask/providers>@metamask/json-rpc-engine": true,
        "@metamask/providers>@metamask/rpc-errors": true,
        "@metamask/utils": true,
        "pify": true,
        "sass-loader>klona": true
      }
    },
    "@metamask/eth-keyring-controller": {
      "globals": {
        "console.error": true
      },
      "packages": {
        "@metamask/browser-passworder": true,
        "@metamask/eth-keyring-controller>@metamask/eth-hd-keyring": true,
        "@metamask/eth-keyring-controller>@metamask/eth-simple-keyring": true,
        "@metamask/message-manager>@metamask/eth-sig-util": true,
        "@metamask/obs-store": true,
        "@metamask/utils": true,
        "webpack>events": true
      }
    },
    "@metamask/eth-keyring-controller>@metamask/eth-hd-keyring": {
      "globals": {
        "TextEncoder": true
      },
      "packages": {
        "@ethereumjs/tx>@ethereumjs/util": true,
        "@ethereumjs/tx>ethereum-cryptography": true,
        "@metamask/message-manager>@metamask/eth-sig-util": true,
        "@metamask/scure-bip39": true,
        "@metamask/utils": true,
        "browserify>buffer": true
      }
    },
    "@metamask/eth-keyring-controller>@metamask/eth-simple-keyring": {
      "packages": {
        "@ethereumjs/tx>@ethereumjs/util": true,
        "@ethereumjs/tx>ethereum-cryptography": true,
        "@metamask/message-manager>@metamask/eth-sig-util": true,
        "@metamask/utils": true,
        "browserify>buffer": true,
        "mocha>serialize-javascript>randombytes": true
      }
    },
    "@metamask/eth-ledger-bridge-keyring": {
      "globals": {
        "addEventListener": true,
        "console.log": true,
        "document.createElement": true,
        "document.head.appendChild": true,
        "fetch": true,
        "removeEventListener": true
      },
      "packages": {
        "@ethereumjs/tx": true,
        "@ethereumjs/tx>@ethereumjs/rlp": true,
        "@ethereumjs/tx>@ethereumjs/util": true,
        "@metamask/eth-trezor-keyring>hdkey": true,
        "@metamask/message-manager>@metamask/eth-sig-util": true,
        "browserify>buffer": true,
        "webpack>events": true
      }
    },
    "@metamask/eth-query": {
      "packages": {
        "@metamask/eth-query>json-rpc-random-id": true,
        "watchify>xtend": true
      }
    },
    "@metamask/eth-snap-keyring": {
      "globals": {
        "console.error": true
      },
      "packages": {
        "@ethereumjs/tx": true,
<<<<<<< HEAD
        "@metamask/eth-snap-keyring>@metamask/keyring-api": true,
        "@metamask/eth-snap-keyring>uuid": true,
=======
        "@metamask/eth-snap-keyring>uuid": true,
        "@metamask/keyring-api": true,
>>>>>>> 726bdf9d
        "@metamask/message-manager>@metamask/eth-sig-util": true,
        "@metamask/utils": true,
        "superstruct": true,
        "webpack>events": true
      }
    },
<<<<<<< HEAD
    "@metamask/eth-snap-keyring>@metamask/keyring-api": {
      "packages": {
        "@metamask/eth-snap-keyring>uuid": true,
        "@metamask/utils": true,
        "superstruct": true
      }
    },
=======
>>>>>>> 726bdf9d
    "@metamask/eth-snap-keyring>uuid": {
      "globals": {
        "crypto": true
      }
    },
    "@metamask/eth-token-tracker": {
      "globals": {
        "console.warn": true
      },
      "packages": {
        "@babel/runtime": true,
        "@metamask/eth-token-tracker>deep-equal": true,
        "@metamask/eth-token-tracker>eth-block-tracker": true,
        "@metamask/safe-event-emitter": true,
        "ethjs": true,
        "ethjs-contract": true,
        "ethjs>ethjs-query": true,
        "human-standard-token-abi": true
      }
    },
    "@metamask/eth-token-tracker>deep-equal": {
      "packages": {
        "@metamask/eth-token-tracker>deep-equal>es-get-iterator": true,
        "@metamask/eth-token-tracker>deep-equal>is-date-object": true,
        "@metamask/eth-token-tracker>deep-equal>isarray": true,
        "@metamask/eth-token-tracker>deep-equal>which-boxed-primitive": true,
        "@metamask/eth-token-tracker>deep-equal>which-collection": true,
        "@ngraveio/bc-ur>assert>object-is": true,
        "browserify>util>is-arguments": true,
        "browserify>util>which-typed-array": true,
        "globalthis>define-properties>object-keys": true,
        "gulp>vinyl-fs>object.assign": true,
        "string.prototype.matchall>call-bind": true,
        "string.prototype.matchall>es-abstract>array-buffer-byte-length": true,
        "string.prototype.matchall>es-abstract>is-array-buffer": true,
        "string.prototype.matchall>es-abstract>is-regex": true,
        "string.prototype.matchall>es-abstract>is-shared-array-buffer": true,
        "string.prototype.matchall>get-intrinsic": true,
        "string.prototype.matchall>regexp.prototype.flags": true,
        "string.prototype.matchall>side-channel": true
      }
    },
    "@metamask/eth-token-tracker>deep-equal>es-get-iterator": {
      "packages": {
        "@metamask/eth-token-tracker>deep-equal>es-get-iterator>is-map": true,
        "@metamask/eth-token-tracker>deep-equal>es-get-iterator>is-set": true,
        "@metamask/eth-token-tracker>deep-equal>es-get-iterator>isarray": true,
        "@metamask/eth-token-tracker>deep-equal>es-get-iterator>stop-iteration-iterator": true,
        "browserify>process": true,
        "browserify>util>is-arguments": true,
        "eslint-plugin-react>array-includes>is-string": true,
        "string.prototype.matchall>call-bind": true,
        "string.prototype.matchall>get-intrinsic": true,
        "string.prototype.matchall>has-symbols": true
      }
    },
    "@metamask/eth-token-tracker>deep-equal>es-get-iterator>stop-iteration-iterator": {
      "globals": {
        "StopIteration": true
      },
      "packages": {
        "string.prototype.matchall>internal-slot": true
      }
    },
    "@metamask/eth-token-tracker>deep-equal>is-date-object": {
      "packages": {
        "koa>is-generator-function>has-tostringtag": true
      }
    },
    "@metamask/eth-token-tracker>deep-equal>which-boxed-primitive": {
      "packages": {
        "@metamask/eth-token-tracker>deep-equal>which-boxed-primitive>is-bigint": true,
        "@metamask/eth-token-tracker>deep-equal>which-boxed-primitive>is-boolean-object": true,
        "@metamask/eth-token-tracker>deep-equal>which-boxed-primitive>is-number-object": true,
        "eslint-plugin-react>array-includes>is-string": true,
        "string.prototype.matchall>es-abstract>es-to-primitive>is-symbol": true
      }
    },
    "@metamask/eth-token-tracker>deep-equal>which-boxed-primitive>is-bigint": {
      "packages": {
        "string.prototype.matchall>es-abstract>unbox-primitive>has-bigints": true
      }
    },
    "@metamask/eth-token-tracker>deep-equal>which-boxed-primitive>is-boolean-object": {
      "packages": {
        "koa>is-generator-function>has-tostringtag": true,
        "string.prototype.matchall>call-bind": true
      }
    },
    "@metamask/eth-token-tracker>deep-equal>which-boxed-primitive>is-number-object": {
      "packages": {
        "koa>is-generator-function>has-tostringtag": true
<<<<<<< HEAD
      }
    },
    "@metamask/eth-token-tracker>deep-equal>which-collection": {
      "packages": {
        "@metamask/eth-token-tracker>deep-equal>es-get-iterator>is-map": true,
        "@metamask/eth-token-tracker>deep-equal>es-get-iterator>is-set": true,
        "@metamask/eth-token-tracker>deep-equal>which-collection>is-weakmap": true,
        "@metamask/eth-token-tracker>deep-equal>which-collection>is-weakset": true
=======
      }
    },
    "@metamask/eth-token-tracker>deep-equal>which-collection": {
      "packages": {
        "@metamask/eth-token-tracker>deep-equal>es-get-iterator>is-map": true,
        "@metamask/eth-token-tracker>deep-equal>es-get-iterator>is-set": true,
        "@metamask/eth-token-tracker>deep-equal>which-collection>is-weakmap": true,
        "@metamask/eth-token-tracker>deep-equal>which-collection>is-weakset": true
      }
    },
    "@metamask/eth-token-tracker>deep-equal>which-collection>is-weakset": {
      "packages": {
        "string.prototype.matchall>call-bind": true,
        "string.prototype.matchall>get-intrinsic": true
      }
    },
    "@metamask/eth-token-tracker>eth-block-tracker": {
      "globals": {
        "clearTimeout": true,
        "console.error": true,
        "setTimeout": true
      },
      "packages": {
        "@metamask/eth-query>json-rpc-random-id": true,
        "@metamask/eth-token-tracker>eth-block-tracker>pify": true,
        "@metamask/safe-event-emitter": true
>>>>>>> 726bdf9d
      }
    },
    "@metamask/eth-token-tracker>deep-equal>which-collection>is-weakset": {
      "packages": {
<<<<<<< HEAD
        "string.prototype.matchall>call-bind": true,
        "string.prototype.matchall>get-intrinsic": true
=======
        "@ethereumjs/tx": true,
        "@ethereumjs/tx>@ethereumjs/util": true,
        "@metamask/eth-trezor-keyring>@trezor/connect-plugin-ethereum": true,
        "@metamask/eth-trezor-keyring>@trezor/connect-web": true,
        "@metamask/eth-trezor-keyring>hdkey": true,
        "browserify>buffer": true,
        "webpack>events": true
      }
    },
    "@metamask/eth-trezor-keyring>@trezor/connect-plugin-ethereum": {
      "packages": {
        "@metamask/message-manager>@metamask/eth-sig-util": true
>>>>>>> 726bdf9d
      }
    },
    "@metamask/eth-token-tracker>eth-block-tracker": {
      "globals": {
        "clearTimeout": true,
        "console.error": true,
        "setTimeout": true
      },
      "packages": {
        "@metamask/eth-query>json-rpc-random-id": true,
        "@metamask/eth-token-tracker>eth-block-tracker>pify": true,
        "@metamask/safe-event-emitter": true
      }
    },
    "@metamask/eth-trezor-keyring": {
      "globals": {
        "setTimeout": true
      },
      "packages": {
        "@ethereumjs/tx": true,
        "@ethereumjs/tx>@ethereumjs/util": true,
        "@metamask/eth-trezor-keyring>@trezor/connect-plugin-ethereum": true,
        "@metamask/eth-trezor-keyring>hdkey": true,
        "@trezor/connect-web": true,
        "browserify>buffer": true,
        "webpack>events": true
      }
    },
    "@metamask/eth-trezor-keyring>@trezor/connect-plugin-ethereum": {
      "packages": {
        "@metamask/message-manager>@metamask/eth-sig-util": true
      }
    },
    "@metamask/eth-trezor-keyring>hdkey": {
      "packages": {
        "browserify>assert": true,
        "browserify>crypto-browserify": true,
        "ethereumjs-util>create-hash>ripemd160": true,
        "ethereumjs-util>ethereum-cryptography>bs58check": true,
        "ethereumjs-util>ethereum-cryptography>secp256k1": true,
        "koa>content-disposition>safe-buffer": true
      }
    },
    "@metamask/etherscan-link": {
      "globals": {
        "URL": true
      }
    },
    "@metamask/ethjs-query": {
      "globals": {
        "console": true
      },
      "packages": {
        "@metamask/ethjs-query>ethjs-format": true,
        "@metamask/ethjs-query>ethjs-rpc": true,
        "promise-to-callback": true
      }
    },
    "@metamask/ethjs-query>ethjs-format": {
      "packages": {
        "@metamask/ethjs-query>ethjs-format>ethjs-schema": true,
        "ethjs>ethjs-util": true,
        "ethjs>ethjs-util>strip-hex-prefix": true,
        "ethjs>number-to-bn": true
      }
    },
    "@metamask/ethjs-query>ethjs-rpc": {
      "packages": {
        "promise-to-callback": true
      }
    },
    "@metamask/gas-fee-controller": {
      "globals": {
        "clearInterval": true,
        "console.error": true,
        "setInterval": true
      },
      "packages": {
<<<<<<< HEAD
        "@metamask/eth-query": true,
        "@metamask/gas-fee-controller>@metamask/controller-utils": true,
        "@metamask/gas-fee-controller>@metamask/ethjs-unit": true,
=======
        "@metamask/controller-utils": true,
        "@metamask/gas-fee-controller>@metamask/eth-query": true,
>>>>>>> 726bdf9d
        "@metamask/polling-controller": true,
        "ethereumjs-util": true,
        "uuid": true
      }
    },
    "@metamask/gas-fee-controller>@metamask/eth-query": {
      "packages": {
<<<<<<< HEAD
        "@metamask/controller-utils>@spruceid/siwe-parser": true,
        "@metamask/gas-fee-controller>@metamask/ethjs-unit": true,
        "@metamask/utils": true,
        "browserify>buffer": true,
        "eslint>fast-deep-equal": true,
        "eth-ens-namehash": true,
        "ethereumjs-util": true
      }
    },
    "@metamask/gas-fee-controller>@metamask/ethjs-unit": {
      "packages": {
        "bn.js": true,
        "ethjs>number-to-bn": true
=======
        "@metamask/eth-query>json-rpc-random-id": true,
        "watchify>xtend": true
>>>>>>> 726bdf9d
      }
    },
    "@metamask/jazzicon": {
      "globals": {
        "document.createElement": true,
        "document.createElementNS": true
      },
      "packages": {
        "@metamask/jazzicon>color": true,
        "@metamask/jazzicon>mersenne-twister": true
      }
    },
    "@metamask/jazzicon>color": {
      "packages": {
        "@metamask/jazzicon>color>clone": true,
        "@metamask/jazzicon>color>color-convert": true,
        "@metamask/jazzicon>color>color-string": true
      }
    },
    "@metamask/jazzicon>color>clone": {
      "packages": {
        "browserify>buffer": true
      }
    },
    "@metamask/jazzicon>color>color-convert": {
      "packages": {
        "@metamask/jazzicon>color>color-convert>color-name": true
      }
    },
    "@metamask/jazzicon>color>color-string": {
      "packages": {
        "jest-canvas-mock>moo-color>color-name": true
      }
    },
    "@metamask/keyring-api": {
      "packages": {
        "@metamask/keyring-api>uuid": true,
        "@metamask/utils": true,
        "superstruct": true
      }
    },
    "@metamask/keyring-api>uuid": {
      "globals": {
        "crypto": true
      }
    },
    "@metamask/keyring-controller": {
      "packages": {
        "@metamask/eth-keyring-controller": true,
        "@metamask/keyring-controller>@metamask/base-controller": true,
        "@metamask/keyring-controller>ethereumjs-wallet": true,
        "@metamask/utils": true,
        "eth-json-rpc-filters>async-mutex": true,
        "ethereumjs-util": true
      }
    },
    "@metamask/keyring-controller>@metamask/base-controller": {
      "globals": {
        "setTimeout": true
      },
      "packages": {
        "immer": true
      }
    },
    "@metamask/keyring-controller>ethereumjs-wallet": {
      "packages": {
        "@metamask/keyring-controller>ethereumjs-wallet>ethereum-cryptography": true,
        "@metamask/keyring-controller>ethereumjs-wallet>ethereumjs-util": true,
        "@metamask/keyring-controller>ethereumjs-wallet>utf8": true,
        "browserify>buffer": true,
        "browserify>crypto-browserify": true,
        "eth-lattice-keyring>gridplus-sdk>aes-js": true,
        "ethereumjs-util>ethereum-cryptography>bs58check": true,
        "ethereumjs-util>ethereum-cryptography>scrypt-js": true,
        "mocha>serialize-javascript>randombytes": true,
        "uuid": true
      }
    },
    "@metamask/keyring-controller>ethereumjs-wallet>ethereum-cryptography": {
      "packages": {
        "browserify>assert": true,
        "browserify>buffer": true,
        "browserify>crypto-browserify>create-hmac": true,
        "ethereumjs-util>ethereum-cryptography>bs58check": true,
        "ethereumjs-util>ethereum-cryptography>hash.js": true,
        "ethereumjs-util>ethereum-cryptography>keccak": true,
        "ethereumjs-util>ethereum-cryptography>secp256k1": true,
        "koa>content-disposition>safe-buffer": true,
        "mocha>serialize-javascript>randombytes": true
      }
    },
    "@metamask/keyring-controller>ethereumjs-wallet>ethereumjs-util": {
      "packages": {
        "@metamask/keyring-controller>ethereumjs-wallet>ethereum-cryptography": true,
        "bn.js": true,
        "browserify>assert": true,
        "browserify>buffer": true,
        "browserify>insert-module-globals>is-buffer": true,
        "ethereumjs-util>create-hash": true,
        "ethereumjs-util>rlp": true
      }
    },
    "@metamask/logging-controller": {
      "packages": {
        "@metamask/logging-controller>@metamask/base-controller": true,
        "uuid": true
      }
    },
    "@metamask/logging-controller>@metamask/base-controller": {
      "globals": {
        "setTimeout": true
      },
      "packages": {
        "immer": true
      }
    },
    "@metamask/logo": {
      "globals": {
        "addEventListener": true,
        "document.body.appendChild": true,
        "document.createElementNS": true,
        "innerHeight": true,
        "innerWidth": true,
        "requestAnimationFrame": true
      },
      "packages": {
        "@metamask/logo>gl-mat4": true,
        "@metamask/logo>gl-vec3": true
      }
    },
    "@metamask/message-manager": {
      "packages": {
        "@metamask/controller-utils": true,
        "@metamask/message-manager>@metamask/base-controller": true,
        "@metamask/message-manager>@metamask/eth-sig-util": true,
        "@metamask/message-manager>jsonschema": true,
        "browserify>buffer": true,
        "ethereumjs-util": true,
        "uuid": true,
        "webpack>events": true
      }
    },
    "@metamask/message-manager>@metamask/base-controller": {
      "globals": {
        "setTimeout": true
      },
      "packages": {
        "immer": true
      }
    },
    "@metamask/message-manager>@metamask/eth-sig-util": {
      "packages": {
        "@ethereumjs/tx>@ethereumjs/util": true,
        "@ethereumjs/tx>ethereum-cryptography": true,
        "@metamask/assets-controllers>@metamask/abi-utils": true,
        "@metamask/utils": true,
        "browserify>buffer": true,
        "eth-sig-util>tweetnacl": true,
        "eth-sig-util>tweetnacl-util": true
      }
    },
    "@metamask/message-manager>jsonschema": {
      "packages": {
        "browserify>url": true
      }
    },
    "@metamask/name-controller": {
      "globals": {
        "fetch": true
      },
      "packages": {
        "@metamask/base-controller": true,
        "@metamask/utils": true,
        "eth-json-rpc-filters>async-mutex": true
      }
    },
    "@metamask/network-controller": {
      "globals": {
        "URL": true,
        "btoa": true,
        "fetch": true,
        "setTimeout": true
      },
      "packages": {
        "@metamask/base-controller": true,
        "@metamask/eth-json-rpc-middleware": true,
        "@metamask/eth-query": true,
        "@metamask/network-controller>@metamask/controller-utils": true,
        "@metamask/network-controller>@metamask/eth-json-rpc-infura": true,
        "@metamask/network-controller>@metamask/eth-json-rpc-provider": true,
        "@metamask/network-controller>@metamask/swappable-obj-proxy": true,
        "@metamask/network-controller>eth-block-tracker": true,
        "@metamask/providers>@metamask/json-rpc-engine": true,
        "@metamask/providers>@metamask/rpc-errors": true,
        "@metamask/utils": true,
        "browserify>assert": true,
        "uuid": true
      }
    },
    "@metamask/network-controller>@metamask/controller-utils": {
      "globals": {
        "URL": true,
        "console.error": true,
        "fetch": true,
        "setTimeout": true
      },
      "packages": {
        "@metamask/controller-utils>@spruceid/siwe-parser": true,
        "@metamask/gas-fee-controller>@metamask/ethjs-unit": true,
        "@metamask/utils": true,
        "browserify>buffer": true,
        "eslint>fast-deep-equal": true,
        "eth-ens-namehash": true,
        "ethereumjs-util": true
      }
    },
    "@metamask/network-controller>@metamask/eth-json-rpc-infura": {
      "globals": {
        "setTimeout": true
      },
      "packages": {
        "@metamask/network-controller>@metamask/eth-json-rpc-provider": true,
        "@metamask/providers>@metamask/json-rpc-engine": true,
        "@metamask/providers>@metamask/rpc-errors": true,
        "@metamask/utils": true,
        "node-fetch": true
      }
    },
    "@metamask/network-controller>@metamask/eth-json-rpc-provider": {
      "packages": {
        "@metamask/network-controller>@metamask/eth-json-rpc-provider>@metamask/safe-event-emitter": true,
        "@metamask/providers>@metamask/json-rpc-engine": true
      }
    },
    "@metamask/network-controller>@metamask/eth-json-rpc-provider>@metamask/safe-event-emitter": {
      "globals": {
        "setTimeout": true
      },
      "packages": {
        "webpack>events": true
      }
    },
    "@metamask/network-controller>eth-block-tracker": {
      "globals": {
        "clearTimeout": true,
        "console.error": true,
        "setTimeout": true
      },
      "packages": {
        "@metamask/eth-query>json-rpc-random-id": true,
        "@metamask/network-controller>eth-block-tracker>@metamask/safe-event-emitter": true,
        "@metamask/utils": true,
        "pify": true
      }
    },
    "@metamask/network-controller>eth-block-tracker>@metamask/safe-event-emitter": {
      "globals": {
        "setTimeout": true
      },
      "packages": {
        "webpack>events": true
      }
    },
    "@metamask/notification-controller": {
      "packages": {
        "@metamask/notification-controller>@metamask/base-controller": true,
        "@metamask/notification-controller>@metamask/utils": true,
        "@metamask/notification-controller>nanoid": true
      }
    },
    "@metamask/notification-controller>@metamask/base-controller": {
      "globals": {
        "setTimeout": true
      },
      "packages": {
        "immer": true
      }
    },
    "@metamask/notification-controller>@metamask/utils": {
      "globals": {
        "TextDecoder": true,
        "TextEncoder": true
      },
      "packages": {
        "browserify>buffer": true,
        "nock>debug": true,
        "semver": true,
        "superstruct": true
      }
    },
    "@metamask/notification-controller>nanoid": {
      "globals": {
        "crypto.getRandomValues": true
      }
    },
    "@metamask/obs-store": {
      "packages": {
        "@metamask/obs-store>through2": true,
        "@metamask/safe-event-emitter": true,
        "stream-browserify": true
      }
    },
    "@metamask/obs-store>through2": {
      "packages": {
        "browserify>process": true,
        "browserify>util": true,
        "readable-stream": true,
        "watchify>xtend": true
      }
    },
    "@metamask/permission-controller": {
      "globals": {
        "console.error": true
      },
      "packages": {
        "@metamask/base-controller": true,
        "@metamask/permission-controller>@metamask/controller-utils": true,
        "@metamask/permission-controller>nanoid": true,
        "@metamask/providers>@metamask/json-rpc-engine": true,
        "@metamask/providers>@metamask/rpc-errors": true,
        "@metamask/utils": true,
        "deep-freeze-strict": true,
        "immer": true
      }
    },
    "@metamask/permission-controller>@metamask/controller-utils": {
      "globals": {
        "URL": true,
        "console.error": true,
        "fetch": true,
        "setTimeout": true
      },
      "packages": {
        "@metamask/controller-utils>@spruceid/siwe-parser": true,
        "@metamask/gas-fee-controller>@metamask/ethjs-unit": true,
        "@metamask/utils": true,
        "browserify>buffer": true,
        "eslint>fast-deep-equal": true,
        "eth-ens-namehash": true,
        "ethereumjs-util": true
      }
    },
    "@metamask/permission-controller>nanoid": {
      "globals": {
        "crypto.getRandomValues": true
      }
    },
    "@metamask/phishing-controller": {
      "globals": {
        "fetch": true
      },
      "packages": {
        "@metamask/base-controller": true,
        "@metamask/phishing-controller>@metamask/controller-utils": true,
        "@metamask/phishing-warning>eth-phishing-detect": true,
        "punycode": true
      }
    },
    "@metamask/phishing-controller>@metamask/controller-utils": {
      "globals": {
        "URL": true,
        "console.error": true,
        "fetch": true,
        "setTimeout": true
      },
      "packages": {
        "@metamask/controller-utils>@spruceid/siwe-parser": true,
        "@metamask/gas-fee-controller>@metamask/ethjs-unit": true,
        "@metamask/utils": true,
        "browserify>buffer": true,
        "eslint>fast-deep-equal": true,
        "eth-ens-namehash": true,
        "ethereumjs-util": true
      }
    },
    "@metamask/phishing-warning>eth-phishing-detect": {
      "packages": {
        "eslint>optionator>fast-levenshtein": true
      }
    },
    "@metamask/polling-controller": {
      "globals": {
        "clearTimeout": true,
        "console.error": true,
        "setTimeout": true
      },
      "packages": {
        "@metamask/base-controller": true,
        "@metamask/snaps-utils>fast-json-stable-stringify": true,
        "uuid": true
      }
    },
    "@metamask/post-message-stream": {
      "globals": {
        "MessageEvent.prototype": true,
        "WorkerGlobalScope": true,
        "addEventListener": true,
        "browser": true,
        "chrome": true,
        "location.origin": true,
        "postMessage": true,
        "removeEventListener": true
      },
      "packages": {
        "@metamask/post-message-stream>@metamask/utils": true,
        "@metamask/post-message-stream>readable-stream": true
      }
    },
    "@metamask/post-message-stream>@metamask/utils": {
      "globals": {
        "TextDecoder": true,
        "TextEncoder": true
      },
      "packages": {
        "browserify>buffer": true,
        "nock>debug": true,
        "semver": true,
        "superstruct": true
      }
    },
    "@metamask/post-message-stream>readable-stream": {
      "packages": {
        "browserify>browser-resolve": true,
        "browserify>buffer": true,
        "browserify>process": true,
        "browserify>string_decoder": true,
        "pumpify>inherits": true,
        "readable-stream>util-deprecate": true,
        "webpack>events": true
      }
    },
    "@metamask/ppom-validator>elliptic": {
      "packages": {
        "@metamask/ppom-validator>elliptic>brorand": true,
        "@metamask/ppom-validator>elliptic>hmac-drbg": true,
        "@metamask/ppom-validator>elliptic>minimalistic-assert": true,
        "@metamask/ppom-validator>elliptic>minimalistic-crypto-utils": true,
        "bn.js": true,
        "ethereumjs-util>ethereum-cryptography>hash.js": true,
        "pumpify>inherits": true
      }
    },
    "@metamask/ppom-validator>elliptic>brorand": {
      "globals": {
        "crypto": true,
        "msCrypto": true
      },
      "packages": {
        "browserify>browser-resolve": true
      }
    },
    "@metamask/ppom-validator>elliptic>hmac-drbg": {
      "packages": {
        "@metamask/ppom-validator>elliptic>minimalistic-assert": true,
        "@metamask/ppom-validator>elliptic>minimalistic-crypto-utils": true,
        "ethereumjs-util>ethereum-cryptography>hash.js": true
      }
    },
    "@metamask/providers>@metamask/json-rpc-engine": {
      "packages": {
        "@metamask/providers>@metamask/json-rpc-engine>@metamask/safe-event-emitter": true,
        "@metamask/providers>@metamask/rpc-errors": true,
        "@metamask/utils": true
      }
    },
    "@metamask/providers>@metamask/json-rpc-engine>@metamask/safe-event-emitter": {
      "globals": {
        "setTimeout": true
      },
      "packages": {
        "webpack>events": true
      }
    },
    "@metamask/providers>@metamask/object-multiplex": {
      "globals": {
        "console.warn": true
      },
      "packages": {
        "@metamask/providers>@metamask/object-multiplex>readable-stream": true,
        "pump>once": true
      }
    },
    "@metamask/providers>@metamask/object-multiplex>readable-stream": {
      "packages": {
        "browserify>browser-resolve": true,
        "browserify>buffer": true,
        "browserify>process": true,
        "browserify>string_decoder": true,
        "pumpify>inherits": true,
        "readable-stream>util-deprecate": true,
        "webpack>events": true
      }
    },
    "@metamask/providers>@metamask/rpc-errors": {
      "packages": {
        "@metamask/utils": true,
        "eth-rpc-errors>fast-safe-stringify": true
      }
    },
    "@metamask/queued-request-controller": {
      "packages": {
        "@metamask/base-controller": true,
        "@metamask/providers>@metamask/json-rpc-engine": true,
        "@metamask/providers>@metamask/rpc-errors": true,
        "@metamask/queued-request-controller>@metamask/controller-utils": true,
        "@metamask/selected-network-controller": true
      }
    },
    "@metamask/queued-request-controller>@metamask/controller-utils": {
      "globals": {
        "URL": true,
        "console.error": true,
        "fetch": true,
        "setTimeout": true
      },
      "packages": {
        "@metamask/controller-utils>@spruceid/siwe-parser": true,
        "@metamask/gas-fee-controller>@metamask/ethjs-unit": true,
        "@metamask/utils": true,
        "browserify>buffer": true,
        "eslint>fast-deep-equal": true,
        "eth-ens-namehash": true,
        "ethereumjs-util": true
      }
    },
    "@metamask/rate-limit-controller": {
      "globals": {
        "setTimeout": true
      },
      "packages": {
        "@metamask/rate-limit-controller>@metamask/base-controller": true,
        "eth-rpc-errors": true
      }
    },
    "@metamask/rate-limit-controller>@metamask/base-controller": {
      "globals": {
        "setTimeout": true
      },
      "packages": {
        "immer": true
      }
    },
    "@metamask/rpc-methods-flask>nanoid": {
      "globals": {
        "crypto.getRandomValues": true
      }
    },
    "@metamask/rpc-methods>nanoid": {
      "globals": {
        "crypto.getRandomValues": true
      }
    },
    "@metamask/safe-event-emitter": {
      "globals": {
        "setTimeout": true
      },
      "packages": {
        "webpack>events": true
      }
    },
    "@metamask/scure-bip39": {
      "globals": {
        "TextEncoder": true
      },
      "packages": {
        "@metamask/scure-bip39>@noble/hashes": true,
        "@metamask/utils>@scure/base": true
      }
    },
    "@metamask/scure-bip39>@noble/hashes": {
      "globals": {
        "TextEncoder": true,
        "crypto": true
      }
    },
    "@metamask/selected-network-controller": {
      "packages": {
        "@metamask/base-controller": true,
        "@metamask/network-controller>@metamask/swappable-obj-proxy": true
      }
    },
    "@metamask/signature-controller": {
      "globals": {
        "console.info": true
      },
      "packages": {
        "@metamask/controller-utils": true,
        "@metamask/logging-controller": true,
        "@metamask/message-manager": true,
        "@metamask/signature-controller>@metamask/base-controller": true,
        "browserify>buffer": true,
        "eth-rpc-errors": true,
        "ethereumjs-util": true,
        "lodash": true,
        "webpack>events": true
      }
    },
    "@metamask/signature-controller>@metamask/base-controller": {
      "globals": {
        "setTimeout": true
      },
      "packages": {
        "immer": true
      }
    },
    "@metamask/smart-transactions-controller": {
      "globals": {
        "URLSearchParams": true,
        "clearInterval": true,
        "console.error": true,
        "console.log": true,
        "fetch": true,
        "setInterval": true
      },
      "packages": {
        "@ethersproject/abi>@ethersproject/bytes": true,
        "@ethersproject/bignumber": true,
        "@ethersproject/providers": true,
        "@metamask/controller-utils": true,
        "@metamask/smart-transactions-controller>@metamask/base-controller": true,
        "@metamask/smart-transactions-controller>bignumber.js": true,
        "fast-json-patch": true,
        "lodash": true
      }
    },
    "@metamask/smart-transactions-controller>@metamask/base-controller": {
      "globals": {
        "setTimeout": true
      },
      "packages": {
        "immer": true
      }
    },
    "@metamask/smart-transactions-controller>@metamask/controllers>nanoid": {
      "globals": {
        "crypto.getRandomValues": true
      }
    },
    "@metamask/smart-transactions-controller>bignumber.js": {
      "globals": {
        "crypto": true,
        "define": true
      }
    },
    "@metamask/snaps-controllers": {
      "globals": {
        "DecompressionStream": true,
        "URL": true,
        "chrome.offscreen.createDocument": true,
        "chrome.offscreen.hasDocument": true,
        "clearTimeout": true,
        "document.getElementById": true,
        "fetch.bind": true,
        "setTimeout": true
      },
      "packages": {
<<<<<<< HEAD
        "@metamask/base-controller": true,
=======
>>>>>>> 726bdf9d
        "@metamask/permission-controller": true,
        "@metamask/post-message-stream": true,
        "@metamask/providers>@metamask/json-rpc-engine": true,
        "@metamask/providers>@metamask/object-multiplex": true,
        "@metamask/providers>@metamask/rpc-errors": true,
<<<<<<< HEAD
=======
        "@metamask/snaps-controllers>@metamask/base-controller": true,
>>>>>>> 726bdf9d
        "@metamask/snaps-controllers>@xstate/fsm": true,
        "@metamask/snaps-controllers>concat-stream": true,
        "@metamask/snaps-controllers>get-npm-tarball-url": true,
        "@metamask/snaps-controllers>nanoid": true,
        "@metamask/snaps-controllers>readable-stream": true,
        "@metamask/snaps-controllers>readable-web-to-node-stream": true,
        "@metamask/snaps-controllers>tar-stream": true,
        "@metamask/snaps-rpc-methods": true,
        "@metamask/snaps-sdk": true,
        "@metamask/snaps-utils": true,
        "@metamask/snaps-utils>@metamask/snaps-registry": true,
        "@metamask/utils": true,
        "browserify>browserify-zlib": true,
        "json-rpc-middleware-stream": true
      }
    },
    "@metamask/snaps-controllers-flask>nanoid": {
      "globals": {
        "crypto.getRandomValues": true
      }
    },
<<<<<<< HEAD
=======
    "@metamask/snaps-controllers>@metamask/base-controller": {
      "globals": {
        "setTimeout": true
      },
      "packages": {
        "immer": true
      }
    },
>>>>>>> 726bdf9d
    "@metamask/snaps-controllers>concat-stream": {
      "packages": {
        "@metamask/snaps-controllers>readable-stream": true,
        "browserify>buffer": true,
        "browserify>concat-stream>typedarray": true,
        "pumpify>inherits": true,
        "terser>source-map-support>buffer-from": true
      }
    },
    "@metamask/snaps-controllers>nanoid": {
      "globals": {
        "crypto.getRandomValues": true
      }
    },
    "@metamask/snaps-controllers>readable-stream": {
      "packages": {
        "browserify>browser-resolve": true,
        "browserify>buffer": true,
        "browserify>process": true,
        "browserify>string_decoder": true,
        "pumpify>inherits": true,
        "readable-stream>util-deprecate": true,
        "webpack>events": true
      }
    },
    "@metamask/snaps-controllers>readable-web-to-node-stream": {
      "packages": {
        "@metamask/snaps-controllers>readable-web-to-node-stream>readable-stream": true
      }
    },
    "@metamask/snaps-controllers>readable-web-to-node-stream>readable-stream": {
      "packages": {
        "browserify>browser-resolve": true,
        "browserify>buffer": true,
        "browserify>process": true,
        "browserify>string_decoder": true,
        "pumpify>inherits": true,
        "readable-stream>util-deprecate": true,
        "webpack>events": true
      }
    },
    "@metamask/snaps-controllers>tar-stream": {
      "packages": {
        "@metamask/snaps-controllers>tar-stream>b4a": true,
        "@metamask/snaps-controllers>tar-stream>fast-fifo": true,
        "@metamask/snaps-controllers>tar-stream>streamx": true,
        "browserify>browser-resolve": true
      }
    },
    "@metamask/snaps-controllers>tar-stream>b4a": {
      "globals": {
        "TextDecoder": true,
        "TextEncoder": true
      }
    },
    "@metamask/snaps-controllers>tar-stream>streamx": {
      "packages": {
        "@metamask/snaps-controllers>tar-stream>fast-fifo": true,
        "@metamask/snaps-controllers>tar-stream>streamx>queue-tick": true,
        "webpack>events": true
      }
    },
    "@metamask/snaps-controllers>tar-stream>streamx>queue-tick": {
      "globals": {
        "queueMicrotask": true
      }
    },
    "@metamask/snaps-rpc-methods": {
      "packages": {
<<<<<<< HEAD
=======
        "@metamask/key-tree": true,
>>>>>>> 726bdf9d
        "@metamask/permission-controller": true,
        "@metamask/providers>@metamask/rpc-errors": true,
        "@metamask/snaps-sdk": true,
        "@metamask/snaps-sdk>@metamask/key-tree": true,
        "@metamask/snaps-utils": true,
        "@metamask/utils": true,
        "@metamask/utils>@noble/hashes": true,
        "superstruct": true
      }
    },
    "@metamask/snaps-sdk": {
      "globals": {
        "fetch": true
      },
      "packages": {
<<<<<<< HEAD
        "@metamask/providers>@metamask/rpc-errors": true,
        "@metamask/snaps-sdk>is-svg": true,
        "@metamask/utils": true,
        "superstruct": true
      }
    },
    "@metamask/snaps-sdk>@metamask/key-tree": {
      "packages": {
        "@metamask/scure-bip39": true,
        "@metamask/snaps-sdk>@metamask/key-tree>@metamask/utils": true,
        "@metamask/snaps-sdk>@metamask/key-tree>@noble/ed25519": true,
        "@metamask/utils>@noble/hashes": true,
        "@metamask/utils>@scure/base": true,
        "eth-lattice-keyring>@noble/secp256k1": true
      }
    },
    "@metamask/snaps-sdk>@metamask/key-tree>@metamask/utils": {
      "globals": {
        "TextDecoder": true,
        "TextEncoder": true
      },
      "packages": {
        "@metamask/utils>@noble/hashes": true,
        "browserify>buffer": true,
        "nock>debug": true,
        "semver": true,
=======
        "@metamask/snaps-sdk>is-svg": true,
        "@metamask/utils": true,
>>>>>>> 726bdf9d
        "superstruct": true
      }
    },
    "@metamask/snaps-sdk>@metamask/key-tree>@noble/ed25519": {
      "globals": {
        "crypto": true
      },
      "packages": {
        "browserify>browser-resolve": true
      }
    },
    "@metamask/snaps-sdk>is-svg": {
      "packages": {
        "@metamask/snaps-sdk>is-svg>fast-xml-parser": true
      }
    },
    "@metamask/snaps-sdk>is-svg>fast-xml-parser": {
      "globals": {
        "entityName": true,
        "val": true
      },
      "packages": {
        "@metamask/snaps-sdk>is-svg>fast-xml-parser>strnum": true
      }
    },
    "@metamask/snaps-utils": {
      "globals": {
        "File": true,
        "FileReader": true,
        "TextDecoder": true,
        "URL": true,
        "console.error": true,
        "console.log": true,
        "console.warn": true,
        "crypto": true,
        "document.body.appendChild": true,
        "document.createElement": true,
        "fetch": true
      },
      "packages": {
<<<<<<< HEAD
=======
        "@metamask/key-tree": true,
>>>>>>> 726bdf9d
        "@metamask/permission-controller": true,
        "@metamask/providers>@metamask/rpc-errors": true,
        "@metamask/snaps-sdk": true,
        "@metamask/snaps-sdk>@metamask/key-tree": true,
        "@metamask/snaps-sdk>is-svg": true,
<<<<<<< HEAD
        "@metamask/snaps-utils>@metamask/slip44": true,
=======
>>>>>>> 726bdf9d
        "@metamask/snaps-utils>cron-parser": true,
        "@metamask/snaps-utils>fast-json-stable-stringify": true,
        "@metamask/snaps-utils>rfdc": true,
        "@metamask/snaps-utils>validate-npm-package-name": true,
        "@metamask/utils": true,
        "@metamask/utils>@noble/hashes": true,
        "@metamask/utils>@scure/base": true,
        "browserify": true,
        "browserify>buffer": true,
        "browserify>path-browserify": true,
        "browserify>process": true,
        "chalk": true,
        "semver": true,
        "superstruct": true
      }
    },
    "@metamask/snaps-utils>@metamask/snaps-registry": {
<<<<<<< HEAD
      "packages": {
        "@metamask/snaps-utils>@metamask/snaps-registry>@noble/curves": true,
        "@metamask/utils": true,
        "@metamask/utils>@noble/hashes": true,
        "superstruct": true
      }
    },
    "@metamask/snaps-utils>@metamask/snaps-registry>@noble/curves": {
      "globals": {
        "TextEncoder": true
      },
=======
>>>>>>> 726bdf9d
      "packages": {
        "@metamask/utils>@noble/hashes": true
      }
    },
    "@metamask/snaps-utils>cron-parser": {
      "packages": {
        "browserify>browser-resolve": true,
        "luxon": true
      }
    },
    "@metamask/snaps-utils>rfdc": {
      "packages": {
        "browserify>buffer": true
      }
    },
    "@metamask/snaps-utils>validate-npm-package-name": {
      "packages": {
        "@metamask/snaps-utils>validate-npm-package-name>builtins": true
      }
    },
    "@metamask/snaps-utils>validate-npm-package-name>builtins": {
      "packages": {
        "browserify>process": true,
        "semver": true
      }
    },
    "@metamask/transaction-controller": {
      "globals": {
        "console.error": true,
        "setTimeout": true
      },
      "packages": {
        "@ethereumjs/common": true,
        "@ethereumjs/tx": true,
        "@ethersproject/abi": true,
        "@metamask/base-controller": true,
        "@metamask/eth-query": true,
        "@metamask/gas-fee-controller": true,
        "@metamask/metamask-eth-abis": true,
        "@metamask/providers>@metamask/rpc-errors": true,
        "@metamask/transaction-controller>@metamask/controller-utils": true,
        "@metamask/transaction-controller>eth-method-registry": true,
        "@metamask/transaction-controller>nonce-tracker": true,
        "@metamask/utils": true,
        "eth-json-rpc-filters>async-mutex": true,
        "ethereumjs-util": true,
        "fast-json-patch": true,
        "lodash": true,
        "uuid": true,
        "webpack>events": true
      }
    },
    "@metamask/transaction-controller>@metamask/controller-utils": {
      "globals": {
        "URL": true,
        "console.error": true,
        "fetch": true,
        "setTimeout": true
      },
      "packages": {
        "@metamask/controller-utils>@spruceid/siwe-parser": true,
        "@metamask/gas-fee-controller>@metamask/ethjs-unit": true,
        "@metamask/utils": true,
        "browserify>buffer": true,
        "eslint>fast-deep-equal": true,
        "eth-ens-namehash": true,
        "ethereumjs-util": true
      }
    },
    "@metamask/transaction-controller>eth-method-registry": {
      "packages": {
        "@metamask/transaction-controller>eth-method-registry>ethjs": true
      }
    },
    "@metamask/transaction-controller>eth-method-registry>ethjs": {
      "globals": {
        "clearInterval": true,
        "setInterval": true
      },
      "packages": {
        "@metamask/transaction-controller>eth-method-registry>ethjs>ethjs-abi": true,
        "@metamask/transaction-controller>eth-method-registry>ethjs>ethjs-contract": true,
        "@metamask/transaction-controller>eth-method-registry>ethjs>ethjs-query": true,
        "bn.js": true,
        "browserify>buffer": true,
        "ethjs>ethjs-filter": true,
        "ethjs>ethjs-provider-http": true,
        "ethjs>ethjs-unit": true,
        "ethjs>ethjs-util": true,
        "ethjs>js-sha3": true,
        "ethjs>number-to-bn": true
      }
    },
    "@metamask/transaction-controller>eth-method-registry>ethjs>ethjs-abi": {
      "packages": {
        "bn.js": true,
        "browserify>buffer": true,
        "ethjs>js-sha3": true,
        "ethjs>number-to-bn": true
      }
    },
    "@metamask/transaction-controller>eth-method-registry>ethjs>ethjs-contract": {
      "packages": {
        "@metamask/transaction-controller>eth-method-registry>ethjs>ethjs-contract>ethjs-abi": true,
        "ethjs-contract>babel-runtime": true,
        "ethjs>ethjs-filter": true,
        "ethjs>ethjs-util": true,
        "ethjs>js-sha3": true,
        "promise-to-callback": true
      }
    },
    "@metamask/transaction-controller>eth-method-registry>ethjs>ethjs-contract>ethjs-abi": {
      "packages": {
        "bn.js": true,
        "browserify>buffer": true,
        "ethjs>js-sha3": true,
        "ethjs>number-to-bn": true
      }
    },
    "@metamask/transaction-controller>eth-method-registry>ethjs>ethjs-query": {
      "globals": {
        "console": true
      },
      "packages": {
        "@metamask/ethjs-query>ethjs-format": true,
        "@metamask/ethjs-query>ethjs-rpc": true,
        "ethjs-contract>babel-runtime": true,
        "promise-to-callback": true
      }
    },
    "@metamask/transaction-controller>nonce-tracker": {
      "packages": {
        "@ethersproject/providers": true,
        "@metamask/network-controller>eth-block-tracker": true,
        "@metamask/transaction-controller>nonce-tracker>async-mutex": true,
        "browserify>assert": true
      }
    },
    "@metamask/transaction-controller>nonce-tracker>async-mutex": {
      "globals": {
        "clearTimeout": true,
        "setTimeout": true
      },
      "packages": {
        "mockttp>graphql-tag>tslib": true
      }
    },
    "@metamask/utils": {
      "globals": {
        "TextDecoder": true,
        "TextEncoder": true
      },
      "packages": {
        "@metamask/utils>@noble/hashes": true,
        "@metamask/utils>@scure/base": true,
        "@metamask/utils>pony-cause": true,
        "browserify>buffer": true,
        "nock>debug": true,
        "semver": true,
        "superstruct": true
      }
    },
    "@metamask/utils>@noble/hashes": {
      "globals": {
        "TextEncoder": true,
        "crypto": true
      }
    },
    "@metamask/utils>@scure/base": {
      "globals": {
        "TextDecoder": true,
        "TextEncoder": true
      }
    },
    "@ngraveio/bc-ur": {
      "packages": {
        "@ngraveio/bc-ur>@apocentre/alias-sampling": true,
        "@ngraveio/bc-ur>bignumber.js": true,
        "@ngraveio/bc-ur>cbor-sync": true,
        "@ngraveio/bc-ur>crc": true,
        "@ngraveio/bc-ur>jsbi": true,
        "addons-linter>sha.js": true,
        "browserify>assert": true,
        "browserify>buffer": true
      }
    },
    "@ngraveio/bc-ur>assert>object-is": {
      "packages": {
        "globalthis>define-properties": true,
        "string.prototype.matchall>call-bind": true
      }
    },
    "@ngraveio/bc-ur>bignumber.js": {
      "globals": {
        "crypto": true,
        "define": true
      }
    },
    "@ngraveio/bc-ur>cbor-sync": {
      "globals": {
        "define": true
      },
      "packages": {
        "browserify>buffer": true
      }
    },
    "@ngraveio/bc-ur>crc": {
      "packages": {
        "browserify>buffer": true
      }
    },
    "@ngraveio/bc-ur>jsbi": {
      "globals": {
        "define": true
      }
    },
    "@popperjs/core": {
      "globals": {
        "Element": true,
        "HTMLElement": true,
        "ShadowRoot": true,
        "console.error": true,
        "console.warn": true,
        "document": true,
        "navigator.userAgent": true
      }
    },
    "@reduxjs/toolkit": {
      "globals": {
        "AbortController": true,
        "__REDUX_DEVTOOLS_EXTENSION_COMPOSE__": true,
        "__REDUX_DEVTOOLS_EXTENSION__": true,
        "console.error": true,
        "console.info": true,
        "console.warn": true
      },
      "packages": {
        "@reduxjs/toolkit>reselect": true,
        "immer": true,
        "redux": true,
        "redux-thunk": true
      }
    },
    "@segment/loosely-validate-event": {
      "packages": {
        "@segment/loosely-validate-event>component-type": true,
        "@segment/loosely-validate-event>join-component": true,
        "browserify>assert": true,
        "browserify>buffer": true
      }
    },
    "@sentry/browser": {
      "globals": {
        "TextDecoder": true,
        "TextEncoder": true,
        "XMLHttpRequest": true,
        "__SENTRY_DEBUG__": true,
        "__SENTRY_RELEASE__": true,
        "indexedDB.open": true,
        "setTimeout": true
      },
      "packages": {
        "@sentry/browser>@sentry-internal/tracing": true,
        "@sentry/browser>@sentry/core": true,
        "@sentry/browser>@sentry/replay": true,
        "@sentry/utils": true
      }
    },
    "@sentry/browser>@sentry-internal/tracing": {
      "globals": {
        "Headers": true,
        "PerformanceObserver": true,
        "Request": true,
        "__SENTRY_DEBUG__": true,
        "addEventListener": true,
        "performance.getEntriesByType": true,
        "removeEventListener": true
      },
      "packages": {
        "@sentry/browser>@sentry/core": true,
        "@sentry/utils": true
      }
    },
    "@sentry/browser>@sentry/core": {
      "globals": {
        "__SENTRY_DEBUG__": true,
        "__SENTRY_TRACING__": true,
        "clearInterval": true,
        "clearTimeout": true,
        "console.warn": true,
        "setInterval": true,
        "setTimeout": true
      },
      "packages": {
        "@sentry/utils": true
      }
    },
    "@sentry/browser>@sentry/replay": {
      "globals": {
        "Blob": true,
        "CSSConditionRule": true,
        "CSSGroupingRule": true,
        "CSSMediaRule": true,
        "CSSSupportsRule": true,
        "DragEvent": true,
        "Element": true,
        "FormData": true,
        "HTMLCanvasElement": true,
        "HTMLElement.prototype": true,
        "HTMLFormElement": true,
        "HTMLImageElement": true,
        "HTMLInputElement.prototype": true,
        "HTMLOptionElement.prototype": true,
        "HTMLSelectElement.prototype": true,
        "HTMLTextAreaElement.prototype": true,
        "Headers": true,
        "ImageData": true,
        "MouseEvent": true,
        "MutationObserver": true,
        "Node.prototype.contains": true,
        "PerformanceObserver": true,
        "TextEncoder": true,
        "URL": true,
        "URLSearchParams": true,
        "Worker": true,
        "Zone": true,
        "__SENTRY_DEBUG__": true,
        "__rrMutationObserver": true,
        "clearTimeout": true,
        "console.error": true,
        "console.warn": true,
        "document": true,
        "innerHeight": true,
        "innerWidth": true,
        "location.href": true,
        "pageXOffset": true,
        "pageYOffset": true,
        "requestAnimationFrame": true,
        "setTimeout": true
      },
      "packages": {
        "@sentry/browser>@sentry/core": true,
        "@sentry/utils": true,
        "browserify>process": true
      }
    },
    "@sentry/integrations": {
      "globals": {
        "Request": true,
        "__SENTRY_DEBUG__": true,
        "console.log": true
      },
      "packages": {
        "@sentry/utils": true,
        "localforage": true
      }
    },
    "@sentry/utils": {
      "globals": {
        "CustomEvent": true,
        "DOMError": true,
        "DOMException": true,
        "Element": true,
        "ErrorEvent": true,
        "Event": true,
        "Headers": true,
        "Request": true,
        "Response": true,
        "TextEncoder": true,
        "URL": true,
        "XMLHttpRequest.prototype": true,
        "__SENTRY_BROWSER_BUNDLE__": true,
        "__SENTRY_DEBUG__": true,
        "clearTimeout": true,
        "console.error": true,
        "document": true,
        "new": true,
        "setTimeout": true,
        "target": true
      },
      "packages": {
        "browserify>process": true
      }
    },
    "@storybook/addon-docs>remark-external-links>mdast-util-definitions": {
      "packages": {
        "react-markdown>unist-util-visit": true
      }
    },
    "@storybook/addon-knobs>qs": {
      "packages": {
        "string.prototype.matchall>side-channel": true
      }
    },
    "@trezor/connect-web": {
      "globals": {
        "__TREZOR_CONNECT_SRC": true,
        "addEventListener": true,
        "btoa": true,
        "chrome": true,
        "clearInterval": true,
        "clearTimeout": true,
        "console.warn": true,
        "document.body": true,
        "document.createElement": true,
        "document.createTextNode": true,
        "document.getElementById": true,
        "document.querySelectorAll": true,
        "location": true,
        "navigator": true,
        "open": true,
        "removeEventListener": true,
        "setInterval": true,
        "setTimeout": true
      },
      "packages": {
        "@trezor/connect-web>@trezor/connect": true,
        "@trezor/connect-web>@trezor/utils": true,
        "mockttp>graphql-tag>tslib": true,
        "webpack>events": true
      }
    },
    "@trezor/connect-web>@trezor/connect": {
      "globals": {
        "console.error": true,
        "console.log": true,
        "console.warn": true
      },
      "packages": {
        "@trezor/connect-web>@trezor/connect>@trezor/transport": true,
        "@trezor/connect-web>@trezor/connect>tslib": true
      }
    },
    "@trezor/connect-web>@trezor/connect>tslib": {
      "globals": {
        "define": true
      }
    },
    "@trezor/connect-web>@trezor/utils": {
      "globals": {
        "AbortController": true,
        "Intl.NumberFormat": true,
        "clearTimeout": true,
        "setTimeout": true
      },
      "packages": {
        "browserify>buffer": true
      }
    },
    "@zxing/browser": {
      "globals": {
        "HTMLElement": true,
        "HTMLImageElement": true,
        "HTMLVideoElement": true,
        "clearTimeout": true,
        "console.error": true,
        "console.warn": true,
        "document": true,
        "navigator": true,
        "setTimeout": true
      },
      "packages": {
        "@zxing/library": true
      }
    },
    "@zxing/library": {
      "globals": {
        "HTMLImageElement": true,
        "HTMLVideoElement": true,
        "TextDecoder": true,
        "TextEncoder": true,
        "URL.createObjectURL": true,
        "btoa": true,
        "console.log": true,
        "console.warn": true,
        "document": true,
        "navigator": true,
        "setTimeout": true
      },
      "packages": {
        "@zxing/library>ts-custom-error": true
      }
    },
    "addons-linter>sha.js": {
      "packages": {
        "koa>content-disposition>safe-buffer": true,
        "pumpify>inherits": true
      }
    },
    "await-semaphore": {
      "packages": {
        "browserify>process": true,
        "browserify>timers-browserify": true
      }
    },
    "base32-encode": {
      "packages": {
        "base32-encode>to-data-view": true
      }
    },
    "bignumber.js": {
      "globals": {
        "crypto": true,
        "define": true
      }
    },
    "blo": {
      "globals": {
        "btoa": true
      }
    },
    "bn.js": {
      "globals": {
        "Buffer": true
      },
      "packages": {
        "browserify>browser-resolve": true
      }
    },
    "bowser": {
      "globals": {
        "define": true
      }
    },
    "brfs>static-module>object-inspect": {
      "globals": {
        "HTMLElement": true,
        "WeakRef": true
      },
      "packages": {
        "browserify>browser-resolve": true
      }
    },
    "browserify>assert": {
      "globals": {
        "Buffer": true
      },
      "packages": {
        "browserify>assert>util": true,
        "react>object-assign": true
      }
    },
    "browserify>assert>util": {
      "globals": {
        "console.error": true,
        "console.log": true,
        "console.trace": true,
        "process": true
      },
      "packages": {
        "browserify>assert>util>inherits": true,
        "browserify>process": true
      }
    },
    "browserify>browser-resolve": {
      "packages": {
        "ethjs-query>babel-runtime>core-js": true
      }
    },
    "browserify>browserify-zlib": {
      "packages": {
        "browserify>assert": true,
        "browserify>browserify-zlib>pako": true,
        "browserify>buffer": true,
        "browserify>process": true,
        "browserify>util": true,
        "stream-browserify": true
      }
    },
    "browserify>buffer": {
      "globals": {
        "console": true
      },
      "packages": {
        "base64-js": true,
        "browserify>buffer>ieee754": true
      }
    },
    "browserify>crypto-browserify": {
      "packages": {
        "browserify>crypto-browserify>browserify-cipher": true,
        "browserify>crypto-browserify>browserify-sign": true,
        "browserify>crypto-browserify>create-ecdh": true,
        "browserify>crypto-browserify>create-hmac": true,
        "browserify>crypto-browserify>diffie-hellman": true,
        "browserify>crypto-browserify>pbkdf2": true,
        "browserify>crypto-browserify>public-encrypt": true,
        "browserify>crypto-browserify>randomfill": true,
        "ethereumjs-util>create-hash": true,
        "mocha>serialize-javascript>randombytes": true
      }
    },
    "browserify>crypto-browserify>browserify-cipher": {
      "packages": {
        "browserify>crypto-browserify>browserify-cipher>browserify-des": true,
        "browserify>crypto-browserify>browserify-cipher>evp_bytestokey": true,
        "ethereumjs-util>ethereum-cryptography>browserify-aes": true
      }
    },
    "browserify>crypto-browserify>browserify-cipher>browserify-des": {
      "packages": {
        "browserify>buffer": true,
        "browserify>crypto-browserify>browserify-cipher>browserify-des>des.js": true,
        "ethereumjs-util>create-hash>cipher-base": true,
        "pumpify>inherits": true
      }
    },
    "browserify>crypto-browserify>browserify-cipher>browserify-des>des.js": {
      "packages": {
        "@metamask/ppom-validator>elliptic>minimalistic-assert": true,
        "pumpify>inherits": true
      }
    },
    "browserify>crypto-browserify>browserify-cipher>evp_bytestokey": {
      "packages": {
        "ethereumjs-util>create-hash>md5.js": true,
        "koa>content-disposition>safe-buffer": true
      }
    },
    "browserify>crypto-browserify>browserify-sign": {
      "packages": {
        "@metamask/ppom-validator>elliptic": true,
        "bn.js": true,
        "browserify>buffer": true,
        "browserify>crypto-browserify>create-hmac": true,
        "browserify>crypto-browserify>public-encrypt>browserify-rsa": true,
        "browserify>crypto-browserify>public-encrypt>parse-asn1": true,
        "ethereumjs-util>create-hash": true,
        "pumpify>inherits": true,
        "stream-browserify": true
      }
    },
    "browserify>crypto-browserify>create-ecdh": {
      "packages": {
        "@metamask/ppom-validator>elliptic": true,
        "bn.js": true,
        "browserify>buffer": true
      }
    },
    "browserify>crypto-browserify>create-hmac": {
      "packages": {
        "addons-linter>sha.js": true,
        "ethereumjs-util>create-hash": true,
        "ethereumjs-util>create-hash>cipher-base": true,
        "ethereumjs-util>create-hash>ripemd160": true,
        "koa>content-disposition>safe-buffer": true,
        "pumpify>inherits": true
      }
    },
    "browserify>crypto-browserify>diffie-hellman": {
      "packages": {
        "bn.js": true,
        "browserify>buffer": true,
        "browserify>crypto-browserify>diffie-hellman>miller-rabin": true,
        "mocha>serialize-javascript>randombytes": true
      }
    },
    "browserify>crypto-browserify>diffie-hellman>miller-rabin": {
      "packages": {
        "@metamask/ppom-validator>elliptic>brorand": true,
        "bn.js": true
      }
    },
    "browserify>crypto-browserify>pbkdf2": {
      "globals": {
        "crypto": true,
        "process": true,
        "queueMicrotask": true,
        "setImmediate": true,
        "setTimeout": true
      },
      "packages": {
        "addons-linter>sha.js": true,
        "browserify>process": true,
        "ethereumjs-util>create-hash": true,
        "ethereumjs-util>create-hash>ripemd160": true,
        "koa>content-disposition>safe-buffer": true
      }
    },
    "browserify>crypto-browserify>public-encrypt": {
      "packages": {
        "bn.js": true,
        "browserify>buffer": true,
        "browserify>crypto-browserify>public-encrypt>browserify-rsa": true,
        "browserify>crypto-browserify>public-encrypt>parse-asn1": true,
        "ethereumjs-util>create-hash": true,
        "mocha>serialize-javascript>randombytes": true
      }
    },
    "browserify>crypto-browserify>public-encrypt>browserify-rsa": {
      "packages": {
        "bn.js": true,
        "browserify>buffer": true,
        "mocha>serialize-javascript>randombytes": true
      }
    },
    "browserify>crypto-browserify>public-encrypt>parse-asn1": {
      "packages": {
        "browserify>buffer": true,
        "browserify>crypto-browserify>browserify-cipher>evp_bytestokey": true,
        "browserify>crypto-browserify>pbkdf2": true,
        "browserify>crypto-browserify>public-encrypt>parse-asn1>asn1.js": true,
        "ethereumjs-util>ethereum-cryptography>browserify-aes": true
      }
    },
    "browserify>crypto-browserify>public-encrypt>parse-asn1>asn1.js": {
      "packages": {
        "@metamask/ppom-validator>elliptic>minimalistic-assert": true,
        "bn.js": true,
        "browserify>buffer": true,
        "browserify>vm-browserify": true,
        "pumpify>inherits": true
      }
    },
    "browserify>crypto-browserify>randomfill": {
      "globals": {
        "crypto": true,
        "msCrypto": true
      },
      "packages": {
        "browserify>process": true,
        "koa>content-disposition>safe-buffer": true,
        "mocha>serialize-javascript>randombytes": true
      }
    },
    "browserify>https-browserify": {
      "packages": {
        "browserify>stream-http": true,
        "browserify>url": true
      }
    },
    "browserify>path-browserify": {
      "packages": {
        "browserify>process": true
      }
    },
    "browserify>process": {
      "globals": {
        "clearTimeout": true,
        "setTimeout": true
      }
    },
    "browserify>punycode": {
      "globals": {
        "define": true
      }
    },
    "browserify>stream-http": {
      "globals": {
        "AbortController": true,
        "Blob": true,
        "MSStreamReader": true,
        "ReadableStream": true,
        "WritableStream": true,
        "XDomainRequest": true,
        "XMLHttpRequest": true,
        "clearTimeout": true,
        "fetch": true,
        "location.protocol.search": true,
        "setTimeout": true
      },
      "packages": {
        "browserify>buffer": true,
        "browserify>process": true,
        "browserify>stream-http>builtin-status-codes": true,
        "browserify>stream-http>readable-stream": true,
        "browserify>url": true,
        "pumpify>inherits": true,
        "watchify>xtend": true
      }
    },
    "browserify>stream-http>readable-stream": {
      "packages": {
        "browserify>browser-resolve": true,
        "browserify>buffer": true,
        "browserify>process": true,
        "browserify>string_decoder": true,
        "pumpify>inherits": true,
        "readable-stream>util-deprecate": true,
        "webpack>events": true
      }
    },
    "browserify>string_decoder": {
      "packages": {
        "koa>content-disposition>safe-buffer": true
      }
    },
    "browserify>timers-browserify": {
      "globals": {
        "clearInterval": true,
        "clearTimeout": true,
        "setInterval": true,
        "setTimeout": true
      },
      "packages": {
        "browserify>process": true
      }
    },
    "browserify>url": {
      "packages": {
        "@storybook/addon-knobs>qs": true,
        "browserify>punycode": true
      }
    },
    "browserify>util": {
      "globals": {
        "console.error": true,
        "console.log": true,
        "console.trace": true
      },
      "packages": {
        "browserify>process": true,
        "browserify>util>is-arguments": true,
        "browserify>util>is-typed-array": true,
        "browserify>util>which-typed-array": true,
        "koa>is-generator-function": true,
        "pumpify>inherits": true
      }
    },
    "browserify>util>is-arguments": {
      "packages": {
        "koa>is-generator-function>has-tostringtag": true,
        "string.prototype.matchall>call-bind": true
      }
    },
    "browserify>util>is-typed-array": {
      "packages": {
        "browserify>util>is-typed-array>for-each": true,
        "koa>is-generator-function>has-tostringtag": true,
        "string.prototype.matchall>call-bind": true,
        "string.prototype.matchall>es-abstract>available-typed-arrays": true,
        "string.prototype.matchall>es-abstract>gopd": true
      }
    },
    "browserify>util>is-typed-array>for-each": {
      "packages": {
        "string.prototype.matchall>es-abstract>is-callable": true
      }
    },
    "browserify>util>which-typed-array": {
      "packages": {
        "browserify>util>is-typed-array": true,
        "browserify>util>is-typed-array>for-each": true,
        "koa>is-generator-function>has-tostringtag": true,
        "string.prototype.matchall>call-bind": true,
        "string.prototype.matchall>es-abstract>available-typed-arrays": true,
        "string.prototype.matchall>es-abstract>gopd": true
      }
    },
    "browserify>vm-browserify": {
      "globals": {
        "document.body.appendChild": true,
        "document.body.removeChild": true,
        "document.createElement": true
      }
    },
    "chalk": {
      "packages": {
        "chalk>ansi-styles": true,
        "chalk>supports-color": true
      }
    },
    "chalk>ansi-styles": {
      "packages": {
        "chalk>ansi-styles>color-convert": true
      }
    },
    "chalk>ansi-styles>color-convert": {
      "packages": {
        "jest-canvas-mock>moo-color>color-name": true
      }
    },
    "classnames": {
      "globals": {
        "classNames": "write",
        "define": true
      }
    },
    "copy-to-clipboard": {
      "globals": {
        "clipboardData": true,
        "console.error": true,
        "console.warn": true,
        "document.body.appendChild": true,
        "document.body.removeChild": true,
        "document.createElement": true,
        "document.createRange": true,
        "document.execCommand": true,
        "document.getSelection": true,
        "navigator.userAgent": true,
        "prompt": true
      },
      "packages": {
        "copy-to-clipboard>toggle-selection": true
      }
    },
    "copy-to-clipboard>toggle-selection": {
      "globals": {
        "document.activeElement": true,
        "document.getSelection": true
      }
    },
    "currency-formatter": {
      "packages": {
        "currency-formatter>accounting": true,
        "currency-formatter>locale-currency": true,
        "react>object-assign": true
      }
    },
    "currency-formatter>accounting": {
      "globals": {
        "define": true
      }
    },
    "currency-formatter>locale-currency": {
      "globals": {
        "countryCode": true
      }
    },
    "debounce-stream": {
      "packages": {
        "debounce-stream>debounce": true,
        "debounce-stream>duplexer": true,
        "debounce-stream>through": true
      }
    },
    "debounce-stream>debounce": {
      "globals": {
        "clearTimeout": true,
        "setTimeout": true
      }
    },
    "debounce-stream>duplexer": {
      "packages": {
        "stream-browserify": true
      }
    },
    "debounce-stream>through": {
      "packages": {
        "browserify>process": true,
        "stream-browserify": true
      }
    },
    "depcheck>@vue/compiler-sfc>postcss>nanoid": {
      "globals": {
        "crypto.getRandomValues": true
      }
    },
    "depcheck>is-core-module>hasown": {
      "packages": {
        "browserify>has>function-bind": true
      }
    },
    "dependency-tree>precinct>detective-postcss>postcss>nanoid": {
      "globals": {
        "crypto.getRandomValues": true
      }
    },
    "end-of-stream": {
      "packages": {
        "browserify>process": true,
        "pump>once": true
      }
    },
    "eslint-plugin-react>array-includes>is-string": {
      "packages": {
        "koa>is-generator-function>has-tostringtag": true
      }
    },
    "eslint>optionator>fast-levenshtein": {
      "globals": {
        "Intl": true,
        "Levenshtein": "write",
        "console.log": true,
        "define": true,
        "importScripts": true,
        "postMessage": true
      }
    },
    "eth-ens-namehash": {
      "globals": {
        "name": "write"
      },
      "packages": {
        "browserify>buffer": true,
        "eth-ens-namehash>idna-uts46-hx": true,
        "eth-ens-namehash>js-sha3": true
      }
    },
    "eth-ens-namehash>idna-uts46-hx": {
      "globals": {
        "define": true
      },
      "packages": {
        "browserify>punycode": true
      }
    },
    "eth-ens-namehash>js-sha3": {
      "packages": {
        "browserify>process": true
      }
    },
    "eth-json-rpc-filters": {
      "globals": {
        "console.error": true
      },
      "packages": {
        "@metamask/safe-event-emitter": true,
        "eth-json-rpc-filters>async-mutex": true,
        "eth-json-rpc-filters>eth-query": true,
        "json-rpc-engine": true,
        "pify": true
      }
    },
    "eth-json-rpc-filters>async-mutex": {
      "globals": {
        "setTimeout": true
      },
      "packages": {
        "mockttp>graphql-tag>tslib": true
      }
    },
    "eth-json-rpc-filters>eth-query": {
      "packages": {
        "@metamask/eth-query>json-rpc-random-id": true,
        "nock>debug": true,
        "watchify>xtend": true
      }
    },
    "eth-keyring-controller>@metamask/browser-passworder": {
      "globals": {
        "crypto": true
      }
    },
    "eth-lattice-keyring": {
      "globals": {
        "addEventListener": true,
        "browser": true,
        "clearInterval": true,
        "fetch": true,
        "open": true,
        "setInterval": true
      },
      "packages": {
        "@ethereumjs/tx>@ethereumjs/util": true,
        "bn.js": true,
        "browserify>buffer": true,
        "browserify>crypto-browserify": true,
        "eth-lattice-keyring>@ethereumjs/tx": true,
        "eth-lattice-keyring>gridplus-sdk": true,
        "eth-lattice-keyring>rlp": true,
        "webpack>events": true
      }
    },
    "eth-lattice-keyring>@ethereumjs/tx": {
      "packages": {
        "@ethereumjs/common": true,
        "@ethereumjs/tx>@ethereumjs/rlp": true,
        "@ethereumjs/tx>@ethereumjs/util": true,
        "@ethersproject/providers": true,
        "browserify>buffer": true,
        "browserify>insert-module-globals>is-buffer": true,
        "eth-lattice-keyring>@ethereumjs/tx>@chainsafe/ssz": true,
        "eth-lattice-keyring>@ethereumjs/tx>ethereum-cryptography": true
      }
    },
    "eth-lattice-keyring>@ethereumjs/tx>@chainsafe/ssz": {
      "packages": {
        "browserify": true,
        "browserify>buffer": true,
        "eth-lattice-keyring>@ethereumjs/tx>@chainsafe/ssz>@chainsafe/persistent-merkle-tree": true,
        "eth-lattice-keyring>@ethereumjs/tx>@chainsafe/ssz>case": true
      }
    },
    "eth-lattice-keyring>@ethereumjs/tx>@chainsafe/ssz>@chainsafe/persistent-merkle-tree": {
      "globals": {
        "WeakRef": true
      },
      "packages": {
        "browserify": true
      }
    },
    "eth-lattice-keyring>@ethereumjs/tx>ethereum-cryptography": {
      "globals": {
        "TextDecoder": true,
        "crypto": true
      },
      "packages": {
        "eth-lattice-keyring>@ethereumjs/tx>ethereum-cryptography>@noble/hashes": true
      }
    },
    "eth-lattice-keyring>@ethereumjs/tx>ethereum-cryptography>@noble/hashes": {
      "globals": {
        "TextEncoder": true,
        "crypto": true
      }
    },
    "eth-lattice-keyring>@noble/secp256k1": {
      "globals": {
        "crypto": true
      },
      "packages": {
        "browserify>browser-resolve": true
      }
    },
    "eth-lattice-keyring>gridplus-sdk": {
      "globals": {
        "AbortController": true,
        "Request": true,
        "URL": true,
        "__values": true,
        "caches": true,
        "clearTimeout": true,
        "console.error": true,
        "console.log": true,
        "console.warn": true,
        "fetch": true,
        "setTimeout": true
      },
      "packages": {
        "@ethereumjs/common>crc-32": true,
        "@ethersproject/abi": true,
        "@metamask/ppom-validator>elliptic": true,
        "bn.js": true,
        "browserify>buffer": true,
        "eth-lattice-keyring>gridplus-sdk>@ethereumjs/common": true,
        "eth-lattice-keyring>gridplus-sdk>@ethereumjs/tx": true,
        "eth-lattice-keyring>gridplus-sdk>aes-js": true,
        "eth-lattice-keyring>gridplus-sdk>bech32": true,
        "eth-lattice-keyring>gridplus-sdk>bignumber.js": true,
        "eth-lattice-keyring>gridplus-sdk>bitwise": true,
        "eth-lattice-keyring>gridplus-sdk>borc": true,
        "eth-lattice-keyring>gridplus-sdk>eth-eip712-util-browser": true,
        "eth-lattice-keyring>gridplus-sdk>js-sha3": true,
        "eth-lattice-keyring>gridplus-sdk>rlp": true,
        "eth-lattice-keyring>gridplus-sdk>secp256k1": true,
        "eth-lattice-keyring>gridplus-sdk>uuid": true,
        "ethereumjs-util>ethereum-cryptography>bs58check": true,
        "ethereumjs-util>ethereum-cryptography>hash.js": true,
        "lodash": true
      }
    },
    "eth-lattice-keyring>gridplus-sdk>@ethereumjs/common": {
      "packages": {
        "@ethereumjs/common>crc-32": true,
        "@ethereumjs/tx>@ethereumjs/util": true,
        "browserify>buffer": true,
        "webpack>events": true
      }
    },
    "eth-lattice-keyring>gridplus-sdk>@ethereumjs/tx": {
      "packages": {
        "@ethereumjs/tx>@ethereumjs/rlp": true,
        "@ethereumjs/tx>@ethereumjs/util": true,
        "@ethersproject/providers": true,
        "browserify>buffer": true,
        "browserify>insert-module-globals>is-buffer": true,
        "eth-lattice-keyring>@ethereumjs/tx>@chainsafe/ssz": true,
        "eth-lattice-keyring>gridplus-sdk>@ethereumjs/tx>@ethereumjs/common": true,
        "eth-lattice-keyring>gridplus-sdk>@ethereumjs/tx>ethereum-cryptography": true
      }
    },
    "eth-lattice-keyring>gridplus-sdk>@ethereumjs/tx>@ethereumjs/common": {
      "packages": {
        "@ethereumjs/common>crc-32": true,
        "@ethereumjs/tx>@ethereumjs/util": true,
        "browserify>buffer": true,
        "webpack>events": true
      }
    },
    "eth-lattice-keyring>gridplus-sdk>@ethereumjs/tx>ethereum-cryptography": {
      "globals": {
        "TextDecoder": true,
        "crypto": true
      },
      "packages": {
        "eth-lattice-keyring>gridplus-sdk>@ethereumjs/tx>ethereum-cryptography>@noble/hashes": true
      }
    },
    "eth-lattice-keyring>gridplus-sdk>@ethereumjs/tx>ethereum-cryptography>@noble/hashes": {
      "globals": {
        "TextEncoder": true,
        "crypto": true
      }
    },
    "eth-lattice-keyring>gridplus-sdk>aes-js": {
      "globals": {
        "define": true
      }
    },
    "eth-lattice-keyring>gridplus-sdk>bignumber.js": {
      "globals": {
        "crypto": true,
        "define": true
      }
    },
    "eth-lattice-keyring>gridplus-sdk>bitwise": {
      "packages": {
        "browserify>buffer": true
      }
    },
    "eth-lattice-keyring>gridplus-sdk>borc": {
      "globals": {
        "console": true
      },
      "packages": {
        "browserify>buffer": true,
        "browserify>buffer>ieee754": true,
        "eth-lattice-keyring>gridplus-sdk>borc>bignumber.js": true,
        "eth-lattice-keyring>gridplus-sdk>borc>iso-url": true
      }
    },
    "eth-lattice-keyring>gridplus-sdk>borc>bignumber.js": {
      "globals": {
        "crypto": true,
        "define": true
      }
    },
    "eth-lattice-keyring>gridplus-sdk>borc>iso-url": {
      "globals": {
        "URL": true,
        "URLSearchParams": true,
        "location": true
      }
    },
    "eth-lattice-keyring>gridplus-sdk>eth-eip712-util-browser": {
      "globals": {
        "intToBuffer": true
      },
      "packages": {
        "bn.js": true,
        "eth-lattice-keyring>gridplus-sdk>eth-eip712-util-browser>buffer": true,
        "eth-lattice-keyring>gridplus-sdk>eth-eip712-util-browser>js-sha3": true
      }
    },
    "eth-lattice-keyring>gridplus-sdk>eth-eip712-util-browser>buffer": {
      "globals": {
        "console": true
      },
      "packages": {
        "base64-js": true,
        "browserify>buffer>ieee754": true
      }
    },
    "eth-lattice-keyring>gridplus-sdk>eth-eip712-util-browser>js-sha3": {
      "globals": {
        "define": true
      },
      "packages": {
        "browserify>process": true
      }
    },
    "eth-lattice-keyring>gridplus-sdk>js-sha3": {
      "globals": {
        "define": true
      },
      "packages": {
        "browserify>process": true
      }
    },
    "eth-lattice-keyring>gridplus-sdk>rlp": {
      "globals": {
        "TextEncoder": true
      }
    },
    "eth-lattice-keyring>gridplus-sdk>secp256k1": {
      "packages": {
        "@metamask/ppom-validator>elliptic": true
      }
    },
    "eth-lattice-keyring>gridplus-sdk>uuid": {
      "globals": {
        "crypto": true
      }
    },
    "eth-lattice-keyring>rlp": {
      "globals": {
        "TextEncoder": true
      }
    },
    "eth-method-registry": {
      "packages": {
        "ethjs": true
      }
    },
    "eth-rpc-errors": {
      "packages": {
        "eth-rpc-errors>fast-safe-stringify": true
      }
    },
    "eth-sig-util": {
      "packages": {
        "browserify>buffer": true,
        "eth-sig-util>ethereumjs-util": true,
        "eth-sig-util>tweetnacl": true,
        "eth-sig-util>tweetnacl-util": true,
        "ethereumjs-abi": true
      }
    },
    "eth-sig-util>ethereumjs-util": {
      "packages": {
        "@metamask/ppom-validator>elliptic": true,
        "bn.js": true,
        "browserify>assert": true,
        "browserify>buffer": true,
        "eth-sig-util>ethereumjs-util>ethereum-cryptography": true,
        "eth-sig-util>ethereumjs-util>ethjs-util": true,
        "ethereumjs-util>create-hash": true,
        "ethereumjs-util>rlp": true,
        "koa>content-disposition>safe-buffer": true
      }
    },
    "eth-sig-util>ethereumjs-util>ethereum-cryptography": {
      "packages": {
        "browserify>buffer": true,
        "ethereumjs-util>ethereum-cryptography>keccak": true,
        "ethereumjs-util>ethereum-cryptography>secp256k1": true,
        "mocha>serialize-javascript>randombytes": true
      }
    },
    "eth-sig-util>ethereumjs-util>ethjs-util": {
      "packages": {
        "browserify>buffer": true,
        "ethjs>ethjs-util>is-hex-prefixed": true,
        "ethjs>ethjs-util>strip-hex-prefix": true
      }
    },
    "eth-sig-util>tweetnacl": {
      "globals": {
        "crypto": true,
        "msCrypto": true,
        "nacl": "write"
      },
      "packages": {
        "browserify>browser-resolve": true
      }
    },
    "eth-sig-util>tweetnacl-util": {
      "globals": {
        "atob": true,
        "btoa": true
      },
      "packages": {
        "browserify>browser-resolve": true
      }
    },
    "ethereumjs-abi": {
      "packages": {
        "bn.js": true,
        "browserify>buffer": true,
        "ethereumjs-abi>ethereumjs-util": true
      }
    },
    "ethereumjs-abi>ethereumjs-util": {
      "packages": {
        "@metamask/ppom-validator>elliptic": true,
        "bn.js": true,
        "browserify>assert": true,
        "browserify>buffer": true,
        "ethereumjs-abi>ethereumjs-util>ethereum-cryptography": true,
        "ethereumjs-abi>ethereumjs-util>ethjs-util": true,
        "ethereumjs-util>create-hash": true,
        "ethereumjs-util>rlp": true
      }
    },
    "ethereumjs-abi>ethereumjs-util>ethereum-cryptography": {
      "packages": {
        "browserify>buffer": true,
        "ethereumjs-util>ethereum-cryptography>keccak": true,
        "ethereumjs-util>ethereum-cryptography>secp256k1": true,
        "mocha>serialize-javascript>randombytes": true
      }
    },
    "ethereumjs-abi>ethereumjs-util>ethjs-util": {
      "packages": {
        "browserify>buffer": true,
        "ethjs>ethjs-util>is-hex-prefixed": true,
        "ethjs>ethjs-util>strip-hex-prefix": true
      }
    },
    "ethereumjs-util": {
      "packages": {
        "bn.js": true,
        "browserify>assert": true,
        "browserify>buffer": true,
        "browserify>insert-module-globals>is-buffer": true,
        "ethereumjs-util>create-hash": true,
        "ethereumjs-util>ethereum-cryptography": true,
        "ethereumjs-util>rlp": true
      }
    },
    "ethereumjs-util>create-hash": {
      "packages": {
        "addons-linter>sha.js": true,
        "ethereumjs-util>create-hash>cipher-base": true,
        "ethereumjs-util>create-hash>md5.js": true,
        "ethereumjs-util>create-hash>ripemd160": true,
        "pumpify>inherits": true
      }
    },
    "ethereumjs-util>create-hash>cipher-base": {
      "packages": {
        "browserify>string_decoder": true,
        "koa>content-disposition>safe-buffer": true,
        "pumpify>inherits": true,
        "stream-browserify": true
      }
    },
    "ethereumjs-util>create-hash>md5.js": {
      "packages": {
        "ethereumjs-util>create-hash>md5.js>hash-base": true,
        "koa>content-disposition>safe-buffer": true,
        "pumpify>inherits": true
      }
    },
    "ethereumjs-util>create-hash>md5.js>hash-base": {
      "packages": {
        "ethereumjs-util>create-hash>md5.js>hash-base>readable-stream": true,
        "koa>content-disposition>safe-buffer": true,
        "pumpify>inherits": true
      }
    },
    "ethereumjs-util>create-hash>md5.js>hash-base>readable-stream": {
      "packages": {
        "browserify>browser-resolve": true,
        "browserify>buffer": true,
        "browserify>process": true,
        "browserify>string_decoder": true,
        "pumpify>inherits": true,
        "readable-stream>util-deprecate": true,
        "webpack>events": true
      }
    },
    "ethereumjs-util>create-hash>ripemd160": {
      "packages": {
        "browserify>buffer": true,
        "ethereumjs-util>create-hash>md5.js>hash-base": true,
        "pumpify>inherits": true
      }
    },
    "ethereumjs-util>ethereum-cryptography": {
      "packages": {
        "browserify>buffer": true,
        "ethereumjs-util>ethereum-cryptography>keccak": true,
        "ethereumjs-util>ethereum-cryptography>secp256k1": true,
        "mocha>serialize-javascript>randombytes": true
      }
    },
    "ethereumjs-util>ethereum-cryptography>browserify-aes": {
      "packages": {
        "browserify>buffer": true,
        "browserify>crypto-browserify>browserify-cipher>evp_bytestokey": true,
        "ethereumjs-util>create-hash>cipher-base": true,
        "ethereumjs-util>ethereum-cryptography>browserify-aes>buffer-xor": true,
        "koa>content-disposition>safe-buffer": true,
        "pumpify>inherits": true
      }
    },
    "ethereumjs-util>ethereum-cryptography>browserify-aes>buffer-xor": {
      "packages": {
        "browserify>buffer": true
      }
    },
    "ethereumjs-util>ethereum-cryptography>bs58check": {
      "packages": {
        "ethereumjs-util>create-hash": true,
        "ethereumjs-util>ethereum-cryptography>bs58check>bs58": true,
        "koa>content-disposition>safe-buffer": true
      }
    },
    "ethereumjs-util>ethereum-cryptography>bs58check>bs58": {
      "packages": {
        "@ensdomains/content-hash>multihashes>multibase>base-x": true
      }
    },
    "ethereumjs-util>ethereum-cryptography>hash.js": {
      "packages": {
        "@metamask/ppom-validator>elliptic>minimalistic-assert": true,
        "pumpify>inherits": true
      }
    },
    "ethereumjs-util>ethereum-cryptography>keccak": {
      "packages": {
        "browserify>buffer": true,
        "ethereumjs-util>ethereum-cryptography>keccak>readable-stream": true
      }
    },
    "ethereumjs-util>ethereum-cryptography>keccak>readable-stream": {
      "packages": {
        "browserify>browser-resolve": true,
        "browserify>buffer": true,
        "browserify>process": true,
        "browserify>string_decoder": true,
        "pumpify>inherits": true,
        "readable-stream>util-deprecate": true,
        "webpack>events": true
      }
    },
    "ethereumjs-util>ethereum-cryptography>scrypt-js": {
      "globals": {
        "define": true,
        "setTimeout": true
      },
      "packages": {
        "browserify>timers-browserify": true
      }
    },
    "ethereumjs-util>ethereum-cryptography>secp256k1": {
      "packages": {
        "@metamask/ppom-validator>elliptic": true
      }
    },
    "ethereumjs-util>rlp": {
      "packages": {
        "bn.js": true,
        "browserify>buffer": true
      }
    },
    "ethereumjs-wallet>randombytes": {
      "globals": {
        "crypto.getRandomValues": true
      }
    },
    "ethjs": {
      "globals": {
        "clearInterval": true,
        "setInterval": true
      },
      "packages": {
        "bn.js": true,
        "browserify>buffer": true,
        "ethjs-contract": true,
        "ethjs>ethjs-abi": true,
        "ethjs>ethjs-filter": true,
        "ethjs>ethjs-provider-http": true,
        "ethjs>ethjs-query": true,
        "ethjs>ethjs-unit": true,
        "ethjs>ethjs-util": true,
        "ethjs>js-sha3": true,
        "ethjs>number-to-bn": true
      }
    },
    "ethjs-contract": {
      "packages": {
        "ethjs-contract>babel-runtime": true,
        "ethjs-contract>ethjs-abi": true,
        "ethjs>ethjs-filter": true,
        "ethjs>ethjs-util": true,
        "ethjs>js-sha3": true,
        "promise-to-callback": true
      }
    },
    "ethjs-contract>babel-runtime": {
      "packages": {
        "ethjs-contract>babel-runtime>core-js": true,
        "ethjs-contract>babel-runtime>regenerator-runtime": true
      }
    },
    "ethjs-contract>babel-runtime>core-js": {
      "globals": {
        "PromiseRejectionEvent": true,
        "__e": "write",
        "__g": "write",
        "document.createTextNode": true,
        "postMessage": true,
        "setTimeout": true
      }
    },
    "ethjs-contract>babel-runtime>regenerator-runtime": {
      "globals": {
        "regeneratorRuntime": "write"
      }
    },
    "ethjs-contract>ethjs-abi": {
      "packages": {
        "bn.js": true,
        "browserify>buffer": true,
        "ethjs>js-sha3": true,
        "ethjs>number-to-bn": true
      }
    },
    "ethjs-query>babel-runtime": {
      "packages": {
        "@babel/runtime": true
      }
    },
    "ethjs>ethjs-abi": {
      "packages": {
        "bn.js": true,
        "browserify>buffer": true,
        "ethjs>js-sha3": true,
        "ethjs>number-to-bn": true
      }
    },
    "ethjs>ethjs-filter": {
      "globals": {
        "clearInterval": true,
        "setInterval": true
      }
    },
    "ethjs>ethjs-provider-http": {
      "packages": {
        "ethjs>ethjs-provider-http>xhr2": true
      }
    },
    "ethjs>ethjs-provider-http>xhr2": {
      "globals": {
        "XMLHttpRequest": true
      }
    },
    "ethjs>ethjs-query": {
      "globals": {
        "console": true
      },
      "packages": {
        "@metamask/ethjs-query>ethjs-format": true,
        "@metamask/ethjs-query>ethjs-rpc": true,
        "promise-to-callback": true
      }
    },
    "ethjs>ethjs-unit": {
      "packages": {
        "bn.js": true,
        "ethjs>number-to-bn": true
      }
    },
    "ethjs>ethjs-util": {
      "packages": {
        "browserify>buffer": true,
        "ethjs>ethjs-util>is-hex-prefixed": true,
        "ethjs>ethjs-util>strip-hex-prefix": true
      }
    },
    "ethjs>ethjs-util>strip-hex-prefix": {
      "packages": {
        "ethjs>ethjs-util>is-hex-prefixed": true
      }
    },
    "ethjs>js-sha3": {
      "packages": {
        "browserify>process": true
      }
    },
    "ethjs>number-to-bn": {
      "packages": {
        "bn.js": true,
        "ethjs>ethjs-util>strip-hex-prefix": true
      }
    },
    "extension-port-stream": {
      "packages": {
        "browserify>buffer": true,
        "extension-port-stream>readable-stream": true
      }
    },
    "extension-port-stream>readable-stream": {
      "globals": {
        "AbortController": true,
        "AggregateError": true,
        "Blob": true,
        "new": true,
        "target": true
      },
      "packages": {
        "browserify>buffer": true,
        "browserify>process": true,
        "browserify>string_decoder": true,
        "extension-port-stream>readable-stream>abort-controller": true,
        "webpack>events": true
      }
    },
    "extension-port-stream>readable-stream>abort-controller": {
      "globals": {
        "AbortController": true
      }
    },
    "fast-json-patch": {
      "globals": {
        "addEventListener": true,
        "clearTimeout": true,
        "removeEventListener": true,
        "setTimeout": true
      }
    },
    "fuse.js": {
      "globals": {
        "console": true,
        "define": true
      }
    },
    "globalthis>define-properties": {
      "packages": {
        "globalthis>define-properties>define-data-property": true,
        "globalthis>define-properties>has-property-descriptors": true,
        "globalthis>define-properties>object-keys": true
      }
    },
    "globalthis>define-properties>define-data-property": {
      "packages": {
        "globalthis>define-properties>has-property-descriptors": true,
        "string.prototype.matchall>es-abstract>gopd": true,
        "string.prototype.matchall>get-intrinsic": true
      }
    },
    "globalthis>define-properties>has-property-descriptors": {
      "packages": {
        "string.prototype.matchall>get-intrinsic": true
      }
    },
    "gulp>vinyl-fs>object.assign": {
      "packages": {
        "globalthis>define-properties": true,
        "globalthis>define-properties>object-keys": true,
        "string.prototype.matchall>call-bind": true,
        "string.prototype.matchall>has-symbols": true
      }
    },
    "json-rpc-engine": {
      "packages": {
        "@metamask/safe-event-emitter": true,
        "eth-rpc-errors": true
      }
    },
    "json-rpc-middleware-stream": {
      "globals": {
        "console.warn": true,
        "setTimeout": true
      },
      "packages": {
        "json-rpc-middleware-stream>@metamask/safe-event-emitter": true,
        "json-rpc-middleware-stream>readable-stream": true
      }
    },
    "json-rpc-middleware-stream>@metamask/safe-event-emitter": {
      "globals": {
        "setTimeout": true
      },
      "packages": {
        "webpack>events": true
      }
    },
    "json-rpc-middleware-stream>readable-stream": {
      "packages": {
        "browserify>browser-resolve": true,
        "browserify>buffer": true,
        "browserify>process": true,
        "browserify>string_decoder": true,
        "pumpify>inherits": true,
        "readable-stream>util-deprecate": true,
        "webpack>events": true
      }
    },
    "koa>content-disposition>safe-buffer": {
      "packages": {
        "browserify>buffer": true
      }
    },
    "koa>is-generator-function": {
      "packages": {
        "koa>is-generator-function>has-tostringtag": true
      }
    },
    "koa>is-generator-function>has-tostringtag": {
      "packages": {
        "string.prototype.matchall>has-symbols": true
      }
    },
    "localforage": {
      "globals": {
        "Blob": true,
        "BlobBuilder": true,
        "FileReader": true,
        "IDBKeyRange": true,
        "MSBlobBuilder": true,
        "MozBlobBuilder": true,
        "OIndexedDB": true,
        "WebKitBlobBuilder": true,
        "atob": true,
        "btoa": true,
        "console.error": true,
        "console.info": true,
        "console.warn": true,
        "define": true,
        "fetch": true,
        "indexedDB": true,
        "localStorage": true,
        "mozIndexedDB": true,
        "msIndexedDB": true,
        "navigator.platform": true,
        "navigator.userAgent": true,
        "openDatabase": true,
        "setTimeout": true,
        "webkitIndexedDB": true
      }
    },
    "lodash": {
      "globals": {
        "clearTimeout": true,
        "define": true,
        "setTimeout": true
      }
    },
    "loglevel": {
      "globals": {
        "console": true,
        "define": true,
        "document.cookie": true,
        "localStorage": true,
        "log": "write",
        "navigator": true
      }
    },
    "luxon": {
      "globals": {
        "Intl": true
      }
    },
    "mocha>serialize-javascript>randombytes": {
      "globals": {
        "crypto": true,
        "msCrypto": true
      },
      "packages": {
        "browserify>process": true,
        "koa>content-disposition>safe-buffer": true
      }
    },
    "mockttp>graphql-tag>tslib": {
      "globals": {
        "SuppressedError": true,
        "define": true
      }
    },
    "nanoid": {
      "globals": {
        "crypto": true,
        "msCrypto": true,
        "navigator": true
      }
    },
    "nock>debug": {
      "globals": {
        "console": true,
        "document": true,
        "localStorage": true,
        "navigator": true,
        "process": true
      },
      "packages": {
        "browserify>process": true,
        "nock>debug>ms": true
      }
    },
    "node-fetch": {
      "globals": {
        "Headers": true,
        "Request": true,
        "Response": true,
        "fetch": true
      }
    },
    "obj-multiplex": {
      "globals": {
        "console.warn": true
      },
      "packages": {
        "end-of-stream": true,
        "pump>once": true,
        "readable-stream": true
      }
    },
    "promise-to-callback": {
      "packages": {
        "promise-to-callback>is-fn": true,
        "promise-to-callback>set-immediate-shim": true
      }
    },
    "promise-to-callback>set-immediate-shim": {
      "globals": {
        "setTimeout.apply": true
      },
      "packages": {
        "browserify>timers-browserify": true
      }
    },
    "prop-types": {
      "globals": {
        "console": true
      },
      "packages": {
        "prop-types>react-is": true,
        "react>object-assign": true
      }
    },
    "prop-types>react-is": {
      "globals": {
        "console": true
      }
    },
    "pump": {
      "packages": {
        "browserify>browser-resolve": true,
        "browserify>process": true,
        "end-of-stream": true,
        "pump>once": true
      }
    },
    "pump>once": {
      "packages": {
        "pump>once>wrappy": true
      }
    },
    "qrcode-generator": {
      "globals": {
        "define": true
      }
    },
    "qrcode.react": {
      "globals": {
        "Path2D": true,
        "devicePixelRatio": true
      },
      "packages": {
        "prop-types": true,
        "qrcode.react>qr.js": true,
        "react": true
      }
    },
    "react": {
      "globals": {
        "console": true
      },
      "packages": {
        "prop-types": true,
        "react>object-assign": true
      }
    },
    "react-beautiful-dnd": {
      "globals": {
        "Element.prototype": true,
        "__REDUX_DEVTOOLS_EXTENSION_COMPOSE__": true,
        "addEventListener": true,
        "cancelAnimationFrame": true,
        "clearTimeout": true,
        "console": true,
        "document": true,
        "getComputedStyle": true,
        "pageXOffset": true,
        "pageYOffset": true,
        "removeEventListener": true,
        "requestAnimationFrame": true,
        "scrollBy": true,
        "setTimeout": true
      },
      "packages": {
        "@babel/runtime": true,
        "react": true,
        "react-beautiful-dnd>css-box-model": true,
        "react-beautiful-dnd>memoize-one": true,
        "react-beautiful-dnd>raf-schd": true,
        "react-beautiful-dnd>use-memo-one": true,
        "react-dom": true,
        "react-redux": true,
        "redux": true
      }
    },
    "react-beautiful-dnd>css-box-model": {
      "globals": {
        "getComputedStyle": true,
        "pageXOffset": true,
        "pageYOffset": true
      },
      "packages": {
        "react-router-dom>tiny-invariant": true
      }
    },
    "react-beautiful-dnd>raf-schd": {
      "globals": {
        "cancelAnimationFrame": true,
        "requestAnimationFrame": true
      }
    },
    "react-beautiful-dnd>use-memo-one": {
      "packages": {
        "react": true
      }
    },
    "react-devtools": {
      "packages": {
        "react-devtools>react-devtools-core": true
      }
    },
    "react-devtools>react-devtools-core": {
      "globals": {
        "WebSocket": true,
        "setTimeout": true
      }
    },
    "react-dnd-html5-backend": {
      "globals": {
        "addEventListener": true,
        "clearTimeout": true,
        "removeEventListener": true
      }
    },
    "react-dom": {
      "globals": {
        "HTMLIFrameElement": true,
        "MSApp": true,
        "__REACT_DEVTOOLS_GLOBAL_HOOK__": true,
        "addEventListener": true,
        "clearTimeout": true,
        "clipboardData": true,
        "console": true,
        "dispatchEvent": true,
        "document": true,
        "event": "write",
        "jest": true,
        "location.protocol": true,
        "navigator.userAgent.indexOf": true,
        "performance": true,
        "removeEventListener": true,
        "self": true,
        "setTimeout": true,
        "top": true,
        "trustedTypes": true
      },
      "packages": {
        "prop-types": true,
        "react": true,
        "react-dom>scheduler": true,
        "react>object-assign": true
      }
    },
    "react-dom>scheduler": {
      "globals": {
        "MessageChannel": true,
        "cancelAnimationFrame": true,
        "clearTimeout": true,
        "console": true,
        "navigator": true,
        "performance": true,
        "requestAnimationFrame": true,
        "setTimeout": true
      }
    },
    "react-focus-lock": {
      "globals": {
        "addEventListener": true,
        "console.error": true,
        "console.warn": true,
        "document": true,
        "removeEventListener": true,
        "setTimeout": true
      },
      "packages": {
        "@babel/runtime": true,
        "prop-types": true,
        "react": true,
        "react-focus-lock>focus-lock": true,
        "react-focus-lock>react-clientside-effect": true,
        "react-focus-lock>use-callback-ref": true,
        "react-focus-lock>use-sidecar": true
      }
    },
    "react-focus-lock>focus-lock": {
      "globals": {
        "HTMLIFrameElement": true,
        "Node.DOCUMENT_FRAGMENT_NODE": true,
        "Node.DOCUMENT_NODE": true,
        "Node.DOCUMENT_POSITION_CONTAINED_BY": true,
        "Node.DOCUMENT_POSITION_CONTAINS": true,
        "Node.ELEMENT_NODE": true,
        "console.error": true,
        "console.warn": true,
        "document": true,
        "getComputedStyle": true,
        "setTimeout": true
      },
      "packages": {
        "mockttp>graphql-tag>tslib": true
      }
    },
    "react-focus-lock>react-clientside-effect": {
      "packages": {
        "@babel/runtime": true,
        "react": true
      }
    },
    "react-focus-lock>use-callback-ref": {
      "packages": {
        "react": true
      }
    },
    "react-focus-lock>use-sidecar": {
      "globals": {
        "console.error": true
      },
      "packages": {
        "mockttp>graphql-tag>tslib": true,
        "react": true,
        "react-focus-lock>use-sidecar>detect-node-es": true
      }
    },
    "react-idle-timer": {
      "globals": {
        "clearTimeout": true,
        "document": true,
        "setTimeout": true
      },
      "packages": {
        "prop-types": true,
        "react": true
      }
    },
    "react-inspector": {
      "globals": {
        "Node": true,
        "chromeDark": true,
        "chromeLight": true
      },
      "packages": {
        "react": true
      }
    },
    "react-markdown": {
      "globals": {
        "console.warn": true
      },
      "packages": {
        "prop-types": true,
        "react": true,
        "react-markdown>comma-separated-tokens": true,
        "react-markdown>property-information": true,
        "react-markdown>react-is": true,
        "react-markdown>remark-parse": true,
        "react-markdown>remark-rehype": true,
        "react-markdown>space-separated-tokens": true,
        "react-markdown>style-to-object": true,
        "react-markdown>unified": true,
        "react-markdown>unist-util-visit": true,
        "react-markdown>vfile": true
      }
    },
    "react-markdown>property-information": {
      "packages": {
        "watchify>xtend": true
      }
    },
    "react-markdown>react-is": {
      "globals": {
        "console": true
      }
    },
    "react-markdown>remark-parse": {
      "packages": {
        "react-markdown>remark-parse>mdast-util-from-markdown": true
      }
    },
    "react-markdown>remark-parse>mdast-util-from-markdown": {
      "packages": {
        "react-markdown>remark-parse>mdast-util-from-markdown>mdast-util-to-string": true,
        "react-markdown>remark-parse>mdast-util-from-markdown>micromark": true,
        "react-markdown>remark-parse>mdast-util-from-markdown>unist-util-stringify-position": true,
        "react-syntax-highlighter>refractor>parse-entities": true
      }
    },
    "react-markdown>remark-parse>mdast-util-from-markdown>micromark": {
      "packages": {
        "react-syntax-highlighter>refractor>parse-entities": true
      }
    },
    "react-markdown>remark-rehype": {
      "packages": {
        "react-markdown>remark-rehype>mdast-util-to-hast": true
      }
    },
    "react-markdown>remark-rehype>mdast-util-to-hast": {
      "globals": {
        "console.warn": true
      },
      "packages": {
        "@storybook/addon-docs>remark-external-links>mdast-util-definitions": true,
        "react-markdown>remark-rehype>mdast-util-to-hast>mdurl": true,
        "react-markdown>remark-rehype>mdast-util-to-hast>unist-builder": true,
        "react-markdown>remark-rehype>mdast-util-to-hast>unist-util-generated": true,
        "react-markdown>remark-rehype>mdast-util-to-hast>unist-util-position": true,
        "react-markdown>unist-util-visit": true
      }
    },
    "react-markdown>style-to-object": {
      "packages": {
        "react-markdown>style-to-object>inline-style-parser": true
      }
    },
    "react-markdown>unified": {
      "packages": {
        "mocha>yargs-unparser>is-plain-obj": true,
        "react-markdown>unified>bail": true,
        "react-markdown>unified>extend": true,
        "react-markdown>unified>is-buffer": true,
        "react-markdown>unified>trough": true,
        "react-markdown>vfile": true
      }
    },
    "react-markdown>unist-util-visit": {
      "packages": {
        "react-markdown>unist-util-visit>unist-util-visit-parents": true
      }
    },
    "react-markdown>unist-util-visit>unist-util-visit-parents": {
      "packages": {
        "react-markdown>unist-util-visit>unist-util-is": true
      }
    },
    "react-markdown>vfile": {
      "packages": {
        "browserify>path-browserify": true,
        "browserify>process": true,
        "react-markdown>vfile>is-buffer": true,
        "react-markdown>vfile>vfile-message": true,
        "vinyl>replace-ext": true
      }
    },
    "react-markdown>vfile>vfile-message": {
      "packages": {
        "react-markdown>vfile>unist-util-stringify-position": true
      }
    },
    "react-popper": {
      "globals": {
        "document": true
      },
      "packages": {
        "@popperjs/core": true,
        "react": true,
        "react-popper>react-fast-compare": true,
        "react-popper>warning": true
      }
    },
    "react-popper>react-fast-compare": {
      "globals": {
        "Element": true,
        "console.warn": true
      }
    },
    "react-popper>warning": {
      "globals": {
        "console": true
      }
    },
    "react-redux": {
      "globals": {
        "console": true,
        "document": true
      },
      "packages": {
        "@babel/runtime": true,
        "prop-types": true,
        "prop-types>react-is": true,
        "react": true,
        "react-dom": true,
        "react-redux>hoist-non-react-statics": true,
        "redux": true
      }
    },
    "react-redux>hoist-non-react-statics": {
      "packages": {
        "prop-types>react-is": true
      }
    },
    "react-responsive-carousel": {
      "globals": {
        "HTMLElement": true,
        "addEventListener": true,
        "clearTimeout": true,
        "console.warn": true,
        "document": true,
        "getComputedStyle": true,
        "removeEventListener": true,
        "setTimeout": true
      },
      "packages": {
        "classnames": true,
        "react": true,
        "react-dom": true,
        "react-responsive-carousel>react-easy-swipe": true
      }
    },
    "react-responsive-carousel>react-easy-swipe": {
      "globals": {
        "addEventListener": true,
        "define": true,
        "document.addEventListener": true,
        "document.removeEventListener": true
      },
      "packages": {
        "prop-types": true,
        "react": true
      }
    },
    "react-router-dom": {
      "packages": {
        "prop-types": true,
        "react": true,
        "react-router-dom>history": true,
        "react-router-dom>react-router": true,
        "react-router-dom>tiny-invariant": true,
        "react-router-dom>tiny-warning": true
      }
    },
    "react-router-dom>history": {
      "globals": {
        "addEventListener": true,
        "confirm": true,
        "document": true,
        "history": true,
        "location": true,
        "navigator.userAgent": true,
        "removeEventListener": true
      },
      "packages": {
        "react-router-dom>history>resolve-pathname": true,
        "react-router-dom>history>value-equal": true,
        "react-router-dom>tiny-invariant": true,
        "react-router-dom>tiny-warning": true
      }
    },
    "react-router-dom>react-router": {
      "packages": {
        "prop-types": true,
        "prop-types>react-is": true,
        "react": true,
        "react-redux>hoist-non-react-statics": true,
        "react-router-dom>react-router>history": true,
        "react-router-dom>react-router>mini-create-react-context": true,
        "react-router-dom>tiny-invariant": true,
        "react-router-dom>tiny-warning": true,
        "sinon>nise>path-to-regexp": true
      }
    },
    "react-router-dom>react-router>history": {
      "globals": {
        "addEventListener": true,
        "confirm": true,
        "document": true,
        "history": true,
        "location": true,
        "navigator.userAgent": true,
        "removeEventListener": true
      },
      "packages": {
        "react-router-dom>history>resolve-pathname": true,
        "react-router-dom>history>value-equal": true,
        "react-router-dom>tiny-invariant": true,
        "react-router-dom>tiny-warning": true
      }
    },
    "react-router-dom>react-router>mini-create-react-context": {
      "packages": {
        "@babel/runtime": true,
        "prop-types": true,
        "react": true,
        "react-router-dom>react-router>mini-create-react-context>gud": true,
        "react-router-dom>tiny-warning": true
      }
    },
    "react-router-dom>tiny-warning": {
      "globals": {
        "console": true
      }
    },
    "react-simple-file-input": {
      "globals": {
        "File": true,
        "FileReader": true,
        "console.warn": true
      },
      "packages": {
        "prop-types": true,
        "react": true
      }
    },
    "react-syntax-highlighter>refractor>parse-entities": {
      "globals": {
        "document.createElement": true
      }
    },
    "react-tippy": {
      "globals": {
        "Element": true,
        "MSStream": true,
        "MutationObserver": true,
        "addEventListener": true,
        "clearTimeout": true,
        "console.error": true,
        "console.warn": true,
        "define": true,
        "document": true,
        "getComputedStyle": true,
        "innerHeight": true,
        "innerWidth": true,
        "navigator.maxTouchPoints": true,
        "navigator.msMaxTouchPoints": true,
        "navigator.userAgent": true,
        "performance": true,
        "requestAnimationFrame": true,
        "setTimeout": true
      },
      "packages": {
        "react": true,
        "react-dom": true,
        "react-tippy>popper.js": true
      }
    },
    "react-tippy>popper.js": {
      "globals": {
        "MSInputMethodContext": true,
        "Node.DOCUMENT_POSITION_FOLLOWING": true,
        "cancelAnimationFrame": true,
        "console.warn": true,
        "define": true,
        "devicePixelRatio": true,
        "document": true,
        "getComputedStyle": true,
        "innerHeight": true,
        "innerWidth": true,
        "navigator.userAgent": true,
        "requestAnimationFrame": true,
        "setTimeout": true
      }
    },
    "react-toggle-button": {
      "globals": {
        "clearTimeout": true,
        "console.warn": true,
        "define": true,
        "performance": true,
        "setTimeout": true
      },
      "packages": {
        "react": true
      }
    },
    "readable-stream": {
      "packages": {
        "browserify>browser-resolve": true,
        "browserify>process": true,
        "browserify>timers-browserify": true,
        "pumpify>inherits": true,
        "readable-stream>core-util-is": true,
        "readable-stream>isarray": true,
        "readable-stream>process-nextick-args": true,
        "readable-stream>safe-buffer": true,
        "readable-stream>string_decoder": true,
        "readable-stream>util-deprecate": true,
        "webpack>events": true
      }
    },
    "readable-stream>core-util-is": {
      "packages": {
        "browserify>insert-module-globals>is-buffer": true
      }
    },
    "readable-stream>process-nextick-args": {
      "packages": {
        "browserify>process": true
      }
    },
    "readable-stream>safe-buffer": {
      "packages": {
        "browserify>buffer": true
      }
    },
    "readable-stream>string_decoder": {
      "packages": {
        "readable-stream>safe-buffer": true
      }
    },
    "readable-stream>util-deprecate": {
      "globals": {
        "console.trace": true,
        "console.warn": true,
        "localStorage": true
      }
    },
    "redux": {
      "globals": {
        "console": true
      },
      "packages": {
        "@babel/runtime": true
      }
    },
    "semver": {
      "globals": {
        "console.error": true
      },
      "packages": {
        "browserify>process": true,
        "semver>lru-cache": true
      }
    },
    "semver>lru-cache": {
      "packages": {
        "semver>lru-cache>yallist": true
      }
    },
    "sinon>nise>path-to-regexp": {
      "packages": {
        "sinon>nise>path-to-regexp>isarray": true
      }
    },
    "stream-browserify": {
      "packages": {
        "pumpify>inherits": true,
        "stream-browserify>readable-stream": true,
        "webpack>events": true
      }
    },
    "stream-browserify>readable-stream": {
      "packages": {
        "browserify>browser-resolve": true,
        "browserify>buffer": true,
        "browserify>process": true,
        "browserify>string_decoder": true,
        "pumpify>inherits": true,
        "readable-stream>util-deprecate": true,
        "webpack>events": true
      }
    },
    "string.prototype.matchall>call-bind": {
      "packages": {
        "browserify>has>function-bind": true,
        "string.prototype.matchall>get-intrinsic": true
      }
    },
    "string.prototype.matchall>es-abstract>array-buffer-byte-length": {
      "packages": {
        "string.prototype.matchall>call-bind": true,
        "string.prototype.matchall>es-abstract>is-array-buffer": true
      }
    },
    "string.prototype.matchall>es-abstract>es-to-primitive>is-symbol": {
      "packages": {
        "string.prototype.matchall>has-symbols": true
      }
    },
    "string.prototype.matchall>es-abstract>gopd": {
      "packages": {
        "string.prototype.matchall>get-intrinsic": true
      }
    },
    "string.prototype.matchall>es-abstract>is-array-buffer": {
      "packages": {
        "browserify>util>is-typed-array": true,
        "string.prototype.matchall>call-bind": true,
        "string.prototype.matchall>get-intrinsic": true
      }
    },
    "string.prototype.matchall>es-abstract>is-callable": {
      "globals": {
        "document": true
      }
    },
    "string.prototype.matchall>es-abstract>is-regex": {
      "packages": {
        "koa>is-generator-function>has-tostringtag": true,
        "string.prototype.matchall>call-bind": true
      }
    },
    "string.prototype.matchall>es-abstract>is-shared-array-buffer": {
      "packages": {
        "string.prototype.matchall>call-bind": true
      }
    },
    "string.prototype.matchall>get-intrinsic": {
      "globals": {
        "AggregateError": true,
        "FinalizationRegistry": true,
        "WeakRef": true
      },
      "packages": {
        "browserify>has>function-bind": true,
        "depcheck>is-core-module>hasown": true,
        "string.prototype.matchall>es-abstract>has-proto": true,
        "string.prototype.matchall>get-intrinsic>hasown": true,
        "string.prototype.matchall>has-symbols": true
      }
    },
<<<<<<< HEAD
    "string.prototype.matchall>get-intrinsic>hasown": {
      "packages": {
        "browserify>has>function-bind": true
      }
    },
    "string.prototype.matchall>internal-slot": {
      "packages": {
        "string.prototype.matchall>get-intrinsic": true,
        "string.prototype.matchall>get-intrinsic>hasown": true,
=======
    "string.prototype.matchall>internal-slot": {
      "packages": {
        "depcheck>is-core-module>hasown": true,
        "string.prototype.matchall>get-intrinsic": true,
>>>>>>> 726bdf9d
        "string.prototype.matchall>side-channel": true
      }
    },
    "string.prototype.matchall>regexp.prototype.flags": {
      "packages": {
        "globalthis>define-properties": true,
        "string.prototype.matchall>call-bind": true,
        "string.prototype.matchall>regexp.prototype.flags>set-function-name": true
      }
    },
    "string.prototype.matchall>regexp.prototype.flags>set-function-name": {
      "packages": {
        "globalthis>define-properties>define-data-property": true,
        "globalthis>define-properties>has-property-descriptors": true,
        "string.prototype.matchall>es-abstract>function.prototype.name>functions-have-names": true
      }
    },
    "string.prototype.matchall>side-channel": {
      "packages": {
        "brfs>static-module>object-inspect": true,
        "string.prototype.matchall>call-bind": true,
        "string.prototype.matchall>get-intrinsic": true
      }
    },
    "superstruct": {
      "globals": {
        "console.warn": true,
        "define": true
      }
    },
    "terser>source-map-support>buffer-from": {
      "packages": {
        "browserify>buffer": true
      }
    },
    "uuid": {
      "globals": {
        "crypto": true,
        "msCrypto": true
      }
    },
    "vinyl>replace-ext": {
      "packages": {
        "browserify>path-browserify": true
      }
    },
    "web3": {
      "globals": {
        "XMLHttpRequest": true
      }
    },
    "web3-stream-provider": {
      "globals": {
        "setTimeout": true
      },
      "packages": {
        "browserify>util": true,
        "readable-stream": true,
        "web3-stream-provider>uuid": true
      }
    },
    "web3-stream-provider>uuid": {
      "globals": {
        "crypto": true,
        "msCrypto": true
      }
    },
    "webextension-polyfill": {
      "globals": {
        "browser": true,
        "chrome": true,
        "console.error": true,
        "console.warn": true,
        "define": true
      }
    },
    "webpack>events": {
      "globals": {
        "console": true
      }
    }
  }
}<|MERGE_RESOLUTION|>--- conflicted
+++ resolved
@@ -709,11 +709,7 @@
     },
     "@metamask/accounts-controller": {
       "packages": {
-<<<<<<< HEAD
         "@metamask/accounts-controller>@metamask/base-controller": true,
-=======
-        "@metamask/base-controller": true,
->>>>>>> 726bdf9d
         "@metamask/eth-snap-keyring": true,
         "@metamask/keyring-api": true,
         "@metamask/keyring-controller": true,
@@ -721,7 +717,6 @@
         "uuid": true
       }
     },
-<<<<<<< HEAD
     "@metamask/accounts-controller>@metamask/base-controller": {
       "globals": {
         "setTimeout": true
@@ -730,8 +725,6 @@
         "immer": true
       }
     },
-=======
->>>>>>> 726bdf9d
     "@metamask/address-book-controller": {
       "packages": {
         "@metamask/address-book-controller>@metamask/base-controller": true,
@@ -1109,20 +1102,14 @@
       },
       "packages": {
         "@ethereumjs/tx": true,
-<<<<<<< HEAD
         "@metamask/eth-snap-keyring>@metamask/keyring-api": true,
         "@metamask/eth-snap-keyring>uuid": true,
-=======
-        "@metamask/eth-snap-keyring>uuid": true,
-        "@metamask/keyring-api": true,
->>>>>>> 726bdf9d
         "@metamask/message-manager>@metamask/eth-sig-util": true,
         "@metamask/utils": true,
         "superstruct": true,
         "webpack>events": true
       }
     },
-<<<<<<< HEAD
     "@metamask/eth-snap-keyring>@metamask/keyring-api": {
       "packages": {
         "@metamask/eth-snap-keyring>uuid": true,
@@ -1130,8 +1117,6 @@
         "superstruct": true
       }
     },
-=======
->>>>>>> 726bdf9d
     "@metamask/eth-snap-keyring>uuid": {
       "globals": {
         "crypto": true
@@ -1224,7 +1209,6 @@
     "@metamask/eth-token-tracker>deep-equal>which-boxed-primitive>is-number-object": {
       "packages": {
         "koa>is-generator-function>has-tostringtag": true
-<<<<<<< HEAD
       }
     },
     "@metamask/eth-token-tracker>deep-equal>which-collection": {
@@ -1233,55 +1217,12 @@
         "@metamask/eth-token-tracker>deep-equal>es-get-iterator>is-set": true,
         "@metamask/eth-token-tracker>deep-equal>which-collection>is-weakmap": true,
         "@metamask/eth-token-tracker>deep-equal>which-collection>is-weakset": true
-=======
-      }
-    },
-    "@metamask/eth-token-tracker>deep-equal>which-collection": {
-      "packages": {
-        "@metamask/eth-token-tracker>deep-equal>es-get-iterator>is-map": true,
-        "@metamask/eth-token-tracker>deep-equal>es-get-iterator>is-set": true,
-        "@metamask/eth-token-tracker>deep-equal>which-collection>is-weakmap": true,
-        "@metamask/eth-token-tracker>deep-equal>which-collection>is-weakset": true
       }
     },
     "@metamask/eth-token-tracker>deep-equal>which-collection>is-weakset": {
       "packages": {
         "string.prototype.matchall>call-bind": true,
         "string.prototype.matchall>get-intrinsic": true
-      }
-    },
-    "@metamask/eth-token-tracker>eth-block-tracker": {
-      "globals": {
-        "clearTimeout": true,
-        "console.error": true,
-        "setTimeout": true
-      },
-      "packages": {
-        "@metamask/eth-query>json-rpc-random-id": true,
-        "@metamask/eth-token-tracker>eth-block-tracker>pify": true,
-        "@metamask/safe-event-emitter": true
->>>>>>> 726bdf9d
-      }
-    },
-    "@metamask/eth-token-tracker>deep-equal>which-collection>is-weakset": {
-      "packages": {
-<<<<<<< HEAD
-        "string.prototype.matchall>call-bind": true,
-        "string.prototype.matchall>get-intrinsic": true
-=======
-        "@ethereumjs/tx": true,
-        "@ethereumjs/tx>@ethereumjs/util": true,
-        "@metamask/eth-trezor-keyring>@trezor/connect-plugin-ethereum": true,
-        "@metamask/eth-trezor-keyring>@trezor/connect-web": true,
-        "@metamask/eth-trezor-keyring>hdkey": true,
-        "browserify>buffer": true,
-        "webpack>events": true
-      }
-    },
-    "@metamask/eth-trezor-keyring>@trezor/connect-plugin-ethereum": {
-      "packages": {
-        "@metamask/message-manager>@metamask/eth-sig-util": true
->>>>>>> 726bdf9d
       }
     },
     "@metamask/eth-token-tracker>eth-block-tracker": {
@@ -1360,22 +1301,22 @@
         "setInterval": true
       },
       "packages": {
-<<<<<<< HEAD
         "@metamask/eth-query": true,
         "@metamask/gas-fee-controller>@metamask/controller-utils": true,
         "@metamask/gas-fee-controller>@metamask/ethjs-unit": true,
-=======
-        "@metamask/controller-utils": true,
-        "@metamask/gas-fee-controller>@metamask/eth-query": true,
->>>>>>> 726bdf9d
         "@metamask/polling-controller": true,
         "ethereumjs-util": true,
         "uuid": true
       }
     },
-    "@metamask/gas-fee-controller>@metamask/eth-query": {
-      "packages": {
-<<<<<<< HEAD
+    "@metamask/gas-fee-controller>@metamask/controller-utils": {
+      "globals": {
+        "URL": true,
+        "console.error": true,
+        "fetch": true,
+        "setTimeout": true
+      },
+      "packages": {
         "@metamask/controller-utils>@spruceid/siwe-parser": true,
         "@metamask/gas-fee-controller>@metamask/ethjs-unit": true,
         "@metamask/utils": true,
@@ -1389,10 +1330,6 @@
       "packages": {
         "bn.js": true,
         "ethjs>number-to-bn": true
-=======
-        "@metamask/eth-query>json-rpc-random-id": true,
-        "watchify>xtend": true
->>>>>>> 726bdf9d
       }
     },
     "@metamask/jazzicon": {
@@ -2039,7 +1976,6 @@
     },
     "@metamask/snaps-controllers": {
       "globals": {
-        "DecompressionStream": true,
         "URL": true,
         "chrome.offscreen.createDocument": true,
         "chrome.offscreen.hasDocument": true,
@@ -2049,19 +1985,12 @@
         "setTimeout": true
       },
       "packages": {
-<<<<<<< HEAD
         "@metamask/base-controller": true,
-=======
->>>>>>> 726bdf9d
         "@metamask/permission-controller": true,
         "@metamask/post-message-stream": true,
         "@metamask/providers>@metamask/json-rpc-engine": true,
         "@metamask/providers>@metamask/object-multiplex": true,
         "@metamask/providers>@metamask/rpc-errors": true,
-<<<<<<< HEAD
-=======
-        "@metamask/snaps-controllers>@metamask/base-controller": true,
->>>>>>> 726bdf9d
         "@metamask/snaps-controllers>@xstate/fsm": true,
         "@metamask/snaps-controllers>concat-stream": true,
         "@metamask/snaps-controllers>get-npm-tarball-url": true,
@@ -2083,17 +2012,6 @@
         "crypto.getRandomValues": true
       }
     },
-<<<<<<< HEAD
-=======
-    "@metamask/snaps-controllers>@metamask/base-controller": {
-      "globals": {
-        "setTimeout": true
-      },
-      "packages": {
-        "immer": true
-      }
-    },
->>>>>>> 726bdf9d
     "@metamask/snaps-controllers>concat-stream": {
       "packages": {
         "@metamask/snaps-controllers>readable-stream": true,
@@ -2163,10 +2081,6 @@
     },
     "@metamask/snaps-rpc-methods": {
       "packages": {
-<<<<<<< HEAD
-=======
-        "@metamask/key-tree": true,
->>>>>>> 726bdf9d
         "@metamask/permission-controller": true,
         "@metamask/providers>@metamask/rpc-errors": true,
         "@metamask/snaps-sdk": true,
@@ -2182,7 +2096,6 @@
         "fetch": true
       },
       "packages": {
-<<<<<<< HEAD
         "@metamask/providers>@metamask/rpc-errors": true,
         "@metamask/snaps-sdk>is-svg": true,
         "@metamask/utils": true,
@@ -2209,10 +2122,6 @@
         "browserify>buffer": true,
         "nock>debug": true,
         "semver": true,
-=======
-        "@metamask/snaps-sdk>is-svg": true,
-        "@metamask/utils": true,
->>>>>>> 726bdf9d
         "superstruct": true
       }
     },
@@ -2253,19 +2162,12 @@
         "fetch": true
       },
       "packages": {
-<<<<<<< HEAD
-=======
-        "@metamask/key-tree": true,
->>>>>>> 726bdf9d
         "@metamask/permission-controller": true,
         "@metamask/providers>@metamask/rpc-errors": true,
         "@metamask/snaps-sdk": true,
         "@metamask/snaps-sdk>@metamask/key-tree": true,
         "@metamask/snaps-sdk>is-svg": true,
-<<<<<<< HEAD
         "@metamask/snaps-utils>@metamask/slip44": true,
-=======
->>>>>>> 726bdf9d
         "@metamask/snaps-utils>cron-parser": true,
         "@metamask/snaps-utils>fast-json-stable-stringify": true,
         "@metamask/snaps-utils>rfdc": true,
@@ -2283,7 +2185,6 @@
       }
     },
     "@metamask/snaps-utils>@metamask/snaps-registry": {
-<<<<<<< HEAD
       "packages": {
         "@metamask/snaps-utils>@metamask/snaps-registry>@noble/curves": true,
         "@metamask/utils": true,
@@ -2295,8 +2196,6 @@
       "globals": {
         "TextEncoder": true
       },
-=======
->>>>>>> 726bdf9d
       "packages": {
         "@metamask/utils>@noble/hashes": true
       }
@@ -4883,26 +4782,13 @@
         "browserify>has>function-bind": true,
         "depcheck>is-core-module>hasown": true,
         "string.prototype.matchall>es-abstract>has-proto": true,
-        "string.prototype.matchall>get-intrinsic>hasown": true,
         "string.prototype.matchall>has-symbols": true
       }
     },
-<<<<<<< HEAD
-    "string.prototype.matchall>get-intrinsic>hasown": {
-      "packages": {
-        "browserify>has>function-bind": true
-      }
-    },
-    "string.prototype.matchall>internal-slot": {
-      "packages": {
-        "string.prototype.matchall>get-intrinsic": true,
-        "string.prototype.matchall>get-intrinsic>hasown": true,
-=======
     "string.prototype.matchall>internal-slot": {
       "packages": {
         "depcheck>is-core-module>hasown": true,
         "string.prototype.matchall>get-intrinsic": true,
->>>>>>> 726bdf9d
         "string.prototype.matchall>side-channel": true
       }
     },
