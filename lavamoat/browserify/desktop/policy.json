{
  "resources": {
    "@babel/runtime": {
      "globals": {
        "regeneratorRuntime": "write"
      }
    },
    "@contentful/rich-text-html-renderer": {
      "globals": {
        "SuppressedError": true
      }
    },
    "@ensdomains/content-hash": {
      "globals": {
        "console.warn": true
      },
      "packages": {
        "@ensdomains/content-hash>cids": true,
        "@ensdomains/content-hash>js-base64": true,
        "@ensdomains/content-hash>multicodec": true,
        "@ensdomains/content-hash>multihashes": true,
        "browserify>buffer": true
      }
    },
    "@ensdomains/content-hash>cids": {
      "packages": {
        "@ensdomains/content-hash>cids>multibase": true,
        "@ensdomains/content-hash>cids>multihashes": true,
        "@ensdomains/content-hash>cids>uint8arrays": true,
        "@ensdomains/content-hash>multicodec": true
      }
    },
    "@ensdomains/content-hash>cids>multibase": {
      "globals": {
        "TextDecoder": true,
        "TextEncoder": true
      },
      "packages": {
        "@ensdomains/content-hash>cids>multibase>@multiformats/base-x": true
      }
    },
    "@ensdomains/content-hash>cids>multihashes": {
      "packages": {
        "@ensdomains/content-hash>cids>multibase": true,
        "@ensdomains/content-hash>cids>multihashes>varint": true,
        "@ensdomains/content-hash>cids>uint8arrays": true
      }
    },
    "@ensdomains/content-hash>cids>uint8arrays": {
      "globals": {
        "TextDecoder": true,
        "TextEncoder": true
      },
      "packages": {
        "@ensdomains/content-hash>cids>multibase": true
      }
    },
    "@ensdomains/content-hash>js-base64": {
      "globals": {
        "Base64": "write",
        "TextDecoder": true,
        "TextEncoder": true,
        "atob": true,
        "btoa": true,
        "define": true
      },
      "packages": {
        "browserify>buffer": true
      }
    },
    "@ensdomains/content-hash>multicodec": {
      "packages": {
        "@ensdomains/content-hash>multicodec>uint8arrays": true,
        "sass-embedded>varint": true
      }
    },
    "@ensdomains/content-hash>multicodec>uint8arrays": {
      "globals": {
        "Buffer": true,
        "TextDecoder": true,
        "TextEncoder": true
      },
      "packages": {
        "@metamask/assets-controllers>multiformats": true
      }
    },
    "@ensdomains/content-hash>multihashes": {
      "packages": {
        "@ensdomains/content-hash>multihashes>multibase": true,
        "@ensdomains/content-hash>multihashes>varint": true,
        "@ensdomains/content-hash>multihashes>web-encoding": true,
        "browserify>buffer": true
      }
    },
    "@ensdomains/content-hash>multihashes>multibase": {
      "packages": {
        "@ensdomains/content-hash>multihashes>multibase>base-x": true,
        "@ensdomains/content-hash>multihashes>web-encoding": true,
        "browserify>buffer": true
      }
    },
    "@ensdomains/content-hash>multihashes>multibase>base-x": {
      "packages": {
        "koa>content-disposition>safe-buffer": true
      }
    },
    "@ensdomains/content-hash>multihashes>web-encoding": {
      "globals": {
        "TextDecoder": true,
        "TextEncoder": true
      },
      "packages": {
        "browserify>util": true
      }
    },
    "@ethereumjs/tx": {
      "packages": {
        "@ethereumjs/tx>@ethereumjs/common": true,
        "@ethereumjs/tx>@ethereumjs/rlp": true,
        "@ethereumjs/tx>@ethereumjs/util": true,
        "@ethereumjs/tx>ethereum-cryptography": true,
        "browserify>buffer": true,
        "browserify>insert-module-globals>is-buffer": true
      }
    },
    "@ethereumjs/tx>@ethereumjs/common": {
      "packages": {
        "@ethereumjs/tx>@ethereumjs/common>crc-32": true,
        "@ethereumjs/tx>@ethereumjs/util": true,
        "browserify>buffer": true,
        "webpack>events": true
      }
    },
    "@ethereumjs/tx>@ethereumjs/common>crc-32": {
      "globals": {
        "DO_NOT_EXPORT_CRC": true,
        "define": true
      }
    },
    "@ethereumjs/tx>@ethereumjs/rlp": {
      "globals": {
        "TextEncoder": true
      }
    },
    "@ethereumjs/tx>@ethereumjs/util": {
      "globals": {
        "console.warn": true
      },
      "packages": {
        "@ethereumjs/tx>@ethereumjs/rlp": true,
        "@ethereumjs/tx>@ethereumjs/util>micro-ftch": true,
        "@ethereumjs/tx>ethereum-cryptography": true,
        "browserify>buffer": true,
        "browserify>insert-module-globals>is-buffer": true,
        "webpack>events": true
      }
    },
    "@ethereumjs/tx>@ethereumjs/util>micro-ftch": {
      "globals": {
        "Headers": true,
        "TextDecoder": true,
        "URL": true,
        "btoa": true,
        "fetch": true
      },
      "packages": {
        "browserify>browserify-zlib": true,
        "browserify>buffer": true,
        "browserify>https-browserify": true,
        "browserify>process": true,
        "browserify>stream-http": true,
        "browserify>url": true,
        "browserify>util": true
      }
    },
    "@ethereumjs/tx>ethereum-cryptography": {
      "globals": {
        "TextDecoder": true,
        "crypto": true
      },
      "packages": {
        "@ethereumjs/tx>ethereum-cryptography>@noble/curves": true,
        "@ethereumjs/tx>ethereum-cryptography>@noble/hashes": true,
        "@ethereumjs/tx>ethereum-cryptography>@scure/bip32": true
      }
    },
    "@ethereumjs/tx>ethereum-cryptography>@noble/curves": {
      "globals": {
        "TextEncoder": true
      },
      "packages": {
        "@ethereumjs/tx>ethereum-cryptography>@noble/hashes": true
      }
    },
    "@ethereumjs/tx>ethereum-cryptography>@noble/hashes": {
      "globals": {
        "TextEncoder": true,
        "crypto": true
      }
    },
    "@ethereumjs/tx>ethereum-cryptography>@scure/bip32": {
      "packages": {
        "@ethereumjs/tx>ethereum-cryptography>@scure/bip32>@noble/curves": true,
        "@ethereumjs/tx>ethereum-cryptography>@scure/bip32>@noble/hashes": true,
        "@metamask/utils>@scure/base": true
      }
    },
    "@ethereumjs/tx>ethereum-cryptography>@scure/bip32>@noble/curves": {
      "globals": {
        "TextEncoder": true
      },
      "packages": {
        "@ethereumjs/tx>ethereum-cryptography>@scure/bip32>@noble/hashes": true
      }
    },
    "@ethereumjs/tx>ethereum-cryptography>@scure/bip32>@noble/hashes": {
      "globals": {
        "TextEncoder": true,
        "crypto": true
      }
    },
    "@ethersproject/abi": {
      "globals": {
        "console.log": true
      },
      "packages": {
        "@ethersproject/abi>@ethersproject/address": true,
        "@ethersproject/abi>@ethersproject/bytes": true,
        "@ethersproject/abi>@ethersproject/constants": true,
        "@ethersproject/abi>@ethersproject/hash": true,
        "@ethersproject/abi>@ethersproject/keccak256": true,
        "@ethersproject/abi>@ethersproject/logger": true,
        "@ethersproject/abi>@ethersproject/properties": true,
        "@ethersproject/abi>@ethersproject/strings": true,
        "@ethersproject/bignumber": true
      }
    },
    "@ethersproject/abi>@ethersproject/address": {
      "packages": {
        "@ethersproject/abi>@ethersproject/bytes": true,
        "@ethersproject/abi>@ethersproject/keccak256": true,
        "@ethersproject/abi>@ethersproject/logger": true,
        "@ethersproject/bignumber": true,
        "@ethersproject/providers>@ethersproject/rlp": true
      }
    },
    "@ethersproject/abi>@ethersproject/bytes": {
      "packages": {
        "@ethersproject/abi>@ethersproject/logger": true
      }
    },
    "@ethersproject/abi>@ethersproject/constants": {
      "packages": {
        "@ethersproject/bignumber": true
      }
    },
    "@ethersproject/abi>@ethersproject/hash": {
      "packages": {
        "@ethersproject/abi>@ethersproject/address": true,
        "@ethersproject/abi>@ethersproject/bytes": true,
        "@ethersproject/abi>@ethersproject/keccak256": true,
        "@ethersproject/abi>@ethersproject/logger": true,
        "@ethersproject/abi>@ethersproject/properties": true,
        "@ethersproject/abi>@ethersproject/strings": true,
        "@ethersproject/bignumber": true,
        "@ethersproject/providers>@ethersproject/base64": true
      }
    },
    "@ethersproject/abi>@ethersproject/keccak256": {
      "packages": {
        "@ethersproject/abi>@ethersproject/bytes": true,
        "@metamask/ethjs>js-sha3": true
      }
    },
    "@ethersproject/abi>@ethersproject/logger": {
      "globals": {
        "console": true
      }
    },
    "@ethersproject/abi>@ethersproject/properties": {
      "packages": {
        "@ethersproject/abi>@ethersproject/logger": true
      }
    },
    "@ethersproject/abi>@ethersproject/strings": {
      "packages": {
        "@ethersproject/abi>@ethersproject/bytes": true,
        "@ethersproject/abi>@ethersproject/constants": true,
        "@ethersproject/abi>@ethersproject/logger": true
      }
    },
    "@ethersproject/bignumber": {
      "packages": {
        "@ethersproject/abi>@ethersproject/bytes": true,
        "@ethersproject/abi>@ethersproject/logger": true,
        "bn.js": true
      }
    },
    "@ethersproject/contracts": {
      "globals": {
        "setTimeout": true
      },
      "packages": {
        "@ethersproject/abi": true,
        "@ethersproject/abi>@ethersproject/address": true,
        "@ethersproject/abi>@ethersproject/bytes": true,
        "@ethersproject/abi>@ethersproject/logger": true,
        "@ethersproject/abi>@ethersproject/properties": true,
        "@ethersproject/bignumber": true,
        "@ethersproject/hdnode>@ethersproject/abstract-signer": true,
        "@ethersproject/hdnode>@ethersproject/transactions": true,
        "@metamask/test-bundler>@ethersproject/abstract-provider": true
      }
    },
    "@ethersproject/hdnode": {
      "packages": {
        "@ethersproject/abi>@ethersproject/bytes": true,
        "@ethersproject/abi>@ethersproject/logger": true,
        "@ethersproject/abi>@ethersproject/properties": true,
        "@ethersproject/abi>@ethersproject/strings": true,
        "@ethersproject/bignumber": true,
        "@ethersproject/hdnode>@ethersproject/basex": true,
        "@ethersproject/hdnode>@ethersproject/pbkdf2": true,
        "@ethersproject/hdnode>@ethersproject/sha2": true,
        "@ethersproject/hdnode>@ethersproject/signing-key": true,
        "@ethersproject/hdnode>@ethersproject/transactions": true,
        "@ethersproject/hdnode>@ethersproject/wordlists": true
      }
    },
    "@ethersproject/hdnode>@ethersproject/abstract-signer": {
      "packages": {
        "@ethersproject/abi>@ethersproject/logger": true,
        "@ethersproject/abi>@ethersproject/properties": true
      }
    },
    "@ethersproject/hdnode>@ethersproject/basex": {
      "packages": {
        "@ethersproject/abi>@ethersproject/bytes": true,
        "@ethersproject/abi>@ethersproject/properties": true
      }
    },
    "@ethersproject/hdnode>@ethersproject/pbkdf2": {
      "packages": {
        "@ethersproject/abi>@ethersproject/bytes": true,
        "@ethersproject/hdnode>@ethersproject/sha2": true
      }
    },
    "@ethersproject/hdnode>@ethersproject/sha2": {
      "packages": {
        "@ethersproject/abi>@ethersproject/bytes": true,
        "@ethersproject/abi>@ethersproject/logger": true,
        "ethereumjs-util>ethereum-cryptography>hash.js": true
      }
    },
    "@ethersproject/hdnode>@ethersproject/signing-key": {
      "packages": {
        "@ethersproject/abi>@ethersproject/bytes": true,
        "@ethersproject/abi>@ethersproject/logger": true,
        "@ethersproject/abi>@ethersproject/properties": true,
        "@metamask/ppom-validator>elliptic": true
      }
    },
    "@ethersproject/hdnode>@ethersproject/transactions": {
      "packages": {
        "@ethersproject/abi>@ethersproject/address": true,
        "@ethersproject/abi>@ethersproject/bytes": true,
        "@ethersproject/abi>@ethersproject/constants": true,
        "@ethersproject/abi>@ethersproject/keccak256": true,
        "@ethersproject/abi>@ethersproject/logger": true,
        "@ethersproject/abi>@ethersproject/properties": true,
        "@ethersproject/bignumber": true,
        "@ethersproject/hdnode>@ethersproject/signing-key": true,
        "@ethersproject/providers>@ethersproject/rlp": true
      }
    },
    "@ethersproject/hdnode>@ethersproject/wordlists": {
      "packages": {
        "@ethersproject/abi>@ethersproject/bytes": true,
        "@ethersproject/abi>@ethersproject/hash": true,
        "@ethersproject/abi>@ethersproject/logger": true,
        "@ethersproject/abi>@ethersproject/properties": true,
        "@ethersproject/abi>@ethersproject/strings": true
      }
    },
    "@ethersproject/providers": {
      "globals": {
        "WebSocket": true,
        "clearInterval": true,
        "clearTimeout": true,
        "console.log": true,
        "console.warn": true,
        "setInterval": true,
        "setTimeout": true
      },
      "packages": {
        "@ethersproject/abi>@ethersproject/address": true,
        "@ethersproject/abi>@ethersproject/bytes": true,
        "@ethersproject/abi>@ethersproject/constants": true,
        "@ethersproject/abi>@ethersproject/hash": true,
        "@ethersproject/abi>@ethersproject/logger": true,
        "@ethersproject/abi>@ethersproject/properties": true,
        "@ethersproject/abi>@ethersproject/strings": true,
        "@ethersproject/bignumber": true,
        "@ethersproject/hdnode>@ethersproject/abstract-signer": true,
        "@ethersproject/hdnode>@ethersproject/basex": true,
        "@ethersproject/hdnode>@ethersproject/sha2": true,
        "@ethersproject/hdnode>@ethersproject/transactions": true,
        "@ethersproject/providers>@ethersproject/base64": true,
        "@ethersproject/providers>@ethersproject/random": true,
        "@ethersproject/providers>@ethersproject/web": true,
        "@ethersproject/providers>bech32": true,
        "@metamask/test-bundler>@ethersproject/abstract-provider": true,
        "@metamask/test-bundler>@ethersproject/networks": true
      }
    },
    "@ethersproject/providers>@ethersproject/base64": {
      "globals": {
        "atob": true,
        "btoa": true
      },
      "packages": {
        "@ethersproject/abi>@ethersproject/bytes": true
      }
    },
    "@ethersproject/providers>@ethersproject/random": {
      "globals": {
        "crypto.getRandomValues": true
      },
      "packages": {
        "@ethersproject/abi>@ethersproject/bytes": true,
        "@ethersproject/abi>@ethersproject/logger": true
      }
    },
    "@ethersproject/providers>@ethersproject/rlp": {
      "packages": {
        "@ethersproject/abi>@ethersproject/bytes": true,
        "@ethersproject/abi>@ethersproject/logger": true
      }
    },
    "@ethersproject/providers>@ethersproject/web": {
      "globals": {
        "clearTimeout": true,
        "fetch": true,
        "setTimeout": true
      },
      "packages": {
        "@ethersproject/abi>@ethersproject/bytes": true,
        "@ethersproject/abi>@ethersproject/logger": true,
        "@ethersproject/abi>@ethersproject/properties": true,
        "@ethersproject/abi>@ethersproject/strings": true,
        "@ethersproject/providers>@ethersproject/base64": true
      }
    },
    "@keystonehq/bc-ur-registry-eth": {
      "packages": {
        "@ethereumjs/tx>@ethereumjs/util": true,
        "@keystonehq/bc-ur-registry-eth>@keystonehq/bc-ur-registry": true,
        "@metamask/eth-trezor-keyring>hdkey": true,
        "browserify>buffer": true,
        "uuid": true
      }
    },
    "@keystonehq/bc-ur-registry-eth>@keystonehq/bc-ur-registry": {
      "globals": {
        "define": true
      },
      "packages": {
        "@ngraveio/bc-ur": true,
        "@trezor/connect-web>tslib": true,
        "browserify>buffer": true,
        "ethereumjs-util>ethereum-cryptography>bs58check": true,
        "ganache>abstract-level>buffer": true
      }
    },
    "@keystonehq/metamask-airgapped-keyring": {
      "packages": {
        "@ethereumjs/tx": true,
        "@keystonehq/bc-ur-registry-eth": true,
        "@keystonehq/metamask-airgapped-keyring>@keystonehq/base-eth-keyring": true,
        "@keystonehq/metamask-airgapped-keyring>@metamask/obs-store": true,
        "@keystonehq/metamask-airgapped-keyring>rlp": true,
        "browserify>buffer": true,
        "uuid": true,
        "webpack>events": true
      }
    },
    "@keystonehq/metamask-airgapped-keyring>@keystonehq/base-eth-keyring": {
      "packages": {
        "@ethereumjs/tx": true,
        "@ethereumjs/tx>@ethereumjs/util": true,
        "@keystonehq/bc-ur-registry-eth": true,
        "@metamask/eth-trezor-keyring>hdkey": true,
        "browserify>buffer": true,
        "eth-lattice-keyring>rlp": true,
        "uuid": true
      }
    },
    "@keystonehq/metamask-airgapped-keyring>@metamask/obs-store": {
      "packages": {
        "@keystonehq/metamask-airgapped-keyring>@metamask/obs-store>@metamask/safe-event-emitter": true,
        "@keystonehq/metamask-airgapped-keyring>@metamask/obs-store>through2": true,
        "stream-browserify": true
      }
    },
    "@keystonehq/metamask-airgapped-keyring>@metamask/obs-store>@metamask/safe-event-emitter": {
      "globals": {
        "setTimeout": true
      },
      "packages": {
        "webpack>events": true
      }
    },
    "@keystonehq/metamask-airgapped-keyring>@metamask/obs-store>through2": {
      "packages": {
        "browserify>process": true,
        "browserify>util": true,
        "readable-stream": true,
        "watchify>xtend": true
      }
    },
    "@keystonehq/metamask-airgapped-keyring>rlp": {
      "packages": {
        "bn.js": true,
        "browserify>buffer": true
      }
    },
    "@lavamoat/lavadome-react": {
      "globals": {
        "Document.prototype": true,
        "DocumentFragment.prototype": true,
        "Element.prototype": true,
        "Node.prototype": true,
        "console.warn": true,
        "document": true
      },
      "packages": {
        "react": true
      }
    },
    "@material-ui/core": {
      "globals": {
        "Image": true,
        "_formatMuiErrorMessage": true,
        "addEventListener": true,
        "clearInterval": true,
        "clearTimeout": true,
        "console.error": true,
        "console.warn": true,
        "document": true,
        "getComputedStyle": true,
        "getSelection": true,
        "innerHeight": true,
        "innerWidth": true,
        "matchMedia": true,
        "navigator": true,
        "performance.now": true,
        "removeEventListener": true,
        "requestAnimationFrame": true,
        "setInterval": true,
        "setTimeout": true
      },
      "packages": {
        "@babel/runtime": true,
        "@material-ui/core>@material-ui/styles": true,
        "@material-ui/core>@material-ui/system": true,
        "@material-ui/core>@material-ui/utils": true,
        "@material-ui/core>clsx": true,
        "@material-ui/core>popper.js": true,
        "@material-ui/core>react-transition-group": true,
        "prop-types": true,
        "prop-types>react-is": true,
        "react": true,
        "react-dom": true,
        "react-redux>hoist-non-react-statics": true
      }
    },
    "@material-ui/core>@material-ui/styles": {
      "globals": {
        "console.error": true,
        "console.warn": true,
        "document.createComment": true,
        "document.head": true
      },
      "packages": {
        "@babel/runtime": true,
        "@material-ui/core>@material-ui/styles>jss": true,
        "@material-ui/core>@material-ui/styles>jss-plugin-camel-case": true,
        "@material-ui/core>@material-ui/styles>jss-plugin-default-unit": true,
        "@material-ui/core>@material-ui/styles>jss-plugin-global": true,
        "@material-ui/core>@material-ui/styles>jss-plugin-nested": true,
        "@material-ui/core>@material-ui/styles>jss-plugin-props-sort": true,
        "@material-ui/core>@material-ui/styles>jss-plugin-rule-value-function": true,
        "@material-ui/core>@material-ui/styles>jss-plugin-vendor-prefixer": true,
        "@material-ui/core>@material-ui/utils": true,
        "@material-ui/core>clsx": true,
        "prop-types": true,
        "react": true,
        "react-redux>hoist-non-react-statics": true
      }
    },
    "@material-ui/core>@material-ui/styles>jss": {
      "globals": {
        "CSS": true,
        "document.createElement": true,
        "document.querySelector": true
      },
      "packages": {
        "@babel/runtime": true,
        "@material-ui/core>@material-ui/styles>jss>is-in-browser": true,
        "react-router-dom>tiny-warning": true
      }
    },
    "@material-ui/core>@material-ui/styles>jss-plugin-camel-case": {
      "packages": {
        "@material-ui/core>@material-ui/styles>jss-plugin-camel-case>hyphenate-style-name": true
      }
    },
    "@material-ui/core>@material-ui/styles>jss-plugin-default-unit": {
      "globals": {
        "CSS": true
      },
      "packages": {
        "@material-ui/core>@material-ui/styles>jss": true
      }
    },
    "@material-ui/core>@material-ui/styles>jss-plugin-global": {
      "packages": {
        "@babel/runtime": true,
        "@material-ui/core>@material-ui/styles>jss": true
      }
    },
    "@material-ui/core>@material-ui/styles>jss-plugin-nested": {
      "packages": {
        "@babel/runtime": true,
        "react-router-dom>tiny-warning": true
      }
    },
    "@material-ui/core>@material-ui/styles>jss-plugin-rule-value-function": {
      "packages": {
        "@material-ui/core>@material-ui/styles>jss": true,
        "react-router-dom>tiny-warning": true
      }
    },
    "@material-ui/core>@material-ui/styles>jss-plugin-vendor-prefixer": {
      "packages": {
        "@material-ui/core>@material-ui/styles>jss": true,
        "@material-ui/core>@material-ui/styles>jss-plugin-vendor-prefixer>css-vendor": true
      }
    },
    "@material-ui/core>@material-ui/styles>jss-plugin-vendor-prefixer>css-vendor": {
      "globals": {
        "document.createElement": true,
        "document.documentElement": true,
        "getComputedStyle": true
      },
      "packages": {
        "@babel/runtime": true,
        "@material-ui/core>@material-ui/styles>jss>is-in-browser": true
      }
    },
    "@material-ui/core>@material-ui/styles>jss>is-in-browser": {
      "globals": {
        "document": true
      }
    },
    "@material-ui/core>@material-ui/system": {
      "globals": {
        "console.error": true
      },
      "packages": {
        "@babel/runtime": true,
        "@material-ui/core>@material-ui/utils": true,
        "prop-types": true
      }
    },
    "@material-ui/core>@material-ui/utils": {
      "packages": {
        "@babel/runtime": true,
        "prop-types": true,
        "prop-types>react-is": true
      }
    },
    "@material-ui/core>popper.js": {
      "globals": {
        "MSInputMethodContext": true,
        "Node.DOCUMENT_POSITION_FOLLOWING": true,
        "cancelAnimationFrame": true,
        "console.warn": true,
        "define": true,
        "devicePixelRatio": true,
        "document": true,
        "getComputedStyle": true,
        "innerHeight": true,
        "innerWidth": true,
        "navigator": true,
        "requestAnimationFrame": true,
        "setTimeout": true
      }
    },
    "@material-ui/core>react-transition-group": {
      "globals": {
        "Element": true,
        "setTimeout": true
      },
      "packages": {
        "@material-ui/core>react-transition-group>dom-helpers": true,
        "prop-types": true,
        "react": true,
        "react-dom": true
      }
    },
    "@material-ui/core>react-transition-group>dom-helpers": {
      "packages": {
        "@babel/runtime": true
      }
    },
    "@metamask/abi-utils": {
      "packages": {
        "@metamask/utils": true,
        "superstruct": true
      }
    },
    "@metamask/accounts-controller": {
      "packages": {
        "@ethereumjs/tx>@ethereumjs/util": true,
        "@ethereumjs/tx>ethereum-cryptography": true,
        "@metamask/base-controller": true,
        "@metamask/eth-snap-keyring": true,
        "@metamask/keyring-api": true,
        "@metamask/keyring-controller": true,
        "uuid": true
      }
    },
    "@metamask/address-book-controller": {
      "packages": {
        "@metamask/address-book-controller>@metamask/base-controller": true,
        "@metamask/controller-utils": true
      }
    },
    "@metamask/address-book-controller>@metamask/base-controller": {
      "globals": {
        "setTimeout": true
      },
      "packages": {
        "immer": true
      }
    },
    "@metamask/announcement-controller": {
      "packages": {
        "@metamask/announcement-controller>@metamask/base-controller": true
      }
    },
    "@metamask/announcement-controller>@metamask/base-controller": {
      "globals": {
        "setTimeout": true
      },
      "packages": {
        "immer": true
      }
    },
    "@metamask/approval-controller": {
      "globals": {
        "console.info": true
      },
      "packages": {
        "@metamask/approval-controller>@metamask/base-controller": true,
        "@metamask/approval-controller>nanoid": true,
        "@metamask/providers>@metamask/rpc-errors": true
      }
    },
    "@metamask/approval-controller>@metamask/base-controller": {
      "globals": {
        "setTimeout": true
      },
      "packages": {
        "immer": true
      }
    },
    "@metamask/approval-controller>nanoid": {
      "globals": {
        "crypto.getRandomValues": true
      }
    },
    "@metamask/assets-controllers": {
      "globals": {
        "AbortController": true,
        "Headers": true,
        "URL": true,
        "URLSearchParams": true,
        "clearInterval": true,
        "clearTimeout": true,
        "console.error": true,
        "console.log": true,
        "setInterval": true,
        "setTimeout": true
      },
      "packages": {
        "@ethereumjs/tx>@ethereumjs/util": true,
        "@ethersproject/abi>@ethersproject/address": true,
        "@ethersproject/contracts": true,
        "@ethersproject/providers": true,
        "@metamask/abi-utils": true,
        "@metamask/assets-controllers>@metamask/base-controller": true,
        "@metamask/assets-controllers>@metamask/polling-controller": true,
        "@metamask/assets-controllers>cockatiel": true,
        "@metamask/assets-controllers>multiformats": true,
        "@metamask/contract-metadata": true,
        "@metamask/controller-utils": true,
        "@metamask/eth-query": true,
        "@metamask/metamask-eth-abis": true,
        "@metamask/name-controller>async-mutex": true,
        "@metamask/providers>@metamask/rpc-errors": true,
        "@metamask/utils": true,
        "bn.js": true,
        "lodash": true,
        "single-call-balance-checker-abi": true,
        "uuid": true,
        "webpack>events": true
      }
    },
    "@metamask/assets-controllers>@metamask/base-controller": {
      "globals": {
        "setTimeout": true
      },
      "packages": {
        "immer": true
      }
    },
    "@metamask/assets-controllers>@metamask/polling-controller": {
      "globals": {
        "clearTimeout": true,
        "console.error": true,
        "setTimeout": true
      },
      "packages": {
        "@metamask/assets-controllers>@metamask/polling-controller>@metamask/base-controller": true,
        "@metamask/snaps-utils>fast-json-stable-stringify": true,
        "uuid": true
      }
    },
    "@metamask/assets-controllers>@metamask/polling-controller>@metamask/base-controller": {
      "globals": {
        "setTimeout": true
      },
      "packages": {
        "immer": true
      }
    },
    "@metamask/assets-controllers>cockatiel": {
      "globals": {
        "AbortController": true,
        "AbortSignal": true,
        "WeakRef": true,
        "clearTimeout": true,
        "performance": true,
        "setTimeout": true
      },
      "packages": {
        "browserify>process": true
      }
    },
    "@metamask/assets-controllers>multiformats": {
      "globals": {
        "TextDecoder": true,
        "TextEncoder": true,
        "console.warn": true,
        "crypto.subtle.digest": true
      }
    },
    "@metamask/base-controller": {
      "globals": {
        "setTimeout": true
      },
      "packages": {
        "immer": true
      }
    },
    "@metamask/browser-passworder": {
      "globals": {
        "CryptoKey": true,
        "btoa": true,
        "crypto.getRandomValues": true,
        "crypto.subtle.decrypt": true,
        "crypto.subtle.deriveKey": true,
        "crypto.subtle.encrypt": true,
        "crypto.subtle.exportKey": true,
        "crypto.subtle.importKey": true
      },
      "packages": {
        "@metamask/utils": true,
        "browserify>buffer": true
      }
    },
    "@metamask/controller-utils": {
      "globals": {
        "URL": true,
        "console.error": true,
        "fetch": true,
        "setTimeout": true
      },
      "packages": {
        "@ethereumjs/tx>@ethereumjs/util": true,
        "@metamask/controller-utils>@spruceid/siwe-parser": true,
        "@metamask/ethjs>@metamask/ethjs-unit": true,
        "@metamask/utils": true,
        "bn.js": true,
        "browserify>buffer": true,
        "eslint>fast-deep-equal": true,
        "eth-ens-namehash": true
      }
    },
    "@metamask/controller-utils>@spruceid/siwe-parser": {
      "globals": {
        "console.error": true,
        "console.log": true
      },
      "packages": {
        "@metamask/controller-utils>@spruceid/siwe-parser>apg-js": true,
        "@noble/hashes": true
      }
    },
    "@metamask/controller-utils>@spruceid/siwe-parser>apg-js": {
      "globals": {
        "mode": true
      },
      "packages": {
        "browserify>buffer": true,
        "browserify>insert-module-globals>is-buffer": true
      }
    },
    "@metamask/controllers>web3": {
      "globals": {
        "XMLHttpRequest": true
      }
    },
    "@metamask/controllers>web3-provider-engine>cross-fetch>node-fetch": {
      "globals": {
        "fetch": true
      }
    },
    "@metamask/controllers>web3-provider-engine>eth-json-rpc-middleware>node-fetch": {
      "globals": {
        "fetch": true
      }
    },
    "@metamask/desktop": {
      "globals": {
        "TextDecoder": true,
        "TextEncoder": true,
        "WebSocket": true,
        "clearInterval": true,
        "clearTimeout": true,
        "crypto.getRandomValues": true,
        "crypto.subtle.decrypt": true,
        "crypto.subtle.digest": true,
        "crypto.subtle.encrypt": true,
        "crypto.subtle.exportKey": true,
        "crypto.subtle.generateKey": true,
        "crypto.subtle.importKey": true,
        "isDesktopApp": true,
        "setInterval": true,
        "setTimeout": true
      },
      "packages": {
        "@metamask/desktop>@metamask/obs-store": true,
        "@metamask/desktop>eciesjs": true,
        "@metamask/desktop>extension-port-stream": true,
        "@metamask/desktop>obj-multiplex": true,
        "@metamask/desktop>otpauth": true,
        "browserify>buffer": true,
        "end-of-stream": true,
        "loglevel": true,
        "stream-browserify": true,
        "uuid": true,
        "webextension-polyfill": true,
        "webpack>events": true
      }
    },
    "@metamask/desktop>@metamask/obs-store": {
      "globals": {
        "localStorage": true
      },
      "packages": {
        "@metamask/desktop>@metamask/obs-store>@metamask/safe-event-emitter": true,
        "@metamask/desktop>@metamask/obs-store>through2": true,
        "stream-browserify": true
      }
    },
    "@metamask/desktop>@metamask/obs-store>@metamask/safe-event-emitter": {
      "globals": {
        "setTimeout": true
      },
      "packages": {
        "webpack>events": true
      }
    },
    "@metamask/desktop>@metamask/obs-store>through2": {
      "packages": {
        "browserify>process": true,
        "browserify>util": true,
        "readable-stream": true,
        "watchify>xtend": true
      }
    },
    "@metamask/desktop>eciesjs": {
      "packages": {
        "@metamask/desktop>eciesjs>futoin-hkdf": true,
        "browserify>buffer": true,
        "browserify>crypto-browserify": true,
        "ganache>secp256k1": true
      }
    },
    "@metamask/desktop>eciesjs>futoin-hkdf": {
      "packages": {
        "browserify>buffer": true,
        "browserify>crypto-browserify": true
      }
    },
    "@metamask/desktop>extension-port-stream": {
      "packages": {
        "browserify>buffer": true,
        "stream-browserify": true
      }
    },
    "@metamask/desktop>obj-multiplex": {
      "globals": {
        "console.warn": true
      },
      "packages": {
        "end-of-stream": true,
        "pump>once": true,
        "readable-stream": true
      }
    },
    "@metamask/desktop>otpauth": {
      "globals": {
        "__GLOBALTHIS__": true,
        "define": true
      }
    },
    "@metamask/ens-controller": {
      "packages": {
        "@ethersproject/providers": true,
        "@metamask/controller-utils": true,
        "@metamask/ens-controller>@metamask/base-controller": true,
        "@metamask/utils": true,
        "punycode": true
      }
    },
    "@metamask/ens-controller>@metamask/base-controller": {
      "globals": {
        "setTimeout": true
      },
      "packages": {
        "immer": true
      }
    },
    "@metamask/eth-json-rpc-filters": {
      "globals": {
        "console.error": true
      },
      "packages": {
        "@metamask/eth-json-rpc-filters>@metamask/eth-query": true,
        "@metamask/eth-json-rpc-filters>@metamask/json-rpc-engine": true,
        "@metamask/name-controller>async-mutex": true,
        "@metamask/safe-event-emitter": true,
        "pify": true
      }
    },
    "@metamask/eth-json-rpc-filters>@metamask/eth-query": {
      "packages": {
        "@metamask/eth-query>json-rpc-random-id": true,
        "watchify>xtend": true
      }
    },
    "@metamask/eth-json-rpc-filters>@metamask/json-rpc-engine": {
      "packages": {
        "@metamask/providers>@metamask/rpc-errors": true,
        "@metamask/safe-event-emitter": true,
        "@metamask/utils": true
      }
    },
    "@metamask/eth-json-rpc-middleware": {
      "globals": {
        "URL": true,
        "console.error": true,
        "setTimeout": true
      },
      "packages": {
        "@metamask/eth-json-rpc-middleware>@metamask/json-rpc-engine": true,
        "@metamask/eth-json-rpc-middleware>safe-stable-stringify": true,
        "@metamask/eth-sig-util": true,
        "@metamask/providers>@metamask/rpc-errors": true,
        "@metamask/utils": true,
        "pify": true,
        "sass-loader>klona": true
      }
    },
    "@metamask/eth-json-rpc-middleware>@metamask/eth-json-rpc-provider": {
      "packages": {
        "@metamask/eth-json-rpc-middleware>@metamask/eth-json-rpc-provider>@metamask/json-rpc-engine": true,
        "@metamask/safe-event-emitter": true
      }
    },
    "@metamask/eth-json-rpc-middleware>@metamask/eth-json-rpc-provider>@metamask/json-rpc-engine": {
      "packages": {
        "@metamask/providers>@metamask/rpc-errors": true,
        "@metamask/safe-event-emitter": true,
        "@metamask/utils": true
      }
    },
    "@metamask/eth-json-rpc-middleware>@metamask/json-rpc-engine": {
      "packages": {
        "@metamask/providers>@metamask/rpc-errors": true,
        "@metamask/safe-event-emitter": true,
        "@metamask/utils": true
      }
    },
    "@metamask/eth-ledger-bridge-keyring": {
      "globals": {
        "addEventListener": true,
        "console.log": true,
        "document.createElement": true,
        "document.head.appendChild": true,
        "fetch": true,
        "removeEventListener": true
      },
      "packages": {
        "@ethereumjs/tx": true,
        "@ethereumjs/tx>@ethereumjs/rlp": true,
        "@ethereumjs/tx>@ethereumjs/util": true,
        "@metamask/eth-sig-util": true,
        "@metamask/eth-trezor-keyring>hdkey": true,
        "browserify>buffer": true,
        "webpack>events": true
      }
    },
    "@metamask/eth-query": {
      "packages": {
        "@metamask/eth-query>json-rpc-random-id": true,
        "watchify>xtend": true
      }
    },
    "@metamask/eth-sig-util": {
      "packages": {
        "@ethereumjs/tx>@ethereumjs/util": true,
        "@ethereumjs/tx>ethereum-cryptography": true,
        "@metamask/abi-utils": true,
        "@metamask/eth-sig-util>tweetnacl": true,
        "@metamask/eth-sig-util>tweetnacl-util": true,
        "@metamask/utils": true,
        "browserify>buffer": true
      }
    },
    "@metamask/eth-sig-util>tweetnacl": {
      "globals": {
        "crypto": true,
        "msCrypto": true,
        "nacl": "write"
      },
      "packages": {
        "browserify>browser-resolve": true
      }
    },
    "@metamask/eth-sig-util>tweetnacl-util": {
      "globals": {
        "atob": true,
        "btoa": true
      },
      "packages": {
        "browserify>browser-resolve": true
      }
    },
    "@metamask/eth-snap-keyring": {
      "globals": {
        "console.error": true
      },
      "packages": {
        "@ethereumjs/tx": true,
        "@metamask/eth-sig-util": true,
        "@metamask/eth-snap-keyring>@metamask/keyring-api": true,
        "@metamask/eth-snap-keyring>uuid": true,
        "@metamask/utils": true,
        "superstruct": true,
        "webpack>events": true
      }
    },
    "@metamask/eth-snap-keyring>@metamask/keyring-api": {
      "packages": {
        "@metamask/eth-snap-keyring>uuid": true,
        "@metamask/utils": true,
        "superstruct": true
      }
    },
    "@metamask/eth-snap-keyring>uuid": {
      "globals": {
        "crypto": true
      }
    },
    "@metamask/eth-token-tracker": {
      "globals": {
        "console.warn": true
      },
      "packages": {
        "@babel/runtime": true,
        "@metamask/eth-token-tracker>deep-equal": true,
        "@metamask/eth-token-tracker>eth-block-tracker": true,
        "@metamask/ethjs-contract": true,
        "@metamask/ethjs-query": true,
        "@metamask/safe-event-emitter": true,
        "bn.js": true,
        "human-standard-token-abi": true
      }
    },
    "@metamask/eth-token-tracker>deep-equal": {
      "packages": {
        "@lavamoat/lavapack>json-stable-stringify>isarray": true,
        "@lavamoat/lavapack>json-stable-stringify>object-keys": true,
        "@metamask/eth-token-tracker>deep-equal>es-get-iterator": true,
        "@metamask/eth-token-tracker>deep-equal>is-date-object": true,
        "@metamask/eth-token-tracker>deep-equal>which-boxed-primitive": true,
        "@metamask/eth-token-tracker>deep-equal>which-collection": true,
        "@ngraveio/bc-ur>assert>object-is": true,
        "browserify>util>is-arguments": true,
        "browserify>util>which-typed-array": true,
        "gulp>vinyl-fs>object.assign": true,
        "string.prototype.matchall>call-bind": true,
        "string.prototype.matchall>es-abstract>array-buffer-byte-length": true,
        "string.prototype.matchall>es-abstract>is-array-buffer": true,
        "string.prototype.matchall>es-abstract>is-regex": true,
        "string.prototype.matchall>es-abstract>is-shared-array-buffer": true,
        "string.prototype.matchall>get-intrinsic": true,
        "string.prototype.matchall>regexp.prototype.flags": true,
        "string.prototype.matchall>side-channel": true
      }
    },
    "@metamask/eth-token-tracker>deep-equal>es-get-iterator": {
      "packages": {
        "@lavamoat/lavapack>json-stable-stringify>isarray": true,
        "@metamask/eth-token-tracker>deep-equal>es-get-iterator>is-map": true,
        "@metamask/eth-token-tracker>deep-equal>es-get-iterator>is-set": true,
        "@metamask/eth-token-tracker>deep-equal>es-get-iterator>stop-iteration-iterator": true,
        "browserify>process": true,
        "browserify>util>is-arguments": true,
        "eslint-plugin-react>array-includes>is-string": true,
        "string.prototype.matchall>call-bind": true,
        "string.prototype.matchall>get-intrinsic": true,
        "string.prototype.matchall>has-symbols": true
      }
    },
    "@metamask/eth-token-tracker>deep-equal>es-get-iterator>stop-iteration-iterator": {
      "globals": {
        "StopIteration": true
      },
      "packages": {
        "string.prototype.matchall>internal-slot": true
      }
    },
    "@metamask/eth-token-tracker>deep-equal>is-date-object": {
      "packages": {
        "koa>is-generator-function>has-tostringtag": true
      }
    },
    "@metamask/eth-token-tracker>deep-equal>which-boxed-primitive": {
      "packages": {
        "@metamask/eth-token-tracker>deep-equal>which-boxed-primitive>is-bigint": true,
        "@metamask/eth-token-tracker>deep-equal>which-boxed-primitive>is-boolean-object": true,
        "@metamask/eth-token-tracker>deep-equal>which-boxed-primitive>is-number-object": true,
        "eslint-plugin-react>array-includes>is-string": true,
        "string.prototype.matchall>es-abstract>es-to-primitive>is-symbol": true
      }
    },
    "@metamask/eth-token-tracker>deep-equal>which-boxed-primitive>is-bigint": {
      "packages": {
        "string.prototype.matchall>es-abstract>unbox-primitive>has-bigints": true
      }
    },
    "@metamask/eth-token-tracker>deep-equal>which-boxed-primitive>is-boolean-object": {
      "packages": {
        "koa>is-generator-function>has-tostringtag": true,
        "string.prototype.matchall>call-bind": true
      }
    },
    "@metamask/eth-token-tracker>deep-equal>which-boxed-primitive>is-number-object": {
      "packages": {
        "koa>is-generator-function>has-tostringtag": true
      }
    },
    "@metamask/eth-token-tracker>deep-equal>which-collection": {
      "packages": {
        "@metamask/eth-token-tracker>deep-equal>es-get-iterator>is-map": true,
        "@metamask/eth-token-tracker>deep-equal>es-get-iterator>is-set": true,
        "@metamask/eth-token-tracker>deep-equal>which-collection>is-weakmap": true,
        "@metamask/eth-token-tracker>deep-equal>which-collection>is-weakset": true
      }
    },
    "@metamask/eth-token-tracker>deep-equal>which-collection>is-weakset": {
      "packages": {
        "string.prototype.matchall>call-bind": true,
        "string.prototype.matchall>get-intrinsic": true
      }
    },
    "@metamask/eth-token-tracker>eth-block-tracker": {
      "globals": {
        "clearTimeout": true,
        "console.error": true,
        "setTimeout": true
      },
      "packages": {
        "@metamask/eth-query>json-rpc-random-id": true,
        "@metamask/safe-event-emitter": true,
        "@metamask/utils": true,
        "pify": true
      }
    },
    "@metamask/eth-trezor-keyring": {
      "globals": {
        "setTimeout": true
      },
      "packages": {
        "@ethereumjs/tx": true,
        "@ethereumjs/tx>@ethereumjs/util": true,
        "@metamask/eth-trezor-keyring>@trezor/connect-plugin-ethereum": true,
        "@metamask/eth-trezor-keyring>@trezor/connect-web": true,
        "@metamask/eth-trezor-keyring>hdkey": true,
        "browserify>buffer": true,
        "webpack>events": true
      }
    },
    "@metamask/eth-trezor-keyring>@trezor/connect-plugin-ethereum": {
      "packages": {
        "@metamask/eth-sig-util": true,
        "@trezor/connect-web>tslib": true
      }
    },
    "@metamask/eth-trezor-keyring>@trezor/connect-web": {
      "globals": {
        "URLSearchParams": true,
        "__TREZOR_CONNECT_SRC": true,
        "addEventListener": true,
        "btoa": true,
        "chrome": true,
        "clearInterval": true,
        "clearTimeout": true,
        "console.warn": true,
        "document.body": true,
        "document.createElement": true,
        "document.createTextNode": true,
        "document.getElementById": true,
        "document.querySelectorAll": true,
        "location": true,
        "navigator": true,
        "open": true,
        "origin": true,
        "removeEventListener": true,
        "setInterval": true,
        "setTimeout": true
      },
      "packages": {
        "@trezor/connect-web>@trezor/connect": true,
        "@trezor/connect-web>@trezor/connect-common": true,
        "@trezor/connect-web>@trezor/utils": true,
        "@trezor/connect-web>tslib": true,
        "webpack>events": true
      }
    },
    "@metamask/eth-trezor-keyring>hdkey": {
      "packages": {
        "browserify>assert": true,
        "browserify>crypto-browserify": true,
        "ethereumjs-util>create-hash>ripemd160": true,
        "ethereumjs-util>ethereum-cryptography>bs58check": true,
        "ganache>secp256k1": true,
        "koa>content-disposition>safe-buffer": true
      }
    },
    "@metamask/etherscan-link": {
      "globals": {
        "URL": true
      }
    },
    "@metamask/ethjs": {
      "globals": {
        "clearInterval": true,
        "setInterval": true
      },
      "packages": {
        "@metamask/ethjs-contract": true,
        "@metamask/ethjs-query": true,
        "@metamask/ethjs>@metamask/ethjs-filter": true,
        "@metamask/ethjs>@metamask/ethjs-provider-http": true,
        "@metamask/ethjs>@metamask/ethjs-unit": true,
        "@metamask/ethjs>@metamask/ethjs-util": true,
        "@metamask/ethjs>@metamask/number-to-bn": true,
        "@metamask/ethjs>ethjs-abi": true,
        "@metamask/ethjs>js-sha3": true,
        "bn.js": true,
        "browserify>buffer": true
      }
    },
    "@metamask/ethjs-contract": {
      "packages": {
        "@babel/runtime": true,
        "@metamask/ethjs>@metamask/ethjs-filter": true,
        "@metamask/ethjs>@metamask/ethjs-util": true,
        "@metamask/ethjs>ethjs-abi": true,
        "@metamask/ethjs>js-sha3": true,
        "promise-to-callback": true
      }
    },
    "@metamask/ethjs-query": {
      "globals": {
        "console": true
      },
      "packages": {
        "@metamask/ethjs-query>@metamask/ethjs-format": true,
        "@metamask/ethjs-query>@metamask/ethjs-rpc": true,
        "promise-to-callback": true
      }
    },
    "@metamask/ethjs-query>@metamask/ethjs-format": {
      "packages": {
        "@metamask/ethjs-query>@metamask/ethjs-format>ethjs-schema": true,
        "@metamask/ethjs>@metamask/ethjs-util": true,
        "@metamask/ethjs>@metamask/ethjs-util>strip-hex-prefix": true,
        "@metamask/ethjs>@metamask/number-to-bn": true
      }
    },
    "@metamask/ethjs-query>@metamask/ethjs-rpc": {
      "packages": {
        "promise-to-callback": true
      }
    },
    "@metamask/ethjs>@metamask/ethjs-filter": {
      "globals": {
        "clearInterval": true,
        "setInterval": true
      }
    },
    "@metamask/ethjs>@metamask/ethjs-provider-http": {
      "packages": {
        "@metamask/ethjs>@metamask/ethjs-provider-http>xhr2": true
      }
    },
    "@metamask/ethjs>@metamask/ethjs-provider-http>xhr2": {
      "globals": {
        "XMLHttpRequest": true
      }
    },
    "@metamask/ethjs>@metamask/ethjs-unit": {
      "packages": {
        "@metamask/ethjs>@metamask/number-to-bn": true,
        "bn.js": true
      }
    },
    "@metamask/ethjs>@metamask/ethjs-util": {
      "packages": {
        "@metamask/ethjs>@metamask/ethjs-util>is-hex-prefixed": true,
        "@metamask/ethjs>@metamask/ethjs-util>strip-hex-prefix": true,
        "browserify>buffer": true
      }
    },
    "@metamask/ethjs>@metamask/ethjs-util>strip-hex-prefix": {
      "packages": {
        "@metamask/ethjs>@metamask/ethjs-util>is-hex-prefixed": true
      }
    },
    "@metamask/ethjs>@metamask/number-to-bn": {
      "packages": {
        "@metamask/ethjs>@metamask/ethjs-util>strip-hex-prefix": true,
        "bn.js": true
      }
    },
    "@metamask/ethjs>ethjs-abi": {
      "packages": {
        "@metamask/ethjs>ethjs-abi>number-to-bn": true,
        "@metamask/ethjs>js-sha3": true,
        "bn.js": true,
        "browserify>buffer": true
      }
    },
    "@metamask/ethjs>ethjs-abi>number-to-bn": {
      "packages": {
        "@metamask/ethjs>@metamask/ethjs-util>strip-hex-prefix": true,
        "bn.js": true
      }
    },
    "@metamask/ethjs>js-sha3": {
      "globals": {
        "define": true
      },
      "packages": {
        "browserify>process": true
      }
    },
    "@metamask/gas-fee-controller": {
      "globals": {
        "clearInterval": true,
        "console.error": true,
        "setInterval": true
      },
      "packages": {
        "@metamask/assets-controllers>@metamask/polling-controller": true,
        "@metamask/controller-utils": true,
        "@metamask/eth-query": true,
        "bn.js": true,
        "browserify>buffer": true,
        "uuid": true
      }
    },
    "@metamask/jazzicon": {
      "globals": {
        "document.createElement": true,
        "document.createElementNS": true
      },
      "packages": {
        "@metamask/jazzicon>color": true,
        "@metamask/jazzicon>mersenne-twister": true
      }
    },
    "@metamask/jazzicon>color": {
      "packages": {
        "@metamask/jazzicon>color>clone": true,
        "@metamask/jazzicon>color>color-convert": true,
        "@metamask/jazzicon>color>color-string": true
      }
    },
    "@metamask/jazzicon>color>clone": {
      "packages": {
        "browserify>buffer": true
      }
    },
    "@metamask/jazzicon>color>color-convert": {
      "packages": {
        "@metamask/jazzicon>color>color-convert>color-name": true
      }
    },
    "@metamask/jazzicon>color>color-string": {
      "packages": {
        "jest-canvas-mock>moo-color>color-name": true
      }
    },
    "@metamask/keyring-api": {
      "packages": {
        "@metamask/keyring-api>uuid": true,
        "@metamask/utils": true,
        "superstruct": true
      }
    },
    "@metamask/keyring-api>uuid": {
      "globals": {
        "crypto": true
      }
    },
    "@metamask/keyring-controller": {
      "packages": {
        "@ethereumjs/tx>@ethereumjs/util": true,
        "@metamask/browser-passworder": true,
        "@metamask/eth-sig-util": true,
        "@metamask/keyring-controller>@metamask/base-controller": true,
        "@metamask/keyring-controller>@metamask/eth-hd-keyring": true,
        "@metamask/keyring-controller>@metamask/eth-simple-keyring": true,
        "@metamask/keyring-controller>ethereumjs-wallet": true,
        "@metamask/name-controller>async-mutex": true,
        "@metamask/utils": true
      }
    },
    "@metamask/keyring-controller>@metamask/base-controller": {
      "globals": {
        "setTimeout": true
      },
      "packages": {
        "immer": true
      }
    },
    "@metamask/keyring-controller>@metamask/eth-hd-keyring": {
      "globals": {
        "TextEncoder": true
      },
      "packages": {
        "@ethereumjs/tx>@ethereumjs/util": true,
        "@ethereumjs/tx>ethereum-cryptography": true,
        "@metamask/eth-sig-util": true,
        "@metamask/scure-bip39": true,
        "@metamask/utils": true,
        "browserify>buffer": true
      }
    },
    "@metamask/keyring-controller>@metamask/eth-simple-keyring": {
      "packages": {
        "@ethereumjs/tx>@ethereumjs/util": true,
        "@ethereumjs/tx>ethereum-cryptography": true,
        "@metamask/eth-sig-util": true,
        "@metamask/utils": true,
        "browserify>buffer": true,
        "mocha>serialize-javascript>randombytes": true
      }
    },
    "@metamask/keyring-controller>ethereumjs-wallet": {
      "packages": {
        "@metamask/keyring-controller>ethereumjs-wallet>ethereum-cryptography": true,
        "@metamask/keyring-controller>ethereumjs-wallet>ethereumjs-util": true,
        "@metamask/keyring-controller>ethereumjs-wallet>utf8": true,
        "browserify>buffer": true,
        "browserify>crypto-browserify": true,
        "eth-lattice-keyring>gridplus-sdk>aes-js": true,
        "ethereumjs-util>ethereum-cryptography>bs58check": true,
        "ethereumjs-util>ethereum-cryptography>scrypt-js": true,
        "mocha>serialize-javascript>randombytes": true,
        "uuid": true
      }
    },
    "@metamask/keyring-controller>ethereumjs-wallet>ethereum-cryptography": {
      "packages": {
        "browserify>assert": true,
        "browserify>buffer": true,
        "browserify>crypto-browserify>create-hmac": true,
        "ethereumjs-util>ethereum-cryptography>bs58check": true,
        "ethereumjs-util>ethereum-cryptography>hash.js": true,
        "ganache>keccak": true,
        "ganache>secp256k1": true,
        "koa>content-disposition>safe-buffer": true,
        "mocha>serialize-javascript>randombytes": true
      }
    },
    "@metamask/keyring-controller>ethereumjs-wallet>ethereumjs-util": {
      "packages": {
        "@metamask/keyring-controller>ethereumjs-wallet>ethereum-cryptography": true,
        "@metamask/keyring-controller>ethereumjs-wallet>ethereumjs-util>rlp": true,
        "bn.js": true,
        "browserify>assert": true,
        "browserify>buffer": true,
        "browserify>insert-module-globals>is-buffer": true,
        "ethereumjs-util>create-hash": true
      }
    },
    "@metamask/keyring-controller>ethereumjs-wallet>ethereumjs-util>rlp": {
      "packages": {
        "bn.js": true,
        "browserify>buffer": true
      }
    },
    "@metamask/logging-controller": {
      "packages": {
        "@metamask/logging-controller>@metamask/base-controller": true,
        "uuid": true
      }
    },
    "@metamask/logging-controller>@metamask/base-controller": {
      "globals": {
        "setTimeout": true
      },
      "packages": {
        "immer": true
      }
    },
    "@metamask/logo": {
      "globals": {
        "addEventListener": true,
        "document.body.appendChild": true,
        "document.createElementNS": true,
        "innerHeight": true,
        "innerWidth": true,
        "requestAnimationFrame": true
      },
      "packages": {
        "@metamask/logo>gl-mat4": true,
        "@metamask/logo>gl-vec3": true
      }
    },
    "@metamask/message-manager": {
      "packages": {
        "@metamask/base-controller": true,
        "@metamask/eth-sig-util": true,
        "@metamask/message-manager>@metamask/controller-utils": true,
        "@metamask/message-manager>jsonschema": true,
        "@metamask/utils": true,
        "browserify>buffer": true,
        "uuid": true,
        "webpack>events": true
      }
    },
    "@metamask/message-manager>@metamask/controller-utils": {
      "globals": {
        "URL": true,
        "console.error": true,
        "fetch": true,
        "setTimeout": true
      },
      "packages": {
        "@ethereumjs/tx>@ethereumjs/util": true,
        "@metamask/controller-utils>@spruceid/siwe-parser": true,
        "@metamask/ethjs>@metamask/ethjs-unit": true,
        "@metamask/utils": true,
        "bn.js": true,
        "browserify>buffer": true,
        "eslint>fast-deep-equal": true,
        "eth-ens-namehash": true
      }
    },
    "@metamask/message-manager>jsonschema": {
      "packages": {
        "browserify>url": true
      }
    },
    "@metamask/message-signing-snap>@noble/curves": {
      "globals": {
        "TextEncoder": true
      },
      "packages": {
        "@noble/hashes": true
      }
    },
    "@metamask/name-controller": {
      "globals": {
        "fetch": true
      },
      "packages": {
        "@metamask/name-controller>@metamask/base-controller": true,
        "@metamask/name-controller>async-mutex": true,
        "@metamask/utils": true
      }
    },
    "@metamask/name-controller>@metamask/base-controller": {
      "globals": {
        "setTimeout": true
      },
      "packages": {
        "immer": true
      }
    },
    "@metamask/name-controller>async-mutex": {
      "globals": {
        "setTimeout": true
      },
      "packages": {
        "@trezor/connect-web>tslib": true
      }
    },
    "@metamask/network-controller": {
      "globals": {
        "URL": true,
        "btoa": true,
        "fetch": true,
        "setTimeout": true
      },
      "packages": {
        "@metamask/controller-utils": true,
        "@metamask/eth-json-rpc-middleware": true,
        "@metamask/eth-query": true,
        "@metamask/eth-token-tracker>eth-block-tracker": true,
        "@metamask/network-controller>@metamask/base-controller": true,
        "@metamask/network-controller>@metamask/eth-json-rpc-infura": true,
        "@metamask/network-controller>@metamask/eth-json-rpc-provider": true,
        "@metamask/network-controller>@metamask/swappable-obj-proxy": true,
        "@metamask/providers>@metamask/rpc-errors": true,
        "@metamask/snaps-controllers>@metamask/json-rpc-engine": true,
        "@metamask/utils": true,
        "browserify>assert": true,
        "uuid": true
      }
    },
    "@metamask/network-controller>@metamask/base-controller": {
      "globals": {
        "setTimeout": true
      },
      "packages": {
        "immer": true
      }
    },
    "@metamask/network-controller>@metamask/eth-json-rpc-infura": {
      "globals": {
        "setTimeout": true
      },
      "packages": {
        "@metamask/eth-json-rpc-middleware>@metamask/eth-json-rpc-provider": true,
        "@metamask/network-controller>@metamask/eth-json-rpc-infura>@metamask/json-rpc-engine": true,
        "@metamask/providers>@metamask/rpc-errors": true,
        "@metamask/utils": true,
        "node-fetch": true
      }
    },
    "@metamask/network-controller>@metamask/eth-json-rpc-infura>@metamask/json-rpc-engine": {
      "packages": {
        "@metamask/providers>@metamask/rpc-errors": true,
        "@metamask/safe-event-emitter": true,
        "@metamask/utils": true
      }
    },
    "@metamask/network-controller>@metamask/eth-json-rpc-provider": {
      "packages": {
        "@metamask/safe-event-emitter": true,
        "@metamask/snaps-controllers>@metamask/json-rpc-engine": true
      }
    },
    "@metamask/notification-controller": {
      "packages": {
        "@metamask/notification-controller>@metamask/base-controller": true,
        "@metamask/notification-controller>@metamask/utils": true,
        "@metamask/notification-controller>nanoid": true
      }
    },
    "@metamask/notification-controller>@metamask/base-controller": {
      "globals": {
        "setTimeout": true
      },
      "packages": {
        "immer": true
      }
    },
    "@metamask/notification-controller>@metamask/utils": {
      "globals": {
        "TextDecoder": true,
        "TextEncoder": true
      },
      "packages": {
        "browserify>buffer": true,
        "nock>debug": true,
        "semver": true,
        "superstruct": true
      }
    },
    "@metamask/notification-controller>nanoid": {
      "globals": {
        "crypto.getRandomValues": true
      }
    },
    "@metamask/object-multiplex": {
      "globals": {
        "console.warn": true
      },
      "packages": {
        "@metamask/object-multiplex>readable-stream": true,
        "pump>once": true
      }
    },
    "@metamask/object-multiplex>readable-stream": {
      "packages": {
        "browserify>browser-resolve": true,
        "browserify>buffer": true,
        "browserify>process": true,
        "browserify>string_decoder": true,
        "pumpify>inherits": true,
        "readable-stream>util-deprecate": true,
        "webpack>events": true
      }
    },
    "@metamask/obs-store": {
      "packages": {
        "@metamask/obs-store>readable-stream": true,
        "@metamask/safe-event-emitter": true
      }
    },
    "@metamask/obs-store>readable-stream": {
      "packages": {
        "browserify>browser-resolve": true,
        "browserify>buffer": true,
        "browserify>process": true,
        "browserify>string_decoder": true,
        "pumpify>inherits": true,
        "readable-stream>util-deprecate": true,
        "webpack>events": true
      }
    },
    "@metamask/permission-controller": {
      "globals": {
        "console.error": true
      },
      "packages": {
        "@metamask/controller-utils": true,
        "@metamask/permission-controller>@metamask/base-controller": true,
        "@metamask/permission-controller>nanoid": true,
        "@metamask/providers>@metamask/rpc-errors": true,
        "@metamask/snaps-controllers>@metamask/json-rpc-engine": true,
        "@metamask/utils": true,
        "deep-freeze-strict": true,
        "immer": true
      }
    },
    "@metamask/permission-controller>@metamask/base-controller": {
      "globals": {
        "setTimeout": true
      },
      "packages": {
        "immer": true
      }
    },
    "@metamask/permission-controller>nanoid": {
      "globals": {
        "crypto.getRandomValues": true
      }
    },
    "@metamask/permission-log-controller": {
      "packages": {
        "@metamask/permission-log-controller>@metamask/base-controller": true,
        "@metamask/utils": true
      }
    },
    "@metamask/permission-log-controller>@metamask/base-controller": {
      "globals": {
        "setTimeout": true
      },
      "packages": {
        "immer": true
      }
    },
    "@metamask/phishing-controller": {
      "globals": {
        "fetch": true
      },
      "packages": {
        "@metamask/controller-utils": true,
        "@metamask/phishing-controller>@metamask/base-controller": true,
        "@metamask/phishing-warning>eth-phishing-detect": true,
        "punycode": true
      }
    },
    "@metamask/phishing-controller>@metamask/base-controller": {
      "globals": {
        "setTimeout": true
      },
      "packages": {
        "immer": true
      }
    },
    "@metamask/phishing-warning>eth-phishing-detect": {
      "packages": {
        "eslint>optionator>fast-levenshtein": true
      }
    },
    "@metamask/post-message-stream": {
      "globals": {
        "MessageEvent.prototype": true,
        "WorkerGlobalScope": true,
        "addEventListener": true,
        "browser": true,
        "chrome": true,
        "location.origin": true,
        "postMessage": true,
        "removeEventListener": true
      },
      "packages": {
        "@metamask/post-message-stream>readable-stream": true,
        "@metamask/utils": true
      }
    },
    "@metamask/post-message-stream>readable-stream": {
      "packages": {
        "browserify>browser-resolve": true,
        "browserify>buffer": true,
        "browserify>process": true,
        "browserify>string_decoder": true,
        "pumpify>inherits": true,
        "readable-stream>util-deprecate": true,
        "webpack>events": true
      }
    },
    "@metamask/ppom-validator>elliptic": {
      "packages": {
        "@metamask/ppom-validator>elliptic>brorand": true,
        "@metamask/ppom-validator>elliptic>hmac-drbg": true,
        "@metamask/ppom-validator>elliptic>minimalistic-assert": true,
        "@metamask/ppom-validator>elliptic>minimalistic-crypto-utils": true,
        "bn.js": true,
        "ethereumjs-util>ethereum-cryptography>hash.js": true,
        "pumpify>inherits": true
      }
    },
    "@metamask/ppom-validator>elliptic>brorand": {
      "globals": {
        "crypto": true,
        "msCrypto": true
      },
      "packages": {
        "browserify>browser-resolve": true
      }
    },
    "@metamask/ppom-validator>elliptic>hmac-drbg": {
      "packages": {
        "@metamask/ppom-validator>elliptic>minimalistic-assert": true,
        "@metamask/ppom-validator>elliptic>minimalistic-crypto-utils": true,
        "ethereumjs-util>ethereum-cryptography>hash.js": true
      }
    },
    "@metamask/providers>@metamask/rpc-errors": {
      "packages": {
        "@metamask/utils": true,
        "eth-rpc-errors>fast-safe-stringify": true
      }
    },
    "@metamask/queued-request-controller": {
      "packages": {
        "@metamask/providers>@metamask/rpc-errors": true,
        "@metamask/queued-request-controller>@metamask/base-controller": true,
        "@metamask/selected-network-controller": true,
        "@metamask/snaps-controllers>@metamask/json-rpc-engine": true,
        "@metamask/utils": true
      }
    },
    "@metamask/queued-request-controller>@metamask/base-controller": {
      "globals": {
        "setTimeout": true
      },
      "packages": {
        "immer": true
      }
    },
    "@metamask/rate-limit-controller": {
      "globals": {
        "setTimeout": true
      },
      "packages": {
        "@metamask/providers>@metamask/rpc-errors": true,
        "@metamask/rate-limit-controller>@metamask/base-controller": true,
        "@metamask/utils": true
      }
    },
    "@metamask/rate-limit-controller>@metamask/base-controller": {
      "globals": {
        "setTimeout": true
      },
      "packages": {
        "immer": true
      }
    },
    "@metamask/rpc-methods-flask>nanoid": {
      "globals": {
        "crypto.getRandomValues": true
      }
    },
    "@metamask/rpc-methods>nanoid": {
      "globals": {
        "crypto.getRandomValues": true
      }
    },
    "@metamask/safe-event-emitter": {
      "globals": {
        "setTimeout": true
      },
      "packages": {
        "webpack>events": true
      }
    },
    "@metamask/scure-bip39": {
      "globals": {
        "TextEncoder": true
      },
      "packages": {
        "@metamask/scure-bip39>@noble/hashes": true,
        "@metamask/utils>@scure/base": true
      }
    },
    "@metamask/scure-bip39>@noble/hashes": {
      "globals": {
        "TextEncoder": true,
        "crypto": true
      }
    },
    "@metamask/selected-network-controller": {
      "packages": {
        "@metamask/network-controller>@metamask/swappable-obj-proxy": true,
        "@metamask/selected-network-controller>@metamask/base-controller": true
      }
    },
    "@metamask/selected-network-controller>@metamask/base-controller": {
      "globals": {
        "setTimeout": true
      },
      "packages": {
        "immer": true
      }
    },
    "@metamask/signature-controller": {
      "globals": {
        "console.info": true
      },
      "packages": {
        "@metamask/controller-utils": true,
        "@metamask/logging-controller": true,
        "@metamask/providers>@metamask/rpc-errors": true,
        "@metamask/signature-controller>@metamask/base-controller": true,
        "@metamask/signature-controller>@metamask/message-manager": true,
        "@metamask/utils": true,
        "browserify>buffer": true,
        "lodash": true,
        "webpack>events": true
      }
    },
    "@metamask/signature-controller>@metamask/base-controller": {
      "globals": {
        "setTimeout": true
      },
      "packages": {
        "immer": true
      }
    },
    "@metamask/signature-controller>@metamask/message-manager": {
      "packages": {
        "@metamask/controller-utils": true,
        "@metamask/eth-sig-util": true,
        "@metamask/message-manager>jsonschema": true,
        "@metamask/signature-controller>@metamask/base-controller": true,
        "@metamask/utils": true,
        "browserify>buffer": true,
        "uuid": true,
        "webpack>events": true
      }
    },
    "@metamask/smart-transactions-controller": {
      "globals": {
        "URLSearchParams": true,
        "clearInterval": true,
        "console.error": true,
        "console.log": true,
        "fetch": true,
        "setInterval": true
      },
      "packages": {
        "@ethersproject/abi>@ethersproject/bytes": true,
        "@metamask/assets-controllers>@metamask/polling-controller": true,
        "@metamask/controller-utils": true,
        "@metamask/eth-query": true,
        "@metamask/smart-transactions-controller>@ethereumjs/tx": true,
        "@metamask/smart-transactions-controller>@ethereumjs/util": true,
        "@metamask/smart-transactions-controller>@metamask/transaction-controller": true,
        "@metamask/smart-transactions-controller>bignumber.js": true,
        "browserify>buffer": true,
        "fast-json-patch": true,
        "lodash": true,
        "webpack>events": true
      }
    },
    "@metamask/smart-transactions-controller>@babel/runtime": {
      "globals": {
        "regeneratorRuntime": "write"
      }
    },
    "@metamask/smart-transactions-controller>@ethereumjs/tx": {
      "packages": {
        "@ethereumjs/tx>ethereum-cryptography": true,
        "@metamask/smart-transactions-controller>@ethereumjs/tx>@ethereumjs/common": true,
        "@metamask/smart-transactions-controller>@ethereumjs/tx>@ethereumjs/rlp": true,
        "@metamask/smart-transactions-controller>@ethereumjs/util": true
      }
    },
    "@metamask/smart-transactions-controller>@ethereumjs/tx>@ethereumjs/common": {
      "packages": {
        "@metamask/smart-transactions-controller>@ethereumjs/util": true,
        "webpack>events": true
      }
    },
    "@metamask/smart-transactions-controller>@ethereumjs/tx>@ethereumjs/rlp": {
      "globals": {
        "TextEncoder": true
      }
    },
    "@metamask/smart-transactions-controller>@ethereumjs/util": {
      "globals": {
        "console.warn": true,
        "fetch": true
      },
      "packages": {
        "@ethereumjs/tx>ethereum-cryptography": true,
        "@metamask/smart-transactions-controller>@ethereumjs/util>@ethereumjs/rlp": true,
        "webpack>events": true
      }
    },
    "@metamask/smart-transactions-controller>@ethereumjs/util>@ethereumjs/rlp": {
      "globals": {
        "TextEncoder": true
      }
    },
    "@metamask/smart-transactions-controller>@metamask/base-controller": {
      "globals": {
        "setTimeout": true
      },
      "packages": {
        "immer": true
      }
    },
    "@metamask/smart-transactions-controller>@metamask/controllers>nanoid": {
      "globals": {
        "crypto.getRandomValues": true
      }
    },
    "@metamask/smart-transactions-controller>@metamask/transaction-controller": {
      "globals": {
        "clearTimeout": true,
        "console.error": true,
        "fetch": true,
        "setTimeout": true
      },
      "packages": {
        "@ethereumjs/tx>@ethereumjs/common": true,
        "@ethersproject/abi": true,
        "@ethersproject/contracts": true,
        "@ethersproject/providers": true,
        "@metamask/controller-utils": true,
        "@metamask/eth-query": true,
        "@metamask/gas-fee-controller": true,
        "@metamask/metamask-eth-abis": true,
        "@metamask/name-controller>async-mutex": true,
        "@metamask/network-controller": true,
        "@metamask/providers>@metamask/rpc-errors": true,
        "@metamask/smart-transactions-controller>@metamask/base-controller": true,
        "@metamask/smart-transactions-controller>@metamask/transaction-controller>@ethereumjs/tx": true,
        "@metamask/smart-transactions-controller>@metamask/transaction-controller>@ethereumjs/util": true,
        "@metamask/smart-transactions-controller>@metamask/transaction-controller>eth-method-registry": true,
        "@metamask/transaction-controller>nonce-tracker": true,
        "@metamask/utils": true,
        "bn.js": true,
        "browserify>buffer": true,
        "fast-json-patch": true,
        "lodash": true,
        "uuid": true,
        "webpack>events": true
      }
    },
    "@metamask/smart-transactions-controller>@metamask/transaction-controller>@ethereumjs/tx": {
      "packages": {
        "@ethereumjs/tx>@ethereumjs/common": true,
        "@ethereumjs/tx>@ethereumjs/rlp": true,
        "@ethereumjs/tx>ethereum-cryptography": true,
        "@metamask/smart-transactions-controller>@metamask/transaction-controller>@ethereumjs/util": true,
        "browserify>buffer": true,
        "browserify>insert-module-globals>is-buffer": true
      }
    },
    "@metamask/smart-transactions-controller>@metamask/transaction-controller>@ethereumjs/util": {
      "globals": {
        "console.warn": true
      },
      "packages": {
        "@ethereumjs/tx>@ethereumjs/rlp": true,
        "@ethereumjs/tx>@ethereumjs/util>micro-ftch": true,
        "@ethereumjs/tx>ethereum-cryptography": true,
        "browserify>buffer": true,
        "browserify>insert-module-globals>is-buffer": true,
        "webpack>events": true
      }
    },
    "@metamask/smart-transactions-controller>@metamask/transaction-controller>eth-method-registry": {
      "packages": {
        "@metamask/smart-transactions-controller>@metamask/transaction-controller>eth-method-registry>@metamask/ethjs-contract": true,
        "@metamask/smart-transactions-controller>@metamask/transaction-controller>eth-method-registry>@metamask/ethjs-query": true
      }
    },
    "@metamask/smart-transactions-controller>@metamask/transaction-controller>eth-method-registry>@metamask/ethjs-contract": {
      "packages": {
        "@metamask/ethjs>ethjs-abi": true,
        "@metamask/ethjs>js-sha3": true,
        "@metamask/smart-transactions-controller>@babel/runtime": true,
        "@metamask/smart-transactions-controller>@metamask/transaction-controller>eth-method-registry>@metamask/ethjs-contract>@metamask/ethjs-filter": true,
        "@metamask/smart-transactions-controller>@metamask/transaction-controller>eth-method-registry>@metamask/ethjs-contract>@metamask/ethjs-util": true,
        "promise-to-callback": true
      }
    },
    "@metamask/smart-transactions-controller>@metamask/transaction-controller>eth-method-registry>@metamask/ethjs-contract>@metamask/ethjs-filter": {
      "globals": {
        "clearInterval": true,
        "setInterval": true
      }
    },
    "@metamask/smart-transactions-controller>@metamask/transaction-controller>eth-method-registry>@metamask/ethjs-contract>@metamask/ethjs-util": {
      "packages": {
        "@metamask/ethjs>@metamask/ethjs-util>is-hex-prefixed": true,
        "@metamask/ethjs>@metamask/ethjs-util>strip-hex-prefix": true,
        "browserify>buffer": true
      }
    },
    "@metamask/smart-transactions-controller>@metamask/transaction-controller>eth-method-registry>@metamask/ethjs-query": {
      "globals": {
        "console": true
      },
      "packages": {
        "@metamask/smart-transactions-controller>@metamask/transaction-controller>eth-method-registry>@metamask/ethjs-query>@metamask/ethjs-format": true,
        "@metamask/smart-transactions-controller>@metamask/transaction-controller>eth-method-registry>@metamask/ethjs-query>@metamask/ethjs-rpc": true,
        "promise-to-callback": true
      }
    },
    "@metamask/smart-transactions-controller>@metamask/transaction-controller>eth-method-registry>@metamask/ethjs-query>@metamask/ethjs-format": {
      "packages": {
        "@metamask/ethjs-query>@metamask/ethjs-format>ethjs-schema": true,
        "@metamask/ethjs>@metamask/ethjs-util>strip-hex-prefix": true,
        "@metamask/ethjs>@metamask/number-to-bn": true,
        "@metamask/smart-transactions-controller>@metamask/transaction-controller>eth-method-registry>@metamask/ethjs-contract>@metamask/ethjs-util": true
      }
    },
    "@metamask/smart-transactions-controller>@metamask/transaction-controller>eth-method-registry>@metamask/ethjs-query>@metamask/ethjs-rpc": {
      "packages": {
        "promise-to-callback": true
      }
    },
    "@metamask/smart-transactions-controller>bignumber.js": {
      "globals": {
        "crypto": true,
        "define": true
      }
    },
    "@metamask/snaps-controllers": {
      "globals": {
        "DecompressionStream": true,
        "URL": true,
        "chrome.offscreen.createDocument": true,
        "chrome.offscreen.hasDocument": true,
        "clearTimeout": true,
        "document.getElementById": true,
        "fetch.bind": true,
        "setTimeout": true
      },
      "packages": {
        "@metamask/object-multiplex": true,
        "@metamask/permission-controller": true,
        "@metamask/post-message-stream": true,
        "@metamask/providers>@metamask/rpc-errors": true,
        "@metamask/snaps-controllers>@metamask/base-controller": true,
        "@metamask/snaps-controllers>@metamask/json-rpc-engine": true,
        "@metamask/snaps-controllers>@metamask/json-rpc-middleware-stream": true,
        "@metamask/snaps-controllers>@metamask/snaps-rpc-methods": true,
        "@metamask/snaps-controllers>@xstate/fsm": true,
        "@metamask/snaps-controllers>get-npm-tarball-url": true,
        "@metamask/snaps-controllers>nanoid": true,
        "@metamask/snaps-controllers>readable-stream": true,
        "@metamask/snaps-controllers>readable-web-to-node-stream": true,
        "@metamask/snaps-controllers>tar-stream": true,
        "@metamask/snaps-sdk": true,
        "@metamask/snaps-utils": true,
        "@metamask/snaps-utils>@metamask/snaps-registry": true,
        "@metamask/utils": true,
        "browserify>browserify-zlib": true,
        "eslint>fast-deep-equal": true,
        "lavamoat-browserify>concat-stream": true
      }
    },
    "@metamask/snaps-controllers-flask>nanoid": {
      "globals": {
        "crypto.getRandomValues": true
      }
    },
    "@metamask/snaps-controllers>@metamask/base-controller": {
      "globals": {
        "setTimeout": true
      },
      "packages": {
        "immer": true
      }
    },
    "@metamask/snaps-controllers>@metamask/json-rpc-engine": {
      "packages": {
        "@metamask/providers>@metamask/rpc-errors": true,
        "@metamask/safe-event-emitter": true,
        "@metamask/utils": true
      }
    },
    "@metamask/snaps-controllers>@metamask/json-rpc-middleware-stream": {
      "globals": {
        "console.warn": true,
        "setTimeout": true
      },
      "packages": {
        "@metamask/safe-event-emitter": true,
        "@metamask/snaps-controllers>@metamask/json-rpc-middleware-stream>readable-stream": true
      }
    },
    "@metamask/snaps-controllers>@metamask/json-rpc-middleware-stream>readable-stream": {
      "packages": {
        "browserify>browser-resolve": true,
        "browserify>buffer": true,
        "browserify>process": true,
        "browserify>string_decoder": true,
        "pumpify>inherits": true,
        "readable-stream>util-deprecate": true,
        "webpack>events": true
      }
    },
<<<<<<< HEAD
=======
    "@metamask/snaps-controllers>@metamask/snaps-rpc-methods": {
      "packages": {
        "@metamask/permission-controller": true,
        "@metamask/providers>@metamask/rpc-errors": true,
        "@metamask/snaps-sdk": true,
        "@metamask/snaps-sdk>@metamask/key-tree": true,
        "@metamask/snaps-utils": true,
        "@metamask/utils": true,
        "@noble/hashes": true,
        "superstruct": true
      }
    },
    "@metamask/snaps-controllers>concat-stream": {
      "packages": {
        "@metamask/snaps-controllers>readable-stream": true,
        "browserify>buffer": true,
        "browserify>concat-stream>typedarray": true,
        "pumpify>inherits": true,
        "terser>source-map-support>buffer-from": true
      }
    },
>>>>>>> 1fe471d1
    "@metamask/snaps-controllers>nanoid": {
      "globals": {
        "crypto.getRandomValues": true
      }
    },
    "@metamask/snaps-controllers>readable-stream": {
      "packages": {
        "browserify>browser-resolve": true,
        "browserify>buffer": true,
        "browserify>process": true,
        "browserify>string_decoder": true,
        "pumpify>inherits": true,
        "readable-stream>util-deprecate": true,
        "webpack>events": true
      }
    },
    "@metamask/snaps-controllers>readable-web-to-node-stream": {
      "packages": {
        "@metamask/snaps-controllers>readable-web-to-node-stream>readable-stream": true
      }
    },
    "@metamask/snaps-controllers>readable-web-to-node-stream>readable-stream": {
      "packages": {
        "browserify>browser-resolve": true,
        "browserify>buffer": true,
        "browserify>process": true,
        "browserify>string_decoder": true,
        "pumpify>inherits": true,
        "readable-stream>util-deprecate": true,
        "webpack>events": true
      }
    },
    "@metamask/snaps-controllers>tar-stream": {
      "packages": {
        "@metamask/snaps-controllers>tar-stream>b4a": true,
        "@metamask/snaps-controllers>tar-stream>fast-fifo": true,
        "@metamask/snaps-controllers>tar-stream>streamx": true,
        "browserify>browser-resolve": true
      }
    },
    "@metamask/snaps-controllers>tar-stream>b4a": {
      "globals": {
        "TextDecoder": true,
        "TextEncoder": true
      }
    },
    "@metamask/snaps-controllers>tar-stream>streamx": {
      "packages": {
        "@metamask/snaps-controllers>tar-stream>fast-fifo": true,
        "@metamask/snaps-controllers>tar-stream>streamx>queue-tick": true,
        "webpack>events": true
      }
    },
    "@metamask/snaps-controllers>tar-stream>streamx>queue-tick": {
      "globals": {
        "queueMicrotask": true
      }
    },
    "@metamask/snaps-execution-environments": {
      "globals": {
        "document.getElementById": true
      },
      "packages": {
        "@metamask/post-message-stream": true,
        "@metamask/snaps-utils": true,
        "@metamask/utils": true
      }
    },
    "@metamask/snaps-rpc-methods": {
      "packages": {
        "@metamask/permission-controller": true,
        "@metamask/providers>@metamask/rpc-errors": true,
        "@metamask/snaps-sdk": true,
        "@metamask/snaps-sdk>@metamask/key-tree": true,
        "@metamask/snaps-utils": true,
        "@metamask/utils": true,
        "@noble/hashes": true,
        "superstruct": true
      }
    },
    "@metamask/snaps-sdk": {
      "globals": {
        "fetch": true
      },
      "packages": {
        "@metamask/providers>@metamask/rpc-errors": true,
        "@metamask/snaps-sdk>fast-xml-parser": true,
        "@metamask/utils": true,
        "superstruct": true
      }
    },
    "@metamask/snaps-sdk>@metamask/key-tree": {
      "packages": {
        "@metamask/message-signing-snap>@noble/curves": true,
        "@metamask/scure-bip39": true,
        "@metamask/utils": true,
        "@metamask/utils>@scure/base": true,
        "@noble/hashes": true
      }
    },
    "@metamask/snaps-sdk>fast-xml-parser": {
      "globals": {
        "entityName": true,
        "val": true
      },
      "packages": {
        "@metamask/snaps-sdk>fast-xml-parser>strnum": true
      }
    },
    "@metamask/snaps-utils": {
      "globals": {
        "File": true,
        "FileReader": true,
        "TextDecoder": true,
        "TextEncoder": true,
        "URL": true,
        "console.error": true,
        "console.log": true,
        "console.warn": true,
        "crypto": true,
        "document.body.appendChild": true,
        "document.createElement": true,
        "fetch": true
      },
      "packages": {
        "@metamask/permission-controller": true,
        "@metamask/providers>@metamask/rpc-errors": true,
        "@metamask/snaps-sdk": true,
        "@metamask/snaps-sdk>@metamask/key-tree": true,
        "@metamask/snaps-utils>@metamask/slip44": true,
        "@metamask/snaps-utils>cron-parser": true,
        "@metamask/snaps-utils>fast-json-stable-stringify": true,
        "@metamask/snaps-utils>marked": true,
        "@metamask/snaps-utils>rfdc": true,
        "@metamask/snaps-utils>validate-npm-package-name": true,
        "@metamask/utils": true,
        "@metamask/utils>@scure/base": true,
        "@noble/hashes": true,
        "chalk": true,
        "semver": true,
        "superstruct": true
      }
    },
    "@metamask/snaps-utils>@metamask/snaps-registry": {
      "packages": {
        "@metamask/message-signing-snap>@noble/curves": true,
        "@metamask/utils": true,
        "@noble/hashes": true,
        "superstruct": true
      }
    },
    "@metamask/snaps-utils>cron-parser": {
      "packages": {
        "browserify>browser-resolve": true,
        "luxon": true
      }
    },
    "@metamask/snaps-utils>marked": {
      "globals": {
        "console.error": true,
        "console.warn": true,
        "define": true
      }
    },
    "@metamask/snaps-utils>rfdc": {
      "packages": {
        "browserify>buffer": true
      }
    },
    "@metamask/snaps-utils>validate-npm-package-name": {
      "packages": {
        "@metamask/snaps-utils>validate-npm-package-name>builtins": true
      }
    },
    "@metamask/snaps-utils>validate-npm-package-name>builtins": {
      "packages": {
        "browserify>process": true,
        "semver": true
      }
    },
    "@metamask/test-bundler>@ethersproject/abstract-provider": {
      "packages": {
        "@ethersproject/abi>@ethersproject/bytes": true,
        "@ethersproject/abi>@ethersproject/logger": true,
        "@ethersproject/abi>@ethersproject/properties": true,
        "@ethersproject/bignumber": true
      }
    },
    "@metamask/test-bundler>@ethersproject/networks": {
      "packages": {
        "@ethersproject/abi>@ethersproject/logger": true
      }
    },
    "@metamask/transaction-controller": {
      "globals": {
        "clearTimeout": true,
        "console.error": true,
        "fetch": true,
        "setTimeout": true
      },
      "packages": {
        "@ethereumjs/tx": true,
        "@ethereumjs/tx>@ethereumjs/common": true,
        "@ethereumjs/tx>@ethereumjs/util": true,
        "@ethersproject/abi": true,
        "@ethersproject/contracts": true,
        "@ethersproject/providers": true,
        "@metamask/controller-utils": true,
        "@metamask/eth-query": true,
        "@metamask/gas-fee-controller": true,
        "@metamask/metamask-eth-abis": true,
        "@metamask/name-controller>async-mutex": true,
        "@metamask/network-controller": true,
        "@metamask/providers>@metamask/rpc-errors": true,
        "@metamask/transaction-controller>@metamask/base-controller": true,
        "@metamask/transaction-controller>nonce-tracker": true,
        "@metamask/utils": true,
        "bn.js": true,
        "browserify>buffer": true,
        "eth-method-registry": true,
        "fast-json-patch": true,
        "lodash": true,
        "uuid": true,
        "webpack>events": true
      }
    },
    "@metamask/transaction-controller>@metamask/base-controller": {
      "globals": {
        "setTimeout": true
      },
      "packages": {
        "immer": true
      }
    },
    "@metamask/transaction-controller>nonce-tracker": {
      "packages": {
        "@ethersproject/providers": true,
        "@metamask/eth-token-tracker>eth-block-tracker": true,
        "@metamask/transaction-controller>nonce-tracker>async-mutex": true,
        "browserify>assert": true
      }
    },
    "@metamask/transaction-controller>nonce-tracker>async-mutex": {
      "globals": {
        "clearTimeout": true,
        "setTimeout": true
      },
      "packages": {
        "@trezor/connect-web>tslib": true
      }
    },
    "@metamask/user-operation-controller": {
      "globals": {
        "fetch": true
      },
      "packages": {
        "@metamask/assets-controllers>@metamask/polling-controller": true,
        "@metamask/controller-utils": true,
        "@metamask/eth-query": true,
        "@metamask/gas-fee-controller": true,
        "@metamask/providers>@metamask/rpc-errors": true,
        "@metamask/transaction-controller": true,
        "@metamask/user-operation-controller>@metamask/base-controller": true,
        "@metamask/utils": true,
        "bn.js": true,
        "lodash": true,
        "superstruct": true,
        "uuid": true,
        "webpack>events": true
      }
    },
    "@metamask/user-operation-controller>@metamask/base-controller": {
      "globals": {
        "setTimeout": true
      },
      "packages": {
        "immer": true
      }
    },
    "@metamask/utils": {
      "globals": {
        "TextDecoder": true,
        "TextEncoder": true
      },
      "packages": {
        "@metamask/utils>@scure/base": true,
        "@metamask/utils>pony-cause": true,
        "@noble/hashes": true,
        "browserify>buffer": true,
        "nock>debug": true,
        "semver": true,
        "superstruct": true
      }
    },
    "@metamask/utils>@scure/base": {
      "globals": {
        "TextDecoder": true,
        "TextEncoder": true
      }
    },
    "@ngraveio/bc-ur": {
      "packages": {
        "@ngraveio/bc-ur>@keystonehq/alias-sampling": true,
        "@ngraveio/bc-ur>bignumber.js": true,
        "@ngraveio/bc-ur>cbor-sync": true,
        "@ngraveio/bc-ur>crc": true,
        "@ngraveio/bc-ur>jsbi": true,
        "addons-linter>sha.js": true,
        "browserify>assert": true,
        "browserify>buffer": true
      }
    },
    "@ngraveio/bc-ur>assert>object-is": {
      "packages": {
        "string.prototype.matchall>call-bind": true,
        "string.prototype.matchall>define-properties": true
      }
    },
    "@ngraveio/bc-ur>bignumber.js": {
      "globals": {
        "crypto": true,
        "define": true
      }
    },
    "@ngraveio/bc-ur>cbor-sync": {
      "globals": {
        "define": true
      },
      "packages": {
        "browserify>buffer": true
      }
    },
    "@ngraveio/bc-ur>crc": {
      "packages": {
        "browserify>buffer": true
      }
    },
    "@ngraveio/bc-ur>jsbi": {
      "globals": {
        "define": true
      }
    },
    "@noble/ciphers": {
      "globals": {
        "TextDecoder": true,
        "TextEncoder": true,
        "crypto": true
      }
    },
    "@noble/hashes": {
      "globals": {
        "TextEncoder": true,
        "crypto": true
      }
    },
    "@popperjs/core": {
      "globals": {
        "Element": true,
        "HTMLElement": true,
        "ShadowRoot": true,
        "console.error": true,
        "console.warn": true,
        "document": true,
        "navigator.userAgent": true
      }
    },
    "@reduxjs/toolkit": {
      "globals": {
        "AbortController": true,
        "__REDUX_DEVTOOLS_EXTENSION_COMPOSE__": true,
        "__REDUX_DEVTOOLS_EXTENSION__": true,
        "console.error": true,
        "console.info": true,
        "console.warn": true
      },
      "packages": {
        "@reduxjs/toolkit>reselect": true,
        "immer": true,
        "redux": true,
        "redux-thunk": true
      }
    },
    "@segment/loosely-validate-event": {
      "packages": {
        "@segment/loosely-validate-event>component-type": true,
        "@segment/loosely-validate-event>join-component": true,
        "browserify>assert": true,
        "browserify>buffer": true
      }
    },
    "@sentry/browser": {
      "globals": {
        "TextDecoder": true,
        "TextEncoder": true,
        "XMLHttpRequest": true,
        "__SENTRY_DEBUG__": true,
        "__SENTRY_RELEASE__": true,
        "indexedDB.open": true,
        "setTimeout": true
      },
      "packages": {
        "@sentry/browser>@sentry-internal/tracing": true,
        "@sentry/browser>@sentry/core": true,
        "@sentry/browser>@sentry/replay": true,
        "@sentry/utils": true
      }
    },
    "@sentry/browser>@sentry-internal/tracing": {
      "globals": {
        "Headers": true,
        "PerformanceObserver": true,
        "Request": true,
        "__SENTRY_DEBUG__": true,
        "addEventListener": true,
        "performance.getEntriesByType": true,
        "removeEventListener": true
      },
      "packages": {
        "@sentry/browser>@sentry/core": true,
        "@sentry/utils": true
      }
    },
    "@sentry/browser>@sentry/core": {
      "globals": {
        "__SENTRY_DEBUG__": true,
        "__SENTRY_TRACING__": true,
        "clearInterval": true,
        "clearTimeout": true,
        "console.warn": true,
        "setInterval": true,
        "setTimeout": true
      },
      "packages": {
        "@sentry/utils": true
      }
    },
    "@sentry/browser>@sentry/replay": {
      "globals": {
        "Blob": true,
        "CSSConditionRule": true,
        "CSSGroupingRule": true,
        "CSSMediaRule": true,
        "CSSSupportsRule": true,
        "DragEvent": true,
        "Element": true,
        "FormData": true,
        "HTMLCanvasElement": true,
        "HTMLElement.prototype": true,
        "HTMLFormElement": true,
        "HTMLImageElement": true,
        "HTMLInputElement.prototype": true,
        "HTMLOptionElement.prototype": true,
        "HTMLSelectElement.prototype": true,
        "HTMLTextAreaElement.prototype": true,
        "Headers": true,
        "ImageData": true,
        "MouseEvent": true,
        "MutationObserver": true,
        "Node.prototype.contains": true,
        "PerformanceObserver": true,
        "TextEncoder": true,
        "URL": true,
        "URLSearchParams": true,
        "Worker": true,
        "Zone": true,
        "__SENTRY_DEBUG__": true,
        "__rrMutationObserver": true,
        "clearTimeout": true,
        "console.error": true,
        "console.warn": true,
        "document": true,
        "innerHeight": true,
        "innerWidth": true,
        "location.href": true,
        "pageXOffset": true,
        "pageYOffset": true,
        "requestAnimationFrame": true,
        "setTimeout": true
      },
      "packages": {
        "@sentry/browser>@sentry/core": true,
        "@sentry/utils": true,
        "browserify>process": true
      }
    },
    "@sentry/integrations": {
      "globals": {
        "Request": true,
        "__SENTRY_DEBUG__": true,
        "console.log": true
      },
      "packages": {
        "@sentry/utils": true,
        "localforage": true
      }
    },
    "@sentry/utils": {
      "globals": {
        "CustomEvent": true,
        "DOMError": true,
        "DOMException": true,
        "Element": true,
        "ErrorEvent": true,
        "Event": true,
        "Headers": true,
        "Request": true,
        "Response": true,
        "TextEncoder": true,
        "URL": true,
        "XMLHttpRequest.prototype": true,
        "__SENTRY_BROWSER_BUNDLE__": true,
        "__SENTRY_DEBUG__": true,
        "clearTimeout": true,
        "console.error": true,
        "document": true,
        "setTimeout": true
      },
      "packages": {
        "browserify>process": true
      }
    },
    "@trezor/connect-web": {
      "globals": {
        "URLSearchParams": true,
        "__TREZOR_CONNECT_SRC": true,
        "addEventListener": true,
        "btoa": true,
        "chrome": true,
        "clearInterval": true,
        "clearTimeout": true,
        "console.warn": true,
        "document.body": true,
        "document.createElement": true,
        "document.createTextNode": true,
        "document.getElementById": true,
        "document.querySelectorAll": true,
        "location": true,
        "navigator": true,
        "open": true,
        "origin": true,
        "removeEventListener": true,
        "setInterval": true,
        "setTimeout": true
      },
      "packages": {
        "@trezor/connect-web>@trezor/connect": true,
        "@trezor/connect-web>@trezor/connect-common": true,
        "@trezor/connect-web>@trezor/utils": true,
        "@trezor/connect-web>tslib": true,
        "webpack>events": true
      }
    },
    "@trezor/connect-web>@trezor/connect": {
      "packages": {
        "@trezor/connect-web>@trezor/connect>@trezor/protobuf": true,
        "@trezor/connect-web>@trezor/connect>@trezor/schema-utils": true,
        "@trezor/connect-web>@trezor/connect>@trezor/transport": true,
        "@trezor/connect-web>@trezor/utils": true,
        "@trezor/connect-web>tslib": true
      }
    },
    "@trezor/connect-web>@trezor/connect-common": {
      "globals": {
        "console.warn": true,
        "localStorage.getItem": true,
        "localStorage.setItem": true,
        "navigator": true,
        "setTimeout": true,
        "window": true
      },
      "packages": {
        "@trezor/connect-web>@trezor/connect-common>@trezor/env-utils": true,
        "@trezor/connect-web>@trezor/utils": true,
        "@trezor/connect-web>tslib": true
      }
    },
    "@trezor/connect-web>@trezor/connect-common>@trezor/env-utils": {
      "globals": {
        "innerHeight": true,
        "innerWidth": true,
        "location.hostname": true,
        "location.origin": true,
        "navigator.languages": true,
        "navigator.platform": true,
        "navigator.userAgent": true,
        "screen.height": true,
        "screen.width": true
      },
      "packages": {
        "@trezor/connect-web>@trezor/connect-common>@trezor/env-utils>ua-parser-js": true,
        "@trezor/connect-web>tslib": true,
        "browserify>process": true
      }
    },
    "@trezor/connect-web>@trezor/connect-common>@trezor/env-utils>ua-parser-js": {
      "globals": {
        "define": true
      }
    },
    "@trezor/connect-web>@trezor/connect>@trezor/protobuf": {
      "packages": {
        "@trezor/connect-web>@trezor/connect>@trezor/schema-utils": true,
        "@trezor/connect-web>tslib": true,
        "browserify>buffer": true,
        "firebase>@firebase/firestore>@grpc/proto-loader>protobufjs": true
      }
    },
    "@trezor/connect-web>@trezor/connect>@trezor/schema-utils": {
      "globals": {
        "console.warn": true
      },
      "packages": {
        "@trezor/connect-web>@trezor/connect>@trezor/schema-utils>@sinclair/typebox": true,
        "browserify>buffer": true,
        "ts-mixer": true
      }
    },
    "@trezor/connect-web>@trezor/utils": {
      "globals": {
        "AbortController": true,
        "Intl.NumberFormat": true,
        "clearTimeout": true,
        "console.error": true,
        "console.info": true,
        "console.log": true,
        "console.warn": true,
        "setTimeout": true
      },
      "packages": {
        "@trezor/connect-web>tslib": true,
        "browserify>buffer": true,
        "webpack>events": true
      }
    },
    "@trezor/connect-web>tslib": {
      "globals": {
        "SuppressedError": true,
        "define": true
      }
    },
    "@zxing/browser": {
      "globals": {
        "HTMLElement": true,
        "HTMLImageElement": true,
        "HTMLVideoElement": true,
        "clearTimeout": true,
        "console.error": true,
        "console.warn": true,
        "document": true,
        "navigator": true,
        "setTimeout": true
      },
      "packages": {
        "@zxing/library": true
      }
    },
    "@zxing/library": {
      "globals": {
        "HTMLImageElement": true,
        "HTMLVideoElement": true,
        "TextDecoder": true,
        "TextEncoder": true,
        "URL.createObjectURL": true,
        "btoa": true,
        "console.log": true,
        "console.warn": true,
        "document": true,
        "navigator": true,
        "setTimeout": true
      },
      "packages": {
        "@zxing/library>ts-custom-error": true
      }
    },
    "addons-linter>sha.js": {
      "packages": {
        "koa>content-disposition>safe-buffer": true,
        "pumpify>inherits": true
      }
    },
    "await-semaphore": {
      "packages": {
        "browserify>process": true,
        "browserify>timers-browserify": true
      }
    },
    "base32-encode": {
      "packages": {
        "base32-encode>to-data-view": true
      }
    },
    "bignumber.js": {
      "globals": {
        "crypto": true,
        "define": true
      }
    },
    "blo": {
      "globals": {
        "btoa": true
      }
    },
    "bn.js": {
      "globals": {
        "Buffer": true
      },
      "packages": {
        "browserify>browser-resolve": true
      }
    },
    "bowser": {
      "globals": {
        "define": true
      }
    },
    "browserify>assert": {
      "globals": {
        "Buffer": true
      },
      "packages": {
        "browserify>assert>util": true,
        "react>object-assign": true
      }
    },
    "browserify>assert>util": {
      "globals": {
        "console.error": true,
        "console.log": true,
        "console.trace": true,
        "process": true
      },
      "packages": {
        "browserify>assert>util>inherits": true,
        "browserify>process": true
      }
    },
    "browserify>browserify-zlib": {
      "packages": {
        "browserify>assert": true,
        "browserify>browserify-zlib>pako": true,
        "browserify>buffer": true,
        "browserify>process": true,
        "browserify>util": true,
        "stream-browserify": true
      }
    },
    "browserify>buffer": {
      "globals": {
        "console": true
      },
      "packages": {
        "base64-js": true,
        "browserify>buffer>ieee754": true
      }
    },
    "browserify>crypto-browserify": {
      "packages": {
        "browserify>crypto-browserify>browserify-cipher": true,
        "browserify>crypto-browserify>browserify-sign": true,
        "browserify>crypto-browserify>create-ecdh": true,
        "browserify>crypto-browserify>create-hmac": true,
        "browserify>crypto-browserify>diffie-hellman": true,
        "browserify>crypto-browserify>pbkdf2": true,
        "browserify>crypto-browserify>public-encrypt": true,
        "browserify>crypto-browserify>randomfill": true,
        "ethereumjs-util>create-hash": true,
        "mocha>serialize-javascript>randombytes": true
      }
    },
    "browserify>crypto-browserify>browserify-cipher": {
      "packages": {
        "browserify>crypto-browserify>browserify-cipher>browserify-des": true,
        "browserify>crypto-browserify>browserify-cipher>evp_bytestokey": true,
        "ethereumjs-util>ethereum-cryptography>browserify-aes": true
      }
    },
    "browserify>crypto-browserify>browserify-cipher>browserify-des": {
      "packages": {
        "browserify>buffer": true,
        "browserify>crypto-browserify>browserify-cipher>browserify-des>des.js": true,
        "ethereumjs-util>create-hash>cipher-base": true,
        "pumpify>inherits": true
      }
    },
    "browserify>crypto-browserify>browserify-cipher>browserify-des>des.js": {
      "packages": {
        "@metamask/ppom-validator>elliptic>minimalistic-assert": true,
        "pumpify>inherits": true
      }
    },
    "browserify>crypto-browserify>browserify-cipher>evp_bytestokey": {
      "packages": {
        "ethereumjs-util>create-hash>md5.js": true,
        "koa>content-disposition>safe-buffer": true
      }
    },
    "browserify>crypto-browserify>browserify-sign": {
      "packages": {
        "@metamask/ppom-validator>elliptic": true,
        "bn.js": true,
        "browserify>buffer": true,
        "browserify>crypto-browserify>create-hmac": true,
        "browserify>crypto-browserify>public-encrypt>browserify-rsa": true,
        "browserify>crypto-browserify>public-encrypt>parse-asn1": true,
        "ethereumjs-util>create-hash": true,
        "pumpify>inherits": true,
        "stream-browserify": true
      }
    },
    "browserify>crypto-browserify>create-ecdh": {
      "packages": {
        "@metamask/ppom-validator>elliptic": true,
        "bn.js": true,
        "browserify>buffer": true
      }
    },
    "browserify>crypto-browserify>create-hmac": {
      "packages": {
        "addons-linter>sha.js": true,
        "ethereumjs-util>create-hash": true,
        "ethereumjs-util>create-hash>cipher-base": true,
        "ethereumjs-util>create-hash>ripemd160": true,
        "koa>content-disposition>safe-buffer": true,
        "pumpify>inherits": true
      }
    },
    "browserify>crypto-browserify>diffie-hellman": {
      "packages": {
        "bn.js": true,
        "browserify>buffer": true,
        "browserify>crypto-browserify>diffie-hellman>miller-rabin": true,
        "mocha>serialize-javascript>randombytes": true
      }
    },
    "browserify>crypto-browserify>diffie-hellman>miller-rabin": {
      "packages": {
        "@metamask/ppom-validator>elliptic>brorand": true,
        "bn.js": true
      }
    },
    "browserify>crypto-browserify>pbkdf2": {
      "globals": {
        "crypto": true,
        "process": true,
        "queueMicrotask": true,
        "setImmediate": true,
        "setTimeout": true
      },
      "packages": {
        "addons-linter>sha.js": true,
        "browserify>process": true,
        "ethereumjs-util>create-hash": true,
        "ethereumjs-util>create-hash>ripemd160": true,
        "koa>content-disposition>safe-buffer": true
      }
    },
    "browserify>crypto-browserify>public-encrypt": {
      "packages": {
        "bn.js": true,
        "browserify>buffer": true,
        "browserify>crypto-browserify>public-encrypt>browserify-rsa": true,
        "browserify>crypto-browserify>public-encrypt>parse-asn1": true,
        "ethereumjs-util>create-hash": true,
        "mocha>serialize-javascript>randombytes": true
      }
    },
    "browserify>crypto-browserify>public-encrypt>browserify-rsa": {
      "packages": {
        "bn.js": true,
        "browserify>buffer": true,
        "mocha>serialize-javascript>randombytes": true
      }
    },
    "browserify>crypto-browserify>public-encrypt>parse-asn1": {
      "packages": {
        "browserify>buffer": true,
        "browserify>crypto-browserify>browserify-cipher>evp_bytestokey": true,
        "browserify>crypto-browserify>pbkdf2": true,
        "browserify>crypto-browserify>public-encrypt>parse-asn1>asn1.js": true,
        "ethereumjs-util>ethereum-cryptography>browserify-aes": true
      }
    },
    "browserify>crypto-browserify>public-encrypt>parse-asn1>asn1.js": {
      "packages": {
        "@metamask/ppom-validator>elliptic>minimalistic-assert": true,
        "bn.js": true,
        "browserify>buffer": true,
        "browserify>vm-browserify": true,
        "pumpify>inherits": true
      }
    },
    "browserify>crypto-browserify>randomfill": {
      "globals": {
        "crypto": true,
        "msCrypto": true
      },
      "packages": {
        "browserify>process": true,
        "koa>content-disposition>safe-buffer": true,
        "mocha>serialize-javascript>randombytes": true
      }
    },
    "browserify>https-browserify": {
      "packages": {
        "browserify>stream-http": true,
        "browserify>url": true
      }
    },
    "browserify>path-browserify": {
      "packages": {
        "browserify>process": true
      }
    },
    "browserify>process": {
      "globals": {
        "clearTimeout": true,
        "setTimeout": true
      }
    },
    "browserify>punycode": {
      "globals": {
        "define": true
      }
    },
    "browserify>stream-http": {
      "globals": {
        "AbortController": true,
        "Blob": true,
        "MSStreamReader": true,
        "ReadableStream": true,
        "WritableStream": true,
        "XDomainRequest": true,
        "XMLHttpRequest": true,
        "clearTimeout": true,
        "fetch": true,
        "location.protocol.search": true,
        "setTimeout": true
      },
      "packages": {
        "browserify>buffer": true,
        "browserify>process": true,
        "browserify>stream-http>builtin-status-codes": true,
        "browserify>stream-http>readable-stream": true,
        "browserify>url": true,
        "pumpify>inherits": true,
        "watchify>xtend": true
      }
    },
    "browserify>stream-http>readable-stream": {
      "packages": {
        "browserify>browser-resolve": true,
        "browserify>buffer": true,
        "browserify>process": true,
        "browserify>string_decoder": true,
        "pumpify>inherits": true,
        "readable-stream>util-deprecate": true,
        "webpack>events": true
      }
    },
    "browserify>string_decoder": {
      "packages": {
        "koa>content-disposition>safe-buffer": true
      }
    },
    "browserify>timers-browserify": {
      "globals": {
        "clearInterval": true,
        "clearTimeout": true,
        "setInterval": true,
        "setTimeout": true
      },
      "packages": {
        "browserify>process": true
      }
    },
    "browserify>url": {
      "packages": {
        "browserify>punycode": true,
        "browserify>url>qs": true
      }
    },
    "browserify>url>qs": {
      "packages": {
        "string.prototype.matchall>side-channel": true
      }
    },
    "browserify>util": {
      "globals": {
        "console.error": true,
        "console.log": true,
        "console.trace": true
      },
      "packages": {
        "browserify>process": true,
        "browserify>util>is-arguments": true,
        "browserify>util>is-typed-array": true,
        "browserify>util>which-typed-array": true,
        "koa>is-generator-function": true,
        "pumpify>inherits": true
      }
    },
    "browserify>util>is-arguments": {
      "packages": {
        "koa>is-generator-function>has-tostringtag": true,
        "string.prototype.matchall>call-bind": true
      }
    },
    "browserify>util>is-typed-array": {
      "packages": {
        "browserify>util>is-typed-array>for-each": true,
        "koa>is-generator-function>has-tostringtag": true,
        "string.prototype.matchall>call-bind": true,
        "string.prototype.matchall>es-abstract>available-typed-arrays": true,
        "string.prototype.matchall>es-abstract>gopd": true
      }
    },
    "browserify>util>is-typed-array>for-each": {
      "packages": {
        "string.prototype.matchall>es-abstract>is-callable": true
      }
    },
    "browserify>util>which-typed-array": {
      "packages": {
        "browserify>util>is-typed-array": true,
        "browserify>util>is-typed-array>for-each": true,
        "koa>is-generator-function>has-tostringtag": true,
        "string.prototype.matchall>call-bind": true,
        "string.prototype.matchall>es-abstract>available-typed-arrays": true,
        "string.prototype.matchall>es-abstract>gopd": true
      }
    },
    "browserify>vm-browserify": {
      "globals": {
        "document.body.appendChild": true,
        "document.body.removeChild": true,
        "document.createElement": true
      }
    },
    "chalk": {
      "packages": {
        "chalk>ansi-styles": true,
        "chalk>supports-color": true
      }
    },
    "chalk>ansi-styles": {
      "packages": {
        "chalk>ansi-styles>color-convert": true
      }
    },
    "chalk>ansi-styles>color-convert": {
      "packages": {
        "jest-canvas-mock>moo-color>color-name": true
      }
    },
    "classnames": {
      "globals": {
        "classNames": "write",
        "define": true
      }
    },
    "copy-to-clipboard": {
      "globals": {
        "clipboardData": true,
        "console.error": true,
        "console.warn": true,
        "document.body.appendChild": true,
        "document.body.removeChild": true,
        "document.createElement": true,
        "document.createRange": true,
        "document.execCommand": true,
        "document.getSelection": true,
        "navigator.userAgent": true,
        "prompt": true
      },
      "packages": {
        "copy-to-clipboard>toggle-selection": true
      }
    },
    "copy-to-clipboard>toggle-selection": {
      "globals": {
        "document.activeElement": true,
        "document.getSelection": true
      }
    },
    "currency-formatter": {
      "packages": {
        "currency-formatter>accounting": true,
        "currency-formatter>locale-currency": true,
        "react>object-assign": true
      }
    },
    "currency-formatter>accounting": {
      "globals": {
        "define": true
      }
    },
    "currency-formatter>locale-currency": {
      "globals": {
        "countryCode": true
      }
    },
    "debounce-stream": {
      "packages": {
        "debounce-stream>debounce": true,
        "debounce-stream>duplexer": true,
        "debounce-stream>through": true
      }
    },
    "debounce-stream>debounce": {
      "globals": {
        "clearTimeout": true,
        "setTimeout": true
      }
    },
    "debounce-stream>duplexer": {
      "packages": {
        "stream-browserify": true
      }
    },
    "debounce-stream>through": {
      "packages": {
        "browserify>process": true,
        "stream-browserify": true
      }
    },
    "depcheck>@vue/compiler-sfc>postcss>nanoid": {
      "globals": {
        "crypto.getRandomValues": true
      }
    },
    "depcheck>is-core-module>hasown": {
      "packages": {
        "browserify>has>function-bind": true
      }
    },
    "dependency-tree>precinct>detective-postcss>postcss>nanoid": {
      "globals": {
        "crypto.getRandomValues": true
      }
    },
    "end-of-stream": {
      "packages": {
        "browserify>process": true,
        "pump>once": true
      }
    },
    "eslint-plugin-react>array-includes>is-string": {
      "packages": {
        "koa>is-generator-function>has-tostringtag": true
      }
    },
    "eslint>optionator>fast-levenshtein": {
      "globals": {
        "Intl": true,
        "Levenshtein": "write",
        "console.log": true,
        "define": true,
        "importScripts": true,
        "postMessage": true
      }
    },
    "eth-ens-namehash": {
      "globals": {
        "name": "write"
      },
      "packages": {
        "@metamask/ethjs>js-sha3": true,
        "browserify>buffer": true,
        "eth-ens-namehash>idna-uts46-hx": true
      }
    },
    "eth-ens-namehash>idna-uts46-hx": {
      "globals": {
        "define": true
      },
      "packages": {
        "browserify>punycode": true
      }
    },
    "eth-keyring-controller>@metamask/browser-passworder": {
      "globals": {
        "crypto": true
      }
    },
    "eth-lattice-keyring": {
      "globals": {
        "addEventListener": true,
        "browser": true,
        "clearInterval": true,
        "fetch": true,
        "open": true,
        "setInterval": true
      },
      "packages": {
        "@ethereumjs/tx>@ethereumjs/util": true,
        "bn.js": true,
        "browserify>buffer": true,
        "browserify>crypto-browserify": true,
        "eth-lattice-keyring>@ethereumjs/tx": true,
        "eth-lattice-keyring>gridplus-sdk": true,
        "eth-lattice-keyring>rlp": true,
        "webpack>events": true
      }
    },
    "eth-lattice-keyring>@ethereumjs/tx": {
      "packages": {
        "@ethereumjs/tx>@ethereumjs/common": true,
        "@ethereumjs/tx>@ethereumjs/rlp": true,
        "@ethereumjs/tx>@ethereumjs/util": true,
        "@ethersproject/providers": true,
        "browserify>buffer": true,
        "browserify>insert-module-globals>is-buffer": true,
        "eth-lattice-keyring>@ethereumjs/tx>@chainsafe/ssz": true,
        "eth-lattice-keyring>@ethereumjs/tx>ethereum-cryptography": true
      }
    },
    "eth-lattice-keyring>@ethereumjs/tx>@chainsafe/ssz": {
      "packages": {
        "browserify": true,
        "browserify>buffer": true,
        "eth-lattice-keyring>@ethereumjs/tx>@chainsafe/ssz>@chainsafe/persistent-merkle-tree": true,
        "eth-lattice-keyring>@ethereumjs/tx>@chainsafe/ssz>case": true
      }
    },
    "eth-lattice-keyring>@ethereumjs/tx>@chainsafe/ssz>@chainsafe/persistent-merkle-tree": {
      "globals": {
        "WeakRef": true
      },
      "packages": {
        "browserify": true
      }
    },
    "eth-lattice-keyring>@ethereumjs/tx>ethereum-cryptography": {
      "globals": {
        "TextDecoder": true,
        "crypto": true
      },
      "packages": {
        "eth-lattice-keyring>@ethereumjs/tx>ethereum-cryptography>@noble/hashes": true
      }
    },
    "eth-lattice-keyring>@ethereumjs/tx>ethereum-cryptography>@noble/hashes": {
      "globals": {
        "TextEncoder": true,
        "crypto": true
      }
    },
    "eth-lattice-keyring>gridplus-sdk": {
      "globals": {
        "AbortController": true,
        "Request": true,
        "URL": true,
        "__values": true,
        "caches": true,
        "clearTimeout": true,
        "console.error": true,
        "console.log": true,
        "console.warn": true,
        "fetch": true,
        "setTimeout": true
      },
      "packages": {
        "@ethereumjs/tx>@ethereumjs/common>crc-32": true,
        "@ethersproject/abi": true,
        "@metamask/ethjs>js-sha3": true,
        "@metamask/ppom-validator>elliptic": true,
        "bn.js": true,
        "browserify>buffer": true,
        "eth-lattice-keyring>gridplus-sdk>@ethereumjs/common": true,
        "eth-lattice-keyring>gridplus-sdk>@ethereumjs/tx": true,
        "eth-lattice-keyring>gridplus-sdk>aes-js": true,
        "eth-lattice-keyring>gridplus-sdk>bech32": true,
        "eth-lattice-keyring>gridplus-sdk>bignumber.js": true,
        "eth-lattice-keyring>gridplus-sdk>bitwise": true,
        "eth-lattice-keyring>gridplus-sdk>borc": true,
        "eth-lattice-keyring>gridplus-sdk>eth-eip712-util-browser": true,
        "eth-lattice-keyring>gridplus-sdk>secp256k1": true,
        "eth-lattice-keyring>gridplus-sdk>uuid": true,
        "eth-lattice-keyring>rlp": true,
        "ethereumjs-util>ethereum-cryptography>bs58check": true,
        "ethereumjs-util>ethereum-cryptography>hash.js": true,
        "lodash": true
      }
    },
    "eth-lattice-keyring>gridplus-sdk>@ethereumjs/common": {
      "packages": {
        "@ethereumjs/tx>@ethereumjs/common>crc-32": true,
        "@ethereumjs/tx>@ethereumjs/util": true,
        "browserify>buffer": true,
        "webpack>events": true
      }
    },
    "eth-lattice-keyring>gridplus-sdk>@ethereumjs/tx": {
      "packages": {
        "@ethereumjs/tx>@ethereumjs/rlp": true,
        "@ethereumjs/tx>@ethereumjs/util": true,
        "@ethersproject/providers": true,
        "browserify>buffer": true,
        "browserify>insert-module-globals>is-buffer": true,
        "eth-lattice-keyring>@ethereumjs/tx>@chainsafe/ssz": true,
        "eth-lattice-keyring>gridplus-sdk>@ethereumjs/tx>@ethereumjs/common": true,
        "eth-lattice-keyring>gridplus-sdk>@ethereumjs/tx>ethereum-cryptography": true
      }
    },
    "eth-lattice-keyring>gridplus-sdk>@ethereumjs/tx>@ethereumjs/common": {
      "packages": {
        "@ethereumjs/tx>@ethereumjs/common>crc-32": true,
        "@ethereumjs/tx>@ethereumjs/util": true,
        "browserify>buffer": true,
        "webpack>events": true
      }
    },
    "eth-lattice-keyring>gridplus-sdk>@ethereumjs/tx>ethereum-cryptography": {
      "globals": {
        "TextDecoder": true,
        "crypto": true
      },
      "packages": {
        "eth-lattice-keyring>gridplus-sdk>@ethereumjs/tx>ethereum-cryptography>@noble/hashes": true
      }
    },
    "eth-lattice-keyring>gridplus-sdk>@ethereumjs/tx>ethereum-cryptography>@noble/hashes": {
      "globals": {
        "TextEncoder": true,
        "crypto": true
      }
    },
    "eth-lattice-keyring>gridplus-sdk>aes-js": {
      "globals": {
        "define": true
      }
    },
    "eth-lattice-keyring>gridplus-sdk>bignumber.js": {
      "globals": {
        "crypto": true,
        "define": true
      }
    },
    "eth-lattice-keyring>gridplus-sdk>bitwise": {
      "packages": {
        "browserify>buffer": true
      }
    },
    "eth-lattice-keyring>gridplus-sdk>borc": {
      "globals": {
        "console": true
      },
      "packages": {
        "browserify>buffer": true,
        "browserify>buffer>ieee754": true,
        "eth-lattice-keyring>gridplus-sdk>borc>bignumber.js": true,
        "eth-lattice-keyring>gridplus-sdk>borc>iso-url": true
      }
    },
    "eth-lattice-keyring>gridplus-sdk>borc>bignumber.js": {
      "globals": {
        "crypto": true,
        "define": true
      }
    },
    "eth-lattice-keyring>gridplus-sdk>borc>iso-url": {
      "globals": {
        "URL": true,
        "URLSearchParams": true,
        "location": true
      }
    },
    "eth-lattice-keyring>gridplus-sdk>eth-eip712-util-browser": {
      "globals": {
        "intToBuffer": true
      },
      "packages": {
        "@metamask/ethjs>js-sha3": true,
        "bn.js": true,
        "ganache>abstract-level>buffer": true
      }
    },
    "eth-lattice-keyring>gridplus-sdk>secp256k1": {
      "packages": {
        "@metamask/ppom-validator>elliptic": true
      }
    },
    "eth-lattice-keyring>gridplus-sdk>uuid": {
      "globals": {
        "crypto": true
      }
    },
    "eth-lattice-keyring>rlp": {
      "globals": {
        "TextEncoder": true
      }
    },
    "eth-method-registry": {
      "packages": {
        "@metamask/ethjs-contract": true,
        "@metamask/ethjs-query": true
      }
    },
    "eth-rpc-errors": {
      "packages": {
        "eth-rpc-errors>fast-safe-stringify": true
      }
    },
    "ethereumjs-util": {
      "packages": {
        "bn.js": true,
        "browserify>assert": true,
        "browserify>buffer": true,
        "browserify>insert-module-globals>is-buffer": true,
        "ethereumjs-util>create-hash": true,
        "ethereumjs-util>ethereum-cryptography": true,
        "ethereumjs-util>rlp": true
      }
    },
    "ethereumjs-util>create-hash": {
      "packages": {
        "addons-linter>sha.js": true,
        "ethereumjs-util>create-hash>cipher-base": true,
        "ethereumjs-util>create-hash>md5.js": true,
        "ethereumjs-util>create-hash>ripemd160": true,
        "pumpify>inherits": true
      }
    },
    "ethereumjs-util>create-hash>cipher-base": {
      "packages": {
        "browserify>string_decoder": true,
        "koa>content-disposition>safe-buffer": true,
        "pumpify>inherits": true,
        "stream-browserify": true
      }
    },
    "ethereumjs-util>create-hash>md5.js": {
      "packages": {
        "ethereumjs-util>create-hash>md5.js>hash-base": true,
        "koa>content-disposition>safe-buffer": true,
        "pumpify>inherits": true
      }
    },
    "ethereumjs-util>create-hash>md5.js>hash-base": {
      "packages": {
        "ethereumjs-util>create-hash>md5.js>hash-base>readable-stream": true,
        "koa>content-disposition>safe-buffer": true,
        "pumpify>inherits": true
      }
    },
    "ethereumjs-util>create-hash>md5.js>hash-base>readable-stream": {
      "packages": {
        "browserify>browser-resolve": true,
        "browserify>buffer": true,
        "browserify>process": true,
        "browserify>string_decoder": true,
        "pumpify>inherits": true,
        "readable-stream>util-deprecate": true,
        "webpack>events": true
      }
    },
    "ethereumjs-util>create-hash>ripemd160": {
      "packages": {
        "browserify>buffer": true,
        "ethereumjs-util>create-hash>md5.js>hash-base": true,
        "pumpify>inherits": true
      }
    },
    "ethereumjs-util>ethereum-cryptography": {
      "packages": {
        "browserify>buffer": true,
        "ganache>keccak": true,
        "ganache>secp256k1": true,
        "mocha>serialize-javascript>randombytes": true
      }
    },
    "ethereumjs-util>ethereum-cryptography>browserify-aes": {
      "packages": {
        "browserify>buffer": true,
        "browserify>crypto-browserify>browserify-cipher>evp_bytestokey": true,
        "ethereumjs-util>create-hash>cipher-base": true,
        "ethereumjs-util>ethereum-cryptography>browserify-aes>buffer-xor": true,
        "koa>content-disposition>safe-buffer": true,
        "pumpify>inherits": true
      }
    },
    "ethereumjs-util>ethereum-cryptography>browserify-aes>buffer-xor": {
      "packages": {
        "browserify>buffer": true
      }
    },
    "ethereumjs-util>ethereum-cryptography>bs58check": {
      "packages": {
        "ethereumjs-util>create-hash": true,
        "ethereumjs-util>ethereum-cryptography>bs58check>bs58": true,
        "koa>content-disposition>safe-buffer": true
      }
    },
    "ethereumjs-util>ethereum-cryptography>bs58check>bs58": {
      "packages": {
        "@ensdomains/content-hash>multihashes>multibase>base-x": true
      }
    },
    "ethereumjs-util>ethereum-cryptography>hash.js": {
      "packages": {
        "@metamask/ppom-validator>elliptic>minimalistic-assert": true,
        "pumpify>inherits": true
      }
    },
    "ethereumjs-util>ethereum-cryptography>scrypt-js": {
      "globals": {
        "define": true,
        "setTimeout": true
      },
      "packages": {
        "browserify>timers-browserify": true
      }
    },
    "ethereumjs-util>rlp": {
      "packages": {
        "bn.js": true,
        "browserify>buffer": true
      }
    },
    "ethereumjs-wallet>randombytes": {
      "globals": {
        "crypto.getRandomValues": true
      }
    },
    "extension-port-stream": {
      "packages": {
        "browserify>buffer": true,
        "extension-port-stream>readable-stream": true
      }
    },
    "extension-port-stream>readable-stream": {
      "globals": {
        "AbortController": true,
        "AggregateError": true,
        "Blob": true
      },
      "packages": {
        "browserify>buffer": true,
        "browserify>process": true,
        "browserify>string_decoder": true,
        "extension-port-stream>readable-stream>abort-controller": true,
        "webpack>events": true
      }
    },
    "extension-port-stream>readable-stream>abort-controller": {
      "globals": {
        "AbortController": true
      }
    },
    "fast-json-patch": {
      "globals": {
        "addEventListener": true,
        "clearTimeout": true,
        "removeEventListener": true,
        "setTimeout": true
      }
    },
    "firebase": {
      "packages": {
        "firebase>@firebase/app": true,
        "firebase>@firebase/messaging": true
      }
    },
    "firebase>@firebase/app": {
      "globals": {
        "FinalizationRegistry": true,
        "console.warn": true
      },
      "packages": {
        "firebase>@firebase/app>@firebase/component": true,
        "firebase>@firebase/app>@firebase/logger": true,
        "firebase>@firebase/app>idb": true,
        "firebase>@firebase/util": true
      }
    },
    "firebase>@firebase/app>@firebase/component": {
      "packages": {
        "firebase>@firebase/util": true
      }
    },
    "firebase>@firebase/app>@firebase/logger": {
      "globals": {
        "console": true
      },
      "packages": {
        "@trezor/connect-web>tslib": true
      }
    },
    "firebase>@firebase/app>idb": {
      "globals": {
        "DOMException": true,
        "IDBCursor": true,
        "IDBDatabase": true,
        "IDBIndex": true,
        "IDBObjectStore": true,
        "IDBRequest": true,
        "IDBTransaction": true,
        "indexedDB.deleteDatabase": true,
        "indexedDB.open": true
      }
    },
    "firebase>@firebase/firestore>@grpc/proto-loader>protobufjs": {
      "globals": {
        "process": true,
        "setTimeout": true
      },
      "packages": {
        "firebase>@firebase/firestore>@grpc/proto-loader>protobufjs>@protobufjs/aspromise": true,
        "firebase>@firebase/firestore>@grpc/proto-loader>protobufjs>@protobufjs/base64": true,
        "firebase>@firebase/firestore>@grpc/proto-loader>protobufjs>@protobufjs/codegen": true,
        "firebase>@firebase/firestore>@grpc/proto-loader>protobufjs>@protobufjs/eventemitter": true,
        "firebase>@firebase/firestore>@grpc/proto-loader>protobufjs>@protobufjs/fetch": true,
        "firebase>@firebase/firestore>@grpc/proto-loader>protobufjs>@protobufjs/float": true,
        "firebase>@firebase/firestore>@grpc/proto-loader>protobufjs>@protobufjs/inquire": true,
        "firebase>@firebase/firestore>@grpc/proto-loader>protobufjs>@protobufjs/path": true,
        "firebase>@firebase/firestore>@grpc/proto-loader>protobufjs>@protobufjs/pool": true,
        "firebase>@firebase/firestore>@grpc/proto-loader>protobufjs>@protobufjs/utf8": true
      }
    },
    "firebase>@firebase/firestore>@grpc/proto-loader>protobufjs>@protobufjs/codegen": {
      "globals": {
        "console.log": true
      }
    },
    "firebase>@firebase/firestore>@grpc/proto-loader>protobufjs>@protobufjs/fetch": {
      "globals": {
        "XMLHttpRequest": true
      },
      "packages": {
        "firebase>@firebase/firestore>@grpc/proto-loader>protobufjs>@protobufjs/aspromise": true,
        "firebase>@firebase/firestore>@grpc/proto-loader>protobufjs>@protobufjs/inquire": true
      }
    },
    "firebase>@firebase/installations": {
      "globals": {
        "BroadcastChannel": true,
        "Headers": true,
        "btoa": true,
        "console.error": true,
        "crypto": true,
        "fetch": true,
        "msCrypto": true,
        "navigator.onLine": true,
        "setTimeout": true
      },
      "packages": {
        "firebase>@firebase/app": true,
        "firebase>@firebase/app>@firebase/component": true,
        "firebase>@firebase/app>idb": true,
        "firebase>@firebase/util": true
      }
    },
    "firebase>@firebase/messaging": {
      "globals": {
        "Headers": true,
        "Notification.maxActions": true,
        "Notification.permission": true,
        "Notification.requestPermission": true,
        "PushSubscription.prototype.hasOwnProperty": true,
        "ServiceWorkerRegistration": true,
        "URL": true,
        "addEventListener": true,
        "atob": true,
        "btoa": true,
        "clients.matchAll": true,
        "clients.openWindow": true,
        "console.warn": true,
        "document": true,
        "fetch": true,
        "indexedDB": true,
        "location.href": true,
        "location.origin": true,
        "navigator": true,
        "origin.replace": true,
        "registration.showNotification": true,
        "setTimeout": true
      },
      "packages": {
        "@trezor/connect-web>tslib": true,
        "firebase>@firebase/app": true,
        "firebase>@firebase/app>@firebase/component": true,
        "firebase>@firebase/app>idb": true,
        "firebase>@firebase/installations": true,
        "firebase>@firebase/util": true
      }
    },
    "firebase>@firebase/util": {
      "globals": {
        "atob": true,
        "browser": true,
        "btoa": true,
        "chrome": true,
        "console": true,
        "document": true,
        "indexedDB": true,
        "navigator": true,
        "process": true,
        "self": true,
        "setTimeout": true
      },
      "packages": {
        "browserify>process": true
      }
    },
    "fuse.js": {
      "globals": {
        "console": true,
        "define": true
      }
    },
    "ganache>abstract-level>buffer": {
      "globals": {
        "console": true
      },
      "packages": {
        "base64-js": true,
        "browserify>buffer>ieee754": true
      }
    },
    "ganache>keccak": {
      "packages": {
        "browserify>buffer": true,
        "ganache>keccak>readable-stream": true
      }
    },
    "ganache>keccak>readable-stream": {
      "packages": {
        "browserify>browser-resolve": true,
        "browserify>buffer": true,
        "browserify>process": true,
        "browserify>string_decoder": true,
        "pumpify>inherits": true,
        "readable-stream>util-deprecate": true,
        "webpack>events": true
      }
    },
    "ganache>secp256k1": {
      "packages": {
        "@metamask/ppom-validator>elliptic": true
      }
    },
    "gulp>vinyl-fs>object.assign": {
      "packages": {
        "@lavamoat/lavapack>json-stable-stringify>object-keys": true,
        "string.prototype.matchall>call-bind": true,
        "string.prototype.matchall>define-properties": true,
        "string.prototype.matchall>has-symbols": true
      }
    },
    "he": {
      "globals": {
        "define": true
      }
    },
    "json-rpc-engine": {
      "packages": {
        "eth-rpc-errors": true,
        "json-rpc-engine>@metamask/safe-event-emitter": true
      }
    },
    "json-rpc-engine>@metamask/safe-event-emitter": {
      "globals": {
        "setTimeout": true
      },
      "packages": {
        "webpack>events": true
      }
    },
    "json-rpc-middleware-stream": {
      "globals": {
        "console.warn": true,
        "setTimeout": true
      },
      "packages": {
        "@metamask/safe-event-emitter": true,
        "json-rpc-middleware-stream>readable-stream": true
      }
    },
    "json-rpc-middleware-stream>readable-stream": {
      "packages": {
        "browserify>browser-resolve": true,
        "browserify>buffer": true,
        "browserify>process": true,
        "browserify>string_decoder": true,
        "pumpify>inherits": true,
        "readable-stream>util-deprecate": true,
        "webpack>events": true
      }
    },
    "koa>content-disposition>safe-buffer": {
      "packages": {
        "browserify>buffer": true
      }
    },
    "koa>is-generator-function": {
      "packages": {
        "koa>is-generator-function>has-tostringtag": true
      }
    },
    "koa>is-generator-function>has-tostringtag": {
      "packages": {
        "string.prototype.matchall>has-symbols": true
      }
    },
    "lavamoat-browserify>concat-stream": {
      "packages": {
        "browserify>buffer": true,
        "browserify>concat-stream>typedarray": true,
        "lavamoat-browserify>concat-stream>readable-stream": true,
        "pumpify>inherits": true,
        "terser>source-map-support>buffer-from": true
      }
    },
    "lavamoat-browserify>concat-stream>readable-stream": {
      "packages": {
        "browserify>browser-resolve": true,
        "browserify>buffer": true,
        "browserify>process": true,
        "browserify>string_decoder": true,
        "pumpify>inherits": true,
        "readable-stream>util-deprecate": true,
        "webpack>events": true
      }
    },
    "localforage": {
      "globals": {
        "Blob": true,
        "BlobBuilder": true,
        "FileReader": true,
        "IDBKeyRange": true,
        "MSBlobBuilder": true,
        "MozBlobBuilder": true,
        "OIndexedDB": true,
        "WebKitBlobBuilder": true,
        "atob": true,
        "btoa": true,
        "console.error": true,
        "console.info": true,
        "console.warn": true,
        "define": true,
        "fetch": true,
        "indexedDB": true,
        "localStorage": true,
        "mozIndexedDB": true,
        "msIndexedDB": true,
        "navigator.platform": true,
        "navigator.userAgent": true,
        "openDatabase": true,
        "setTimeout": true,
        "webkitIndexedDB": true
      }
    },
    "lodash": {
      "globals": {
        "clearTimeout": true,
        "define": true,
        "setTimeout": true
      }
    },
    "loglevel": {
      "globals": {
        "console": true,
        "define": true,
        "document.cookie": true,
        "localStorage": true,
        "log": "write",
        "navigator": true
      }
    },
    "luxon": {
      "globals": {
        "Intl": true
      }
    },
    "mocha>serialize-javascript>randombytes": {
      "globals": {
        "crypto": true,
        "msCrypto": true
      },
      "packages": {
        "browserify>process": true,
        "koa>content-disposition>safe-buffer": true
      }
    },
    "nanoid": {
      "globals": {
        "crypto": true,
        "msCrypto": true,
        "navigator": true
      }
    },
    "nock>debug": {
      "globals": {
        "console": true,
        "document": true,
        "localStorage": true,
        "navigator": true,
        "process": true
      },
      "packages": {
        "browserify>process": true,
        "nock>debug>ms": true
      }
    },
    "node-fetch": {
      "globals": {
        "Headers": true,
        "Request": true,
        "Response": true,
        "fetch": true
      }
    },
    "promise-to-callback": {
      "packages": {
        "promise-to-callback>is-fn": true,
        "promise-to-callback>set-immediate-shim": true
      }
    },
    "promise-to-callback>set-immediate-shim": {
      "globals": {
        "setTimeout.apply": true
      },
      "packages": {
        "browserify>timers-browserify": true
      }
    },
    "prop-types": {
      "globals": {
        "console": true
      },
      "packages": {
        "prop-types>react-is": true,
        "react>object-assign": true
      }
    },
    "prop-types>react-is": {
      "globals": {
        "console": true
      }
    },
    "pump": {
      "packages": {
        "browserify>browser-resolve": true,
        "browserify>process": true,
        "end-of-stream": true,
        "pump>once": true
      }
    },
    "pump>once": {
      "packages": {
        "pump>once>wrappy": true
      }
    },
    "qrcode-generator": {
      "globals": {
        "define": true
      }
    },
    "qrcode.react": {
      "globals": {
        "Path2D": true,
        "devicePixelRatio": true
      },
      "packages": {
        "prop-types": true,
        "qrcode.react>qr.js": true,
        "react": true
      }
    },
    "react": {
      "globals": {
        "console": true
      },
      "packages": {
        "prop-types": true,
        "react>object-assign": true
      }
    },
    "react-beautiful-dnd": {
      "globals": {
        "Element.prototype": true,
        "__REDUX_DEVTOOLS_EXTENSION_COMPOSE__": true,
        "addEventListener": true,
        "cancelAnimationFrame": true,
        "clearTimeout": true,
        "console": true,
        "document": true,
        "getComputedStyle": true,
        "pageXOffset": true,
        "pageYOffset": true,
        "removeEventListener": true,
        "requestAnimationFrame": true,
        "scrollBy": true,
        "setTimeout": true
      },
      "packages": {
        "@babel/runtime": true,
        "react": true,
        "react-beautiful-dnd>css-box-model": true,
        "react-beautiful-dnd>memoize-one": true,
        "react-beautiful-dnd>raf-schd": true,
        "react-beautiful-dnd>use-memo-one": true,
        "react-dom": true,
        "react-redux": true,
        "redux": true
      }
    },
    "react-beautiful-dnd>css-box-model": {
      "globals": {
        "getComputedStyle": true,
        "pageXOffset": true,
        "pageYOffset": true
      },
      "packages": {
        "react-router-dom>tiny-invariant": true
      }
    },
    "react-beautiful-dnd>raf-schd": {
      "globals": {
        "cancelAnimationFrame": true,
        "requestAnimationFrame": true
      }
    },
    "react-beautiful-dnd>use-memo-one": {
      "packages": {
        "react": true
      }
    },
    "react-devtools": {
      "packages": {
        "react-devtools>react-devtools-core": true
      }
    },
    "react-devtools>react-devtools-core": {
      "globals": {
        "WebSocket": true,
        "setTimeout": true
      }
    },
    "react-dnd-html5-backend": {
      "globals": {
        "addEventListener": true,
        "clearTimeout": true,
        "removeEventListener": true
      }
    },
    "react-dom": {
      "globals": {
        "HTMLIFrameElement": true,
        "MSApp": true,
        "__REACT_DEVTOOLS_GLOBAL_HOOK__": true,
        "addEventListener": true,
        "clearTimeout": true,
        "clipboardData": true,
        "console": true,
        "dispatchEvent": true,
        "document": true,
        "event": "write",
        "jest": true,
        "location.protocol": true,
        "navigator.userAgent.indexOf": true,
        "performance": true,
        "removeEventListener": true,
        "self": true,
        "setTimeout": true,
        "top": true,
        "trustedTypes": true
      },
      "packages": {
        "prop-types": true,
        "react": true,
        "react-dom>scheduler": true,
        "react>object-assign": true
      }
    },
    "react-dom>scheduler": {
      "globals": {
        "MessageChannel": true,
        "cancelAnimationFrame": true,
        "clearTimeout": true,
        "console": true,
        "navigator": true,
        "performance": true,
        "requestAnimationFrame": true,
        "setTimeout": true
      }
    },
    "react-focus-lock": {
      "globals": {
        "addEventListener": true,
        "console.error": true,
        "console.warn": true,
        "document": true,
        "removeEventListener": true,
        "setTimeout": true
      },
      "packages": {
        "@babel/runtime": true,
        "prop-types": true,
        "react": true,
        "react-focus-lock>focus-lock": true,
        "react-focus-lock>react-clientside-effect": true,
        "react-focus-lock>use-callback-ref": true,
        "react-focus-lock>use-sidecar": true
      }
    },
    "react-focus-lock>focus-lock": {
      "globals": {
        "HTMLIFrameElement": true,
        "Node.DOCUMENT_FRAGMENT_NODE": true,
        "Node.DOCUMENT_NODE": true,
        "Node.DOCUMENT_POSITION_CONTAINED_BY": true,
        "Node.DOCUMENT_POSITION_CONTAINS": true,
        "Node.ELEMENT_NODE": true,
        "console.error": true,
        "console.warn": true,
        "document": true,
        "getComputedStyle": true,
        "setTimeout": true
      },
      "packages": {
        "@trezor/connect-web>tslib": true
      }
    },
    "react-focus-lock>react-clientside-effect": {
      "packages": {
        "@babel/runtime": true,
        "react": true
      }
    },
    "react-focus-lock>use-callback-ref": {
      "packages": {
        "react": true
      }
    },
    "react-focus-lock>use-sidecar": {
      "globals": {
        "console.error": true
      },
      "packages": {
        "@trezor/connect-web>tslib": true,
        "react": true,
        "react-focus-lock>use-sidecar>detect-node-es": true
      }
    },
    "react-idle-timer": {
      "globals": {
        "clearTimeout": true,
        "document": true,
        "setTimeout": true
      },
      "packages": {
        "prop-types": true,
        "react": true
      }
    },
    "react-inspector": {
      "globals": {
        "Node": true,
        "chromeDark": true,
        "chromeLight": true
      },
      "packages": {
        "react": true
      }
    },
    "react-markdown": {
      "globals": {
        "console.warn": true
      },
      "packages": {
        "prop-types": true,
        "react": true,
        "react-markdown>comma-separated-tokens": true,
        "react-markdown>property-information": true,
        "react-markdown>react-is": true,
        "react-markdown>remark-parse": true,
        "react-markdown>remark-rehype": true,
        "react-markdown>space-separated-tokens": true,
        "react-markdown>style-to-object": true,
        "react-markdown>unified": true,
        "react-markdown>unist-util-visit": true,
        "react-markdown>vfile": true
      }
    },
    "react-markdown>property-information": {
      "packages": {
        "watchify>xtend": true
      }
    },
    "react-markdown>react-is": {
      "globals": {
        "console": true
      }
    },
    "react-markdown>remark-parse": {
      "packages": {
        "react-markdown>remark-parse>mdast-util-from-markdown": true
      }
    },
    "react-markdown>remark-parse>mdast-util-from-markdown": {
      "packages": {
        "react-markdown>remark-parse>mdast-util-from-markdown>mdast-util-to-string": true,
        "react-markdown>remark-parse>mdast-util-from-markdown>micromark": true,
        "react-markdown>vfile>unist-util-stringify-position": true,
        "react-syntax-highlighter>refractor>parse-entities": true
      }
    },
    "react-markdown>remark-parse>mdast-util-from-markdown>micromark": {
      "packages": {
        "react-syntax-highlighter>refractor>parse-entities": true
      }
    },
    "react-markdown>remark-rehype": {
      "packages": {
        "react-markdown>remark-rehype>mdast-util-to-hast": true
      }
    },
    "react-markdown>remark-rehype>mdast-util-to-hast": {
      "globals": {
        "console.warn": true
      },
      "packages": {
        "react-markdown>remark-rehype>mdast-util-to-hast>mdast-util-definitions": true,
        "react-markdown>remark-rehype>mdast-util-to-hast>mdurl": true,
        "react-markdown>remark-rehype>mdast-util-to-hast>unist-builder": true,
        "react-markdown>remark-rehype>mdast-util-to-hast>unist-util-generated": true,
        "react-markdown>remark-rehype>mdast-util-to-hast>unist-util-position": true,
        "react-markdown>unist-util-visit": true
      }
    },
    "react-markdown>remark-rehype>mdast-util-to-hast>mdast-util-definitions": {
      "packages": {
        "react-markdown>unist-util-visit": true
      }
    },
    "react-markdown>style-to-object": {
      "packages": {
        "react-markdown>style-to-object>inline-style-parser": true
      }
    },
    "react-markdown>unified": {
      "packages": {
        "mocha>yargs-unparser>is-plain-obj": true,
        "react-markdown>unified>bail": true,
        "react-markdown>unified>extend": true,
        "react-markdown>unified>is-buffer": true,
        "react-markdown>unified>trough": true,
        "react-markdown>vfile": true
      }
    },
    "react-markdown>unist-util-visit": {
      "packages": {
        "react-markdown>unist-util-visit>unist-util-visit-parents": true
      }
    },
    "react-markdown>unist-util-visit>unist-util-visit-parents": {
      "packages": {
        "react-markdown>unist-util-visit>unist-util-is": true
      }
    },
    "react-markdown>vfile": {
      "packages": {
        "browserify>path-browserify": true,
        "browserify>process": true,
        "react-markdown>vfile>is-buffer": true,
        "react-markdown>vfile>vfile-message": true,
        "vinyl>replace-ext": true
      }
    },
    "react-markdown>vfile>vfile-message": {
      "packages": {
        "react-markdown>vfile>unist-util-stringify-position": true
      }
    },
    "react-popper": {
      "globals": {
        "document": true
      },
      "packages": {
        "@popperjs/core": true,
        "react": true,
        "react-popper>react-fast-compare": true,
        "react-popper>warning": true
      }
    },
    "react-popper>react-fast-compare": {
      "globals": {
        "Element": true,
        "console.warn": true
      }
    },
    "react-popper>warning": {
      "globals": {
        "console": true
      }
    },
    "react-redux": {
      "globals": {
        "console": true,
        "document": true
      },
      "packages": {
        "@babel/runtime": true,
        "prop-types": true,
        "prop-types>react-is": true,
        "react": true,
        "react-dom": true,
        "react-redux>hoist-non-react-statics": true,
        "redux": true
      }
    },
    "react-redux>hoist-non-react-statics": {
      "packages": {
        "prop-types>react-is": true
      }
    },
    "react-responsive-carousel": {
      "globals": {
        "HTMLElement": true,
        "addEventListener": true,
        "clearTimeout": true,
        "console.warn": true,
        "document": true,
        "getComputedStyle": true,
        "removeEventListener": true,
        "setTimeout": true
      },
      "packages": {
        "classnames": true,
        "react": true,
        "react-dom": true,
        "react-responsive-carousel>react-easy-swipe": true
      }
    },
    "react-responsive-carousel>react-easy-swipe": {
      "globals": {
        "addEventListener": true,
        "define": true,
        "document.addEventListener": true,
        "document.removeEventListener": true
      },
      "packages": {
        "prop-types": true,
        "react": true
      }
    },
    "react-router-dom": {
      "packages": {
        "prop-types": true,
        "react": true,
        "react-router-dom>history": true,
        "react-router-dom>react-router": true,
        "react-router-dom>tiny-invariant": true,
        "react-router-dom>tiny-warning": true
      }
    },
    "react-router-dom>history": {
      "globals": {
        "addEventListener": true,
        "confirm": true,
        "document": true,
        "history": true,
        "location": true,
        "navigator.userAgent": true,
        "removeEventListener": true
      },
      "packages": {
        "react-router-dom>history>resolve-pathname": true,
        "react-router-dom>history>value-equal": true,
        "react-router-dom>tiny-invariant": true,
        "react-router-dom>tiny-warning": true
      }
    },
    "react-router-dom>react-router": {
      "packages": {
        "prop-types": true,
        "prop-types>react-is": true,
        "react": true,
        "react-redux>hoist-non-react-statics": true,
        "react-router-dom>react-router>history": true,
        "react-router-dom>react-router>mini-create-react-context": true,
        "react-router-dom>tiny-invariant": true,
        "react-router-dom>tiny-warning": true,
        "sinon>nise>path-to-regexp": true
      }
    },
    "react-router-dom>react-router>history": {
      "globals": {
        "addEventListener": true,
        "confirm": true,
        "document": true,
        "history": true,
        "location": true,
        "navigator.userAgent": true,
        "removeEventListener": true
      },
      "packages": {
        "react-router-dom>history>resolve-pathname": true,
        "react-router-dom>history>value-equal": true,
        "react-router-dom>tiny-invariant": true,
        "react-router-dom>tiny-warning": true
      }
    },
    "react-router-dom>react-router>mini-create-react-context": {
      "packages": {
        "@babel/runtime": true,
        "prop-types": true,
        "react": true,
        "react-router-dom>react-router>mini-create-react-context>gud": true,
        "react-router-dom>tiny-warning": true
      }
    },
    "react-router-dom>tiny-warning": {
      "globals": {
        "console": true
      }
    },
    "react-simple-file-input": {
      "globals": {
        "File": true,
        "FileReader": true,
        "console.warn": true
      },
      "packages": {
        "prop-types": true,
        "react": true
      }
    },
    "react-syntax-highlighter>refractor>parse-entities": {
      "globals": {
        "document.createElement": true
      }
    },
    "react-tippy": {
      "globals": {
        "Element": true,
        "MSStream": true,
        "MutationObserver": true,
        "addEventListener": true,
        "clearTimeout": true,
        "console.error": true,
        "console.warn": true,
        "define": true,
        "document": true,
        "getComputedStyle": true,
        "innerHeight": true,
        "innerWidth": true,
        "navigator.maxTouchPoints": true,
        "navigator.msMaxTouchPoints": true,
        "navigator.userAgent": true,
        "performance": true,
        "requestAnimationFrame": true,
        "setTimeout": true
      },
      "packages": {
        "react": true,
        "react-dom": true,
        "react-tippy>popper.js": true
      }
    },
    "react-tippy>popper.js": {
      "globals": {
        "MSInputMethodContext": true,
        "Node.DOCUMENT_POSITION_FOLLOWING": true,
        "cancelAnimationFrame": true,
        "console.warn": true,
        "define": true,
        "devicePixelRatio": true,
        "document": true,
        "getComputedStyle": true,
        "innerHeight": true,
        "innerWidth": true,
        "navigator.userAgent": true,
        "requestAnimationFrame": true,
        "setTimeout": true
      }
    },
    "react-toggle-button": {
      "globals": {
        "clearTimeout": true,
        "console.warn": true,
        "define": true,
        "performance": true,
        "setTimeout": true
      },
      "packages": {
        "react": true
      }
    },
    "readable-stream": {
      "packages": {
        "browserify>browser-resolve": true,
        "browserify>process": true,
        "browserify>timers-browserify": true,
        "pumpify>inherits": true,
        "readable-stream>core-util-is": true,
        "readable-stream>isarray": true,
        "readable-stream>process-nextick-args": true,
        "readable-stream>safe-buffer": true,
        "readable-stream>string_decoder": true,
        "readable-stream>util-deprecate": true,
        "webpack>events": true
      }
    },
    "readable-stream>core-util-is": {
      "packages": {
        "browserify>insert-module-globals>is-buffer": true
      }
    },
    "readable-stream>process-nextick-args": {
      "packages": {
        "browserify>process": true
      }
    },
    "readable-stream>safe-buffer": {
      "packages": {
        "browserify>buffer": true
      }
    },
    "readable-stream>string_decoder": {
      "packages": {
        "readable-stream>safe-buffer": true
      }
    },
    "readable-stream>util-deprecate": {
      "globals": {
        "console.trace": true,
        "console.warn": true,
        "localStorage": true
      }
    },
    "redux": {
      "globals": {
        "console": true
      },
      "packages": {
        "@babel/runtime": true
      }
    },
    "semver": {
      "globals": {
        "console.error": true
      },
      "packages": {
        "browserify>process": true
      }
    },
    "sinon>nise>path-to-regexp": {
      "packages": {
        "sinon>nise>path-to-regexp>isarray": true
      }
    },
    "stream-browserify": {
      "packages": {
        "pumpify>inherits": true,
        "stream-browserify>readable-stream": true,
        "webpack>events": true
      }
    },
    "stream-browserify>readable-stream": {
      "packages": {
        "browserify>browser-resolve": true,
        "browserify>buffer": true,
        "browserify>process": true,
        "browserify>string_decoder": true,
        "pumpify>inherits": true,
        "readable-stream>util-deprecate": true,
        "webpack>events": true
      }
    },
    "string.prototype.matchall>call-bind": {
      "packages": {
        "browserify>has>function-bind": true,
        "string.prototype.matchall>call-bind>es-errors": true,
        "string.prototype.matchall>call-bind>set-function-length": true,
        "string.prototype.matchall>get-intrinsic": true
      }
    },
    "string.prototype.matchall>call-bind>set-function-length": {
      "packages": {
        "string.prototype.matchall>call-bind>es-errors": true,
        "string.prototype.matchall>define-properties>define-data-property": true,
        "string.prototype.matchall>es-abstract>gopd": true,
        "string.prototype.matchall>es-abstract>has-property-descriptors": true,
        "string.prototype.matchall>get-intrinsic": true
      }
    },
    "string.prototype.matchall>define-properties": {
      "packages": {
        "@lavamoat/lavapack>json-stable-stringify>object-keys": true,
        "string.prototype.matchall>define-properties>define-data-property": true,
        "string.prototype.matchall>es-abstract>has-property-descriptors": true
      }
    },
    "string.prototype.matchall>define-properties>define-data-property": {
      "packages": {
        "string.prototype.matchall>call-bind>es-errors": true,
        "string.prototype.matchall>es-abstract>gopd": true,
        "string.prototype.matchall>es-abstract>has-property-descriptors": true,
        "string.prototype.matchall>get-intrinsic": true
      }
    },
    "string.prototype.matchall>es-abstract>array-buffer-byte-length": {
      "packages": {
        "string.prototype.matchall>call-bind": true,
        "string.prototype.matchall>es-abstract>is-array-buffer": true
      }
    },
    "string.prototype.matchall>es-abstract>es-to-primitive>is-symbol": {
      "packages": {
        "string.prototype.matchall>has-symbols": true
      }
    },
    "string.prototype.matchall>es-abstract>gopd": {
      "packages": {
        "string.prototype.matchall>get-intrinsic": true
      }
    },
    "string.prototype.matchall>es-abstract>has-property-descriptors": {
      "packages": {
        "string.prototype.matchall>get-intrinsic": true
      }
    },
    "string.prototype.matchall>es-abstract>is-array-buffer": {
      "packages": {
        "browserify>util>is-typed-array": true,
        "string.prototype.matchall>call-bind": true,
        "string.prototype.matchall>get-intrinsic": true
      }
    },
    "string.prototype.matchall>es-abstract>is-callable": {
      "globals": {
        "document": true
      }
    },
    "string.prototype.matchall>es-abstract>is-regex": {
      "packages": {
        "koa>is-generator-function>has-tostringtag": true,
        "string.prototype.matchall>call-bind": true
      }
    },
    "string.prototype.matchall>es-abstract>is-shared-array-buffer": {
      "packages": {
        "string.prototype.matchall>call-bind": true
      }
    },
    "string.prototype.matchall>es-abstract>object-inspect": {
      "globals": {
        "HTMLElement": true,
        "WeakRef": true
      },
      "packages": {
        "browserify>browser-resolve": true
      }
    },
    "string.prototype.matchall>get-intrinsic": {
      "globals": {
        "AggregateError": true,
        "FinalizationRegistry": true,
        "WeakRef": true
      },
      "packages": {
        "browserify>has>function-bind": true,
        "depcheck>is-core-module>hasown": true,
        "string.prototype.matchall>call-bind>es-errors": true,
        "string.prototype.matchall>es-abstract>has-proto": true,
        "string.prototype.matchall>has-symbols": true
      }
    },
    "string.prototype.matchall>internal-slot": {
      "packages": {
        "depcheck>is-core-module>hasown": true,
        "string.prototype.matchall>get-intrinsic": true,
        "string.prototype.matchall>side-channel": true
      }
    },
    "string.prototype.matchall>regexp.prototype.flags": {
      "packages": {
        "string.prototype.matchall>call-bind": true,
        "string.prototype.matchall>define-properties": true,
        "string.prototype.matchall>regexp.prototype.flags>set-function-name": true
      }
    },
    "string.prototype.matchall>regexp.prototype.flags>set-function-name": {
      "packages": {
        "string.prototype.matchall>define-properties>define-data-property": true,
        "string.prototype.matchall>es-abstract>function.prototype.name>functions-have-names": true,
        "string.prototype.matchall>es-abstract>has-property-descriptors": true
      }
    },
    "string.prototype.matchall>side-channel": {
      "packages": {
        "string.prototype.matchall>call-bind": true,
        "string.prototype.matchall>es-abstract>object-inspect": true,
        "string.prototype.matchall>get-intrinsic": true
      }
    },
    "superstruct": {
      "globals": {
        "console.warn": true,
        "define": true
      }
    },
    "terser>source-map-support>buffer-from": {
      "packages": {
        "browserify>buffer": true
      }
    },
    "uuid": {
      "globals": {
        "crypto": true,
        "msCrypto": true
      }
    },
    "vinyl>replace-ext": {
      "packages": {
        "browserify>path-browserify": true
      }
    },
    "web3": {
      "globals": {
        "XMLHttpRequest": true
      }
    },
    "web3-stream-provider": {
      "globals": {
        "setTimeout": true
      },
      "packages": {
        "browserify>util": true,
        "web3-stream-provider>readable-stream": true,
        "web3-stream-provider>uuid": true
      }
    },
    "web3-stream-provider>readable-stream": {
      "packages": {
        "browserify>browser-resolve": true,
        "browserify>buffer": true,
        "browserify>process": true,
        "browserify>string_decoder": true,
        "pumpify>inherits": true,
        "readable-stream>util-deprecate": true,
        "webpack>events": true
      }
    },
    "web3-stream-provider>uuid": {
      "globals": {
        "crypto": true
      }
    },
    "webextension-polyfill": {
      "globals": {
        "browser": true,
        "chrome": true,
        "console.error": true,
        "console.warn": true,
        "define": true
      }
    },
    "webpack>events": {
      "globals": {
        "console": true
      }
    }
  }
}<|MERGE_RESOLUTION|>--- conflicted
+++ resolved
@@ -2373,8 +2373,6 @@
         "webpack>events": true
       }
     },
-<<<<<<< HEAD
-=======
     "@metamask/snaps-controllers>@metamask/snaps-rpc-methods": {
       "packages": {
         "@metamask/permission-controller": true,
@@ -2387,16 +2385,6 @@
         "superstruct": true
       }
     },
-    "@metamask/snaps-controllers>concat-stream": {
-      "packages": {
-        "@metamask/snaps-controllers>readable-stream": true,
-        "browserify>buffer": true,
-        "browserify>concat-stream>typedarray": true,
-        "pumpify>inherits": true,
-        "terser>source-map-support>buffer-from": true
-      }
-    },
->>>>>>> 1fe471d1
     "@metamask/snaps-controllers>nanoid": {
       "globals": {
         "crypto.getRandomValues": true
@@ -2456,9 +2444,6 @@
       }
     },
     "@metamask/snaps-execution-environments": {
-      "globals": {
-        "document.getElementById": true
-      },
       "packages": {
         "@metamask/post-message-stream": true,
         "@metamask/snaps-utils": true,
@@ -2918,37 +2903,6 @@
         "browserify>process": true
       }
     },
-    "@trezor/connect-web": {
-      "globals": {
-        "URLSearchParams": true,
-        "__TREZOR_CONNECT_SRC": true,
-        "addEventListener": true,
-        "btoa": true,
-        "chrome": true,
-        "clearInterval": true,
-        "clearTimeout": true,
-        "console.warn": true,
-        "document.body": true,
-        "document.createElement": true,
-        "document.createTextNode": true,
-        "document.getElementById": true,
-        "document.querySelectorAll": true,
-        "location": true,
-        "navigator": true,
-        "open": true,
-        "origin": true,
-        "removeEventListener": true,
-        "setInterval": true,
-        "setTimeout": true
-      },
-      "packages": {
-        "@trezor/connect-web>@trezor/connect": true,
-        "@trezor/connect-web>@trezor/connect-common": true,
-        "@trezor/connect-web>@trezor/utils": true,
-        "@trezor/connect-web>tslib": true,
-        "webpack>events": true
-      }
-    },
     "@trezor/connect-web>@trezor/connect": {
       "packages": {
         "@trezor/connect-web>@trezor/connect>@trezor/protobuf": true,
