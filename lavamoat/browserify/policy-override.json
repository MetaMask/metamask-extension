--- conflicted
+++ resolved
@@ -164,21 +164,12 @@
         "immer": true
       }
     },
-<<<<<<< HEAD
-    "@metamask/keyring-controller>@metamask/eth-hd-keyring>@metamask/eth-sig-util": {
-      "packages": {
-        "@ethereumjs/tx>@ethereumjs/util": true
-      }
-    },
-    "@metamask/keyring-controller>@metamask/eth-hd-keyring>@metamask/key-tree": {
-      "packages": {
-        "@metamask/utils": true
+    "@metamask/keyring-controller>ulid": {
+      "globals": {
+        "crypto": true
       }
     },
     "ulid": {
-=======
-    "@metamask/keyring-controller>ulid": {
->>>>>>> 0312f63b
       "globals": {
         "crypto": true
       }
