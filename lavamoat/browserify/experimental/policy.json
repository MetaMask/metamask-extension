--- conflicted
+++ resolved
@@ -818,7 +818,6 @@
         "Intl.NumberFormat": true,
         "URL": true,
         "URLSearchParams": true,
-        "__import__": true,
         "clearInterval": true,
         "clearTimeout": true,
         "console.error": true,
@@ -851,10 +850,7 @@
         "bn.js": true,
         "immer": true,
         "lodash": true,
-<<<<<<< HEAD
-=======
         "@metamask/assets-controllers>multiformats": true,
->>>>>>> 6e9ff439
         "reselect": true,
         "single-call-balance-checker-abi": true,
         "uuid": true
@@ -980,7 +976,6 @@
         "setTimeout": true
       },
       "packages": {
-        "@metamask/controller-utils": true,
         "@metamask/utils": true,
         "uuid": true
       }
