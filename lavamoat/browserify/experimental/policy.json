--- conflicted
+++ resolved
@@ -4560,7 +4560,6 @@
         "define": true
       }
     },
-<<<<<<< HEAD
     "@metamask/seedless-onboarding-controller>@metamask/auth-network-utils>json-stable-stringify": {
       "packages": {
         "string.prototype.matchall>call-bind": true,
@@ -4570,8 +4569,6 @@
         "@lavamoat/webpack>json-stable-stringify>object-keys": true
       }
     },
-=======
->>>>>>> f2104e92
     "@metamask/message-manager>jsonschema": {
       "packages": {
         "browserify>url": true
