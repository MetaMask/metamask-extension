--- conflicted
+++ resolved
@@ -1188,37 +1188,6 @@
         "@metamask/superstruct": true,
         "@metamask/utils": true,
         "@metamask/json-rpc-engine>klona": true,
-<<<<<<< HEAD
-=======
-        "@metamask/eth-json-rpc-middleware>safe-stable-stringify": true
-      }
-    },
-    "@metamask/transaction-controller>@metamask/network-controller>@metamask/eth-json-rpc-middleware": {
-      "globals": {
-        "setTimeout": true
-      },
-      "packages": {
-        "@metamask/eth-sig-util": true,
-        "@metamask/json-rpc-engine": true,
-        "@metamask/rpc-errors": true,
-        "@metamask/superstruct": true,
-        "@metamask/utils": true,
-        "@metamask/json-rpc-engine>klona": true,
-        "@metamask/eth-json-rpc-middleware>safe-stable-stringify": true
-      }
-    },
-    "@metamask/transaction-pay-controller>@metamask/network-controller>@metamask/eth-json-rpc-middleware": {
-      "globals": {
-        "setTimeout": true
-      },
-      "packages": {
-        "@metamask/eth-sig-util": true,
-        "@metamask/json-rpc-engine": true,
-        "@metamask/rpc-errors": true,
-        "@metamask/superstruct": true,
-        "@metamask/utils": true,
-        "@metamask/json-rpc-engine>klona": true,
->>>>>>> bfed73be
         "@metamask/eth-json-rpc-middleware>safe-stable-stringify": true
       }
     },
@@ -1469,10 +1438,6 @@
         "@metamask/rpc-errors": true,
         "@metamask/safe-event-emitter": true,
         "@metamask/utils": true,
-<<<<<<< HEAD
-=======
-        "deep-freeze-strict": true,
->>>>>>> bfed73be
         "@metamask/json-rpc-engine>klona": true
       }
     },
