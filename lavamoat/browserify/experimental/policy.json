{
  "resources": {
    "@babel/runtime": {
      "globals": {
        "regeneratorRuntime": "write"
      }
    },
    "@metamask/notification-services-controller>@contentful/rich-text-html-renderer": {
      "globals": {
        "SuppressedError": true
      }
    },
    "@ensdomains/content-hash": {
      "globals": {
        "console.warn": true
      },
      "packages": {
        "browserify>buffer": true,
        "@ensdomains/content-hash>cids": true,
        "@ensdomains/content-hash>js-base64": true,
        "@ensdomains/content-hash>multicodec": true,
        "@ensdomains/content-hash>multihashes": true
      }
    },
    "@ethereumjs/tx>@ethereumjs/common": {
      "packages": {
        "@ethereumjs/tx>@ethereumjs/util": true,
        "webpack>events": true
      }
    },
    "eth-lattice-keyring>gridplus-sdk>@ethereumjs/common": {
      "packages": {
        "eth-lattice-keyring>gridplus-sdk>@ethereumjs/common>@ethereumjs/util": true,
        "browserify>buffer": true,
        "eth-lattice-keyring>gridplus-sdk>crc-32": true,
        "webpack>events": true
      }
    },
    "@ethereumjs/tx>@ethereumjs/rlp": {
      "globals": {
        "TextEncoder": true
      }
    },
    "@ethereumjs/tx>@ethereumjs/util>@ethereumjs/rlp": {
      "globals": {
        "TextEncoder": true
      }
    },
    "@metamask/eth-ledger-bridge-keyring>@ethereumjs/rlp": {
      "globals": {
        "TextEncoder": true
      }
    },
    "@metamask/eth-sig-util>@ethereumjs/rlp": {
      "globals": {
        "TextEncoder": true
      }
    },
    "@ethereumjs/tx": {
      "packages": {
        "@ethereumjs/tx>@ethereumjs/common": true,
        "@ethereumjs/tx>@ethereumjs/rlp": true,
        "@ethereumjs/tx>@ethereumjs/util": true,
        "@ethereumjs/tx>ethereum-cryptography": true
      }
    },
    "eth-lattice-keyring>gridplus-sdk>@ethereumjs/common>@ethereumjs/util": {
      "globals": {
        "console.warn": true
      },
      "packages": {
        "@metamask/eth-sig-util>@ethereumjs/rlp": true,
        "browserify>buffer": true,
        "@ethereumjs/tx>ethereum-cryptography": true,
        "webpack>events": true,
        "browserify>insert-module-globals>is-buffer": true,
        "eth-lattice-keyring>@ethereumjs/util>micro-ftch": true
      }
    },
    "@ethereumjs/tx>@ethereumjs/util": {
      "globals": {
        "console.warn": true,
        "fetch": true
      },
      "packages": {
        "@ethereumjs/tx>@ethereumjs/util>@ethereumjs/rlp": true,
        "@ethereumjs/tx>ethereum-cryptography": true,
        "webpack>events": true
      }
    },
    "@keystonehq/metamask-airgapped-keyring>@keystonehq/base-eth-keyring>@ethereumjs/util": {
      "globals": {
        "console.warn": true
      },
      "packages": {
        "@metamask/eth-sig-util>@ethereumjs/rlp": true,
        "browserify>buffer": true,
        "@ethereumjs/tx>ethereum-cryptography": true,
        "webpack>events": true,
        "browserify>insert-module-globals>is-buffer": true,
        "eth-lattice-keyring>@ethereumjs/util>micro-ftch": true
      }
    },
    "@keystonehq/metamask-airgapped-keyring>@keystonehq/bc-ur-registry-eth>@ethereumjs/util": {
      "globals": {
        "console.warn": true
      },
      "packages": {
        "@metamask/eth-sig-util>@ethereumjs/rlp": true,
        "browserify>buffer": true,
        "@ethereumjs/tx>ethereum-cryptography": true,
        "webpack>events": true,
        "browserify>insert-module-globals>is-buffer": true,
        "eth-lattice-keyring>@ethereumjs/util>micro-ftch": true
      }
    },
    "@metamask/eth-sig-util>@ethereumjs/util": {
      "globals": {
        "console.warn": true
      },
      "packages": {
        "@metamask/eth-sig-util>@ethereumjs/rlp": true,
        "browserify>buffer": true,
        "@ethereumjs/tx>ethereum-cryptography": true,
        "webpack>events": true,
        "browserify>insert-module-globals>is-buffer": true,
        "eth-lattice-keyring>@ethereumjs/util>micro-ftch": true
      }
    },
    "eth-lattice-keyring>@ethereumjs/util": {
      "globals": {
        "console.warn": true
      },
      "packages": {
        "@metamask/eth-sig-util>@ethereumjs/rlp": true,
        "browserify>buffer": true,
        "@ethereumjs/tx>ethereum-cryptography": true,
        "webpack>events": true,
        "browserify>insert-module-globals>is-buffer": true,
        "eth-lattice-keyring>@ethereumjs/util>micro-ftch": true
      }
    },
    "@ethersproject/abi": {
      "globals": {
        "console.log": true
      },
      "packages": {
        "ethers>@ethersproject/address": true,
        "@ethersproject/bignumber": true,
        "@ethersproject/bytes": true,
        "ethers>@ethersproject/constants": true,
        "@ethersproject/hash": true,
        "@ethersproject/abi>@ethersproject/keccak256": true,
        "@ethersproject/abi>@ethersproject/logger": true,
        "ethers>@ethersproject/properties": true,
        "ethers>@ethersproject/strings": true
      }
    },
    "ethers>@ethersproject/abstract-provider": {
      "packages": {
        "@ethersproject/bignumber": true,
        "@ethersproject/bytes": true,
        "@ethersproject/abi>@ethersproject/logger": true,
        "ethers>@ethersproject/properties": true
      }
    },
    "ethers>@ethersproject/abstract-signer": {
      "packages": {
        "@ethersproject/abi>@ethersproject/logger": true,
        "ethers>@ethersproject/properties": true
      }
    },
    "ethers>@ethersproject/address": {
      "packages": {
        "@ethersproject/bignumber": true,
        "@ethersproject/bytes": true,
        "@ethersproject/abi>@ethersproject/keccak256": true,
        "@ethersproject/abi>@ethersproject/logger": true,
        "ethers>@ethersproject/rlp": true
      }
    },
    "ethers>@ethersproject/base64": {
      "globals": {
        "atob": true,
        "btoa": true
      },
      "packages": {
        "@ethersproject/bytes": true
      }
    },
    "ethers>@ethersproject/basex": {
      "packages": {
        "@ethersproject/bytes": true,
        "ethers>@ethersproject/properties": true
      }
    },
    "@ethersproject/bignumber": {
      "packages": {
        "@ethersproject/bytes": true,
        "@ethersproject/abi>@ethersproject/logger": true,
        "bn.js": true
      }
    },
    "@ethersproject/bytes": {
      "packages": {
        "@ethersproject/abi>@ethersproject/logger": true
      }
    },
    "ethers>@ethersproject/keccak256>@ethersproject/bytes": {
      "packages": {
        "ethers>@ethersproject/keccak256>@ethersproject/bytes>@ethersproject/logger": true
      }
    },
    "ethers>@ethersproject/bytes": {
      "packages": {
        "ethers>@ethersproject/bytes>@ethersproject/logger": true
      }
    },
    "ethers>@ethersproject/constants": {
      "packages": {
        "@ethersproject/bignumber": true
      }
    },
    "@ethersproject/contracts": {
      "globals": {
        "setTimeout": true
      },
      "packages": {
        "@ethersproject/abi": true,
        "ethers>@ethersproject/abstract-provider": true,
        "ethers>@ethersproject/abstract-signer": true,
        "ethers>@ethersproject/address": true,
        "@ethersproject/bignumber": true,
        "@ethersproject/bytes": true,
        "@ethersproject/abi>@ethersproject/logger": true,
        "ethers>@ethersproject/properties": true,
        "ethers>@ethersproject/transactions": true
      }
    },
    "@ethersproject/hash": {
      "packages": {
        "ethers>@ethersproject/address": true,
        "ethers>@ethersproject/base64": true,
        "@ethersproject/bignumber": true,
        "@ethersproject/bytes": true,
        "@ethersproject/abi>@ethersproject/keccak256": true,
        "@ethersproject/abi>@ethersproject/logger": true,
        "ethers>@ethersproject/properties": true,
        "ethers>@ethersproject/strings": true
      }
    },
    "@ethersproject/hdnode": {
      "packages": {
        "ethers>@ethersproject/basex": true,
        "@ethersproject/bignumber": true,
        "@ethersproject/bytes": true,
        "@ethersproject/abi>@ethersproject/logger": true,
        "ethers>@ethersproject/pbkdf2": true,
        "ethers>@ethersproject/properties": true,
        "ethers>@ethersproject/sha2": true,
        "ethers>@ethersproject/signing-key": true,
        "ethers>@ethersproject/strings": true,
        "ethers>@ethersproject/transactions": true,
        "ethers>@ethersproject/wordlists": true
      }
    },
    "ethers>@ethersproject/json-wallets": {
      "packages": {
        "ethers>@ethersproject/address": true,
        "@ethersproject/bytes": true,
        "@ethersproject/hdnode": true,
        "@ethersproject/abi>@ethersproject/keccak256": true,
        "@ethersproject/abi>@ethersproject/logger": true,
        "ethers>@ethersproject/pbkdf2": true,
        "ethers>@ethersproject/properties": true,
        "ethers>@ethersproject/random": true,
        "ethers>@ethersproject/strings": true,
        "ethers>@ethersproject/transactions": true,
        "ethers>@ethersproject/json-wallets>aes-js": true,
        "ethers>@ethersproject/json-wallets>scrypt-js": true
      }
    },
    "@ethersproject/abi>@ethersproject/keccak256": {
      "packages": {
        "@ethersproject/bytes": true,
        "eth-ens-namehash>js-sha3": true
      }
    },
    "ethers>@ethersproject/keccak256": {
      "packages": {
        "ethers>@ethersproject/keccak256>@ethersproject/bytes": true,
        "eth-ens-namehash>js-sha3": true
      }
    },
    "@ethersproject/abi>@ethersproject/logger": {
      "globals": {
        "console": true
      }
    },
    "ethers>@ethersproject/keccak256>@ethersproject/bytes>@ethersproject/logger": {
      "globals": {
        "console": true
      }
    },
    "ethers>@ethersproject/bytes>@ethersproject/logger": {
      "globals": {
        "console": true
      }
    },
    "ethers>@ethersproject/logger": {
      "globals": {
        "console": true
      }
    },
    "ethers>@ethersproject/networks": {
      "packages": {
        "@ethersproject/abi>@ethersproject/logger": true
      }
    },
    "ethers>@ethersproject/pbkdf2": {
      "packages": {
        "@ethersproject/bytes": true,
        "ethers>@ethersproject/sha2": true
      }
    },
    "ethers>@ethersproject/properties": {
      "packages": {
        "@ethersproject/abi>@ethersproject/logger": true
      }
    },
    "@ethersproject/providers": {
      "globals": {
        "WebSocket": true,
        "clearInterval": true,
        "clearTimeout": true,
        "console.log": true,
        "console.warn": true,
        "setInterval": true,
        "setTimeout": true
      },
      "packages": {
        "ethers>@ethersproject/abstract-provider": true,
        "ethers>@ethersproject/abstract-signer": true,
        "ethers>@ethersproject/address": true,
        "ethers>@ethersproject/base64": true,
        "ethers>@ethersproject/basex": true,
        "@ethersproject/bignumber": true,
        "@ethersproject/bytes": true,
        "ethers>@ethersproject/constants": true,
        "@ethersproject/hash": true,
        "@ethersproject/abi>@ethersproject/logger": true,
        "ethers>@ethersproject/networks": true,
        "ethers>@ethersproject/properties": true,
        "ethers>@ethersproject/random": true,
        "ethers>@ethersproject/sha2": true,
        "ethers>@ethersproject/strings": true,
        "ethers>@ethersproject/transactions": true,
        "ethers>@ethersproject/web": true,
        "@ethersproject/providers>bech32": true
      }
    },
    "ethers>@ethersproject/random": {
      "globals": {
        "crypto.getRandomValues": true
      },
      "packages": {
        "@ethersproject/bytes": true,
        "@ethersproject/abi>@ethersproject/logger": true
      }
    },
    "ethers>@ethersproject/rlp": {
      "packages": {
        "@ethersproject/bytes": true,
        "@ethersproject/abi>@ethersproject/logger": true
      }
    },
    "ethers>@ethersproject/sha2": {
      "packages": {
        "@ethersproject/bytes": true,
        "@ethersproject/abi>@ethersproject/logger": true,
        "ethers>@ethersproject/sha2>hash.js": true
      }
    },
    "ethers>@ethersproject/signing-key": {
      "packages": {
        "@ethersproject/bytes": true,
        "@ethersproject/abi>@ethersproject/logger": true,
        "ethers>@ethersproject/properties": true,
        "@toruslabs/eccrypto>elliptic": true
      }
    },
    "ethers>@ethersproject/solidity": {
      "packages": {
        "@ethersproject/bignumber": true,
        "@ethersproject/bytes": true,
        "@ethersproject/abi>@ethersproject/keccak256": true,
        "@ethersproject/abi>@ethersproject/logger": true,
        "ethers>@ethersproject/sha2": true,
        "ethers>@ethersproject/strings": true
      }
    },
    "ethers>@ethersproject/strings": {
      "packages": {
        "@ethersproject/bytes": true,
        "ethers>@ethersproject/constants": true,
        "@ethersproject/abi>@ethersproject/logger": true
      }
    },
    "ethers>@ethersproject/transactions": {
      "packages": {
        "ethers>@ethersproject/address": true,
        "@ethersproject/bignumber": true,
        "@ethersproject/bytes": true,
        "ethers>@ethersproject/constants": true,
        "@ethersproject/abi>@ethersproject/keccak256": true,
        "@ethersproject/abi>@ethersproject/logger": true,
        "ethers>@ethersproject/properties": true,
        "ethers>@ethersproject/rlp": true,
        "ethers>@ethersproject/signing-key": true
      }
    },
    "ethers>@ethersproject/units": {
      "packages": {
        "@ethersproject/bignumber": true,
        "@ethersproject/abi>@ethersproject/logger": true
      }
    },
    "@ethersproject/wallet": {
      "packages": {
        "ethers>@ethersproject/abstract-provider": true,
        "ethers>@ethersproject/abstract-signer": true,
        "ethers>@ethersproject/address": true,
        "@ethersproject/bytes": true,
        "@ethersproject/hash": true,
        "@ethersproject/hdnode": true,
        "ethers>@ethersproject/json-wallets": true,
        "@ethersproject/abi>@ethersproject/keccak256": true,
        "@ethersproject/abi>@ethersproject/logger": true,
        "ethers>@ethersproject/properties": true,
        "ethers>@ethersproject/random": true,
        "ethers>@ethersproject/signing-key": true,
        "ethers>@ethersproject/transactions": true
      }
    },
    "ethers>@ethersproject/web": {
      "globals": {
        "clearTimeout": true,
        "fetch": true,
        "setTimeout": true
      },
      "packages": {
        "ethers>@ethersproject/base64": true,
        "@ethersproject/bytes": true,
        "@ethersproject/abi>@ethersproject/logger": true,
        "ethers>@ethersproject/properties": true,
        "ethers>@ethersproject/strings": true
      }
    },
    "ethers>@ethersproject/wordlists": {
      "packages": {
        "@ethersproject/bytes": true,
        "@ethersproject/hash": true,
        "@ethersproject/abi>@ethersproject/logger": true,
        "ethers>@ethersproject/properties": true,
        "ethers>@ethersproject/strings": true
      }
    },
    "@metamask/notification-services-controller>firebase>@firebase/app": {
      "globals": {
        "FinalizationRegistry": true,
        "console.warn": true
      },
      "packages": {
        "@metamask/notification-services-controller>firebase>@firebase/app>@firebase/component": true,
        "@metamask/notification-services-controller>firebase>@firebase/app>@firebase/logger": true,
        "@metamask/notification-services-controller>firebase>@firebase/util": true,
        "@metamask/notification-services-controller>firebase>@firebase/app>idb": true
      }
    },
    "@metamask/notification-services-controller>firebase>@firebase/app>@firebase/component": {
      "packages": {
        "@metamask/notification-services-controller>firebase>@firebase/util": true
      }
    },
    "@metamask/notification-services-controller>firebase>@firebase/installations": {
      "globals": {
        "BroadcastChannel": true,
        "Headers": true,
        "btoa": true,
        "console.error": true,
        "crypto": true,
        "fetch": true,
        "msCrypto": true,
        "navigator.onLine": true,
        "setTimeout": true
      },
      "packages": {
        "@metamask/notification-services-controller>firebase>@firebase/app": true,
        "@metamask/notification-services-controller>firebase>@firebase/app>@firebase/component": true,
        "@metamask/notification-services-controller>firebase>@firebase/util": true,
        "@metamask/notification-services-controller>firebase>@firebase/app>idb": true
      }
    },
    "@metamask/notification-services-controller>firebase>@firebase/app>@firebase/logger": {
      "globals": {
        "console": true
      }
    },
    "@metamask/notification-services-controller>firebase>@firebase/messaging": {
      "globals": {
        "Headers": true,
        "Notification.maxActions": true,
        "Notification.permission": true,
        "Notification.requestPermission": true,
        "PushManager.getSubscription": true,
        "PushManager.subscribe": true,
        "PushSubscription.prototype.hasOwnProperty": true,
        "ServiceWorkerRegistration": true,
        "URL": true,
        "addEventListener": true,
        "atob": true,
        "btoa": true,
        "clearTimeout": true,
        "clients.matchAll": true,
        "clients.openWindow": true,
        "console.warn": true,
        "document": true,
        "fetch": true,
        "indexedDB": true,
        "location.href": true,
        "location.origin": true,
        "navigator": true,
        "origin.replace": true,
        "registration.showNotification": true,
        "setTimeout": true
      },
      "packages": {
        "@metamask/notification-services-controller>firebase>@firebase/app": true,
        "@metamask/notification-services-controller>firebase>@firebase/app>@firebase/component": true,
        "@metamask/notification-services-controller>firebase>@firebase/installations": true,
        "@metamask/notification-services-controller>firebase>@firebase/util": true,
        "@metamask/notification-services-controller>firebase>@firebase/app>idb": true
      }
    },
    "@metamask/notification-services-controller>firebase>@firebase/util": {
      "globals": {
        "WorkerGlobalScope": true,
        "atob": true,
        "browser": true,
        "btoa": true,
        "chrome": true,
        "console": true,
        "document": true,
        "indexedDB": true,
        "navigator": true,
        "process": true,
        "setTimeout": true
      },
      "packages": {
        "process": true
      }
    },
    "@open-rpc/schema-utils-js>@json-schema-tools/dereferencer": {
      "packages": {
        "@open-rpc/schema-utils-js>@json-schema-tools/reference-resolver": true,
        "@open-rpc/schema-utils-js>@json-schema-tools/dereferencer>@json-schema-tools/traverse": true,
        "@metamask/rpc-errors>fast-safe-stringify": true
      }
    },
    "@open-rpc/schema-utils-js>@json-schema-tools/reference-resolver": {
      "packages": {
        "@open-rpc/schema-utils-js>@json-schema-tools/reference-resolver>@json-schema-spec/json-pointer": true,
        "@open-rpc/test-coverage>isomorphic-fetch": true
      }
    },
    "@keystonehq/metamask-airgapped-keyring>@keystonehq/base-eth-keyring": {
      "packages": {
        "@metamask/eth-sig-util>@ethereumjs/rlp": true,
        "@ethereumjs/tx": true,
        "@keystonehq/metamask-airgapped-keyring>@keystonehq/base-eth-keyring>@ethereumjs/util": true,
        "@keystonehq/metamask-airgapped-keyring>@keystonehq/base-eth-keyring>@keystonehq/bc-ur-registry-eth": true,
        "browserify>buffer": true,
        "@metamask/eth-trezor-keyring>hdkey": true,
        "uuid": true
      }
    },
    "@keystonehq/bc-ur-registry-eth": {
      "packages": {
        "@ethereumjs/tx>@ethereumjs/util": true,
        "@keystonehq/bc-ur-registry-eth>@keystonehq/bc-ur-registry": true,
        "browserify>buffer": true,
        "@metamask/eth-trezor-keyring>hdkey": true,
        "uuid": true
      }
    },
    "@keystonehq/metamask-airgapped-keyring>@keystonehq/base-eth-keyring>@keystonehq/bc-ur-registry-eth": {
      "packages": {
        "@keystonehq/metamask-airgapped-keyring>@keystonehq/base-eth-keyring>@ethereumjs/util": true,
        "@keystonehq/metamask-airgapped-keyring>@keystonehq/base-eth-keyring>@keystonehq/bc-ur-registry-eth>@keystonehq/bc-ur-registry": true,
        "browserify>buffer": true,
        "@metamask/eth-trezor-keyring>hdkey": true,
        "uuid": true
      }
    },
    "@keystonehq/metamask-airgapped-keyring>@keystonehq/bc-ur-registry-eth": {
      "packages": {
        "@keystonehq/metamask-airgapped-keyring>@keystonehq/bc-ur-registry-eth>@ethereumjs/util": true,
        "@keystonehq/metamask-airgapped-keyring>@keystonehq/bc-ur-registry-eth>@keystonehq/bc-ur-registry": true,
        "browserify>buffer": true,
        "@metamask/eth-trezor-keyring>hdkey": true,
        "uuid": true
      }
    },
    "@keystonehq/bc-ur-registry-eth>@keystonehq/bc-ur-registry": {
      "globals": {
        "define": true
      },
      "packages": {
        "@ngraveio/bc-ur": true,
        "ethereumjs-util>ethereum-cryptography>bs58check": true,
        "buffer": true,
        "browserify>buffer": true,
        "tslib": true
      }
    },
    "@keystonehq/metamask-airgapped-keyring>@keystonehq/base-eth-keyring>@keystonehq/bc-ur-registry-eth>@keystonehq/bc-ur-registry": {
      "globals": {
        "define": true
      },
      "packages": {
        "@ngraveio/bc-ur": true,
        "ethereumjs-util>ethereum-cryptography>bs58check": true,
        "buffer": true,
        "browserify>buffer": true,
        "tslib": true
      }
    },
    "@keystonehq/metamask-airgapped-keyring>@keystonehq/bc-ur-registry-eth>@keystonehq/bc-ur-registry": {
      "globals": {
        "define": true
      },
      "packages": {
        "@ngraveio/bc-ur": true,
        "ethereumjs-util>ethereum-cryptography>bs58check": true,
        "buffer": true,
        "browserify>buffer": true,
        "tslib": true
      }
    },
    "@keystonehq/metamask-airgapped-keyring": {
      "packages": {
        "@metamask/eth-sig-util>@ethereumjs/rlp": true,
        "@ethereumjs/tx": true,
        "@keystonehq/metamask-airgapped-keyring>@keystonehq/base-eth-keyring": true,
        "@keystonehq/metamask-airgapped-keyring>@keystonehq/bc-ur-registry-eth": true,
        "@metamask/obs-store": true,
        "browserify>buffer": true,
        "webpack>events": true,
        "uuid": true
      }
    },
    "chart.js>@kurkle/color": {
      "globals": {
        "define": true
      }
    },
    "@lavamoat/lavadome-react": {
      "globals": {
        "Document.prototype": true,
        "DocumentFragment.prototype": true,
        "Element.prototype": true,
        "Event.prototype": true,
        "EventTarget.prototype": true,
        "NavigateEvent.prototype": true,
        "NavigationDestination.prototype": true,
        "Node.prototype": true,
        "console.warn": true,
        "document": true,
        "navigation": true
      },
      "packages": {
        "react": true
      }
    },
    "@metamask/eth-ledger-bridge-keyring>@ledgerhq/hw-app-eth>@ledgerhq/domain-service": {
      "packages": {
        "@metamask/eth-ledger-bridge-keyring>@ledgerhq/hw-app-eth>@ledgerhq/logs": true,
        "axios": true
      }
    },
    "@ledgerhq/errors": {
      "globals": {
        "console.warn": true
      }
    },
    "@metamask/eth-ledger-bridge-keyring>@ledgerhq/hw-app-eth>@ledgerhq/evm-tools": {
      "packages": {
        "ethers>@ethersproject/constants": true,
        "@ethersproject/hash": true,
        "@metamask/eth-ledger-bridge-keyring>@ledgerhq/hw-app-eth>@ledgerhq/cryptoassets-evm-signatures": true,
        "@metamask/eth-ledger-bridge-keyring>@ledgerhq/hw-app-eth>@ledgerhq/evm-tools>@ledgerhq/live-env": true,
        "axios": true,
        "@metamask/ppom-validator>crypto-js": true
      }
    },
    "@metamask/eth-ledger-bridge-keyring>@ledgerhq/hw-app-eth": {
      "globals": {
        "console.warn": true
      },
      "packages": {
        "@ethersproject/abi": true,
        "ethers>@ethersproject/rlp": true,
        "ethers>@ethersproject/transactions": true,
        "@metamask/eth-ledger-bridge-keyring>@ledgerhq/hw-app-eth>@ledgerhq/cryptoassets-evm-signatures": true,
        "@metamask/eth-ledger-bridge-keyring>@ledgerhq/hw-app-eth>@ledgerhq/domain-service": true,
        "@ledgerhq/errors": true,
        "@metamask/eth-ledger-bridge-keyring>@ledgerhq/hw-app-eth>@ledgerhq/evm-tools": true,
        "@metamask/eth-ledger-bridge-keyring>@ledgerhq/hw-app-eth>@ledgerhq/logs": true,
        "axios": true,
        "@metamask/eth-ledger-bridge-keyring>@ledgerhq/hw-app-eth>bignumber.js": true,
        "browserify>buffer": true,
        "semver": true
      }
    },
    "@metamask/eth-ledger-bridge-keyring>@ledgerhq/hw-app-eth>@ledgerhq/hw-transport": {
      "globals": {
        "clearTimeout": true,
        "console.warn": true,
        "setTimeout": true
      },
      "packages": {
        "@ledgerhq/errors": true,
        "@metamask/eth-ledger-bridge-keyring>@ledgerhq/hw-app-eth>@ledgerhq/logs": true,
        "browserify>buffer": true,
        "webpack>events": true
      }
    },
    "@metamask/eth-ledger-bridge-keyring>@ledgerhq/hw-app-eth>@ledgerhq/evm-tools>@ledgerhq/live-env": {
      "globals": {
        "console.warn": true
      },
      "packages": {
        "wait-on>rxjs": true
      }
    },
    "@metamask/eth-ledger-bridge-keyring>@ledgerhq/hw-app-eth>@ledgerhq/logs": {
      "globals": {
        "__ledgerLogsListen": "write",
        "console.error": true
      }
    },
    "@material-ui/core": {
      "globals": {
        "_formatMuiErrorMessage": true,
        "addEventListener": true,
        "clearInterval": true,
        "clearTimeout": true,
        "console.error": true,
        "console.warn": true,
        "document": true,
        "getComputedStyle": true,
        "getSelection": true,
        "performance.now": true,
        "removeEventListener": true,
        "setInterval": true,
        "setTimeout": true
      },
      "packages": {
        "@babel/runtime": true,
        "@material-ui/core>@material-ui/styles": true,
        "@material-ui/core>@material-ui/system": true,
        "@material-ui/core>@material-ui/utils": true,
        "@material-ui/core>clsx": true,
        "@material-ui/core>popper.js": true,
        "prop-types": true,
        "react": true,
        "react-dom": true,
        "react-redux>react-is": true,
        "react-transition-group": true
      }
    },
    "@material-ui/core>@material-ui/styles": {
      "globals": {
        "console.error": true,
        "console.warn": true,
        "document.createComment": true,
        "document.head": true
      },
      "packages": {
        "@babel/runtime": true,
        "@material-ui/core>@material-ui/utils": true,
        "@material-ui/core>clsx": true,
        "react-redux>hoist-non-react-statics": true,
        "@material-ui/core>@material-ui/styles>jss-plugin-camel-case": true,
        "@material-ui/core>@material-ui/styles>jss-plugin-default-unit": true,
        "@material-ui/core>@material-ui/styles>jss-plugin-global": true,
        "@material-ui/core>@material-ui/styles>jss-plugin-nested": true,
        "@material-ui/core>@material-ui/styles>jss-plugin-props-sort": true,
        "@material-ui/core>@material-ui/styles>jss-plugin-rule-value-function": true,
        "@material-ui/core>@material-ui/styles>jss-plugin-vendor-prefixer": true,
        "@material-ui/core>@material-ui/styles>jss": true,
        "prop-types": true,
        "react": true
      }
    },
    "@material-ui/core>@material-ui/system": {
      "globals": {
        "console.error": true,
        "console.warn": true
      },
      "packages": {
        "@babel/runtime": true,
        "@material-ui/core>@material-ui/utils": true,
        "prop-types": true
      }
    },
    "@material-ui/core>@material-ui/utils": {
      "packages": {
        "@babel/runtime": true,
        "prop-types": true,
        "react-redux>react-is": true
      }
    },
    "@metamask/abi-utils": {
      "packages": {
        "@metamask/superstruct": true,
        "@metamask/utils": true
      }
    },
    "@metamask/assets-controllers>@metamask/abi-utils": {
      "packages": {
        "@metamask/superstruct": true,
        "@metamask/assets-controllers>@metamask/abi-utils>@metamask/utils": true
      }
    },
    "@metamask/account-api": {
      "packages": {
        "@metamask/keyring-api": true,
        "@metamask/account-api>@metamask/keyring-utils": true,
        "@metamask/superstruct": true
      }
    },
    "@metamask/account-tree-controller": {
      "globals": {
        "console.warn": true
      },
      "packages": {
        "@metamask/account-api": true,
        "@metamask/base-controller": true,
        "@metamask/keyring-api": true,
        "@metamask/keyring-controller": true,
        "@metamask/snaps-utils": true
      }
    },
    "@metamask/accounts-controller": {
      "globals": {
        "console.warn": true
      },
      "packages": {
        "@metamask/base-controller": true,
        "@metamask/eth-snap-keyring": true,
        "@metamask/keyring-api": true,
        "@metamask/keyring-controller": true,
        "@metamask/account-api>@metamask/keyring-utils": true,
        "@metamask/superstruct": true,
        "@metamask/utils": true,
        "@ethereumjs/tx>ethereum-cryptography": true,
        "lodash": true,
        "uuid": true
      }
    },
    "@metamask/address-book-controller": {
      "packages": {
        "@metamask/base-controller": true,
        "@metamask/controller-utils": true
      }
    },
    "@metamask/announcement-controller": {
      "packages": {
        "@metamask/base-controller": true
      }
    },
    "@metamask/approval-controller": {
      "globals": {
        "console.info": true
      },
      "packages": {
        "@metamask/base-controller": true,
        "@metamask/rpc-errors": true,
        "nanoid": true
      }
    },
    "@metamask/assets-controllers": {
      "globals": {
        "AbortController": true,
        "Headers": true,
        "URL": true,
        "URLSearchParams": true,
        "clearInterval": true,
        "clearTimeout": true,
        "console.error": true,
        "console.log": true,
        "fetch": true,
        "setInterval": true,
        "setTimeout": true
      },
      "packages": {
        "@ethereumjs/tx>@ethereumjs/util": true,
        "ethers>@ethersproject/address": true,
        "@ethersproject/contracts": true,
        "@ethersproject/providers": true,
        "@metamask/assets-controllers>@metamask/abi-utils": true,
        "@metamask/base-controller": true,
        "@metamask/contract-metadata": true,
        "@metamask/controller-utils": true,
        "@metamask/controller-utils>@metamask/eth-query": true,
        "@metamask/assets-controllers>@metamask/keyring-api": true,
        "@metamask/keyring-snap-client": true,
        "@metamask/metamask-eth-abis": true,
        "@metamask/phishing-controller": true,
        "@metamask/bridge-controller>@metamask/polling-controller": true,
        "@metamask/rpc-errors": true,
        "@metamask/snaps-utils": true,
        "@metamask/utils": true,
        "@metamask/name-controller>async-mutex": true,
        "bn.js": true,
        "lodash": true,
        "@ensdomains/content-hash>multicodec>uint8arrays>multiformats": true,
        "single-call-balance-checker-abi": true,
        "uuid": true
      }
    },
    "@metamask/seedless-onboarding-controller>@metamask/auth-network-utils": {
      "globals": {
        "clearTimeout": true,
        "setTimeout": true
      },
      "packages": {
        "@noble/curves": true,
        "@noble/hashes": true,
        "bn.js": true,
        "browserify>buffer": true,
        "@toruslabs/eccrypto>elliptic": true,
        "eslint>json-stable-stringify-without-jsonify": true
      }
    },
    "@metamask/base-controller": {
      "globals": {
        "setTimeout": true
      },
      "packages": {
        "immer": true
      }
    },
    "@metamask/smart-transactions-controller>@metamask/polling-controller>@metamask/base-controller": {
      "globals": {
        "setTimeout": true
      },
      "packages": {
        "immer": true
      }
    },
    "@metamask/ppom-validator>@metamask/base-controller": {
      "globals": {
        "setTimeout": true
      },
      "packages": {
        "immer": true
      }
    },
    "@metamask/bridge-controller": {
      "globals": {
        "AbortController": true,
        "URLSearchParams": true,
        "console.error": true,
        "console.log": true,
        "console.warn": true
      },
      "packages": {
        "ethers>@ethersproject/address": true,
        "ethers>@ethersproject/constants": true,
        "@ethersproject/contracts": true,
        "@ethersproject/providers": true,
        "@metamask/controller-utils": true,
        "@metamask/bridge-controller>@metamask/keyring-api": true,
        "@metamask/metamask-eth-abis": true,
        "@metamask/multichain-network-controller": true,
        "@metamask/bridge-controller>@metamask/polling-controller": true,
        "@metamask/superstruct": true,
        "@metamask/utils": true,
        "@metamask/bridge-controller>bignumber.js": true,
        "lodash": true,
        "reselect": true,
        "uuid": true
      }
    },
    "@metamask/bridge-status-controller": {
      "globals": {
        "URLSearchParams": true,
        "console.error": true,
        "console.log": true,
        "setTimeout": true
      },
      "packages": {
        "@metamask/bridge-controller": true,
        "@metamask/controller-utils": true,
        "@metamask/bridge-status-controller>@metamask/keyring-api": true,
        "@metamask/bridge-controller>@metamask/polling-controller": true,
        "@metamask/superstruct": true,
        "@metamask/transaction-controller": true,
        "@metamask/utils": true,
        "@metamask/bridge-status-controller>bignumber.js": true,
        "uuid": true
      }
    },
    "@metamask/browser-passworder": {
      "globals": {
        "CryptoKey": true,
        "btoa": true,
        "crypto.getRandomValues": true,
        "crypto.subtle.decrypt": true,
        "crypto.subtle.deriveKey": true,
        "crypto.subtle.encrypt": true,
        "crypto.subtle.exportKey": true,
        "crypto.subtle.importKey": true
      },
      "packages": {
        "@metamask/browser-passworder>@metamask/utils": true,
        "browserify>buffer": true
      }
    },
    "@metamask/chain-agnostic-permission": {
      "packages": {
        "@metamask/chain-agnostic-permission>@metamask/api-specs": true,
        "@metamask/controller-utils": true,
        "@metamask/permission-controller": true,
        "@metamask/rpc-errors": true,
        "@metamask/utils": true,
        "lodash": true
      }
    },
    "@metamask/controller-utils": {
      "globals": {
        "URL": true,
        "console.error": true,
        "fetch": true,
        "setTimeout": true
      },
      "packages": {
        "@metamask/controller-utils>@metamask/ethjs-unit": true,
        "@metamask/utils": true,
        "@metamask/controller-utils>@spruceid/siwe-parser": true,
        "bn.js": true,
        "browserify>buffer": true,
        "cockatiel": true,
        "eth-ens-namehash": true,
        "eslint>fast-deep-equal": true,
        "lodash": true
      }
    },
    "@metamask/delegation-controller": {
      "packages": {
        "@metamask/base-controller": true,
        "@metamask/keyring-controller": true,
        "@metamask/utils": true
      }
    },
    "@metamask/ens-controller": {
      "packages": {
        "@ethersproject/providers": true,
        "@metamask/base-controller": true,
        "@metamask/controller-utils": true,
        "@metamask/utils": true,
        "punycode": true
      }
    },
    "@metamask/eth-token-tracker>@metamask/eth-block-tracker": {
      "globals": {
        "clearTimeout": true,
        "console.error": true,
        "setTimeout": true
      },
      "packages": {
        "@metamask/safe-event-emitter": true,
        "@metamask/utils": true,
        "@metamask/ppom-validator>json-rpc-random-id": true
      }
    },
    "@metamask/network-controller>@metamask/eth-block-tracker": {
      "globals": {
        "clearTimeout": true,
        "console.error": true,
        "setTimeout": true
      },
      "packages": {
        "@metamask/safe-event-emitter": true,
        "@metamask/utils": true,
        "@metamask/ppom-validator>json-rpc-random-id": true
      }
    },
    "@metamask/keyring-controller>@metamask/eth-hd-keyring": {
      "globals": {
        "TextEncoder": true
      },
      "packages": {
        "@ethereumjs/tx>@ethereumjs/util": true,
        "@metamask/eth-sig-util": true,
        "@metamask/snaps-sdk>@metamask/key-tree": true,
        "@metamask/scure-bip39": true,
        "@metamask/utils": true,
        "browserify>buffer": true,
        "@ethereumjs/tx>ethereum-cryptography": true
      }
    },
    "@metamask/eth-json-rpc-filters": {
      "globals": {
        "console.error": true
      },
      "packages": {
        "@metamask/controller-utils>@metamask/eth-query": true,
        "@metamask/json-rpc-engine": true,
        "@metamask/safe-event-emitter": true,
        "@metamask/name-controller>async-mutex": true,
        "pify": true
      }
    },
    "@metamask/network-controller>@metamask/eth-json-rpc-infura": {
      "globals": {
        "fetch": true,
        "setTimeout": true
      },
      "packages": {
        "@metamask/eth-json-rpc-provider": true,
        "@metamask/json-rpc-engine": true,
        "@metamask/rpc-errors": true,
        "@metamask/utils": true
      }
    },
    "@metamask/eth-json-rpc-middleware": {
      "globals": {
        "URL": true,
        "console.error": true,
        "setTimeout": true
      },
      "packages": {
        "@metamask/eth-sig-util": true,
        "@metamask/json-rpc-engine": true,
        "@metamask/rpc-errors": true,
        "@metamask/superstruct": true,
        "@metamask/utils": true,
        "@metamask/eth-json-rpc-middleware>klona": true,
        "@metamask/eth-json-rpc-middleware>safe-stable-stringify": true
      }
    },
    "@metamask/eth-json-rpc-provider": {
      "packages": {
        "@metamask/json-rpc-engine": true,
        "@metamask/rpc-errors": true,
        "@metamask/safe-event-emitter": true,
        "uuid": true
      }
    },
    "@metamask/eth-ledger-bridge-keyring": {
      "globals": {
        "addEventListener": true,
        "console.error": true,
        "document.createElement": true,
        "document.head.appendChild": true,
        "fetch": true,
        "removeEventListener": true,
        "setTimeout": true
      },
      "packages": {
        "@metamask/eth-ledger-bridge-keyring>@ethereumjs/rlp": true,
        "@ethereumjs/tx": true,
        "@ethereumjs/tx>@ethereumjs/util": true,
        "@metamask/eth-ledger-bridge-keyring>@ledgerhq/hw-app-eth": true,
        "@metamask/eth-ledger-bridge-keyring>@ledgerhq/hw-app-eth>@ledgerhq/hw-transport": true,
        "@metamask/eth-sig-util": true,
        "@metamask/utils": true,
        "browserify>buffer": true,
        "@metamask/eth-trezor-keyring>hdkey": true
      }
    },
    "@metamask/controller-utils>@metamask/eth-query": {
      "packages": {
        "@metamask/ppom-validator>json-rpc-random-id": true,
        "watchify>xtend": true
      }
    },
    "@metamask/eth-sig-util": {
      "packages": {
        "@metamask/eth-sig-util>@ethereumjs/rlp": true,
        "@metamask/eth-sig-util>@ethereumjs/util": true,
        "@metamask/abi-utils": true,
        "@metamask/utils": true,
        "@metamask/eth-sig-util>@scure/base": true,
        "browserify>buffer": true,
        "@ethereumjs/tx>ethereum-cryptography": true,
        "tweetnacl": true
      }
    },
    "@metamask/keyring-controller>@metamask/eth-simple-keyring": {
      "packages": {
        "@ethereumjs/tx>@ethereumjs/util": true,
        "@metamask/eth-sig-util": true,
        "@metamask/utils": true,
        "browserify>buffer": true,
        "@ethereumjs/tx>ethereum-cryptography": true,
        "crypto-browserify>randombytes": true
      }
    },
    "@metamask/eth-snap-keyring": {
      "globals": {
        "URL": true,
        "console.error": true,
        "console.info": true,
        "console.warn": true
      },
      "packages": {
        "@ethereumjs/tx": true,
        "@metamask/eth-sig-util": true,
        "@metamask/keyring-api": true,
        "@metamask/keyring-internal-api": true,
        "@metamask/keyring-internal-snap-client": true,
        "@metamask/account-api>@metamask/keyring-utils": true,
        "@metamask/superstruct": true,
        "@metamask/utils": true,
        "webpack>events": true,
        "@metamask/eth-snap-keyring>uuid": true
      }
    },
    "@metamask/eth-token-tracker": {
      "globals": {
        "console.warn": true
      },
      "packages": {
        "@babel/runtime": true,
        "@ethersproject/bignumber": true,
        "@ethersproject/contracts": true,
        "@ethersproject/providers": true,
        "@metamask/eth-token-tracker>@metamask/eth-block-tracker": true,
        "@metamask/safe-event-emitter": true,
        "bn.js": true,
        "@metamask/eth-token-tracker>deep-equal": true,
        "human-standard-token-abi": true
      }
    },
    "@metamask/eth-trezor-keyring": {
      "globals": {
        "setTimeout": true
      },
      "packages": {
        "@ethereumjs/tx": true,
        "@ethereumjs/tx>@ethereumjs/util": true,
        "@metamask/eth-sig-util": true,
        "@metamask/utils": true,
        "@metamask/eth-trezor-keyring>@trezor/connect-plugin-ethereum": true,
        "@trezor/connect-web": true,
        "browserify>buffer": true,
        "@metamask/eth-trezor-keyring>hdkey": true
      }
    },
    "@metamask/etherscan-link": {
      "globals": {
        "URL": true
      }
    },
    "eth-method-registry>@metamask/ethjs-contract": {
      "packages": {
        "@babel/runtime": true,
        "eth-method-registry>@metamask/ethjs-contract>@metamask/ethjs-filter": true,
        "eth-method-registry>@metamask/ethjs-contract>@metamask/ethjs-util": true,
        "eth-method-registry>@metamask/ethjs-contract>ethjs-abi": true,
        "eth-ens-namehash>js-sha3": true,
        "eth-method-registry>@metamask/ethjs-query>promise-to-callback": true
      }
    },
    "eth-method-registry>@metamask/ethjs-contract>@metamask/ethjs-filter": {
      "globals": {
        "clearInterval": true,
        "setInterval": true
      }
    },
    "eth-method-registry>@metamask/ethjs-query>@metamask/ethjs-format": {
      "packages": {
        "eth-method-registry>@metamask/ethjs-contract>@metamask/ethjs-util": true,
        "@metamask/controller-utils>@metamask/ethjs-unit>@metamask/number-to-bn": true,
        "eth-method-registry>@metamask/ethjs-query>@metamask/ethjs-format>ethjs-schema": true,
        "eth-method-registry>@metamask/ethjs-query>@metamask/ethjs-format>strip-hex-prefix": true
      }
    },
    "eth-method-registry>@metamask/ethjs-query": {
      "globals": {
        "console": true
      },
      "packages": {
        "eth-method-registry>@metamask/ethjs-query>@metamask/ethjs-format": true,
        "eth-method-registry>@metamask/ethjs-query>@metamask/ethjs-rpc": true,
        "eth-method-registry>@metamask/ethjs-query>promise-to-callback": true
      }
    },
    "eth-method-registry>@metamask/ethjs-query>@metamask/ethjs-rpc": {
      "packages": {
        "eth-method-registry>@metamask/ethjs-query>promise-to-callback": true
      }
    },
    "@metamask/controller-utils>@metamask/ethjs-unit": {
      "packages": {
        "@metamask/controller-utils>@metamask/ethjs-unit>@metamask/number-to-bn": true,
        "bn.js": true
      }
    },
    "eth-method-registry>@metamask/ethjs-contract>@metamask/ethjs-util": {
      "packages": {
        "browserify>buffer": true,
        "eth-method-registry>@metamask/ethjs-query>@metamask/ethjs-format>is-hex-prefixed": true,
        "eth-method-registry>@metamask/ethjs-query>@metamask/ethjs-format>strip-hex-prefix": true
      }
    },
    "@metamask/gas-fee-controller": {
      "globals": {
        "clearInterval": true,
        "console.error": true,
        "setInterval": true
      },
      "packages": {
        "@metamask/controller-utils": true,
        "@metamask/controller-utils>@metamask/eth-query": true,
        "@metamask/gas-fee-controller>@metamask/polling-controller": true,
        "bn.js": true,
        "uuid": true
      }
    },
    "@metamask/jazzicon": {
      "globals": {
        "document.createElement": true,
        "document.createElementNS": true
      },
      "packages": {
        "@metamask/jazzicon>color": true,
        "@metamask/jazzicon>mersenne-twister": true
      }
    },
    "@metamask/json-rpc-engine": {
      "packages": {
        "@metamask/rpc-errors": true,
        "@metamask/safe-event-emitter": true,
        "@metamask/utils": true
      }
    },
    "@metamask/json-rpc-middleware-stream": {
      "globals": {
        "console.warn": true,
        "setTimeout": true
      },
      "packages": {
        "@metamask/safe-event-emitter": true,
        "@metamask/utils": true,
        "readable-stream": true
      }
    },
    "@metamask/snaps-sdk>@metamask/key-tree": {
      "globals": {
        "crypto.subtle": true
      },
      "packages": {
        "@metamask/scure-bip39": true,
        "@metamask/utils": true,
        "@noble/curves": true,
        "@noble/hashes": true,
        "@metamask/utils>@scure/base": true
      }
    },
    "@metamask/keyring-api": {
      "packages": {
        "@metamask/account-api>@metamask/keyring-utils": true,
        "@metamask/superstruct": true,
        "@metamask/utils": true,
        "bitcoin-address-validation": true
      }
    },
<<<<<<< HEAD
=======
    "@metamask/assets-controllers>@metamask/keyring-api": {
      "packages": {
        "@metamask/account-api>@metamask/keyring-utils": true,
        "@metamask/superstruct": true,
        "@metamask/utils": true,
        "bitcoin-address-validation": true
      }
    },
>>>>>>> 1defdd33
    "@metamask/bridge-controller>@metamask/keyring-api": {
      "packages": {
        "@metamask/account-api>@metamask/keyring-utils": true,
        "@metamask/superstruct": true,
        "@metamask/utils": true,
        "bitcoin-address-validation": true
      }
    },
    "@metamask/bridge-status-controller>@metamask/keyring-api": {
      "packages": {
        "@metamask/account-api>@metamask/keyring-utils": true,
        "@metamask/superstruct": true,
        "@metamask/utils": true,
        "bitcoin-address-validation": true
      }
    },
    "@metamask/multichain-transactions-controller>@metamask/keyring-api": {
      "packages": {
        "@metamask/account-api>@metamask/keyring-utils": true,
        "@metamask/superstruct": true,
        "@metamask/utils": true,
        "bitcoin-address-validation": true
      }
    },
    "@metamask/keyring-controller": {
      "globals": {
        "console.error": true
      },
      "packages": {
        "@ethereumjs/tx>@ethereumjs/util": true,
        "@metamask/base-controller": true,
        "@metamask/browser-passworder": true,
        "@metamask/keyring-controller>@metamask/eth-hd-keyring": true,
        "@metamask/eth-sig-util": true,
        "@metamask/keyring-controller>@metamask/eth-simple-keyring": true,
        "@metamask/utils": true,
        "@metamask/name-controller>async-mutex": true,
        "@metamask/keyring-controller>ethereumjs-wallet": true,
        "lodash": true,
        "@metamask/keyring-controller>ulid": true
      }
    },
    "@metamask/keyring-internal-api": {
      "packages": {
        "@metamask/keyring-api": true,
        "@metamask/account-api>@metamask/keyring-utils": true,
        "@metamask/superstruct": true
      }
    },
    "@metamask/keyring-internal-snap-client": {
      "packages": {
        "@metamask/keyring-api": true,
        "@metamask/keyring-internal-api": true,
        "@metamask/keyring-snap-client": true,
        "@metamask/account-api>@metamask/keyring-utils": true
      }
    },
    "@metamask/keyring-snap-client": {
      "packages": {
        "@metamask/keyring-api": true,
        "@metamask/account-api>@metamask/keyring-utils": true,
        "@metamask/superstruct": true,
        "@metamask/keyring-snap-client>uuid": true
      }
    },
    "@metamask/multichain-transactions-controller>@metamask/keyring-snap-client": {
      "packages": {
        "@metamask/multichain-transactions-controller>@metamask/keyring-api": true,
        "@metamask/account-api>@metamask/keyring-utils": true,
        "@metamask/superstruct": true,
        "@metamask/multichain-transactions-controller>@metamask/keyring-snap-client>uuid": true
      }
    },
    "@metamask/account-api>@metamask/keyring-utils": {
      "globals": {
        "URL": true
      },
      "packages": {
        "@metamask/superstruct": true,
        "@metamask/utils": true,
        "bitcoin-address-validation": true
      }
    },
    "@metamask/logging-controller": {
      "packages": {
        "@metamask/base-controller": true,
        "uuid": true
      }
    },
    "@metamask/logo": {
      "globals": {
        "addEventListener": true,
        "document.body.appendChild": true,
        "document.createElementNS": true,
        "innerHeight": true,
        "innerWidth": true,
        "requestAnimationFrame": true
      },
      "packages": {
        "@metamask/logo>gl-mat4": true,
        "@metamask/logo>gl-vec3": true
      }
    },
    "@metamask/message-manager": {
      "packages": {
        "@metamask/base-controller": true,
        "@metamask/controller-utils": true,
        "@metamask/utils": true,
        "browserify>buffer": true,
        "webpack>events": true,
        "uuid": true
      }
    },
    "@metamask/multichain-account-service": {
      "globals": {
        "console.warn": true
      },
      "packages": {
        "@metamask/account-api": true,
        "@metamask/keyring-api": true,
        "@metamask/keyring-controller": true
      }
    },
    "@metamask/multichain-api-middleware": {
      "globals": {
        "console.error": true
      },
      "packages": {
        "@metamask/multichain-api-middleware>@metamask/api-specs": true,
        "@metamask/chain-agnostic-permission": true,
        "@metamask/controller-utils": true,
        "@metamask/eth-json-rpc-filters": true,
        "@metamask/json-rpc-engine": true,
        "@metamask/permission-controller": true,
        "@metamask/rpc-errors": true,
        "@metamask/safe-event-emitter": true,
        "@metamask/utils": true,
        "@open-rpc/schema-utils-js": true,
        "@metamask/message-manager>jsonschema": true
      }
    },
    "@metamask/multichain-network-controller": {
      "globals": {
        "URL": true
      },
      "packages": {
        "@metamask/base-controller": true,
        "@metamask/keyring-api": true,
        "@metamask/network-controller": true,
        "@metamask/superstruct": true,
        "@metamask/utils": true,
        "lodash": true
      }
    },
    "@metamask/multichain-transactions-controller": {
      "globals": {
        "console.error": true
      },
      "packages": {
        "@metamask/base-controller": true,
        "@metamask/multichain-transactions-controller>@metamask/keyring-api": true,
        "@metamask/multichain-transactions-controller>@metamask/keyring-snap-client": true,
        "@metamask/multichain-transactions-controller>@metamask/snaps-utils": true,
        "@metamask/utils": true
      }
    },
    "@metamask/name-controller": {
      "globals": {
        "fetch": true
      },
      "packages": {
        "@metamask/base-controller": true,
        "@metamask/controller-utils": true,
        "@metamask/utils": true,
        "@metamask/name-controller>async-mutex": true
      }
    },
    "@metamask/network-controller": {
      "globals": {
        "URL": true,
        "setTimeout": true
      },
      "packages": {
        "@metamask/base-controller": true,
        "@metamask/controller-utils": true,
        "@metamask/network-controller>@metamask/eth-block-tracker": true,
        "@metamask/network-controller>@metamask/eth-json-rpc-infura": true,
        "@metamask/eth-json-rpc-middleware": true,
        "@metamask/eth-json-rpc-provider": true,
        "@metamask/controller-utils>@metamask/eth-query": true,
        "@metamask/json-rpc-engine": true,
        "@metamask/rpc-errors": true,
        "@metamask/network-controller>@metamask/swappable-obj-proxy": true,
        "@metamask/utils": true,
        "addons-linter>deepmerge": true,
        "eslint>fast-deep-equal": true,
        "immer": true,
        "lodash": true,
        "reselect": true,
        "uri-js": true,
        "uuid": true
      }
    },
    "@metamask/transaction-controller>@metamask/nonce-tracker": {
      "packages": {
        "@ethersproject/providers": true,
        "browserify>assert": true,
        "@metamask/transaction-controller>@metamask/nonce-tracker>async-mutex": true
      }
    },
    "@metamask/notification-services-controller": {
      "globals": {
        "Intl.NumberFormat": true,
        "addEventListener": true,
        "fetch": true,
        "registration": true,
        "removeEventListener": true
      },
      "packages": {
        "@metamask/notification-services-controller>@contentful/rich-text-html-renderer": true,
        "@metamask/base-controller": true,
        "@metamask/controller-utils": true,
        "@metamask/keyring-controller": true,
        "@metamask/utils": true,
        "@metamask/notification-services-controller>bignumber.js": true,
        "@metamask/notification-services-controller>firebase": true,
        "loglevel": true,
        "uuid": true
      }
    },
    "@metamask/controller-utils>@metamask/ethjs-unit>@metamask/number-to-bn": {
      "packages": {
        "bn.js": true,
        "eth-method-registry>@metamask/ethjs-query>@metamask/ethjs-format>strip-hex-prefix": true
      }
    },
    "@metamask/object-multiplex": {
      "globals": {
        "console.warn": true
      },
      "packages": {
        "@metamask/object-multiplex>once": true,
        "readable-stream": true
      }
    },
    "@metamask/obs-store": {
      "packages": {
        "@metamask/safe-event-emitter": true,
        "readable-stream": true
      }
    },
    "@metamask/permission-controller": {
      "globals": {
        "console.error": true
      },
      "packages": {
        "@metamask/base-controller": true,
        "@metamask/controller-utils": true,
        "@metamask/json-rpc-engine": true,
        "@metamask/rpc-errors": true,
        "@metamask/utils": true,
        "deep-freeze-strict": true,
        "immer": true,
        "nanoid": true
      }
    },
    "@metamask/permission-log-controller": {
      "packages": {
        "@metamask/base-controller": true,
        "@metamask/utils": true
      }
    },
    "@metamask/phishing-controller": {
      "globals": {
        "TextEncoder": true,
        "URL": true,
        "console.error": true,
        "fetch": true
      },
      "packages": {
        "@metamask/base-controller": true,
        "@metamask/controller-utils": true,
        "@noble/hashes": true,
        "@ethereumjs/tx>ethereum-cryptography": true,
        "webpack-cli>fastest-levenshtein": true,
        "punycode": true
      }
    },
    "@metamask/bridge-controller>@metamask/polling-controller": {
      "globals": {
        "clearTimeout": true,
        "console.error": true,
        "setTimeout": true
      },
      "packages": {
        "@metamask/base-controller": true,
        "@metamask/snaps-utils>fast-json-stable-stringify": true,
        "uuid": true
      }
    },
    "@metamask/gas-fee-controller>@metamask/polling-controller": {
      "globals": {
        "clearTimeout": true,
        "console.error": true,
        "setTimeout": true
      },
      "packages": {
        "@metamask/base-controller": true,
        "@metamask/snaps-utils>fast-json-stable-stringify": true,
        "uuid": true
      }
    },
    "@metamask/smart-transactions-controller>@metamask/polling-controller": {
      "globals": {
        "clearTimeout": true,
        "console.error": true,
        "setTimeout": true
      },
      "packages": {
        "@metamask/smart-transactions-controller>@metamask/polling-controller>@metamask/base-controller": true,
        "@metamask/snaps-utils>fast-json-stable-stringify": true,
        "uuid": true
      }
    },
    "@metamask/post-message-stream": {
      "globals": {
        "MessageEvent.prototype": true,
        "WorkerGlobalScope": true,
        "addEventListener": true,
        "browser": true,
        "chrome": true,
        "location.origin": true,
        "postMessage": true,
        "removeEventListener": true
      },
      "packages": {
        "@metamask/utils": true,
        "readable-stream": true
      }
    },
    "@metamask/ppom-validator": {
      "globals": {
        "URL": true,
        "console.error": true,
        "crypto": true
      },
      "packages": {
        "@metamask/ppom-validator>@metamask/base-controller": true,
        "@metamask/controller-utils": true,
        "await-semaphore": true,
        "browserify>buffer": true,
        "@metamask/ppom-validator>crypto-js": true,
        "@toruslabs/eccrypto>elliptic": true,
        "@metamask/ppom-validator>json-rpc-random-id": true
      }
    },
    "@metamask/preferences-controller": {
      "packages": {
        "@metamask/base-controller": true,
        "@metamask/controller-utils": true
      }
    },
    "@metamask/profile-sync-controller": {
      "globals": {
        "Event": true,
        "Headers": true,
        "TextDecoder": true,
        "TextEncoder": true,
        "URL": true,
        "URLSearchParams": true,
        "addEventListener": true,
        "console.error": true,
        "console.warn": true,
        "dispatchEvent": true,
        "fetch": true,
        "removeEventListener": true,
        "setTimeout": true
      },
      "packages": {
        "@metamask/base-controller": true,
        "@metamask/keyring-controller": true,
        "@metamask/profile-sync-controller>@noble/ciphers": true,
        "@noble/hashes": true,
        "browserify>buffer": true,
        "@metamask/profile-sync-controller>siwe": true
      }
    },
    "@metamask/providers": {
      "globals": {
        "CustomEvent": true,
        "Event": true,
        "addEventListener": true,
        "chrome.runtime.connect": true,
        "console": true,
        "dispatchEvent": true,
        "document.createElement": true,
        "document.readyState": true,
        "ethereum": "write",
        "location.hostname": true,
        "removeEventListener": true,
        "web3": true
      },
      "packages": {
        "@metamask/json-rpc-engine": true,
        "@metamask/json-rpc-middleware-stream": true,
        "@metamask/object-multiplex": true,
        "@metamask/rpc-errors": true,
        "@metamask/safe-event-emitter": true,
        "@metamask/utils": true,
        "@metamask/providers>detect-browser": true,
        "@metamask/providers>extension-port-stream": true,
        "eslint>fast-deep-equal": true,
        "@metamask/providers>is-stream": true,
        "readable-stream": true
      }
    },
    "@metamask/rate-limit-controller": {
      "globals": {
        "setTimeout": true
      },
      "packages": {
        "@metamask/base-controller": true,
        "@metamask/rpc-errors": true,
        "@metamask/utils": true
      }
    },
    "@metamask/remote-feature-flag-controller": {
      "packages": {
        "@metamask/base-controller": true,
        "@metamask/controller-utils": true,
        "uuid": true
      }
    },
    "@metamask/rpc-errors": {
      "packages": {
        "@metamask/utils": true,
        "@metamask/rpc-errors>fast-safe-stringify": true
      }
    },
    "@metamask/safe-event-emitter": {
      "globals": {
        "setTimeout": true
      },
      "packages": {
        "webpack>events": true
      }
    },
    "@metamask/scure-bip39": {
      "globals": {
        "TextEncoder": true
      },
      "packages": {
        "@metamask/scure-bip39>@noble/hashes": true,
        "@metamask/scure-bip39>@scure/base": true
      }
    },
    "@metamask/seedless-onboarding-controller": {
      "packages": {
        "@metamask/seedless-onboarding-controller>@metamask/auth-network-utils": true,
        "@metamask/base-controller": true,
        "@metamask/seedless-onboarding-controller>@metamask/toprf-secure-backup": true,
        "@metamask/utils": true,
        "@noble/ciphers": true,
        "@noble/curves": true,
        "@metamask/name-controller>async-mutex": true
      }
    },
    "@metamask/selected-network-controller": {
      "packages": {
        "@metamask/base-controller": true,
        "@metamask/network-controller>@metamask/swappable-obj-proxy": true
      }
    },
    "@metamask/signature-controller": {
      "globals": {
        "fetch": true
      },
      "packages": {
        "@metamask/approval-controller": true,
        "@metamask/base-controller": true,
        "@metamask/controller-utils": true,
        "@metamask/eth-sig-util": true,
        "@metamask/keyring-controller": true,
        "@metamask/logging-controller": true,
        "@metamask/utils": true,
        "browserify>buffer": true,
        "webpack>events": true,
        "@metamask/message-manager>jsonschema": true,
        "uuid": true
      }
    },
    "@metamask/smart-transactions-controller": {
      "globals": {
        "URLSearchParams": true,
        "clearInterval": true,
        "console.error": true,
        "console.log": true,
        "fetch": true,
        "setInterval": true
      },
      "packages": {
        "@ethersproject/bytes": true,
        "@ethersproject/abi>@ethersproject/keccak256": true,
        "ethers>@ethersproject/transactions": true,
        "@metamask/controller-utils": true,
        "@metamask/controller-utils>@metamask/eth-query": true,
        "@metamask/smart-transactions-controller>@metamask/polling-controller": true,
        "@metamask/transaction-controller": true,
        "@metamask/smart-transactions-controller>bignumber.js": true,
        "fast-json-patch": true,
        "lodash": true
      }
    },
    "@metamask/snaps-controllers": {
      "globals": {
        "DecompressionStream": true,
        "URL": true,
        "WebSocket": true,
        "clearTimeout": true,
        "document.getElementById": true,
        "fetch.bind": true,
        "setTimeout": true
      },
      "packages": {
        "@metamask/base-controller": true,
        "@metamask/json-rpc-engine": true,
        "@metamask/json-rpc-middleware-stream": true,
        "@metamask/object-multiplex": true,
        "@metamask/permission-controller": true,
        "@metamask/post-message-stream": true,
        "@metamask/rpc-errors": true,
        "@metamask/snaps-utils>@metamask/snaps-registry": true,
        "@metamask/snaps-rpc-methods": true,
        "@metamask/snaps-sdk": true,
        "@metamask/snaps-utils": true,
        "@metamask/utils": true,
        "@metamask/snaps-controllers>@xstate/fsm": true,
        "@metamask/name-controller>async-mutex": true,
        "@metamask/snaps-controllers>concat-stream": true,
        "cron-parser": true,
        "eslint>fast-deep-equal": true,
        "@metamask/snaps-controllers>get-npm-tarball-url": true,
        "immer": true,
        "luxon": true,
        "nanoid": true,
        "readable-stream": true,
        "@metamask/snaps-controllers>readable-web-to-node-stream": true,
        "semver": true,
        "@metamask/snaps-controllers>tar-stream": true
      }
    },
    "@metamask/snaps-execution-environments": {
      "globals": {
        "document.getElementById": true
      },
      "packages": {
        "@metamask/post-message-stream": true,
        "@metamask/snaps-utils": true,
        "@metamask/utils": true
      }
    },
    "@metamask/snaps-utils>@metamask/snaps-registry": {
      "packages": {
        "@metamask/superstruct": true,
        "@metamask/utils": true,
        "@noble/curves": true,
        "@noble/hashes": true
      }
    },
    "@metamask/snaps-rpc-methods": {
      "packages": {
        "@metamask/snaps-sdk>@metamask/key-tree": true,
        "@metamask/permission-controller": true,
        "@metamask/rpc-errors": true,
        "@metamask/snaps-sdk": true,
        "@metamask/snaps-utils": true,
        "@metamask/superstruct": true,
        "@metamask/utils": true,
        "@noble/hashes": true
      }
    },
    "@metamask/snaps-sdk": {
      "globals": {
        "URL": true,
        "fetch": true
      },
      "packages": {
        "@metamask/rpc-errors": true,
        "@metamask/superstruct": true,
        "@metamask/utils": true
      }
    },
    "@metamask/snaps-utils": {
      "globals": {
        "File": true,
        "FileReader": true,
        "TextDecoder": true,
        "URL": true,
        "console.error": true,
        "console.log": true,
        "console.warn": true,
        "crypto": true,
        "document.body.appendChild": true,
        "document.createElement": true,
        "fetch": true
      },
      "packages": {
        "@metamask/snaps-sdk>@metamask/key-tree": true,
        "@metamask/permission-controller": true,
        "@metamask/rpc-errors": true,
        "@metamask/snaps-utils>@metamask/slip44": true,
        "@metamask/snaps-sdk": true,
        "@metamask/superstruct": true,
        "@metamask/utils": true,
        "@noble/hashes": true,
        "@metamask/utils>@scure/base": true,
        "chalk": true,
        "cron-parser": true,
        "@metamask/snaps-utils>fast-json-stable-stringify": true,
        "@metamask/snaps-utils>fast-xml-parser": true,
        "luxon": true,
        "@metamask/snaps-utils>marked": true,
        "@metamask/snaps-utils>rfdc": true,
        "semver": true,
        "@metamask/snaps-utils>validate-npm-package-name": true
      }
    },
    "@metamask/multichain-transactions-controller>@metamask/snaps-utils": {
      "globals": {
        "File": true,
        "FileReader": true,
        "TextDecoder": true,
        "TextEncoder": true,
        "URL": true,
        "console.error": true,
        "console.log": true,
        "console.warn": true,
        "crypto": true,
        "document.body.appendChild": true,
        "document.createElement": true,
        "fetch": true
      },
      "packages": {
        "@metamask/snaps-sdk>@metamask/key-tree": true,
        "@metamask/permission-controller": true,
        "@metamask/rpc-errors": true,
        "@metamask/snaps-utils>@metamask/slip44": true,
        "@metamask/snaps-sdk": true,
        "@metamask/superstruct": true,
        "@metamask/utils": true,
        "@noble/hashes": true,
        "@metamask/utils>@scure/base": true,
        "chalk": true,
        "cron-parser": true,
        "@metamask/snaps-utils>fast-json-stable-stringify": true,
        "@metamask/snaps-utils>fast-xml-parser": true,
        "@metamask/snaps-utils>marked": true,
        "@metamask/snaps-utils>rfdc": true,
        "semver": true,
        "@metamask/snaps-utils>validate-npm-package-name": true
      }
    },
    "@metamask/seedless-onboarding-controller>@metamask/toprf-secure-backup": {
      "globals": {
        "URL": true,
        "console.error": true,
        "fetch": true
      },
      "packages": {
        "@metamask/seedless-onboarding-controller>@metamask/auth-network-utils": true,
        "@noble/ciphers": true,
        "@noble/curves": true,
        "@noble/hashes": true,
        "@toruslabs/eccrypto": true,
        "@metamask/seedless-onboarding-controller>@metamask/toprf-secure-backup>@toruslabs/fetch-node-details": true,
        "@metamask/seedless-onboarding-controller>@metamask/toprf-secure-backup>@toruslabs/http-helpers": true,
        "bn.js": true,
        "browserify>buffer": true
      }
    },
    "@metamask/transaction-controller": {
      "globals": {
        "clearTimeout": true,
        "console.error": true,
        "fetch": true,
        "setTimeout": true
      },
      "packages": {
        "@ethereumjs/tx>@ethereumjs/common": true,
        "@ethereumjs/tx": true,
        "@ethersproject/abi": true,
        "@ethersproject/contracts": true,
        "@ethersproject/providers": true,
        "@ethersproject/wallet": true,
        "@metamask/base-controller": true,
        "@metamask/controller-utils": true,
        "@metamask/controller-utils>@metamask/eth-query": true,
        "@metamask/gas-fee-controller": true,
        "@metamask/metamask-eth-abis": true,
        "@metamask/network-controller": true,
        "@metamask/transaction-controller>@metamask/nonce-tracker": true,
        "@metamask/rpc-errors": true,
        "@metamask/utils": true,
        "@metamask/name-controller>async-mutex": true,
        "bn.js": true,
        "browserify>buffer": true,
        "eth-method-registry": true,
        "webpack>events": true,
        "fast-json-patch": true,
        "lodash": true,
        "uuid": true
      }
    },
    "@metamask/user-operation-controller": {
      "globals": {
        "fetch": true
      },
      "packages": {
        "@metamask/base-controller": true,
        "@metamask/controller-utils": true,
        "@metamask/controller-utils>@metamask/eth-query": true,
        "@metamask/gas-fee-controller": true,
        "@metamask/bridge-controller>@metamask/polling-controller": true,
        "@metamask/rpc-errors": true,
        "@metamask/superstruct": true,
        "@metamask/transaction-controller": true,
        "@metamask/utils": true,
        "bn.js": true,
        "webpack>events": true,
        "lodash": true,
        "uuid": true
      }
    },
    "@metamask/utils": {
      "globals": {
        "TextDecoder": true,
        "TextEncoder": true
      },
      "packages": {
        "@metamask/superstruct": true,
        "@noble/hashes": true,
        "@metamask/utils>@scure/base": true,
        "browserify>buffer": true,
        "nock>debug": true,
        "@metamask/utils>lodash.memoize": true,
        "@metamask/utils>pony-cause": true,
        "semver": true
      }
    },
    "@metamask/assets-controllers>@metamask/abi-utils>@metamask/utils": {
      "globals": {
        "TextDecoder": true,
        "TextEncoder": true
      },
      "packages": {
        "@metamask/superstruct": true,
        "@noble/hashes": true,
        "@metamask/utils>@scure/base": true,
        "browserify>buffer": true,
        "nock>debug": true,
        "@metamask/utils>pony-cause": true,
        "semver": true
      }
    },
    "@metamask/browser-passworder>@metamask/utils": {
      "globals": {
        "TextDecoder": true,
        "TextEncoder": true
      },
      "packages": {
        "@metamask/superstruct": true,
        "@noble/hashes": true,
        "@metamask/utils>@scure/base": true,
        "browserify>buffer": true,
        "nock>debug": true,
        "@metamask/utils>pony-cause": true,
        "semver": true
      }
    },
    "@ngraveio/bc-ur": {
      "packages": {
        "@ngraveio/bc-ur>@keystonehq/alias-sampling": true,
        "browserify>assert": true,
        "@ngraveio/bc-ur>bignumber.js": true,
        "browserify>buffer": true,
        "@ngraveio/bc-ur>cbor-sync": true,
        "@ngraveio/bc-ur>crc": true,
        "@ngraveio/bc-ur>jsbi": true,
        "addons-linter>sha.js": true
      }
    },
    "@noble/ciphers": {
      "globals": {
        "TextDecoder": true,
        "TextEncoder": true,
        "crypto": true
      }
    },
    "@metamask/profile-sync-controller>@noble/ciphers": {
      "globals": {
        "TextDecoder": true,
        "TextEncoder": true,
        "crypto": true
      }
    },
    "@noble/curves": {
      "packages": {
        "@noble/hashes": true
      }
    },
    "@ethereumjs/tx>ethereum-cryptography>@noble/curves": {
      "globals": {
        "TextEncoder": true
      },
      "packages": {
        "@ethereumjs/tx>ethereum-cryptography>@noble/hashes": true
      }
    },
    "@noble/hashes": {
      "globals": {
        "TextDecoder": true,
        "TextEncoder": true,
        "crypto": true
      }
    },
    "@metamask/scure-bip39>@noble/hashes": {
      "globals": {
        "TextEncoder": true,
        "crypto": true
      }
    },
    "@ethereumjs/tx>ethereum-cryptography>@noble/hashes": {
      "globals": {
        "TextEncoder": true,
        "crypto": true
      }
    },
    "@open-rpc/schema-utils-js": {
      "packages": {
        "@open-rpc/schema-utils-js>@json-schema-tools/dereferencer": true,
        "@open-rpc/schema-utils-js>@json-schema-tools/meta-schema": true,
        "@open-rpc/schema-utils-js>@json-schema-tools/reference-resolver": true,
        "@open-rpc/meta-schema": true,
        "eslint>ajv": true,
        "@metamask/rpc-errors>fast-safe-stringify": true,
        "@open-rpc/schema-utils-js>is-url": true
      }
    },
    "@popperjs/core": {
      "globals": {
        "Element": true,
        "HTMLElement": true,
        "ShadowRoot": true,
        "console.error": true,
        "console.warn": true,
        "document": true,
        "navigator.userAgent": true
      }
    },
    "@trezor/connect-web>@trezor/connect>@trezor/protobuf>protobufjs>@protobufjs/codegen": {
      "globals": {
        "console.log": true
      }
    },
    "@trezor/connect-web>@trezor/connect>@trezor/protobuf>protobufjs>@protobufjs/fetch": {
      "globals": {
        "XMLHttpRequest": true
      },
      "packages": {
        "@trezor/connect-web>@trezor/connect>@trezor/protobuf>protobufjs>@protobufjs/aspromise": true,
        "@trezor/connect-web>@trezor/connect>@trezor/protobuf>protobufjs>@protobufjs/inquire": true
      }
    },
    "@reduxjs/toolkit": {
      "globals": {
        "AbortController": true,
        "__REDUX_DEVTOOLS_EXTENSION_COMPOSE__": true,
        "__REDUX_DEVTOOLS_EXTENSION__": true,
        "console": true,
        "queueMicrotask": true,
        "requestAnimationFrame": true,
        "setTimeout": true
      },
      "packages": {
        "immer": true,
        "process": true,
        "redux": true,
        "redux-thunk": true,
        "@reduxjs/toolkit>reselect": true
      }
    },
    "react-router-dom-v5-compat>@remix-run/router": {
      "globals": {
        "AbortController": true,
        "DOMException": true,
        "FormData": true,
        "Headers": true,
        "Request": true,
        "Response": true,
        "URL": true,
        "URLSearchParams": true,
        "console": true,
        "document.defaultView": true
      }
    },
    "@metamask/eth-sig-util>@scure/base": {
      "globals": {
        "TextDecoder": true,
        "TextEncoder": true
      }
    },
    "@metamask/scure-bip39>@scure/base": {
      "globals": {
        "TextDecoder": true,
        "TextEncoder": true
      }
    },
    "@metamask/utils>@scure/base": {
      "globals": {
        "TextDecoder": true,
        "TextEncoder": true
      }
    },
    "@ethereumjs/tx>ethereum-cryptography>@scure/bip32>@scure/base": {
      "globals": {
        "TextDecoder": true,
        "TextEncoder": true
      }
    },
    "@ethereumjs/tx>ethereum-cryptography>@scure/bip32": {
      "packages": {
        "@ethereumjs/tx>ethereum-cryptography>@noble/curves": true,
        "@ethereumjs/tx>ethereum-cryptography>@noble/hashes": true,
        "@ethereumjs/tx>ethereum-cryptography>@scure/bip32>@scure/base": true
      }
    },
    "@segment/loosely-validate-event": {
      "packages": {
        "browserify>assert": true,
        "browserify>buffer": true,
        "@segment/loosely-validate-event>component-type": true,
        "@segment/loosely-validate-event>join-component": true
      }
    },
    "@solana/addresses": {
      "globals": {
        "Intl.Collator": true,
        "TextEncoder": true,
        "crypto.subtle.digest": true,
        "crypto.subtle.exportKey": true
      },
      "packages": {
        "@solana/addresses>@solana/assertions": true,
        "@solana/addresses>@solana/codecs-core": true,
        "@solana/addresses>@solana/codecs-strings": true,
        "@solana/addresses>@solana/errors": true
      }
    },
    "@solana/addresses>@solana/assertions": {
      "globals": {
        "crypto": true,
        "isSecureContext": true
      },
      "packages": {
        "@solana/addresses>@solana/errors": true
      }
    },
    "@solana/addresses>@solana/codecs-core": {
      "packages": {
        "@solana/addresses>@solana/errors": true
      }
    },
    "@solana/addresses>@solana/codecs-strings": {
      "globals": {
        "TextDecoder": true,
        "TextEncoder": true,
        "atob": true,
        "btoa": true
      },
      "packages": {
        "@solana/addresses>@solana/codecs-core": true,
        "@solana/addresses>@solana/errors": true
      }
    },
    "@solana/addresses>@solana/errors": {
      "globals": {
        "btoa": true
      }
    },
    "@metamask/controller-utils>@spruceid/siwe-parser": {
      "globals": {
        "console.error": true,
        "console.log": true
      },
      "packages": {
        "@noble/hashes": true,
        "@metamask/controller-utils>@spruceid/siwe-parser>apg-js": true
      }
    },
    "@metamask/profile-sync-controller>siwe>@spruceid/siwe-parser": {
      "globals": {
        "console.error": true,
        "console.log": true
      },
      "packages": {
        "@noble/hashes": true,
        "@metamask/controller-utils>@spruceid/siwe-parser>apg-js": true
      }
    },
    "@metamask/profile-sync-controller>siwe>@stablelib/random>@stablelib/binary": {
      "packages": {
        "@metamask/profile-sync-controller>siwe>@stablelib/random>@stablelib/binary>@stablelib/int": true
      }
    },
    "@metamask/profile-sync-controller>siwe>@stablelib/random": {
      "globals": {
        "crypto": true,
        "msCrypto": true
      },
      "packages": {
        "@metamask/profile-sync-controller>siwe>@stablelib/random>@stablelib/binary": true,
        "@metamask/profile-sync-controller>siwe>@stablelib/random>@stablelib/wipe": true,
        "browserify>browser-resolve": true
      }
    },
    "@toruslabs/eccrypto": {
      "globals": {
        "crypto": true,
        "msCrypto": true
      },
      "packages": {
        "browserify>buffer": true,
        "@toruslabs/eccrypto>elliptic": true
      }
    },
    "@metamask/seedless-onboarding-controller>@metamask/toprf-secure-backup>@toruslabs/fetch-node-details": {
      "packages": {
        "@babel/runtime": true,
        "@metamask/seedless-onboarding-controller>@metamask/auth-network-utils>@toruslabs/constants": true,
        "@metamask/seedless-onboarding-controller>@metamask/toprf-secure-backup>@toruslabs/fetch-node-details>@toruslabs/fnd-base": true,
        "@metamask/seedless-onboarding-controller>@metamask/toprf-secure-backup>@toruslabs/fetch-node-details>@toruslabs/http-helpers": true,
        "loglevel": true
      }
    },
    "@metamask/seedless-onboarding-controller>@metamask/toprf-secure-backup>@toruslabs/fetch-node-details>@toruslabs/fnd-base": {
      "packages": {
        "@metamask/seedless-onboarding-controller>@metamask/auth-network-utils>@toruslabs/constants": true
      }
    },
    "@metamask/seedless-onboarding-controller>@metamask/toprf-secure-backup>@toruslabs/http-helpers": {
      "globals": {
        "URL": true,
        "clearTimeout": true,
        "fetch": true,
        "setTimeout": true
      },
      "packages": {
        "@babel/runtime": true,
        "addons-linter>deepmerge": true,
        "loglevel": true
      }
    },
    "@metamask/seedless-onboarding-controller>@metamask/toprf-secure-backup>@toruslabs/fetch-node-details>@toruslabs/http-helpers": {
      "globals": {
        "URL": true,
        "clearTimeout": true,
        "fetch": true,
        "setTimeout": true
      },
      "packages": {
        "@babel/runtime": true,
        "addons-linter>deepmerge": true,
        "loglevel": true
      }
    },
    "@trezor/connect-web>@trezor/connect-common": {
      "globals": {
        "console.warn": true,
        "localStorage.getItem": true,
        "localStorage.setItem": true,
        "navigator": true,
        "setTimeout": true,
        "window": true
      },
      "packages": {
        "@trezor/connect-web>@trezor/connect-common>@trezor/env-utils": true,
        "@trezor/connect-web>@trezor/utils": true,
        "tslib": true
      }
    },
    "@metamask/eth-trezor-keyring>@trezor/connect-plugin-ethereum": {
      "packages": {
        "@metamask/eth-sig-util": true,
        "tslib": true
      }
    },
    "@trezor/connect-web": {
      "globals": {
        "URLSearchParams": true,
        "__TREZOR_CONNECT_SRC": true,
        "addEventListener": true,
        "btoa": true,
        "chrome": true,
        "clearInterval": true,
        "clearTimeout": true,
        "console.warn": true,
        "document.body": true,
        "document.createElement": true,
        "document.createTextNode": true,
        "document.getElementById": true,
        "document.querySelectorAll": true,
        "location.origin": true,
        "navigator": true,
        "open": true,
        "origin": true,
        "removeEventListener": true,
        "setInterval": true,
        "setTimeout": true
      },
      "packages": {
        "@trezor/connect-web>@trezor/connect-common": true,
        "@trezor/connect-web>@trezor/connect": true,
        "@trezor/connect-web>@trezor/utils": true,
        "@trezor/connect-web>@trezor/connect>@trezor/blockchain-link>@trezor/websocket-client": true,
        "webpack>events": true,
        "tslib": true
      }
    },
    "@trezor/connect-web>@trezor/connect": {
      "packages": {
        "@trezor/connect-web>@trezor/connect>@trezor/device-utils": true,
        "@trezor/connect-web>@trezor/connect>@trezor/protobuf": true,
        "@trezor/connect-web>@trezor/connect>@trezor/schema-utils": true,
        "@trezor/connect-web>@trezor/connect>@trezor/transport": true,
        "@trezor/connect-web>@trezor/utils": true,
        "tslib": true
      }
    },
    "@trezor/connect-web>@trezor/connect>@trezor/device-utils": {
      "packages": {
        "tslib": true
      }
    },
    "@trezor/connect-web>@trezor/connect-common>@trezor/env-utils": {
      "globals": {
        "innerHeight": true,
        "innerWidth": true,
        "location.hostname": true,
        "location.origin": true,
        "navigator.languages": true,
        "navigator.platform": true,
        "navigator.userAgent": true,
        "screen.height": true,
        "screen.width": true
      },
      "packages": {
        "process": true,
        "@trezor/connect-web>@trezor/connect-common>@trezor/env-utils>ua-parser-js": true
      }
    },
    "@trezor/connect-web>@trezor/connect>@trezor/protobuf": {
      "packages": {
        "@trezor/connect-web>@trezor/connect>@trezor/schema-utils": true,
        "browserify>buffer": true,
        "@trezor/connect-web>@trezor/connect>@trezor/protobuf>long": true,
        "@trezor/connect-web>@trezor/connect>@trezor/protobuf>protobufjs": true,
        "tslib": true
      }
    },
    "@trezor/connect-web>@trezor/connect>@trezor/schema-utils": {
      "globals": {
        "console.warn": true
      },
      "packages": {
        "@trezor/connect-web>@trezor/connect>@trezor/schema-utils>@sinclair/typebox": true,
        "browserify>buffer": true,
        "ts-mixer": true
      }
    },
    "@trezor/connect-web>@trezor/utils": {
      "globals": {
        "AbortController": true,
        "Blob": true,
        "Intl.NumberFormat": true,
        "TextEncoder": true,
        "clearInterval": true,
        "clearTimeout": true,
        "console.error": true,
        "console.info": true,
        "console.log": true,
        "console.warn": true,
        "crypto.getRandomValues": true,
        "setInterval": true,
        "setTimeout": true
      },
      "packages": {
        "@trezor/connect-web>@trezor/utils>bignumber.js": true,
        "browserify>browser-resolve": true,
        "browserify>buffer": true,
        "webpack>events": true,
        "tslib": true
      }
    },
    "@trezor/connect-web>@trezor/connect>@trezor/blockchain-link>@trezor/websocket-client": {
      "globals": {
        "WebSocket": true,
        "clearTimeout": true,
        "setTimeout": true
      },
      "packages": {
        "@trezor/connect-web>@trezor/utils": true,
        "webpack>events": true,
        "tslib": true
      }
    },
    "@welldone-software/why-did-you-render": {
      "globals": {
        "Element": true,
        "console.group": true,
        "console.groupCollapsed": true,
        "console.groupEnd": true,
        "console.log": true,
        "console.warn": true,
        "define": true,
        "setTimeout": true
      },
      "packages": {
        "lodash": true,
        "react": true
      }
    },
    "@zxing/browser": {
      "globals": {
        "HTMLElement": true,
        "HTMLImageElement": true,
        "HTMLVideoElement": true,
        "clearTimeout": true,
        "console.error": true,
        "console.warn": true,
        "document": true,
        "navigator": true,
        "setTimeout": true
      },
      "packages": {
        "@zxing/library": true
      }
    },
    "@zxing/library": {
      "globals": {
        "HTMLImageElement": true,
        "HTMLVideoElement": true,
        "TextDecoder": true,
        "TextEncoder": true,
        "URL.createObjectURL": true,
        "btoa": true,
        "console.log": true,
        "console.warn": true,
        "document": true,
        "navigator": true,
        "setTimeout": true
      },
      "packages": {
        "@zxing/library>ts-custom-error": true
      }
    },
    "@lavamoat/lavapack>readable-stream>abort-controller": {
      "globals": {
        "AbortController": true
      }
    },
    "currency-formatter>accounting": {
      "globals": {
        "define": true
      }
    },
    "ethers>@ethersproject/json-wallets>aes-js": {
      "globals": {
        "define": true
      }
    },
    "eth-lattice-keyring>gridplus-sdk>aes-js": {
      "globals": {
        "define": true
      }
    },
    "eslint>ajv": {
      "globals": {
        "console": true
      },
      "packages": {
        "eslint>fast-deep-equal": true,
        "@metamask/snaps-utils>fast-json-stable-stringify": true,
        "eslint>ajv>json-schema-traverse": true,
        "uri-js": true
      }
    },
    "chalk>ansi-styles": {
      "packages": {
        "chalk>ansi-styles>color-convert": true
      }
    },
    "@metamask/controller-utils>@spruceid/siwe-parser>apg-js": {
      "packages": {
        "browserify>buffer": true
      }
    },
    "string.prototype.matchall>es-abstract>array-buffer-byte-length": {
      "packages": {
        "string.prototype.matchall>call-bind": true,
        "string.prototype.matchall>es-abstract>is-array-buffer": true
      }
    },
    "crypto-browserify>public-encrypt>parse-asn1>asn1.js": {
      "packages": {
        "bn.js": true,
        "browserify>buffer": true,
        "pumpify>inherits": true,
        "@toruslabs/eccrypto>elliptic>minimalistic-assert": true,
        "browserify>vm-browserify": true
      }
    },
    "browserify>assert": {
      "globals": {
        "Buffer": true
      },
      "packages": {
        "react>object-assign": true,
        "browserify>assert>util": true
      }
    },
    "@metamask/name-controller>async-mutex": {
      "globals": {
        "clearTimeout": true,
        "setTimeout": true
      },
      "packages": {
        "tslib": true
      }
    },
    "@metamask/transaction-controller>@metamask/nonce-tracker>async-mutex": {
      "globals": {
        "clearTimeout": true,
        "setTimeout": true
      },
      "packages": {
        "tslib": true
      }
    },
    "string.prototype.matchall>es-abstract>available-typed-arrays": {
      "packages": {
        "string.prototype.matchall>es-abstract>typed-array-length>possible-typed-array-names": true
      }
    },
    "await-semaphore": {
      "packages": {
        "process": true,
        "browserify>timers-browserify": true
      }
    },
    "axios": {
      "globals": {
        "AbortController": true,
        "Blob": true,
        "FormData": true,
        "ReadableStream": true,
        "Request": true,
        "Response": true,
        "TextEncoder": true,
        "URL": true,
        "URLSearchParams": true,
        "WorkerGlobalScope": true,
        "XMLHttpRequest": true,
        "btoa": true,
        "clearTimeout": true,
        "console.warn": true,
        "document": true,
        "fetch": true,
        "importScripts": true,
        "location.href": true,
        "navigator": true,
        "queueMicrotask": true,
        "setTimeout": true
      },
      "packages": {
        "browserify>buffer": true,
        "process": true,
        "browserify>timers-browserify": true
      }
    },
    "@metamask/snaps-controllers>tar-stream>b4a": {
      "globals": {
        "TextDecoder": true,
        "TextEncoder": true
      }
    },
    "@ensdomains/content-hash>multihashes>multibase>base-x": {
      "packages": {
        "koa>content-disposition>safe-buffer": true
      }
    },
    "base32-encode": {
      "packages": {
        "base32-encode>to-data-view": true
      }
    },
    "bignumber.js": {
      "globals": {
        "crypto": true,
        "define": true
      }
    },
    "@metamask/eth-ledger-bridge-keyring>@ledgerhq/hw-app-eth>bignumber.js": {
      "globals": {
        "crypto": true,
        "define": true
      }
    },
    "@metamask/bridge-controller>bignumber.js": {
      "globals": {
        "crypto": true,
        "define": true
      }
    },
    "@metamask/bridge-status-controller>bignumber.js": {
      "globals": {
        "crypto": true,
        "define": true
      }
    },
    "@metamask/notification-services-controller>bignumber.js": {
      "globals": {
        "crypto": true,
        "define": true
      }
    },
    "@metamask/smart-transactions-controller>bignumber.js": {
      "globals": {
        "crypto": true,
        "define": true
      }
    },
    "@ngraveio/bc-ur>bignumber.js": {
      "globals": {
        "crypto": true,
        "define": true
      }
    },
    "@trezor/connect-web>@trezor/utils>bignumber.js": {
      "globals": {
        "crypto": true,
        "define": true
      }
    },
    "eth-lattice-keyring>gridplus-sdk>borc>bignumber.js": {
      "globals": {
        "crypto": true,
        "define": true
      }
    },
    "eth-lattice-keyring>gridplus-sdk>bignumber.js": {
      "globals": {
        "crypto": true,
        "define": true
      }
    },
    "eth-lattice-keyring>gridplus-sdk>bitwise": {
      "packages": {
        "browserify>buffer": true
      }
    },
    "blo": {
      "globals": {
        "btoa": true
      }
    },
    "bn.js": {
      "globals": {
        "Buffer": true
      },
      "packages": {
        "browserify>browser-resolve": true
      }
    },
    "eth-lattice-keyring>gridplus-sdk>borc": {
      "globals": {
        "console": true
      },
      "packages": {
        "eth-lattice-keyring>gridplus-sdk>borc>bignumber.js": true,
        "browserify>buffer": true,
        "buffer>ieee754": true,
        "eth-lattice-keyring>gridplus-sdk>borc>iso-url": true
      }
    },
    "bowser": {
      "globals": {
        "define": true
      }
    },
    "@toruslabs/eccrypto>elliptic>brorand": {
      "globals": {
        "crypto": true,
        "msCrypto": true
      },
      "packages": {
        "browserify>browser-resolve": true
      }
    },
    "ethereumjs-util>ethereum-cryptography>browserify-aes": {
      "packages": {
        "ethereumjs-util>ethereum-cryptography>browserify-aes>buffer-xor": true,
        "browserify>buffer": true,
        "ethereumjs-util>create-hash>cipher-base": true,
        "crypto-browserify>browserify-cipher>evp_bytestokey": true,
        "pumpify>inherits": true,
        "koa>content-disposition>safe-buffer": true
      }
    },
    "crypto-browserify>browserify-cipher": {
      "packages": {
        "ethereumjs-util>ethereum-cryptography>browserify-aes": true,
        "crypto-browserify>browserify-cipher>browserify-des": true,
        "crypto-browserify>browserify-cipher>evp_bytestokey": true
      }
    },
    "crypto-browserify>browserify-cipher>browserify-des": {
      "packages": {
        "browserify>buffer": true,
        "ethereumjs-util>create-hash>cipher-base": true,
        "crypto-browserify>browserify-cipher>browserify-des>des.js": true,
        "pumpify>inherits": true
      }
    },
    "crypto-browserify>public-encrypt>browserify-rsa": {
      "packages": {
        "bn.js": true,
        "crypto-browserify>randombytes": true,
        "koa>content-disposition>safe-buffer": true
      }
    },
    "crypto-browserify>browserify-sign": {
      "packages": {
        "bn.js": true,
        "crypto-browserify>public-encrypt>browserify-rsa": true,
        "ethereumjs-util>create-hash": true,
        "crypto-browserify>create-hmac": true,
        "@toruslabs/eccrypto>elliptic": true,
        "pumpify>inherits": true,
        "crypto-browserify>public-encrypt>parse-asn1": true,
        "crypto-browserify>browserify-sign>readable-stream": true,
        "koa>content-disposition>safe-buffer": true
      }
    },
    "browserify>browserify-zlib": {
      "packages": {
        "browserify>assert": true,
        "browserify>buffer": true,
        "browserify>browserify-zlib>pako": true,
        "process": true,
        "stream-browserify": true,
        "browserify>util": true
      }
    },
    "ethereumjs-util>ethereum-cryptography>bs58check>bs58": {
      "packages": {
        "@ensdomains/content-hash>multihashes>multibase>base-x": true
      }
    },
    "ethereumjs-util>ethereum-cryptography>bs58check": {
      "packages": {
        "ethereumjs-util>ethereum-cryptography>bs58check>bs58": true,
        "ethereumjs-util>create-hash": true,
        "koa>content-disposition>safe-buffer": true
      }
    },
    "buffer": {
      "globals": {
        "console": true
      },
      "packages": {
        "base64-js": true,
        "buffer>ieee754": true
      }
    },
    "terser>source-map-support>buffer-from": {
      "packages": {
        "browserify>buffer": true
      }
    },
    "ethereumjs-util>ethereum-cryptography>browserify-aes>buffer-xor": {
      "packages": {
        "browserify>buffer": true
      }
    },
    "browserify>buffer": {
      "globals": {
        "console": true
      },
      "packages": {
        "base64-js": true,
        "buffer>ieee754": true
      }
    },
    "@metamask/snaps-utils>validate-npm-package-name>builtins": {
      "packages": {
        "process": true,
        "semver": true
      }
    },
    "string.prototype.matchall>call-bind>call-bind-apply-helpers": {
      "packages": {
        "string.prototype.matchall>es-abstract>es-errors": true,
        "browserify>has>function-bind": true
      }
    },
    "string.prototype.matchall>call-bind": {
      "packages": {
        "string.prototype.matchall>call-bind>call-bind-apply-helpers": true,
        "string.prototype.matchall>call-bind>es-define-property": true,
        "string.prototype.matchall>get-intrinsic": true,
        "string.prototype.matchall>call-bind>set-function-length": true
      }
    },
    "browserify>util>which-typed-array>call-bound": {
      "packages": {
        "string.prototype.matchall>call-bind>call-bind-apply-helpers": true,
        "string.prototype.matchall>get-intrinsic": true
      }
    },
    "@ngraveio/bc-ur>cbor-sync": {
      "globals": {
        "define": true
      },
      "packages": {
        "browserify>buffer": true
      }
    },
    "chalk": {
      "packages": {
        "chalk>ansi-styles": true,
        "chalk>supports-color": true
      }
    },
    "chart.js": {
      "globals": {
        "Intl.NumberFormat": true,
        "MutationObserver": true,
        "OffscreenCanvas": true,
        "Path2D": true,
        "ResizeObserver": true,
        "addEventListener": true,
        "clearTimeout": true,
        "console.error": true,
        "console.warn": true,
        "devicePixelRatio": true,
        "document": true,
        "removeEventListener": true,
        "requestAnimationFrame": true,
        "setTimeout": true
      },
      "packages": {
        "chart.js>@kurkle/color": true
      }
    },
    "@ensdomains/content-hash>cids": {
      "packages": {
        "@ensdomains/content-hash>cids>multibase": true,
        "@ensdomains/content-hash>multicodec": true,
        "@ensdomains/content-hash>cids>multihashes": true,
        "@ensdomains/content-hash>cids>uint8arrays": true
      }
    },
    "ethereumjs-util>create-hash>cipher-base": {
      "packages": {
        "pumpify>inherits": true,
        "koa>content-disposition>safe-buffer": true,
        "stream-browserify": true,
        "browserify>string_decoder": true
      }
    },
    "classnames": {
      "globals": {
        "classNames": "write",
        "define": true
      }
    },
    "@metamask/jazzicon>color>clone": {
      "packages": {
        "browserify>buffer": true
      }
    },
    "cockatiel": {
      "globals": {
        "AbortController": true,
        "AbortSignal": true,
        "WeakRef": true,
        "clearTimeout": true,
        "performance": true,
        "setTimeout": true
      },
      "packages": {
        "process": true
      }
    },
    "chalk>ansi-styles>color-convert": {
      "packages": {
        "jest-canvas-mock>moo-color>color-name": true
      }
    },
    "@metamask/jazzicon>color>color-convert": {
      "packages": {
        "@metamask/jazzicon>color>color-convert>color-name": true
      }
    },
    "@metamask/jazzicon>color>color-string": {
      "packages": {
        "jest-canvas-mock>moo-color>color-name": true
      }
    },
    "@metamask/jazzicon>color": {
      "packages": {
        "@metamask/jazzicon>color>clone": true,
        "@metamask/jazzicon>color>color-convert": true,
        "@metamask/jazzicon>color>color-string": true
      }
    },
    "@metamask/snaps-controllers>concat-stream": {
      "packages": {
        "terser>source-map-support>buffer-from": true,
        "browserify>buffer": true,
        "pumpify>inherits": true,
        "readable-stream": true,
        "browserify>concat-stream>typedarray": true
      }
    },
    "copy-to-clipboard": {
      "globals": {
        "clipboardData": true,
        "console.error": true,
        "console.warn": true,
        "document.body.appendChild": true,
        "document.body.removeChild": true,
        "document.createElement": true,
        "document.createRange": true,
        "document.execCommand": true,
        "document.getSelection": true,
        "navigator.userAgent": true,
        "prompt": true
      },
      "packages": {
        "copy-to-clipboard>toggle-selection": true
      }
    },
    "readable-stream-2>core-util-is": {
      "packages": {
        "browserify>insert-module-globals>is-buffer": true
      }
    },
    "eth-lattice-keyring>gridplus-sdk>crc-32": {
      "globals": {
        "DO_NOT_EXPORT_CRC": true,
        "define": true
      }
    },
    "@ngraveio/bc-ur>crc": {
      "packages": {
        "browserify>buffer": true
      }
    },
    "crypto-browserify>create-ecdh": {
      "packages": {
        "bn.js": true,
        "browserify>buffer": true,
        "@toruslabs/eccrypto>elliptic": true
      }
    },
    "ethereumjs-util>create-hash": {
      "packages": {
        "ethereumjs-util>create-hash>cipher-base": true,
        "pumpify>inherits": true,
        "ethereumjs-util>create-hash>md5.js": true,
        "ethereumjs-util>create-hash>ripemd160": true,
        "addons-linter>sha.js": true
      }
    },
    "crypto-browserify>pbkdf2>create-hash": {
      "packages": {
        "browserify>buffer": true
      }
    },
    "crypto-browserify>create-hmac": {
      "packages": {
        "ethereumjs-util>create-hash>cipher-base": true,
        "ethereumjs-util>create-hash": true,
        "pumpify>inherits": true,
        "ethereumjs-util>create-hash>ripemd160": true,
        "koa>content-disposition>safe-buffer": true,
        "addons-linter>sha.js": true
      }
    },
    "cron-parser": {
      "packages": {
        "browserify>browser-resolve": true,
        "luxon": true
      }
    },
    "crypto-browserify": {
      "packages": {
        "crypto-browserify>browserify-cipher": true,
        "crypto-browserify>browserify-sign": true,
        "crypto-browserify>create-ecdh": true,
        "ethereumjs-util>create-hash": true,
        "crypto-browserify>create-hmac": true,
        "crypto-browserify>diffie-hellman": true,
        "crypto-browserify>pbkdf2": true,
        "crypto-browserify>public-encrypt": true,
        "crypto-browserify>randombytes": true,
        "crypto-browserify>randomfill": true
      }
    },
    "@metamask/ppom-validator>crypto-js": {
      "globals": {
        "crypto": true,
        "define": true,
        "msCrypto": true
      },
      "packages": {
        "browserify>browser-resolve": true
      }
    },
    "react-beautiful-dnd>css-box-model": {
      "globals": {
        "getComputedStyle": true,
        "pageXOffset": true,
        "pageYOffset": true
      },
      "packages": {
        "react-router-dom>tiny-invariant": true
      }
    },
    "@material-ui/core>@material-ui/styles>jss-plugin-vendor-prefixer>css-vendor": {
      "globals": {
        "document.createElement": true,
        "document.documentElement": true,
        "getComputedStyle": true
      },
      "packages": {
        "@babel/runtime": true,
        "@material-ui/core>@material-ui/styles>jss>is-in-browser": true
      }
    },
    "currency-formatter": {
      "packages": {
        "currency-formatter>accounting": true,
        "currency-formatter>locale-currency": true,
        "react>object-assign": true
      }
    },
    "nock>debug": {
      "globals": {
        "console": true,
        "document": true,
        "localStorage": true,
        "navigator": true,
        "process": true
      },
      "packages": {
        "mocha>ms": true,
        "process": true
      }
    },
    "@metamask/eth-token-tracker>deep-equal": {
      "packages": {
        "string.prototype.matchall>es-abstract>array-buffer-byte-length": true,
        "string.prototype.matchall>call-bind": true,
        "@metamask/eth-token-tracker>deep-equal>es-get-iterator": true,
        "string.prototype.matchall>get-intrinsic": true,
        "browserify>util>is-arguments": true,
        "string.prototype.matchall>es-abstract>is-array-buffer": true,
        "@metamask/eth-token-tracker>deep-equal>is-date-object": true,
        "string.prototype.matchall>es-abstract>is-regex": true,
        "string.prototype.matchall>es-abstract>is-shared-array-buffer": true,
        "@lavamoat/lavapack>json-stable-stringify>isarray": true,
        "@ngraveio/bc-ur>assert>object-is": true,
        "@lavamoat/lavapack>json-stable-stringify>object-keys": true,
        "gulp>vinyl-fs>object.assign": true,
        "string.prototype.matchall>regexp.prototype.flags": true,
        "string.prototype.matchall>side-channel": true,
        "@metamask/eth-token-tracker>deep-equal>which-boxed-primitive": true,
        "@metamask/eth-token-tracker>deep-equal>which-collection": true,
        "browserify>util>which-typed-array": true
      }
    },
    "string.prototype.matchall>define-properties>define-data-property": {
      "packages": {
        "string.prototype.matchall>call-bind>es-define-property": true,
        "string.prototype.matchall>es-abstract>es-errors": true,
        "string.prototype.matchall>es-abstract>gopd": true
      }
    },
    "string.prototype.matchall>define-properties": {
      "packages": {
        "string.prototype.matchall>define-properties>define-data-property": true,
        "string.prototype.matchall>es-abstract>has-property-descriptors": true,
        "@lavamoat/lavapack>json-stable-stringify>object-keys": true
      }
    },
    "crypto-browserify>browserify-cipher>browserify-des>des.js": {
      "packages": {
        "pumpify>inherits": true,
        "@toruslabs/eccrypto>elliptic>minimalistic-assert": true
      }
    },
    "@metamask/providers>detect-browser": {
      "globals": {
        "document": true,
        "navigator": true
      },
      "packages": {
        "process": true
      }
    },
    "crypto-browserify>diffie-hellman": {
      "packages": {
        "bn.js": true,
        "browserify>buffer": true,
        "crypto-browserify>diffie-hellman>miller-rabin": true,
        "crypto-browserify>randombytes": true
      }
    },
    "react-transition-group>dom-helpers": {
      "packages": {
        "@babel/runtime": true
      }
    },
    "dompurify": {
      "globals": {
        "console.warn": true,
        "define": true
      }
    },
    "string.prototype.matchall>get-intrinsic>get-proto>dunder-proto": {
      "packages": {
        "string.prototype.matchall>call-bind>call-bind-apply-helpers": true,
        "string.prototype.matchall>es-abstract>gopd": true
      }
    },
    "@toruslabs/eccrypto>elliptic": {
      "packages": {
        "bn.js": true,
        "@toruslabs/eccrypto>elliptic>brorand": true,
        "ethers>@ethersproject/sha2>hash.js": true,
        "@toruslabs/eccrypto>elliptic>hmac-drbg": true,
        "pumpify>inherits": true,
        "@toruslabs/eccrypto>elliptic>minimalistic-assert": true,
        "@toruslabs/eccrypto>elliptic>minimalistic-crypto-utils": true
      }
    },
    "@metamask/eth-token-tracker>deep-equal>es-get-iterator": {
      "packages": {
        "string.prototype.matchall>call-bind": true,
        "string.prototype.matchall>get-intrinsic": true,
        "string.prototype.matchall>has-symbols": true,
        "browserify>util>is-arguments": true,
        "@metamask/eth-token-tracker>deep-equal>es-get-iterator>is-map": true,
        "@metamask/eth-token-tracker>deep-equal>es-get-iterator>is-set": true,
        "eslint-plugin-react>array-includes>is-string": true,
        "@lavamoat/lavapack>json-stable-stringify>isarray": true,
        "process": true,
        "@metamask/eth-token-tracker>deep-equal>es-get-iterator>stop-iteration-iterator": true
      }
    },
    "eth-lattice-keyring>gridplus-sdk>eth-eip712-util-browser": {
      "globals": {
        "intToBuffer": true
      },
      "packages": {
        "bn.js": true,
        "buffer": true,
        "eth-ens-namehash>js-sha3": true
      }
    },
    "eth-ens-namehash": {
      "globals": {
        "name": "write"
      },
      "packages": {
        "browserify>buffer": true,
        "eth-ens-namehash>idna-uts46-hx": true,
        "eth-ens-namehash>js-sha3": true
      }
    },
    "eth-lattice-keyring": {
      "globals": {
        "addEventListener": true,
        "browser": true,
        "clearInterval": true,
        "fetch": true,
        "open": true,
        "setInterval": true
      },
      "packages": {
        "@ethereumjs/tx": true,
        "eth-lattice-keyring>@ethereumjs/util": true,
        "bn.js": true,
        "browserify>buffer": true,
        "crypto-browserify": true,
        "webpack>events": true,
        "eth-lattice-keyring>gridplus-sdk": true,
        "eth-lattice-keyring>rlp": true
      }
    },
    "eth-method-registry": {
      "packages": {
        "eth-method-registry>@metamask/ethjs-contract": true,
        "eth-method-registry>@metamask/ethjs-query": true
      }
    },
    "@ethereumjs/tx>ethereum-cryptography": {
      "globals": {
        "TextDecoder": true,
        "crypto": true
      },
      "packages": {
        "@ethereumjs/tx>ethereum-cryptography>@noble/curves": true,
        "@ethereumjs/tx>ethereum-cryptography>@noble/hashes": true,
        "@ethereumjs/tx>ethereum-cryptography>@scure/bip32": true
      }
    },
    "ethereumjs-util>ethereum-cryptography": {
      "packages": {
        "browserify>buffer": true,
        "ethereumjs-util>ethereum-cryptography>keccak": true,
        "crypto-browserify>randombytes": true,
        "ganache>secp256k1": true
      }
    },
    "@metamask/keyring-controller>ethereumjs-wallet>ethereum-cryptography": {
      "packages": {
        "browserify>assert": true,
        "ethereumjs-util>ethereum-cryptography>bs58check": true,
        "browserify>buffer": true,
        "crypto-browserify>create-hmac": true,
        "ethers>@ethersproject/sha2>hash.js": true,
        "ethereumjs-util>ethereum-cryptography>keccak": true,
        "crypto-browserify>randombytes": true,
        "koa>content-disposition>safe-buffer": true,
        "ganache>secp256k1": true
      }
    },
    "ethereumjs-util": {
      "packages": {
        "browserify>assert": true,
        "bn.js": true,
        "browserify>buffer": true,
        "ethereumjs-util>create-hash": true,
        "ethereumjs-util>ethereum-cryptography": true,
        "browserify>insert-module-globals>is-buffer": true,
        "ethereumjs-util>rlp": true
      }
    },
    "@metamask/keyring-controller>ethereumjs-wallet>ethereumjs-util": {
      "packages": {
        "browserify>assert": true,
        "bn.js": true,
        "browserify>buffer": true,
        "ethereumjs-util>create-hash": true,
        "@metamask/keyring-controller>ethereumjs-wallet>ethereum-cryptography": true,
        "browserify>insert-module-globals>is-buffer": true,
        "@metamask/keyring-controller>ethereumjs-wallet>ethereumjs-util>rlp": true
      }
    },
    "@metamask/keyring-controller>ethereumjs-wallet": {
      "packages": {
        "eth-lattice-keyring>gridplus-sdk>aes-js": true,
        "ethereumjs-util>ethereum-cryptography>bs58check": true,
        "browserify>buffer": true,
        "crypto-browserify": true,
        "@metamask/keyring-controller>ethereumjs-wallet>ethereum-cryptography": true,
        "@metamask/keyring-controller>ethereumjs-wallet>ethereumjs-util": true,
        "crypto-browserify>randombytes": true,
        "ethers>@ethersproject/json-wallets>scrypt-js": true,
        "@metamask/keyring-controller>ethereumjs-wallet>utf8": true,
        "uuid": true
      }
    },
    "ethers": {
      "packages": {
        "@ethersproject/abi": true,
        "ethers>@ethersproject/abstract-signer": true,
        "ethers>@ethersproject/address": true,
        "ethers>@ethersproject/base64": true,
        "ethers>@ethersproject/basex": true,
        "@ethersproject/bignumber": true,
        "ethers>@ethersproject/bytes": true,
        "ethers>@ethersproject/constants": true,
        "@ethersproject/contracts": true,
        "@ethersproject/hash": true,
        "@ethersproject/hdnode": true,
        "ethers>@ethersproject/json-wallets": true,
        "ethers>@ethersproject/keccak256": true,
        "ethers>@ethersproject/logger": true,
        "ethers>@ethersproject/properties": true,
        "@ethersproject/providers": true,
        "ethers>@ethersproject/random": true,
        "ethers>@ethersproject/rlp": true,
        "ethers>@ethersproject/sha2": true,
        "ethers>@ethersproject/signing-key": true,
        "ethers>@ethersproject/solidity": true,
        "ethers>@ethersproject/strings": true,
        "ethers>@ethersproject/transactions": true,
        "ethers>@ethersproject/units": true,
        "@ethersproject/wallet": true,
        "ethers>@ethersproject/web": true,
        "ethers>@ethersproject/wordlists": true
      }
    },
    "eth-method-registry>@metamask/ethjs-contract>ethjs-abi": {
      "packages": {
        "bn.js": true,
        "browserify>buffer": true,
        "eth-ens-namehash>js-sha3": true,
        "eth-method-registry>@metamask/ethjs-contract>ethjs-abi>number-to-bn": true
      }
    },
    "webpack>events": {
      "globals": {
        "console": true
      }
    },
    "crypto-browserify>browserify-cipher>evp_bytestokey": {
      "packages": {
        "ethereumjs-util>create-hash>md5.js": true,
        "koa>content-disposition>safe-buffer": true
      }
    },
    "extension-port-stream": {
      "packages": {
        "browserify>buffer": true,
        "extension-port-stream>readable-stream": true
      }
    },
    "@metamask/providers>extension-port-stream": {
      "packages": {
        "browserify>buffer": true,
        "@metamask/providers>extension-port-stream>readable-stream": true
      }
    },
    "fast-json-patch": {
      "globals": {
        "addEventListener": true,
        "clearTimeout": true,
        "removeEventListener": true,
        "setTimeout": true
      }
    },
    "@metamask/snaps-utils>fast-xml-parser": {
      "globals": {
        "entityName": true,
        "val": true
      },
      "packages": {
        "@metamask/snaps-utils>fast-xml-parser>strnum": true
      }
    },
    "@metamask/notification-services-controller>firebase": {
      "packages": {
        "@metamask/notification-services-controller>firebase>@firebase/app": true,
        "@metamask/notification-services-controller>firebase>@firebase/messaging": true
      }
    },
    "react-focus-lock>focus-lock": {
      "globals": {
        "HTMLIFrameElement": true,
        "Node.DOCUMENT_FRAGMENT_NODE": true,
        "Node.DOCUMENT_NODE": true,
        "Node.DOCUMENT_POSITION_CONTAINED_BY": true,
        "Node.DOCUMENT_POSITION_CONTAINS": true,
        "Node.ELEMENT_NODE": true,
        "console.error": true,
        "console.warn": true,
        "document": true,
        "getComputedStyle": true,
        "setTimeout": true
      },
      "packages": {
        "tslib": true
      }
    },
    "browserify>util>which-typed-array>for-each": {
      "packages": {
        "string.prototype.matchall>es-abstract>is-callable": true
      }
    },
    "fuse.js": {
      "globals": {
        "console": true,
        "define": true
      }
    },
    "string.prototype.matchall>get-intrinsic": {
      "globals": {
        "AggregateError": true,
        "FinalizationRegistry": true,
        "Float16Array": true,
        "WeakRef": true
      },
      "packages": {
        "string.prototype.matchall>call-bind>call-bind-apply-helpers": true,
        "string.prototype.matchall>call-bind>es-define-property": true,
        "string.prototype.matchall>es-abstract>es-errors": true,
        "string.prototype.matchall>es-abstract>es-object-atoms": true,
        "browserify>has>function-bind": true,
        "string.prototype.matchall>get-intrinsic>get-proto": true,
        "string.prototype.matchall>es-abstract>gopd": true,
        "string.prototype.matchall>has-symbols": true,
        "axios>form-data>hasown": true,
        "string.prototype.matchall>get-intrinsic>math-intrinsics": true
      }
    },
    "string.prototype.matchall>get-intrinsic>get-proto": {
      "packages": {
        "string.prototype.matchall>get-intrinsic>get-proto>dunder-proto": true,
        "string.prototype.matchall>es-abstract>es-object-atoms": true
      }
    },
    "eth-lattice-keyring>gridplus-sdk": {
      "globals": {
        "AbortController": true,
        "Request": true,
        "URL": true,
        "__values": true,
        "caches": true,
        "clearTimeout": true,
        "console.error": true,
        "console.log": true,
        "console.warn": true,
        "fetch": true,
        "setTimeout": true
      },
      "packages": {
        "eth-lattice-keyring>gridplus-sdk>@ethereumjs/common": true,
        "@ethereumjs/tx": true,
        "@ethersproject/abi": true,
        "eth-lattice-keyring>gridplus-sdk>aes-js": true,
        "bitcoin-address-validation>bech32": true,
        "eth-lattice-keyring>gridplus-sdk>bignumber.js": true,
        "eth-lattice-keyring>gridplus-sdk>bitwise": true,
        "bn.js": true,
        "eth-lattice-keyring>gridplus-sdk>borc": true,
        "ethereumjs-util>ethereum-cryptography>bs58check": true,
        "browserify>buffer": true,
        "eth-lattice-keyring>gridplus-sdk>crc-32": true,
        "@toruslabs/eccrypto>elliptic": true,
        "eth-lattice-keyring>gridplus-sdk>eth-eip712-util-browser": true,
        "ethers>@ethersproject/sha2>hash.js": true,
        "eth-ens-namehash>js-sha3": true,
        "lodash": true,
        "eth-lattice-keyring>rlp": true,
        "ganache>secp256k1": true,
        "eth-lattice-keyring>gridplus-sdk>uuid": true
      }
    },
    "string.prototype.matchall>es-abstract>has-property-descriptors": {
      "packages": {
        "string.prototype.matchall>call-bind>es-define-property": true
      }
    },
    "koa>is-generator-function>has-tostringtag": {
      "packages": {
        "string.prototype.matchall>has-symbols": true
      }
    },
    "ethereumjs-util>create-hash>md5.js>hash-base": {
      "packages": {
        "pumpify>inherits": true,
        "readable-stream": true,
        "koa>content-disposition>safe-buffer": true
      }
    },
    "ethereumjs-util>create-hash>ripemd160>hash-base": {
      "packages": {
        "pumpify>inherits": true,
        "readable-stream": true,
        "koa>content-disposition>safe-buffer": true
      }
    },
    "crypto-browserify>pbkdf2>ripemd160>hash-base": {
      "packages": {
        "browserify>buffer": true,
        "pumpify>inherits": true,
        "stream-browserify": true
      }
    },
    "ethers>@ethersproject/sha2>hash.js": {
      "packages": {
        "pumpify>inherits": true,
        "@toruslabs/eccrypto>elliptic>minimalistic-assert": true
      }
    },
    "axios>form-data>hasown": {
      "packages": {
        "browserify>has>function-bind": true
      }
    },
    "@metamask/eth-trezor-keyring>hdkey": {
      "packages": {
        "browserify>assert": true,
        "ethereumjs-util>ethereum-cryptography>bs58check": true,
        "crypto-browserify": true,
        "ethereumjs-util>create-hash>ripemd160": true,
        "koa>content-disposition>safe-buffer": true,
        "ganache>secp256k1": true
      }
    },
    "he": {
      "globals": {
        "define": true
      }
    },
    "history": {
      "globals": {
        "console": true,
        "define": true,
        "document.defaultView": true,
        "document.querySelector": true
      }
    },
    "react-router-dom>history": {
      "globals": {
        "addEventListener": true,
        "confirm": true,
        "document": true,
        "history": true,
        "location": true,
        "navigator.userAgent": true,
        "removeEventListener": true
      },
      "packages": {
        "react-router-dom>history>resolve-pathname": true,
        "react-router-dom>tiny-invariant": true,
        "react-router-dom>tiny-warning": true,
        "react-router-dom>history>value-equal": true
      }
    },
    "@toruslabs/eccrypto>elliptic>hmac-drbg": {
      "packages": {
        "ethers>@ethersproject/sha2>hash.js": true,
        "@toruslabs/eccrypto>elliptic>minimalistic-assert": true,
        "@toruslabs/eccrypto>elliptic>minimalistic-crypto-utils": true
      }
    },
    "react-redux>hoist-non-react-statics": {
      "packages": {
        "react-redux>hoist-non-react-statics>react-is": true
      }
    },
    "https-browserify": {
      "packages": {
        "stream-http": true,
        "browserify>url": true
      }
    },
    "@metamask/notification-services-controller>firebase>@firebase/app>idb": {
      "globals": {
        "DOMException": true,
        "IDBCursor": true,
        "IDBDatabase": true,
        "IDBIndex": true,
        "IDBObjectStore": true,
        "IDBRequest": true,
        "IDBTransaction": true,
        "indexedDB.deleteDatabase": true,
        "indexedDB.open": true
      }
    },
    "eth-ens-namehash>idna-uts46-hx": {
      "globals": {
        "define": true
      },
      "packages": {
        "browserify>punycode": true
      }
    },
    "string.prototype.matchall>internal-slot": {
      "packages": {
        "string.prototype.matchall>es-abstract>es-errors": true,
        "axios>form-data>hasown": true,
        "string.prototype.matchall>side-channel": true
      }
    },
    "browserify>util>is-arguments": {
      "packages": {
        "string.prototype.matchall>call-bind": true,
        "koa>is-generator-function>has-tostringtag": true
      }
    },
    "string.prototype.matchall>es-abstract>is-array-buffer": {
      "packages": {
        "string.prototype.matchall>call-bind": true,
        "string.prototype.matchall>get-intrinsic": true
      }
    },
    "@metamask/eth-token-tracker>deep-equal>which-boxed-primitive>is-bigint": {
      "packages": {
        "string.prototype.matchall>es-abstract>unbox-primitive>has-bigints": true
      }
    },
    "@metamask/eth-token-tracker>deep-equal>which-boxed-primitive>is-boolean-object": {
      "packages": {
        "string.prototype.matchall>call-bind": true,
        "koa>is-generator-function>has-tostringtag": true
      }
    },
    "string.prototype.matchall>es-abstract>is-callable": {
      "globals": {
        "document": true
      }
    },
    "@metamask/eth-token-tracker>deep-equal>is-date-object": {
      "packages": {
        "koa>is-generator-function>has-tostringtag": true
      }
    },
    "koa>is-generator-function": {
      "packages": {
        "koa>is-generator-function>has-tostringtag": true
      }
    },
    "@material-ui/core>@material-ui/styles>jss>is-in-browser": {
      "globals": {
        "document": true
      }
    },
    "@metamask/eth-token-tracker>deep-equal>which-boxed-primitive>is-number-object": {
      "packages": {
        "koa>is-generator-function>has-tostringtag": true
      }
    },
    "string.prototype.matchall>es-abstract>is-regex": {
      "packages": {
        "string.prototype.matchall>call-bind": true,
        "koa>is-generator-function>has-tostringtag": true
      }
    },
    "string.prototype.matchall>es-abstract>is-shared-array-buffer": {
      "packages": {
        "string.prototype.matchall>call-bind": true
      }
    },
    "eslint-plugin-react>array-includes>is-string": {
      "packages": {
        "koa>is-generator-function>has-tostringtag": true
      }
    },
    "string.prototype.matchall>es-abstract>es-to-primitive>is-symbol": {
      "packages": {
        "string.prototype.matchall>has-symbols": true
      }
    },
    "browserify>util>is-typed-array": {
      "packages": {
        "browserify>util>which-typed-array": true
      }
    },
    "@metamask/eth-token-tracker>deep-equal>which-collection>is-weakset": {
      "packages": {
        "string.prototype.matchall>call-bind": true,
        "string.prototype.matchall>get-intrinsic": true
      }
    },
    "eth-lattice-keyring>gridplus-sdk>borc>iso-url": {
      "globals": {
        "URL": true,
        "URLSearchParams": true,
        "location": true
      }
    },
    "@open-rpc/test-coverage>isomorphic-fetch": {
      "globals": {
        "fetch.bind": true
      },
      "packages": {
        "@open-rpc/test-coverage>isomorphic-fetch>whatwg-fetch": true
      }
    },
    "@ensdomains/content-hash>js-base64": {
      "globals": {
        "Base64": "write",
        "TextDecoder": true,
        "TextEncoder": true,
        "atob": true,
        "btoa": true,
        "define": true
      },
      "packages": {
        "browserify>buffer": true
      }
    },
    "eth-ens-namehash>js-sha3": {
      "globals": {
        "define": true
      },
      "packages": {
        "process": true
      }
    },
    "@ngraveio/bc-ur>jsbi": {
      "globals": {
        "define": true
      }
    },
    "@metamask/message-manager>jsonschema": {
      "packages": {
        "browserify>url": true
      }
    },
    "@material-ui/core>@material-ui/styles>jss-plugin-camel-case": {
      "packages": {
        "@material-ui/core>@material-ui/styles>jss-plugin-camel-case>hyphenate-style-name": true
      }
    },
    "@material-ui/core>@material-ui/styles>jss-plugin-default-unit": {
      "globals": {
        "CSS": true
      },
      "packages": {
        "@material-ui/core>@material-ui/styles>jss": true
      }
    },
    "@material-ui/core>@material-ui/styles>jss-plugin-global": {
      "packages": {
        "@babel/runtime": true,
        "@material-ui/core>@material-ui/styles>jss": true
      }
    },
    "@material-ui/core>@material-ui/styles>jss-plugin-nested": {
      "packages": {
        "@babel/runtime": true,
        "react-router-dom>tiny-warning": true
      }
    },
    "@material-ui/core>@material-ui/styles>jss-plugin-rule-value-function": {
      "packages": {
        "@material-ui/core>@material-ui/styles>jss": true,
        "react-router-dom>tiny-warning": true
      }
    },
    "@material-ui/core>@material-ui/styles>jss-plugin-vendor-prefixer": {
      "packages": {
        "@material-ui/core>@material-ui/styles>jss-plugin-vendor-prefixer>css-vendor": true,
        "@material-ui/core>@material-ui/styles>jss": true
      }
    },
    "@material-ui/core>@material-ui/styles>jss": {
      "globals": {
        "CSS": true,
        "document.createElement": true,
        "document.querySelector": true
      },
      "packages": {
        "@babel/runtime": true,
        "@material-ui/core>@material-ui/styles>jss>is-in-browser": true,
        "react-router-dom>tiny-warning": true
      }
    },
    "ethereumjs-util>ethereum-cryptography>keccak": {
      "packages": {
        "browserify>buffer": true,
        "readable-stream": true
      }
    },
    "currency-formatter>locale-currency": {
      "globals": {
        "countryCode": true
      }
    },
    "localforage": {
      "globals": {
        "Blob": true,
        "BlobBuilder": true,
        "FileReader": true,
        "IDBKeyRange": true,
        "MSBlobBuilder": true,
        "MozBlobBuilder": true,
        "OIndexedDB": true,
        "WebKitBlobBuilder": true,
        "atob": true,
        "btoa": true,
        "console.error": true,
        "console.info": true,
        "console.warn": true,
        "define": true,
        "fetch": true,
        "indexedDB": true,
        "localStorage": true,
        "mozIndexedDB": true,
        "msIndexedDB": true,
        "navigator.platform": true,
        "navigator.userAgent": true,
        "openDatabase": true,
        "setTimeout": true,
        "webkitIndexedDB": true
      }
    },
    "lodash": {
      "globals": {
        "clearTimeout": true,
        "define": true,
        "setTimeout": true
      }
    },
    "loglevel": {
      "globals": {
        "console": true,
        "define": true,
        "document.cookie": true,
        "localStorage": true,
        "log": "write",
        "navigator": true
      }
    },
    "@trezor/connect-web>@trezor/connect>@trezor/protobuf>long": {
      "globals": {
        "WebAssembly.Instance": true,
        "WebAssembly.Module": true,
        "define": true
      }
    },
    "lottie-web": {
      "globals": {
        "Blob": true,
        "Howl": true,
        "OffscreenCanvas": true,
        "URL.createObjectURL": true,
        "Worker": true,
        "XMLHttpRequest": true,
        "bodymovin": "write",
        "clearInterval": true,
        "console": true,
        "define": true,
        "document.body": true,
        "document.createElement": true,
        "document.createElementNS": true,
        "document.getElementsByClassName": true,
        "document.getElementsByTagName": true,
        "document.querySelectorAll": true,
        "document.readyState": true,
        "location.origin": true,
        "location.pathname": true,
        "navigator": true,
        "requestAnimationFrame": true,
        "setInterval": true,
        "setTimeout": true
      }
    },
    "luxon": {
      "globals": {
        "Intl": true
      }
    },
    "@metamask/snaps-utils>marked": {
      "globals": {
        "console.error": true,
        "console.warn": true,
        "define": true
      }
    },
    "ethereumjs-util>create-hash>md5.js": {
      "packages": {
        "ethereumjs-util>create-hash>md5.js>hash-base": true,
        "pumpify>inherits": true,
        "koa>content-disposition>safe-buffer": true
      }
    },
    "@storybook/addon-docs>remark-external-links>mdast-util-definitions": {
      "packages": {
        "react-markdown>unist-util-visit": true
      }
    },
    "react-markdown>remark-parse>mdast-util-from-markdown": {
      "packages": {
        "react-markdown>remark-parse>mdast-util-from-markdown>mdast-util-to-string": true,
        "react-markdown>remark-parse>mdast-util-from-markdown>micromark": true,
        "react-syntax-highlighter>refractor>parse-entities": true,
        "react-markdown>remark-parse>mdast-util-from-markdown>unist-util-stringify-position": true
      }
    },
    "react-markdown>remark-rehype>mdast-util-to-hast": {
      "globals": {
        "console.warn": true
      },
      "packages": {
        "@storybook/addon-docs>remark-external-links>mdast-util-definitions": true,
        "react-markdown>remark-rehype>mdast-util-to-hast>mdurl": true,
        "react-markdown>remark-rehype>mdast-util-to-hast>unist-builder": true,
        "react-markdown>remark-rehype>mdast-util-to-hast>unist-util-generated": true,
        "react-markdown>remark-rehype>mdast-util-to-hast>unist-util-position": true,
        "react-markdown>unist-util-visit": true
      }
    },
    "eth-lattice-keyring>@ethereumjs/util>micro-ftch": {
      "globals": {
        "Headers": true,
        "TextDecoder": true,
        "URL": true,
        "btoa": true,
        "fetch": true
      },
      "packages": {
        "browserify>browserify-zlib": true,
        "browserify>buffer": true,
        "https-browserify": true,
        "process": true,
        "stream-http": true,
        "browserify>url": true,
        "browserify>util": true
      }
    },
    "react-markdown>remark-parse>mdast-util-from-markdown>micromark": {
      "packages": {
        "react-syntax-highlighter>refractor>parse-entities": true
      }
    },
    "crypto-browserify>diffie-hellman>miller-rabin": {
      "packages": {
        "bn.js": true,
        "@toruslabs/eccrypto>elliptic>brorand": true
      }
    },
    "@ensdomains/content-hash>cids>multibase": {
      "globals": {
        "TextDecoder": true,
        "TextEncoder": true
      },
      "packages": {
        "@ensdomains/content-hash>cids>multibase>@multiformats/base-x": true
      }
    },
    "@ensdomains/content-hash>multihashes>multibase": {
      "packages": {
        "@ensdomains/content-hash>multihashes>multibase>base-x": true,
        "browserify>buffer": true,
        "@ensdomains/content-hash>multihashes>web-encoding": true
      }
    },
    "@ensdomains/content-hash>multicodec": {
      "packages": {
        "@ensdomains/content-hash>multicodec>uint8arrays": true,
        "sass-embedded>varint": true
      }
    },
    "@ensdomains/content-hash>multicodec>uint8arrays>multiformats": {
      "globals": {
        "TextDecoder": true,
        "TextEncoder": true,
        "console.warn": true,
        "crypto.subtle.digest": true
      }
    },
    "@ensdomains/content-hash>multihashes": {
      "packages": {
        "browserify>buffer": true,
        "@ensdomains/content-hash>multihashes>multibase": true,
        "@ensdomains/content-hash>multihashes>varint": true,
        "@ensdomains/content-hash>multihashes>web-encoding": true
      }
    },
    "@ensdomains/content-hash>cids>multihashes": {
      "packages": {
        "@ensdomains/content-hash>cids>multibase": true,
        "@ensdomains/content-hash>cids>multihashes>uint8arrays": true,
        "@ensdomains/content-hash>cids>multihashes>varint": true
      }
    },
    "nanoid": {
      "globals": {
        "crypto.getRandomValues": true
      }
    },
    "node-fetch": {
      "globals": {
        "Headers": true,
        "Request": true,
        "Response": true,
        "fetch": true
      }
    },
    "eth-method-registry>@metamask/ethjs-contract>ethjs-abi>number-to-bn": {
      "packages": {
        "bn.js": true,
        "eth-method-registry>@metamask/ethjs-query>@metamask/ethjs-format>strip-hex-prefix": true
      }
    },
    "string.prototype.matchall>es-abstract>object-inspect": {
      "globals": {
        "HTMLElement": true,
        "WeakRef": true
      },
      "packages": {
        "browserify>browser-resolve": true
      }
    },
    "@ngraveio/bc-ur>assert>object-is": {
      "packages": {
        "string.prototype.matchall>call-bind": true,
        "string.prototype.matchall>define-properties": true
      }
    },
    "gulp>vinyl-fs>object.assign": {
      "packages": {
        "string.prototype.matchall>call-bind": true,
        "string.prototype.matchall>define-properties": true,
        "string.prototype.matchall>has-symbols": true,
        "@lavamoat/lavapack>json-stable-stringify>object-keys": true
      }
    },
    "@metamask/object-multiplex>once": {
      "packages": {
        "@metamask/object-multiplex>once>wrappy": true
      }
    },
    "crypto-browserify>public-encrypt>parse-asn1": {
      "packages": {
        "crypto-browserify>public-encrypt>parse-asn1>asn1.js": true,
        "ethereumjs-util>ethereum-cryptography>browserify-aes": true,
        "crypto-browserify>browserify-cipher>evp_bytestokey": true,
        "crypto-browserify>pbkdf2": true,
        "koa>content-disposition>safe-buffer": true
      }
    },
    "react-syntax-highlighter>refractor>parse-entities": {
      "globals": {
        "document.createElement": true
      }
    },
    "path-browserify": {
      "packages": {
        "process": true
      }
    },
    "serve-handler>path-to-regexp": {
      "packages": {
        "serve-handler>path-to-regexp>isarray": true
      }
    },
    "crypto-browserify>pbkdf2": {
      "globals": {
        "crypto": true,
        "process": true,
        "queueMicrotask": true,
        "setImmediate": true,
        "setTimeout": true
      },
      "packages": {
        "crypto-browserify>pbkdf2>create-hash": true,
        "process": true,
        "crypto-browserify>pbkdf2>ripemd160": true,
        "koa>content-disposition>safe-buffer": true,
        "addons-linter>sha.js": true,
        "crypto-browserify>pbkdf2>to-buffer": true
      }
    },
    "@material-ui/core>popper.js": {
      "globals": {
        "MSInputMethodContext": true,
        "Node.DOCUMENT_POSITION_FOLLOWING": true,
        "cancelAnimationFrame": true,
        "console.warn": true,
        "define": true,
        "devicePixelRatio": true,
        "document": true,
        "getComputedStyle": true,
        "innerHeight": true,
        "innerWidth": true,
        "navigator": true,
        "requestAnimationFrame": true,
        "setTimeout": true
      }
    },
    "react-tippy>popper.js": {
      "globals": {
        "MSInputMethodContext": true,
        "Node.DOCUMENT_POSITION_FOLLOWING": true,
        "cancelAnimationFrame": true,
        "console.warn": true,
        "define": true,
        "devicePixelRatio": true,
        "document": true,
        "getComputedStyle": true,
        "innerHeight": true,
        "innerWidth": true,
        "navigator.userAgent": true,
        "requestAnimationFrame": true,
        "setTimeout": true
      }
    },
    "process": {
      "globals": {
        "clearTimeout": true,
        "setTimeout": true
      }
    },
    "readable-stream-2>process-nextick-args": {
      "packages": {
        "process": true
      }
    },
    "eth-method-registry>@metamask/ethjs-query>promise-to-callback": {
      "packages": {
        "eth-method-registry>@metamask/ethjs-query>promise-to-callback>is-fn": true,
        "eth-method-registry>@metamask/ethjs-query>promise-to-callback>set-immediate-shim": true
      }
    },
    "prop-types": {
      "globals": {
        "console": true
      },
      "packages": {
        "react>object-assign": true,
        "prop-types>react-is": true
      }
    },
    "react-markdown>property-information": {
      "packages": {
        "watchify>xtend": true
      }
    },
    "@trezor/connect-web>@trezor/connect>@trezor/protobuf>protobufjs": {
      "globals": {
        "process": true,
        "setTimeout": true
      },
      "packages": {
        "@trezor/connect-web>@trezor/connect>@trezor/protobuf>protobufjs>@protobufjs/aspromise": true,
        "@trezor/connect-web>@trezor/connect>@trezor/protobuf>protobufjs>@protobufjs/base64": true,
        "@trezor/connect-web>@trezor/connect>@trezor/protobuf>protobufjs>@protobufjs/codegen": true,
        "@trezor/connect-web>@trezor/connect>@trezor/protobuf>protobufjs>@protobufjs/eventemitter": true,
        "@trezor/connect-web>@trezor/connect>@trezor/protobuf>protobufjs>@protobufjs/fetch": true,
        "@trezor/connect-web>@trezor/connect>@trezor/protobuf>protobufjs>@protobufjs/float": true,
        "@trezor/connect-web>@trezor/connect>@trezor/protobuf>protobufjs>@protobufjs/inquire": true,
        "@trezor/connect-web>@trezor/connect>@trezor/protobuf>protobufjs>@protobufjs/path": true,
        "@trezor/connect-web>@trezor/connect>@trezor/protobuf>protobufjs>@protobufjs/pool": true,
        "@trezor/connect-web>@trezor/connect>@trezor/protobuf>protobufjs>@protobufjs/utf8": true
      }
    },
    "crypto-browserify>public-encrypt": {
      "packages": {
        "bn.js": true,
        "crypto-browserify>public-encrypt>browserify-rsa": true,
        "ethereumjs-util>create-hash": true,
        "crypto-browserify>public-encrypt>parse-asn1": true,
        "crypto-browserify>randombytes": true,
        "koa>content-disposition>safe-buffer": true
      }
    },
    "browserify>punycode": {
      "globals": {
        "define": true
      }
    },
    "browserify>url>punycode": {
      "globals": {
        "define": true
      }
    },
    "qrcode-generator": {
      "globals": {
        "define": true
      }
    },
    "qrcode.react": {
      "globals": {
        "Path2D": true,
        "devicePixelRatio": true
      },
      "packages": {
        "react": true
      }
    },
    "browserify>url>qs": {
      "packages": {
        "string.prototype.matchall>side-channel": true
      }
    },
    "@metamask/snaps-controllers>tar-stream>streamx>queue-tick": {
      "globals": {
        "queueMicrotask": true
      }
    },
    "react-beautiful-dnd>raf-schd": {
      "globals": {
        "cancelAnimationFrame": true,
        "requestAnimationFrame": true
      }
    },
    "crypto-browserify>randombytes": {
      "globals": {
        "crypto": true,
        "msCrypto": true
      },
      "packages": {
        "process": true,
        "koa>content-disposition>safe-buffer": true
      }
    },
    "crypto-browserify>randomfill": {
      "globals": {
        "crypto": true,
        "msCrypto": true
      },
      "packages": {
        "process": true,
        "crypto-browserify>randombytes": true,
        "koa>content-disposition>safe-buffer": true
      }
    },
    "react": {
      "globals": {
        "console": true
      },
      "packages": {
        "react>object-assign": true
      }
    },
    "react-beautiful-dnd": {
      "globals": {
        "Element.prototype": true,
        "__REDUX_DEVTOOLS_EXTENSION_COMPOSE__": true,
        "addEventListener": true,
        "cancelAnimationFrame": true,
        "clearTimeout": true,
        "console": true,
        "document": true,
        "getComputedStyle": true,
        "pageXOffset": true,
        "pageYOffset": true,
        "removeEventListener": true,
        "requestAnimationFrame": true,
        "scrollBy": true,
        "setTimeout": true
      },
      "packages": {
        "@babel/runtime": true,
        "react-beautiful-dnd>css-box-model": true,
        "react-beautiful-dnd>memoize-one": true,
        "react-beautiful-dnd>raf-schd": true,
        "react": true,
        "react-dom": true,
        "react-redux": true,
        "redux": true,
        "react-beautiful-dnd>use-memo-one": true
      }
    },
    "react-chartjs-2": {
      "globals": {
        "setTimeout": true
      },
      "packages": {
        "chart.js": true,
        "react": true
      }
    },
    "react-focus-lock>react-clientside-effect": {
      "packages": {
        "@babel/runtime": true,
        "react": true
      }
    },
    "react-dom": {
      "globals": {
        "HTMLIFrameElement": true,
        "MSApp": true,
        "__REACT_DEVTOOLS_GLOBAL_HOOK__": true,
        "addEventListener": true,
        "clearTimeout": true,
        "clipboardData": true,
        "console": true,
        "dispatchEvent": true,
        "document": true,
        "event": "write",
        "jest": true,
        "location.protocol": true,
        "navigator.userAgent.indexOf": true,
        "removeEventListener": true,
        "self": true,
        "setTimeout": true,
        "top": true
      },
      "packages": {
        "react>object-assign": true,
        "react": true,
        "react-dom>scheduler": true
      }
    },
    "react-responsive-carousel>react-easy-swipe": {
      "globals": {
        "addEventListener": true,
        "define": true,
        "document.addEventListener": true,
        "document.removeEventListener": true
      },
      "packages": {
        "prop-types": true,
        "react": true
      }
    },
    "react-popper>react-fast-compare": {
      "globals": {
        "Element": true,
        "console.warn": true
      }
    },
    "react-focus-lock": {
      "globals": {
        "addEventListener": true,
        "console.error": true,
        "console.warn": true,
        "document": true,
        "removeEventListener": true,
        "setTimeout": true
      },
      "packages": {
        "@babel/runtime": true,
        "react-focus-lock>focus-lock": true,
        "prop-types": true,
        "react": true,
        "react-focus-lock>react-clientside-effect": true,
        "react-focus-lock>use-callback-ref": true,
        "react-focus-lock>use-sidecar": true
      }
    },
    "react-idle-timer": {
      "globals": {
        "clearTimeout": true,
        "document": true,
        "setTimeout": true
      },
      "packages": {
        "prop-types": true,
        "react": true
      }
    },
    "react-redux>hoist-non-react-statics>react-is": {
      "globals": {
        "console": true
      }
    },
    "prop-types>react-is": {
      "globals": {
        "console": true
      }
    },
    "react-redux>react-is": {
      "globals": {
        "console": true
      }
    },
    "react-router-dom>react-router>react-is": {
      "globals": {
        "console": true
      }
    },
    "react-markdown": {
      "globals": {
        "console.warn": true
      },
      "packages": {
        "react-markdown>comma-separated-tokens": true,
        "prop-types": true,
        "react-markdown>property-information": true,
        "react": true,
        "react-redux>react-is": true,
        "react-markdown>remark-parse": true,
        "react-markdown>remark-rehype": true,
        "react-markdown>space-separated-tokens": true,
        "react-markdown>style-to-object": true,
        "react-markdown>unified": true,
        "react-markdown>unist-util-visit": true,
        "react-markdown>vfile": true
      }
    },
    "react-popper": {
      "globals": {
        "document": true
      },
      "packages": {
        "@popperjs/core": true,
        "react": true,
        "react-popper>react-fast-compare": true,
        "react-popper>warning": true
      }
    },
    "react-redux": {
      "globals": {
        "console": true,
        "document": true
      },
      "packages": {
        "@babel/runtime": true,
        "react-redux>hoist-non-react-statics": true,
        "prop-types": true,
        "react": true,
        "react-dom": true,
        "react-redux>react-is": true
      }
    },
    "react-responsive-carousel": {
      "globals": {
        "HTMLElement": true,
        "addEventListener": true,
        "clearTimeout": true,
        "console.warn": true,
        "document": true,
        "getComputedStyle": true,
        "removeEventListener": true,
        "setTimeout": true
      },
      "packages": {
        "classnames": true,
        "react": true,
        "react-dom": true,
        "react-responsive-carousel>react-easy-swipe": true
      }
    },
    "react-router-dom": {
      "packages": {
        "react-router-dom>history": true,
        "prop-types": true,
        "react": true,
        "react-router-dom>react-router": true,
        "react-router-dom>tiny-invariant": true,
        "react-router-dom>tiny-warning": true
      }
    },
    "react-router-dom-v5-compat": {
      "globals": {
        "FormData": true,
        "URL": true,
        "URLSearchParams": true,
        "__reactRouterVersion": "write",
        "addEventListener": true,
        "confirm": true,
        "define": true,
        "document": true,
        "history.scrollRestoration": true,
        "location.href": true,
        "removeEventListener": true,
        "scrollTo": true,
        "scrollY": true,
        "sessionStorage.getItem": true,
        "sessionStorage.setItem": true,
        "setTimeout": true
      },
      "packages": {
        "react-router-dom-v5-compat>@remix-run/router": true,
        "history": true,
        "react": true,
        "react-dom": true,
        "react-router-dom": true,
        "react-router-dom-v5-compat>react-router": true
      }
    },
    "react-router-dom>react-router": {
      "packages": {
        "react-router-dom>history": true,
        "react-redux>hoist-non-react-statics": true,
        "serve-handler>path-to-regexp": true,
        "prop-types": true,
        "react": true,
        "react-router-dom>react-router>react-is": true,
        "react-router-dom>tiny-invariant": true,
        "react-router-dom>tiny-warning": true
      }
    },
    "react-router-dom-v5-compat>react-router": {
      "globals": {
        "console.error": true,
        "define": true
      },
      "packages": {
        "react-router-dom-v5-compat>@remix-run/router": true,
        "react": true
      }
    },
    "react-simple-file-input": {
      "globals": {
        "File": true,
        "FileReader": true,
        "console.warn": true
      },
      "packages": {
        "prop-types": true,
        "react": true
      }
    },
    "react-tippy": {
      "globals": {
        "Element": true,
        "MSStream": true,
        "MutationObserver": true,
        "addEventListener": true,
        "clearTimeout": true,
        "console.error": true,
        "console.warn": true,
        "define": true,
        "document": true,
        "getComputedStyle": true,
        "innerHeight": true,
        "innerWidth": true,
        "navigator.maxTouchPoints": true,
        "navigator.msMaxTouchPoints": true,
        "navigator.userAgent": true,
        "performance": true,
        "requestAnimationFrame": true,
        "setTimeout": true
      },
      "packages": {
        "react-tippy>popper.js": true,
        "react": true,
        "react-dom": true
      }
    },
    "react-toggle-button": {
      "globals": {
        "clearTimeout": true,
        "console.warn": true,
        "define": true,
        "performance": true,
        "setTimeout": true
      },
      "packages": {
        "react": true
      }
    },
    "react-transition-group": {
      "globals": {
        "Element": true,
        "setTimeout": true
      },
      "packages": {
        "react-transition-group>dom-helpers": true,
        "prop-types": true,
        "react": true,
        "react-dom": true
      }
    },
    "readable-stream": {
      "packages": {
        "browserify>browser-resolve": true,
        "browserify>buffer": true,
        "webpack>events": true,
        "pumpify>inherits": true,
        "process": true,
        "browserify>string_decoder": true,
        "readable-stream>util-deprecate": true
      }
    },
    "crypto-browserify>browserify-sign>readable-stream": {
      "packages": {
        "browserify>browser-resolve": true,
        "readable-stream-2>core-util-is": true,
        "webpack>events": true,
        "pumpify>inherits": true,
        "crypto-browserify>browserify-sign>readable-stream>isarray": true,
        "process": true,
        "readable-stream-2>process-nextick-args": true,
        "crypto-browserify>browserify-sign>readable-stream>safe-buffer": true,
        "crypto-browserify>browserify-sign>readable-stream>string_decoder": true,
        "browserify>timers-browserify": true,
        "readable-stream>util-deprecate": true
      }
    },
    "extension-port-stream>readable-stream": {
      "globals": {
        "AbortController": true,
        "AbortSignal": true,
        "AggregateError": true,
        "Blob": true,
        "queueMicrotask": true
      },
      "packages": {
        "@lavamoat/lavapack>readable-stream>abort-controller": true,
        "browserify>buffer": true,
        "webpack>events": true,
        "process": true,
        "browserify>string_decoder": true
      }
    },
    "@metamask/providers>extension-port-stream>readable-stream": {
      "globals": {
        "AbortController": true,
        "AbortSignal": true,
        "AggregateError": true,
        "Blob": true,
        "queueMicrotask": true
      },
      "packages": {
        "@lavamoat/lavapack>readable-stream>abort-controller": true,
        "browserify>buffer": true,
        "webpack>events": true,
        "process": true,
        "browserify>string_decoder": true
      }
    },
    "@metamask/snaps-controllers>readable-web-to-node-stream": {
      "packages": {
        "readable-stream": true
      }
    },
    "redux": {
      "globals": {
        "console": true
      },
      "packages": {
        "@babel/runtime": true
      }
    },
    "string.prototype.matchall>regexp.prototype.flags": {
      "packages": {
        "string.prototype.matchall>call-bind": true,
        "string.prototype.matchall>define-properties": true,
        "string.prototype.matchall>es-abstract>es-errors": true,
        "string.prototype.matchall>get-intrinsic>get-proto": true,
        "string.prototype.matchall>es-abstract>gopd": true,
        "string.prototype.matchall>regexp.prototype.flags>set-function-name": true
      }
    },
    "react-markdown>remark-parse": {
      "packages": {
        "react-markdown>remark-parse>mdast-util-from-markdown": true
      }
    },
    "react-markdown>remark-rehype": {
      "packages": {
        "react-markdown>remark-rehype>mdast-util-to-hast": true
      }
    },
    "react-markdown>vfile>replace-ext": {
      "packages": {
        "path-browserify": true
      }
    },
    "reselect": {
      "globals": {
        "WeakRef": true,
        "console.warn": true,
        "unstable_autotrackMemoize": true
      }
    },
    "@metamask/snaps-utils>rfdc": {
      "packages": {
        "browserify>buffer": true
      }
    },
    "ethereumjs-util>create-hash>ripemd160": {
      "packages": {
        "browserify>buffer": true,
        "ethereumjs-util>create-hash>ripemd160>hash-base": true,
        "pumpify>inherits": true
      }
    },
    "crypto-browserify>pbkdf2>ripemd160": {
      "packages": {
        "browserify>buffer": true,
        "crypto-browserify>pbkdf2>ripemd160>hash-base": true,
        "pumpify>inherits": true
      }
    },
    "eth-lattice-keyring>rlp": {
      "globals": {
        "TextEncoder": true
      }
    },
    "ethereumjs-util>rlp": {
      "packages": {
        "bn.js": true,
        "browserify>buffer": true
      }
    },
    "@metamask/keyring-controller>ethereumjs-wallet>ethereumjs-util>rlp": {
      "packages": {
        "bn.js": true,
        "browserify>buffer": true
      }
    },
    "wait-on>rxjs": {
      "globals": {
        "cancelAnimationFrame": true,
        "clearInterval": true,
        "clearTimeout": true,
        "performance": true,
        "requestAnimationFrame": true,
        "setInterval.apply": true,
        "setTimeout.apply": true
      }
    },
    "koa>content-disposition>safe-buffer": {
      "packages": {
        "browserify>buffer": true
      }
    },
    "crypto-browserify>browserify-sign>readable-stream>safe-buffer": {
      "packages": {
        "browserify>buffer": true
      }
    },
    "crypto-browserify>browserify-sign>readable-stream>string_decoder>safe-buffer": {
      "packages": {
        "browserify>buffer": true
      }
    },
    "react-dom>scheduler": {
      "globals": {
        "MessageChannel": true,
        "cancelAnimationFrame": true,
        "clearTimeout": true,
        "console": true,
        "performance": true,
        "requestAnimationFrame": true,
        "setTimeout": true
      }
    },
    "ethers>@ethersproject/json-wallets>scrypt-js": {
      "globals": {
        "define": true,
        "setTimeout": true
      },
      "packages": {
        "browserify>timers-browserify": true
      }
    },
    "ganache>secp256k1": {
      "packages": {
        "@toruslabs/eccrypto>elliptic": true
      }
    },
    "semver": {
      "globals": {
        "console.error": true
      },
      "packages": {
        "process": true
      }
    },
    "string.prototype.matchall>call-bind>set-function-length": {
      "packages": {
        "string.prototype.matchall>define-properties>define-data-property": true,
        "string.prototype.matchall>es-abstract>es-errors": true,
        "string.prototype.matchall>get-intrinsic": true,
        "string.prototype.matchall>es-abstract>gopd": true,
        "string.prototype.matchall>es-abstract>has-property-descriptors": true
      }
    },
    "string.prototype.matchall>regexp.prototype.flags>set-function-name": {
      "packages": {
        "string.prototype.matchall>define-properties>define-data-property": true,
        "string.prototype.matchall>es-abstract>es-errors": true,
        "string.prototype.matchall>es-abstract>function.prototype.name>functions-have-names": true,
        "string.prototype.matchall>es-abstract>has-property-descriptors": true
      }
    },
    "eth-method-registry>@metamask/ethjs-query>promise-to-callback>set-immediate-shim": {
      "globals": {
        "setTimeout.apply": true
      },
      "packages": {
        "browserify>timers-browserify": true
      }
    },
    "addons-linter>sha.js": {
      "packages": {
        "pumpify>inherits": true,
        "koa>content-disposition>safe-buffer": true
      }
    },
    "string.prototype.matchall>side-channel>side-channel-list": {
      "packages": {
        "string.prototype.matchall>es-abstract>es-errors": true,
        "string.prototype.matchall>es-abstract>object-inspect": true
      }
    },
    "string.prototype.matchall>side-channel>side-channel-map": {
      "packages": {
        "browserify>util>which-typed-array>call-bound": true,
        "string.prototype.matchall>es-abstract>es-errors": true,
        "string.prototype.matchall>get-intrinsic": true,
        "string.prototype.matchall>es-abstract>object-inspect": true
      }
    },
    "string.prototype.matchall>side-channel>side-channel-weakmap": {
      "packages": {
        "browserify>util>which-typed-array>call-bound": true,
        "string.prototype.matchall>es-abstract>es-errors": true,
        "string.prototype.matchall>get-intrinsic": true,
        "string.prototype.matchall>es-abstract>object-inspect": true,
        "string.prototype.matchall>side-channel>side-channel-map": true
      }
    },
    "string.prototype.matchall>side-channel": {
      "packages": {
        "string.prototype.matchall>es-abstract>es-errors": true,
        "string.prototype.matchall>es-abstract>object-inspect": true,
        "string.prototype.matchall>side-channel>side-channel-list": true,
        "string.prototype.matchall>side-channel>side-channel-map": true,
        "string.prototype.matchall>side-channel>side-channel-weakmap": true
      }
    },
    "@metamask/profile-sync-controller>siwe": {
      "globals": {
        "console.error": true,
        "console.warn": true
      },
      "packages": {
        "@metamask/profile-sync-controller>siwe>@spruceid/siwe-parser": true,
        "@metamask/profile-sync-controller>siwe>@stablelib/random": true,
        "ethers": true,
        "@metamask/controller-utils>@spruceid/siwe-parser>valid-url": true
      }
    },
    "@metamask/eth-token-tracker>deep-equal>es-get-iterator>stop-iteration-iterator": {
      "globals": {
        "StopIteration": true
      },
      "packages": {
        "string.prototype.matchall>internal-slot": true
      }
    },
    "stream-browserify": {
      "packages": {
        "webpack>events": true,
        "pumpify>inherits": true,
        "readable-stream": true
      }
    },
    "stream-http": {
      "globals": {
        "AbortController": true,
        "Blob": true,
        "MSStreamReader": true,
        "ReadableStream": true,
        "WritableStream": true,
        "XDomainRequest": true,
        "XMLHttpRequest": true,
        "clearTimeout": true,
        "fetch": true,
        "location.protocol.search": true,
        "setTimeout": true
      },
      "packages": {
        "browserify>buffer": true,
        "stream-http>builtin-status-codes": true,
        "pumpify>inherits": true,
        "process": true,
        "readable-stream": true,
        "browserify>url": true,
        "watchify>xtend": true
      }
    },
    "@metamask/snaps-controllers>tar-stream>streamx": {
      "packages": {
        "webpack>events": true,
        "@metamask/snaps-controllers>tar-stream>fast-fifo": true,
        "@metamask/snaps-controllers>tar-stream>streamx>queue-tick": true
      }
    },
    "browserify>string_decoder": {
      "packages": {
        "koa>content-disposition>safe-buffer": true
      }
    },
    "crypto-browserify>browserify-sign>readable-stream>string_decoder": {
      "packages": {
        "crypto-browserify>browserify-sign>readable-stream>string_decoder>safe-buffer": true
      }
    },
    "eth-method-registry>@metamask/ethjs-query>@metamask/ethjs-format>strip-hex-prefix": {
      "packages": {
        "eth-method-registry>@metamask/ethjs-query>@metamask/ethjs-format>is-hex-prefixed": true
      }
    },
    "react-markdown>style-to-object": {
      "packages": {
        "react-markdown>style-to-object>inline-style-parser": true
      }
    },
    "@metamask/snaps-controllers>tar-stream": {
      "packages": {
        "@metamask/snaps-controllers>tar-stream>b4a": true,
        "browserify>browser-resolve": true,
        "@metamask/snaps-controllers>tar-stream>fast-fifo": true,
        "@metamask/snaps-controllers>tar-stream>streamx": true
      }
    },
    "browserify>timers-browserify": {
      "globals": {
        "clearInterval": true,
        "clearTimeout": true,
        "setInterval": true,
        "setTimeout": true
      },
      "packages": {
        "process": true
      }
    },
    "react-router-dom>tiny-warning": {
      "globals": {
        "console": true
      }
    },
    "crypto-browserify>pbkdf2>to-buffer": {
      "packages": {
        "@lavamoat/lavapack>json-stable-stringify>isarray": true,
        "koa>content-disposition>safe-buffer": true,
        "string.prototype.matchall>es-abstract>typed-array-buffer": true
      }
    },
    "copy-to-clipboard>toggle-selection": {
      "globals": {
        "document.activeElement": true,
        "document.getSelection": true
      }
    },
    "tslib": {
      "globals": {
        "SuppressedError": true,
        "define": true
      }
    },
    "tweetnacl": {
      "globals": {
        "crypto": true,
        "msCrypto": true,
        "nacl": "write"
      },
      "packages": {
        "browserify>browser-resolve": true
      }
    },
    "string.prototype.matchall>es-abstract>typed-array-buffer": {
      "packages": {
        "browserify>util>which-typed-array>call-bound": true,
        "string.prototype.matchall>es-abstract>es-errors": true,
        "browserify>util>is-typed-array": true
      }
    },
    "@trezor/connect-web>@trezor/connect-common>@trezor/env-utils>ua-parser-js": {
      "globals": {
        "define": true
      }
    },
    "@ensdomains/content-hash>cids>uint8arrays": {
      "globals": {
        "TextDecoder": true
      },
      "packages": {
        "@ensdomains/content-hash>cids>multibase": true
      }
    },
    "@ensdomains/content-hash>multicodec>uint8arrays": {
      "globals": {
        "Buffer": true,
        "TextDecoder": true,
        "TextEncoder": true
      },
      "packages": {
        "@ensdomains/content-hash>multicodec>uint8arrays>multiformats": true
      }
    },
    "@ensdomains/content-hash>cids>multihashes>uint8arrays": {
      "globals": {
        "TextDecoder": true,
        "TextEncoder": true
      },
      "packages": {
        "@ensdomains/content-hash>cids>multibase": true
      }
    },
    "@metamask/keyring-controller>ulid": {
      "globals": {
        "console.error": true,
        "crypto": true,
        "define": true
      }
    },
    "react-markdown>unified": {
      "packages": {
        "react-markdown>unified>bail": true,
        "react-markdown>unified>extend": true,
        "react-markdown>unified>is-buffer": true,
        "react-markdown>unified>is-plain-obj": true,
        "react-markdown>unified>trough": true,
        "react-markdown>vfile": true
      }
    },
    "react-markdown>unist-util-visit>unist-util-visit-parents": {
      "packages": {
        "react-markdown>unist-util-visit>unist-util-is": true
      }
    },
    "react-markdown>unist-util-visit": {
      "packages": {
        "react-markdown>unist-util-visit>unist-util-visit-parents": true
      }
    },
    "uri-js": {
      "globals": {
        "define": true
      }
    },
    "browserify>url": {
      "packages": {
        "browserify>url>punycode": true,
        "browserify>url>qs": true
      }
    },
    "react-focus-lock>use-callback-ref": {
      "packages": {
        "react": true
      }
    },
    "react-beautiful-dnd>use-memo-one": {
      "packages": {
        "react": true
      }
    },
    "react-focus-lock>use-sidecar": {
      "globals": {
        "console.error": true
      },
      "packages": {
        "react-focus-lock>use-sidecar>detect-node-es": true,
        "react": true,
        "tslib": true
      }
    },
    "readable-stream>util-deprecate": {
      "globals": {
        "console.trace": true,
        "console.warn": true,
        "localStorage": true
      }
    },
    "browserify>assert>util": {
      "globals": {
        "console.error": true,
        "console.log": true,
        "console.trace": true,
        "process": true
      },
      "packages": {
        "browserify>assert>util>inherits": true,
        "process": true
      }
    },
    "browserify>util": {
      "globals": {
        "console.error": true,
        "console.log": true,
        "console.trace": true
      },
      "packages": {
        "pumpify>inherits": true,
        "browserify>util>is-arguments": true,
        "koa>is-generator-function": true,
        "browserify>util>is-typed-array": true,
        "process": true,
        "browserify>util>which-typed-array": true
      }
    },
    "uuid": {
      "globals": {
        "crypto": true,
        "msCrypto": true
      }
    },
    "@metamask/eth-snap-keyring>uuid": {
      "globals": {
        "crypto": true
      }
    },
    "@metamask/keyring-snap-client>uuid": {
      "globals": {
        "crypto": true
      }
    },
    "@metamask/multichain-transactions-controller>@metamask/keyring-snap-client>uuid": {
      "globals": {
        "crypto": true
      }
    },
    "eth-lattice-keyring>gridplus-sdk>uuid": {
      "globals": {
        "crypto": true
      }
    },
    "@metamask/snaps-utils>validate-npm-package-name": {
      "packages": {
        "@metamask/snaps-utils>validate-npm-package-name>builtins": true
      }
    },
    "react-markdown>vfile>vfile-message": {
      "packages": {
        "react-markdown>vfile>unist-util-stringify-position": true
      }
    },
    "react-markdown>vfile": {
      "packages": {
        "react-markdown>vfile>is-buffer": true,
        "path-browserify": true,
        "process": true,
        "react-markdown>vfile>replace-ext": true,
        "react-markdown>vfile>vfile-message": true
      }
    },
    "browserify>vm-browserify": {
      "globals": {
        "document.body.appendChild": true,
        "document.body.removeChild": true,
        "document.createElement": true
      }
    },
    "react-popper>warning": {
      "globals": {
        "console": true
      }
    },
    "@ensdomains/content-hash>multihashes>web-encoding": {
      "globals": {
        "TextDecoder": true,
        "TextEncoder": true
      },
      "packages": {
        "browserify>util": true
      }
    },
    "webextension-polyfill": {
      "globals": {
        "browser": true,
        "chrome": true,
        "console.error": true,
        "console.warn": true,
        "define": true
      }
    },
    "@open-rpc/test-coverage>isomorphic-fetch>whatwg-fetch": {
      "globals": {
        "AbortController": true,
        "Blob": true,
        "FileReader": true,
        "FormData": true,
        "URLSearchParams.prototype.isPrototypeOf": true,
        "XMLHttpRequest": true,
        "console.warn": true,
        "define": true,
        "setTimeout": true
      }
    },
    "@metamask/eth-token-tracker>deep-equal>which-boxed-primitive": {
      "packages": {
        "@metamask/eth-token-tracker>deep-equal>which-boxed-primitive>is-bigint": true,
        "@metamask/eth-token-tracker>deep-equal>which-boxed-primitive>is-boolean-object": true,
        "@metamask/eth-token-tracker>deep-equal>which-boxed-primitive>is-number-object": true,
        "eslint-plugin-react>array-includes>is-string": true,
        "string.prototype.matchall>es-abstract>es-to-primitive>is-symbol": true
      }
    },
    "@metamask/eth-token-tracker>deep-equal>which-collection": {
      "packages": {
        "@metamask/eth-token-tracker>deep-equal>es-get-iterator>is-map": true,
        "@metamask/eth-token-tracker>deep-equal>es-get-iterator>is-set": true,
        "@metamask/eth-token-tracker>deep-equal>which-collection>is-weakmap": true,
        "@metamask/eth-token-tracker>deep-equal>which-collection>is-weakset": true
      }
    },
    "browserify>util>which-typed-array": {
      "packages": {
        "string.prototype.matchall>es-abstract>available-typed-arrays": true,
        "string.prototype.matchall>call-bind": true,
        "browserify>util>which-typed-array>call-bound": true,
        "browserify>util>which-typed-array>for-each": true,
        "string.prototype.matchall>get-intrinsic>get-proto": true,
        "string.prototype.matchall>es-abstract>gopd": true,
        "koa>is-generator-function>has-tostringtag": true
      }
    }
  }
}<|MERGE_RESOLUTION|>--- conflicted
+++ resolved
@@ -1380,8 +1380,6 @@
         "bitcoin-address-validation": true
       }
     },
-<<<<<<< HEAD
-=======
     "@metamask/assets-controllers>@metamask/keyring-api": {
       "packages": {
         "@metamask/account-api>@metamask/keyring-utils": true,
@@ -1390,7 +1388,6 @@
         "bitcoin-address-validation": true
       }
     },
->>>>>>> 1defdd33
     "@metamask/bridge-controller>@metamask/keyring-api": {
       "packages": {
         "@metamask/account-api>@metamask/keyring-utils": true,
