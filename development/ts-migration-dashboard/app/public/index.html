--- conflicted
+++ resolved
@@ -8,10 +8,6 @@
   </head>
   <body>
     <div id="app"></div>
-<<<<<<< HEAD
-    <script src="index.js" charset="utf-8"></script>
-=======
-    <script src="index.js" type="text/javascript"></script>
->>>>>>> 207f6afe
+    <script src="index.js"></script>
   </body>
 </html>