import type { LoaderContext } from 'webpack';
import type { JSONSchema7 } from 'schema-utils/declarations/validate';
import type { FromSchema } from 'json-schema-to-ts';
import { validate } from 'schema-utils';
import { transform, type Options } from '@swc/core';
import { type Args } from '../cli';
import { __HMR_READY__ } from '../helpers';

// the schema here is limited to only the options we actually use
// there are loads more options available to SWC we could add.
const schema = {
  $schema: 'http://json-schema.org/draft-07/schema#',
  type: 'object',
  properties: {
    env: {
      type: 'object',
      properties: {
        targets: {
          description: 'The browsers to target (browserslist format).',
          type: 'string',
        },
      },
      additionalProperties: false,
    },
    jsc: {
      type: 'object',
      properties: {
        externalHelpers: {
          type: 'boolean',
          default: false,
        },
        experimental: {
          type: 'object',
          properties: {
            keepImportAttributes: {
              type: 'boolean',
              default: false,
            },
          },
          additionalProperties: false,
        },
        transform: {
          type: 'object',
          properties: {
            optimizer: {
              type: 'object',
              properties: {
                globals: {
                  description: '',
                  type: 'object',
                  properties: {
                    envs: {
                      description:
                        'Replaces environment variables (`if (process.env.DEBUG) `) with specified values/expressions at compile time.',
                      anyOf: [
                        {
                          type: 'array',
                          items: {
                            type: 'string',
                          },
                        },
                        {
                          type: 'object',
                          additionalProperties: {
                            type: 'string',
                          },
                        },
                      ],
                    },
                    vars: {
                      description:
                        'Replaces variables `if(__DEBUG__){}` with specified values/expressions at compile time.',
                      type: 'object',
                      additionalProperties: {
                        type: 'string',
                      },
                    },
                  },
                  additionalProperties: false,
                },
              },
              additionalProperties: false,
            },
            react: {
              description: 'Effective only if `syntax` supports ƒ.',
              type: 'object',
              properties: {
                development: {
                  description:
                    'Toggles plugins that aid in development, such as @swc/plugin-transform-react-jsx-self and @swc/plugin-transform-react-jsx-source.  Defaults to `false`.',
                  type: 'boolean',
                },
                refresh: {
                  description: 'Enable fast refresh feature for React app',
                  type: 'boolean',
                },
              },
              additionalProperties: false,
            },
          },
          additionalProperties: false,
        },
        parser: {
          description: 'Defaults to EsParserConfig (syntax: ecmascript)',
          type: 'object',
          properties: {
            syntax: {
              type: 'string',
              default: 'ecmascript',
              enum: ['ecmascript', 'typescript'],
            },
          },
          oneOf: [
            {
              properties: {
                syntax: {
                  const: 'typescript',
                },
                tsx: {
                  default: false,
                  type: 'boolean',
                },
<<<<<<< HEAD
                importAssertions: {
                  default: false,
                  type: 'boolean',
=======
                importAttributes: {
                  description:
                    'Enable parsing of import attributes. Defaults to `false`.',
                  type: 'boolean',
                  default: false,
>>>>>>> 2cc3f2c2
                },
              },
              additionalProperties: false,
              required: ['syntax'],
            },
            {
              properties: {
                syntax: {
                  const: 'ecmascript',
                },
                jsx: {
                  default: false,
                  type: 'boolean',
                },
<<<<<<< HEAD
                importAssertions: {
                  default: false,
                  type: 'boolean',
=======
                importAttributes: {
                  description:
                    'Enable parsing of import attributes. Defaults to `false`.',
                  type: 'boolean',
                  default: false,
>>>>>>> 2cc3f2c2
                },
              },
              additionalProperties: false,
              required: ['syntax'],
            },
          ],
        },
        experimental: {
          description: 'TODO',
          type: 'object',
          properties: {
            keepImportAttributes: {
              type: 'boolean',
              default: false,
            },
            emitAssertForImportAttributes: {
              type: 'boolean',
              default: false,
            },
          },
        },
      },
      additionalProperties: false,
    },
  },
  additionalProperties: false,
} as const satisfies JSONSchema7;

type SchemaOptions = { keepDefaultedPropertiesOptional: true };
export type SwcLoaderOptions = FromSchema<typeof schema, SchemaOptions>;

type Context = LoaderContext<SwcLoaderOptions>;
export default function swcLoader(this: Context, src: string, srcMap?: string) {
  const pluginOptions = this.getOptions();
  validate(schema, pluginOptions, { name: 'swcLoader' });

  const options: Options = {
    ...pluginOptions,
    envName: this.mode,
    filename: this.resourcePath,
    inputSourceMap: srcMap,
    sourceFileName: this.resourcePath,
    sourceMaps: this.sourceMap,
    swcrc: false,
  };

  const cb = this.async();
  transform(src, options).then(({ code, map }) => cb(null, code, map), cb);
}

export type SwcConfig = {
  args: Pick<Args, 'watch'>;
  safeVariables: Record<string, string>;
  browsersListQuery: string;
  isDevelopment: boolean;
};

/**
 * Gets the Speedy Web Compiler (SWC) loader for the given syntax.
 *
 * @param syntax
 * @param enableJsx
 * @param swcConfig
 * @returns
 */
export function getSwcLoader(
  syntax: 'typescript' | 'ecmascript',
  enableJsx: boolean,
  swcConfig: SwcConfig,
) {
  return {
    loader: __filename,
    options: {
      env: {
        targets: swcConfig.browsersListQuery,
      },
      jsc: {
        externalHelpers: true,
        transform: {
          react: {
            development: swcConfig.isDevelopment,
            refresh:
              __HMR_READY__ && swcConfig.isDevelopment && swcConfig.args.watch,
          },
          optimizer: {
            globals: {
              envs: swcConfig.safeVariables,
            },
          },
        },
        parser: {
          syntax,
          [syntax === 'typescript' ? 'tsx' : 'jsx']: enableJsx,
<<<<<<< HEAD
          importAssertions: true,
        },
        experimental: {
          keepImportAttributes: true,
          emitAssertForImportAttributes: true,
=======
          importAttributes: true,
>>>>>>> 2cc3f2c2
        },
      },
    } as const satisfies SwcLoaderOptions,
  };
}<|MERGE_RESOLUTION|>--- conflicted
+++ resolved
@@ -120,17 +120,15 @@
                   default: false,
                   type: 'boolean',
                 },
-<<<<<<< HEAD
                 importAssertions: {
                   default: false,
                   type: 'boolean',
-=======
+                },
                 importAttributes: {
                   description:
                     'Enable parsing of import attributes. Defaults to `false`.',
                   type: 'boolean',
                   default: false,
->>>>>>> 2cc3f2c2
                 },
               },
               additionalProperties: false,
@@ -145,17 +143,15 @@
                   default: false,
                   type: 'boolean',
                 },
-<<<<<<< HEAD
                 importAssertions: {
                   default: false,
                   type: 'boolean',
-=======
+                },
                 importAttributes: {
                   description:
                     'Enable parsing of import attributes. Defaults to `false`.',
                   type: 'boolean',
                   default: false,
->>>>>>> 2cc3f2c2
                 },
               },
               additionalProperties: false,
@@ -249,15 +245,12 @@
         parser: {
           syntax,
           [syntax === 'typescript' ? 'tsx' : 'jsx']: enableJsx,
-<<<<<<< HEAD
           importAssertions: true,
         },
         experimental: {
           keepImportAttributes: true,
           emitAssertForImportAttributes: true,
-=======
           importAttributes: true,
->>>>>>> 2cc3f2c2
         },
       },
     } as const satisfies SwcLoaderOptions,
