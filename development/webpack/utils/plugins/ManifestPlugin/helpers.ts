--- conflicted
+++ resolved
@@ -1,10 +1,6 @@
 import merge from 'lodash/merge';
 import { MANIFEST_DEV_KEY } from '../../../../build/constants';
-<<<<<<< HEAD
-import { Args } from '../../cli';
-=======
 import type { Args } from '../../cli';
->>>>>>> 74110920
 /**
  * Returns a function that will transform a manifest JSON object based on the
  * given build args.
