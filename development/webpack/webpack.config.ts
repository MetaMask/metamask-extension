--- conflicted
+++ resolved
@@ -260,17 +260,7 @@
     rules: [
       // json
       { test: /\.json$/u, type: 'json' },
-<<<<<<< HEAD
-      // treats compressed JSON files loaded via `new URL('./file.json.zst', import.meta.url)` as assets.
-      {
-        test: /\.json.gz$/u,
-        dependency: 'url',
-        type: 'asset/resource',
-      },
-      // treats JSON files loaded via `new URL('./file.json', import.meta.url)` as assets.
-=======
       // treats JSON and compressed JSON files loaded via `new URL('./file.json(?:\.gz)', import.meta.url)` as assets.
->>>>>>> 0eeab4bc
       {
         test: /\.json(?:\.gz)?$/u,
         dependency: 'url',
