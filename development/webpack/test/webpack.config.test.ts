--- conflicted
+++ resolved
@@ -141,41 +141,11 @@
       `development build from git id: ${getLatestCommit().hash()}`,
     );
     assert(manifestPlugin.options.transform);
-<<<<<<< HEAD
-    assert.deepStrictEqual(
-      manifestPlugin.options.transform(
-        {
-          // TODO: Fix in https://github.com/MetaMask/metamask-extension/issues/31860
-          // eslint-disable-next-line @typescript-eslint/naming-convention
-          manifest_version: 3,
-          name: 'name',
-          version: '1.2.3',
-          // TODO: Fix in https://github.com/MetaMask/metamask-extension/issues/31860
-          // eslint-disable-next-line @typescript-eslint/naming-convention
-          content_scripts: [
-            {
-              js: [
-                'ignored',
-                'scripts/contentscript.js',
-                'scripts/inpage.js',
-                'ignored',
-              ],
-            },
-          ],
-        },
-        'brave',
-      ),
-=======
     const transformedManifest = manifestPlugin.options.transform(
->>>>>>> 413490ac
       {
-        // TODO: Fix in https://github.com/MetaMask/metamask-extension/issues/31860
-        // eslint-disable-next-line @typescript-eslint/naming-convention
         manifest_version: 3,
         name: 'name',
         version: '1.2.3',
-        // TODO: Fix in https://github.com/MetaMask/metamask-extension/issues/31860
-        // eslint-disable-next-line @typescript-eslint/naming-convention
         content_scripts: [
           {
             js: [
@@ -315,8 +285,6 @@
 
   it('should enable ReactRefreshPlugin in a development env when `--watch` is specified', () => {
     const config: Configuration = getWebpackConfig(['--watch'], {
-      // TODO: Fix in https://github.com/MetaMask/metamask-extension/issues/31860
-      // eslint-disable-next-line @typescript-eslint/naming-convention
       __HMR_READY__: 'true',
     });
     delete config.watch;
