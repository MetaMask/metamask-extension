--- conflicted
+++ resolved
@@ -1,4 +1,3 @@
-#!/usr/bin/env node
 const fs = require('fs');
 const path = require('path');
 const { SourceMapConsumer } = require('source-map');
@@ -25,10 +24,7 @@
     `common-0.js`,
     `background-0.js`,
     `ui-0.js`,
-<<<<<<< HEAD
-=======
     'phishing-detect-0.js',
->>>>>>> 705b271e
     // `contentscript.js`, skipped because the validator is erroneously sampling the inlined `inpage.js` script
     `inpage.js`,
   ];
