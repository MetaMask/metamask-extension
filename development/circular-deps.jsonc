--- conflicted
+++ resolved
@@ -17,8 +17,6 @@
     "ui/components/app/name/name.tsx"
   ],
   [
-<<<<<<< HEAD
-=======
     "ui/components/multichain/pages/send/components/address-book.tsx",
     "ui/components/multichain/pages/send/components/index.ts"
   ],
@@ -47,7 +45,6 @@
     "ui/components/multichain/pages/send/components/your-accounts.tsx"
   ],
   [
->>>>>>> 978f77ae
     "ui/pages/notifications/notifications-list.tsx",
     "ui/pages/notifications/notifications.tsx"
   ]
