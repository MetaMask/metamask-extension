--- conflicted
+++ resolved
@@ -6,39 +6,4 @@
 // - To prevent new circular dependencies, ensure your changes don't add new cycles
 // - For more information contact the Extension Platform team.
 
-[
-  [
-<<<<<<< HEAD
-    "ui/components/multichain/pages/send/components/address-book.tsx",
-    "ui/components/multichain/pages/send/components/index.ts"
-  ],
-  [
-    "ui/components/multichain/pages/send/components/hex.tsx",
-    "ui/components/multichain/pages/send/components/index.ts"
-  ],
-  [
-    "ui/components/multichain/pages/send/components/index.ts",
-    "ui/components/multichain/pages/send/components/network-picker.tsx"
-  ],
-  [
-    "ui/components/multichain/pages/send/components/index.ts",
-    "ui/components/multichain/pages/send/components/recipient-content.tsx"
-  ],
-  [
-    "ui/components/multichain/pages/send/components/index.ts",
-    "ui/components/multichain/pages/send/components/recipient-input.tsx"
-  ],
-  [
-    "ui/components/multichain/pages/send/components/index.ts",
-    "ui/components/multichain/pages/send/components/recipient.tsx"
-  ],
-  [
-    "ui/components/multichain/pages/send/components/index.ts",
-    "ui/components/multichain/pages/send/components/your-accounts.tsx"
-=======
-    "ui/components/app/alert-system/confirm-alert-modal/confirm-alert-modal.tsx",
-    "ui/components/app/alert-system/confirm-alert-modal/index.tsx",
-    "ui/pages/confirmations/components/confirm/footer/footer.tsx"
->>>>>>> e96b5dbd
-  ]
-]+[]