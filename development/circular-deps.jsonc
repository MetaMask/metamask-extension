// This is a machine-generated file that tracks circular dependencies in the codebase.
// To understand changes in this file:
// - Each array represents a cycle of imports where the last file imports the first
// - The cycles are sorted alphabetically for consistent diffs
// - To update this file, run: yarn circular-deps:update
// - To prevent new circular dependencies, ensure your changes don't add new cycles
// - For more information contact the Extension Platform team.

[
  [
    "ui/components/app/alert-system/confirm-alert-modal/confirm-alert-modal.tsx",
    "ui/components/app/alert-system/confirm-alert-modal/index.tsx",
    "ui/pages/confirmations/components/confirm/footer/footer.tsx"
  ],
  [
    "ui/components/app/name/name-details/name-details.tsx",
    "ui/components/app/name/name.tsx"
  ],
  [
    "ui/components/multichain/pages/send/components/account-picker.tsx",
    "ui/components/multichain/pages/send/components/index.ts"
  ],
  [
    "ui/components/multichain/pages/send/components/address-book.tsx",
    "ui/components/multichain/pages/send/components/index.ts"
  ],
  [
    "ui/components/multichain/pages/send/components/hex.tsx",
    "ui/components/multichain/pages/send/components/index.ts"
  ],
  [
    "ui/components/multichain/pages/send/components/index.ts",
    "ui/components/multichain/pages/send/components/network-picker.tsx"
  ],
  [
    "ui/components/multichain/pages/send/components/index.ts",
    "ui/components/multichain/pages/send/components/recipient-content.tsx"
  ],
  [
    "ui/components/multichain/pages/send/components/index.ts",
    "ui/components/multichain/pages/send/components/recipient-input.tsx"
  ],
  [
    "ui/components/multichain/pages/send/components/index.ts",
    "ui/components/multichain/pages/send/components/recipient.tsx"
  ],
  [
    "ui/components/multichain/pages/send/components/index.ts",
    "ui/components/multichain/pages/send/components/your-accounts.tsx"
  ],
  [
    "ui/pages/notifications/notifications-list.tsx",
    "ui/pages/notifications/notifications.tsx"
  ],
  [
<<<<<<< HEAD
    "ui/pages/swaps/swaps.util.ts",
    "ui/store/actions.ts"
=======
    "ui/pages/snap-account-redirect/components/index.ts",
    "ui/pages/snap-account-redirect/components/snap-account-redirect-context.tsx",
    "ui/pages/snap-account-redirect/components/snap-account-redirect-message.tsx",
    "ui/pages/snap-account-redirect/components/url-display-box.tsx",
    "ui/pages/snap-account-redirect/snap-account-redirect.tsx"
>>>>>>> 468ab8fb
  ]
]<|MERGE_RESOLUTION|>--- conflicted
+++ resolved
@@ -51,17 +51,5 @@
   [
     "ui/pages/notifications/notifications-list.tsx",
     "ui/pages/notifications/notifications.tsx"
-  ],
-  [
-<<<<<<< HEAD
-    "ui/pages/swaps/swaps.util.ts",
-    "ui/store/actions.ts"
-=======
-    "ui/pages/snap-account-redirect/components/index.ts",
-    "ui/pages/snap-account-redirect/components/snap-account-redirect-context.tsx",
-    "ui/pages/snap-account-redirect/components/snap-account-redirect-message.tsx",
-    "ui/pages/snap-account-redirect/components/url-display-box.tsx",
-    "ui/pages/snap-account-redirect/snap-account-redirect.tsx"
->>>>>>> 468ab8fb
   ]
 ]