function delay (time) {
  return new Promise(resolve => setTimeout(resolve, time))
}

<<<<<<< HEAD
function loadFromMock3Box (key) {
  return new Promise(async resolve => {
    const res = await fetch('http://localhost:8889?key=' + key)
    const text = await res.text()
    resolve(text.length ? JSON.parse(text) : null)
  })
}

function saveToMock3Box (key, newDataAtKey) {
  return new Promise(async resolve => {
    const res = await fetch('http://localhost:8889', {
      method: 'POST',
      body: JSON.stringify({
        key,
        data: newDataAtKey,
      }),
    })

    resolve(res.text())
=======
async function loadFromMock3Box (key) {
  const res = await fetch('http://localhost:8889?key=' + key)
  const text = await res.text()
  return text.length ? JSON.parse(text) : null
}

async function saveToMock3Box (key, newDataAtKey) {
  const res = await fetch('http://localhost:8889', {
    method: 'POST',
    body: JSON.stringify({
      key,
      data: newDataAtKey,
    }),
>>>>>>> cdaac779
  })

  return res.text()
}

class Mock3Box {
  static openBox (address) {
    this.address = address
    return Promise.resolve({
      onSyncDone: cb => {
        setTimeout(cb, 200)
      },
      openSpace: async (spaceName, config) => {
        const { onSyncDone } = config
        this.spaceName = spaceName

        setTimeout(onSyncDone, 150)

        await delay(50)

        return {
          private: {
            get: async key => {
              await delay(50)
              const res = await loadFromMock3Box(
                `${this.address}-${this.spaceName}-${key}`
              )
              return res
            },
            set: async (key, data) => {
              await saveToMock3Box(
                `${this.address}-${this.spaceName}-${key}`,
                data
              )
              await delay(50)
              return null
            },
          },
        }
      },
      logout: () => {},
    })
  }

  static async getConfig (address) {
    const backup = await loadFromMock3Box(`${address}-metamask-metamaskBackup`)
    return backup ? { spaces: { metamask: {} } } : {}
  }
}

module.exports = Mock3Box<|MERGE_RESOLUTION|>--- conflicted
+++ resolved
@@ -2,27 +2,6 @@
   return new Promise(resolve => setTimeout(resolve, time))
 }
 
-<<<<<<< HEAD
-function loadFromMock3Box (key) {
-  return new Promise(async resolve => {
-    const res = await fetch('http://localhost:8889?key=' + key)
-    const text = await res.text()
-    resolve(text.length ? JSON.parse(text) : null)
-  })
-}
-
-function saveToMock3Box (key, newDataAtKey) {
-  return new Promise(async resolve => {
-    const res = await fetch('http://localhost:8889', {
-      method: 'POST',
-      body: JSON.stringify({
-        key,
-        data: newDataAtKey,
-      }),
-    })
-
-    resolve(res.text())
-=======
 async function loadFromMock3Box (key) {
   const res = await fetch('http://localhost:8889?key=' + key)
   const text = await res.text()
@@ -36,7 +15,6 @@
       key,
       data: newDataAtKey,
     }),
->>>>>>> cdaac779
   })
 
   return res.text()
