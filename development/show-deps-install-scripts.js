--- conflicted
+++ resolved
@@ -5,7 +5,9 @@
 const installScripts = ['preinstall', 'install', 'postinstall']
 
 readInstalled('./', { dev: true }, function (err, data) {
-  if (err) throw err
+  if (err) {
+    throw err
+  }
 
   const deps = data.dependencies
   Object.entries(deps).forEach(([packageName, packageData]) => {
@@ -15,19 +17,17 @@
     const hasInstallScript = installScripts.some(installKey =>
       scriptKeys.includes(installKey)
     )
-<<<<<<< HEAD
-    if (!hasInstallScript) return
-=======
     if (!hasInstallScript) {
       return
     }
->>>>>>> cdaac779
 
     const matchingScripts = {}
     if (packageScripts.preinstall) {
       matchingScripts.preinstall = packageScripts.preinstall
     }
-    if (packageScripts.install) matchingScripts.install = packageScripts.install
+    if (packageScripts.install) {
+      matchingScripts.install = packageScripts.install
+    }
     if (packageScripts.postinstall) {
       matchingScripts.postinstall = packageScripts.postinstall
     }
