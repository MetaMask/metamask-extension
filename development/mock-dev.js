/* MOCK DEV
 *
 * This is a utility module.
 * It initializes a minimalist browserifiable project
 * that contains the Metamask UI, with a local background process.
 *
 * Includes a state reset button for restoring to initial state.
 *
 * This is a convenient way to develop and test the plugin
 * without having to re-open the plugin or even re-build it.
 */

const render = require('react-dom').render
const h = require('react-hyperscript')
const Root = require('../ui/app/pages')
const configureStore = require('../ui/app/store/store')
const actions = require('../ui/app/store/actions')
const backGroundConnectionModifiers = require('./backGroundConnectionModifiers')
const Selector = require('./selector')
const MetamaskController = require('../app/scripts/metamask-controller')
const firstTimeState = require('../app/scripts/first-time-state')
const ExtensionPlatform = require('../app/scripts/platforms/extension')
const noop = function () {}

// the states file is generated before this file is run, but after `lint` is run
const states = require('./states') /* eslint-disable-line import/no-unresolved */

const log = require('loglevel')
window.log = log
log.setLevel('debug')

//
// Query String
//

const qs = require('qs')
const routerPath = window.location.href.split('#')[1]
let queryString = {}
let selectedView

if (routerPath) {
  queryString = qs.parse(routerPath.split('?')[1])
}

selectedView = queryString.view || 'send new ui'
const firstState = states[selectedView]
updateQueryParams(selectedView)

function updateQueryParams (newView) {
  queryString.view = newView
  const params = qs.stringify(queryString)
  const locationPaths = window.location.href.split('#')
  const routerPath = locationPaths[1] || ''
  const newPath =
    locationPaths[0] + '#' + routerPath.split('?')[0] + `?${params}`

  if (window.location.href !== newPath) {
    window.location.href = newPath
  }
}

//
// MetaMask Controller
//

const controller = new MetamaskController({
  // User confirmation callbacks:
  showUnconfirmedMessage: noop,
  showUnapprovedTx: noop,
  platform: {},
  // initial state
  initState: firstTimeState,
})
global.metamaskController = controller
global.platform = new ExtensionPlatform()

//
// User Interface
//

actions._setBackgroundConnection(controller.getApi())
actions.update = function (stateName) {
  selectedView = stateName
  updateQueryParams(stateName)
  const newState = states[selectedView]
  return {
    type: 'GLOBAL_FORCE_UPDATE',
    value: newState,
  }
}

function modifyBackgroundConnection (backgroundConnectionModifier) {
  const modifiedBackgroundConnection = Object.assign(
    {},
    controller.getApi(),
    backgroundConnectionModifier
  )
  actions._setBackgroundConnection(modifiedBackgroundConnection)
}

// parse opts
var store = configureStore(firstState)

// start app
startApp()

function startApp () {
  const body = document.body
  const container = document.createElement('div')
  container.id = 'test-container'
  body.appendChild(container)

  render(
<<<<<<< HEAD
    h('.super-dev-container', [
      h(
        'button',
        {
          onClick: ev => {
            ev.preventDefault()
            store.dispatch(actions.update('terms'))
          },
          style: {
            margin: '19px 19px 0px 19px',
          },
        },
        'Reset State'
      ),

      h(Selector, {
        actions,
        selectedKey: selectedView,
        states,
        store,
        modifyBackgroundConnection,
        backGroundConnectionModifiers,
      }),

      h(
        '#app-content',
        {
          style: {
            height: '500px',
            width: '360px',
            boxShadow: 'grey 0px 2px 9px',
            margin: '20px',
          },
        },
        [
          h(Root, {
            store: store,
          }),
        ]
      ),
    ]),
=======
    <div className="super-dev-container">
      <button
        onClick={ev => {
          ev.preventDefault()
          store.dispatch(actions.update('terms'))
        }}
        style={{
          margin: '19px 19px 0px 19px',
        }}
      >
        Reset State
      </button>
      <Selector
        states={states}
        selectedKey={selectedView}
        actions={actions}
        store={store}
        modifyBackgroundConnection={modifyBackgroundConnection}
        backGroundConnectionModifiers={backGroundConnectionModifiers}
      />
      <div
        id="app-content"
        style={{
          height: '500px',
          width: '360px',
          boxShadow: 'grey 0px 2px 9px',
          margin: '20px',
        }}
      >
        <Root store={store} />
      </div>
    </div>,
>>>>>>> cdaac779
    container
  )
}<|MERGE_RESOLUTION|>--- conflicted
+++ resolved
@@ -10,13 +10,13 @@
  * without having to re-open the plugin or even re-build it.
  */
 
+import React from 'react'
 const render = require('react-dom').render
-const h = require('react-hyperscript')
 const Root = require('../ui/app/pages')
 const configureStore = require('../ui/app/store/store')
 const actions = require('../ui/app/store/actions')
 const backGroundConnectionModifiers = require('./backGroundConnectionModifiers')
-const Selector = require('./selector')
+import Selector from './selector'
 const MetamaskController = require('../app/scripts/metamask-controller')
 const firstTimeState = require('../app/scripts/first-time-state')
 const ExtensionPlatform = require('../app/scripts/platforms/extension')
@@ -99,7 +99,7 @@
 }
 
 // parse opts
-var store = configureStore(firstState)
+const store = configureStore(firstState)
 
 // start app
 startApp()
@@ -111,49 +111,6 @@
   body.appendChild(container)
 
   render(
-<<<<<<< HEAD
-    h('.super-dev-container', [
-      h(
-        'button',
-        {
-          onClick: ev => {
-            ev.preventDefault()
-            store.dispatch(actions.update('terms'))
-          },
-          style: {
-            margin: '19px 19px 0px 19px',
-          },
-        },
-        'Reset State'
-      ),
-
-      h(Selector, {
-        actions,
-        selectedKey: selectedView,
-        states,
-        store,
-        modifyBackgroundConnection,
-        backGroundConnectionModifiers,
-      }),
-
-      h(
-        '#app-content',
-        {
-          style: {
-            height: '500px',
-            width: '360px',
-            boxShadow: 'grey 0px 2px 9px',
-            margin: '20px',
-          },
-        },
-        [
-          h(Root, {
-            store: store,
-          }),
-        ]
-      ),
-    ]),
-=======
     <div className="super-dev-container">
       <button
         onClick={ev => {
@@ -186,7 +143,6 @@
         <Root store={store} />
       </div>
     </div>,
->>>>>>> cdaac779
     container
   )
 }