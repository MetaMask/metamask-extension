#!/usr/bin/env node
//
// build task definitions
//
// run any task with "yarn build ${taskName}"
//
const path = require('path');
const livereload = require('gulp-livereload');
const yargs = require('yargs/yargs');
const { hideBin } = require('yargs/helpers');
const { sync: globby } = require('globby');
const lavapack = require('@lavamoat/lavapack');
const difference = require('lodash/difference');
const { intersection } = require('lodash');
const { getVersion } = require('../lib/get-version');
const { loadBuildTypesConfig } = require('../lib/build-type');
const { BUILD_TARGETS, TASKS } = require('./constants');
const {
  createTask,
  composeSeries,
  composeParallel,
  runTask,
} = require('./task');
const createManifestTasks = require('./manifest');
const createScriptTasks = require('./scripts');
const createStyleTasks = require('./styles');
const createStaticAssetTasks = require('./static');
const createEtcTasks = require('./etc');
const { getBrowserVersionMap, getEnvironment } = require('./utils');
const { getConfig } = require('./config');

// Packages required dynamically via browserify configuration in dependencies
// Required for LavaMoat policy generation
require('loose-envify');
require('globalthis');
require('@babel/preset-env');
require('@babel/preset-react');
require('@babel/preset-typescript');
require('@babel/core');
// ESLint-related
require('@babel/eslint-parser');
require('@babel/eslint-plugin');
require('@metamask/eslint-config');
require('@metamask/eslint-config-nodejs');
require('@typescript-eslint/parser');
require('eslint');
require('eslint-config-prettier');
require('eslint-import-resolver-node');
require('eslint-import-resolver-typescript');
require('eslint-plugin-import');
require('eslint-plugin-jsdoc');
require('eslint-plugin-node');
require('eslint-plugin-prettier');
require('eslint-plugin-react');
require('eslint-plugin-react-hooks');
require('eslint-plugin-jest');

defineAndRunBuildTasks().catch((error) => {
  console.error(error.stack || error);
  process.exitCode = 1;
});

async function defineAndRunBuildTasks() {
  const {
    applyLavaMoat,
    buildType,
    entryTask,
    isLavaMoat,
    policyOnly,
    shouldIncludeLockdown,
    shouldIncludeSnow,
    shouldLintFenceFiles,
    skipStats,
    version,
    platform,
  } = await parseArgv();

  const isRootTask = Object.values(BUILD_TARGETS).includes(entryTask);

  if (isRootTask) {
    // scuttle on production/tests environment only
    const shouldScuttle = entryTask !== BUILD_TARGETS.DEV;

    let scuttleGlobalThisExceptions = [
      // globals used by different mm deps outside of lm compartment
      'toString',
      'getComputedStyle',
      'addEventListener',
      'removeEventListener',
      'ShadowRoot',
      'HTMLElement',
      'Element',
      'pageXOffset',
      'pageYOffset',
      'visualViewport',
      'Reflect',
      'Set',
      'Object',
      'navigator',
      'harden',
      'console',
      'Image', // Used by browser to generate notifications
      // globals sentry needs to function
      '__SENTRY__',
      'appState',
      'extra',
      'stateHooks',
      'sentryHooks',
      'sentry',
      // globals chromedriver needs to function
      /cdc_[a-zA-Z0-9]+_[a-zA-Z]+/iu,
      'performance',
      'parseFloat',
      'innerWidth',
      'innerHeight',
      'Symbol',
      'Math',
      'DOMRect',
      'Number',
      'Array',
      'crypto',
      'Function',
      'Uint8Array',
      'String',
      'Promise',
      'JSON',
      'Date',
      'Proxy',
      'ret_nodes',
    ];

    if (
      entryTask === BUILD_TARGETS.TEST ||
      entryTask === BUILD_TARGETS.TEST_DEV
    ) {
      scuttleGlobalThisExceptions = [
        ...scuttleGlobalThisExceptions,
        // more globals chromedriver needs to function
        // in the future, more of the globals above can be put in this list
        'Proxy',
        'ret_nodes',
      ];
    }

    console.log(
      `Building lavamoat runtime file`,
      `(scuttling is ${shouldScuttle ? 'on' : 'off'})`,
    );

    // build lavamoat runtime file
    await lavapack.buildRuntime({
      scuttleGlobalThis: applyLavaMoat && shouldScuttle,
<<<<<<< HEAD
      scuttleGlobalThisExceptions,
=======
      scuttleGlobalThisExceptions: [
        // globals used by different mm deps outside of lm compartment
        'toString',
        'getComputedStyle',
        'addEventListener',
        'removeEventListener',
        'ShadowRoot',
        'HTMLElement',
        'Element',
        'pageXOffset',
        'pageYOffset',
        'visualViewport',
        'Reflect',
        'Set',
        'Object',
        'navigator',
        'harden',
        'console',
        'Image', // Used by browser to generate notifications
        // globals chrome driver needs to function (test env)
        /cdc_[a-zA-Z0-9]+_[a-zA-Z]+/iu,
        'performance',
        'parseFloat',
        'innerWidth',
        'innerHeight',
        'Symbol',
        'Math',
        'DOMRect',
        'Number',
        'Array',
        'crypto',
        'Function',
        'Uint8Array',
        'String',
        'Promise',
        'JSON',
        'Date',
        'Proxy',
        // globals sentry needs to function
        '__SENTRY__',
        'appState',
        'extra',
        'stateHooks',
        'sentryHooks',
        'sentry',
      ],
>>>>>>> 2958c223
    });
  }

  const browserPlatforms = platform ? [platform] : ['firefox', 'chrome'];

  const browserVersionMap = getBrowserVersionMap(browserPlatforms, version);

  const ignoredFiles = getIgnoredFiles(buildType);

  const staticTasks = createStaticAssetTasks({
    livereload,
    browserPlatforms,
    shouldIncludeLockdown,
    shouldIncludeSnow,
    buildType,
  });

  const manifestTasks = createManifestTasks({
    browserPlatforms,
    browserVersionMap,
    buildType,
    applyLavaMoat,
    shouldIncludeSnow,
    entryTask,
  });

  const styleTasks = createStyleTasks({ livereload });

  const scriptTasks = createScriptTasks({
    applyLavaMoat,
    browserPlatforms,
    buildType,
    ignoredFiles,
    isLavaMoat,
    livereload,
    policyOnly,
    shouldLintFenceFiles,
    version,
  });

  const { clean, reload, zip } = createEtcTasks({
    livereload,
    browserPlatforms,
    buildType,
    version,
  });

  // build for development (livereload)
  createTask(
    TASKS.DEV,
    composeSeries(
      clean,
      styleTasks.dev,
      composeParallel(
        scriptTasks.dev,
        staticTasks.dev,
        manifestTasks.dev,
        reload,
      ),
    ),
  );

  // build for test development (livereload)
  createTask(
    TASKS.TEST_DEV,
    composeSeries(
      clean,
      styleTasks.dev,
      composeParallel(
        scriptTasks.testDev,
        staticTasks.dev,
        manifestTasks.testDev,
        reload,
      ),
    ),
  );

  // build production-like distributable build
  createTask(
    TASKS.DIST,
    composeSeries(
      clean,
      styleTasks.prod,
      composeParallel(scriptTasks.dist, staticTasks.prod, manifestTasks.prod),
      zip,
    ),
  );

  // build for prod release
  createTask(
    TASKS.PROD,
    composeSeries(
      clean,
      styleTasks.prod,
      composeParallel(scriptTasks.prod, staticTasks.prod, manifestTasks.prod),
      zip,
    ),
  );

  // build just production scripts, for LavaMoat policy generation purposes
  createTask(TASKS.SCRIPTS_DIST, scriptTasks.dist);

  // build for CI testing
  createTask(
    TASKS.TEST,
    composeSeries(
      clean,
      styleTasks.prod,
      composeParallel(scriptTasks.test, staticTasks.prod, manifestTasks.test),
      zip,
    ),
  );

  // special build for minimal CI testing
  createTask(TASKS.styles, styleTasks.prod);

  // Finally, start the build process by running the entry task.
  await runTask(entryTask, { skipStats });
}

async function parseArgv() {
  const { argv } = yargs(hideBin(process.argv))
    .usage('$0 <task> [options]', 'Build the MetaMask extension.', (_yargs) =>
      _yargs
        .positional('task', {
          description: `The task to run. There are a number of main tasks, each of which calls other tasks internally. The main tasks are:

dev: Create an unoptimized, live-reloading build for local development.

dist: Create an optimized production-like for a non-production environment.

prod: Create an optimized build for a production environment.

test: Create an optimized build for running e2e tests.

testDev: Create an unoptimized, live-reloading build for debugging e2e tests.`,
          type: 'string',
        })
        .option('apply-lavamoat', {
          default: true,
          description:
            'Whether to use LavaMoat. Setting this to `false` can be useful during development if you want to handle LavaMoat errors later.',
          type: 'boolean',
        })
        .option('build-type', {
          default: loadBuildTypesConfig().default,
          description: 'The type of build to create.',
          choices: Object.keys(loadBuildTypesConfig().buildTypes),
        })
        .option('build-version', {
          default: 0,
          description:
            'The build version. This is set only for non-main build types. The build version is used in the "prerelease" segment of the extension version, e.g. `[major].[minor].[patch]-[build-type].[build-version]`',
          type: 'number',
        })
        .option('lint-fence-files', {
          description:
            'Whether files with code fences should be linted after fences have been removed. The build will fail if linting fails. This defaults to `false` if the entry task is `dev` or `testDev`. Otherwise this defaults to `true`.',
          type: 'boolean',
        })
        .option('lockdown', {
          default: true,
          description:
            'Whether to include SES lockdown files in the extension bundle. Setting this to `false` can be useful during development if you want to handle lockdown errors later.',
          type: 'boolean',
        })
        .option('snow', {
          default: true,
          description:
            'Whether to include Snow files in the extension bundle. Setting this to `false` can be useful during development if you want to handle Snow errors later.',
          type: 'boolean',
        })
        .option('policy-only', {
          default: false,
          description:
            'Stop the build after generating the LavaMoat policy, skipping any writes to disk other than the LavaMoat policy itself.',
          type: 'boolean',
        })
        .option('skip-stats', {
          default: false,
          description:
            'Whether to skip logging the time to completion for each task to the console. This is meant primarily for internal use, to prevent duplicate logging.',
          hidden: true,
          type: 'boolean',
        })
        .option('platform', {
          default: '',
          description:
            'Specify a single browser platform to build for. Either `chrome` or `firefox`',
          hidden: true,
          type: 'string',
        })
        .check((args) => {
          if (!Number.isInteger(args.buildVersion)) {
            throw new Error(
              `Expected integer for 'build-version', got '${args.buildVersion}'`,
            );
          } else if (!Object.values(TASKS).includes(args.task)) {
            throw new Error(`Invalid task: '${args.task}'`);
          }
          return true;
        }),
    )
    // TODO: Enable `.strict()` after this issue is resolved: https://github.com/LavaMoat/LavaMoat/issues/344
    .help('help');

  const {
    applyLavamoat: applyLavaMoat,
    buildType,
    buildVersion,
    lintFenceFiles,
    lockdown,
    snow,
    policyOnly,
    skipStats,
    task,
    platform,
  } = argv;

  // Manually default this to `false` for dev builds only.
  const shouldLintFenceFiles = lintFenceFiles ?? !/dev/iu.test(task);

  const version = getVersion(buildType, buildVersion);

  const highLevelTasks = Object.values(BUILD_TARGETS);
  if (highLevelTasks.includes(task)) {
    const environment = getEnvironment({ buildTarget: task });
    // Output ignored, this is only called to ensure config is validated
    await getConfig(buildType, environment);
  }

  return {
    applyLavaMoat,
    buildType,
    entryTask: task,
    isLavaMoat: process.argv[0].includes('lavamoat'),
    policyOnly,
    shouldIncludeLockdown: lockdown,
    shouldIncludeSnow: snow,
    shouldLintFenceFiles,
    skipStats,
    version,
    platform,
  };
}

/**
 * Gets the files to be ignored by the current build, if any.
 *
 * @param {string} currentBuildType - The type of the current build.
 * @returns {string[] | null} The array of files to be ignored by the current
 * build, or `null` if no files are to be ignored.
 */
function getIgnoredFiles(currentBuildType) {
  const buildConfig = loadBuildTypesConfig();
  const cwd = process.cwd();

  const exclusiveAssetsForFeatures = (features) =>
    globby(
      features
        .flatMap(
          (feature) =>
            buildConfig.features[feature].assets
              ?.filter((asset) => 'exclusiveInclude' in asset)
              .map((asset) => asset.exclusiveInclude) ?? [],
        )
        .map((pathGlob) => path.resolve(cwd, pathGlob)),
    );

  const allFeatures = Object.keys(buildConfig.features);
  const activeFeatures =
    buildConfig.buildTypes[currentBuildType].features ?? [];
  const inactiveFeatures = difference(allFeatures, activeFeatures);

  const ignoredPaths = exclusiveAssetsForFeatures(inactiveFeatures);
  // We do a sanity check to verify that any inactive feature haven't excluded files
  // that active features are trying to include
  const activePaths = exclusiveAssetsForFeatures(activeFeatures);
  const conflicts = intersection(activePaths, ignoredPaths);
  if (conflicts.length !== 0) {
    throw new Error(`Below paths are required exclusively by both active and inactive features resulting in a conflict:
\t-> ${conflicts.join('\n\t-> ')}
Please fix builds.yml`);
  }

  return ignoredPaths;
}<|MERGE_RESOLUTION|>--- conflicted
+++ resolved
@@ -125,8 +125,6 @@
       'Promise',
       'JSON',
       'Date',
-      'Proxy',
-      'ret_nodes',
     ];
 
     if (
@@ -150,56 +148,7 @@
     // build lavamoat runtime file
     await lavapack.buildRuntime({
       scuttleGlobalThis: applyLavaMoat && shouldScuttle,
-<<<<<<< HEAD
       scuttleGlobalThisExceptions,
-=======
-      scuttleGlobalThisExceptions: [
-        // globals used by different mm deps outside of lm compartment
-        'toString',
-        'getComputedStyle',
-        'addEventListener',
-        'removeEventListener',
-        'ShadowRoot',
-        'HTMLElement',
-        'Element',
-        'pageXOffset',
-        'pageYOffset',
-        'visualViewport',
-        'Reflect',
-        'Set',
-        'Object',
-        'navigator',
-        'harden',
-        'console',
-        'Image', // Used by browser to generate notifications
-        // globals chrome driver needs to function (test env)
-        /cdc_[a-zA-Z0-9]+_[a-zA-Z]+/iu,
-        'performance',
-        'parseFloat',
-        'innerWidth',
-        'innerHeight',
-        'Symbol',
-        'Math',
-        'DOMRect',
-        'Number',
-        'Array',
-        'crypto',
-        'Function',
-        'Uint8Array',
-        'String',
-        'Promise',
-        'JSON',
-        'Date',
-        'Proxy',
-        // globals sentry needs to function
-        '__SENTRY__',
-        'appState',
-        'extra',
-        'stateHooks',
-        'sentryHooks',
-        'sentry',
-      ],
->>>>>>> 2958c223
     });
   }
 
