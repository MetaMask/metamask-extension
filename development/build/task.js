const EventEmitter = require('events');
const spawn = require('cross-spawn');

const tasks = {};
const taskEvents = new EventEmitter();

module.exports = {
  detectAndRunEntryTask,
  tasks,
  taskEvents,
  createTask,
  runTask,
  composeSeries,
  composeParallel,
  runInChildProcess,
};

const { setupTaskDisplay } = require('./display');

function detectAndRunEntryTask() {
  // get requested task name and execute
  const taskName = process.argv[2];
  if (!taskName) {
    throw new Error(`MetaMask build: No task name specified`);
  }
  const skipStats = process.argv.includes('--skip-stats');

  runTask(taskName, { skipStats });
}

async function runTask(taskName, { skipStats } = {}) {
  if (!(taskName in tasks)) {
    throw new Error(`MetaMask build: Unrecognized task name "${taskName}"`);
  }
  if (!skipStats) {
    setupTaskDisplay(taskEvents);
    console.log(`running task "${taskName}"...`);
  }
  try {
    await tasks[taskName]();
  } catch (err) {
    console.error(
      `MetaMask build: Encountered an error while running task "${taskName}".`,
    );
    console.error(err);
    process.exit(1);
  }
  taskEvents.emit('complete');
}

function createTask(taskName, taskFn) {
  if (taskName in tasks) {
    throw new Error(
      `MetaMask build: task "${taskName}" already exists. Refusing to redefine`,
    );
  }
  const task = instrumentForTaskStats(taskName, taskFn);
  task.taskName = taskName;
  tasks[taskName] = task;
  return task;
}

function runInChildProcess(task) {
  const taskName = typeof task === 'string' ? task : task.taskName;
  if (!taskName) {
    throw new Error(
      `MetaMask build: runInChildProcess unable to identify task name`,
    );
  }
  return instrumentForTaskStats(taskName, async () => {
<<<<<<< HEAD
    // run child process with the same build command as the parent
    // this env var is populated by npm/yarn
    const buildCommand =
      process.env.npm_lifecycle_event === 'build:dev' ? 'build:dev' : 'build';
    const childProcess = spawn(
      'yarn',
      [buildCommand, taskName, '--skip-stats'],
      {
        env: process.env,
      },
    );
=======
    let childProcess;
    // don't run subprocesses in lavamoat for dev mode if main process not run in lavamoat
    if (
      process.env.npm_lifecycle_event === 'build:dev' ||
      (taskName.includes('scripts:core:dev') &&
        !process.argv[0].includes('lavamoat'))
    ) {
      childProcess = spawn('yarn', ['build:dev', taskName, '--skip-stats'], {
        env: process.env,
      });
    } else {
      childProcess = spawn('yarn', ['build', taskName, '--skip-stats'], {
        env: process.env,
      });
    }
>>>>>>> 8f91cbf4
    // forward logs to main process
    // skip the first stdout event (announcing the process command)
    childProcess.stdout.once('data', () => {
      childProcess.stdout.on('data', (data) =>
        process.stdout.write(`${taskName}: ${data}`),
      );
    });
    childProcess.stderr.on('data', (data) =>
      process.stderr.write(`${taskName}: ${data}`),
    );
    // await end of process
    await new Promise((resolve, reject) => {
      childProcess.once('exit', (errCode) => {
        if (errCode !== 0) {
          reject(
            new Error(
              `MetaMask build: runInChildProcess for task "${taskName}" encountered an error ${errCode}`,
            ),
          );
          return;
        }
        resolve();
      });
    });
  });
}

function instrumentForTaskStats(taskName, asyncFn) {
  return async () => {
    const start = Date.now();
    taskEvents.emit('start', [taskName, start]);
    await asyncFn();
    const end = Date.now();
    taskEvents.emit('end', [taskName, start, end]);
  };
}

function composeSeries(...subtasks) {
  return async () => {
    const realTasks = subtasks;
    for (const subtask of realTasks) {
      await subtask();
    }
  };
}

function composeParallel(...subtasks) {
  return async () => {
    const realTasks = subtasks;
    await Promise.all(realTasks.map((subtask) => subtask()));
  };
}<|MERGE_RESOLUTION|>--- conflicted
+++ resolved
@@ -68,19 +68,6 @@
     );
   }
   return instrumentForTaskStats(taskName, async () => {
-<<<<<<< HEAD
-    // run child process with the same build command as the parent
-    // this env var is populated by npm/yarn
-    const buildCommand =
-      process.env.npm_lifecycle_event === 'build:dev' ? 'build:dev' : 'build';
-    const childProcess = spawn(
-      'yarn',
-      [buildCommand, taskName, '--skip-stats'],
-      {
-        env: process.env,
-      },
-    );
-=======
     let childProcess;
     // don't run subprocesses in lavamoat for dev mode if main process not run in lavamoat
     if (
@@ -96,7 +83,6 @@
         env: process.env,
       });
     }
->>>>>>> 8f91cbf4
     // forward logs to main process
     // skip the first stdout event (announcing the process command)
     childProcess.stdout.once('data', () => {
