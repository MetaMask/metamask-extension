// TODO(ritave): Remove switches on hardcoded build types
const { callbackify } = require('util');
const path = require('path');
const { writeFileSync, readFileSync, unlinkSync } = require('fs');
const EventEmitter = require('events');
const gulp = require('gulp');
const watch = require('gulp-watch');
const Vinyl = require('vinyl');
const source = require('vinyl-source-stream');
const buffer = require('vinyl-buffer');
const log = require('fancy-log');
const browserify = require('browserify');
const watchify = require('watchify');
const babelify = require('babelify');

const envify = require('loose-envify/custom');
const sourcemaps = require('gulp-sourcemaps');
const applySourceMap = require('vinyl-sourcemaps-apply');
const pify = require('pify');
const through = require('through2');
const finished = pify(require('readable-stream').finished);
const labeledStreamSplicer = require('labeled-stream-splicer').obj;
const wrapInStream = require('pumpify').obj;
const { Eta } = require('eta');
const lavapack = require('@lavamoat/lavapack');
const lavamoatBrowserify = require('lavamoat-browserify');
const terser = require('terser');

const bifyModuleGroups = require('bify-module-groups');

const { streamFlatMap } = require('../stream-flat-map');
const { setEnvironmentVariables } = require('./set-environment-variables');
const { BUILD_TARGETS } = require('./constants');
const { getConfig } = require('./config');
const {
  isDevBuild,
  isTestBuild,
  getEnvironment,
  logError,
  wrapAgainstScuttling,
  getBuildName,
  makeSelfInjecting,
} = require('./utils');

const {
  createTask,
  composeParallel,
  composeSeries,
  runInChildProcess,
} = require('./task');
const {
  createRemoveFencedCodeTransform,
} = require('./transforms/remove-fenced-code');

const isEnableMV3 =
  process.env.ENABLE_MV3 === 'true' || process.env.ENABLE_MV3 === undefined;

// map dist files to bag of needed native APIs against LM scuttling
const scuttlingConfigBase = {
  'scripts/sentry-install.js': {
    // globals sentry need to function
    window: '',
    navigator: '',
    location: '',
    Uint16Array: '',
    fetch: '',
    String: '',
    Math: '',
    Object: '',
    Symbol: '',
    Function: '',
    Array: '',
    Boolean: '',
    Number: '',
    Request: '',
    Date: '',
    JSON: '',
    encodeURIComponent: '',
    console: '',
    crypto: '',
    // {clear/set}Timeout are "this sensitive"
    clearTimeout: 'window',
    setTimeout: 'window',
    // sentry special props
    __SENTRY__: '',
    sentryHooks: '',
    sentry: '',
    appState: '',
    extra: '',
    stateHooks: '',
  },
};

const mv3ScuttlingConfig = { ...scuttlingConfigBase };

const standardScuttlingConfig = {
  ...scuttlingConfigBase,
  'scripts/sentry-install.js': {
    ...scuttlingConfigBase['scripts/sentry-install.js'],
    document: '',
  },
};

const noopWriteStream = through.obj((_file, _fileEncoding, callback) =>
  callback(),
);

module.exports = createScriptTasks;

/**
 * Create tasks for building JavaScript bundles and templates. One
 * task is returned for each build target. These build target tasks are
 * each composed of smaller tasks.
 *
 * @param {object} options - Build options.
 * @param {boolean} options.applyLavaMoat - Whether the build should use
 * LavaMoat at runtime or not.
 * @param {string[]} options.browserPlatforms - A list of browser platforms to
 * build bundles for.
 * @param {string} options.buildType - The current build type (e.g. "main",
 * "flask", etc.).
 * @param {string[] | null} options.ignoredFiles - A list of files to exclude
 * from the current build.
 * @param {boolean} options.isLavaMoat - Whether this build script is being run
 * using LavaMoat or not.
 * @param {object} options.livereload - The "gulp-livereload" server instance.
 * @param {boolean} options.policyOnly - Whether to stop the build after
 * generating the LavaMoat policy, skipping any writes to disk other than the
 * LavaMoat policy itself.
 * @param {boolean} options.shouldLintFenceFiles - Whether files with code
 * fences should be linted after fences have been removed.
 * @param {string} options.version - The current version of the extension.
 * @param options.shouldIncludeSnow - Whether the build should use
 * Snow at runtime or not.
 * @returns {object} A set of tasks, one for each build target.
 */
function createScriptTasks({
  shouldIncludeSnow,
  applyLavaMoat,
  browserPlatforms,
  buildType,
  ignoredFiles,
  isLavaMoat,
  livereload,
  policyOnly,
  shouldLintFenceFiles,
  version,
}) {
  // high level tasks
  return {
    // dev tasks (live reload)
    dev: createTasksForScriptBundles({
      buildTarget: BUILD_TARGETS.DEV,
      taskPrefix: 'scripts:core:dev',
    }),
    // production-like distributable build
    dist: createTasksForScriptBundles({
      buildTarget: BUILD_TARGETS.DIST,
      taskPrefix: 'scripts:core:dist',
    }),
    // production
    prod: createTasksForScriptBundles({
      buildTarget: BUILD_TARGETS.PROD,
      taskPrefix: 'scripts:core:prod',
    }),
    // built for CI tests
    test: createTasksForScriptBundles({
      buildTarget: BUILD_TARGETS.TEST,
      taskPrefix: 'scripts:core:test',
    }),
    // built for CI test debugging
    testDev: createTasksForScriptBundles({
      buildTarget: BUILD_TARGETS.TEST_DEV,
      taskPrefix: 'scripts:core:test-live',
    }),
  };

  /**
   * Define tasks for building the JavaScript modules used by the extension.
   * This function returns a single task that builds JavaScript modules in
   * parallel for a single type of build (e.g. dev, testing, production).
   *
   * @param {object} options - The build options.
   * @param {BUILD_TARGETS} options.buildTarget - The build target that these
   * JavaScript modules are intended for.
   * @param {string} options.taskPrefix - The prefix to use for the name of
   * each defined task.
   */
  function createTasksForScriptBundles({ buildTarget, taskPrefix }) {
    const standardEntryPoints = ['background', 'ui', 'content-script'];

    // In MV3 we will need to build our offscreen entry point bundle and any
    // entry points for iframes that we want to lockdown with LavaMoat.
    if (isEnableMV3) {
      standardEntryPoints.push('offscreen');
    }

    const standardSubtask = createTask(
      `${taskPrefix}:standardEntryPoints`,
      createFactoredBuild({
        shouldIncludeSnow,
        applyLavaMoat,
        browserPlatforms,
        buildTarget,
        buildType,
        entryFiles: standardEntryPoints.map((label) => {
          switch (label) {
            case 'content-script':
              return './app/vendor/trezor/content-script.js';
            case 'offscreen':
              return './offscreen/scripts/offscreen.ts';
            default:
              return `./app/scripts/${label}.js`;
          }
        }),
        ignoredFiles,
        policyOnly,
        shouldLintFenceFiles,
        version,
      }),
    );

    // inpage must be built before contentscript
    // because inpage bundle result is included inside contentscript
    const contentscriptSubtask = createTask(
      `${taskPrefix}:contentscript`,
      createContentscriptBundle({ buildTarget }),
    );

    // this can run whenever
    const disableConsoleSubtask = createTask(
      `${taskPrefix}:disable-console`,
      createDisableConsoleBundle({ buildTarget }),
    );

    // this can run whenever
    const installSentrySubtask = createTask(
      `${taskPrefix}:sentry`,
      createSentryBundle({ buildTarget }),
    );

    // task for initiating browser livereload
    const initiateLiveReload = async () => {
      if (isDevBuild(buildTarget)) {
        // trigger live reload when the bundles are updated
        // this is not ideal, but overcomes the limitations:
        // - run from the main process (not child process tasks)
        // - after the first build has completed (thus the timeout)
        // - build tasks never "complete" when run with livereload + child process
        setTimeout(() => {
          watch('./dist/*/*.js', (event) => {
            livereload.changed(event.path);
          });
        }, 75e3);
      }
    };

    // make each bundle run in a separate process
    const allSubtasks = [
      standardSubtask,
      contentscriptSubtask,
      disableConsoleSubtask,
      installSentrySubtask,
    ].map((subtask) =>
      runInChildProcess(subtask, {
        shouldIncludeSnow,
        applyLavaMoat,
        buildType,
        isLavaMoat,
        policyOnly,
        shouldLintFenceFiles,
      }),
    );
    // make a parent task that runs each task in a child thread
    return composeParallel(initiateLiveReload, ...allSubtasks);
  }

  /**
   * Create a bundle for the "disable-console" module.
   *
   * @param {object} options - The build options.
   * @param {BUILD_TARGETS} options.buildTarget - The current build target.
   * @returns {Function} A function that creates the bundle.
   */
  function createDisableConsoleBundle({ buildTarget }) {
    const label = 'disable-console';
    return createNormalBundle({
      browserPlatforms,
      buildTarget,
      buildType,
      destFilepath: `scripts/${label}.js`,
      entryFilepath: `./app/scripts/${label}.js`,
      ignoredFiles,
      label,
      policyOnly,
      shouldLintFenceFiles,
      version,
      applyLavaMoat,
    });
  }

  /**
   * Create a bundle for the "sentry-install" module.
   *
   * @param {object} options - The build options.
   * @param {BUILD_TARGETS} options.buildTarget - The current build target.
   * @returns {Function} A function that creates the bundle.
   */
  function createSentryBundle({ buildTarget }) {
    const label = 'sentry-install';
    return createNormalBundle({
      browserPlatforms,
      buildTarget,
      buildType,
      destFilepath: `scripts/${label}.js`,
      entryFilepath: `./app/scripts/${label}.js`,
      ignoredFiles,
      label,
      policyOnly,
      shouldLintFenceFiles,
      version,
      applyLavaMoat,
    });
  }

  /**
   * Create bundles for the "contentscript" and "inpage" modules. The inpage
   * module is created first because it gets embedded in the contentscript
   * module.
   *
   * @param {object} options - The build options.
   * @param {BUILD_TARGETS} options.buildTarget - The current build target.
   * @returns {Function} A function that creates the bundles.
   */
  function createContentscriptBundle({ buildTarget }) {
    const inpage = 'inpage';
    const contentscript = 'contentscript';
    return composeSeries(
      createNormalBundle({
        buildTarget,
        buildType,
        browserPlatforms,
        destFilepath: `scripts/${inpage}.js`,
        entryFilepath: `./app/scripts/${inpage}.js`,
        label: inpage,
        ignoredFiles,
        policyOnly,
        shouldLintFenceFiles,
        version,
        applyLavaMoat,
      }),
      () => {
        // MV3 injects inpage into the tab's main world, but in MV2 we need
        // to do it manually:
        if (isEnableMV3) {
          return;
        }
        // stringify scripts/inpage.js into itself, and then make it inject itself into the page
        browserPlatforms.forEach((browser) => {
          makeSelfInjecting(
            path.join(__dirname, `../../dist/${browser}/scripts/${inpage}.js`),
          );
        });
        // delete the scripts/inpage.js source map, as it no longer represents
        // scripts/inpage.js and so `yarn source-map-explorer` can't handle it.
        // It's also not useful anyway, as scripts/inpage.js is injected as a
        // `script.textContent`, and not tracked in Sentry or browsers devtools
        // anyway.
        unlinkSync(
          path.join(
            __dirname,
            `../../dist/sourcemaps/scripts/${inpage}.js.map`,
          ),
        );
      },
      createNormalBundle({
        buildTarget,
        buildType,
        browserPlatforms,
        destFilepath: `scripts/${contentscript}.js`,
        entryFilepath: `./app/scripts/${contentscript}.js`,
        label: contentscript,
        ignoredFiles,
        policyOnly,
        shouldLintFenceFiles,
        version,
        applyLavaMoat,
      }),
    );
  }
}

/**
 * Create the bundle for the app initialization module used in manifest v3
 * builds.
 *
 * This must be called after the "background" bundles have been created, so
 * that the list of all background bundles can be injected into this bundle.
 *
 * @param {object} options - Build options.
 * @param {boolean} options.applyLavaMoat - Whether the build should use
 * LavaMoat at runtime or not.
 * @param {string[]} options.browserPlatforms - A list of browser platforms to
 * build bundles for.
 * @param {BUILD_TARGETS} options.buildTarget - The current build target.
 * @param {string} options.buildType - The current build type (e.g. "main",
 * "flask", etc.).
 * @param {string[] | null} options.ignoredFiles - A list of files to exclude
 * from the current build.
 * @param {string[]} options.jsBundles - A list of JavaScript bundles to be
 * injected into this bundle.
 * @param {boolean} options.policyOnly - Whether to stop the build after
 * generating the LavaMoat policy, skipping any writes to disk other than the
 * LavaMoat policy itself.
 * @param {boolean} options.shouldLintFenceFiles - Whether files with code
 * fences should be linted after fences have been removed.
 * @param {string} options.version - The current version of the extension.
 * @param options.shouldIncludeSnow - Whether the build should use
 * Snow at runtime or not.
 * @returns {Function} A function that creates the set of bundles.
 */
async function createManifestV3AppInitializationBundle({
  shouldIncludeSnow,
  applyLavaMoat,
  browserPlatforms,
  buildTarget,
  buildType,
  ignoredFiles,
  jsBundles,
  policyOnly,
  shouldLintFenceFiles,
  version,
}) {
  const label = 'app-init';
  // TODO: remove this filter for firefox once MV3 is supported in it
  const mv3BrowserPlatforms = browserPlatforms.filter(
    (platform) => platform !== 'firefox',
  );

  for (const filename of jsBundles) {
    if (filename.includes(',')) {
      throw new Error(
        `Invalid filename "${filename}", not allowed to contain comma.`,
      );
    }
  }

  const extraEnvironmentVariables = {
    USE_SNOW: shouldIncludeSnow,
    APPLY_LAVAMOAT: applyLavaMoat,
    FILE_NAMES: jsBundles.join(','),
  };

  await createNormalBundle({
    browserPlatforms: mv3BrowserPlatforms,
    buildTarget,
    buildType,
    destFilepath: 'scripts/app-init.js',
    entryFilepath: './app/scripts/app-init.js',
    extraEnvironmentVariables,
    ignoredFiles,
    label,
    policyOnly,
    shouldLintFenceFiles,
    version,
    applyLavaMoat,
  })();

  // Code below is used to set statsMode to true when testing in MV3
  // This is used to capture module initialisation stats using lavamoat.
  if (isTestBuild(buildTarget)) {
    const content = readFileSync(
      './dist/chrome/scripts/runtime-lavamoat.js',
      'utf8',
    );
    const fileOutput = content.replace('statsMode = false', 'statsMode = true');
    writeFileSync('./dist/chrome/scripts/runtime-lavamoat.js', fileOutput);
  }

  console.log(`Bundle end: service worker app-init.js`);
}

/**
 * Return a function that creates a set of factored bundles.
 *
 * For each entry point, a series of one or more bundles is created. These are
 * split up roughly by size, to ensure no single bundle exceeds the maximum
 * JavaScript file size imposed by Firefox.
 *
 * Modules that are common between all entry points are bundled separately, as
 * a set of one or more "common" bundles.
 *
 * @param {object} options - Build options.
 * @param {boolean} options.applyLavaMoat - Whether the build should use
 * LavaMoat at runtime or not.
 * @param {string[]} options.browserPlatforms - A list of browser platforms to
 * build bundles for.
 * @param {BUILD_TARGETS} options.buildTarget - The current build target.
 * @param {string} options.buildType - The current build type (e.g. "main",
 * "flask", etc.).
 * @param {string[]} options.entryFiles - A list of entry point file paths,
 * relative to the repository root directory.
 * @param {string[] | null} options.ignoredFiles - A list of files to exclude
 * from the current build.
 * @param {boolean} options.policyOnly - Whether to stop the build after
 * generating the LavaMoat policy, skipping any writes to disk other than the
 * LavaMoat policy itself.
 * @param {boolean} options.shouldLintFenceFiles - Whether files with code
 * fences should be linted after fences have been removed.
 * @param {string} options.version - The current version of the extension.
 * @param options.shouldIncludeSnow - Whether the build should use
 * Snow at runtime or not.
 * @returns {Function} A function that creates the set of bundles.
 */
function createFactoredBuild({
  shouldIncludeSnow,
  applyLavaMoat,
  browserPlatforms,
  buildTarget,
  buildType,
  entryFiles,
  ignoredFiles,
  policyOnly,
  shouldLintFenceFiles,
  version,
}) {
  return async function () {
    // create bundler setup and apply defaults
    const buildConfiguration = createBuildConfiguration();
    buildConfiguration.label = 'primary';
    const { bundlerOpts, events } = buildConfiguration;

    // devMode options
    const reloadOnChange = isDevBuild(buildTarget);
    const minify = !isDevBuild(buildTarget);

    const environment = getEnvironment({ buildTarget });
    const config = await getConfig(buildType, environment);
    const { variables, activeBuild } = config;
    setEnvironmentVariables({
      isDevBuild: reloadOnChange,
      isTestBuild: isTestBuild(buildTarget),
      buildName: getBuildName({
        environment,
        buildType,
      }),
      buildType,
      environment,
      variables,
      version,
    });
    const features = {
      active: new Set(activeBuild.features ?? []),
      all: new Set(Object.keys(config.buildsYml.features)),
    };
    setupBundlerDefaults(buildConfiguration, {
      buildTarget,
      variables,
      envVars: buildSafeVariableObject(variables),
      ignoredFiles,
      policyOnly,
      minify,
      features,
      reloadOnChange,
      shouldLintFenceFiles,
    });

    // set bundle entries
    bundlerOpts.entries = [...entryFiles];

    // setup lavamoat
    // lavamoat will add lavapack but it will be removed by bify-module-groups
    // we will re-add it later by installing a lavapack runtime
    const lavamoatOpts = {
      policy: path.resolve(
        __dirname,
        `../../lavamoat/browserify/${buildType}/policy.json`,
      ),
      policyDebug: path.resolve(
        __dirname,
        `../../lavamoat/browserify/${buildType}/policy-debug.json`,
      ),
      policyName: buildType,
      policyOverride: path.resolve(
        __dirname,
        `../../lavamoat/browserify/policy-override.json`,
      ),
      writeAutoPolicy: process.env.WRITE_AUTO_POLICY,
      writeAutoPolicyDebug: process.env.WRITE_AUTO_POLICY_DEBUG,
    };
    Object.assign(bundlerOpts, lavamoatBrowserify.args);
    bundlerOpts.plugin.push([lavamoatBrowserify, lavamoatOpts]);

    // setup bundle factoring with bify-module-groups plugin
    // note: this will remove lavapack, but its ok bc we manually readd it later
    Object.assign(bundlerOpts, bifyModuleGroups.plugin.args);
    bundlerOpts.plugin = [...bundlerOpts.plugin, [bifyModuleGroups.plugin]];

    // instrument pipeline
    let sizeGroupMap;
    events.on('configurePipeline', ({ pipeline }) => {
      // to be populated by the group-by-size transform
      sizeGroupMap = new Map();
      pipeline.get('groups').unshift(
        // factor modules
        bifyModuleGroups.groupByFactor({
          entryFileToLabel(filepath) {
            return path.parse(filepath).name;
          },
        }),
        // cap files at 2 mb
        bifyModuleGroups.groupBySize({
          sizeLimit: 2e6,
          groupingMap: sizeGroupMap,
        }),
      );
      // converts each module group into a single vinyl file containing its bundle
      const moduleGroupPackerStream = streamFlatMap((moduleGroup) => {
        const filename = `${moduleGroup.label}.js`;
        const childStream = wrapInStream(
          moduleGroup.stream,
          // we manually readd lavapack here bc bify-module-groups removes it
          lavapack({ raw: true, hasExports: true, includePrelude: false }),
          source(filename),
        );
        return childStream;
      });
      pipeline.get('vinyl').unshift(moduleGroupPackerStream, buffer());
      // add lavamoat policy loader file to packer output
      moduleGroupPackerStream.push(
        new Vinyl({
          path: 'scripts/policy-load.js',
          contents: lavapack.makePolicyLoaderStream(lavamoatOpts),
        }),
      );
      // setup bundle destination
      browserPlatforms.forEach((platform) => {
        const dest = `./dist/${platform}/`;
        const destination = policyOnly ? noopWriteStream : gulp.dest(dest);
        pipeline.get('dest').push(destination);
      });
    });

    // wait for bundle completion for postprocessing
    events.on('bundleDone', async () => {
      // Skip HTML generation if nothing is to be written to disk
      if (policyOnly) {
        return;
      }
      const commonSet = sizeGroupMap.get('common');
      // create entry points for each file
      for (const [groupLabel, groupSet] of sizeGroupMap.entries()) {
        // skip "common" group, they are added to all other groups
        if (groupSet === commonSet) {
          continue;
        }

        const isTest =
          buildTarget === BUILD_TARGETS.TEST ||
          buildTarget === BUILD_TARGETS.TEST_DEV;
        switch (groupLabel) {
          case 'ui': {
            renderHtmlFile({
              htmlName: 'loading',
              browserPlatforms,
              shouldIncludeSnow,
              applyLavaMoat,
              isMMI: buildType === 'mmi',
            });
            renderHtmlFile({
              htmlName: 'popup',
              browserPlatforms,
              shouldIncludeSnow,
              applyLavaMoat,
            });
            renderHtmlFile({
              htmlName: 'notification',
              browserPlatforms,
              shouldIncludeSnow,
              applyLavaMoat,
              isMMI: buildType === 'mmi',
              isTest,
            });
            renderHtmlFile({
              htmlName: 'home',
              browserPlatforms,
              shouldIncludeSnow,
              applyLavaMoat,
              isMMI: buildType === 'mmi',
              isTest,
            });
            renderJavaScriptLoader({
              groupSet,
              commonSet,
              browserPlatforms,
              shouldIncludeSnow,
              applyLavaMoat,
              destinationFileName: 'load-app.js',
            });
            break;
          }
          case 'background': {
            renderHtmlFile({
              htmlName: 'background',
              groupSet,
              commonSet,
              browserPlatforms,
              shouldIncludeSnow,
              applyLavaMoat,
            });
            renderJavaScriptLoader({
              groupSet,
              commonSet,
              browserPlatforms,
              shouldIncludeSnow,
              applyLavaMoat,
              destinationFileName: 'load-background.js',
            });
            if (isEnableMV3) {
              const jsBundles = [
                ...commonSet.values(),
                ...groupSet.values(),
              ].map((label) => `../${label}.js`);
              await createManifestV3AppInitializationBundle({
                shouldIncludeSnow,
                applyLavaMoat,
                browserPlatforms,
                buildTarget,
                buildType,
                ignoredFiles,
                jsBundles,
                policyOnly,
                shouldLintFenceFiles,
                version,
              });
            }
            break;
          }
          case 'content-script': {
            renderHtmlFile({
              htmlName: 'trezor-usb-permissions',
              groupSet,
              commonSet,
              browserPlatforms,
              shouldIncludeSnow,
              applyLavaMoat: false,
            });
            break;
          }
          case 'offscreen': {
            renderJavaScriptLoader({
              groupSet,
              commonSet,
              browserPlatforms,
              shouldIncludeSnow,
              applyLavaMoat,
              destinationFileName: 'load-offscreen.js',
            });
            break;
          }
          default: {
            throw new Error(
              `build/scripts - unknown groupLabel "${groupLabel}"`,
            );
          }
        }
      }
    });

    await createBundle(buildConfiguration, { reloadOnChange });
  };
}

/**
 * Return a function that creates a single JavaScript bundle.
 *
 * @param {object} options - Build options.
 * @param {string[]} options.browserPlatforms - A list of browser platforms to
 * build the bundle for.
 * @param {BUILD_TARGETS} options.buildTarget - The current build target.
 * @param {string} options.buildType - The current build type (e.g. "main",
 * "flask", etc.).
 * @param {string} options.destFilepath - The file path the bundle should be
 * written to.
 * @param {string[]} options.entryFilepath - The entry point file path,
 * relative to the repository root directory.
 * @param {Record<string, unknown>} options.extraEnvironmentVariables - Extra
 * environment variables to inject just into this bundle.
 * @param {string[] | null} options.ignoredFiles - A list of files to exclude
 * from the current build.
 * @param {string} options.label - A label used to describe this bundle in any
 * diagnostic messages.
 * @param {boolean} options.policyOnly - Whether to stop the build after
 * generating the LavaMoat policy, skipping any writes to disk other than the
 * LavaMoat policy itself.
 * @param {boolean} options.shouldLintFenceFiles - Whether files with code
 * fences should be linted after fences have been removed.
 * @param {string} options.version - The current version of the extension.
 * @param {boolean} options.applyLavaMoat - Whether to apply LavaMoat or not
 * @returns {Function} A function that creates the bundle.
 */
function createNormalBundle({
  browserPlatforms,
  buildTarget,
  buildType,
  destFilepath,
  entryFilepath,
  extraEnvironmentVariables,
  ignoredFiles,
  label,
  policyOnly,
  shouldLintFenceFiles,
  version,
  applyLavaMoat,
}) {
  return async function () {
    // create bundler setup and apply defaults
    const buildConfiguration = createBuildConfiguration();
    buildConfiguration.label = label;
    const { bundlerOpts, events } = buildConfiguration;

    // devMode options
    const devMode = isDevBuild(buildTarget);
    const reloadOnChange = Boolean(devMode);
    const minify = Boolean(devMode) === false;

    const environment = getEnvironment({ buildTarget });
    const config = await getConfig(buildType, environment);
    const { activeBuild, variables } = config;
    setEnvironmentVariables({
      buildName: getBuildName({
        environment,
        buildType,
      }),
      isDevBuild: devMode,
      isTestBuild: isTestBuild(buildTarget),
      buildType,
      variables,
      environment,
      version,
    });
    Object.entries(extraEnvironmentVariables ?? {}).forEach(([key, value]) =>
      variables.set(key, value),
    );

    const features = {
      active: new Set(activeBuild.features ?? []),
      all: new Set(Object.keys(config.buildsYml.features)),
    };
    setupBundlerDefaults(buildConfiguration, {
      envVars: buildSafeVariableObject(variables),
      ignoredFiles,
      policyOnly,
      minify,
      features,
      reloadOnChange,
      shouldLintFenceFiles,
      applyLavaMoat,
    });

    // set bundle entries
    bundlerOpts.entries = [entryFilepath];

    // instrument pipeline
    events.on('configurePipeline', ({ pipeline }) => {
      // convert bundle stream to gulp vinyl stream
      // and ensure file contents are buffered
      pipeline.get('vinyl').push(source(destFilepath));
      pipeline.get('vinyl').push(buffer());
      // setup bundle destination
      browserPlatforms.forEach((platform) => {
        const dest = `./dist/${platform}/`;
        const destination = policyOnly ? noopWriteStream : gulp.dest(dest);
        pipeline.get('dest').push(destination);
      });
    });

    await createBundle(buildConfiguration, { reloadOnChange });
  };
}

function createBuildConfiguration() {
  const label = '(unnamed bundle)';
  const events = new EventEmitter();
  const bundlerOpts = {
    entries: [],
    transform: [],
    plugin: [],
    require: [],
    // non-standard bify options
    manualExternal: [],
    manualIgnore: [],
  };
  return { bundlerOpts, events, label };
}

function setupBundlerDefaults(
  buildConfiguration,
  {
    buildTarget,
    envVars,
    ignoredFiles,
    policyOnly,
    minify,
    features,
    reloadOnChange,
    shouldLintFenceFiles,
    applyLavaMoat,
  },
) {
  const { bundlerOpts } = buildConfiguration;
  const extensions = ['.js', '.ts', '.tsx'];

  Object.assign(bundlerOpts, {
    // Source transforms
    transform: [
      // // Remove code that should be excluded from builds of the current type
      createRemoveFencedCodeTransform(features, shouldLintFenceFiles),
      // Transpile top-level code
      [
        babelify,
        // Run TypeScript files through Babel
        {
          extensions,
        },
      ],
<<<<<<< HEAD
=======
      // We are transpelling the firebase package to be compatible with the lavaMoat restrictions
      [
        babelify,
        {
          only: ['./**/node_modules/firebase', './**/node_modules/@firebase'],
          global: true,
        },
      ],
>>>>>>> cf417bb2
    ],
    // Look for TypeScript files when walking the dependency tree
    extensions,
    // Use entryFilepath for moduleIds, easier to determine origin file
    fullPaths: isDevBuild(buildTarget) || isTestBuild(buildTarget),
    // For sourcemaps
    debug: true,
  });

  // Ensure react-devtools is only included in dev builds
  if (buildTarget !== BUILD_TARGETS.DEV) {
    bundlerOpts.manualIgnore.push('react-devtools');
    bundlerOpts.manualIgnore.push('remote-redux-devtools');
  }

  // This dependency uses WASM which we cannot execute in accordance with our CSP
  bundlerOpts.manualIgnore.push('@chainsafe/as-sha256');

  // Inject environment variables via node-style `process.env`
  if (envVars) {
    bundlerOpts.transform.push([envify(envVars), { global: true }]);
  }

  // Ensure that any files that should be ignored are excluded from the build
  if (ignoredFiles) {
    bundlerOpts.manualExclude = ignoredFiles;
  }

  // Setup reload on change
  if (reloadOnChange) {
    setupReloadOnChange(buildConfiguration);
  }

  if (!policyOnly) {
    if (minify) {
      setupMinification(buildConfiguration);
    }

    // Setup source maps
    setupSourcemaps(buildConfiguration, { buildTarget });
    // Setup wrapping of code against scuttling (before sourcemaps generation)
    setupScuttlingWrapping(buildConfiguration, applyLavaMoat, envVars);
  }
}

function setupReloadOnChange({ bundlerOpts, events }) {
  // Add plugin to options
  Object.assign(bundlerOpts, {
    plugin: [...bundlerOpts.plugin, watchify],
    // Required by watchify
    cache: {},
    packageCache: {},
  });
  // Instrument pipeline
  events.on('configurePipeline', ({ bundleStream }) => {
    // Handle build error to avoid breaking build process
    // (eg on syntax error)
    bundleStream.on('error', (err) => {
      gracefulError(err);
    });
  });
}

function setupMinification(buildConfiguration) {
  const minifyOpts = {
    mangle: {
      reserved: ['MetamaskInpageProvider'],
    },
  };
  const { events } = buildConfiguration;
  events.on('configurePipeline', ({ pipeline }) => {
    pipeline.get('minify').push(
      // this is the "gulp-terser-js" wrapper around the latest version of terser
      through.obj(
        callbackify(async (file, _enc) => {
          const input = {
            [file.sourceMap.file]: file.contents.toString(),
          };
          const opts = {
            sourceMap: {
              filename: file.sourceMap.file,
              content: file.sourceMap,
            },
            ...minifyOpts,
          };
          const res = await terser.minify(input, opts);
          file.contents = Buffer.from(res.code);
          applySourceMap(file, res.map);
          return file;
        }),
      ),
    );
  });
}

function setupScuttlingWrapping(buildConfiguration, applyLavaMoat, envVars) {
  const scuttlingConfig =
    envVars.ENABLE_MV3 === 'true' ||
    envVars.ENABLE_MV3 === undefined ||
    envVars.ENABLE_MV3 === true
      ? mv3ScuttlingConfig
      : standardScuttlingConfig;
  const { events } = buildConfiguration;
  events.on('configurePipeline', ({ pipeline }) => {
    pipeline.get('scuttle').push(
      through.obj(
        callbackify(async (file, _enc) => {
          const configForFile = scuttlingConfig[file.relative];
          if (applyLavaMoat && configForFile) {
            const wrapped = wrapAgainstScuttling(
              file.contents.toString(),
              configForFile,
            );
            file.contents = Buffer.from(wrapped, 'utf8');
          }
          return file;
        }),
      ),
    );
  });
}

function setupSourcemaps(buildConfiguration, { buildTarget }) {
  const { events } = buildConfiguration;
  events.on('configurePipeline', ({ pipeline }) => {
    pipeline.get('sourcemaps:init').push(sourcemaps.init({ loadMaps: true }));
    pipeline
      .get('sourcemaps:write')
      // Use inline source maps for development due to Chrome DevTools bug
      // https://bugs.chromium.org/p/chromium/issues/detail?id=931675
      .push(
        isDevBuild(buildTarget)
          ? sourcemaps.write()
          : sourcemaps.write('../sourcemaps', { addComment: false }),
      );
  });
}

async function createBundle(buildConfiguration, { reloadOnChange }) {
  const { label, bundlerOpts, events } = buildConfiguration;
  const bundler = browserify(bundlerOpts);

  // manually apply non-standard options
  bundler.external(bundlerOpts.manualExternal);
  bundler.ignore(bundlerOpts.manualIgnore);
  if (Array.isArray(bundlerOpts.manualExclude)) {
    bundler.exclude(bundlerOpts.manualExclude);
  }

  // output build logs to terminal
  bundler.on('log', log);

  // forward update event (used by watchify)
  bundler.on('update', () => performBundle());

  console.log(`Bundle start: "${label}"`);
  await performBundle();
  console.log(`Bundle end: "${label}"`);

  async function performBundle() {
    // this pipeline is created for every bundle
    // the labels are all the steps you can hook into
    const pipeline = labeledStreamSplicer([
      'groups',
      [],
      'vinyl',
      [],
      'scuttle',
      [],
      'sourcemaps:init',
      [],
      'minify',
      [],
      'sourcemaps:write',
      [],
      'dest',
      [],
    ]);
    const bundleStream = bundler.bundle();
    if (!reloadOnChange) {
      bundleStream.on('error', (error) => {
        console.error('Bundling failed! See details below.');
        logError(error);
        process.exit(1);
      });
      pipeline.on('error', (error) => {
        console.error('Pipeline failed! See details below.');
        logError(error);
        process.exit(1);
      });
    }
    // trigger build pipeline instrumentations
    events.emit('configurePipeline', { pipeline, bundleStream });
    // start bundle, send into pipeline
    bundleStream.pipe(pipeline);
    // nothing will consume pipeline, so let it flow
    pipeline.resume();

    await finished(pipeline);

    // call the completion event to handle any post-processing
    events.emit('bundleDone');
  }
}

function renderJavaScriptLoader({
  groupSet,
  commonSet,
  browserPlatforms,
  shouldIncludeSnow,
  applyLavaMoat,
  destinationFileName,
}) {
  if (applyLavaMoat === undefined) {
    throw new Error(
      'build/scripts/renderHtmlFile - must specify "applyLavaMoat" option',
    );
  }

  const jsBundles = [...commonSet.values(), ...groupSet.values()].map(
    (label) => `./${label}.js`,
  );

  const securityScripts = applyLavaMoat
    ? [
        './scripts/runtime-lavamoat.js',
        './scripts/lockdown-more.js',
        './scripts/policy-load.js',
      ]
    : [
        './scripts/lockdown-install.js',
        './scripts/lockdown-run.js',
        './scripts/lockdown-more.js',
        './scripts/runtime-cjs.js',
      ];

  const requiredScripts = [
<<<<<<< HEAD
    './scripts/snow.js',
    './scripts/use-snow.js',
=======
    ...(shouldIncludeSnow
      ? ['./scripts/snow.js', './scripts/use-snow.js']
      : []),
>>>>>>> cf417bb2
    './scripts/sentry-install.js',
    ...securityScripts,
    ...jsBundles,
  ];

  browserPlatforms.forEach((platform) => {
    const appLoadFilePath = './app/scripts/load-app.js';
    const appLoadContents = readFileSync(appLoadFilePath, 'utf8');

    const scriptDest = `./dist/${platform}/${destinationFileName}`;
    const scriptOutput = appLoadContents.replace(
      '/* SCRIPTS */',
      `...${JSON.stringify(requiredScripts)}`,
    );

    writeFileSync(scriptDest, scriptOutput);
  });
}

function renderHtmlFile({
  htmlName,
  browserPlatforms,
  shouldIncludeSnow,
  applyLavaMoat,
  isMMI,
  isTest,
}) {
  if (applyLavaMoat === undefined) {
    throw new Error(
      'build/scripts/renderHtmlFile - must specify "applyLavaMoat" option',
    );
  }
  if (shouldIncludeSnow === undefined) {
    throw new Error(
      'build/scripts/renderHtmlFile - must specify "shouldIncludeSnow" option',
    );
  }

  const htmlFilePath = `./app/${htmlName}.html`;
  const htmlTemplate = readFileSync(htmlFilePath, 'utf8');

  const eta = new Eta();
  const htmlOutput = eta.renderString(htmlTemplate, {
    isMMI,
    isTest,
    shouldIncludeSnow,
  });
  browserPlatforms.forEach((platform) => {
    const dest = `./dist/${platform}/${htmlName}.html`;
    // we dont have a way of creating async events atm
    writeFileSync(dest, htmlOutput);
  });
}

/**
 * Builds a javascript object that throws an error when trying to access a property that wasn't defined properly
 *
 * @param {Variables} variables
 * @returns {{[key: string]: unknown }} Variable definitions
 */
function buildSafeVariableObject(variables) {
  return new Proxy(
    {},
    {
      has(_, key) {
        return key !== '_'; // loose-envify uses "_" for settings
      },
      get(_, key) {
        if (key === '_') {
          return undefined; // loose-envify uses "_" for settings
        }
        return variables.get(key);
      },
    },
  );
}

function beep() {
  process.stdout.write('\x07');
}

function gracefulError(err) {
  console.warn(err);
  beep();
}<|MERGE_RESOLUTION|>--- conflicted
+++ resolved
@@ -924,8 +924,6 @@
           extensions,
         },
       ],
-<<<<<<< HEAD
-=======
       // We are transpelling the firebase package to be compatible with the lavaMoat restrictions
       [
         babelify,
@@ -934,7 +932,6 @@
           global: true,
         },
       ],
->>>>>>> cf417bb2
     ],
     // Look for TypeScript files when walking the dependency tree
     extensions,
@@ -1172,14 +1169,9 @@
       ];
 
   const requiredScripts = [
-<<<<<<< HEAD
-    './scripts/snow.js',
-    './scripts/use-snow.js',
-=======
     ...(shouldIncludeSnow
       ? ['./scripts/snow.js', './scripts/use-snow.js']
       : []),
->>>>>>> cf417bb2
     './scripts/sentry-install.js',
     ...securityScripts,
     ...jsBundles,
