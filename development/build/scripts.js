--- conflicted
+++ resolved
@@ -1212,13 +1212,6 @@
   const htmlTemplate = readFileSync(htmlFilePath, 'utf8');
 
   const eta = new Eta();
-<<<<<<< HEAD
-  const htmlOutput = eta.renderString(htmlTemplate, {
-    isMMI,
-    isTest,
-    shouldIncludeSnow,
-  });
-=======
   const htmlOutput = eta
     .renderString(htmlTemplate, { isMMI, isTest, shouldIncludeSnow })
     // these replacements are added to support the webpack build's automatic
@@ -1231,7 +1224,6 @@
     .replace('./scripts/load/ui.ts', './load-app.js')
     .replace('../ui/css/index.scss', './index.css')
     .replace('@lavamoat/snow/snow.prod.js', './scripts/snow.js');
->>>>>>> 717376e8
   browserPlatforms.forEach((platform) => {
     const dest = `./dist/${platform}/${htmlName}.html`;
     // we dont have a way of creating async events atm
