--- conflicted
+++ resolved
@@ -306,16 +306,12 @@
     // In MV3 we will need to build our offscreen entry point bundle and any
     // entry points for iframes that we want to lockdown with LavaMoat.
     if (process.env.ENABLE_MV3 === 'true') {
-<<<<<<< HEAD
-      standardEntryPoints.push('offscreen', 'trezor-iframe', 'ledger-iframe');
-=======
       standardEntryPoints.push(
         'offscreen',
         'trezor-iframe',
         'ledger-iframe',
         'lattice-iframe',
       );
->>>>>>> befc516a
     }
 
     const standardSubtask = createTask(
@@ -335,11 +331,8 @@
               return './offscreen/scripts/trezor-iframe.ts';
             case 'ledger-iframe':
               return './offscreen/scripts/ledger-iframe.ts';
-<<<<<<< HEAD
-=======
             case 'lattice-iframe':
               return './offscreen/scripts/lattice-iframe.ts';
->>>>>>> befc516a
             default:
               return `./app/scripts/${label}.js`;
           }
@@ -867,8 +860,6 @@
             });
             break;
           }
-<<<<<<< HEAD
-=======
           case 'lattice-iframe': {
             renderJavaScriptLoader({
               groupSet,
@@ -879,7 +870,6 @@
             });
             break;
           }
->>>>>>> befc516a
           default: {
             throw new Error(
               `build/scripts - unknown groupLabel "${groupLabel}"`,
