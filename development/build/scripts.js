// TODO(ritave): Remove switches on hardcoded build types

const { callbackify } = require('util');
const path = require('path');
const { writeFileSync, readFileSync, unlinkSync } = require('fs');
const EventEmitter = require('events');
const gulp = require('gulp');
const watch = require('gulp-watch');
const Vinyl = require('vinyl');
const source = require('vinyl-source-stream');
const buffer = require('vinyl-buffer');
const log = require('fancy-log');
const browserify = require('browserify');
const watchify = require('watchify');
const babelify = require('babelify');

const envify = require('loose-envify/custom');
const sourcemaps = require('gulp-sourcemaps');
const applySourceMap = require('vinyl-sourcemaps-apply');
const pify = require('pify');
const through = require('through2');
const endOfStream = pify(require('end-of-stream'));
const labeledStreamSplicer = require('labeled-stream-splicer').obj;
const wrapInStream = require('pumpify').obj;
const { Eta } = require('eta');
const lavapack = require('@lavamoat/lavapack');
const lavamoatBrowserify = require('lavamoat-browserify');
const terser = require('terser');

const bifyModuleGroups = require('bify-module-groups');

const { streamFlatMap } = require('../stream-flat-map');
const { setEnvironmentVariables } = require('./set-environment-variables');
const { BUILD_TARGETS } = require('./constants');
const { getConfig } = require('./config');
const {
  isDevBuild,
  isTestBuild,
  getEnvironment,
  logError,
  wrapAgainstScuttling,
  getBuildName,
  makeSelfInjecting,
} = require('./utils');

const {
  createTask,
  composeParallel,
  composeSeries,
  runInChildProcess,
} = require('./task');
const {
  createRemoveFencedCodeTransform,
} = require('./transforms/remove-fenced-code');

// map dist files to bag of needed native APIs against LM scuttling
const scuttlingConfigBase = {
  'scripts/sentry-install.js': {
    // globals sentry need to function
    window: '',
    navigator: '',
    location: '',
    Uint16Array: '',
    fetch: '',
    String: '',
    Math: '',
    Object: '',
    Symbol: '',
    Function: '',
    Array: '',
    Boolean: '',
    Number: '',
    Request: '',
    Date: '',
    JSON: '',
    encodeURIComponent: '',
    console: '',
    crypto: '',
    // {clear/set}Timeout are "this sensitive"
    clearTimeout: 'window',
    setTimeout: 'window',
    // sentry special props
    __SENTRY__: '',
    sentryHooks: '',
    sentry: '',
    appState: '',
    extra: '',
    stateHooks: '',
  },
};

const mv3ScuttlingConfig = { ...scuttlingConfigBase };

const standardScuttlingConfig = {
  ...scuttlingConfigBase,
  'scripts/sentry-install.js': {
    ...scuttlingConfigBase['scripts/sentry-install.js'],
    document: '',
  },
};

const noopWriteStream = through.obj((_file, _fileEncoding, callback) =>
  callback(),
);

module.exports = createScriptTasks;

/**
 * Create tasks for building JavaScript bundles and templates. One
 * task is returned for each build target. These build target tasks are
 * each composed of smaller tasks.
 *
 * @param {object} options - Build options.
 * @param {boolean} options.applyLavaMoat - Whether the build should use
 * LavaMoat at runtime or not.
 * @param {string[]} options.browserPlatforms - A list of browser platforms to
 * build bundles for.
 * @param {string} options.buildType - The current build type (e.g. "main",
 * "flask", etc.).
 * @param {string[] | null} options.ignoredFiles - A list of files to exclude
 * from the current build.
 * @param {boolean} options.isLavaMoat - Whether this build script is being run
 * using LavaMoat or not.
 * @param {object} options.livereload - The "gulp-livereload" server instance.
 * @param {boolean} options.policyOnly - Whether to stop the build after
 * generating the LavaMoat policy, skipping any writes to disk other than the
 * LavaMoat policy itself.
 * @param {boolean} options.shouldLintFenceFiles - Whether files with code
 * fences should be linted after fences have been removed.
 * @param {string} options.version - The current version of the extension.
 * @param options.shouldIncludeSnow - Whether the build should use
 * Snow at runtime or not.
 * @returns {object} A set of tasks, one for each build target.
 */
function createScriptTasks({
  shouldIncludeSnow,
  applyLavaMoat,
  browserPlatforms,
  buildType,
  ignoredFiles,
  isLavaMoat,
  livereload,
  policyOnly,
  shouldLintFenceFiles,
  version,
}) {
  // high level tasks
  return {
    // dev tasks (live reload)
    dev: createTasksForScriptBundles({
      buildTarget: BUILD_TARGETS.DEV,
      taskPrefix: 'scripts:core:dev',
    }),
    // production-like distributable build
    dist: createTasksForScriptBundles({
      buildTarget: BUILD_TARGETS.DIST,
      taskPrefix: 'scripts:core:dist',
    }),
    // production
    prod: createTasksForScriptBundles({
      buildTarget: BUILD_TARGETS.PROD,
      taskPrefix: 'scripts:core:prod',
    }),
    // built for CI tests
    test: createTasksForScriptBundles({
      buildTarget: BUILD_TARGETS.TEST,
      taskPrefix: 'scripts:core:test',
    }),
    // built for CI test debugging
    testDev: createTasksForScriptBundles({
      buildTarget: BUILD_TARGETS.TEST_DEV,
      taskPrefix: 'scripts:core:test-live',
    }),
  };

  /**
   * Define tasks for building the JavaScript modules used by the extension.
   * This function returns a single task that builds JavaScript modules in
   * parallel for a single type of build (e.g. dev, testing, production).
   *
   * @param {object} options - The build options.
   * @param {BUILD_TARGETS} options.buildTarget - The build target that these
   * JavaScript modules are intended for.
   * @param {string} options.taskPrefix - The prefix to use for the name of
   * each defined task.
   */
  function createTasksForScriptBundles({ buildTarget, taskPrefix }) {
    const standardEntryPoints = ['background', 'ui', 'content-script'];

    // In MV3 we will need to build our offscreen entry point bundle and any
    // entry points for iframes that we want to lockdown with LavaMoat.
    if (process.env.ENABLE_MV3 === 'true') {
      standardEntryPoints.push('offscreen');
    }

    const standardSubtask = createTask(
      `${taskPrefix}:standardEntryPoints`,
      createFactoredBuild({
        shouldIncludeSnow,
        applyLavaMoat,
        browserPlatforms,
        buildTarget,
        buildType,
        entryFiles: standardEntryPoints.map((label) => {
          switch (label) {
            case 'content-script':
              return './app/vendor/trezor/content-script.js';
            case 'offscreen':
              return './offscreen/scripts/offscreen.ts';
            default:
              return `./app/scripts/${label}.js`;
          }
        }),
        ignoredFiles,
        policyOnly,
        shouldLintFenceFiles,
        version,
      }),
    );

    // inpage must be built before contentscript
    // because inpage bundle result is included inside contentscript
    const contentscriptSubtask = createTask(
      `${taskPrefix}:contentscript`,
      createContentscriptBundle({ buildTarget }),
    );

    // this can run whenever
    const disableConsoleSubtask = createTask(
      `${taskPrefix}:disable-console`,
      createDisableConsoleBundle({ buildTarget }),
    );

    // this can run whenever
    const installSentrySubtask = createTask(
      `${taskPrefix}:sentry`,
      createSentryBundle({ buildTarget }),
    );

    // task for initiating browser livereload
    const initiateLiveReload = async () => {
      if (isDevBuild(buildTarget)) {
        // trigger live reload when the bundles are updated
        // this is not ideal, but overcomes the limitations:
        // - run from the main process (not child process tasks)
        // - after the first build has completed (thus the timeout)
        // - build tasks never "complete" when run with livereload + child process
        setTimeout(() => {
          watch('./dist/*/*.js', (event) => {
            livereload.changed(event.path);
          });
        }, 75e3);
      }
    };

    // make each bundle run in a separate process
    const allSubtasks = [
      standardSubtask,
      contentscriptSubtask,
      disableConsoleSubtask,
      installSentrySubtask,
    ].map((subtask) =>
      runInChildProcess(subtask, {
        shouldIncludeSnow,
        applyLavaMoat,
        buildType,
        isLavaMoat,
        policyOnly,
        shouldLintFenceFiles,
      }),
    );
    // make a parent task that runs each task in a child thread
    return composeParallel(initiateLiveReload, ...allSubtasks);
  }

  /**
   * Create a bundle for the "disable-console" module.
   *
   * @param {object} options - The build options.
   * @param {BUILD_TARGETS} options.buildTarget - The current build target.
   * @returns {Function} A function that creates the bundle.
   */
  function createDisableConsoleBundle({ buildTarget }) {
    const label = 'disable-console';
    return createNormalBundle({
      browserPlatforms,
      buildTarget,
      buildType,
      destFilepath: `scripts/${label}.js`,
      entryFilepath: `./app/scripts/${label}.js`,
      ignoredFiles,
      label,
      policyOnly,
      shouldLintFenceFiles,
      version,
      applyLavaMoat,
    });
  }

  /**
   * Create a bundle for the "sentry-install" module.
   *
   * @param {object} options - The build options.
   * @param {BUILD_TARGETS} options.buildTarget - The current build target.
   * @returns {Function} A function that creates the bundle.
   */
  function createSentryBundle({ buildTarget }) {
    const label = 'sentry-install';
    return createNormalBundle({
      browserPlatforms,
      buildTarget,
      buildType,
      destFilepath: `scripts/${label}.js`,
      entryFilepath: `./app/scripts/${label}.js`,
      ignoredFiles,
      label,
      policyOnly,
      shouldLintFenceFiles,
      version,
      applyLavaMoat,
    });
  }

  /**
   * Create bundles for the "contentscript" and "inpage" modules. The inpage
   * module is created first because it gets embedded in the contentscript
   * module.
   *
   * @param {object} options - The build options.
   * @param {BUILD_TARGETS} options.buildTarget - The current build target.
   * @returns {Function} A function that creates the bundles.
   */
  function createContentscriptBundle({ buildTarget }) {
    const inpage = 'inpage';
    const contentscript = 'contentscript';
    return composeSeries(
      createNormalBundle({
        buildTarget,
        buildType,
        browserPlatforms,
        destFilepath: `scripts/${inpage}.js`,
        entryFilepath: `./app/scripts/${inpage}.js`,
        label: inpage,
        ignoredFiles,
        policyOnly,
        shouldLintFenceFiles,
        version,
        applyLavaMoat,
      }),
      () => {
        // MV3 injects inpage into the tab's main world, but in MV2 we need
        // to do it manually:
        if (process.env.ENABLE_MV3) {
          return;
        }
        // stringify scripts/inpage.js into itself, and then make it inject itself into the page
        browserPlatforms.forEach((browser) => {
          makeSelfInjecting(
            path.join(__dirname, `../../dist/${browser}/scripts/${inpage}.js`),
          );
        });
        // delete the scripts/inpage.js source map, as it no longer represents
        // scripts/inpage.js and so `yarn source-map-explorer` can't handle it.
        // It's also not useful anyway, as scripts/inpage.js is injected as a
        // `script.textContent`, and not tracked in Sentry or browsers devtools
        // anyway.
        unlinkSync(
          path.join(
            __dirname,
            `../../dist/sourcemaps/scripts/${inpage}.js.map`,
          ),
        );
      },
      createNormalBundle({
        buildTarget,
        buildType,
        browserPlatforms,
        destFilepath: `scripts/${contentscript}.js`,
        entryFilepath: `./app/scripts/${contentscript}.js`,
        label: contentscript,
        ignoredFiles,
        policyOnly,
        shouldLintFenceFiles,
        version,
        applyLavaMoat,
      }),
    );
  }
}

/**
 * Create the bundle for the app initialization module used in manifest v3
 * builds.
 *
 * This must be called after the "background" bundles have been created, so
 * that the list of all background bundles can be injected into this bundle.
 *
 * @param {object} options - Build options.
 * @param {boolean} options.applyLavaMoat - Whether the build should use
 * LavaMoat at runtime or not.
 * @param {string[]} options.browserPlatforms - A list of browser platforms to
 * build bundles for.
 * @param {BUILD_TARGETS} options.buildTarget - The current build target.
 * @param {string} options.buildType - The current build type (e.g. "main",
 * "flask", etc.).
 * @param {string[] | null} options.ignoredFiles - A list of files to exclude
 * from the current build.
 * @param {string[]} options.jsBundles - A list of JavaScript bundles to be
 * injected into this bundle.
 * @param {boolean} options.policyOnly - Whether to stop the build after
 * generating the LavaMoat policy, skipping any writes to disk other than the
 * LavaMoat policy itself.
 * @param {boolean} options.shouldLintFenceFiles - Whether files with code
 * fences should be linted after fences have been removed.
 * @param {string} options.version - The current version of the extension.
 * @param options.shouldIncludeSnow - Whether the build should use
 * Snow at runtime or not.
 * @returns {Function} A function that creates the set of bundles.
 */
async function createManifestV3AppInitializationBundle({
  shouldIncludeSnow,
  applyLavaMoat,
  browserPlatforms,
  buildTarget,
  buildType,
  ignoredFiles,
  jsBundles,
  policyOnly,
  shouldLintFenceFiles,
  version,
}) {
  const label = 'app-init';
  // TODO: remove this filter for firefox once MV3 is supported in it
  const mv3BrowserPlatforms = browserPlatforms.filter(
    (platform) => platform !== 'firefox',
  );

  for (const filename of jsBundles) {
    if (filename.includes(',')) {
      throw new Error(
        `Invalid filename "${filename}", not allowed to contain comma.`,
      );
    }
  }

  const extraEnvironmentVariables = {
    USE_SNOW: shouldIncludeSnow,
    APPLY_LAVAMOAT: applyLavaMoat,
    FILE_NAMES: jsBundles.join(','),
  };

  await createNormalBundle({
    browserPlatforms: mv3BrowserPlatforms,
    buildTarget,
    buildType,
    destFilepath: 'scripts/app-init.js',
    entryFilepath: './app/scripts/app-init.js',
    extraEnvironmentVariables,
    ignoredFiles,
    label,
    policyOnly,
    shouldLintFenceFiles,
    version,
    applyLavaMoat,
  })();

  // Code below is used to set statsMode to true when testing in MV3
  // This is used to capture module initialisation stats using lavamoat.
  if (isTestBuild(buildTarget)) {
    const content = readFileSync(
      './dist/chrome/scripts/runtime-lavamoat.js',
      'utf8',
    );
    const fileOutput = content.replace('statsMode = false', 'statsMode = true');
    writeFileSync('./dist/chrome/scripts/runtime-lavamoat.js', fileOutput);
  }

  console.log(`Bundle end: service worker app-init.js`);
}

/**
 * Return a function that creates a set of factored bundles.
 *
 * For each entry point, a series of one or more bundles is created. These are
 * split up roughly by size, to ensure no single bundle exceeds the maximum
 * JavaScript file size imposed by Firefox.
 *
 * Modules that are common between all entry points are bundled separately, as
 * a set of one or more "common" bundles.
 *
 * @param {object} options - Build options.
 * @param {boolean} options.applyLavaMoat - Whether the build should use
 * LavaMoat at runtime or not.
 * @param {string[]} options.browserPlatforms - A list of browser platforms to
 * build bundles for.
 * @param {BUILD_TARGETS} options.buildTarget - The current build target.
 * @param {string} options.buildType - The current build type (e.g. "main",
 * "flask", etc.).
 * @param {string[]} options.entryFiles - A list of entry point file paths,
 * relative to the repository root directory.
 * @param {string[] | null} options.ignoredFiles - A list of files to exclude
 * from the current build.
 * @param {boolean} options.policyOnly - Whether to stop the build after
 * generating the LavaMoat policy, skipping any writes to disk other than the
 * LavaMoat policy itself.
 * @param {boolean} options.shouldLintFenceFiles - Whether files with code
 * fences should be linted after fences have been removed.
 * @param {string} options.version - The current version of the extension.
 * @param options.shouldIncludeSnow - Whether the build should use
 * Snow at runtime or not.
 * @returns {Function} A function that creates the set of bundles.
 */
function createFactoredBuild({
  shouldIncludeSnow,
  applyLavaMoat,
  browserPlatforms,
  buildTarget,
  buildType,
  entryFiles,
  ignoredFiles,
  policyOnly,
  shouldLintFenceFiles,
  version,
}) {
  return async function () {
    // create bundler setup and apply defaults
    const buildConfiguration = createBuildConfiguration();
    buildConfiguration.label = 'primary';
    const { bundlerOpts, events } = buildConfiguration;

    // devMode options
    const reloadOnChange = isDevBuild(buildTarget);
    const minify = !isDevBuild(buildTarget);

    const environment = getEnvironment({ buildTarget });
    const config = await getConfig(buildType, environment);
    const { variables, activeBuild } = config;
    setEnvironmentVariables({
      isDevBuild: reloadOnChange,
      isTestBuild: isTestBuild(buildTarget),
      buildName: getBuildName({
        environment,
        buildType,
      }),
      buildType,
      environment,
      variables,
      version,
    });
    const features = {
      active: new Set(activeBuild.features ?? []),
      all: new Set(Object.keys(config.buildsYml.features)),
    };
    setupBundlerDefaults(buildConfiguration, {
      buildTarget,
      variables,
      envVars: buildSafeVariableObject(variables),
      ignoredFiles,
      policyOnly,
      minify,
      features,
      reloadOnChange,
      shouldLintFenceFiles,
    });

    // set bundle entries
    bundlerOpts.entries = [...entryFiles];

    // setup lavamoat
    // lavamoat will add lavapack but it will be removed by bify-module-groups
    // we will re-add it later by installing a lavapack runtime
    const lavamoatOpts = {
      policy: path.resolve(
        __dirname,
        `../../lavamoat/browserify/${buildType}/policy.json`,
      ),
      policyDebug: path.resolve(
        __dirname,
        `../../lavamoat/browserify/${buildType}/policy-debug.json`,
      ),
      policyName: buildType,
      policyOverride: path.resolve(
        __dirname,
        `../../lavamoat/browserify/policy-override.json`,
      ),
      writeAutoPolicy: process.env.WRITE_AUTO_POLICY,
      writeAutoPolicyDebug: process.env.WRITE_AUTO_POLICY_DEBUG,
    };
    Object.assign(bundlerOpts, lavamoatBrowserify.args);
    bundlerOpts.plugin.push([lavamoatBrowserify, lavamoatOpts]);

    // setup bundle factoring with bify-module-groups plugin
    // note: this will remove lavapack, but its ok bc we manually readd it later
    Object.assign(bundlerOpts, bifyModuleGroups.plugin.args);
    bundlerOpts.plugin = [...bundlerOpts.plugin, [bifyModuleGroups.plugin]];

    // instrument pipeline
    let sizeGroupMap;
    events.on('configurePipeline', ({ pipeline }) => {
      // to be populated by the group-by-size transform
      sizeGroupMap = new Map();
      pipeline.get('groups').unshift(
        // factor modules
        bifyModuleGroups.groupByFactor({
          entryFileToLabel(filepath) {
            return path.parse(filepath).name;
          },
        }),
        // cap files at 2 mb
        bifyModuleGroups.groupBySize({
          sizeLimit: 2e6,
          groupingMap: sizeGroupMap,
        }),
      );
      // converts each module group into a single vinyl file containing its bundle
      const moduleGroupPackerStream = streamFlatMap((moduleGroup) => {
        const filename = `${moduleGroup.label}.js`;
        const childStream = wrapInStream(
          moduleGroup.stream,
          // we manually readd lavapack here bc bify-module-groups removes it
          lavapack({ raw: true, hasExports: true, includePrelude: false }),
          source(filename),
        );
        return childStream;
      });
      pipeline.get('vinyl').unshift(moduleGroupPackerStream, buffer());
      // add lavamoat policy loader file to packer output
      moduleGroupPackerStream.push(
        new Vinyl({
          path: 'scripts/policy-load.js',
          contents: lavapack.makePolicyLoaderStream(lavamoatOpts),
        }),
      );
      // setup bundle destination
      browserPlatforms.forEach((platform) => {
        const dest = `./dist/${platform}/`;
        const destination = policyOnly ? noopWriteStream : gulp.dest(dest);
        pipeline.get('dest').push(destination);
      });
    });

    // wait for bundle completion for postprocessing
    events.on('bundleDone', async () => {
      // Skip HTML generation if nothing is to be written to disk
      if (policyOnly) {
        return;
      }
      const commonSet = sizeGroupMap.get('common');
      // create entry points for each file
      for (const [groupLabel, groupSet] of sizeGroupMap.entries()) {
        // skip "common" group, they are added to all other groups
        if (groupSet === commonSet) {
          continue;
        }

        const isTest =
          buildTarget === BUILD_TARGETS.TEST ||
          buildTarget === BUILD_TARGETS.TEST_DEV;
        switch (groupLabel) {
          case 'ui': {
            renderHtmlFile({
              htmlName: 'loading',
              browserPlatforms,
              shouldIncludeSnow,
              applyLavaMoat,
              isMMI: buildType === 'mmi',
            });
            renderHtmlFile({
              htmlName: 'popup',
              browserPlatforms,
              shouldIncludeSnow,
              applyLavaMoat,
            });
            renderHtmlFile({
              htmlName: 'notification',
              browserPlatforms,
              shouldIncludeSnow,
              applyLavaMoat,
              isMMI: buildType === 'mmi',
              isTest,
            });
            renderHtmlFile({
              htmlName: 'home',
              browserPlatforms,
              shouldIncludeSnow,
              applyLavaMoat,
              isMMI: buildType === 'mmi',
              isTest,
            });
            renderJavaScriptLoader({
              groupSet,
              commonSet,
              browserPlatforms,
              shouldIncludeSnow,
              applyLavaMoat,
              destinationFileName: 'load-app.js',
            });
            break;
          }
          case 'background': {
            renderHtmlFile({
              htmlName: 'background',
              groupSet,
              commonSet,
              browserPlatforms,
              shouldIncludeSnow,
              applyLavaMoat,
            });
            renderJavaScriptLoader({
              groupSet,
              commonSet,
              browserPlatforms,
              shouldIncludeSnow,
              applyLavaMoat,
              destinationFileName: 'load-background.js',
            });
            if (process.env.ENABLE_MV3) {
              const jsBundles = [
                ...commonSet.values(),
                ...groupSet.values(),
              ].map((label) => `../${label}.js`);
              await createManifestV3AppInitializationBundle({
                shouldIncludeSnow,
                applyLavaMoat,
                browserPlatforms,
                buildTarget,
                buildType,
                ignoredFiles,
                jsBundles,
                policyOnly,
                shouldLintFenceFiles,
                version,
              });
            }
            break;
          }
          case 'content-script': {
            renderHtmlFile({
              htmlName: 'trezor-usb-permissions',
              groupSet,
              commonSet,
              browserPlatforms,
              shouldIncludeSnow,
              applyLavaMoat: false,
            });
            break;
          }
          case 'offscreen': {
            renderJavaScriptLoader({
              groupSet,
              commonSet,
              browserPlatforms,
              shouldIncludeSnow,
              applyLavaMoat,
              destinationFileName: 'load-offscreen.js',
            });
            break;
          }
          default: {
            throw new Error(
              `build/scripts - unknown groupLabel "${groupLabel}"`,
            );
          }
        }
      }
    });

    await createBundle(buildConfiguration, { reloadOnChange });
  };
}

/**
 * Return a function that creates a single JavaScript bundle.
 *
 * @param {object} options - Build options.
 * @param {string[]} options.browserPlatforms - A list of browser platforms to
 * build the bundle for.
 * @param {BUILD_TARGETS} options.buildTarget - The current build target.
 * @param {string} options.buildType - The current build type (e.g. "main",
 * "flask", etc.).
 * @param {string} options.destFilepath - The file path the bundle should be
 * written to.
 * @param {string[]} options.entryFilepath - The entry point file path,
 * relative to the repository root directory.
 * @param {Record<string, unknown>} options.extraEnvironmentVariables - Extra
 * environment variables to inject just into this bundle.
 * @param {string[] | null} options.ignoredFiles - A list of files to exclude
 * from the current build.
 * @param {string} options.label - A label used to describe this bundle in any
 * diagnostic messages.
 * @param {boolean} options.policyOnly - Whether to stop the build after
 * generating the LavaMoat policy, skipping any writes to disk other than the
 * LavaMoat policy itself.
 * @param {boolean} options.shouldLintFenceFiles - Whether files with code
 * fences should be linted after fences have been removed.
 * @param {string} options.version - The current version of the extension.
 * @param {boolean} options.applyLavaMoat - Whether to apply LavaMoat or not
 * @returns {Function} A function that creates the bundle.
 */
function createNormalBundle({
  browserPlatforms,
  buildTarget,
  buildType,
  destFilepath,
  entryFilepath,
  extraEnvironmentVariables,
  ignoredFiles,
  label,
  policyOnly,
  shouldLintFenceFiles,
  version,
  applyLavaMoat,
}) {
  return async function () {
    // create bundler setup and apply defaults
    const buildConfiguration = createBuildConfiguration();
    buildConfiguration.label = label;
    const { bundlerOpts, events } = buildConfiguration;

    // devMode options
    const devMode = isDevBuild(buildTarget);
    const reloadOnChange = Boolean(devMode);
    const minify = Boolean(devMode) === false;

    const environment = getEnvironment({ buildTarget });
    const config = await getConfig(buildType, environment);
    const { activeBuild, variables } = config;
    setEnvironmentVariables({
      buildName: getBuildName({
        environment,
        buildType,
      }),
      isDevBuild: devMode,
      isTestBuild: isTestBuild(buildTarget),
      buildType,
      variables,
      environment,
      version,
    });
    Object.entries(extraEnvironmentVariables ?? {}).forEach(([key, value]) =>
      variables.set(key, value),
    );

    const features = {
      active: new Set(activeBuild.features ?? []),
      all: new Set(Object.keys(config.buildsYml.features)),
    };
    setupBundlerDefaults(buildConfiguration, {
      envVars: buildSafeVariableObject(variables),
      ignoredFiles,
      policyOnly,
      minify,
      features,
      reloadOnChange,
      shouldLintFenceFiles,
      applyLavaMoat,
    });

    // set bundle entries
    bundlerOpts.entries = [entryFilepath];

    // instrument pipeline
    events.on('configurePipeline', ({ pipeline }) => {
      // convert bundle stream to gulp vinyl stream
      // and ensure file contents are buffered
      pipeline.get('vinyl').push(source(destFilepath));
      pipeline.get('vinyl').push(buffer());
      // setup bundle destination
      browserPlatforms.forEach((platform) => {
        const dest = `./dist/${platform}/`;
        const destination = policyOnly ? noopWriteStream : gulp.dest(dest);
        pipeline.get('dest').push(destination);
      });
    });

    await createBundle(buildConfiguration, { reloadOnChange });
  };
}

function createBuildConfiguration() {
  const label = '(unnamed bundle)';
  const events = new EventEmitter();
  const bundlerOpts = {
    entries: [],
    transform: [],
    plugin: [],
    require: [],
    // non-standard bify options
    manualExternal: [],
    manualIgnore: [],
  };
  return { bundlerOpts, events, label };
}

function setupBundlerDefaults(
  buildConfiguration,
  {
    buildTarget,
    envVars,
    ignoredFiles,
    policyOnly,
    minify,
    features,
    reloadOnChange,
    shouldLintFenceFiles,
    applyLavaMoat,
  },
) {
  const { bundlerOpts } = buildConfiguration;
  const extensions = ['.js', '.ts', '.tsx'];

  Object.assign(bundlerOpts, {
    // Source transforms
    transform: [
      // // Remove code that should be excluded from builds of the current type
      createRemoveFencedCodeTransform(features, shouldLintFenceFiles),
      // Transpile top-level code
      [
        babelify,
        // Run TypeScript files through Babel
        {
          extensions,
        },
      ],
      // We are transpelling the firebase package to be compatible with the lavaMoat restrictions
      [
        babelify,
        {
          only: ['./**/node_modules/firebase', './**/node_modules/@firebase'],
          global: true,
        },
      ],
    ],
    // Look for TypeScript files when walking the dependency tree
    extensions,
    // Use entryFilepath for moduleIds, easier to determine origin file
    fullPaths: isDevBuild(buildTarget) || isTestBuild(buildTarget),
    // For sourcemaps
    debug: true,
  });

  // Ensure react-devtools is only included in dev builds
  if (buildTarget !== BUILD_TARGETS.DEV) {
    bundlerOpts.manualIgnore.push('react-devtools');
    bundlerOpts.manualIgnore.push('remote-redux-devtools');
  }

  // This dependency uses WASM which we cannot execute in accordance with our CSP
  bundlerOpts.manualIgnore.push('@chainsafe/as-sha256');

  // Inject environment variables via node-style `process.env`
  if (envVars) {
    bundlerOpts.transform.push([envify(envVars), { global: true }]);
  }

  // Ensure that any files that should be ignored are excluded from the build
  if (ignoredFiles) {
    bundlerOpts.manualExclude = ignoredFiles;
  }

  // Setup reload on change
  if (reloadOnChange) {
    setupReloadOnChange(buildConfiguration);
  }

  if (!policyOnly) {
    if (minify) {
      setupMinification(buildConfiguration);
    }

    // Setup source maps
    setupSourcemaps(buildConfiguration, { buildTarget });
    // Setup wrapping of code against scuttling (before sourcemaps generation)
    setupScuttlingWrapping(buildConfiguration, applyLavaMoat, envVars);
  }
}

function setupReloadOnChange({ bundlerOpts, events }) {
  // Add plugin to options
  Object.assign(bundlerOpts, {
    plugin: [...bundlerOpts.plugin, watchify],
    // Required by watchify
    cache: {},
    packageCache: {},
  });
  // Instrument pipeline
  events.on('configurePipeline', ({ bundleStream }) => {
    // Handle build error to avoid breaking build process
    // (eg on syntax error)
    bundleStream.on('error', (err) => {
      gracefulError(err);
    });
  });
}

function setupMinification(buildConfiguration) {
  const minifyOpts = {
    mangle: {
      reserved: ['MetamaskInpageProvider'],
    },
  };
  const { events } = buildConfiguration;
  events.on('configurePipeline', ({ pipeline }) => {
    pipeline.get('minify').push(
      // this is the "gulp-terser-js" wrapper around the latest version of terser
      through.obj(
        callbackify(async (file, _enc) => {
          const input = {
            [file.sourceMap.file]: file.contents.toString(),
          };
          const opts = {
            sourceMap: {
              filename: file.sourceMap.file,
              content: file.sourceMap,
            },
            ...minifyOpts,
          };
          const res = await terser.minify(input, opts);
          file.contents = Buffer.from(res.code);
          applySourceMap(file, res.map);
          return file;
        }),
      ),
    );
  });
}

function setupScuttlingWrapping(buildConfiguration, applyLavaMoat, envVars) {
  const scuttlingConfig =
    envVars.ENABLE_MV3 === 'true'
      ? mv3ScuttlingConfig
      : standardScuttlingConfig;
  const { events } = buildConfiguration;
  events.on('configurePipeline', ({ pipeline }) => {
    pipeline.get('scuttle').push(
      through.obj(
        callbackify(async (file, _enc) => {
          const configForFile = scuttlingConfig[file.relative];
          if (applyLavaMoat && configForFile) {
            const wrapped = wrapAgainstScuttling(
              file.contents.toString(),
              configForFile,
            );
            file.contents = Buffer.from(wrapped, 'utf8');
          }
          return file;
        }),
      ),
    );
  });
}

function setupSourcemaps(buildConfiguration, { buildTarget }) {
  const { events } = buildConfiguration;
  events.on('configurePipeline', ({ pipeline }) => {
    pipeline.get('sourcemaps:init').push(sourcemaps.init({ loadMaps: true }));
    pipeline
      .get('sourcemaps:write')
      // Use inline source maps for development due to Chrome DevTools bug
      // https://bugs.chromium.org/p/chromium/issues/detail?id=931675
      .push(
        isDevBuild(buildTarget)
          ? sourcemaps.write()
          : sourcemaps.write('../sourcemaps', { addComment: false }),
      );
  });
}

async function createBundle(buildConfiguration, { reloadOnChange }) {
  const { label, bundlerOpts, events } = buildConfiguration;
  const bundler = browserify(bundlerOpts);

  // manually apply non-standard options
  bundler.external(bundlerOpts.manualExternal);
  bundler.ignore(bundlerOpts.manualIgnore);
  if (Array.isArray(bundlerOpts.manualExclude)) {
    bundler.exclude(bundlerOpts.manualExclude);
  }

  // output build logs to terminal
  bundler.on('log', log);

  // forward update event (used by watchify)
  bundler.on('update', () => performBundle());

  console.log(`Bundle start: "${label}"`);
  await performBundle();
  console.log(`Bundle end: "${label}"`);

  async function performBundle() {
    // this pipeline is created for every bundle
    // the labels are all the steps you can hook into
    const pipeline = labeledStreamSplicer([
      'groups',
      [],
      'vinyl',
      [],
      'scuttle',
      [],
      'sourcemaps:init',
      [],
      'minify',
      [],
      'sourcemaps:write',
      [],
      'dest',
      [],
    ]);
    const bundleStream = bundler.bundle();
    if (!reloadOnChange) {
      bundleStream.on('error', (error) => {
        console.error('Bundling failed! See details below.');
        logError(error);
        process.exit(1);
      });
      pipeline.on('error', (error) => {
        console.error('Pipeline failed! See details below.');
        logError(error);
        process.exit(1);
      });
    }
    // trigger build pipeline instrumentations
    events.emit('configurePipeline', { pipeline, bundleStream });
    // start bundle, send into pipeline
    bundleStream.pipe(pipeline);
    // nothing will consume pipeline, so let it flow
    pipeline.resume();

    await endOfStream(pipeline);

    // call the completion event to handle any post-processing
    events.emit('bundleDone');
  }
}

function renderJavaScriptLoader({
  groupSet,
  commonSet,
  browserPlatforms,
  shouldIncludeSnow,
  applyLavaMoat,
  destinationFileName,
}) {
  if (applyLavaMoat === undefined) {
    throw new Error(
      'build/scripts/renderHtmlFile - must specify "applyLavaMoat" option',
    );
  }

  const jsBundles = [...commonSet.values(), ...groupSet.values()].map(
    (label) => `./${label}.js`,
  );

  const securityScripts = applyLavaMoat
    ? [
        './scripts/runtime-lavamoat.js',
        './scripts/lockdown-more.js',
        './scripts/policy-load.js',
      ]
    : [
        './scripts/lockdown-install.js',
        './scripts/lockdown-run.js',
        './scripts/lockdown-more.js',
        './scripts/runtime-cjs.js',
      ];

  const requiredScripts = [
<<<<<<< HEAD
    './scripts/snow.js',
    './scripts/use-snow.js',
=======
    ...(shouldIncludeSnow
      ? ['./scripts/snow.js', './scripts/use-snow.js']
      : []),
>>>>>>> 38199bb1
    './scripts/sentry-install.js',
    ...securityScripts,
    ...jsBundles,
  ];

  browserPlatforms.forEach((platform) => {
    const appLoadFilePath = './app/scripts/load-app.js';
    const appLoadContents = readFileSync(appLoadFilePath, 'utf8');

    const scriptDest = `./dist/${platform}/${destinationFileName}`;
    const scriptOutput = appLoadContents.replace(
      '/* SCRIPTS */',
      `...${JSON.stringify(requiredScripts)}`,
    );

    writeFileSync(scriptDest, scriptOutput);
  });
}

function renderHtmlFile({
  htmlName,
  browserPlatforms,
  shouldIncludeSnow,
  applyLavaMoat,
  isMMI,
  isTest,
}) {
  if (applyLavaMoat === undefined) {
    throw new Error(
      'build/scripts/renderHtmlFile - must specify "applyLavaMoat" option',
    );
  }
  if (shouldIncludeSnow === undefined) {
    throw new Error(
      'build/scripts/renderHtmlFile - must specify "shouldIncludeSnow" option',
    );
  }

  const htmlFilePath = `./app/${htmlName}.html`;
  const htmlTemplate = readFileSync(htmlFilePath, 'utf8');

  const eta = new Eta();
  const htmlOutput = eta.renderString(htmlTemplate, {
    isMMI,
    isTest,
    shouldIncludeSnow,
  });
  browserPlatforms.forEach((platform) => {
    const dest = `./dist/${platform}/${htmlName}.html`;
    // we dont have a way of creating async events atm
    writeFileSync(dest, htmlOutput);
  });
}

/**
 * Builds a javascript object that throws an error when trying to access a property that wasn't defined properly
 *
 * @param {Variables} variables
 * @returns {{[key: string]: unknown }} Variable definitions
 */
function buildSafeVariableObject(variables) {
  return new Proxy(
    {},
    {
      has(_, key) {
        return key !== '_'; // loose-envify uses "_" for settings
      },
      get(_, key) {
        if (key === '_') {
          return undefined; // loose-envify uses "_" for settings
        }
        return variables.get(key);
      },
    },
  );
}

function beep() {
  process.stdout.write('\x07');
}

function gracefulError(err) {
  console.warn(err);
  beep();
}<|MERGE_RESOLUTION|>--- conflicted
+++ resolved
@@ -1165,14 +1165,9 @@
       ];
 
   const requiredScripts = [
-<<<<<<< HEAD
-    './scripts/snow.js',
-    './scripts/use-snow.js',
-=======
     ...(shouldIncludeSnow
       ? ['./scripts/snow.js', './scripts/use-snow.js']
       : []),
->>>>>>> 38199bb1
     './scripts/sentry-install.js',
     ...securityScripts,
     ...jsBundles,
