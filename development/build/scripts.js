const { callbackify } = require('util');
const path = require('path');
const { writeFileSync, readFileSync } = require('fs');
const EventEmitter = require('events');
const gulp = require('gulp');
const watch = require('gulp-watch');
const Vinyl = require('vinyl');
const source = require('vinyl-source-stream');
const buffer = require('vinyl-buffer');
const log = require('fancy-log');
const browserify = require('browserify');
const watchify = require('watchify');
const babelify = require('babelify');
const brfs = require('brfs');
const envify = require('loose-envify/custom');
const sourcemaps = require('gulp-sourcemaps');
const applySourceMap = require('vinyl-sourcemaps-apply');
const pify = require('pify');
const through = require('through2');
const endOfStream = pify(require('end-of-stream'));
const labeledStreamSplicer = require('labeled-stream-splicer').obj;
const wrapInStream = require('pumpify').obj;
const Sqrl = require('squirrelly');
const lavapack = require('@lavamoat/lavapack');
const lavamoatBrowserify = require('lavamoat-browserify');
const terser = require('terser');

const bifyModuleGroups = require('bify-module-groups');

const phishingWarningManifest = require('@metamask/phishing-warning/package.json');
const { streamFlatMap } = require('../stream-flat-map');
const { BuildType } = require('../lib/build-type');
const { generateIconNames } = require('../generate-icon-names');
const { BUILD_TARGETS, ENVIRONMENT } = require('./constants');
const { getConfig, getProductionConfig } = require('./config');
const {
  isDevBuild,
  isTestBuild,
  getEnvironment,
  logError,
  wrapAgainstScuttling,
} = require('./utils');

const {
  createTask,
  composeParallel,
  composeSeries,
  runInChildProcess,
} = require('./task');
const {
  createRemoveFencedCodeTransform,
} = require('./transforms/remove-fenced-code');

// map dist files to bag of needed native APIs against LM scuttling
const scuttlingConfig = {
  'sentry-install.js': {
    // globals sentry need to function
    window: '',
    navigator: '',
    location: '',
    Uint16Array: '',
    fetch: '',
    String: '',
    Math: '',
    Object: '',
    Symbol: '',
    Function: '',
    Array: '',
    Boolean: '',
    Number: '',
    Request: '',
    Date: '',
    document: '',
    JSON: '',
    encodeURIComponent: '',
    crypto: '',
    // {clear/set}Timeout are "this sensitive"
    clearTimeout: 'window',
    setTimeout: 'window',
    // sentry special props
    __SENTRY__: '',
    sentryHooks: '',
    sentry: '',
    appState: '',
    extra: '',
    stateHooks: '',
  },
};

/**
 * Get the appropriate Infura project ID.
 *
 * @param {object} options - The Infura project ID options.
 * @param {BuildType} options.buildType - The current build type.
 * @param {object} options.config - The environment variable configuration.
 * @param {ENVIRONMENT[keyof ENVIRONMENT]} options.environment - The build environment.
 * @param {boolean} options.testing - Whether this is a test build or not.
 * @returns {string} The Infura project ID.
 */
function getInfuraProjectId({ buildType, config, environment, testing }) {
  if (testing) {
    return '00000000000000000000000000000000';
  } else if (environment !== ENVIRONMENT.PRODUCTION) {
    // Skip validation because this is unset on PRs from forks.
    return config.INFURA_PROJECT_ID;
  } else if (buildType === BuildType.main) {
    return config.INFURA_PROD_PROJECT_ID;
  } else if (buildType === BuildType.beta) {
    return config.INFURA_BETA_PROJECT_ID;
  } else if (buildType === BuildType.flask) {
    return config.INFURA_FLASK_PROJECT_ID;
  } else if (buildType === BuildType.mmi) {
    return config.INFURA_MMI_PROJECT_ID;
  }
  throw new Error(`Invalid build type: '${buildType}'`);
}

/**
 * Get the appropriate Segment write key.
 *
 * @param {object} options - The Segment write key options.
 * @param {BuildType} options.buildType - The current build type.
 * @param {object} options.config - The environment variable configuration.
 * @param {keyof ENVIRONMENT} options.environment - The current build environment.
 * @returns {string} The Segment write key.
 */
function getSegmentWriteKey({ buildType, config, environment }) {
  if (environment !== ENVIRONMENT.PRODUCTION) {
    // Skip validation because this is unset on PRs from forks, and isn't necessary for development builds.
    return config.SEGMENT_WRITE_KEY;
  } else if (buildType === BuildType.main) {
    return config.SEGMENT_PROD_WRITE_KEY;
  } else if (buildType === BuildType.beta) {
    return config.SEGMENT_BETA_WRITE_KEY;
  } else if (buildType === BuildType.flask) {
    return config.SEGMENT_FLASK_WRITE_KEY;
  } else if (buildType === BuildType.mmi) {
    return config.SEGMENT_MMI_WRITE_KEY;
  }
  throw new Error(`Invalid build type: '${buildType}'`);
}

/**
 * Get the URL for the phishing warning page, if it has been set.
 *
 * @param {object} options - The phishing warning page options.
 * @param {object} options.config - The environment variable configuration.
 * @param {boolean} options.testing - Whether this is a test build or not.
 * @returns {string} The URL for the phishing warning page, or `undefined` if no URL is set.
 */
function getPhishingWarningPageUrl({ config, testing }) {
  let phishingWarningPageUrl = config.PHISHING_WARNING_PAGE_URL;

  if (!phishingWarningPageUrl) {
    phishingWarningPageUrl = testing
      ? 'http://localhost:9999/'
      : `https://metamask.github.io/phishing-warning/v${phishingWarningManifest.version}/`;
  }

  // We add a hash/fragment to the URL dynamically, so we need to ensure it
  // has a valid pathname to append a hash to.
  const normalizedUrl = phishingWarningPageUrl.endsWith('/')
    ? phishingWarningPageUrl
    : `${phishingWarningPageUrl}/`;

  let phishingWarningPageUrlObject;
  try {
    // eslint-disable-next-line no-new
    phishingWarningPageUrlObject = new URL(normalizedUrl);
  } catch (error) {
    throw new Error(
      `Invalid phishing warning page URL: '${normalizedUrl}'`,
      error,
    );
  }
  if (phishingWarningPageUrlObject.hash) {
    // The URL fragment must be set dynamically
    throw new Error(
      `URL fragment not allowed in phishing warning page URL: '${normalizedUrl}'`,
    );
  }

  return normalizedUrl;
}

const noopWriteStream = through.obj((_file, _fileEncoding, callback) =>
  callback(),
);

module.exports = createScriptTasks;

/**
 * Create tasks for building JavaScript bundles and templates. One
 * task is returned for each build target. These build target tasks are
 * each composed of smaller tasks.
 *
 * @param {object} options - Build options.
 * @param {boolean} options.applyLavaMoat - Whether the build should use
 * LavaMoat at runtime or not.
 * @param {string[]} options.browserPlatforms - A list of browser platforms to
 * build bundles for.
 * @param {BuildType} options.buildType - The current build type (e.g. "main",
 * "flask", etc.).
 * @param {string[] | null} options.ignoredFiles - A list of files to exclude
 * from the current build.
 * @param {boolean} options.isLavaMoat - Whether this build script is being run
 * using LavaMoat or not.
 * @param {object} options.livereload - The "gulp-livereload" server instance.
 * @param {boolean} options.policyOnly - Whether to stop the build after
 * generating the LavaMoat policy, skipping any writes to disk other than the
 * LavaMoat policy itself.
 * @param {boolean} options.shouldLintFenceFiles - Whether files with code
 * fences should be linted after fences have been removed.
 * @param {string} options.version - The current version of the extension.
 * @returns {object} A set of tasks, one for each build target.
 */
function createScriptTasks({
  applyLavaMoat,
  browserPlatforms,
  buildType,
  ignoredFiles,
  isLavaMoat,
  livereload,
  policyOnly,
  shouldLintFenceFiles,
  version,
}) {
  // high level tasks
  return {
    // dev tasks (live reload)
    dev: createTasksForScriptBundles({
      buildTarget: BUILD_TARGETS.DEV,
      taskPrefix: 'scripts:core:dev',
    }),
    // production-like distributable build
    dist: createTasksForScriptBundles({
      buildTarget: BUILD_TARGETS.DIST,
      taskPrefix: 'scripts:core:dist',
    }),
    // production
    prod: createTasksForScriptBundles({
      buildTarget: BUILD_TARGETS.PROD,
      taskPrefix: 'scripts:core:prod',
    }),
    // built for CI tests
    test: createTasksForScriptBundles({
      buildTarget: BUILD_TARGETS.TEST,
      taskPrefix: 'scripts:core:test',
    }),
    // built for CI test debugging
    testDev: createTasksForScriptBundles({
      buildTarget: BUILD_TARGETS.TEST_DEV,
      taskPrefix: 'scripts:core:test-live',
    }),
  };

  /**
   * Define tasks for building the JavaScript modules used by the extension.
   * This function returns a single task that builds JavaScript modules in
   * parallel for a single type of build (e.g. dev, testing, production).
   *
   * @param {object} options - The build options.
   * @param {BUILD_TARGETS} options.buildTarget - The build target that these
   * JavaScript modules are intended for.
   * @param {string} options.taskPrefix - The prefix to use for the name of
   * each defined task.
   */
  function createTasksForScriptBundles({ buildTarget, taskPrefix }) {
    const standardEntryPoints = ['background', 'ui', 'content-script'];
    const standardSubtask = createTask(
      `${taskPrefix}:standardEntryPoints`,
      createFactoredBuild({
        applyLavaMoat,
        browserPlatforms,
        buildTarget,
        buildType,
        entryFiles: standardEntryPoints.map((label) => {
          if (label === 'content-script') {
            return './app/vendor/trezor/content-script.js';
          }
          return `./app/scripts/${label}.js`;
        }),
        ignoredFiles,
        policyOnly,
        shouldLintFenceFiles,
        version,
      }),
    );

    // inpage must be built before contentscript
    // because inpage bundle result is included inside contentscript
    const contentscriptSubtask = createTask(
      `${taskPrefix}:contentscript`,
      createContentscriptBundle({ buildTarget }),
    );

    // this can run whenever
    const disableConsoleSubtask = createTask(
      `${taskPrefix}:disable-console`,
      createDisableConsoleBundle({ buildTarget }),
    );

    // this can run whenever
    const installSentrySubtask = createTask(
      `${taskPrefix}:sentry`,
      createSentryBundle({ buildTarget }),
    );

    // task for initiating browser livereload
    const initiateLiveReload = async () => {
      if (isDevBuild(buildTarget)) {
        // trigger live reload when the bundles are updated
        // this is not ideal, but overcomes the limitations:
        // - run from the main process (not child process tasks)
        // - after the first build has completed (thus the timeout)
        // - build tasks never "complete" when run with livereload + child process
        setTimeout(() => {
          watch('./dist/*/*.js', (event) => {
            livereload.changed(event.path);
          });
        }, 75e3);
      }
    };

    // make each bundle run in a separate process
    const allSubtasks = [
      standardSubtask,
      contentscriptSubtask,
      disableConsoleSubtask,
      installSentrySubtask,
    ].map((subtask) =>
      runInChildProcess(subtask, {
        applyLavaMoat,
        buildType,
        isLavaMoat,
        policyOnly,
        shouldLintFenceFiles,
      }),
    );
    // make a parent task that runs each task in a child thread
    return composeParallel(initiateLiveReload, ...allSubtasks);
  }

  /**
   * Create a bundle for the "disable-console" module.
   *
   * @param {object} options - The build options.
   * @param {BUILD_TARGETS} options.buildTarget - The current build target.
   * @returns {Function} A function that creates the bundle.
   */
  function createDisableConsoleBundle({ buildTarget }) {
    const label = 'disable-console';
    return createNormalBundle({
      browserPlatforms,
      buildTarget,
      buildType,
      destFilepath: `${label}.js`,
      entryFilepath: `./app/scripts/${label}.js`,
      ignoredFiles,
      label,
      policyOnly,
      shouldLintFenceFiles,
      version,
      applyLavaMoat,
    });
  }

  /**
   * Create a bundle for the "sentry-install" module.
   *
   * @param {object} options - The build options.
   * @param {BUILD_TARGETS} options.buildTarget - The current build target.
   * @returns {Function} A function that creates the bundle.
   */
  function createSentryBundle({ buildTarget }) {
    const label = 'sentry-install';
    return createNormalBundle({
      browserPlatforms,
      buildTarget,
      buildType,
      destFilepath: `${label}.js`,
      entryFilepath: `./app/scripts/${label}.js`,
      ignoredFiles,
      label,
      policyOnly,
      shouldLintFenceFiles,
      version,
      applyLavaMoat,
    });
  }

  /**
   * Create bundles for the "contentscript" and "inpage" modules. The inpage
   * module is created first because it gets embedded in the contentscript
   * module.
   *
   * @param {object} options - The build options.
   * @param {BUILD_TARGETS} options.buildTarget - The current build target.
   * @returns {Function} A function that creates the bundles.
   */
  function createContentscriptBundle({ buildTarget }) {
    const inpage = 'inpage';
    const contentscript = 'contentscript';
    return composeSeries(
      createNormalBundle({
        buildTarget,
        buildType,
        browserPlatforms,
        destFilepath: `${inpage}.js`,
        entryFilepath: `./app/scripts/${inpage}.js`,
        label: inpage,
        ignoredFiles,
        policyOnly,
        shouldLintFenceFiles,
        version,
        applyLavaMoat,
      }),
      createNormalBundle({
        buildTarget,
        buildType,
        browserPlatforms,
        destFilepath: `${contentscript}.js`,
        entryFilepath: `./app/scripts/${contentscript}.js`,
        label: contentscript,
        ignoredFiles,
        policyOnly,
        shouldLintFenceFiles,
        version,
        applyLavaMoat,
      }),
    );
  }
}

/**
 * Create the bundle for the app initialization module used in manifest v3
 * builds.
 *
 * This must be called after the "background" bundles have been created, so
 * that the list of all background bundles can be injected into this bundle.
 *
 * @param {object} options - Build options.
 * @param {boolean} options.applyLavaMoat - Whether the build should use
 * LavaMoat at runtime or not.
 * @param {string[]} options.browserPlatforms - A list of browser platforms to
 * build bundles for.
 * @param {BUILD_TARGETS} options.buildTarget - The current build target.
 * @param {BuildType} options.buildType - The current build type (e.g. "main",
 * "flask", etc.).
 * @param {string[] | null} options.ignoredFiles - A list of files to exclude
 * from the current build.
 * @param {string[]} options.jsBundles - A list of JavaScript bundles to be
 * injected into this bundle.
 * @param {boolean} options.policyOnly - Whether to stop the build after
 * generating the LavaMoat policy, skipping any writes to disk other than the
 * LavaMoat policy itself.
 * @param {boolean} options.shouldLintFenceFiles - Whether files with code
 * fences should be linted after fences have been removed.
 * @param {string} options.version - The current version of the extension.
 * @returns {Function} A function that creates the set of bundles.
 */
async function createManifestV3AppInitializationBundle({
  applyLavaMoat,
  browserPlatforms,
  buildTarget,
  buildType,
  ignoredFiles,
  jsBundles,
  policyOnly,
  shouldLintFenceFiles,
  version,
}) {
  const label = 'app-init';
  // TODO: remove this filter for firefox once MV3 is supported in it
  const mv3BrowserPlatforms = browserPlatforms.filter(
    (platform) => platform !== 'firefox',
  );

  for (const filename of jsBundles) {
    if (filename.includes(',')) {
      throw new Error(
        `Invalid filename "${filename}", not allowed to contain comma.`,
      );
    }
  }

  const extraEnvironmentVariables = {
    APPLY_LAVAMOAT: applyLavaMoat,
    FILE_NAMES: jsBundles.join(','),
  };

  await createNormalBundle({
    browserPlatforms: mv3BrowserPlatforms,
    buildTarget,
    buildType,
    destFilepath: 'app-init.js',
    entryFilepath: './app/scripts/app-init.js',
    extraEnvironmentVariables,
    ignoredFiles,
    label,
    policyOnly,
    shouldLintFenceFiles,
    version,
    applyLavaMoat,
  })();

  // Code below is used to set statsMode to true when testing in MV3
  // This is used to capture module initialisation stats using lavamoat.
  if (isTestBuild(buildTarget)) {
    const content = readFileSync('./dist/chrome/runtime-lavamoat.js', 'utf8');
    const fileOutput = content.replace('statsMode = false', 'statsMode = true');
    writeFileSync('./dist/chrome/runtime-lavamoat.js', fileOutput);
  }

  console.log(`Bundle end: service worker app-init.js`);
}

/**
 * Return a function that creates a set of factored bundles.
 *
 * For each entry point, a series of one or more bundles is created. These are
 * split up roughly by size, to ensure no single bundle exceeds the maximum
 * JavaScript file size imposed by Firefox.
 *
 * Modules that are common between all entry points are bundled separately, as
 * a set of one or more "common" bundles.
 *
 * @param {object} options - Build options.
 * @param {boolean} options.applyLavaMoat - Whether the build should use
 * LavaMoat at runtime or not.
 * @param {string[]} options.browserPlatforms - A list of browser platforms to
 * build bundles for.
 * @param {BUILD_TARGETS} options.buildTarget - The current build target.
 * @param {BuildType} options.buildType - The current build type (e.g. "main",
 * "flask", etc.).
 * @param {string[]} options.entryFiles - A list of entry point file paths,
 * relative to the repository root directory.
 * @param {string[] | null} options.ignoredFiles - A list of files to exclude
 * from the current build.
 * @param {boolean} options.policyOnly - Whether to stop the build after
 * generating the LavaMoat policy, skipping any writes to disk other than the
 * LavaMoat policy itself.
 * @param {boolean} options.shouldLintFenceFiles - Whether files with code
 * fences should be linted after fences have been removed.
 * @param {string} options.version - The current version of the extension.
 * @returns {Function} A function that creates the set of bundles.
 */
function createFactoredBuild({
  applyLavaMoat,
  browserPlatforms,
  buildTarget,
  buildType,
  entryFiles,
  ignoredFiles,
  policyOnly,
  shouldLintFenceFiles,
  version,
}) {
  return async function () {
    // create bundler setup and apply defaults
    const buildConfiguration = createBuildConfiguration();
    buildConfiguration.label = 'primary';
    const { bundlerOpts, events } = buildConfiguration;

    // devMode options
    const reloadOnChange = isDevBuild(buildTarget);
    const minify = !isDevBuild(buildTarget);

    const envVars = await getEnvironmentVariables({
      buildTarget,
      buildType,
      version,
    });
    setupBundlerDefaults(buildConfiguration, {
      buildTarget,
      buildType,
      envVars,
      ignoredFiles,
      policyOnly,
      minify,
      reloadOnChange,
      shouldLintFenceFiles,
    });

    // set bundle entries
    bundlerOpts.entries = [...entryFiles];

    // setup lavamoat
    // lavamoat will add lavapack but it will be removed by bify-module-groups
    // we will re-add it later by installing a lavapack runtime
    const lavamoatOpts = {
      policy: path.resolve(
        __dirname,
        `../../lavamoat/browserify/${buildType}/policy.json`,
      ),
      policyName: buildType,
      policyOverride: path.resolve(
        __dirname,
        `../../lavamoat/browserify/policy-override.json`,
      ),
      writeAutoPolicy: process.env.WRITE_AUTO_POLICY,
    };
    Object.assign(bundlerOpts, lavamoatBrowserify.args);
    bundlerOpts.plugin.push([lavamoatBrowserify, lavamoatOpts]);

    // setup bundle factoring with bify-module-groups plugin
    // note: this will remove lavapack, but its ok bc we manually readd it later
    Object.assign(bundlerOpts, bifyModuleGroups.plugin.args);
    bundlerOpts.plugin = [...bundlerOpts.plugin, [bifyModuleGroups.plugin]];

    // instrument pipeline
    let sizeGroupMap;
    events.on('configurePipeline', ({ pipeline }) => {
      // to be populated by the group-by-size transform
      sizeGroupMap = new Map();
      pipeline.get('groups').unshift(
        // factor modules
        bifyModuleGroups.groupByFactor({
          entryFileToLabel(filepath) {
            return path.parse(filepath).name;
          },
        }),
        // cap files at 2 mb
        bifyModuleGroups.groupBySize({
          sizeLimit: 2e6,
          groupingMap: sizeGroupMap,
        }),
      );
      // converts each module group into a single vinyl file containing its bundle
      const moduleGroupPackerStream = streamFlatMap((moduleGroup) => {
        const filename = `${moduleGroup.label}.js`;
        const childStream = wrapInStream(
          moduleGroup.stream,
          // we manually readd lavapack here bc bify-module-groups removes it
          lavapack({ raw: true, hasExports: true, includePrelude: false }),
          source(filename),
        );
        return childStream;
      });
      pipeline.get('vinyl').unshift(moduleGroupPackerStream, buffer());
      // add lavamoat policy loader file to packer output
      moduleGroupPackerStream.push(
        new Vinyl({
          path: 'policy-load.js',
          contents: lavapack.makePolicyLoaderStream(lavamoatOpts),
        }),
      );
      // setup bundle destination
      browserPlatforms.forEach((platform) => {
        const dest = `./dist/${platform}/`;
        const destination = policyOnly ? noopWriteStream : gulp.dest(dest);
        pipeline.get('dest').push(destination);
      });
    });

    // wait for bundle completion for postprocessing
    events.on('bundleDone', async () => {
      // Skip HTML generation if nothing is to be written to disk
      if (policyOnly) {
        return;
      }
      const commonSet = sizeGroupMap.get('common');
      // create entry points for each file
      for (const [groupLabel, groupSet] of sizeGroupMap.entries()) {
        // skip "common" group, they are added to all other groups
        if (groupSet === commonSet) {
          continue;
        }

        switch (groupLabel) {
          case 'ui': {
            renderHtmlFile({
              htmlName: 'popup',
              groupSet,
              commonSet,
              browserPlatforms,
              applyLavaMoat,
            });
            renderHtmlFile({
              htmlName: 'notification',
              groupSet,
              commonSet,
              browserPlatforms,
              applyLavaMoat,
            });
            renderHtmlFile({
              htmlName: 'home',
              groupSet,
              commonSet,
              browserPlatforms,
              applyLavaMoat,
              isMMI: buildType === 'mmi',
            });
            break;
          }
          case 'background': {
            renderHtmlFile({
              htmlName: 'background',
              groupSet,
              commonSet,
              browserPlatforms,
              applyLavaMoat,
            });
            if (process.env.ENABLE_MV3) {
              const jsBundles = [
                ...commonSet.values(),
                ...groupSet.values(),
              ].map((label) => `./${label}.js`);
              await createManifestV3AppInitializationBundle({
                applyLavaMoat,
                browserPlatforms,
                buildTarget,
                buildType,
                ignoredFiles,
                jsBundles,
                policyOnly,
                shouldLintFenceFiles,
                version,
              });
            }
            break;
          }
          case 'content-script': {
            renderHtmlFile({
              htmlName: 'trezor-usb-permissions',
              groupSet,
              commonSet,
              browserPlatforms,
              applyLavaMoat: false,
            });
            break;
          }
          default: {
            throw new Error(
              `build/scripts - unknown groupLabel "${groupLabel}"`,
            );
          }
        }
      }
    });

    await createBundle(buildConfiguration, { reloadOnChange });
  };
}

/**
 * Return a function that creates a single JavaScript bundle.
 *
 * @param {object} options - Build options.
 * @param {string[]} options.browserPlatforms - A list of browser platforms to
 * build the bundle for.
 * @param {BUILD_TARGETS} options.buildTarget - The current build target.
 * @param {BuildType} options.buildType - The current build type (e.g. "main",
 * "flask", etc.).
 * @param {string} options.destFilepath - The file path the bundle should be
 * written to.
 * @param {string[]} options.entryFilepath - The entry point file path,
 * relative to the repository root directory.
 * @param {Record<string, unknown>} options.extraEnvironmentVariables - Extra
 * environment variables to inject just into this bundle.
 * @param {string[] | null} options.ignoredFiles - A list of files to exclude
 * from the current build.
 * @param {string} options.label - A label used to describe this bundle in any
 * diagnostic messages.
 * @param {boolean} options.policyOnly - Whether to stop the build after
 * generating the LavaMoat policy, skipping any writes to disk other than the
 * LavaMoat policy itself.
 * @param {boolean} options.shouldLintFenceFiles - Whether files with code
 * fences should be linted after fences have been removed.
 * @param {string} options.version - The current version of the extension.
 * @param {boolean} options.applyLavaMoat - Whether to apply LavaMoat or not
 * @returns {Function} A function that creates the bundle.
 */
function createNormalBundle({
  browserPlatforms,
  buildTarget,
  buildType,
  destFilepath,
  entryFilepath,
  extraEnvironmentVariables,
  ignoredFiles,
  label,
  policyOnly,
  shouldLintFenceFiles,
  version,
  applyLavaMoat,
}) {
  return async function () {
    // create bundler setup and apply defaults
    const buildConfiguration = createBuildConfiguration();
    buildConfiguration.label = label;
    const { bundlerOpts, events } = buildConfiguration;

    // devMode options
    const devMode = isDevBuild(buildTarget);
    const reloadOnChange = Boolean(devMode);
    const minify = Boolean(devMode) === false;

    const envVars = {
      ...(await getEnvironmentVariables({
        buildTarget,
        buildType,
        version,
      })),
      ...extraEnvironmentVariables,
    };
    setupBundlerDefaults(buildConfiguration, {
      buildType,
      envVars,
      ignoredFiles,
      policyOnly,
      minify,
      reloadOnChange,
      shouldLintFenceFiles,
      applyLavaMoat,
    });

    // set bundle entries
    bundlerOpts.entries = [entryFilepath];

    // instrument pipeline
    events.on('configurePipeline', ({ pipeline }) => {
      // convert bundle stream to gulp vinyl stream
      // and ensure file contents are buffered
      pipeline.get('vinyl').push(source(destFilepath));
      pipeline.get('vinyl').push(buffer());
      // setup bundle destination
      browserPlatforms.forEach((platform) => {
        const dest = `./dist/${platform}/`;
        const destination = policyOnly ? noopWriteStream : gulp.dest(dest);
        pipeline.get('dest').push(destination);
      });
    });

    await createBundle(buildConfiguration, { reloadOnChange });
  };
}

function createBuildConfiguration() {
  const label = '(unnamed bundle)';
  const events = new EventEmitter();
  const bundlerOpts = {
    entries: [],
    transform: [],
    plugin: [],
    require: [],
    // non-standard bify options
    manualExternal: [],
    manualIgnore: [],
  };
  return { bundlerOpts, events, label };
}

function setupBundlerDefaults(
  buildConfiguration,
  {
    buildTarget,
    buildType,
    envVars,
    ignoredFiles,
    policyOnly,
    minify,
    reloadOnChange,
    shouldLintFenceFiles,
    applyLavaMoat,
  },
) {
  const { bundlerOpts } = buildConfiguration;
  const extensions = ['.js', '.ts', '.tsx'];

  Object.assign(bundlerOpts, {
    // Source transforms
    transform: [
      // // Remove code that should be excluded from builds of the current type
      createRemoveFencedCodeTransform(buildType, shouldLintFenceFiles),
      // Transpile top-level code
      [
        babelify,
        // Run TypeScript files through Babel
        { extensions },
      ],
      // Transpile libraries that use ES2020 unsupported by Chrome v78
      [
        babelify,
        {
          only: [
            './**/node_modules/@ethereumjs/util',
            './**/node_modules/superstruct',
          ],
          global: true,
        },
      ],
      // Inline `fs.readFileSync` files
      brfs,
    ],
    // Look for TypeScript files when walking the dependency tree
    extensions,
    // Use entryFilepath for moduleIds, easier to determine origin file
    fullPaths: isDevBuild(buildTarget) || isTestBuild(buildTarget),
    // For sourcemaps
    debug: true,
  });

  // Ensure react-devtools is only included in dev builds
  if (buildTarget !== BUILD_TARGETS.DEV) {
    bundlerOpts.manualIgnore.push('react-devtools');
    bundlerOpts.manualIgnore.push('remote-redux-devtools');
  }

  // This dependency uses WASM which we cannot execute in accordance with our CSP
  bundlerOpts.manualIgnore.push('@chainsafe/as-sha256');

  // Inject environment variables via node-style `process.env`
  if (envVars) {
    bundlerOpts.transform.push([envify(envVars), { global: true }]);
  }

  // Ensure that any files that should be ignored are excluded from the build
  if (ignoredFiles) {
    bundlerOpts.manualExclude = ignoredFiles;
  }

  // Setup reload on change
  if (reloadOnChange) {
    setupReloadOnChange(buildConfiguration);
  }

  if (!policyOnly) {
    if (minify) {
      setupMinification(buildConfiguration);
    }

    // Setup source maps
    setupSourcemaps(buildConfiguration, { buildTarget });

    // Setup wrapping of code against scuttling (before sourcemaps generation)
    setupScuttlingWrapping(buildConfiguration, applyLavaMoat);
  }
}

function setupReloadOnChange({ bundlerOpts, events }) {
  // Add plugin to options
  Object.assign(bundlerOpts, {
    plugin: [...bundlerOpts.plugin, watchify],
    // Required by watchify
    cache: {},
    packageCache: {},
  });
  // Instrument pipeline
  events.on('configurePipeline', ({ bundleStream }) => {
    // Handle build error to avoid breaking build process
    // (eg on syntax error)
    bundleStream.on('error', (err) => {
      gracefulError(err);
    });
  });
}

function setupMinification(buildConfiguration) {
  const minifyOpts = {
    mangle: {
      reserved: ['MetamaskInpageProvider'],
    },
  };
  const { events } = buildConfiguration;
  events.on('configurePipeline', ({ pipeline }) => {
    pipeline.get('minify').push(
      // this is the "gulp-terser-js" wrapper around the latest version of terser
      through.obj(
        callbackify(async (file, _enc) => {
          const input = {
            [file.sourceMap.file]: file.contents.toString(),
          };
          const opts = {
            sourceMap: {
              filename: file.sourceMap.file,
              content: file.sourceMap,
            },
            ...minifyOpts,
          };
          const res = await terser.minify(input, opts);
          file.contents = Buffer.from(res.code);
          applySourceMap(file, res.map);
          return file;
        }),
      ),
    );
  });
}

function setupScuttlingWrapping(buildConfiguration, applyLavaMoat) {
  const { events } = buildConfiguration;
  events.on('configurePipeline', ({ pipeline }) => {
    pipeline.get('scuttle').push(
      through.obj(
        callbackify(async (file, _enc) => {
          const configForFile = scuttlingConfig[file.relative];
          if (applyLavaMoat && configForFile) {
            const wrapped = wrapAgainstScuttling(
              file.contents.toString(),
              configForFile,
            );
            file.contents = Buffer.from(wrapped, 'utf8');
          }
          return file;
        }),
      ),
    );
  });
}

function setupSourcemaps(buildConfiguration, { buildTarget }) {
  const { events } = buildConfiguration;
  events.on('configurePipeline', ({ pipeline }) => {
    pipeline.get('sourcemaps:init').push(sourcemaps.init({ loadMaps: true }));
    pipeline
      .get('sourcemaps:write')
      // Use inline source maps for development due to Chrome DevTools bug
      // https://bugs.chromium.org/p/chromium/issues/detail?id=931675
      .push(
        isDevBuild(buildTarget)
          ? sourcemaps.write()
          : sourcemaps.write('../sourcemaps', { addComment: false }),
      );
  });
}

async function createBundle(buildConfiguration, { reloadOnChange }) {
  const { label, bundlerOpts, events } = buildConfiguration;
  const bundler = browserify(bundlerOpts);

  // manually apply non-standard options
  bundler.external(bundlerOpts.manualExternal);
  bundler.ignore(bundlerOpts.manualIgnore);
  if (Array.isArray(bundlerOpts.manualExclude)) {
    bundler.exclude(bundlerOpts.manualExclude);
  }

  // output build logs to terminal
  bundler.on('log', log);

  // forward update event (used by watchify)
  bundler.on('update', () => performBundle());

  console.log(`Bundle start: "${label}"`);
  await performBundle();
  console.log(`Bundle end: "${label}"`);

  async function performBundle() {
    // this pipeline is created for every bundle
    // the labels are all the steps you can hook into
    const pipeline = labeledStreamSplicer([
      'groups',
      [],
      'vinyl',
      [],
      'scuttle',
      [],
      'sourcemaps:init',
      [],
      'minify',
      [],
      'sourcemaps:write',
      [],
      'dest',
      [],
    ]);
    const bundleStream = bundler.bundle();
    if (!reloadOnChange) {
      bundleStream.on('error', (error) => {
        console.error('Bundling failed! See details below.');
        logError(error);
        process.exit(1);
      });
    }
    // trigger build pipeline instrumentations
    events.emit('configurePipeline', { pipeline, bundleStream });
    // start bundle, send into pipeline
    bundleStream.pipe(pipeline);
    // nothing will consume pipeline, so let it flow
    pipeline.resume();

    await endOfStream(pipeline);

    // call the completion event to handle any post-processing
    events.emit('bundleDone');
  }
}

/**
 * Get environment variables to inject in the current build.
 *
 * @param {object} options - Build options.
 * @param {BUILD_TARGETS} options.buildTarget - The current build target.
 * @param {BuildType} options.buildType - The current build type (e.g. "main",
 * "flask", etc.).
 * @param {string} options.version - The current version of the extension.
 * @returns {object} A map of environment variables to inject.
 */
async function getEnvironmentVariables({ buildTarget, buildType, version }) {
  const environment = getEnvironment({ buildTarget });
  const config =
    environment === ENVIRONMENT.PRODUCTION
      ? await getProductionConfig(buildType)
      : await getConfig();

  const devMode = isDevBuild(buildTarget);
  const testing = isTestBuild(buildTarget);
  const iconNames = await generateIconNames();
  return {
    ICON_NAMES: iconNames,
<<<<<<< HEAD
=======
    MULTICHAIN: config.MULTICHAIN === '1',
>>>>>>> 4b271868
    CONF: devMode ? config : {},
    IN_TEST: testing,
    INFURA_PROJECT_ID: getInfuraProjectId({
      buildType,
      config,
      environment,
      testing,
    }),
    METAMASK_DEBUG: devMode || config.METAMASK_DEBUG === '1',
    METAMASK_ENVIRONMENT: environment,
    METAMASK_VERSION: version,
    METAMASK_BUILD_TYPE: buildType,
    NODE_ENV: devMode ? ENVIRONMENT.DEVELOPMENT : ENVIRONMENT.PRODUCTION,
    PHISHING_WARNING_PAGE_URL: getPhishingWarningPageUrl({ config, testing }),
    PORTFOLIO_URL: config.PORTFOLIO_URL || 'https://portfolio.metamask.io',
    PUBNUB_PUB_KEY: config.PUBNUB_PUB_KEY || '',
    PUBNUB_SUB_KEY: config.PUBNUB_SUB_KEY || '',
    SEGMENT_HOST: config.SEGMENT_HOST,
    SEGMENT_WRITE_KEY: getSegmentWriteKey({ buildType, config, environment }),
    SENTRY_DSN: config.SENTRY_DSN,
    SENTRY_DSN_DEV: config.SENTRY_DSN_DEV,
    SWAPS_USE_DEV_APIS: config.SWAPS_USE_DEV_APIS === '1',
    TOKEN_ALLOWANCE_IMPROVEMENTS: config.TOKEN_ALLOWANCE_IMPROVEMENTS === '1',
    TRANSACTION_SECURITY_PROVIDER: config.TRANSACTION_SECURITY_PROVIDER === '1',
    // Desktop
    COMPATIBILITY_VERSION_EXTENSION: config.COMPATIBILITY_VERSION_EXTENSION,
    DISABLE_WEB_SOCKET_ENCRYPTION: config.DISABLE_WEB_SOCKET_ENCRYPTION === '1',
    SKIP_OTP_PAIRING_FLOW: config.SKIP_OTP_PAIRING_FLOW === '1',
  };
}

function renderHtmlFile({
  htmlName,
  groupSet,
  commonSet,
  browserPlatforms,
  applyLavaMoat,
  isMMI,
}) {
  if (applyLavaMoat === undefined) {
    throw new Error(
      'build/scripts/renderHtmlFile - must specify "applyLavaMoat" option',
    );
  }
  const htmlFilePath = `./app/${htmlName}.html`;
  const htmlTemplate = readFileSync(htmlFilePath, 'utf8');
  const jsBundles = [...commonSet.values(), ...groupSet.values()].map(
    (label) => `./${label}.js`,
  );
  const htmlOutput = Sqrl.render(htmlTemplate, {
    jsBundles,
    applyLavaMoat,
    isMMI,
  });
  browserPlatforms.forEach((platform) => {
    const dest = `./dist/${platform}/${htmlName}.html`;
    // we dont have a way of creating async events atm
    writeFileSync(dest, htmlOutput);
  });
}

function beep() {
  process.stdout.write('\x07');
}

function gracefulError(err) {
  console.warn(err);
  beep();
}<|MERGE_RESOLUTION|>--- conflicted
+++ resolved
@@ -1109,10 +1109,7 @@
   const iconNames = await generateIconNames();
   return {
     ICON_NAMES: iconNames,
-<<<<<<< HEAD
-=======
     MULTICHAIN: config.MULTICHAIN === '1',
->>>>>>> 4b271868
     CONF: devMode ? config : {},
     IN_TEST: testing,
     INFURA_PROJECT_ID: getInfuraProjectId({
