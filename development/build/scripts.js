--- conflicted
+++ resolved
@@ -29,10 +29,16 @@
 
 const metamaskrc = require('rc')('metamask', {
   INFURA_PROJECT_ID: process.env.INFURA_PROJECT_ID,
+  INFURA_BETA_PROJECT_ID: process.env.INFURA_BETA_PROJECT_ID,
+  INFURA_FLASK_PROJECT_ID: process.env.INFURA_FLASK_PROJECT_ID,
   INFURA_PROD_PROJECT_ID: process.env.INFURA_PROD_PROJECT_ID,
   ONBOARDING_V2: process.env.ONBOARDING_V2,
+  COLLECTIBLES_V1: process.env.COLLECTIBLES_V1,
   SEGMENT_HOST: process.env.SEGMENT_HOST,
   SEGMENT_WRITE_KEY: process.env.SEGMENT_WRITE_KEY,
+  SEGMENT_BETA_WRITE_KEY: process.env.SEGMENT_BETA_WRITE_KEY,
+  SEGMENT_FLASK_WRITE_KEY: process.env.SEGMENT_FLASK_WRITE_KEY,
+  SEGMENT_PROD_WRITE_KEY: process.env.SEGMENT_PROD_WRITE_KEY,
   SENTRY_DSN_DEV:
     process.env.SENTRY_DSN_DEV ||
     'https://f59f3dd640d2429d9d0e2445a87ea8e1@sentry.io/273496',
@@ -50,6 +56,7 @@
 const {
   createRemoveFencedCodeTransform,
 } = require('./transforms/remove-fenced-code');
+const { BuildType } = require('./utils');
 
 /**
  * The build environment. This describes the environment this build was produced in.
@@ -83,27 +90,63 @@
  * Get the appropriate Infura project ID.
  *
  * @param {object} options - The Infura project ID options.
+ * @param {BuildType} options.buildType - The current build type.
  * @param {ENVIRONMENT[keyof ENVIRONMENT]} options.environment - The build environment.
  * @param {boolean} options.testing - Whether the current build is a test build or not.
  * @returns {string} The Infura project ID.
  */
-function getInfuraProjectId({ environment, testing }) {
+function getInfuraProjectId({ buildType, environment, testing }) {
   if (testing) {
     return '00000000000000000000000000000000';
-  } else if (environment === ENVIRONMENT.PRODUCTION) {
+  } else if (environment !== ENVIRONMENT.PRODUCTION) {
+    // Skip validation because this is unset on PRs from forks.
+    return metamaskrc.INFURA_PROJECT_ID;
+  } else if (buildType === BuildType.main) {
     return getConfigValue('INFURA_PROD_PROJECT_ID');
-  }
-  return getConfigValue('INFURA_PROJECT_ID');
-}
+  } else if (buildType === BuildType.beta) {
+    return getConfigValue('INFURA_BETA_PROJECT_ID');
+  } else if (buildType === BuildType.flask) {
+    return getConfigValue('INFURA_FLASK_PROJECT_ID');
+  }
+  throw new Error(`Invalid build type: '${buildType}'`);
+}
+
+/**
+ * Get the appropriate Segment write key.
+ *
+ * @param {object} options - The Segment write key options.
+ * @param {BuildType} options.buildType - The current build type.
+ * @param {keyof ENVIRONMENT} options.environment - The current build environment.
+ * @returns {string} The Segment write key.
+ */
+function getSegmentWriteKey({ buildType, environment }) {
+  if (environment !== ENVIRONMENT.PRODUCTION) {
+    // Skip validation because this is unset on PRs from forks, and isn't necessary for development builds.
+    return metamaskrc.SEGMENT_WRITE_KEY;
+  } else if (buildType === BuildType.main) {
+    return getConfigValue('SEGMENT_PROD_WRITE_KEY');
+  } else if (buildType === BuildType.beta) {
+    return getConfigValue('SEGMENT_BETA_WRITE_KEY');
+  } else if (buildType === BuildType.flask) {
+    return getConfigValue('SEGMENT_FLASK_WRITE_KEY');
+  }
+  throw new Error(`Invalid build type: '${buildType}'`);
+}
+
+const noopWriteStream = through.obj((_file, _fileEncoding, callback) =>
+  callback(),
+);
 
 module.exports = createScriptTasks;
 
 function createScriptTasks({
   browserPlatforms,
   buildType,
+  ignoredFiles,
   isLavaMoat,
   livereload,
   shouldLintFenceFiles,
+  policyOnly,
 }) {
   // internal tasks
   const core = {
@@ -132,11 +175,7 @@
   return { dev, test, testDev, prod };
 
   function createTasksForBuildJsExtension({ taskPrefix, devMode, testing }) {
-    const standardEntryPoints = [
-      testing ? 'setup-e2e-fetch-mocks' : 'background',
-      'ui',
-      'content-script',
-    ];
+    const standardEntryPoints = ['background', 'ui', 'content-script'];
     const standardSubtask = createTask(
       `${taskPrefix}:standardEntryPoints`,
       createFactoredBuild({
@@ -149,8 +188,10 @@
           }
           return `./app/scripts/${label}.js`;
         }),
+        ignoredFiles,
+        policyOnly,
+        shouldLintFenceFiles,
         testing,
-        shouldLintFenceFiles,
       }),
     );
 
@@ -164,18 +205,18 @@
     // this can run whenever
     const disableConsoleSubtask = createTask(
       `${taskPrefix}:disable-console`,
-      createTaskForBundleDisableConsole({ devMode }),
+      createTaskForBundleDisableConsole({ devMode, testing }),
     );
 
     // this can run whenever
     const installSentrySubtask = createTask(
       `${taskPrefix}:sentry`,
-      createTaskForBundleSentry({ devMode }),
+      createTaskForBundleSentry({ devMode, testing }),
     );
 
     const phishingDetectSubtask = createTask(
       `${taskPrefix}:phishing-detect`,
-      createTaskForBundlePhishingDetect({ devMode }),
+      createTaskForBundlePhishingDetect({ devMode, testing }),
     );
 
     // task for initiating browser livereload
@@ -205,6 +246,7 @@
       runInChildProcess(subtask, {
         buildType,
         isLavaMoat,
+        policyOnly,
         shouldLintFenceFiles,
       }),
     );
@@ -212,7 +254,7 @@
     return composeParallel(initiateLiveReload, ...allSubtasks);
   }
 
-  function createTaskForBundleDisableConsole({ devMode }) {
+  function createTaskForBundleDisableConsole({ devMode, testing }) {
     const label = 'disable-console';
     return createNormalBundle({
       browserPlatforms,
@@ -220,12 +262,15 @@
       destFilepath: `${label}.js`,
       devMode,
       entryFilepath: `./app/scripts/${label}.js`,
+      ignoredFiles,
       label,
+      testing,
+      policyOnly,
       shouldLintFenceFiles,
     });
   }
 
-  function createTaskForBundleSentry({ devMode }) {
+  function createTaskForBundleSentry({ devMode, testing }) {
     const label = 'sentry-install';
     return createNormalBundle({
       browserPlatforms,
@@ -233,12 +278,15 @@
       destFilepath: `${label}.js`,
       devMode,
       entryFilepath: `./app/scripts/${label}.js`,
+      ignoredFiles,
       label,
+      testing,
+      policyOnly,
       shouldLintFenceFiles,
     });
   }
 
-  function createTaskForBundlePhishingDetect({ devMode }) {
+  function createTaskForBundlePhishingDetect({ devMode, testing }) {
     const label = 'phishing-detect';
     return createNormalBundle({
       buildType,
@@ -246,7 +294,10 @@
       destFilepath: `${label}.js`,
       devMode,
       entryFilepath: `./app/scripts/${label}.js`,
+      ignoredFiles,
       label,
+      testing,
+      policyOnly,
       shouldLintFenceFiles,
     });
   }
@@ -263,8 +314,10 @@
         devMode,
         entryFilepath: `./app/scripts/${inpage}.js`,
         label: inpage,
+        ignoredFiles,
+        policyOnly,
+        shouldLintFenceFiles,
         testing,
-        shouldLintFenceFiles,
       }),
       createNormalBundle({
         buildType,
@@ -273,8 +326,10 @@
         devMode,
         entryFilepath: `./app/scripts/${contentscript}.js`,
         label: contentscript,
+        ignoredFiles,
+        policyOnly,
+        shouldLintFenceFiles,
         testing,
-        shouldLintFenceFiles,
       }),
     );
   }
@@ -285,8 +340,10 @@
   buildType,
   devMode,
   entryFiles,
+  ignoredFiles,
+  policyOnly,
+  shouldLintFenceFiles,
   testing,
-  shouldLintFenceFiles,
 }) {
   return async function () {
     // create bundler setup and apply defaults
@@ -307,9 +364,12 @@
       buildType,
       devMode,
       envVars,
+      ignoredFiles,
+      policyOnly,
       minify,
       reloadOnChange,
       shouldLintFenceFiles,
+      testing,
     });
 
     // set bundle entries
@@ -319,10 +379,14 @@
     // lavamoat will add lavapack but it will be removed by bify-module-groups
     // we will re-add it later by installing a lavapack runtime
     const lavamoatOpts = {
-      policy: path.resolve(__dirname, '../../lavamoat/browserify/policy.json'),
+      policy: path.resolve(
+        __dirname,
+        `../../lavamoat/browserify/${buildType}/policy.json`,
+      ),
+      policyName: buildType,
       policyOverride: path.resolve(
         __dirname,
-        '../../lavamoat/browserify/policy-override.json',
+        `../../lavamoat/browserify/${buildType}/policy-override.json`,
       ),
       writeAutoPolicy: process.env.WRITE_AUTO_POLICY,
     };
@@ -374,17 +438,24 @@
       // setup bundle destination
       browserPlatforms.forEach((platform) => {
         const dest = `./dist/${platform}/`;
-        pipeline.get('dest').push(gulp.dest(dest));
+        const destination = policyOnly ? noopWriteStream : gulp.dest(dest);
+        pipeline.get('dest').push(destination);
       });
     });
 
     // wait for bundle completion for postprocessing
     events.on('bundleDone', () => {
+      // Skip HTML generation if nothing is to be written to disk
+      if (policyOnly) {
+        return;
+      }
       const commonSet = sizeGroupMap.get('common');
       // create entry points for each file
       for (const [groupLabel, groupSet] of sizeGroupMap.entries()) {
         // skip "common" group, they are added to all other groups
-        if (groupSet === commonSet) continue;
+        if (groupSet === commonSet) {
+          continue;
+        }
 
         switch (groupLabel) {
           case 'ui': {
@@ -417,17 +488,7 @@
               groupSet,
               commonSet,
               browserPlatforms,
-              useLavamoat: false,
-            });
-            break;
-          }
-          case 'setup-e2e-fetch-mocks': {
-            renderHtmlFile({
-              htmlName: 'background',
-              groupSet,
-              commonSet,
-              browserPlatforms,
-              useLavamoat: false,
+              useLavamoat: true,
             });
             break;
           }
@@ -461,7 +522,9 @@
   devMode,
   entryFilepath,
   extraEntries = [],
+  ignoredFiles,
   label,
+  policyOnly,
   modulesToExpose,
   shouldLintFenceFiles,
   testing,
@@ -480,9 +543,12 @@
       buildType,
       devMode,
       envVars,
+      ignoredFiles,
+      policyOnly,
       minify,
       reloadOnChange,
       shouldLintFenceFiles,
+      testing,
     });
 
     // set bundle entries
@@ -504,7 +570,8 @@
       // setup bundle destination
       browserPlatforms.forEach((platform) => {
         const dest = `./dist/${platform}/`;
-        pipeline.get('dest').push(gulp.dest(dest));
+        const destination = policyOnly ? noopWriteStream : gulp.dest(dest);
+        pipeline.get('dest').push(destination);
       });
     });
 
@@ -592,15 +659,21 @@
     buildBundler,
     events,
   };
-<<<<<<< HEAD
-  return { label, bundlerOpts, events };
-=======
->>>>>>> d7ffcfd7
 }
 
 function setupBundlerDefaults(
   buildConfiguration,
-  { buildType, devMode, envVars, minify, reloadOnChange, shouldLintFenceFiles },
+  {
+    buildType,
+    devMode,
+    envVars,
+    ignoredFiles,
+    policyOnly,
+    minify,
+    reloadOnChange,
+    shouldLintFenceFiles,
+    testing,
+  },
 ) {
   const {
     addDirectOptions,
@@ -626,13 +699,8 @@
   });
 
   // Ensure react-devtools are not included in non-dev builds
-<<<<<<< HEAD
-  if (!devMode) {
-    bundlerOpts.manualIgnore.push('react-devtools');
-=======
   if (!devMode || testing) {
     addIgnore('react-devtools', 'remote-redux-devtools');
->>>>>>> d7ffcfd7
   }
 
   // Inject environment variables via node-style `process.env`
@@ -640,25 +708,24 @@
     addTransform(envify(envVars), { global: true });
   }
 
-<<<<<<< HEAD
-=======
   // Ensure that any files that should be ignored are excluded from the build
   if (ignoredFiles) {
     addExclude(...ignoredFiles);
   }
 
->>>>>>> d7ffcfd7
   // Setup reload on change
   if (reloadOnChange) {
     setupReloadOnChange(buildConfiguration);
   }
 
-  if (minify) {
-    setupMinification(buildConfiguration);
-  }
-
-  // Setup source maps
-  setupSourcemaps(buildConfiguration, { devMode });
+  if (!policyOnly) {
+    if (minify) {
+      setupMinification(buildConfiguration);
+    }
+
+    // Setup source maps
+    setupSourcemaps(buildConfiguration, { devMode });
+  }
 }
 
 function setupReloadOnChange({ addPlugin, addDirectOptions, events }) {
@@ -726,16 +793,8 @@
 }
 
 async function bundleIt(buildConfiguration) {
-<<<<<<< HEAD
-  const { label, bundlerOpts, events } = buildConfiguration;
-  const bundler = browserify(bundlerOpts);
-  // manually apply non-standard options
-  bundler.external(bundlerOpts.manualExternal);
-  bundler.ignore(bundlerOpts.manualIgnore);
-=======
   const { label, buildBundler, events } = buildConfiguration;
   const bundler = buildBundler();
->>>>>>> d7ffcfd7
   // output build logs to terminal
   bundler.on('log', log);
   // forward update event (used by watchify)
@@ -788,25 +847,18 @@
     METAMASK_VERSION: version,
     METAMASK_BUILD_TYPE: buildType,
     NODE_ENV: devMode ? ENVIRONMENT.DEVELOPMENT : ENVIRONMENT.PRODUCTION,
-    IN_TEST: testing ? 'true' : false,
+    IN_TEST: testing,
     PUBNUB_SUB_KEY: process.env.PUBNUB_SUB_KEY || '',
     PUBNUB_PUB_KEY: process.env.PUBNUB_PUB_KEY || '',
     CONF: devMode ? metamaskrc : {},
     SENTRY_DSN: process.env.SENTRY_DSN,
     SENTRY_DSN_DEV: metamaskrc.SENTRY_DSN_DEV,
-    INFURA_PROJECT_ID: getInfuraProjectId({ environment, testing }),
+    INFURA_PROJECT_ID: getInfuraProjectId({ buildType, environment, testing }),
     SEGMENT_HOST: metamaskrc.SEGMENT_HOST,
-    // When we're in the 'production' environment we will use a specific key only set in CI
-    // Otherwise we'll use the key from .metamaskrc or from the environment variable. If
-    // the value of SEGMENT_WRITE_KEY that we envify is undefined then no events will be tracked
-    // in the build. This is intentional so that developers can contribute to MetaMask without
-    // inflating event volume.
-    SEGMENT_WRITE_KEY:
-      environment === ENVIRONMENT.PRODUCTION
-        ? process.env.SEGMENT_PROD_WRITE_KEY
-        : metamaskrc.SEGMENT_WRITE_KEY,
+    SEGMENT_WRITE_KEY: getSegmentWriteKey({ buildType, environment }),
     SWAPS_USE_DEV_APIS: process.env.SWAPS_USE_DEV_APIS === '1',
     ONBOARDING_V2: metamaskrc.ONBOARDING_V2 === '1',
+    COLLECTIBLES_V1: metamaskrc.COLLECTIBLES_V1 === '1',
   };
 }
 
@@ -847,10 +899,7 @@
   const jsBundles = [...commonSet.values(), ...groupSet.values()].map(
     (label) => `./${label}.js`,
   );
-  const htmlOutput = Sqrl.render(htmlTemplate, {
-    jsBundles,
-    useLavamoat,
-  });
+  const htmlOutput = Sqrl.render(htmlTemplate, { jsBundles, useLavamoat });
   browserPlatforms.forEach((platform) => {
     const dest = `./dist/${platform}/${htmlName}.html`;
     // we dont have a way of creating async events atm
