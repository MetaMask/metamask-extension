--- conflicted
+++ resolved
@@ -1186,13 +1186,10 @@
         './scripts/policy-load.js',
       ]
     : [
-<<<<<<< HEAD
-=======
         './scripts/lockdown-install.js',
         ...(shouldIncludeOcapKernel
           ? ['./scripts/eventual-send-install.js']
           : []),
->>>>>>> 177517c4
         './scripts/lockdown-run.js',
         './scripts/lockdown-more.js',
         './scripts/runtime-cjs.js',
