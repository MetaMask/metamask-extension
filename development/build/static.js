--- conflicted
+++ resolved
@@ -80,11 +80,7 @@
   return { dev, prod };
 
   async function setupLiveCopy(target, browser) {
-<<<<<<< HEAD
-    const pattern = target.pattern || '/**/*';
-=======
     const pattern = target.pattern === undefined ? '/**/*' : target.pattern;
->>>>>>> 90d2ca07
     watch(target.src + pattern, (event) => {
       livereload.changed(event.path);
       performCopy(target, browser);
@@ -93,27 +89,16 @@
   }
 
   async function performCopy(target, browser) {
-<<<<<<< HEAD
-    if (target.pattern) {
-      await copyGlob(
-        target.src,
-        `${target.src}${target.pattern}`,
-=======
     if (target.pattern === undefined) {
       await copyGlob(
         target.src,
         `${target.src}`,
->>>>>>> 90d2ca07
         `./dist/${browser}/${target.dest}`,
       );
     } else {
       await copyGlob(
         target.src,
-<<<<<<< HEAD
-        `${target.src}`,
-=======
         `${target.src}${target.pattern}`,
->>>>>>> 90d2ca07
         `./dist/${browser}/${target.dest}`,
       );
     }
