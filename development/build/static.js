const path = require('path');
const fs = require('fs-extra');
const watch = require('gulp-watch');
const glob = require('fast-glob');

const { loadBuildTypesConfig } = require('../lib/build-type');

const { isManifestV3 } = require('../../shared/modules/mv3.utils');
const { TASKS } = require('./constants');
const { createTask, composeSeries } = require('./task');
const { getPathInsideNodeModules } = require('./utils');

const EMPTY_JS_FILE = './development/empty.js';

module.exports = function createStaticAssetTasks({
  livereload,
  browserPlatforms,
  shouldIncludeLockdown = true,
  shouldIncludeSnow = true,
  buildType,
}) {
  const copyTargetsProds = {};
  const copyTargetsDevs = {};

  const buildConfig = loadBuildTypesConfig();

  const activeFeatures = buildConfig.buildTypes[buildType].features ?? [];

  browserPlatforms.forEach((browser) => {
    const [copyTargetsProd, copyTargetsDev] = getCopyTargets(
      shouldIncludeLockdown,
      shouldIncludeSnow,
    );
    copyTargetsProds[browser] = copyTargetsProd;
    copyTargetsDevs[browser] = copyTargetsDev;
  });

  const additionalAssets = activeFeatures.flatMap(
    (feature) =>
      buildConfig.features[feature].assets?.filter(
        (asset) => !('exclusiveInclude' in asset),
      ) ?? [],
  );

  Object.entries(copyTargetsProds).forEach(([_, copyTargetsProd]) =>
    copyTargetsProd.push(...additionalAssets),
  );
  Object.entries(copyTargetsDevs).forEach(([_, copyTargetsDev]) =>
    copyTargetsDev.push(...additionalAssets),
  );

  const prodTasks = [];
  Object.entries(copyTargetsProds).forEach(([browser, copyTargetsProd]) => {
    copyTargetsProd.forEach((target) => {
      prodTasks.push(async function copyStaticAssets() {
        await performCopy(target, browser);
      });
    });
  });

  const devTasks = [];
  Object.entries(copyTargetsDevs).forEach(([browser, copyTargetsDev]) => {
    copyTargetsDev.forEach((target) => {
      devTasks.push(async function copyStaticAssets() {
        await setupLiveCopy(target, browser);
      });
    });
  });

  const prod = createTask(TASKS.STATIC_PROD, composeSeries(...prodTasks));
  const dev = createTask(TASKS.STATIC_DEV, composeSeries(...devTasks));

  return { dev, prod };

  async function setupLiveCopy(target, browser) {
    const pattern = target.pattern === undefined ? '/**/*' : target.pattern;
    watch(target.src + pattern, (event) => {
      livereload.changed(event.path);
      performCopy(target, browser);
    });
    await performCopy(target, browser);
  }

  async function performCopy(target, browser) {
    if (target.pattern === undefined) {
      await copyGlob(
        target.src,
        `${target.src}`,
        `./dist/${browser}/${target.dest}`,
      );
    } else {
      await copyGlob(
        target.src,
        `${target.src}${target.pattern}`,
        `./dist/${browser}/${target.dest}`,
      );
    }
  }

  async function copyGlob(baseDir, srcGlob, dest) {
    const sources = await glob(srcGlob, { onlyFiles: false });
    await Promise.all(
      sources.map(async (src) => {
        const relativePath = path.relative(baseDir, src);
        await fs.copy(src, `${dest}${relativePath}`, { overwrite: true });
      }),
    );
  }
};

function getCopyTargets(shouldIncludeLockdown, shouldIncludeSnow) {
  const allCopyTargets = [
    {
      src: `./app/_locales/`,
      dest: `_locales`,
    },
    {
      src: `./app/images/`,
      dest: `images`,
    },
    {
      src: getPathInsideNodeModules('@metamask/contract-metadata', 'images/'),
      dest: `images/contract`,
    },
    {
      src: `./ui/css/utilities/fonts/`,
      dest: `fonts`,
    },
    {
      src: `./app/vendor/`,
      dest: `vendor`,
    },
    {
      src: getPathInsideNodeModules(
        '@fortawesome/fontawesome-free',
        'webfonts/',
      ),
      // update this location in styles.js if it changes
      dest: `fonts/fontawesome`,
    },
    {
      src: `./ui/css/output/`,
      pattern: `*.css`,
      dest: ``,
    },
    ...(shouldIncludeSnow
      ? [
          {
<<<<<<< HEAD
            src: shouldIncludeSnow
              ? `./node_modules/@lavamoat/snow/snow.prod.js`
              : EMPTY_JS_FILE,
=======
            src: `./node_modules/@lavamoat/snow/snow.prod.js`,
>>>>>>> 717376e8
            dest: `scripts/snow.js`,
          },
          {
            src: `./app/scripts/use-snow.js`,
            dest: `scripts/use-snow.js`,
          },
        ]
      : []),
    {
      src: shouldIncludeLockdown
        ? getPathInsideNodeModules('ses', 'dist/lockdown.umd.min.js')
        : EMPTY_JS_FILE,
      dest: `scripts/lockdown-install.js`,
    },
    {
      src: './app/scripts/init-globals.js',
      dest: 'scripts/init-globals.js',
    },
    {
      src: './app/scripts/load-app.js',
      dest: 'scripts/load-app.js',
    },
    {
      src: shouldIncludeLockdown
        ? `./app/scripts/lockdown-run.js`
        : EMPTY_JS_FILE,
      dest: `scripts/lockdown-run.js`,
    },
    {
      src: shouldIncludeLockdown
        ? `./app/scripts/lockdown-more.js`
        : EMPTY_JS_FILE,
      dest: `scripts/lockdown-more.js`,
    },
    {
      src: getPathInsideNodeModules('@lavamoat/lavapack', 'src/runtime-cjs.js'),
      dest: `scripts/runtime-cjs.js`,
      pattern: '',
    },
    {
      src: getPathInsideNodeModules('@lavamoat/lavapack', 'src/runtime.js'),
      dest: `scripts/runtime-lavamoat.js`,
      pattern: '',
    },
    {
      src: `./offscreen/`,
      pattern: `*.html`,
      dest: '',
    },
    {
      src: getPathInsideNodeModules('@blockaid/ppom_release', '/'),
      pattern: '*.wasm',
      dest: isManifestV3 ? 'scripts/' : '',
    },
    ...(isManifestV3
      ? [
          {
            src: getPathInsideNodeModules(
              '@metamask/snaps-execution-environments',
              'dist/browserify/iframe/index.html',
            ),
            dest: `snaps/index.html`,
            pattern: '',
          },
          {
            src: getPathInsideNodeModules(
              '@metamask/snaps-execution-environments',
              'dist/browserify/iframe/bundle.js',
            ),
            dest: `snaps/bundle.js`,
            pattern: '',
          },
        ]
      : []),
  ];

  const copyTargetsDev = [
    ...allCopyTargets,
    {
      src: './development',
      pattern: '/chromereload.js',
      dest: ``,
    },
    // empty files to suppress missing file errors
    {
      src: EMPTY_JS_FILE,
      dest: `bg-libs.js`,
    },
    {
      src: EMPTY_JS_FILE,
      dest: `ui-libs.js`,
    },
  ];

  const copyTargetsProd = [
    ...allCopyTargets,
    // empty files to suppress missing file errors
    {
      src: EMPTY_JS_FILE,
      dest: `chromereload.js`,
    },
  ];

  return [copyTargetsProd, copyTargetsDev];
}<|MERGE_RESOLUTION|>--- conflicted
+++ resolved
@@ -146,13 +146,7 @@
     ...(shouldIncludeSnow
       ? [
           {
-<<<<<<< HEAD
-            src: shouldIncludeSnow
-              ? `./node_modules/@lavamoat/snow/snow.prod.js`
-              : EMPTY_JS_FILE,
-=======
             src: `./node_modules/@lavamoat/snow/snow.prod.js`,
->>>>>>> 717376e8
             dest: `scripts/snow.js`,
           },
           {
