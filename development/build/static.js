const path = require('path');
const fs = require('fs-extra');
const watch = require('gulp-watch');
const glob = require('fast-glob');

const { loadBuildTypesConfig } = require('../lib/build-type');

const { TASKS } = require('./constants');
const { createTask, composeSeries } = require('./task');
const { getPathInsideNodeModules } = require('./utils');

const EMPTY_JS_FILE = './development/empty.js';

module.exports = function createStaticAssetTasks({
  livereload,
  browserPlatforms,
  shouldIncludeLockdown = true,
  shouldIncludeSnow = true,
  buildType,
}) {
  const copyTargetsProds = {};
  const copyTargetsDevs = {};

  const buildConfig = loadBuildTypesConfig();

  const activeFeatures = buildConfig.buildTypes[buildType].features ?? [];

  browserPlatforms.forEach((browser) => {
    const [copyTargetsProd, copyTargetsDev] = getCopyTargets(
      shouldIncludeLockdown,
      shouldIncludeSnow,
      activeFeatures,
    );
    copyTargetsProds[browser] = copyTargetsProd;
    copyTargetsDevs[browser] = copyTargetsDev;
  });

  const additionalAssets = activeFeatures.flatMap(
    (feature) =>
      buildConfig.features[feature].assets?.filter(
        (asset) => !('exclusiveInclude' in asset),
      ) ?? [],
  );

  Object.entries(copyTargetsProds).forEach(([_, copyTargetsProd]) =>
    copyTargetsProd.push(...additionalAssets),
  );
  Object.entries(copyTargetsDevs).forEach(([_, copyTargetsDev]) =>
    copyTargetsDev.push(...additionalAssets),
  );

  const prodTasks = [];
  Object.entries(copyTargetsProds).forEach(([browser, copyTargetsProd]) => {
    copyTargetsProd.forEach((target) => {
      prodTasks.push(async function copyStaticAssets() {
        await performCopy(target, browser);
      });
    });
  });

  const devTasks = [];
  Object.entries(copyTargetsDevs).forEach(([browser, copyTargetsDev]) => {
    copyTargetsDev.forEach((target) => {
      devTasks.push(async function copyStaticAssets() {
        await setupLiveCopy(target, browser);
      });
    });
  });

  const prod = createTask(TASKS.STATIC_PROD, composeSeries(...prodTasks));
  const dev = createTask(TASKS.STATIC_DEV, composeSeries(...devTasks));

  return { dev, prod };

  async function setupLiveCopy(target, browser) {
    const pattern = target.pattern === undefined ? '/**/*' : target.pattern;
    watch(target.src + pattern, (event) => {
      livereload.changed(event.path);
      performCopy(target, browser);
    });
    await performCopy(target, browser);
  }

  async function performCopy(target, browser) {
    if (target.pattern === undefined) {
      await copyGlob(
        target.src,
        `${target.src}`,
        `./dist/${browser}/${target.dest}`,
      );
    } else {
      await copyGlob(
        target.src,
        `${target.src}${target.pattern}`,
        `./dist/${browser}/${target.dest}`,
      );
    }
  }

  async function copyGlob(baseDir, srcGlob, dest) {
    const sources = await glob(srcGlob, { onlyFiles: false });
    await Promise.all(
      sources.map(async (src) => {
        const relativePath = path.relative(baseDir, src);
        await fs.copy(src, `${dest}${relativePath}`, { overwrite: true });
      }),
    );
  }
};

function getCopyTargets(
  shouldIncludeLockdown,
  shouldIncludeSnow,
  activeFeatures,
) {
  const allCopyTargets = [
    {
      src: `./app/_locales/`,
      dest: `_locales`,
    },
    {
      src: `./app/images/`,
      dest: `images`,
    },
    {
      src: getPathInsideNodeModules('@metamask/contract-metadata', 'images/'),
      dest: `images/contract`,
    },
    {
      src: `./ui/css/utilities/fonts/`,
      dest: `fonts`,
    },
    {
      src: `./app/vendor/`,
      dest: `vendor`,
    },
    {
      src: getPathInsideNodeModules(
        '@fortawesome/fontawesome-free',
        'webfonts/',
      ),
      // update this location in styles.js if it changes
      dest: `fonts/fontawesome`,
    },
    {
      src: `./ui/css/output/`,
      pattern: `*.css`,
      dest: ``,
    },
<<<<<<< HEAD
    {
      src: `./app/loading.html`,
      dest: `loading.html`,
    },
    {
      src: shouldIncludeSnow
        ? `./node_modules/@lavamoat/snow/snow.prod.js`
        : EMPTY_JS_FILE,
      dest: `scripts/snow.js`,
    },
    {
      src: shouldIncludeSnow ? `./app/scripts/use-snow.js` : EMPTY_JS_FILE,
      dest: `scripts/use-snow.js`,
    },
=======
    ...(shouldIncludeSnow
      ? [
          {
            src: shouldIncludeSnow
              ? `./node_modules/@lavamoat/snow/snow.prod.js`
              : EMPTY_JS_FILE,
            dest: `scripts/snow.js`,
          },
          {
            src: `./app/scripts/use-snow.js`,
            dest: `scripts/use-snow.js`,
          },
        ]
      : []),
>>>>>>> cf417bb2
    {
      src: shouldIncludeLockdown
        ? getPathInsideNodeModules('ses', 'dist/lockdown.umd.min.js')
        : EMPTY_JS_FILE,
      dest: `scripts/lockdown-install.js`,
    },
    {
      src: './app/scripts/init-globals.js',
      dest: 'scripts/init-globals.js',
    },
    {
      src: './app/scripts/load-app.js',
      dest: 'scripts/load-app.js',
    },
    {
      src: shouldIncludeLockdown
        ? `./app/scripts/lockdown-run.js`
        : EMPTY_JS_FILE,
      dest: `scripts/lockdown-run.js`,
    },
    {
      src: shouldIncludeLockdown
        ? `./app/scripts/lockdown-more.js`
        : EMPTY_JS_FILE,
      dest: `scripts/lockdown-more.js`,
    },
    {
      src: getPathInsideNodeModules('@lavamoat/lavapack', 'src/runtime-cjs.js'),
      dest: `scripts/runtime-cjs.js`,
      pattern: '',
    },
    {
      src: getPathInsideNodeModules('@lavamoat/lavapack', 'src/runtime.js'),
      dest: `scripts/runtime-lavamoat.js`,
      pattern: '',
    },
    {
      src: `./offscreen/`,
      pattern: `*.html`,
      dest: '',
    },
  ];

  if (activeFeatures.includes('blockaid')) {
    allCopyTargets.push({
      src: getPathInsideNodeModules('@blockaid/ppom_release', '/'),
      pattern: '*.wasm',
<<<<<<< HEAD
      dest: process.env.ENABLE_MV3 ? 'scripts/' : '',
=======
      dest:
        process.env.ENABLE_MV3 === 'true' ||
        process.env.ENABLE_MV3 === undefined
          ? 'scripts/'
          : '',
>>>>>>> cf417bb2
    });
  }

  const copyTargetsDev = [
    ...allCopyTargets,
    {
      src: './development',
      pattern: '/chromereload.js',
      dest: ``,
    },
    // empty files to suppress missing file errors
    {
      src: EMPTY_JS_FILE,
      dest: `bg-libs.js`,
    },
    {
      src: EMPTY_JS_FILE,
      dest: `ui-libs.js`,
    },
  ];

  const copyTargetsProd = [
    ...allCopyTargets,
    // empty files to suppress missing file errors
    {
      src: EMPTY_JS_FILE,
      dest: `chromereload.js`,
    },
  ];

  return [copyTargetsProd, copyTargetsDev];
}<|MERGE_RESOLUTION|>--- conflicted
+++ resolved
@@ -147,22 +147,6 @@
       pattern: `*.css`,
       dest: ``,
     },
-<<<<<<< HEAD
-    {
-      src: `./app/loading.html`,
-      dest: `loading.html`,
-    },
-    {
-      src: shouldIncludeSnow
-        ? `./node_modules/@lavamoat/snow/snow.prod.js`
-        : EMPTY_JS_FILE,
-      dest: `scripts/snow.js`,
-    },
-    {
-      src: shouldIncludeSnow ? `./app/scripts/use-snow.js` : EMPTY_JS_FILE,
-      dest: `scripts/use-snow.js`,
-    },
-=======
     ...(shouldIncludeSnow
       ? [
           {
@@ -177,7 +161,6 @@
           },
         ]
       : []),
->>>>>>> cf417bb2
     {
       src: shouldIncludeLockdown
         ? getPathInsideNodeModules('ses', 'dist/lockdown.umd.min.js')
@@ -225,15 +208,11 @@
     allCopyTargets.push({
       src: getPathInsideNodeModules('@blockaid/ppom_release', '/'),
       pattern: '*.wasm',
-<<<<<<< HEAD
-      dest: process.env.ENABLE_MV3 ? 'scripts/' : '',
-=======
       dest:
         process.env.ENABLE_MV3 === 'true' ||
         process.env.ENABLE_MV3 === undefined
           ? 'scripts/'
           : '',
->>>>>>> cf417bb2
     });
   }
 
