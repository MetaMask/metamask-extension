const path = require('path');
const fs = require('fs-extra');
const watch = require('gulp-watch');
const glob = require('fast-glob');

const locales = require('../../app/_locales/index.json');
const { BuildType } = require('../lib/build-type');

const { TASKS } = require('./constants');
const { createTask, composeSeries } = require('./task');
const { getPathInsideNodeModules } = require('./utils');

const EMPTY_JS_FILE = './development/empty.js';

module.exports = function createStaticAssetTasks({
  livereload,
  browserPlatforms,
  shouldIncludeLockdown = true,
  shouldIncludeSnow = true,
  buildType,
}) {
  const copyTargetsProds = {};
  const copyTargetsDevs = {};

  browserPlatforms.forEach((browser) => {
    const [copyTargetsProd, copyTargetsDev] = getCopyTargets(
      shouldIncludeLockdown,
      shouldIncludeSnow,
    );
    copyTargetsProds[browser] = copyTargetsProd;
    copyTargetsDevs[browser] = copyTargetsDev;
  });

  const additionalBuildTargets = {
    [BuildType.beta]: [
      {
        src: './app/build-types/beta/images/',
        dest: `images`,
      },
    ],
    [BuildType.flask]: [
      {
        src: './app/build-types/flask/images/',
        dest: `images`,
      },
    ],
    [BuildType.desktop]: [
      {
        src: './app/build-types/desktop/images/',
        dest: `images`,
      },
    ],
    [BuildType.mmi]: [
      {
        src: './app/build-types/mmi/images/',
        dest: `images`,
      },
    ],
  };

  if (Object.keys(additionalBuildTargets).includes(buildType)) {
    Object.entries(copyTargetsProds).forEach(([_, copyTargetsProd]) =>
      copyTargetsProd.push(...additionalBuildTargets[buildType]),
    );
    Object.entries(copyTargetsDevs).forEach(([_, copyTargetsDev]) =>
      copyTargetsDev.push(...additionalBuildTargets[buildType]),
    );
  }

  const prodTasks = [];
  Object.entries(copyTargetsProds).forEach(([browser, copyTargetsProd]) => {
    copyTargetsProd.forEach((target) => {
      prodTasks.push(async function copyStaticAssets() {
        await performCopy(target, browser);
      });
    });
  });

  const devTasks = [];
  Object.entries(copyTargetsDevs).forEach(([browser, copyTargetsDev]) => {
    copyTargetsDev.forEach((target) => {
      devTasks.push(async function copyStaticAssets() {
        await setupLiveCopy(target, browser);
      });
    });
  });

  const prod = createTask(TASKS.STATIC_PROD, composeSeries(...prodTasks));
  const dev = createTask(TASKS.STATIC_DEV, composeSeries(...devTasks));

  return { dev, prod };

  async function setupLiveCopy(target, browser) {
    const pattern = target.pattern === undefined ? '/**/*' : target.pattern;
    watch(target.src + pattern, (event) => {
      livereload.changed(event.path);
      performCopy(target, browser);
    });
    await performCopy(target, browser);
  }

  async function performCopy(target, browser) {
    if (target.pattern === undefined) {
      await copyGlob(
        target.src,
        `${target.src}`,
        `./dist/${browser}/${target.dest}`,
      );
    } else {
      await copyGlob(
        target.src,
        `${target.src}${target.pattern}`,
        `./dist/${browser}/${target.dest}`,
      );
    }
  }

  async function copyGlob(baseDir, srcGlob, dest) {
    const sources = await glob(srcGlob, { onlyFiles: false });
    await Promise.all(
      sources.map(async (src) => {
        const relativePath = path.relative(baseDir, src);
        await fs.copy(src, `${dest}${relativePath}`);
      }),
    );
  }
};

function getCopyTargets(shouldIncludeLockdown, shouldIncludeSnow) {
  const allCopyTargets = [
    {
      src: `./app/_locales/`,
      dest: `_locales`,
    },
    {
      src: `./app/images/`,
      dest: `images`,
    },
    {
      src: getPathInsideNodeModules('@metamask/contract-metadata', 'images/'),
      dest: `images/contract`,
    },
    {
      src: `./app/fonts/`,
      dest: `fonts`,
    },
    {
      src: `./app/vendor/`,
      dest: `vendor`,
    },
    {
      src: getPathInsideNodeModules(
        '@fortawesome/fontawesome-free',
        'webfonts/',
      ),
      dest: `fonts/fontawesome`,
    },
    {
      src: getPathInsideNodeModules('react-responsive-carousel', 'lib/styles/'),
      dest: 'react-gallery/',
    },
    {
      src: `./ui/css/output/`,
      pattern: `*.css`,
      dest: ``,
    },
    {
      src: `./app/loading.html`,
      dest: `loading.html`,
    },
    {
<<<<<<< HEAD
      src: `./app/unsLoading.html`,
      dest: `unsLoading.html`,
    },
    {
      src: `./node_modules/globalthis/dist/browser.js`,
=======
      src: getPathInsideNodeModules('globalthis', 'dist/browser.js'),
>>>>>>> 423e0854
      dest: `globalthis.js`,
    },
    {
      src: shouldIncludeSnow
        ? `./node_modules/@lavamoat/snow/snow.prod.js`
        : EMPTY_JS_FILE,
      dest: `snow.js`,
    },
    {
      src: shouldIncludeSnow ? `./app/scripts/use-snow.js` : EMPTY_JS_FILE,
      dest: `use-snow.js`,
    },
    {
      src: shouldIncludeLockdown
        ? getPathInsideNodeModules('ses', 'dist/lockdown.umd.min.js')
        : EMPTY_JS_FILE,
      dest: `lockdown-install.js`,
    },
    {
      src: './app/scripts/init-globals.js',
      dest: 'init-globals.js',
    },
    {
      src: shouldIncludeLockdown
        ? `./app/scripts/lockdown-run.js`
        : EMPTY_JS_FILE,
      dest: `lockdown-run.js`,
    },
    {
      src: shouldIncludeLockdown
        ? `./app/scripts/lockdown-more.js`
        : EMPTY_JS_FILE,
      dest: `lockdown-more.js`,
    },
    {
      src: getPathInsideNodeModules('@lavamoat/lavapack', 'src/runtime-cjs.js'),
      dest: `runtime-cjs.js`,
      pattern: '',
    },
    {
      src: getPathInsideNodeModules('@lavamoat/lavapack', 'src/runtime.js'),
      dest: `runtime-lavamoat.js`,
      pattern: '',
    },
  ];

  const languageTags = new Set();
  for (const locale of locales) {
    const { code } = locale;
    const tag = code.split('_')[0];
    languageTags.add(tag);
  }

  for (const tag of languageTags) {
    allCopyTargets.push({
      src: getPathInsideNodeModules(
        '@formatjs/intl-relativetimeformat',
        `dist/locale-data/${tag}.json`,
      ),
      dest: `intl/${tag}/relative-time-format-data.json`,
    });
  }

  const copyTargetsDev = [
    ...allCopyTargets,
    {
      src: './development',
      pattern: '/chromereload.js',
      dest: ``,
    },
    // empty files to suppress missing file errors
    {
      src: EMPTY_JS_FILE,
      dest: `bg-libs.js`,
    },
    {
      src: EMPTY_JS_FILE,
      dest: `ui-libs.js`,
    },
  ];

  const copyTargetsProd = [
    ...allCopyTargets,
    // empty files to suppress missing file errors
    {
      src: EMPTY_JS_FILE,
      dest: `chromereload.js`,
    },
  ];

  return [copyTargetsProd, copyTargetsDev];
}<|MERGE_RESOLUTION|>--- conflicted
+++ resolved
@@ -169,15 +169,10 @@
       dest: `loading.html`,
     },
     {
-<<<<<<< HEAD
       src: `./app/unsLoading.html`,
       dest: `unsLoading.html`,
     },
-    {
-      src: `./node_modules/globalthis/dist/browser.js`,
-=======
       src: getPathInsideNodeModules('globalthis', 'dist/browser.js'),
->>>>>>> 423e0854
       dest: `globalthis.js`,
     },
     {
