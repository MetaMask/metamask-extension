--- conflicted
+++ resolved
@@ -130,11 +130,7 @@
     assets:
       - src: ./app/build-types/mmi/images/
         dest: images
-<<<<<<< HEAD
-      - ./{app,shared,ui}/**/{institutional}/**
-=======
       - ./{app,shared,ui}/**/institutional/**
->>>>>>> a265d253
   build-flask:
     assets:
       - src: ./app/build-types/flask/images/
