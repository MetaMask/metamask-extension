# TODO(ritave): Add support for environments (<root>/development/build/constants.js:@ENVIRONMENT)
# TODO(ritave): Add support for build targets (<root>/development/build/constants.js:@BUILD_TARGETS)
# TODO(ritave): Warn if not all of declared variables have been defined / used

# The priority order of variable definitions (most important to least important):
# <hardcoded build code>; <environmental variables>; .metamaskprodrc; .metamaskrc; builds.yml:.buildTypes.<type>.env; builds.yml:.features.<feature>.env; builds.yml:.env

# The build type to use when no build type provided in the cli
default: &default main

# Declaration of build types
# Each build type is composed of features, env variables and assets.
# Also known as productFlavors in Android lingo
# Note: These build types should be kept in sync with the list in `.github/workflows/update-lavamoat-policies.yml`
buildTypes:
  main:
    id: 10
    features:
      - build-main
      - keyring-snaps
    # Additional env variables that are specific to this build
    env:
      - INFURA_PROD_PROJECT_ID
      - SEGMENT_PROD_WRITE_KEY
      - INFURA_ENV_KEY_REF: INFURA_PROD_PROJECT_ID
      - SEGMENT_WRITE_KEY_REF: SEGMENT_PROD_WRITE_KEY
      - ALLOW_LOCAL_SNAPS: false
      - REQUIRE_SNAPS_ALLOWLIST: true
      - REJECT_INVALID_SNAPS_PLATFORM_VERSION: true
      - IFRAME_EXECUTION_ENVIRONMENT_URL: https://execution.metamask.io/iframe/6.12.0/index.html
      - ACCOUNT_SNAPS_DIRECTORY_URL: https://snaps.metamask.io/account-management
    # Main build uses the default browser manifest
    manifestOverrides: false
    # Build name used in multiple user-readable places
    # eg. eip6963
    buildNameOverride: MetaMask

  beta:
    id: 11
    features:
      - build-beta
      - keyring-snaps
    env:
      - INFURA_BETA_PROJECT_ID
      - SEGMENT_BETA_WRITE_KEY
      - INFURA_ENV_KEY_REF: INFURA_BETA_PROJECT_ID
      - SEGMENT_WRITE_KEY_REF: SEGMENT_BETA_WRITE_KEY
      - ALLOW_LOCAL_SNAPS: false
      - REQUIRE_SNAPS_ALLOWLIST: true
      - REJECT_INVALID_SNAPS_PLATFORM_VERSION: true
      - IFRAME_EXECUTION_ENVIRONMENT_URL: https://execution.metamask.io/iframe/6.12.0/index.html
      - ACCOUNT_SNAPS_DIRECTORY_URL: https://snaps.metamask.io/account-management
    # Modifies how the version is displayed.
    # eg. instead of 10.25.0 -> 10.25.0-beta.2
    isPrerelease: true
    # Folder which contains overrides to browser manifests
    manifestOverrides: ./app/build-types/beta/manifest/
    buildNameOverride: MetaMask Beta

  flask:
    id: 15
    # Code surrounded using code fences for that feature
    # will not be removed
    features:
      - build-flask
      - keyring-snaps
      - solana
    env:
      - INFURA_FLASK_PROJECT_ID
      - SEGMENT_FLASK_WRITE_KEY
      - ALLOW_LOCAL_SNAPS: true
      - REQUIRE_SNAPS_ALLOWLIST: false
      - REJECT_INVALID_SNAPS_PLATFORM_VERSION: false
      - IFRAME_EXECUTION_ENVIRONMENT_URL: https://execution.metamask.io/iframe/6.12.0/index.html
      - SUPPORT_LINK: https://support.metamask.io/
      - SUPPORT_REQUEST_LINK: https://support.metamask.io/
      - INFURA_ENV_KEY_REF: INFURA_FLASK_PROJECT_ID
      - SEGMENT_WRITE_KEY_REF: SEGMENT_FLASK_WRITE_KEY
      - ACCOUNT_SNAPS_DIRECTORY_URL: https://metamask.github.io/snaps-directory-staging/main/account-management
      - EIP_4337_ENTRYPOINT: '0x5FF137D4b0FDCD49DcA30c7CF57E578a026d2789'
    isPrerelease: true
    manifestOverrides: ./app/build-types/flask/manifest/
    buildNameOverride: MetaMask Flask

<<<<<<< HEAD
=======
  mmi:
    id: 20
    features:
      - build-mmi
    env:
      - INFURA_MMI_PROJECT_ID
      - SEGMENT_MMI_WRITE_KEY
      - SENTRY_MMI_DSN
      - INFURA_ENV_KEY_REF: INFURA_MMI_PROJECT_ID
      - SEGMENT_WRITE_KEY_REF: SEGMENT_MMI_WRITE_KEY
      - ALLOW_LOCAL_SNAPS: false
      - REQUIRE_SNAPS_ALLOWLIST: true
      - REJECT_INVALID_SNAPS_PLATFORM_VERSION: true
      - IFRAME_EXECUTION_ENVIRONMENT_URL: https://execution.metamask.io/iframe/6.12.0/index.html
      - MMI_CONFIGURATION_SERVICE_URL: https://configuration.metamask-institutional.io/v2/configuration/default
      - SUPPORT_LINK: https://support.metamask-institutional.io
      - SUPPORT_REQUEST_LINK: https://support.metamask-institutional.io
      - SENTRY_DSN: SENTRY_MMI_DSN
    # For some reason, MMI uses this type of versioning
    # Leaving it on for backwards compatibility
    isPrerelease: true
    manifestOverrides: ./app/build-types/mmi/manifest/
    buildNameOverride: MetaMask Institutional

>>>>>>> 2a78f64b
# Build types are composed of a set of features.
# Each feature can have code fences that add new code
# as well declaring, defining and overriding env variables
features:
  ###
  # Build Type code extensions. Things like different support links, warning pages, banners
  ###

  build-main:
  build-beta:
    assets:
      # Assets that will be copied
      - src: ./app/build-types/beta/images/
        dest: images
      # Assets that are exclusively included in this feature and ignored in others
      # Supports globs
      - ./{app,shared,ui}/**/beta/**
  build-flask:
    assets:
      - src: ./app/build-types/flask/images/
        dest: images
      - ./{app,shared,ui}/**/flask/**
  build-mmi:
  keyring-snaps:
    assets:
      - ./{app,shared,ui}/**/keyring-snaps/**
  solana:
    assets:
      - ./{app,shared,ui}/**/solana/**

# Env variables that are required for all types of builds
#
# env object supports both declarations (- FOO), and definitions (- FOO: BAR).
# Variables that were declared have to be defined somewhere in the load chain before usage
env:
  - ACCOUNTS_USE_DEV_APIS: false
  - BRIDGE_USE_DEV_APIS: false
  - SWAPS_USE_DEV_APIS: false
  - PORTFOLIO_URL: https://portfolio.metamask.io
  - TOKEN_ALLOWANCE_IMPROVEMENTS: false
  - TRANSACTION_SECURITY_PROVIDER: false
  # The unlock password
  - PASSWORD: null
  - TEST_SRP: null
  - WITH_STATE: null
  # Also see METAMASK_DEBUG and NODE_DEBUG
  - DEBUG: null
  - SUPPORT_LINK: https://support.metamask.io
  - SUPPORT_REQUEST_LINK: https://support.metamask.io
  - SKIP_BACKGROUND_INITIALIZATION: false
  - PPOM_URI: ./ppom_bg.wasm
  # CDN for blockaid files
  - BLOCKAID_FILE_CDN: static.cx.metamask.io/api/v1/confirmations/ppom
  # Blockaid public key for verifying signatures of data files downloaded from CDN
  - BLOCKAID_PUBLIC_KEY: 066ad3e8af5583385e312c156d238055215d5f25247c1e91055afa756cb98a88

  - ENABLE_MV3: true
  # These are exclusively used for MV3
  - USE_SNOW
  - APPLY_LAVAMOAT
  - FILE_NAMES

  # This variable is read by Trezor's source and breaks build if not included
  - ASSET_PREFIX: null
  - SUITE_TYPE: null
  - COMMITHASH: null
  - VERSION: null
  - IS_CODESIGN_BUILD: null

  ###
  # Storybook
  ###
  - STORYBOOK: false
  - INFURA_STORYBOOK_PROJECT_ID

  ###
  # Notifications Feature
  ###
  - AUTH_API: https://authentication.api.cx.metamask.io
  - OIDC_API: https://oidc.api.cx.metamask.io
  - OIDC_CLIENT_ID: 1132f10a-b4e5-4390-a5f2-d9c6022db564
  - OIDC_GRANT_TYPE: urn:ietf:params:oauth:grant-type:jwt-bearer
  - USER_STORAGE_API: https://user-storage.api.cx.metamask.io
  - CONTENTFUL_ACCESS_SPACE_ID:
  - CONTENTFUL_ACCESS_TOKEN:
  - NOTIFICATIONS_SERVICE_URL: https://notification.api.cx.metamask.io
  - TRIGGERS_SERVICE_URL: https://trigger.api.cx.metamask.io
  - PUSH_NOTIFICATIONS_SERVICE_URL: https://push.api.cx.metamask.io
  - VAPID_KEY:
  - FIREBASE_API_KEY:
  - FIREBASE_AUTH_DOMAIN:
  - FIREBASE_STORAGE_BUCKET:
  - FIREBASE_PROJECT_ID:
  - FIREBASE_MESSAGING_SENDER_ID:
  - FIREBASE_APP_ID:
  - FIREBASE_MEASUREMENT_ID:
  - __FIREBASE_DEFAULTS__: null

  ###
  # API keys to 3rd party services
  ###

  - SEGMENT_HOST: null
  - SENTRY_DSN: null
  - SENTRY_DSN_DEV: null
  # also INFURA_PROJECT_ID below

  ###
  # Build system backwards compatibility
  ###

  - INFURA_ENV_KEY_REF
  - SEGMENT_WRITE_KEY_REF

  ###
  # Variables that are modified with hardcoded code
  ###

  # Used to enable confirmation redesigned pages
  - ENABLE_CONFIRMATION_REDESIGN: ''
  # URL of the decoding API used to provide additional data from signature requests
  - DECODING_API_URL: 'https://signature-insights.api.cx.metamask.io/v1'
  # Determines if feature flagged Settings Page - Developer Options should be used
  - ENABLE_SETTINGS_PAGE_DEV_OPTIONS: false
  # Used for debugging changes to the phishing warning page.
  # Modified in <root>/development/build/scripts.js:@getPhishingWarningPageUrl
  - PHISHING_WARNING_PAGE_URL: null
  # Modified in <root>/development/build/scripts.js:@getInfuraProjectId
  - INFURA_PROJECT_ID
  # Modified in <root>/development/build/scripts.js:@getSegmentWriteKey
  - SEGMENT_WRITE_KEY: ''
  # Modified in <root>/development/build/scripts.js:@getAnalyticsDataDeletionSourceId
  - ANALYTICS_DATA_DELETION_SOURCE_ID: null
  # Modified in <root>/development/build/scripts.js:@getAnalyticsDataDeletionEndpoint
  - ANALYTICS_DATA_DELETION_ENDPOINT: null
  # Modified in <root>/development/build/scripts.js:@setEnvironmentVariables
  # Also see DEBUG and NODE_DEBUG
  - METAMASK_DEBUG: false
  # Modified in <root>/development/build/scripts.js:@setEnvironmentVariables
  - IN_TEST
  # Modified in <root>/development/build/scripts.js:@setEnvironmentVariables
  - METAMASK_ENVIRONMENT
  # Modified in <root>/development/build/scripts.js:@setEnvironmentVariables
  - METAMASK_VERSION
  # Modified in <root>/development/build/scripts.js:@setEnvironmentVariables
  - METAMASK_BUILD_TYPE
  # Modified in <root>/development/build/scripts.js:@setEnvironmentVariables
  - METAMASK_BUILD_NAME
  # Modified in <root>/development/build/scripts.js:@setEnvironmentVariables
  - METAMASK_BUILD_APP_ID
  # Modified in <root>/development/build/scripts.js:@setEnvironmentVariables
  - METAMASK_BUILD_ICON
  # Modified in <root>/development/build/scripts.js:@setEnvironmentVariables
  - NODE_ENV
  # Defined by node itself
  # For the purposes of the build system we define it as empty below
  # if it's not inside process.env
  # Also see DEBUG and METAMASK_DEBUG
  - NODE_DEBUG: ''
  # Used by react-devtools-core
  - EDITOR_URL: ''
  # Determines if Barad Dur features should be used
  - BARAD_DUR: ''
  # Determines if feature flagged Chain permissions
  - CHAIN_PERMISSIONS: ''
  # Determines if Portfolio View UI should be shown
  - PORTFOLIO_VIEW: 'true'
  # Enables use of test gas fee flow to debug gas fee estimation
  - TEST_GAS_FEE_FLOWS: false
  # Temporary mechanism to enable security alerts API prior to release
  - SECURITY_ALERTS_API_ENABLED: 'true'
  # URL of security alerts API used to validate dApp requests
  - SECURITY_ALERTS_API_URL: 'https://security-alerts.api.cx.metamask.io'
  # API key to authenticate Etherscan requests to avoid rate limiting
  - ETHERSCAN_API_KEY: ''

  # Enables the notifications feature within the build:
  - NOTIFICATIONS: ''

  # This will be defined if running a unit test
  - JEST_WORKER_ID: undefined

  - METAMASK_RAMP_API_CONTENT_BASE_URL: https://on-ramp-content.api.cx.metamask.io

  ###
  # Meta variables
  ###

  # Uses yaml anchors to DRY - https://juju.is/docs/sdk/yaml-anchors-and-aliases
  - METAMASK_BUILD_TYPE_DEFAULT: *default

  ###
  # Account Abstraction (EIP-4337)
  ###

  - EIP_4337_ENTRYPOINT: null

  ###
  # Enable/disable why did you render debug tool: https://github.com/welldone-software/why-did-you-render
  # This should NEVER be enabled in production since it slows down react
  ###
  - ENABLE_WHY_DID_YOU_RENDER: false

  ###
  # Unused environment variables referenced in dependencies
  # Unset environment variables cause a build error. These are set to `null` to tell our build
  # system that they are intentionally unset.
  ###
  - ETHERSCAN_KEY: null # Used by `gridplus-sdk/dist/util.js`<|MERGE_RESOLUTION|>--- conflicted
+++ resolved
@@ -82,33 +82,6 @@
     manifestOverrides: ./app/build-types/flask/manifest/
     buildNameOverride: MetaMask Flask
 
-<<<<<<< HEAD
-=======
-  mmi:
-    id: 20
-    features:
-      - build-mmi
-    env:
-      - INFURA_MMI_PROJECT_ID
-      - SEGMENT_MMI_WRITE_KEY
-      - SENTRY_MMI_DSN
-      - INFURA_ENV_KEY_REF: INFURA_MMI_PROJECT_ID
-      - SEGMENT_WRITE_KEY_REF: SEGMENT_MMI_WRITE_KEY
-      - ALLOW_LOCAL_SNAPS: false
-      - REQUIRE_SNAPS_ALLOWLIST: true
-      - REJECT_INVALID_SNAPS_PLATFORM_VERSION: true
-      - IFRAME_EXECUTION_ENVIRONMENT_URL: https://execution.metamask.io/iframe/6.12.0/index.html
-      - MMI_CONFIGURATION_SERVICE_URL: https://configuration.metamask-institutional.io/v2/configuration/default
-      - SUPPORT_LINK: https://support.metamask-institutional.io
-      - SUPPORT_REQUEST_LINK: https://support.metamask-institutional.io
-      - SENTRY_DSN: SENTRY_MMI_DSN
-    # For some reason, MMI uses this type of versioning
-    # Leaving it on for backwards compatibility
-    isPrerelease: true
-    manifestOverrides: ./app/build-types/mmi/manifest/
-    buildNameOverride: MetaMask Institutional
-
->>>>>>> 2a78f64b
 # Build types are composed of a set of features.
 # Each feature can have code fences that add new code
 # as well declaring, defining and overriding env variables
