--- conflicted
+++ resolved
@@ -44,10 +44,7 @@
       - multichain
       - solana
       - solana-swaps
-<<<<<<< HEAD
-=======
       - multi-srp
->>>>>>> 71d92770
     env:
       - INFURA_BETA_PROJECT_ID
       - SEGMENT_BETA_WRITE_KEY
