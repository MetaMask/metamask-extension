# TODO(ritave): Add support for environments (<root>/development/build/constants.js:@ENVIRONMENT)
# TODO(ritave): Add support for build targets (<root>/development/build/constants.js:@BUILD_TARGETS)
# TODO(ritave): Warn if not all of declared variables have been defined / used

# The priority order of variable definitions (most important to least important):
# <hardcoded build code>; <environmental variables>; .metamaskprodrc; .metamaskrc; builds.yml:.buildTypes.<type>.env; builds.yml:.features.<feature>.env; builds.yml:.env

# The build type to use when no build type provided in the cli
default: &default main

# Declaration of build types
# Each build type is composed of features, env variables and assets.
# Also known as productFlavors in Android lingo
# Note: These build types should be kept in sync with the list in `.github/workflows/update-lavamoat-policies.yml`
buildTypes:
  main:
    features:
      - build-main
      - snaps
      - keyring-snaps
      - blockaid
      - notifications
    # Additional env variables that are specific to this build
    env:
      - INFURA_PROD_PROJECT_ID
      - SEGMENT_PROD_WRITE_KEY
      - INFURA_ENV_KEY_REF: INFURA_PROD_PROJECT_ID
      - SEGMENT_WRITE_KEY_REF: SEGMENT_PROD_WRITE_KEY
      - ALLOW_LOCAL_SNAPS: false
      - REQUIRE_SNAPS_ALLOWLIST: true
      - IFRAME_EXECUTION_ENVIRONMENT_URL: https://execution.metamask.io/iframe/5.0.2/index.html
      - ACCOUNT_SNAPS_DIRECTORY_URL: https://snaps.metamask.io/account-management
    # Main build uses the default browser manifest
    manifestOverrides: false
    # Build name used in multiple user-readable places
    # eg. eip6963
    buildNameOverride: MetaMask

  beta:
    features:
      - build-beta
    env:
      - INFURA_BETA_PROJECT_ID
      - SEGMENT_BETA_WRITE_KEY
      - INFURA_ENV_KEY_REF: INFURA_BETA_PROJECT_ID
      - SEGMENT_WRITE_KEY_REF: SEGMENT_BETA_WRITE_KEY
    # Modifies how the version is displayed.
    # eg. instead of 10.25.0 -> 10.25.0-beta.2
    isPrerelease: true
    # Folder which contains overrides to browser manifests
    manifestOverrides: ./app/build-types/beta/manifest/
    buildNameOverride: MetaMask Beta

  flask:
    # Code surrounded using code fences for that feature
    # will not be removed
    features:
      - snaps
      - desktop
      - build-flask
      - keyring-snaps
      - blockaid
      - petnames
      - notifications
    env:
      - INFURA_FLASK_PROJECT_ID
      - SEGMENT_FLASK_WRITE_KEY
      - ALLOW_LOCAL_SNAPS: true
      - REQUIRE_SNAPS_ALLOWLIST: false
      - IFRAME_EXECUTION_ENVIRONMENT_URL: https://execution.metamask.io/iframe/5.0.2/index.html
      - SUPPORT_LINK: https://metamask-flask.zendesk.com/hc
      - SUPPORT_REQUEST_LINK: https://metamask-flask.zendesk.com/hc/en-us/requests/new
      - INFURA_ENV_KEY_REF: INFURA_FLASK_PROJECT_ID
      - SEGMENT_WRITE_KEY_REF: SEGMENT_FLASK_WRITE_KEY
      - ACCOUNT_SNAPS_DIRECTORY_URL: https://metamask.github.io/snaps-directory-staging/main/account-management
    isPrerelease: true
    manifestOverrides: ./app/build-types/flask/manifest/
    buildNameOverride: MetaMask Flask

  desktop:
    features:
      - snaps
      - desktop
      - build-flask
      - keyring-snaps
    env:
      - INFURA_FLASK_PROJECT_ID
      - SEGMENT_FLASK_WRITE_KEY
      - ALLOW_LOCAL_SNAPS: true
      - REQUIRE_SNAPS_ALLOWLIST: false
      - IFRAME_EXECUTION_ENVIRONMENT_URL: https://execution.metamask.io/iframe/5.0.2/index.html
      - SUPPORT_LINK: https://metamask-flask.zendesk.com/hc
      - SUPPORT_REQUEST_LINK: https://metamask-flask.zendesk.com/hc/en-us/requests/new
      - INFURA_ENV_KEY_REF: INFURA_FLASK_PROJECT_ID
      - SEGMENT_WRITE_KEY_REF: SEGMENT_FLASK_WRITE_KEY
      - ACCOUNT_SNAPS_DIRECTORY_URL: https://snaps.metamask.io/account-management
    isPrerelease: true
    manifestOverrides: ./app/build-types/desktop/manifest/
    buildNameOverride: false

  mmi:
    features:
      - build-mmi
      - snaps
    env:
      - INFURA_MMI_PROJECT_ID
      - SEGMENT_MMI_WRITE_KEY
      - INFURA_ENV_KEY_REF: INFURA_MMI_PROJECT_ID
      - SEGMENT_WRITE_KEY_REF: SEGMENT_MMI_WRITE_KEY
      - ALLOW_LOCAL_SNAPS: false
      - REQUIRE_SNAPS_ALLOWLIST: true
      - IFRAME_EXECUTION_ENVIRONMENT_URL: https://execution.metamask.io/iframe/5.0.2/index.html
      - MMI_CONFIGURATION_SERVICE_URL: https://configuration.metamask-institutional.io/v2/configuration/default
      - SUPPORT_LINK: https://mmi-support.zendesk.com/hc/en-us
      - SUPPORT_REQUEST_LINK: https://mmi-support.zendesk.com/hc/en-us/requests/new
      - SENTRY_DSN: SENTRY_MMI_DSN
    # For some reason, MMI uses this type of versioning
    # Leaving it on for backwards compatibility
    isPrerelease: true
    manifestOverrides: ./app/build-types/mmi/manifest/
    buildNameOverride: MetaMask Institutional

# Build types are composed of a set of features.
# Each feature can have code fences that add new code
# as well declaring, defining and overriding env variables
features:
  snaps:
    # Each feature might have variables that only exist when built with that feature active
    env:
      # Whether to allow snaps from localhost - local://localhost:8080/snap.manifest.json
      # Enabled in Flask, will be disabled in Main
      - ALLOW_LOCAL_SNAPS
      # Whether to verify that a snap can be installed using an allow list
      - REQUIRE_SNAPS_ALLOWLIST
      - IFRAME_EXECUTION_ENVIRONMENT_URL
    assets:
      - ./{app,shared,ui}/**/snaps/**
  desktop:
    env:
      - COMPATIBILITY_VERSION_EXTENSION: 1
      - DISABLE_WEB_SOCKET_ENCRYPTION: false
      - SKIP_OTP_PAIRING_FLOW: false
      - WEB_SOCKET_PORT: null
  blockaid:
    env:
      - BLOCKAID_FILE_CDN: static.cx.metamask.io/api/v1/confirmations/ppom
      - BLOCKAID_PUBLIC_KEY: 066ad3e8af5583385e312c156d238055215d5f25247c1e91055afa756cb98a88
  petnames:
  conf-redesign:
  notifications:
    env:
<<<<<<< HEAD
      - AUTH_API: https://authentication.api.cx.metamask.io
      - OIDC_API: https://oidc.api.cx.metamask.io
      - OIDC_CLIENT_ID: 77285a0b-a0c6-4681-ba36-cc7d3a21aece
      - OIDC_GRANT_TYPE: urn:ietf:params:oauth:grant-type:jwt-bearer
=======
      - USER_STORAGE_API: https://user-storage.api.cx.metamask.io
>>>>>>> 2d3aec54
  ###
  # Build Type code extensions. Things like different support links, warning pages, banners
  ###

  build-main:
  build-beta:
    assets:
      # Assets that will be copied
      - src: ./app/build-types/beta/images/
        dest: images
      # Assets that are exclusively included in this feature and ignored in others
      # Supports globs
      - ./{app,shared,ui}/**/beta/**
  build-mmi:
    assets:
      - src: ./app/build-types/mmi/images/
        dest: images
      - ./{app,shared,ui}/**/institutional/**
  build-flask:
    assets:
      - src: ./app/build-types/flask/images/
        dest: images
      - ./{app,shared,ui}/**/flask/**
  keyring-snaps:
    assets:
      - ./{app,shared,ui}/**/keyring-snaps/**

# Env variables that are required for all types of builds
#
# env object supports both declarations (- FOO), and definitions (- FOO: BAR).
# Variables that were declared have to be defined somewhere in the load chain before usage
env:
  - SWAPS_USE_DEV_APIS: false
  - PORTFOLIO_URL: https://portfolio.metamask.io
  - TOKEN_ALLOWANCE_IMPROVEMENTS: false
  - TRANSACTION_SECURITY_PROVIDER: false
  # The unlock password
  - PASSWORD: null
  # Also see METAMASK_DEBUG and NODE_DEBUG
  - DEBUG: null
  - SUPPORT_LINK: https://support.metamask.io
  - SUPPORT_REQUEST_LINK: https://metamask.zendesk.com/hc/en-us
  - SKIP_BACKGROUND_INITIALIZATION: false

  # TODO(ritave): Move ManifestV3 into a feature?
  - ENABLE_MV3: false
  # These are exclusively used for MV3
  - APPLY_LAVAMOAT
  - FILE_NAMES

  # This variable is read by Trezor's source and breaks build if not included
  - ASSET_PREFIX: null

  ###
  # API keys to 3rd party services
  ###

  - PUBNUB_PUB_KEY: null
  - PUBNUB_SUB_KEY: null
  - SEGMENT_HOST: null
  - SENTRY_DSN: null
  - SENTRY_DSN_DEV: null
  - OPENSEA_KEY: null
  - ETHERSCAN_KEY: null
  # also INFURA_PROJECT_ID below

  ###
  # Build system backwards compatibility
  ###

  - INFURA_ENV_KEY_REF
  - SEGMENT_WRITE_KEY_REF

  ###
  # Variables that are modified with hardcoded code
  ###

  # Used for debugging changes to the phishing warning page.
  # Modified in <root>/development/build/scripts.js:@getPhishingWarningPageUrl
  - PHISHING_WARNING_PAGE_URL: null
  # Modified in <root>/development/build/scripts.js:@getInfuraProjectId
  - INFURA_PROJECT_ID
  # Modified in <root>/development/build/scripts.js:@getSegmentWriteKey
  - SEGMENT_WRITE_KEY: ''
  # Modified in <root>/development/build/scripts.js:@setEnvironmentVariables
  # Also see DEBUG and NODE_DEBUG
  - METAMASK_DEBUG: false
  # Modified in <root>/development/build/scripts.js:@setEnvironmentVariables
  - IN_TEST
  # Modified in <root>/development/build/scripts.js:@setEnvironmentVariables
  - METAMASK_ENVIRONMENT
  # Modified in <root>/development/build/scripts.js:@setEnvironmentVariables
  - METAMASK_VERSION
  # Modified in <root>/development/build/scripts.js:@setEnvironmentVariables
  - METAMASK_BUILD_TYPE
  # Modified in <root>/development/build/scripts.js:@setEnvironmentVariables
  - METAMASK_BUILD_NAME
  # Modified in <root>/development/build/scripts.js:@setEnvironmentVariables
  - METAMASK_BUILD_APP_ID
  # Modified in <root>/development/build/scripts.js:@setEnvironmentVariables
  - METAMASK_BUILD_ICON
  # Modified in <root>/development/build/scripts.js:@setEnvironmentVariables
  - NODE_ENV
  # Defined by node itself
  # For the purposes of the build system we define it as empty below
  # if it's not inside process.env
  # Also see DEBUG and METAMASK_DEBUG
  - NODE_DEBUG: ''
  # Used by react-devtools-core
  - EDITOR_URL: ''
  # CDN for blockaid files
  - BLOCKAID_FILE_CDN
  # Blockaid public key for verifying signatures of data files downloaded from CDN
  - BLOCKAID_PUBLIC_KEY
  # Determines if feature flagged Multichain UI should be used
  - MULTICHAIN: ''
  # Determines if feature flagged Multichain Transactions should be used
  - TRANSACTION_MULTICHAIN: ''

  ###
  # Meta variables
  ###

  # Uses yaml anchors to DRY - https://juju.is/docs/sdk/yaml-anchors-and-aliases
  - METAMASK_BUILD_TYPE_DEFAULT: *default

  ###
  # Account Abstraction (EIP-4337)
  ###

  - EIP_4337_ENTRYPOINT: null<|MERGE_RESOLUTION|>--- conflicted
+++ resolved
@@ -149,14 +149,11 @@
   conf-redesign:
   notifications:
     env:
-<<<<<<< HEAD
       - AUTH_API: https://authentication.api.cx.metamask.io
       - OIDC_API: https://oidc.api.cx.metamask.io
       - OIDC_CLIENT_ID: 77285a0b-a0c6-4681-ba36-cc7d3a21aece
       - OIDC_GRANT_TYPE: urn:ietf:params:oauth:grant-type:jwt-bearer
-=======
       - USER_STORAGE_API: https://user-storage.api.cx.metamask.io
->>>>>>> 2d3aec54
   ###
   # Build Type code extensions. Things like different support links, warning pages, banners
   ###
