# TODO(ritave): Add support for environments (<root>/development/build/constants.js:@ENVIRONMENT)
# TODO(ritave): Add support for build targets (<root>/development/build/constants.js:@BUILD_TARGETS)
# TODO(ritave): Warn if not all of declared variables have been defined / used

# The priority order of variable definitions (most important to least important):
# <hardcoded build code>; <environmental variables>; .metamaskprodrc; .metamaskrc; builds.yml:.buildTypes.<type>.env; builds.yml:.features.<feature>.env; builds.yml:.env

# The build type to use when no build type provided in the cli
default: &default main

# Declaration of build types
# Each build type is composed of features, env variables and assets.
# Also known as productFlavors in Android lingo
# Note: These build types should be kept in sync with the list in `.github/workflows/update-lavamoat-policies.yml`
buildTypes:
  main:
    features:
      - build-main
      - snaps
    # Additional env variables that are specific to this build
    env:
      - INFURA_PROD_PROJECT_ID
      - SEGMENT_PROD_WRITE_KEY
      - INFURA_ENV_KEY_REF: INFURA_PROD_PROJECT_ID
      - SEGMENT_WRITE_KEY_REF: SEGMENT_PROD_WRITE_KEY
      - ALLOW_LOCAL_SNAPS: false
      - REQUIRE_SNAPS_ALLOWLIST: true
      - IFRAME_EXECUTION_ENVIRONMENT_URL: https://execution.consensys.io/1.0.2/index.html
    # Main build uses the default browser manifest
    manifestOverrides: false

  beta:
    features:
      - build-beta
    env:
      - INFURA_BETA_PROJECT_ID
      - SEGMENT_BETA_WRITE_KEY
      - INFURA_ENV_KEY_REF: INFURA_BETA_PROJECT_ID
      - SEGMENT_WRITE_KEY_REF: SEGMENT_BETA_WRITE_KEY
    # Modifies how the version is displayed.
    # eg. instead of 10.25.0 -> 10.25.0-beta.2
    isPrerelease: true
    # Folder which contains overrides to browser manifests
    manifestOverrides: ./app/build-types/beta/manifest/

  flask:
    # Code surrounded using code fences for that feature
    # will not be removed
    features:
      - snaps
      - desktop
      - build-flask
      - keyring-snaps
      - blockaid
    env:
      - INFURA_FLASK_PROJECT_ID
      - SEGMENT_FLASK_WRITE_KEY
      - ALLOW_LOCAL_SNAPS: true
      - REQUIRE_SNAPS_ALLOWLIST: false
<<<<<<< HEAD
      - IFRAME_EXECUTION_ENVIRONMENT_URL: http://localhost:8000
=======
      - IFRAME_EXECUTION_ENVIRONMENT_URL: https://execution.consensys.io/0.38.1-flask.1/index.html
>>>>>>> 07adba59
      - SUPPORT_LINK: https://metamask-flask.zendesk.com/hc
      - SUPPORT_REQUEST_LINK: https://metamask-flask.zendesk.com/hc/en-us/requests/new
      - INFURA_ENV_KEY_REF: INFURA_FLASK_PROJECT_ID
      - SEGMENT_WRITE_KEY_REF: SEGMENT_FLASK_WRITE_KEY
    isPrerelease: true
    manifestOverrides: ./app/build-types/flask/manifest/

  desktop:
    features:
      - snaps
      - desktop
      - build-flask
      - keyring-snaps
    env:
      - INFURA_FLASK_PROJECT_ID
      - SEGMENT_FLASK_WRITE_KEY
      - ALLOW_LOCAL_SNAPS: true
      - REQUIRE_SNAPS_ALLOWLIST: false
      - IFRAME_EXECUTION_ENVIRONMENT_URL: https://execution.consensys.io/0.38.1-flask.1/index.html
      - SUPPORT_LINK: https://metamask-flask.zendesk.com/hc
      - SUPPORT_REQUEST_LINK: https://metamask-flask.zendesk.com/hc/en-us/requests/new
      - INFURA_ENV_KEY_REF: INFURA_FLASK_PROJECT_ID
      - SEGMENT_WRITE_KEY_REF: SEGMENT_FLASK_WRITE_KEY
    isPrerelease: true
    manifestOverrides: ./app/build-types/desktop/manifest/

  mmi:
    features:
      - build-mmi
    env:
      - INFURA_MMI_PROJECT_ID
      - SEGMENT_MMI_WRITE_KEY
      - INFURA_ENV_KEY_REF: INFURA_MMI_PROJECT_ID
      - SEGMENT_WRITE_KEY_REF: SEGMENT_MMI_WRITE_KEY
      - MMI_CONFIGURATION_SERVICE_URL: https://configuration.metamask-institutional.io/v1/configuration/default
      - SUPPORT_LINK: https://mmi-support.zendesk.com/hc/en-us
      - SUPPORT_REQUEST_LINK: https://mmi-support.zendesk.com/hc/en-us/requests/new
    # For some reason, MMI uses this type of versioning
    # Leaving it on for backwards compatibility
    isPrerelease: true
    manifestOverrides: ./app/build-types/mmi/manifest/

# Build types are composed of a set of features.
# Each feature can have code fences that add new code
# as well declaring, defining and overriding env variables
features:
  snaps:
    # Each feature might have variables that only exist when built with that feature active
    env:
      # Whether to allow snaps from localhost - local://localhost:8080/snap.manifest.json
      # Enabled in Flask, will be disabled in Main
      - ALLOW_LOCAL_SNAPS
      # Whether to verify that a snap can be installed using an allow list
      - REQUIRE_SNAPS_ALLOWLIST
      - IFRAME_EXECUTION_ENVIRONMENT_URL
    assets:
      - ./{app,shared,ui}/**/snaps/**
  desktop:
    env:
      - COMPATIBILITY_VERSION_EXTENSION: 1
      - DISABLE_WEB_SOCKET_ENCRYPTION: false
      - SKIP_OTP_PAIRING_FLOW: false
      - WEB_SOCKET_PORT: null
  blockaid:
    env:
      - BLOCKAID_FILE_CDN: null
      - BLOCKAID_PUBLIC_KEY: null

  ###
  # Build Type code extensions. Things like different support links, warning pages, banners
  ###

  build-main:
  build-beta:
    assets:
      # Assets that will be copied
      - src: ./app/build-types/beta/images/
        dest: images
      # Assets that are exclusively included in this feature and ignored in others
      # Supports globs
      - ./{app,shared,ui}/**/beta/**
  build-mmi:
    assets:
      - src: ./app/build-types/mmi/images/
        dest: images
      - ./{app,shared,ui}/**/institutional/**
  build-flask:
    assets:
      - src: ./app/build-types/flask/images/
        dest: images
      - ./{app,shared,ui}/**/flask/**
  keyring-snaps:
    env:
      - KEYRING_SNAPS_REGISTRY_URL: https://metamask.github.io/keyring-snaps-registry/prod/registry.json
    assets:
      - ./{app,shared,ui}/**/keyring-snaps/**

# Env variables that are required for all types of builds
#
# env object supports both declarations (- FOO), and definitions (- FOO: BAR).
# Variables that were declared have to be defined somewhere in the load chain before usage
env:
  - SWAPS_USE_DEV_APIS: false
  - PORTFOLIO_URL: https://portfolio.metamask.io
  - TOKEN_ALLOWANCE_IMPROVEMENTS: false
  - TRANSACTION_SECURITY_PROVIDER: false
  # The unlock password
  - PASSWORD: null
  # Also see METAMASK_DEBUG and NODE_DEBUG
  - DEBUG: null
  - SUPPORT_LINK: https://support.metamask.io
  - SUPPORT_REQUEST_LINK: https://metamask.zendesk.com/hc/en-us
  - SKIP_BACKGROUND_INITIALIZATION: false

  # TODO(ritave): Move ManifestV3 into a feature?
  - ENABLE_MV3: false
  - HARDWARE_WALLETS_MV3: false
  # These are exclusively used for MV3
  - APPLY_LAVAMOAT
  - FILE_NAMES

  # This variable is read by Trezor's source and breaks build if not included
  - ASSET_PREFIX: null

  ###
  # API keys to 3rd party services
  ###

  - PUBNUB_PUB_KEY: null
  - PUBNUB_SUB_KEY: null
  - SEGMENT_HOST: null
  - SENTRY_DSN: null
  - SENTRY_DSN_DEV: null
  - OPENSEA_KEY: null
  - ETHERSCAN_KEY: null
  # also INFURA_PROJECT_ID below

  ###
  # Build system backwards compatibility
  ###

  - INFURA_ENV_KEY_REF
  - SEGMENT_WRITE_KEY_REF

  ###
  # Variables that are modified with hardcoded code
  ###

  # Used for debugging changes to the phishing warning page.
  # Modified in <root>/development/build/scripts.js:@getPhishingWarningPageUrl
  - PHISHING_WARNING_PAGE_URL: null
  # Modified in <root>/development/build/scripts.js:@getInfuraProjectId
  - INFURA_PROJECT_ID
  # Modified in <root>/development/build/scripts.js:@getSegmentWriteKey
  - SEGMENT_WRITE_KEY: ''
  # Modified in <root>/development/build/scripts.js:@setEnvironmentVariables
  # Also see DEBUG and NODE_DEBUG
  - METAMASK_DEBUG: false
  # Modified in <root>/development/build/scripts.js:@setEnvironmentVariables
  - IN_TEST
  # Modified in <root>/development/build/scripts.js:@setEnvironmentVariables
  - METAMASK_ENVIRONMENT
  # Modified in <root>/development/build/scripts.js:@setEnvironmentVariables
  - METAMASK_VERSION
  # Modified in <root>/development/build/scripts.js:@setEnvironmentVariables
  - METAMASK_BUILD_TYPE
  # Modified in <root>/development/build/scripts.js:@setEnvironmentVariables
  - NODE_ENV
  # Defined by node itself
  # For the purposes of the build system we define it as empty below
  # if it's not inside process.env
  # Also see DEBUG and METAMASK_DEBUG
  - NODE_DEBUG: ''
  # Used by react-devtools-core
  - EDITOR_URL: ''
  # CDN for blockaid files
  - BLOCKAID_FILE_CDN
  # Blockaid public key for verifying signatures of data files downloaded from CDN
  - BLOCKAID_PUBLIC_KEY
  # Determines if feature flagged Multichain UI should be used
  - MULTICHAIN: ''

  ###
  # Meta variables
  ###

  # Uses yaml anchors to DRY - https://juju.is/docs/sdk/yaml-anchors-and-aliases
  - METAMASK_BUILD_TYPE_DEFAULT: *default<|MERGE_RESOLUTION|>--- conflicted
+++ resolved
@@ -57,11 +57,7 @@
       - SEGMENT_FLASK_WRITE_KEY
       - ALLOW_LOCAL_SNAPS: true
       - REQUIRE_SNAPS_ALLOWLIST: false
-<<<<<<< HEAD
       - IFRAME_EXECUTION_ENVIRONMENT_URL: http://localhost:8000
-=======
-      - IFRAME_EXECUTION_ENVIRONMENT_URL: https://execution.consensys.io/0.38.1-flask.1/index.html
->>>>>>> 07adba59
       - SUPPORT_LINK: https://metamask-flask.zendesk.com/hc
       - SUPPORT_REQUEST_LINK: https://metamask-flask.zendesk.com/hc/en-us/requests/new
       - INFURA_ENV_KEY_REF: INFURA_FLASK_PROJECT_ID
