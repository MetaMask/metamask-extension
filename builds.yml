--- conflicted
+++ resolved
@@ -49,11 +49,6 @@
       - keyring-snaps
       - multichain
       - bitcoin
-<<<<<<< HEAD
-      - solana
-      - solana-swaps
-=======
->>>>>>> fd295214
       - bitcoin-swaps
       - multi-srp
     env:
@@ -162,10 +157,6 @@
     assets:
       # srp-list is a special case and is used in the srp recovery flow now.
       - ./{app,shared,ui}/**/multi-srp/(?!.*srp-list)/**
-<<<<<<< HEAD
-  solana-swaps:
-=======
->>>>>>> fd295214
   bitcoin-swaps:
   multichain:
   ocap-kernel:
@@ -404,16 +395,11 @@
 
   # Metamask Shield
   - METAMASK_SHIELD_ENABLED: 'false'
-<<<<<<< HEAD
-  # URL of Shield gateway
-  - SHIELD_GATEWAY_URL: 'https://shield-gateway.dev-api.cx.metamask.io'
-=======
 
   # URL of Shield gateway
   - SHIELD_GATEWAY_URL: 'https://shield-gateway.dev-api.cx.metamask.io'
   # URL of Shield rule engine
   - SHIELD_RULE_ENGINE_URL: 'https://shield-rule-engine.dev-api.cx.metamask.io'
->>>>>>> fd295214
 
   # Snaps
   # This should only be used for local testing, and should not be enabled in any
