--- conflicted
+++ resolved
@@ -27,11 +27,7 @@
       - SEGMENT_WRITE_KEY_REF: SEGMENT_PROD_WRITE_KEY
       - ALLOW_LOCAL_SNAPS: false
       - REQUIRE_SNAPS_ALLOWLIST: true
-<<<<<<< HEAD
-      - IFRAME_EXECUTION_ENVIRONMENT_URL: https://execution.metamask.io/iframe/6.0.2/index.html
-=======
       - IFRAME_EXECUTION_ENVIRONMENT_URL: https://execution.metamask.io/iframe/6.2.0/index.html
->>>>>>> af8ef253
       - ACCOUNT_SNAPS_DIRECTORY_URL: https://snaps.metamask.io/account-management
     # Main build uses the default browser manifest
     manifestOverrides: false
@@ -68,11 +64,7 @@
       - SEGMENT_FLASK_WRITE_KEY
       - ALLOW_LOCAL_SNAPS: true
       - REQUIRE_SNAPS_ALLOWLIST: false
-<<<<<<< HEAD
-      - IFRAME_EXECUTION_ENVIRONMENT_URL: https://execution.metamask.io/iframe/6.0.2/index.html
-=======
       - IFRAME_EXECUTION_ENVIRONMENT_URL: https://execution.metamask.io/iframe/6.2.0/index.html
->>>>>>> af8ef253
       - SUPPORT_LINK: https://metamask-flask.zendesk.com/hc
       - SUPPORT_REQUEST_LINK: https://metamask-flask.zendesk.com/hc/en-us/requests/new
       - INFURA_ENV_KEY_REF: INFURA_FLASK_PROJECT_ID
@@ -94,11 +86,7 @@
       - SEGMENT_FLASK_WRITE_KEY
       - ALLOW_LOCAL_SNAPS: true
       - REQUIRE_SNAPS_ALLOWLIST: false
-<<<<<<< HEAD
-      - IFRAME_EXECUTION_ENVIRONMENT_URL: https://execution.metamask.io/iframe/6.0.2/index.html
-=======
       - IFRAME_EXECUTION_ENVIRONMENT_URL: https://execution.metamask.io/iframe/6.2.0/index.html
->>>>>>> af8ef253
       - SUPPORT_LINK: https://metamask-flask.zendesk.com/hc
       - SUPPORT_REQUEST_LINK: https://metamask-flask.zendesk.com/hc/en-us/requests/new
       - INFURA_ENV_KEY_REF: INFURA_FLASK_PROJECT_ID
@@ -116,16 +104,12 @@
     env:
       - INFURA_MMI_PROJECT_ID
       - SEGMENT_MMI_WRITE_KEY
-      - SENTRY_MMI_DSN: ''
+      - SENTRY_MMI_DSN
       - INFURA_ENV_KEY_REF: INFURA_MMI_PROJECT_ID
       - SEGMENT_WRITE_KEY_REF: SEGMENT_MMI_WRITE_KEY
       - ALLOW_LOCAL_SNAPS: false
       - REQUIRE_SNAPS_ALLOWLIST: true
-<<<<<<< HEAD
-      - IFRAME_EXECUTION_ENVIRONMENT_URL: https://execution.metamask.io/iframe/6.0.2/index.html
-=======
       - IFRAME_EXECUTION_ENVIRONMENT_URL: https://execution.metamask.io/iframe/6.2.0/index.html
->>>>>>> af8ef253
       - MMI_CONFIGURATION_SERVICE_URL: https://configuration.metamask-institutional.io/v2/configuration/default
       - SUPPORT_LINK: https://mmi-support.metamask.io/hc/en-us
       - SUPPORT_REQUEST_LINK: https://mmi-support.metamask.io/hc/en-us/requests/new
@@ -230,12 +214,6 @@
   - OIDC_CLIENT_ID: 1132f10a-b4e5-4390-a5f2-d9c6022db564
   - OIDC_GRANT_TYPE: urn:ietf:params:oauth:grant-type:jwt-bearer
   - USER_STORAGE_API: https://user-storage.api.cx.metamask.io
-<<<<<<< HEAD
-  - CONTENTFUL_ACCESS_SPACE_ID: null
-  - CONTENTFUL_ACCESS_TOKEN: null
-  - NOTIFICATIONS_SERVICE_URL: https://notification.api.cx.metamask.io
-  - TRIGGERS_SERVICE_URL: https://trigger.api.cx.metamask.io
-=======
   - CONTENTFUL_ACCESS_SPACE_ID:
   - CONTENTFUL_ACCESS_TOKEN:
   - NOTIFICATIONS_SERVICE_URL: https://notification.api.cx.metamask.io
@@ -250,7 +228,6 @@
   - FIREBASE_APP_ID:
   - FIREBASE_MEASUREMENT_ID:
   - __FIREBASE_DEFAULTS__: null
->>>>>>> af8ef253
 
   ###
   # API keys to 3rd party services
@@ -329,9 +306,6 @@
     # Enables the notifications feature within the build:
   - NOTIFICATIONS: ''
 
-    # Enables the notifications feature within the build:
-  - NOTIFICATIONS: ''
-
   ###
   # Meta variables
   ###
