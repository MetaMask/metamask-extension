# TODO(ritave): Add support for environments (<root>/development/build/constants.js:@ENVIRONMENT)
# TODO(ritave): Add support for build targets (<root>/development/build/constants.js:@BUILD_TARGETS)
# TODO(ritave): Warn if not all of declared variables have been defined / used

# The priority order of variable definitions (most important to least important):
# <hardcoded build code>; <environmental variables>; .metamaskprodrc; .metamaskrc; builds.yml:.buildTypes.<type>.env; builds.yml:.features.<feature>.env; builds.yml:.env

# The build type to use when no build type provided in the cli
default: &default main

# Declaration of build types
# Each build type is composed of features, env variables and assets.
# Also known as productFlavors in Android lingo
# Note: These build types should be kept in sync with the list in `.github/workflows/update-lavamoat-policies.yml`
buildTypes:
  main:
    id: 10
    features:
      - build-main
      - keyring-snaps
      - multi-srp
    # Additional env variables that are specific to this build
    env:
      - INFURA_PROD_PROJECT_ID
      - SEGMENT_PROD_WRITE_KEY
      - INFURA_ENV_KEY_REF: INFURA_PROD_PROJECT_ID
      - SEGMENT_WRITE_KEY_REF: SEGMENT_PROD_WRITE_KEY
      - ALLOW_LOCAL_SNAPS: false
      - REQUIRE_SNAPS_ALLOWLIST: true
      - REJECT_INVALID_SNAPS_PLATFORM_VERSION: true
      - IFRAME_EXECUTION_ENVIRONMENT_URL: https://execution.metamask.io/iframe/7.2.0/index.html
      - ACCOUNT_SNAPS_DIRECTORY_URL: https://snaps.metamask.io/account-management
    # Main build uses the default browser manifest
    manifestOverrides: false
    # Build name used in multiple user-readable places
    # eg. eip6963
    buildNameOverride: MetaMask

  beta:
    id: 11
    features:
      - build-beta
      - keyring-snaps
      - multichain
      - solana
      - solana-swaps
      - multi-srp
    env:
      - INFURA_BETA_PROJECT_ID
      - SEGMENT_BETA_WRITE_KEY
      - INFURA_ENV_KEY_REF: INFURA_BETA_PROJECT_ID
      - SEGMENT_WRITE_KEY_REF: SEGMENT_BETA_WRITE_KEY
      - SUPPORT_LINK: https://intercom.help/internal-beta-testing/
      - SUPPORT_REQUEST_LINK: https://intercom.help/internal-beta-testing/
      - ALLOW_LOCAL_SNAPS: false
      - REQUIRE_SNAPS_ALLOWLIST: true
      - REJECT_INVALID_SNAPS_PLATFORM_VERSION: true
      - IFRAME_EXECUTION_ENVIRONMENT_URL: https://execution.metamask.io/iframe/7.2.0/index.html
      - ACCOUNT_SNAPS_DIRECTORY_URL: https://snaps.metamask.io/account-management
<<<<<<< HEAD
=======
      - EVM_MULTICHAIN_ENABLED: false
      - MULTICHAIN_API: true
>>>>>>> 0a94a44d
    # Modifies how the version is displayed.
    # eg. instead of 10.25.0 -> 10.25.0-beta.2
    isPrerelease: true
    # Folder which contains overrides to browser manifests
    manifestOverrides: ./app/build-types/beta/manifest/
    buildNameOverride: MetaMask Beta

  flask:
    id: 15
    # Code surrounded using code fences for that feature
    # will not be removed
    features:
      - build-flask
      - keyring-snaps
      # - bitcoin
      - solana
      - multi-srp
      - solana-swaps
      - multichain
    env:
      - INFURA_FLASK_PROJECT_ID
      - SEGMENT_FLASK_WRITE_KEY
      - ALLOW_LOCAL_SNAPS: true
      - REQUIRE_SNAPS_ALLOWLIST: false
      - REJECT_INVALID_SNAPS_PLATFORM_VERSION: false
      - IFRAME_EXECUTION_ENVIRONMENT_URL: https://execution.metamask.io/iframe/7.2.0/index.html
      - SUPPORT_LINK: https://support.metamask.io/
      - SUPPORT_REQUEST_LINK: https://support.metamask.io/
      - INFURA_ENV_KEY_REF: INFURA_FLASK_PROJECT_ID
      - SEGMENT_WRITE_KEY_REF: SEGMENT_FLASK_WRITE_KEY
      - ACCOUNT_SNAPS_DIRECTORY_URL: https://metamask.github.io/snaps-directory-staging/main/account-management
      - EIP_4337_ENTRYPOINT: '0x5FF137D4b0FDCD49DcA30c7CF57E578a026d2789'
      - MULTICHAIN_API: true
    isPrerelease: true
    manifestOverrides: ./app/build-types/flask/manifest/
    buildNameOverride: MetaMask Flask

  mmi:
    id: 20
    features:
      - build-mmi
    env:
      - INFURA_MMI_PROJECT_ID
      - SEGMENT_MMI_WRITE_KEY
      - SENTRY_MMI_DSN
      - INFURA_ENV_KEY_REF: INFURA_MMI_PROJECT_ID
      - SEGMENT_WRITE_KEY_REF: SEGMENT_MMI_WRITE_KEY
      - ALLOW_LOCAL_SNAPS: false
      - REQUIRE_SNAPS_ALLOWLIST: true
      - REJECT_INVALID_SNAPS_PLATFORM_VERSION: true
      - IFRAME_EXECUTION_ENVIRONMENT_URL: https://execution.metamask.io/iframe/7.2.0/index.html
      - MMI_CONFIGURATION_SERVICE_URL: https://configuration.metamask-institutional.io/v2/configuration/default
      - SUPPORT_LINK: https://support.metamask-institutional.io
      - SUPPORT_REQUEST_LINK: https://support.metamask-institutional.io
      - SENTRY_DSN: SENTRY_MMI_DSN
    # For some reason, MMI uses this type of versioning
    # Leaving it on for backwards compatibility
    isPrerelease: true
    manifestOverrides: ./app/build-types/mmi/manifest/
    buildNameOverride: MetaMask Institutional

# Build types are composed of a set of features.
# Each feature can have code fences that add new code
# as well declaring, defining and overriding env variables
features:
  ###
  # Build Type code extensions. Things like different support links, warning pages, banners
  ###

  build-main:
  build-beta:
    assets:
      # Assets that will be copied
      - src: ./app/build-types/beta/images/
        dest: images
      # Assets that are exclusively included in this feature and ignored in others
      # Supports globs
      - ./{app,shared,ui}/**/beta/**
  build-mmi:
    assets:
      - src: ./app/build-types/mmi/images/
        dest: images
      - ./{app,shared,ui}/**/institutional/**
  build-flask:
    assets:
      - src: ./node_modules/@metamask/account-watcher/dist/preinstalled-snap.json
        dest: snaps/account-watcher.json
      - src: ./node_modules/@metamask/preinstalled-example-snap/dist/preinstalled-snap.json
        dest: snaps/preinstalled-example-snap.json
      - src: ./app/build-types/flask/images/
        dest: images
      - ./{app,shared,ui}/**/flask/**
  keyring-snaps:
    assets:
      - src: ./node_modules/@metamask/message-signing-snap/dist/preinstalled-snap.json
        dest: snaps/message-signing-snap.json
      - src: ./node_modules/@metamask/ens-resolver-snap/dist/preinstalled-snap.json
        dest: snaps/ens-resolver-snap.json
      - src: ./node_modules/@metamask/institutional-wallet-snap/dist/preinstalled-snap.json
        dest: snaps/institutional-wallet-snap.json
      - ./{app,shared,ui}/**/keyring-snaps/**
  bitcoin:
    assets:
      - src: ./node_modules/@metamask/bitcoin-wallet-snap/dist/preinstalled-snap.json
        dest: snaps/bitcoin-wallet-snap.json
  solana:
    assets:
      - src: ./node_modules/@metamask/solana-wallet-snap/dist/preinstalled-snap.json
        dest: snaps/solana-wallet-snap.json
  multi-srp:
    assets:
      # srp-list is a special case and is used in the srp recovery flow now.
      - ./{app,shared,ui}/**/multi-srp/(?!.*srp-list)/**
  solana-swaps:
  multichain:

# Env variables that are required for all types of builds
#
# env object supports both declarations (- FOO), and definitions (- FOO: BAR).
# Variables that were declared have to be defined somewhere in the load chain before usage
env:
  - ACCOUNTS_USE_DEV_APIS: false
  - BRIDGE_USE_DEV_APIS: false
  - SWAPS_USE_DEV_APIS: false
  - PORTFOLIO_URL: https://portfolio.metamask.io
  - TOKEN_ALLOWANCE_IMPROVEMENTS: false
  - TRANSACTION_SECURITY_PROVIDER: false
  # The unlock password
  - PASSWORD: null
  - TEST_SRP: null
  - WITH_STATE: null
  # Also see METAMASK_DEBUG and NODE_DEBUG
  - DEBUG: null
  - SUPPORT_LINK: https://support.metamask.io
  - SUPPORT_REQUEST_LINK: https://support.metamask.io
  - SKIP_BACKGROUND_INITIALIZATION: false
  - PPOM_URI: ./ppom_bg.wasm
  # CDN for blockaid files
  - BLOCKAID_FILE_CDN: static.cx.metamask.io/api/v1/confirmations/ppom
  # Blockaid public key for verifying signatures of data files downloaded from CDN
  - BLOCKAID_PUBLIC_KEY: 066ad3e8af5583385e312c156d238055215d5f25247c1e91055afa756cb98a88
  - REMOVE_GNS: ''

  - ENABLE_MV3: true
  # These are exclusively used for MV3
  - USE_SNOW
  - APPLY_LAVAMOAT
  - FILE_NAMES

  # This variable is read by Trezor's source and breaks build if not included
  - ASSET_PREFIX: null
  - SUITE_TYPE: null
  - COMMITHASH: null
  - VERSION: null
  - IS_CODESIGN_BUILD: null

  - SENTRY_MMI_DSN: ''

  ###
  # Storybook
  ###
  - STORYBOOK: false
  - INFURA_STORYBOOK_PROJECT_ID

  ###
  # Notifications Feature
  ###
  - AUTH_API: https://authentication.api.cx.metamask.io
  - OIDC_API: https://oidc.api.cx.metamask.io
  - OIDC_CLIENT_ID: 1132f10a-b4e5-4390-a5f2-d9c6022db564
  - OIDC_GRANT_TYPE: urn:ietf:params:oauth:grant-type:jwt-bearer
  - USER_STORAGE_API: https://user-storage.api.cx.metamask.io
  - CONTENTFUL_ACCESS_SPACE_ID:
  - CONTENTFUL_ACCESS_TOKEN:
  - NOTIFICATIONS_SERVICE_URL: https://notification.api.cx.metamask.io
  - TRIGGERS_SERVICE_URL: https://trigger.api.cx.metamask.io
  - PUSH_NOTIFICATIONS_SERVICE_URL: https://push.api.cx.metamask.io
  - VAPID_KEY:
  - FIREBASE_API_KEY:
  - FIREBASE_AUTH_DOMAIN:
  - FIREBASE_STORAGE_BUCKET:
  - FIREBASE_PROJECT_ID:
  - FIREBASE_MESSAGING_SENDER_ID:
  - FIREBASE_APP_ID:
  - FIREBASE_MEASUREMENT_ID:
  - __FIREBASE_DEFAULTS__: null

  ###
  # API keys to 3rd party services
  ###

  - SEGMENT_HOST: null
  - SENTRY_DSN: null
  - SENTRY_DSN_DEV: null
  # also INFURA_PROJECT_ID below

  ###
  # Build system backwards compatibility
  ###

  - INFURA_ENV_KEY_REF
  - SEGMENT_WRITE_KEY_REF

  ###
  # Variables that are modified with hardcoded code
  ###

  # URL of the decoding API used to provide additional data from signature requests
  - DECODING_API_URL: 'https://signature-insights.api.cx.metamask.io/v1'
  # Determines if feature flagged Settings Page - Developer Options should be used
  - ENABLE_SETTINGS_PAGE_DEV_OPTIONS: false
  # Used for debugging changes to the phishing warning page.
  # Modified in <root>/development/build/scripts.js:@getPhishingWarningPageUrl
  - PHISHING_WARNING_PAGE_URL: null
  # Modified in <root>/development/build/scripts.js:@getInfuraProjectId
  - INFURA_PROJECT_ID
  # Modified in <root>/development/build/scripts.js:@getSegmentWriteKey
  - SEGMENT_WRITE_KEY: ''
  # Modified in <root>/development/build/scripts.js:@getAnalyticsDataDeletionSourceId
  - ANALYTICS_DATA_DELETION_SOURCE_ID: null
  # Modified in <root>/development/build/scripts.js:@getAnalyticsDataDeletionEndpoint
  - ANALYTICS_DATA_DELETION_ENDPOINT: null
  # Modified in <root>/development/build/scripts.js:@setEnvironmentVariables
  # Also see DEBUG and NODE_DEBUG
  - METAMASK_DEBUG: false
  # Modified in <root>/development/build/scripts.js:@setEnvironmentVariables
  - IN_TEST
  # Modified in <root>/development/build/scripts.js:@setEnvironmentVariables
  - METAMASK_ENVIRONMENT
  # Modified in <root>/development/build/scripts.js:@setEnvironmentVariables
  - METAMASK_VERSION
  # Modified in <root>/development/build/scripts.js:@setEnvironmentVariables
  - METAMASK_BUILD_TYPE
  # Modified in <root>/development/build/scripts.js:@setEnvironmentVariables
  - METAMASK_BUILD_NAME
  # Modified in <root>/development/build/scripts.js:@setEnvironmentVariables
  - METAMASK_BUILD_APP_ID
  # Modified in <root>/development/build/scripts.js:@setEnvironmentVariables
  - METAMASK_BUILD_ICON
  # Modified in <root>/development/build/scripts.js:@setEnvironmentVariables
  - NODE_ENV
  # Defined by node itself
  # For the purposes of the build system we define it as empty below
  # if it's not inside process.env
  # Also see DEBUG and METAMASK_DEBUG
  - NODE_DEBUG: ''
  # Used by react-devtools-core
  - EDITOR_URL: ''
  # Determines if Multichain API features should be used
  # NOTE: The manifest.json for the build that sets this feature flag
  # must also include an "externally_connectable" entry as follows:
  # "externally_connectable": {
  #   "matches": ["http://*/*", "https://*/*"],
  #   "ids": ["*"]
  # }
  - MULTICHAIN_API: false
  # Determines if feature flagged Chain permissions
  - CHAIN_PERMISSIONS: ''
  # Determines if Portfolio View UI should be shown
  - PORTFOLIO_VIEW: 'true'
  # Enables use of test gas fee flow to debug gas fee estimation
  - TEST_GAS_FEE_FLOWS: false
  # Temporary mechanism to enable security alerts API prior to release
  - SECURITY_ALERTS_API_ENABLED: 'true'
  # URL of security alerts API used to validate dApp requests
  - SECURITY_ALERTS_API_URL: 'https://security-alerts.api.cx.metamask.io'
  # API key to authenticate Etherscan requests to avoid rate limiting
  - ETHERSCAN_API_KEY: ''

  # Enables the notifications feature within the build:
  - NOTIFICATIONS: ''

  # This will be defined if running a unit test
  - JEST_WORKER_ID: undefined

  - METAMASK_RAMP_API_CONTENT_BASE_URL: https://on-ramp-content.api.cx.metamask.io

  ###
  # Meta variables
  ###

  # Uses yaml anchors to DRY - https://juju.is/docs/sdk/yaml-anchors-and-aliases
  - METAMASK_BUILD_TYPE_DEFAULT: *default
  # Path to a JSON file that will be used to override the default manifest values.
  - MANIFEST_OVERRIDES: null

  ###
  # Account Abstraction (EIP-4337)
  ###
  - EIP_4337_ENTRYPOINT: null

  ###
  # Enable/disable why did you render debug tool: https://github.com/welldone-software/why-did-you-render
  # This should NEVER be enabled in production since it slows down react
  ###
  - ENABLE_WHY_DID_YOU_RENDER: false

  ###
  # Unused environment variables referenced in dependencies
  # Unset environment variables cause a build error. These are set to `null` to tell our build
  # system that they are intentionally unset.
  ###
  - ETHERSCAN_KEY: null # Used by `gridplus-sdk/dist/util.js`

  ###
  # Public key used to verify EIP-7702 contract address signatures set in LaunchDarkly.
  ###
  - EIP_7702_PUBLIC_KEY: '0x3c7a1cCCe462e96D186B8ca9a1BCB2010C3dABa3'

  # URL of transaction relay API
  - TRANSACTION_RELAY_API_URL: null

  # Address of DelegationManager smart contract
  - DELEGATION_MANAGER_ADDRESS: null

  # Address of enforcer used for gasless EIP-7702 transactions
  - GASLESS_7702_ENFORCER_ADDRESS: null<|MERGE_RESOLUTION|>--- conflicted
+++ resolved
@@ -57,11 +57,7 @@
       - REJECT_INVALID_SNAPS_PLATFORM_VERSION: true
       - IFRAME_EXECUTION_ENVIRONMENT_URL: https://execution.metamask.io/iframe/7.2.0/index.html
       - ACCOUNT_SNAPS_DIRECTORY_URL: https://snaps.metamask.io/account-management
-<<<<<<< HEAD
-=======
-      - EVM_MULTICHAIN_ENABLED: false
       - MULTICHAIN_API: true
->>>>>>> 0a94a44d
     # Modifies how the version is displayed.
     # eg. instead of 10.25.0 -> 10.25.0-beta.2
     isPrerelease: true
