--- conflicted
+++ resolved
@@ -90,11 +90,8 @@
       - SEGMENT_WRITE_KEY_REF: SEGMENT_FLASK_WRITE_KEY
       - ACCOUNT_SNAPS_DIRECTORY_URL: https://metamask.github.io/snaps-directory-staging/main/account-management
       - EIP_4337_ENTRYPOINT: '0x5FF137D4b0FDCD49DcA30c7CF57E578a026d2789'
-<<<<<<< HEAD
+      - EVM_MULTICHAIN_ENABLED: false
       - MULTICHAIN_API: true
-=======
-      - EVM_MULTICHAIN_ENABLED: false
->>>>>>> 0271117a
     isPrerelease: true
     manifestOverrides: ./app/build-types/flask/manifest/
     buildNameOverride: MetaMask Flask
