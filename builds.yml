--- conflicted
+++ resolved
@@ -17,11 +17,8 @@
     features:
       - build-main
       - snaps
-<<<<<<< HEAD
+      - keyring-snaps
       - blockaid
-=======
-      - keyring-snaps
->>>>>>> b9ec72e2
     # Additional env variables that are specific to this build
     env:
       - INFURA_PROD_PROJECT_ID
