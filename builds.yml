# TODO(ritave): Add support for environments (<root>/development/build/constants.js:@ENVIRONMENT)
# TODO(ritave): Add support for build targets (<root>/development/build/constants.js:@BUILD_TARGETS)
# TODO(ritave): Warn if not all of declared variables have been defined / used

# The priority order of variable definitions (most important to least important):
# <hardcoded build code>; <environmental variables>; .metamaskprodrc; .metamaskrc; builds.yml:.buildTypes.<type>.env; builds.yml:.features.<feature>.env; builds.yml:.env

# The build type to use when no build type provided in the cli
default: &default main

# Declaration of build types
# Each build type is composed of features, env variables and assets.
# Also known as productFlavors in Android lingo
# Note: These build types should be kept in sync with the list in `.github/workflows/update-lavamoat-policies.yml`
buildTypes:
  main:
    features:
      - build-main
      - snaps
      - keyring-snaps
      - blockaid
    # Additional env variables that are specific to this build
    env:
      - INFURA_PROD_PROJECT_ID
      - SEGMENT_PROD_WRITE_KEY
      - INFURA_ENV_KEY_REF: INFURA_PROD_PROJECT_ID
      - SEGMENT_WRITE_KEY_REF: SEGMENT_PROD_WRITE_KEY
      - ALLOW_LOCAL_SNAPS: false
      - REQUIRE_SNAPS_ALLOWLIST: true
      - IFRAME_EXECUTION_ENVIRONMENT_URL: https://execution.metamask.io/iframe/5.0.4/index.html
      - ACCOUNT_SNAPS_DIRECTORY_URL: https://snaps.metamask.io/account-management
    # Main build uses the default browser manifest
    manifestOverrides: false
    # Build name used in multiple user-readable places
    # eg. eip6963
    buildNameOverride: MetaMask

  beta:
    features:
      - build-beta
    env:
      - INFURA_BETA_PROJECT_ID
      - SEGMENT_BETA_WRITE_KEY
      - INFURA_ENV_KEY_REF: INFURA_BETA_PROJECT_ID
      - SEGMENT_WRITE_KEY_REF: SEGMENT_BETA_WRITE_KEY
    # Modifies how the version is displayed.
    # eg. instead of 10.25.0 -> 10.25.0-beta.2
    isPrerelease: true
    # Folder which contains overrides to browser manifests
    manifestOverrides: ./app/build-types/beta/manifest/
    buildNameOverride: MetaMask Beta

  flask:
    # Code surrounded using code fences for that feature
    # will not be removed
    features:
      - snaps
      - desktop
      - build-flask
      - keyring-snaps
      - blockaid
    env:
      - INFURA_FLASK_PROJECT_ID
      - SEGMENT_FLASK_WRITE_KEY
      - ALLOW_LOCAL_SNAPS: true
      - REQUIRE_SNAPS_ALLOWLIST: false
      - IFRAME_EXECUTION_ENVIRONMENT_URL: https://execution.metamask.io/iframe/5.0.4/index.html
      - SUPPORT_LINK: https://metamask-flask.zendesk.com/hc
      - SUPPORT_REQUEST_LINK: https://metamask-flask.zendesk.com/hc/en-us/requests/new
      - INFURA_ENV_KEY_REF: INFURA_FLASK_PROJECT_ID
      - SEGMENT_WRITE_KEY_REF: SEGMENT_FLASK_WRITE_KEY
      - ACCOUNT_SNAPS_DIRECTORY_URL: https://metamask.github.io/snaps-directory-staging/main/account-management
    isPrerelease: true
    manifestOverrides: ./app/build-types/flask/manifest/
    buildNameOverride: MetaMask Flask

  desktop:
    features:
      - snaps
      - desktop
      - build-flask
      - keyring-snaps
    env:
      - INFURA_FLASK_PROJECT_ID
      - SEGMENT_FLASK_WRITE_KEY
      - ALLOW_LOCAL_SNAPS: true
      - REQUIRE_SNAPS_ALLOWLIST: false
      - IFRAME_EXECUTION_ENVIRONMENT_URL: https://execution.metamask.io/iframe/5.0.4/index.html
      - SUPPORT_LINK: https://metamask-flask.zendesk.com/hc
      - SUPPORT_REQUEST_LINK: https://metamask-flask.zendesk.com/hc/en-us/requests/new
      - INFURA_ENV_KEY_REF: INFURA_FLASK_PROJECT_ID
      - SEGMENT_WRITE_KEY_REF: SEGMENT_FLASK_WRITE_KEY
      - ACCOUNT_SNAPS_DIRECTORY_URL: https://snaps.metamask.io/account-management
    isPrerelease: true
    manifestOverrides: ./app/build-types/desktop/manifest/
    buildNameOverride: false

  mmi:
    features:
      - build-mmi
      - snaps
      - blockaid
    env:
      - INFURA_MMI_PROJECT_ID
      - SEGMENT_MMI_WRITE_KEY
      - INFURA_ENV_KEY_REF: INFURA_MMI_PROJECT_ID
      - SEGMENT_WRITE_KEY_REF: SEGMENT_MMI_WRITE_KEY
      - ALLOW_LOCAL_SNAPS: false
      - REQUIRE_SNAPS_ALLOWLIST: true
      - IFRAME_EXECUTION_ENVIRONMENT_URL: https://execution.metamask.io/iframe/5.0.4/index.html
      - MMI_CONFIGURATION_SERVICE_URL: https://configuration.metamask-institutional.io/v2/configuration/default
      - SUPPORT_LINK: https://mmi-support.metamask.io/hc/en-us
      - SUPPORT_REQUEST_LINK: https://mmi-support.metamask.io/hc/en-us/requests/new
      - SENTRY_DSN: SENTRY_MMI_DSN
    # For some reason, MMI uses this type of versioning
    # Leaving it on for backwards compatibility
    isPrerelease: true
    manifestOverrides: ./app/build-types/mmi/manifest/
    buildNameOverride: MetaMask Institutional

# Build types are composed of a set of features.
# Each feature can have code fences that add new code
# as well declaring, defining and overriding env variables
features:
  snaps:
    # Each feature might have variables that only exist when built with that feature active
    env:
      # Whether to allow snaps from localhost - local://localhost:8080/snap.manifest.json
      # Enabled in Flask, will be disabled in Main
      - ALLOW_LOCAL_SNAPS
      # Whether to verify that a snap can be installed using an allow list
      - REQUIRE_SNAPS_ALLOWLIST
      - IFRAME_EXECUTION_ENVIRONMENT_URL
    assets:
      - ./{app,shared,ui}/**/snaps/**
  desktop:
    env:
      - COMPATIBILITY_VERSION_EXTENSION: 1
      - DISABLE_WEB_SOCKET_ENCRYPTION: false
      - SKIP_OTP_PAIRING_FLOW: false
      - WEB_SOCKET_PORT: null
  blockaid:
    env:
      - BLOCKAID_FILE_CDN: static.cx.metamask.io/api/v1/confirmations/ppom
      - BLOCKAID_PUBLIC_KEY: 066ad3e8af5583385e312c156d238055215d5f25247c1e91055afa756cb98a88
  ###
  # Build Type code extensions. Things like different support links, warning pages, banners
  ###

  build-main:
  build-beta:
    assets:
      # Assets that will be copied
      - src: ./app/build-types/beta/images/
        dest: images
      # Assets that are exclusively included in this feature and ignored in others
      # Supports globs
      - ./{app,shared,ui}/**/beta/**
  build-mmi:
    assets:
      - src: ./app/build-types/mmi/images/
        dest: images
      - ./{app,shared,ui}/**/institutional/**
  build-flask:
    assets:
      - src: ./app/build-types/flask/images/
        dest: images
      - ./{app,shared,ui}/**/flask/**
  keyring-snaps:
    assets:
      - ./{app,shared,ui}/**/keyring-snaps/**

# Env variables that are required for all types of builds
#
# env object supports both declarations (- FOO), and definitions (- FOO: BAR).
# Variables that were declared have to be defined somewhere in the load chain before usage
env:
  - SWAPS_USE_DEV_APIS: false
  - PORTFOLIO_URL: https://portfolio.metamask.io
  - TOKEN_ALLOWANCE_IMPROVEMENTS: false
  - TRANSACTION_SECURITY_PROVIDER: false
  # The unlock password
  - PASSWORD: null
  # Also see METAMASK_DEBUG and NODE_DEBUG
  - DEBUG: null
  - SUPPORT_LINK: https://support.metamask.io
  - SUPPORT_REQUEST_LINK: https://metamask.zendesk.com/hc/en-us
  - SKIP_BACKGROUND_INITIALIZATION: false

  # TODO(ritave): Move ManifestV3 into a feature?
  - ENABLE_MV3: false
  # These are exclusively used for MV3
  - APPLY_LAVAMOAT
  - FILE_NAMES

  # This variable is read by Trezor's source and breaks build if not included
  - ASSET_PREFIX: null

  ###
  # Notifications Feature
  ###
<<<<<<< HEAD
  - USER_STORAGE_API: https://user-storage.api.cx.metamask.io
=======
  - AUTH_API: https://authentication.api.cx.metamask.io
  - OIDC_API: https://oidc.api.cx.metamask.io
  - OIDC_CLIENT_ID: 77285a0b-a0c6-4681-ba36-cc7d3a21aece
  - OIDC_GRANT_TYPE: urn:ietf:params:oauth:grant-type:jwt-bearer
>>>>>>> d143cbfd

  ###
  # API keys to 3rd party services
  ###

  - PUBNUB_PUB_KEY: null
  - PUBNUB_SUB_KEY: null
  - SEGMENT_HOST: null
  - SENTRY_DSN: null
  - SENTRY_DSN_DEV: null
  - OPENSEA_KEY: null
  - ETHERSCAN_KEY: null
  # also INFURA_PROJECT_ID below

  ###
  # Build system backwards compatibility
  ###

  - INFURA_ENV_KEY_REF
  - SEGMENT_WRITE_KEY_REF

  ###
  # Variables that are modified with hardcoded code
  ###

  # Used for debugging changes to the phishing warning page.
  # Modified in <root>/development/build/scripts.js:@getPhishingWarningPageUrl
  - PHISHING_WARNING_PAGE_URL: null
  # Modified in <root>/development/build/scripts.js:@getInfuraProjectId
  - INFURA_PROJECT_ID
  # Modified in <root>/development/build/scripts.js:@getSegmentWriteKey
  - SEGMENT_WRITE_KEY: ''
  # Modified in <root>/development/build/scripts.js:@setEnvironmentVariables
  # Also see DEBUG and NODE_DEBUG
  - METAMASK_DEBUG: false
  # Modified in <root>/development/build/scripts.js:@setEnvironmentVariables
  - IN_TEST
  # Modified in <root>/development/build/scripts.js:@setEnvironmentVariables
  - METAMASK_ENVIRONMENT
  # Modified in <root>/development/build/scripts.js:@setEnvironmentVariables
  - METAMASK_VERSION
  # Modified in <root>/development/build/scripts.js:@setEnvironmentVariables
  - METAMASK_BUILD_TYPE
  # Modified in <root>/development/build/scripts.js:@setEnvironmentVariables
  - METAMASK_BUILD_NAME
  # Modified in <root>/development/build/scripts.js:@setEnvironmentVariables
  - METAMASK_BUILD_APP_ID
  # Modified in <root>/development/build/scripts.js:@setEnvironmentVariables
  - METAMASK_BUILD_ICON
  # Modified in <root>/development/build/scripts.js:@setEnvironmentVariables
  - NODE_ENV
  # Defined by node itself
  # For the purposes of the build system we define it as empty below
  # if it's not inside process.env
  # Also see DEBUG and METAMASK_DEBUG
  - NODE_DEBUG: ''
  # Used by react-devtools-core
  - EDITOR_URL: ''
  # CDN for blockaid files
  - BLOCKAID_FILE_CDN
  # Blockaid public key for verifying signatures of data files downloaded from CDN
  - BLOCKAID_PUBLIC_KEY
  # Determines if feature flagged Multichain UI should be used
  - MULTICHAIN: ''
  # Determines if feature flagged Multichain Transactions should be used
  - TRANSACTION_MULTICHAIN: ''

  # Used to enable confirmation redesigned pages
  - ENABLE_CONFIRMATION_REDESIGN: ''

    # Enables the notifications feature within the build:
  - NOTIFICATIONS: ''

  ###
  # Meta variables
  ###

  # Uses yaml anchors to DRY - https://juju.is/docs/sdk/yaml-anchors-and-aliases
  - METAMASK_BUILD_TYPE_DEFAULT: *default

  ###
  # Account Abstraction (EIP-4337)
  ###

  - EIP_4337_ENTRYPOINT: null<|MERGE_RESOLUTION|>--- conflicted
+++ resolved
@@ -199,14 +199,11 @@
   ###
   # Notifications Feature
   ###
-<<<<<<< HEAD
-  - USER_STORAGE_API: https://user-storage.api.cx.metamask.io
-=======
   - AUTH_API: https://authentication.api.cx.metamask.io
   - OIDC_API: https://oidc.api.cx.metamask.io
   - OIDC_CLIENT_ID: 77285a0b-a0c6-4681-ba36-cc7d3a21aece
   - OIDC_GRANT_TYPE: urn:ietf:params:oauth:grant-type:jwt-bearer
->>>>>>> d143cbfd
+  - USER_STORAGE_API: https://user-storage.api.cx.metamask.io
 
   ###
   # API keys to 3rd party services
