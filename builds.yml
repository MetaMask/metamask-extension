# TODO(ritave): Add support for environments (<root>/development/build/constants.js:@ENVIRONMENT)
# TODO(ritave): Add support for build targets (<root>/development/build/constants.js:@BUILD_TARGETS)
# TODO(ritave): Warn if not all of declared variables have been defined / used

# The priority order of variable definitions (most important to least important):
# <hardcoded build code>; <environmental variables>; .metamaskprodrc; .metamaskrc; builds.yml:.buildTypes.<type>.env; builds.yml:.features.<feature>.env; builds.yml:.env

# The build type to use when no build type provided in the cli
default: &default main

# Declaration of build types
# Each build type is composed of features, env variables and assets.
# Also known as productFlavors in Android lingo
# Note: These build types should be kept in sync with the list in `.github/workflows/update-lavamoat-policies.yml`
buildTypes:
  main:
    id: 10
    features:
      - build-main
      - keyring-snaps
      - multi-srp
      - multichain
    # Additional env variables that are specific to this build
    env:
      - INFURA_PROD_PROJECT_ID
      - SEGMENT_PROD_WRITE_KEY
      - INFURA_ENV_KEY_REF: INFURA_PROD_PROJECT_ID
      - SEGMENT_WRITE_KEY_REF: SEGMENT_PROD_WRITE_KEY
      - ALLOW_LOCAL_SNAPS: false
      - REQUIRE_SNAPS_ALLOWLIST: true
      - REJECT_INVALID_SNAPS_PLATFORM_VERSION: true
      - IFRAME_EXECUTION_ENVIRONMENT_URL: https://execution.metamask.io/iframe/10.2.1/index.html
      - ACCOUNT_SNAPS_DIRECTORY_URL: https://snaps.metamask.io/account-management
      # for seedless onboarding (social login)
      - GOOGLE_PROD_CLIENT_ID
      - APPLE_PROD_CLIENT_ID
      - GOOGLE_CLIENT_ID_REF: GOOGLE_PROD_CLIENT_ID
      - APPLE_CLIENT_ID_REF: APPLE_PROD_CLIENT_ID
    # Main build uses the default browser manifest
    manifestOverrides: false
    # Build name used in multiple user-readable places
    # eg. eip6963
    buildNameOverride: MetaMask

  beta:
    id: 11
    features:
      - build-beta
      - keyring-snaps
      - multichain
      - bitcoin
      - bitcoin-swaps
      - multi-srp
    env:
      - INFURA_BETA_PROJECT_ID
      - SEGMENT_BETA_WRITE_KEY
      - INFURA_ENV_KEY_REF: INFURA_BETA_PROJECT_ID
      - SEGMENT_WRITE_KEY_REF: SEGMENT_BETA_WRITE_KEY
      - SUPPORT_LINK: https://intercom.help/internal-beta-testing/
      - SUPPORT_REQUEST_LINK: https://intercom.help/internal-beta-testing/
      - ALLOW_LOCAL_SNAPS: false
      - REQUIRE_SNAPS_ALLOWLIST: true
      - REJECT_INVALID_SNAPS_PLATFORM_VERSION: true
      - IFRAME_EXECUTION_ENVIRONMENT_URL: https://execution.metamask.io/iframe/10.2.1/index.html
      - ACCOUNT_SNAPS_DIRECTORY_URL: https://snaps.metamask.io/account-management
      # for seedless onboarding (social login)
      - GOOGLE_BETA_CLIENT_ID
      - APPLE_BETA_CLIENT_ID
      - GOOGLE_CLIENT_ID_REF: GOOGLE_BETA_CLIENT_ID
      - APPLE_CLIENT_ID_REF: APPLE_BETA_CLIENT_ID
    # Modifies how the version is displayed.
    # eg. instead of 10.25.0 -> 10.25.0-beta.2
    isPrerelease: true
    # Folder which contains overrides to browser manifests
    manifestOverrides: ./app/build-types/beta/manifest/
    buildNameOverride: MetaMask Beta

  experimental:
    id: 12
    extends: main

  flask:
    id: 15
    # Code surrounded using code fences for that feature
    # will not be removed
    features:
      - build-flask
      - keyring-snaps
      - bitcoin
      - multi-srp
      - multichain
      - gator-permissions
    env:
      - INFURA_FLASK_PROJECT_ID
      - SEGMENT_FLASK_WRITE_KEY
      - ALLOW_LOCAL_SNAPS: true
      - REQUIRE_SNAPS_ALLOWLIST: false
      - REJECT_INVALID_SNAPS_PLATFORM_VERSION: false
      - IFRAME_EXECUTION_ENVIRONMENT_URL: https://execution.metamask.io/iframe/10.2.1/index.html
      - SUPPORT_LINK: https://support.metamask.io/
      - SUPPORT_REQUEST_LINK: https://support.metamask.io/
      - INFURA_ENV_KEY_REF: INFURA_FLASK_PROJECT_ID
      - SEGMENT_WRITE_KEY_REF: SEGMENT_FLASK_WRITE_KEY
      - ACCOUNT_SNAPS_DIRECTORY_URL: https://metamask.github.io/snaps-directory-staging/main/account-management
      - EIP_4337_ENTRYPOINT: '0x5FF137D4b0FDCD49DcA30c7CF57E578a026d2789'
      # for seedless onboarding (social login)
      - GOOGLE_FLASK_CLIENT_ID
      - APPLE_FLASK_CLIENT_ID
      - GOOGLE_CLIENT_ID_REF: GOOGLE_FLASK_CLIENT_ID
      - APPLE_CLIENT_ID_REF: APPLE_FLASK_CLIENT_ID
<<<<<<< HEAD
=======
      - GATOR_PERMISSIONS_ENABLED: true
>>>>>>> 17d008f4

    isPrerelease: true
    manifestOverrides: ./app/build-types/flask/manifest/
    buildNameOverride: MetaMask Flask

# Build types are composed of a set of features.
# Each feature can have code fences that add new code
# as well declaring, defining and overriding env variables
features:
  ###
  # Build Type code extensions. Things like different support links, warning pages, banners
  ###

  build-main:
  build-beta:
    assets:
      # Assets that will be copied
      - src: ./app/build-types/beta/images/
        dest: images
      # Assets that are exclusively included in this feature and ignored in others
      # Supports globs
      - ./{app,shared,ui}/**/beta/**
  build-flask:
    assets:
      - src: ./node_modules/@metamask/account-watcher/dist/preinstalled-snap.json
        dest: snaps/account-watcher.json
      - src: ./node_modules/@metamask/preinstalled-example-snap/dist/preinstalled-snap.json
        dest: snaps/preinstalled-example-snap.json
      - src: ./app/build-types/flask/images/
        dest: images
      - ./{app,shared,ui}/**/flask/**
  keyring-snaps:
    assets:
      - src: ./node_modules/@metamask/message-signing-snap/dist/preinstalled-snap.json
        dest: snaps/message-signing-snap.json
      - src: ./node_modules/@metamask/ens-resolver-snap/dist/preinstalled-snap.json
        dest: snaps/ens-resolver-snap.json
      - src: ./node_modules/@metamask/institutional-wallet-snap/dist/preinstalled-snap.json
        dest: snaps/institutional-wallet-snap.json
      - src: ./node_modules/@metamask/solana-wallet-snap/dist/preinstalled-snap.json
        dest: snaps/solana-wallet-snap.json
      - ./{app,shared,ui}/**/keyring-snaps/**
  bitcoin:
    assets:
      - src: ./node_modules/@metamask/bitcoin-wallet-snap/dist/preinstalled-snap.json
        dest: snaps/bitcoin-wallet-snap.json
  multi-srp:
    assets:
      # srp-list is a special case and is used in the srp recovery flow now.
      - ./{app,shared,ui}/**/multi-srp/(?!.*srp-list)/**
  bitcoin-swaps:
  multichain:
  ocap-kernel:
    assets:
      - ./{app,offscreen,shared,ui}/**/ocap-kernel/**
  gator-permissions:
    assets:
      - src: ./node_modules/@metamask/permissions-kernel-snap/dist/preinstalled-snap.json
        dest: snaps/permissions-kernel-snap.json
      - src: ./node_modules/@metamask/gator-permissions-snap/dist/preinstalled-snap.json
        dest: snaps/gator-permissions-snap.json

# Env variables that are required for all types of builds
#
# env object supports both declarations (- FOO), and definitions (- FOO: BAR).
# Variables that were declared have to be defined somewhere in the load chain before usage
env:
  - ACCOUNTS_USE_DEV_APIS: false
  - BRIDGE_USE_DEV_APIS: false
  - SWAPS_USE_DEV_APIS: false
  - PORTFOLIO_URL: https://app.metamask.io
  - TOKEN_ALLOWANCE_IMPROVEMENTS: false
  - TRANSACTION_SECURITY_PROVIDER: false
  # The unlock password
  - PASSWORD: null
  - TEST_SRP: null
  - WITH_STATE: null
  # Also see METAMASK_DEBUG and NODE_DEBUG
  - DEBUG: null
  - METAMASK_REACT_REDUX_DEVTOOLS: null
  - SUPPORT_LINK: https://support.metamask.io
  - SUPPORT_REQUEST_LINK: https://support.metamask.io
  - SKIP_BACKGROUND_INITIALIZATION: false
  - PPOM_URI: ./ppom_bg.wasm
  # CDN for blockaid files
  - BLOCKAID_FILE_CDN: static.cx.metamask.io/api/v1/confirmations/ppom
  # Blockaid public key for verifying signatures of data files downloaded from CDN
  - BLOCKAID_PUBLIC_KEY: 066ad3e8af5583385e312c156d238055215d5f25247c1e91055afa756cb98a88
  - REMOVE_GNS: true

  - ENABLE_MV3: true
  # These are exclusively used for MV3
  - USE_SNOW
  - APPLY_LAVAMOAT
  - FILE_NAMES

  # This variable is read by Trezor's source and breaks build if not included
  - ASSET_PREFIX: null
  - SUITE_TYPE: null
  - COMMITHASH: null
  - VERSION: null
  - IS_CODESIGN_BUILD: null

  ###
  # Storybook
  ###
  - STORYBOOK: false
  - INFURA_STORYBOOK_PROJECT_ID

  ###
  # Notifications Feature
  ###
  - AUTH_API: https://authentication.api.cx.metamask.io
  - OIDC_API: https://oidc.api.cx.metamask.io
  - OIDC_CLIENT_ID: 1132f10a-b4e5-4390-a5f2-d9c6022db564
  - OIDC_GRANT_TYPE: urn:ietf:params:oauth:grant-type:jwt-bearer
  - USER_STORAGE_API: https://user-storage.api.cx.metamask.io
  - CONTENTFUL_ACCESS_SPACE_ID:
  - CONTENTFUL_ACCESS_TOKEN:
  - NOTIFICATIONS_SERVICE_URL: https://notification.api.cx.metamask.io
  - TRIGGERS_SERVICE_URL: https://trigger.api.cx.metamask.io
  - PUSH_NOTIFICATIONS_SERVICE_URL: https://push.api.cx.metamask.io
  - VAPID_KEY:
  - FIREBASE_API_KEY:
  - FIREBASE_AUTH_DOMAIN:
  - FIREBASE_STORAGE_BUCKET:
  - FIREBASE_PROJECT_ID:
  - FIREBASE_MESSAGING_SENDER_ID:
  - FIREBASE_APP_ID:
  - FIREBASE_MEASUREMENT_ID:
  - __FIREBASE_DEFAULTS__: null

  ###
  # RPC Failover
  ###

  - QUICKNODE_MAINNET_URL: null
  - QUICKNODE_LINEA_MAINNET_URL: null
  - QUICKNODE_ARBITRUM_URL: null
  - QUICKNODE_AVALANCHE_URL: null
  - QUICKNODE_OPTIMISM_URL: null
  - QUICKNODE_POLYGON_URL: null
  - QUICKNODE_BASE_URL: null
  - QUICKNODE_BSC_URL: null

  ###
  # API keys to 3rd party services
  ###

  - SEGMENT_HOST: null
  - SENTRY_DSN: null
  - SENTRY_DSN_DEV: null
  # also INFURA_PROJECT_ID below

  ###
  # Build system backwards compatibility
  ###

  - INFURA_ENV_KEY_REF
  - SEGMENT_WRITE_KEY_REF

  ###
  # Variables that are modified with hardcoded code
  ###

  # URL of the decoding API used to provide additional data from signature requests
  - DECODING_API_URL: 'https://signature-insights.api.cx.metamask.io/v1'
  # Determines if feature flagged Settings Page - Developer Options should be used
  - ENABLE_SETTINGS_PAGE_DEV_OPTIONS: false
  # Used for debugging changes to the phishing warning page.
  # Modified in <root>/development/build/scripts.js:@getPhishingWarningPageUrl
  - PHISHING_WARNING_PAGE_URL: null
  # Modified in <root>/development/build/scripts.js:@getInfuraProjectId
  - INFURA_PROJECT_ID
  # Modified in <root>/development/build/scripts.js:@getSegmentWriteKey
  - SEGMENT_WRITE_KEY: ''
  # Modified in <root>/development/build/scripts.js:@getAnalyticsDataDeletionSourceId
  - ANALYTICS_DATA_DELETION_SOURCE_ID: null
  # Modified in <root>/development/build/scripts.js:@getAnalyticsDataDeletionEndpoint
  - ANALYTICS_DATA_DELETION_ENDPOINT: null
  # Modified in <root>/development/build/scripts.js:@setEnvironmentVariables
  # Also see DEBUG and NODE_DEBUG
  - METAMASK_DEBUG: false
  # Modified in <root>/development/build/scripts.js:@setEnvironmentVariables
  - IN_TEST
  # Modified in <root>/development/build/scripts.js:@setEnvironmentVariables
  - METAMASK_ENVIRONMENT
  # Modified in <root>/development/build/scripts.js:@setEnvironmentVariables
  - METAMASK_VERSION
  # Modified in <root>/development/build/scripts.js:@setEnvironmentVariables
  - METAMASK_BUILD_TYPE
  # Modified in <root>/development/build/scripts.js:@setEnvironmentVariables
  - METAMASK_BUILD_NAME
  # Modified in <root>/development/build/scripts.js:@setEnvironmentVariables
  - METAMASK_BUILD_APP_ID
  # Modified in <root>/development/build/scripts.js:@setEnvironmentVariables
  - METAMASK_BUILD_ICON
  # Modified in <root>/development/build/scripts.js:@setEnvironmentVariables
  - NODE_ENV
  # Defined by node itself
  # For the purposes of the build system we define it as empty below
  # if it's not inside process.env
  # Also see DEBUG and METAMASK_DEBUG
  - NODE_DEBUG: ''
  # Used by react-devtools-core
  - EDITOR_URL: ''
  # Determines if feature flagged Chain permissions
  - CHAIN_PERMISSIONS: ''
  # Determines if Portfolio View UI should be shown
  - PORTFOLIO_VIEW: 'true'
  # Enables use of test gas fee flow to debug gas fee estimation
  - TEST_GAS_FEE_FLOWS: false
  # Temporary mechanism to enable security alerts API prior to release
  - SECURITY_ALERTS_API_ENABLED: 'true'
  # URL of security alerts API used to validate dApp requests
  - SECURITY_ALERTS_API_URL: 'https://security-alerts.api.cx.metamask.io'

  # Enables the notifications feature within the build:
  - NOTIFICATIONS: ''

  # This will be defined if running a unit test
  - JEST_WORKER_ID: undefined

  - METAMASK_RAMP_API_CONTENT_BASE_URL: https://on-ramp-content.api.cx.metamask.io

  # EIP-7715 Readable Permissions
  - GATOR_PERMISSIONS_ENABLED: false
  - PERMISSIONS_KERNEL_SNAP_ID: 'npm:@metamask/permissions-kernel-snap'
  - GATOR_PERMISSIONS_PROVIDER_SNAP_ID: 'npm:@metamask/gator-permissions-snap'

  ###
  # Meta variables
  ###

  # Uses yaml anchors to DRY - https://juju.is/docs/sdk/yaml-anchors-and-aliases
  - METAMASK_BUILD_TYPE_DEFAULT: *default
  # Path to a JSON file that will be used to override the default manifest values.
  - MANIFEST_OVERRIDES: null

  ###
  # Account Abstraction (EIP-4337)
  ###
  - EIP_4337_ENTRYPOINT: null

  ###
  # Enable/disable why did you render debug tool: https://github.com/welldone-software/why-did-you-render
  # This should NEVER be enabled in production since it slows down react
  ###
  - ENABLE_WHY_DID_YOU_RENDER: false

  ###
  # Unused environment variables referenced in dependencies
  # Unset environment variables cause a build error. These are set to `null` to tell our build
  # system that they are intentionally unset.
  ###
  - ETHERSCAN_KEY: null # Used by `gridplus-sdk/dist/util.js`

  ###
  # Public key used to verify EIP-7702 contract address signatures set in LaunchDarkly.
  ###
  - EIP_7702_PUBLIC_KEY: '0x3c7a1cCCe462e96D186B8ca9a1BCB2010C3dABa3'

  # Address of DelegationManager smart contract
  - DELEGATION_MANAGER_ADDRESS: '0xdb9B1e94B5b69Df7e401DDbedE43491141047dB3'

  # Address of enforcer used for gasless EIP-7702 transactions
  - GASLESS_7702_ENFORCER_ADDRESS: '0x00e0251aaA263dfE3B3541B758A82D1CBA1c3B6D'

  ###
  # Host to watch for deep links into MetaMask
  ###
  - DEEP_LINK_HOST: 'link.metamask.io'
  ###
  # RAW base64 encoded public key used to verify deep link signatures
  ###
  - DEEP_LINK_PUBLIC_KEY: BD8cWMMR2J33ax8hvSz8LNt99H3wGBPWuAgw+lsfWcBrw4ZtTHFnWyNkbgXglqJOoc+1OA5ZC4kW4GYU/QIeBNA=

  # Enforce simulation balance changes by converting external transactions to delegations.
  - ENABLE_ENFORCED_SIMULATIONS: false

  # OAuth (Social login)
  - GOOGLE_CLIENT_ID_REF
  - APPLE_CLIENT_ID_REF
  - SEEDLESS_ONBOARDING_ENABLED: 'true'
  - GOOGLE_CLIENT_ID: ''
  - APPLE_CLIENT_ID: ''
  # OAuth (Social login) for UAT(QA) builds
  - GOOGLE_CLIENT_ID_FLASK_UAT: ''
  - APPLE_CLIENT_ID_FLASK_UAT: ''
  - GOOGLE_CLIENT_ID_UAT: ''
  - APPLE_CLIENT_ID_UAT: ''

  # Metamask Shield
  - METAMASK_SHIELD_ENABLED: 'false'

  # URL of Shield gateway
  - SHIELD_GATEWAY_URL: 'https://shield-gateway.dev-api.cx.metamask.io'
  # URL of Shield rule engine
  - SHIELD_RULE_ENGINE_URL: 'https://shield-rule-engine.dev-api.cx.metamask.io'

  # Snaps
  # This should only be used for local testing, and should not be enabled in any
  # production builds (including beta and Flask).
  - FORCE_PREINSTALLED_SNAPS: 'false'

  # Enable new send implementation
  - SEND_REDESIGN_ENABLED: false<|MERGE_RESOLUTION|>--- conflicted
+++ resolved
@@ -108,10 +108,7 @@
       - APPLE_FLASK_CLIENT_ID
       - GOOGLE_CLIENT_ID_REF: GOOGLE_FLASK_CLIENT_ID
       - APPLE_CLIENT_ID_REF: APPLE_FLASK_CLIENT_ID
-<<<<<<< HEAD
-=======
       - GATOR_PERMISSIONS_ENABLED: true
->>>>>>> 17d008f4
 
     isPrerelease: true
     manifestOverrides: ./app/build-types/flask/manifest/
