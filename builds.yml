--- conflicted
+++ resolved
@@ -26,11 +26,7 @@
       - SEGMENT_WRITE_KEY_REF: SEGMENT_PROD_WRITE_KEY
       - ALLOW_LOCAL_SNAPS: false
       - REQUIRE_SNAPS_ALLOWLIST: true
-<<<<<<< HEAD
-      - IFRAME_EXECUTION_ENVIRONMENT_URL: https://execution.metamask.io/iframe/6.7.0/index.html
-=======
       - IFRAME_EXECUTION_ENVIRONMENT_URL: https://execution.metamask.io/iframe/6.9.1/index.html
->>>>>>> 6173a139
       - ACCOUNT_SNAPS_DIRECTORY_URL: https://snaps.metamask.io/account-management
     # Main build uses the default browser manifest
     manifestOverrides: false
@@ -50,11 +46,7 @@
       - SEGMENT_WRITE_KEY_REF: SEGMENT_BETA_WRITE_KEY
       - ALLOW_LOCAL_SNAPS: false
       - REQUIRE_SNAPS_ALLOWLIST: true
-<<<<<<< HEAD
-      - IFRAME_EXECUTION_ENVIRONMENT_URL: https://execution.metamask.io/iframe/6.7.0/index.html
-=======
       - IFRAME_EXECUTION_ENVIRONMENT_URL: https://execution.metamask.io/iframe/6.9.1/index.html
->>>>>>> 6173a139
       - ACCOUNT_SNAPS_DIRECTORY_URL: https://snaps.metamask.io/account-management
     # Modifies how the version is displayed.
     # eg. instead of 10.25.0 -> 10.25.0-beta.2
@@ -75,11 +67,7 @@
       - SEGMENT_FLASK_WRITE_KEY
       - ALLOW_LOCAL_SNAPS: true
       - REQUIRE_SNAPS_ALLOWLIST: false
-<<<<<<< HEAD
-      - IFRAME_EXECUTION_ENVIRONMENT_URL: https://execution.metamask.io/iframe/6.7.0/index.html
-=======
       - IFRAME_EXECUTION_ENVIRONMENT_URL: https://execution.metamask.io/iframe/6.9.1/index.html
->>>>>>> 6173a139
       - SUPPORT_LINK: https://support.metamask.io/
       - SUPPORT_REQUEST_LINK: https://support.metamask.io/
       - INFURA_ENV_KEY_REF: INFURA_FLASK_PROJECT_ID
@@ -102,11 +90,7 @@
       - SEGMENT_WRITE_KEY_REF: SEGMENT_MMI_WRITE_KEY
       - ALLOW_LOCAL_SNAPS: false
       - REQUIRE_SNAPS_ALLOWLIST: true
-<<<<<<< HEAD
-      - IFRAME_EXECUTION_ENVIRONMENT_URL: https://execution.metamask.io/iframe/6.7.0/index.html
-=======
       - IFRAME_EXECUTION_ENVIRONMENT_URL: https://execution.metamask.io/iframe/6.9.1/index.html
->>>>>>> 6173a139
       - MMI_CONFIGURATION_SERVICE_URL: https://configuration.metamask-institutional.io/v2/configuration/default
       - SUPPORT_LINK: https://support.metamask-institutional.io
       - SUPPORT_REQUEST_LINK: https://support.metamask-institutional.io
