import { GitHub } from '@actions/github/lib/utils';

import { Label, createOrRetrieveLabel } from './label';

export enum LabelableType {
  Issue,
  PullRequest,
}

// A labelable object can be a pull request or an issue
export interface Labelable {
  id: string;
  type: LabelableType;
  number: number;
  repoOwner: string;
  repoName: string;
  createdAt: string;
  body: string;
  author: string;
  labels: {
    id: string;
    name: string;
  }[];
}

// This function tries to find a label on a labelable object (i.e. a pull request or an issue) if present
export function findLabel(
  labelable: Labelable,
  labelToFind: Label,
): {
  id: string;
  name: string;
} | undefined {
  // Check if label is present on labelable
<<<<<<< HEAD
  return labelable?.labels?.find(
    (label) => label.name === labelToFind?.name,
=======
  return labelable.labels.find(
    (label) => label.name === labelToFind.name,
>>>>>>> 48faea71
  );
}

// This function adds label to a labelable object (i.e. a pull request or an issue)
export async function addLabelToLabelable(
  octokit: InstanceType<typeof GitHub>,
  labelable: Labelable,
  label: Label,
): Promise<void> {
  // Retrieve label from the labelable's repo, or create label if required
  const labelId = await createOrRetrieveLabel(
    octokit,
    labelable?.repoOwner,
    labelable?.repoName,
    label,
  );

  const addLabelsToLabelableMutation = `
      mutation AddLabelsToLabelable($labelableId: ID!, $labelIds: [ID!]!) {
        addLabelsToLabelable(input: {labelableId: $labelableId, labelIds: $labelIds}) {
          clientMutationId
        }
      }
    `;

  await octokit.graphql(addLabelsToLabelableMutation, {
    labelableId: labelable?.id,
    labelIds: [labelId],
  });
}

// This function removes a label from a labelable object (i.e. a pull request or an issue)
export async function removeLabelFromLabelable(
  octokit: InstanceType<typeof GitHub>,
  labelable: Labelable,
  labelId: string,
): Promise<void> {
  const removeLabelsFromLabelableMutation = `
      mutation RemoveLabelsFromLabelable($labelableId: ID!, $labelIds: [ID!]!) {
        removeLabelsFromLabelable(input: {labelableId: $labelableId, labelIds: $labelIds}) {
          clientMutationId
        }
      }
    `;

  await octokit.graphql(removeLabelsFromLabelableMutation, {
    labelableId: labelable?.id,
    labelIds: [labelId],
  });
}

// This function removes a label from a labelable object (i.e. a pull request or an issue) if present
export async function removeLabelFromLabelableIfPresent(
  octokit: InstanceType<typeof GitHub>,
  labelable: Labelable,
  labelToRemove: Label,
): Promise<void> {
  // Check if label is present on labelable
  const labelFound = findLabel(labelable, labelToRemove);

  if (labelFound?.id) {
    // Remove label from labelable
    await removeLabelFromLabelable(octokit, labelable, labelFound?.id);
  }
}<|MERGE_RESOLUTION|>--- conflicted
+++ resolved
@@ -32,13 +32,8 @@
   name: string;
 } | undefined {
   // Check if label is present on labelable
-<<<<<<< HEAD
-  return labelable?.labels?.find(
-    (label) => label.name === labelToFind?.name,
-=======
   return labelable.labels.find(
     (label) => label.name === labelToFind.name,
->>>>>>> 48faea71
   );
 }
 
