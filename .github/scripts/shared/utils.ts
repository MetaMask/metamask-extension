--- conflicted
+++ resolved
@@ -64,11 +64,7 @@
       if (attempt === retries) throw err;
       console.log(
         `Attempt ${attempt} failed: ${
-<<<<<<< HEAD
           err instanceof Error ? err.message : String(err)
-=======
-          (err as Error).message
->>>>>>> 74c72acc
         }. Retrying in ${delay}ms...`,
       );
       await setTimeout(delay);
