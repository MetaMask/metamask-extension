<<<<<<< HEAD
import { setTimeout } from 'node:timers/promises';
import humanizeDuration from 'humanize-duration';
=======
import humanizeDuration from 'humanize-duration';
import { setTimeout } from 'node:timers/promises';
>>>>>>> 626e8e3c
import * as xml2js from 'xml2js';

// This helper function checks if version has the correct format: "x.y.z" where "x", "y" and "z" are numbers.
export function isValidVersionFormat(str: string): boolean {
  const regex = /^\d+\.\d+\.\d+$/;
  return regex.test(str);
}

// This helper function checks if a string has the date format "YYYY-MM-DD".
export function isValidDateFormat(dateString: string): boolean {
  // Regular expression to match the date format "YYYY-MM-DD"
  const dateFormatRegex = /^\d{4}-\d{2}-\d{2}$/;

  // Check if the dateString matches the regex
  if (!dateFormatRegex.test(dateString)) {
    return false;
  }

  // Parse the date components
  const [year, month, day] = dateString.split('-').map(Number);

  // Check if the date components form a valid date
  const date = new Date(year, month - 1, day);
  return (
    date.getFullYear() === year &&
    date.getMonth() === month - 1 &&
    date.getDate() === day
  );
}

// This helper function generates the current date in that format: "YYYY-MM-DD"
export function getCurrentDateFormatted(): string {
  const date = new Date();

  const year = date.getFullYear();
  const month = String(date.getMonth() + 1).padStart(2, '0'); // Months are zero-based, so add 1
  const day = String(date.getDate()).padStart(2, '0');

  return `${year}-${month}-${day}`;
}

// This mapping is used to know what planning repo is used for each code repo
export const codeRepoToPlanningRepo: { [key: string]: string } = {
  'metamask-extension': 'MetaMask-planning',
  'metamask-mobile': 'mobile-planning',
};

// This mapping is used to know what platform each code repo is used for
export const codeRepoToPlatform: { [key: string]: string } = {
  'metamask-extension': 'extension',
  'metamask-mobile': 'mobile',
};

export async function retry<T extends (...args: any[]) => any>(
  fn: T,
  { retries = 3, delay = 5000 } = { retries: 3, delay: 5000 },
): Promise<Awaited<ReturnType<T>>> {
  for (let attempt = 1; attempt <= retries; attempt++) {
    try {
      return await fn();
    } catch (err) {
      if (attempt === retries) throw err;
      console.log(
<<<<<<< HEAD
        `Attempt ${attempt} failed: ${err.message}. Retrying in ${delay}ms...`,
=======
        `Attempt ${attempt} failed: ${
          err instanceof Error ? err.message : String(err)
        }. Retrying in ${delay}ms...`,
>>>>>>> 626e8e3c
      );
      await setTimeout(delay);
      delay *= 2;
    }
  }
  throw new Error('Retries exhausted');
}

export function normalizeTestPath(path: string): string {
  const normalized = path.replace(/\\/g, '/');
  return normalized.slice(normalized.indexOf('test/'));
}

export const XML = {
  parse: new xml2js.Parser().parseStringPromise,
};

const humanizer = humanizeDuration.humanizer({
  language: 'shortEn',
  languages: {
    shortEn: {
      y: () => 'y',
      mo: () => 'mo',
      w: () => 'w',
      d: () => 'd',
      h: () => 'h',
      m: () => 'm',
      s: () => 's',
      ms: () => 'ms',
    },
  },
  delimiter: ' ',
  spacer: '',
  round: true,
});

export function formatTime(ms: number): string {
  if (ms < 1000) {
    return `${Math.round(ms)}ms`;
  }
  return humanizer(ms);
}

/**
 * Replaces HTML `<strong>` tags with ANSI escape codes to format
 * text as bold in the console output.
 */
export function consoleBold(str: string): string {
  return str
    .replaceAll('<strong>', '\x1b[1m')
    .replaceAll('</strong>', '\x1b[0m');
}<|MERGE_RESOLUTION|>--- conflicted
+++ resolved
@@ -1,10 +1,5 @@
-<<<<<<< HEAD
-import { setTimeout } from 'node:timers/promises';
-import humanizeDuration from 'humanize-duration';
-=======
 import humanizeDuration from 'humanize-duration';
 import { setTimeout } from 'node:timers/promises';
->>>>>>> 626e8e3c
 import * as xml2js from 'xml2js';
 
 // This helper function checks if version has the correct format: "x.y.z" where "x", "y" and "z" are numbers.
@@ -68,13 +63,9 @@
     } catch (err) {
       if (attempt === retries) throw err;
       console.log(
-<<<<<<< HEAD
-        `Attempt ${attempt} failed: ${err.message}. Retrying in ${delay}ms...`,
-=======
         `Attempt ${attempt} failed: ${
           err instanceof Error ? err.message : String(err)
         }. Retrying in ${delay}ms...`,
->>>>>>> 626e8e3c
       );
       await setTimeout(delay);
       delay *= 2;
