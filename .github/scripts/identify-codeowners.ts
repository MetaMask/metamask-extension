import * as core from '@actions/core';
import { context, getOctokit } from '@actions/github';
import { GitHub } from '@actions/github/lib/utils';
import { retrievePullRequestFiles, PullRequestFile } from './shared/pull-request';
import micromatch from 'micromatch';



type TeamFiles = Record<string, PullRequestFile[]>;

type TeamChanges = {
  files: number;
  additions: number;
  deletions: number;
}

type TeamEmojis = {
  [team: string]: string;
}

type CodeOwnerRule = {
  pattern: string;
  owners: string[];
}

// Team emoji mappings
const teamEmojis: TeamEmojis = {
  '@MetaMask/extension-devs': '🧩',
  '@MetaMask/policy-reviewers': '📜',
  '@MetaMask/supply-chain': '🔗',
  '@MetaMask/snaps-devs': '🫰',
  '@MetaMask/extension-security-team': '🔒',
  '@MetaMask/extension-privacy-reviewers': '🕵️',
  '@MetaMask/confirmations': '✅',
  '@MetaMask/design-system-engineers': '🎨',
  '@MetaMask/notifications': '🔔',
  '@MetaMask/identity': '🪪',
  '@MetaMask/accounts-engineers': '🔑',
  '@MetaMask/swaps-engineers': '🔄',
  '@MetaMask/ramp': '📈',
  '@MetaMask/wallet-ux': '🖥️',
  '@MetaMask/metamask-assets': '💎',
};

main().catch((error: Error): void => {
  console.error(error);
  process.exit(1);
});

async function main(): Promise<void> {
  const PR_COMMENT_TOKEN = process.env.PR_COMMENT_TOKEN;
  if (!PR_COMMENT_TOKEN) {
    core.setFailed('PR_COMMENT_TOKEN not found');
    process.exit(1);
  }

  // Initialise octokit, required to call Github API
  const octokit: InstanceType<typeof GitHub> = getOctokit(PR_COMMENT_TOKEN);

  const owner = context.repo.owner;
  const repo = context.repo.repo;
  const prNumber = context.payload.pull_request?.number;
  if (!prNumber) {
    core.setFailed('Pull request number not found');
    process.exit(1);
  }

  // Get detailed file change information
  const filesInfo: PullRequestFile[] = await retrievePullRequestFiles(octokit, owner, repo, prNumber);

  // Read and parse the CODEOWNERS file
  const codeownersContent = await getCodeownersContent(octokit, owner, repo);
  const codeowners = parseCodeowners(codeownersContent);

  // Match files to codeowners
  const fileOwners = matchFilesToCodeowners(filesInfo, codeowners);

  // Group files by team
  const teamFiles = groupFilesByTeam(fileOwners, filesInfo);

  // If no teams need to review, don't create or update comments
  if (Object.keys(teamFiles).length === 0) {
    console.log('No files requiring codeowner review, skipping comment');

    // Check for existing bot comment and delete it if it exists
    // (in case previous version of PR had files requiring review)
    await deleteExistingComment(octokit, owner, repo, prNumber);
    return;
  }

  // Create the comment body
  const commentBody = createCommentBody(teamFiles, teamEmojis);

  // Check for an existing comment and update or create as needed
  await updateOrCreateComment(octokit, owner, repo, prNumber, commentBody);
}

async function getCodeownersContent(
  octokit: InstanceType<typeof GitHub>,
  owner: string,
  repo: string
): Promise<string> {
  try {
    const response = await octokit.rest.repos.getContent({
      owner,
      repo,
      path: '.github/CODEOWNERS',
      headers: {
        'accept': 'application/vnd.github.raw',
      },
    });

    if (response) {
      return response.data as unknown as string;
    }

    throw new Error('Failed to get CODEOWNERS file content');
  } catch (error) {
    throw new Error(`Failed to get CODEOWNERS file: ${error instanceof Error ? error.message : String(error)}`);
  }
}

function parseCodeowners(content: string): CodeOwnerRule[] {
  return content
    .split('\n')
    .filter(line => line.trim() && !line.startsWith('#'))
    .map(line => {
      const [pattern, ...owners] = line.trim().split(/\s+/);
      return { pattern, owners };
    });
}

function matchFilesToCodeowners(files: PullRequestFile[], codeowners: CodeOwnerRule[]): Map<string, Set<string>> {
  const fileOwners: Map<string, Set<string>> = new Map();

  files.forEach(file => {
    for (const { pattern, owners } of codeowners) {
      if (isFileMatchingPattern(file.filename, pattern)) {
        // Not breaking here to allow for multiple patterns to match the same file
        const ownerSet = fileOwners.get(file.filename);
        if (!ownerSet) {
          fileOwners.set(file.filename, new Set(owners));
        } else {
          owners.forEach((owner) => ownerSet.add(owner));
        }
      }
    }
  });

  return fileOwners;
}

function isFileMatchingPattern(file: string, pattern: string): boolean {
  // Case 1: Pattern explicitly ends with a slash (e.g., "docs/")
  if (pattern.endsWith('/')) {
    return micromatch.isMatch(file, `${pattern}**`);
  }

  // Case 2: Pattern doesn't end with a file extension - treat as directory
  if (!pattern.match(/\.[^/]*$/)) {
    // Treat as directory - match this path and everything under it
    return micromatch.isMatch(file, `${pattern}/**`);
  }

  // Case 3: Pattern with file extension or already has wildcards
  return micromatch.isMatch(file, pattern);
}

function groupFilesByTeam(fileOwners: Map<string, Set<string>>, filesInfo: PullRequestFile[]): TeamFiles {
  const teamFiles: TeamFiles = {};

  // Create a map for faster lookups
  const changeMap = new Map<string, PullRequestFile>();
  filesInfo.forEach(file => {
    changeMap.set(file.filename, file);
  });

  fileOwners.forEach((owners, filename) => {
    owners.forEach(owner => {
      if (!teamFiles[owner]) {
        teamFiles[owner] = [];
      }

      const change = changeMap.get(filename);
      if (change) {
        teamFiles[owner].push(change);
      }
    });
  });

  // Sort files within each team for consistent ordering
  Object.values(teamFiles).forEach(files =>
    files.sort((a, b) => a.filename.localeCompare(b.filename))
  );

  return teamFiles;
}

<<<<<<< HEAD
// Calculate total changes for a team
function calculateTeamChanges(files: PullRequestFile[]): TeamChanges {
  return files.reduce((acc, file) => {
    acc.files += 1;
    acc.additions += file.additions;
    acc.deletions += file.deletions;
    return acc;
  }, { files: 0, additions: 0, deletions: 0 });
}
=======
const policyReviewInstructions = `\n> [!TIP]  \n> Follow the policy review process outlined in the [LavaMoat Policy Review Process doc](https://github.com/MetaMask/metamask-extension/blob/main/docs/lavamoat-policy-review-process.md) before expecting an approval from Policy Reviewers.\n`
>>>>>>> 9736c972

function createCommentBody(teamFiles: TeamFiles, teamEmojis: TeamEmojis): string {
  let commentBody = `<!-- METAMASK-CODEOWNERS-BOT -->\n✨ Files requiring CODEOWNER review ✨\n---\n`;

  // Sort teams for consistent ordering
  const allOwners = Object.keys(teamFiles);

  const teamOwners = allOwners.filter(owner => owner.startsWith('@MetaMask/'));
  const individualOwners = allOwners.filter(owner => !owner.startsWith('@MetaMask/'));

  const sortFn = (a, b) => a.toLowerCase().localeCompare(b.toLowerCase());
  const sortedTeamOwners = teamOwners.sort(sortFn);
  const sortedIndividualOwners = individualOwners.sort(sortFn);
  const sortedOwners = [...sortedTeamOwners, ...sortedIndividualOwners];

  sortedOwners.forEach((team, index) => {
    const emoji = teamEmojis[team] || '👨‍🔧';
<<<<<<< HEAD
    const files = teamFiles[team];
    const changes = calculateTeamChanges(files);

    // Add collapsible section with change statistics
    commentBody += `\n<details>\n<summary>${emoji} <strong>${team}</strong> (${changes.files} files, +${changes.additions} -${changes.deletions})</summary>\n\n`;

    // List files in a simplified, but properly-indented format
    const dirTree = buildSimpleDirectoryTree(files);
    commentBody += renderSimpleDirectoryTree(dirTree, '');

    // Close the details tag
    commentBody += `</details>\n`;

    // Only add divider if not the last team
    if (index < sortedOwners.length - 1) {
      commentBody += '\n---\n';
    }
=======
    commentBody += `${emoji} ${team}\n`;
    if(team === '@MetaMask/policy-reviewers') {
      commentBody += policyReviewInstructions
    }
    teamFiles[team].forEach(file => {
      commentBody += `- \`${file}\`\n`;
    });
    commentBody += '\n';
>>>>>>> 9736c972
  });

  return commentBody;
}

function buildSimpleDirectoryTree(files: PullRequestFile[]): { [key: string]: PullRequestFile[] | { [key: string]: any } } {
  const tree: { [key: string]: PullRequestFile[] | { [key: string]: any } } = {};

  files.forEach(file => {
    const parts = file.filename.split('/');
    let currentPath = '';
    let currentObj = tree;

    for (let i = 0; i < parts.length; i++) {
      const part = parts[i];
      currentPath = currentPath ? `${currentPath}/${part}` : part;

      if (i === parts.length - 1) {
        // This is a file
        if (!currentObj['__files__']) {
          currentObj['__files__'] = [];
        }
        (currentObj['__files__'] as PullRequestFile[]).push({
          filename: part,
          additions: file.additions,
          deletions: file.deletions
        });
      } else {
        // This is a directory
        if (!currentObj[part]) {
          currentObj[part] = {};
        }
        currentObj = currentObj[part] as { [key: string]: any };
      }
    }
  });

  return tree;
}

// Render the directory tree using GitHub-compliant list indentation
function renderSimpleDirectoryTree(node: { [key: string]: any }, prefix: string): string {
  let result = '';

  // Process directories (skip the special __files__ key)
  const dirs = Object.keys(node).filter(key => key !== '__files__');
  dirs.sort(); // Sort directories alphabetically

  dirs.forEach(dir => {
    // Escape underscores in directory names to prevent unwanted formatting
    const escapedDir = dir.replace(/_/g, '\\_');
    // Add directory with trailing slash
    result += `${prefix}- 📁 ${escapedDir}/\n`;

    // Recursively process subdirectories with increased indentation
    result += renderSimpleDirectoryTree(node[dir], `${prefix}  `);
  });

  // Process files if any
  if (node['__files__']) {
    const files = node['__files__'] as PullRequestFile[];
    files.sort((a, b) => a.filename.localeCompare(b.filename)); // Sort files alphabetically

    files.forEach(file => {
      let changes = '';
      if (file.additions > 0 || file.deletions > 0) {
        changes = ` *+${file.additions} -${file.deletions}*`;
      }

      // Add files with code formatting and change statistics
      result += `${prefix}  - 📄 \`${file.filename}\`${changes}\n`;
    });
  }

  return result;
}

async function deleteExistingComment(
  octokit: InstanceType<typeof GitHub>,
  owner: string,
  repo: string,
  prNumber: number
): Promise<void> {
  // Get existing comments
  const { data: comments } = await octokit.rest.issues.listComments({
    owner,
    repo,
    issue_number: prNumber,
  });

  const botComment = comments.find(comment =>
    comment.body?.includes('<!-- METAMASK-CODEOWNERS-BOT -->')
  );

  if (botComment) {
    // Delete the existing comment
    await octokit.rest.issues.deleteComment({
      owner,
      repo,
      comment_id: botComment.id,
    });

    console.log('Deleted existing codeowners comment');
  }
}

async function updateOrCreateComment(
  octokit: InstanceType<typeof GitHub>,
  owner: string,
  repo: string,
  prNumber: number,
  commentBody: string
): Promise<void> {
  // Get existing comments
  const { data: comments } = await octokit.rest.issues.listComments({
    owner,
    repo,
    issue_number: prNumber,
  });

  const botComment = comments.find(comment =>
    comment.body?.includes('<!-- METAMASK-CODEOWNERS-BOT -->')
  );

  if (botComment) {
    // Simple text comparison is sufficient since we control both sides
    if (botComment.body !== commentBody) {
      await octokit.rest.issues.updateComment({
        owner,
        repo,
        comment_id: botComment.id,
        body: commentBody,
      });

      console.log('Updated existing codeowners comment');
    } else {
      console.log('No changes to codeowners, skipping comment update');
    }
  } else {
    // Create new comment
    await octokit.rest.issues.createComment({
      owner,
      repo,
      issue_number: prNumber,
      body: commentBody,
    });

    console.log('Created new codeowners comment');
  }
}<|MERGE_RESOLUTION|>--- conflicted
+++ resolved
@@ -196,7 +196,6 @@
   return teamFiles;
 }
 
-<<<<<<< HEAD
 // Calculate total changes for a team
 function calculateTeamChanges(files: PullRequestFile[]): TeamChanges {
   return files.reduce((acc, file) => {
@@ -206,9 +205,7 @@
     return acc;
   }, { files: 0, additions: 0, deletions: 0 });
 }
-=======
 const policyReviewInstructions = `\n> [!TIP]  \n> Follow the policy review process outlined in the [LavaMoat Policy Review Process doc](https://github.com/MetaMask/metamask-extension/blob/main/docs/lavamoat-policy-review-process.md) before expecting an approval from Policy Reviewers.\n`
->>>>>>> 9736c972
 
 function createCommentBody(teamFiles: TeamFiles, teamEmojis: TeamEmojis): string {
   let commentBody = `<!-- METAMASK-CODEOWNERS-BOT -->\n✨ Files requiring CODEOWNER review ✨\n---\n`;
@@ -226,7 +223,6 @@
 
   sortedOwners.forEach((team, index) => {
     const emoji = teamEmojis[team] || '👨‍🔧';
-<<<<<<< HEAD
     const files = teamFiles[team];
     const changes = calculateTeamChanges(files);
 
@@ -235,6 +231,11 @@
 
     // List files in a simplified, but properly-indented format
     const dirTree = buildSimpleDirectoryTree(files);
+
+    if(team === '@MetaMask/policy-reviewers') {
+      commentBody += policyReviewInstructions
+    }
+
     commentBody += renderSimpleDirectoryTree(dirTree, '');
 
     // Close the details tag
@@ -244,16 +245,6 @@
     if (index < sortedOwners.length - 1) {
       commentBody += '\n---\n';
     }
-=======
-    commentBody += `${emoji} ${team}\n`;
-    if(team === '@MetaMask/policy-reviewers') {
-      commentBody += policyReviewInstructions
-    }
-    teamFiles[team].forEach(file => {
-      commentBody += `- \`${file}\`\n`;
-    });
-    commentBody += '\n';
->>>>>>> 9736c972
   });
 
   return commentBody;
