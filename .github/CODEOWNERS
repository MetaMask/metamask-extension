--- conflicted
+++ resolved
@@ -82,9 +82,6 @@
 # Accounts team is responsible for code related with snap management accounts
 # Slack handle: @accounts-team-devs | Slack channel: #metamask-accounts-team
 
-<<<<<<< HEAD
-app/scripts/lib/snap-keyring         @MetaMask/accounts-engineers
-=======
 app/scripts/lib/snap-keyring         @MetaMask/accounts-engineers
 
 # Swaps team to own code for the swaps folder
@@ -95,5 +92,4 @@
 **/snaps/**                          @MetaMask/snaps-devs
 shared/constants/permissions.ts      @MetaMask/snaps-devs
 ui/helpers/utils/permission.js       @MetaMask/snaps-devs
-ui/hooks/useTransactionInsights.js   @MetaMask/snaps-devs
->>>>>>> 717376e8
+ui/hooks/useTransactionInsights.js   @MetaMask/snaps-devs