# Lines starting with '#' are comments.

# GUIDELINES:
# Each line is a file pattern followed by one or more owners.
# Owners bear a responsibility to the organization and the users of this
# application. Repository administrators have the ability to merge pull
# requests that have not yet received the requisite reviews as outlined
# in this file. Do not force merge any PR without confidence that it
# follows all policies or without full understanding of the impact of
# those changes on build, release and publishing outcomes.

# LavaMoat policy changes can highlight security risks. Teams are encouraged to
# audit these changes on their own, and leave their analysis in a comment.
# These codeowners will review this analysis, and review the policy changes in
# further detail if warranted.
lavamoat/                            @MetaMask/extension-devs @MetaMask/policy-reviewers @MetaMask/supply-chain

# The offscreen.ts script file that is included in the offscreen document html
# file is responsible, at present, for loading the snaps execution environment
# for MV3. Any changes to this file should require at least one member of the
# snaps development team to review and approve the changes.
offscreen/scripts/offscreen.ts       @MetaMask/core-platform


# The privacy-snapshot.json file includes a list of all hosts that the
# extension communicates with during the E2E test suite runs. It is not a
# complete list of all hosts that the extension communicates with until the E2E
# test suite has full coverage. Anytime the privacy-snapshot file changes,
# extra scrutiny should be applied to the pull request to confirm that it does
# not broaden the number of hosts the extension communicates with without also
# providing a path for users to avoid that communication. MetaMask strives to
# make all such communication opt IN versus opt OUT.
privacy-snapshot.json                @MetaMask/extension-privacy-reviewers


# A machine-generated file that tracks circular dependencies in the codebase.
# It is updated using yarn circular-deps:update
development/circular-deps.jsonc      @MetaMask/extension-security-team @HowardBraham @dbrans

# The CODEOWNERS file constitutes an agreement amongst organization
# admins and maintainers to restrict approval capabilities to a subset
# of contributors. Modifications to this file result in a modification of
# that agreement and can only be approved by those with the knowledge
# and responsibility to publish libraries under the MetaMask name.
.github/CODEOWNERS                   @MetaMask/extension-security-team

# For now, restricting approvals inside the .devcontainer folder to devs
# who were involved with the Codespaces project.
.devcontainer/                       @MetaMask/extension-security-team @HowardBraham

# Design System to own code for the component-library folder
# Slack handle: @metamask-design-system-team | Slack channel: #metamask-design-system
ui/components/component-library      @MetaMask/design-system-engineers
tailwind.config.js                   @MetaMask/design-system-engineers

# The Notifications team is responsible for code related to notifications

# Controllers
**/controllers/metamask-notifications/**            @MetaMask/notifications
**/controllers/push-platform-notifications/**       @MetaMask/notifications

# UI
**/metamask-notifications/**                        @MetaMask/notifications
**/multichain/notification*/**                      @MetaMask/notifications
**/pages/notification*/**                           @MetaMask/notifications
**/utils/notification.util.ts                       @MetaMask/notifications

# Accounts team is responsible for code related with snap management accounts
# Slack handle: @accounts-team-devs | Slack channel: #metamask-accounts-team

app/scripts/lib/snap-keyring                        @MetaMask/accounts-engineers

# Multichain Accounts, Authentication, Backup and sync
# Those features are owned by the multichain account tiger team
# Slack handle: @multichain-accounts-devs | Slack channel: #metamask-bip44-team
**/multichain-accounts/**                           @MetaMask/accounts-engineers
**/identity/**                                      @MetaMask/accounts-engineers

# Swaps-Bridge team to own code for the swaps folder
ui/pages/swaps                                        @MetaMask/swaps-engineers
app/scripts/controllers/swaps                         @MetaMask/swaps-engineers

# Swaps-Bridge team to own code for the bridge folder
**/bridge/**                                          @MetaMask/swaps-engineers
**/bridge-status/**                                   @MetaMask/swaps-engineers

# Ramps team to own code for the ramps folder
**/ramps/**                                           @MetaMask/ramp

# Snaps
**/snaps/**                          @MetaMask/core-platform
shared/constants/permissions.ts      @MetaMask/core-platform
ui/helpers/utils/permission.js       @MetaMask/core-platform
app/scripts/constants/snaps.ts       @MetaMask/core-platform

# Co-owned by Confirmations and Snaps
ui/components/app/metamask-template-renderer @MetaMask/confirmations @MetaMask/core-platform

# Core Extension UX
<<<<<<< HEAD
ui/components/app/whats-new-popup     @MetaMask/core-extension-ux
ui/css                                @MetaMask/core-extension-ux
ui/pages/home                         @MetaMask/core-extension-ux
ui/pages/core                         @MetaMask/core-extension-ux
ui/components/multichain/             @MetaMask/core-extension-ux
=======
ui/components/app/whats-new-popup               @MetaMask/core-extension-ux
ui/css                                          @MetaMask/core-extension-ux
ui/pages/home                                   @MetaMask/core-extension-ux
ui/pages/core                                   @MetaMask/core-extension-ux
ui/components/multichain/                       @MetaMask/core-extension-ux
ui/components/app/transaction-list              @MetaMask/core-extension-ux
ui/components/app/transaction-list-item-details @MetaMask/core-extension-ux
ui/components/app/transaction-list-item         @MetaMask/core-extension-ux
>>>>>>> 1371d2d0

# Co-owned by accounts and core-extension-ux
ui/components/multichain/multi-srp/              @MetaMask/accounts-engineers @MetaMask/core-extension-ux
ui/components/multichain/account-picker/         @MetaMask/accounts-engineers @MetaMask/core-extension-ux
ui/components/multichain/account-details/        @MetaMask/accounts-engineers @MetaMask/core-extension-ux
ui/components/multichain/account-overview/       @MetaMask/accounts-engineers @MetaMask/core-extension-ux
ui/components/multichain/account-list-item/      @MetaMask/accounts-engineers @MetaMask/core-extension-ux
ui/components/multichain/account-list-menu/      @MetaMask/accounts-engineers @MetaMask/core-extension-ux
ui/components/multichain/account-list-item-menu/ @MetaMask/accounts-engineers @MetaMask/core-extension-ux

# Web3Auth / Onboarding
ui/pages/onboarding-flow              @MetaMask/web3auth

# Confirmations team to own code for confirmations on UI.
app/scripts/controller-init/confirmations                         @MetaMask/confirmations
app/scripts/lib/ppom                                              @MetaMask/confirmations
app/scripts/lib/signature                                         @MetaMask/confirmations
app/scripts/lib/transaction/decode                                @MetaMask/confirmations
app/scripts/lib/transaction/metrics.*                             @MetaMask/confirmations
app/scripts/lib/transaction/util.*                                @MetaMask/confirmations
ui/pages/confirmations                                            @MetaMask/confirmations
ui/components/multichain/pages/send                               @MetaMask/confirmations

# Assets
ui/components/app/detected-token                   @MetaMask/metamask-assets
ui/components/app/import-token                        @MetaMask/metamask-assets
ui/components/app/assets                              @MetaMask/metamask-assets
ui/components/ui/deprecated-networks                  @MetaMask/metamask-assets
ui/components/ui/nft-collection-image                 @MetaMask/metamask-assets

# Extension Platform
.yarnrc.yml                                           @MetaMask/extension-platform

# Smart Transactions
app/scripts/controller-init/smart-transactions    @MetaMask/transactions
app/scripts/lib/smart-transaction                 @MetaMask/transactions

# QA Team - E2E Framework
test/e2e/page-objects/                    @MetaMask/qa
test/e2e/seeder/                          @MetaMask/qa
test/e2e/default-fixture.js               @MetaMask/qa
test/e2e/fixture-builder.js               @MetaMask/qa
test/e2e/fixture-server.js                @MetaMask/qa
test/e2e/helpers.js                       @MetaMask/qa
test/e2e/mock-e2e-allowlist.js            @MetaMask/qa
test/e2e/mock-e2e.js                      @MetaMask/qa

# Wallet Integrations
app/scripts/lib/rpc-method-middleware                                 @MetaMask/wallet-integrations
shared/lib/caip25-caveat-merger.ts                                    @MetaMask/wallet-integrations
test/e2e/page-objects/benchmark                                       @MetaMask/wallet-integrations
test/e2e/playwright/benchmark                                         @MetaMask/wallet-integrations
test/e2e/flask/multichain-api                                         @MetaMask/wallet-integrations
# TODO CONSOLIDATE THE MIDDLEWARE BELOW INTO THE RPC-METHOD-MIDDLEWARE FOLDER
app/scripts/lib/createRPCMethodTrackingMiddleware.js                  @MetaMask/wallet-integrations
app/scripts/lib/createMetamaskMiddleware.js                           @MetaMask/wallet-integrations
app/scripts/lib/createOnboardingMiddleware.js                         @MetaMask/wallet-integrations
app/scripts/lib/createMetaRPCHandler.js                               @MetaMask/wallet-integrations
app/scripts/lib/createEvmMethodsToNonEvmAccountReqFilterMiddleware.ts @MetaMask/wallet-integrations
app/scripts/lib/createHyperliquidReferralMiddleware.ts                @MetaMask/wallet-integrations
app/scripts/lib/metaRPCClientFactory.ts                               @MetaMask/wallet-integrations
app/scripts/lib/middleware/                                           @MetaMask/wallet-integrations
app/scripts/lib/createOriginThrottlingMiddleware.ts                   @MetaMask/wallet-integrations
app/scripts/lib/createMainFrameOriginMiddleware.ts                    @MetaMask/wallet-integrations
app/scripts/lib/createTracingMiddleware.ts                            @MetaMask/wallet-integrations<|MERGE_RESOLUTION|>--- conflicted
+++ resolved
@@ -97,13 +97,6 @@
 ui/components/app/metamask-template-renderer @MetaMask/confirmations @MetaMask/core-platform
 
 # Core Extension UX
-<<<<<<< HEAD
-ui/components/app/whats-new-popup     @MetaMask/core-extension-ux
-ui/css                                @MetaMask/core-extension-ux
-ui/pages/home                         @MetaMask/core-extension-ux
-ui/pages/core                         @MetaMask/core-extension-ux
-ui/components/multichain/             @MetaMask/core-extension-ux
-=======
 ui/components/app/whats-new-popup               @MetaMask/core-extension-ux
 ui/css                                          @MetaMask/core-extension-ux
 ui/pages/home                                   @MetaMask/core-extension-ux
@@ -112,7 +105,6 @@
 ui/components/app/transaction-list              @MetaMask/core-extension-ux
 ui/components/app/transaction-list-item-details @MetaMask/core-extension-ux
 ui/components/app/transaction-list-item         @MetaMask/core-extension-ux
->>>>>>> 1371d2d0
 
 # Co-owned by accounts and core-extension-ux
 ui/components/multichain/multi-srp/              @MetaMask/accounts-engineers @MetaMask/core-extension-ux
