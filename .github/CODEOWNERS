--- conflicted
+++ resolved
@@ -84,14 +84,12 @@
 
 app/scripts/lib/snap-keyring         @MetaMask/accounts-engineers
 
-<<<<<<< HEAD
 # Swaps team to own code for the swaps folder
 ui/pages/swaps                                        @MetaMask/swaps-engineers
 app/scripts/controllers/swaps                         @MetaMask/swaps-engineers
-=======
+
 # Snaps
 **/snaps/**                          @MetaMask/snaps-devs
 shared/constants/permissions.ts      @MetaMask/snaps-devs
 ui/helpers/utils/permission.js       @MetaMask/snaps-devs
-ui/hooks/useTransactionInsights.js   @MetaMask/snaps-devs
->>>>>>> aab6e237
+ui/hooks/useTransactionInsights.js   @MetaMask/snaps-devs