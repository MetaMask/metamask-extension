# Lines starting with '#' are comments.
# Each line is a file pattern followed by one or more owners.
# Owners bear a responsibility to the organization and the users of this
# application. Repository administrators have the ability to merge pull
# requests that have not yet received the requisite reviews as outlined
# in this file. Do not force merge any PR without confidence that it
# follows all policies or without full understanding of the impact of
# those changes on build, release and publishing outcomes.

*                                    @MetaMask/extension-devs
**/snaps/**                          @MetaMask/snaps-devs
development/                         @MetaMask/extension-devs @kumavis
lavamoat/                            @MetaMask/extension-devs @MetaMask/supply-chain @MetaMask/snaps-devs

# The offscreen.ts script file that is included in the offscreedocument html
# file is responsible, at present, for loading the snaps execution environment
# for MV3. Any changes to this file should require at least one member of the
# snaps development team to review and approve the changes.
offscreen/scripts/offscreen.ts       @MetaMask/snaps-devs


# The .circleci/ folder instructs Circle CI on the process by which it
# should test, build and publish releases of our application. Due to the
# impact that changes to the files contained within this folder may have
# on our releases, only those with the knowledge and responsibility to
# publish libraries under the MetaMask name may approve those changes.
# Note to reviewers: We employ the use of CircleCI "Orbs", which are
# remotely hosted sections of CircleCI configuration and scripts, to
# empower our CI steps. ANY addition of orbs to our CircleCI config
# should be brought to the attention of engineering leadership for
# discussion
.circleci/                           @MetaMask/library-admins @kumavis @brad-decker

# The privacy-snapshot.json file includes a list of all hosts that the
# extension communicates with during the E2E test suite runs. It is not a
# complete list of all hosts that the extension communicates with until the E2E
# test suite has full coverage. Anytime the privacy-snapshot file changes,
# extra scrutiny should be applied to the pull request to confirm that it does
# not broaden the number of hosts the extension communicates with without also
# providing a path for users to avoid that communication. MetaMask strives to
# make all such communication opt IN versus opt OUT.
privacy-snapshot.json                @MetaMask/extension-privacy-reviewers

# The CODEOWNERS file constitutes an agreement amongst organization
# admins and maintainers to restrict approval capabilities to a subset
# of contributors. Modifications to this file result in a modification of
# that agreement and can only be approved by those with the knowledge
# and responsibility to publish libraries under the MetaMask name.
.github/CODEOWNERS                   @MetaMask/library-admins @kumavis

# For now, restricting approvals inside the .devcontainer folder to devs
# who were involved with the Codespaces project.
<<<<<<< HEAD
.devcontainer/                       @MetaMask/library-admins @HowardBraham @plasmacorral @brad-decker
=======
.devcontainer/                       @MetaMask/library-admins @HowardBraham @plasmacorral @brad-decker

# Confirmations UX team to own code for confirmations on UI.
ui/pages/confirmations               @MetaMask/confirmations-ux @MetaMask/confirmations-system-team

# MMI team is responsible for code related with Institutioanl version of MetaMask
ui/pages/institutional               @MetaMask/mmi
ui/components/institutional          @MetaMask/mmi
ui/ducks/institutional               @MetaMask/mmi
ui/selectors/institutional           @MetaMask/mmi
>>>>>>> 2c457705
<|MERGE_RESOLUTION|>--- conflicted
+++ resolved
@@ -50,9 +50,6 @@
 
 # For now, restricting approvals inside the .devcontainer folder to devs
 # who were involved with the Codespaces project.
-<<<<<<< HEAD
-.devcontainer/                       @MetaMask/library-admins @HowardBraham @plasmacorral @brad-decker
-=======
 .devcontainer/                       @MetaMask/library-admins @HowardBraham @plasmacorral @brad-decker
 
 # Confirmations UX team to own code for confirmations on UI.
@@ -62,5 +59,4 @@
 ui/pages/institutional               @MetaMask/mmi
 ui/components/institutional          @MetaMask/mmi
 ui/ducks/institutional               @MetaMask/mmi
-ui/selectors/institutional           @MetaMask/mmi
->>>>>>> 2c457705
+ui/selectors/institutional           @MetaMask/mmi