--- conflicted
+++ resolved
@@ -65,11 +65,6 @@
 # Slack handle: @metamask-design-system-team | Slack channel: #metamask-design-system
 ui/components/component-library      @MetaMask/design-system-engineers
 
-<<<<<<< HEAD
-# Accounts team is responsible for code related with snap management accounts
-# Slack handle: @accounts-team-devs | Slack channel: #metamask-accounts-team
-app/scripts/lib/snap-keyring         @MetaMask/accounts-engineers
-=======
 # The Notifications team is responsible for code related to notifications,
 # authentication, and profile syncing inside the Extension.
 
@@ -84,4 +79,8 @@
 **/multichain/notification*/**                      @MetaMask/notifications
 **/pages/notification*/**                           @MetaMask/notifications
 **/utils/notification.util.ts                       @MetaMask/notifications
->>>>>>> 0dc77ebf
+
+# Accounts team is responsible for code related with snap management accounts
+# Slack handle: @accounts-team-devs | Slack channel: #metamask-accounts-team
+
+app/scripts/lib/snap-keyring         @MetaMask/accounts-engineers