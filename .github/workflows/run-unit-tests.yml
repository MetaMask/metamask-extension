--- conflicted
+++ resolved
@@ -30,6 +30,26 @@
           name: coverage-${{matrix.shard}}
           path: coverage/coverage-${{matrix.shard}}.json
 
+  test-webpack:
+    runs-on: ubuntu-latest
+    steps:
+      - name: Checkout repository
+        uses: actions/checkout@v4
+
+      - name: Setup environment
+        uses: metamask/github-tools/.github/actions/setup-environment@main
+
+      - name: test:unit:webpack:coverage
+        run: yarn test:unit:webpack:coverage
+
+      - name: Rename coverage
+        run: mv coverage/coverage-final.json coverage/coverage-webpack.json
+
+      - uses: actions/upload-artifact@v4
+        with:
+          name: coverage-webpack
+          path: coverage/coverage-webpack.json
+
   report-coverage:
     runs-on: ubuntu-latest
     needs:
@@ -45,15 +65,9 @@
           pattern: coverage-*
           merge-multiple: true
 
-<<<<<<< HEAD
-      - name: test:coverage:webpack
-        run: yarn test:coverage:webpack
-
-      - uses: codecov/codecov-action@e28ff129e5465c2c0dcc6f003fc735cb6ae0c673
-=======
       - name: Upload coverage to Codecov
         uses: codecov/codecov-action@e28ff129e5465c2c0dcc6f003fc735cb6ae0c673
->>>>>>> fe113292
+
         with:
           token: ${{ secrets.CODECOV_TOKEN }}
           fail_ci_if_error: true