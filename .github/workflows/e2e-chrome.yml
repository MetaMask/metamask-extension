--- conflicted
+++ resolved
@@ -1,33 +1,42 @@
+# This workflow is meant to better structure the main.yaml one for redability reasons.
+# It is not meant to be a reusable workflow.
+
 name: E2E Chrome
 
 on:
   workflow_call:
+    secrets:
+      PR_COMMENT_TOKEN:
+        required: true
+      DOCKER_HUB_USERNAME:
+        required: true
+      DOCKER_HUB_TOKEN:
+        required: true
 
 jobs:
-  test-e2e-chrome:
+  test-e2e-chrome-browserify:
     uses: ./.github/workflows/run-e2e.yml
     strategy:
-      fail-fast: false
+      fail-fast: ${{ github.event_name == 'merge_group' }}
       matrix:
         index:
           [0, 1, 2, 3, 4, 5, 6, 7, 8, 9, 10, 11, 12, 13, 14, 15, 16, 17, 18, 19]
     with:
-<<<<<<< HEAD
-      test-suite-name: test-e2e-chrome
-      build-artifact: prep-build-test-browserify-chrome
-=======
       test-suite-name: test-e2e-chrome-browserify
       build-artifact: build-test-browserify
->>>>>>> c9f5c5a9
       build-command: yarn build:test
       test-command: yarn test:e2e:chrome
       matrix-index: ${{ matrix.index }}
       matrix-total: ${{ strategy.job-total }}
+    secrets:
+      DOCKER_HUB_USERNAME: ${{ secrets.DOCKER_HUB_USERNAME }}
+      DOCKER_HUB_TOKEN: ${{ secrets.DOCKER_HUB_TOKEN }}
 
   test-e2e-chrome-webpack:
     uses: ./.github/workflows/run-e2e.yml
+    if: ${{ github.event_name != 'merge_group' }}
     strategy:
-      fail-fast: false
+      fail-fast: ${{ github.event_name == 'merge_group' }}
       matrix:
         index:
           [0, 1, 2, 3, 4, 5, 6, 7, 8, 9, 10, 11, 12, 13, 14, 15, 16, 17, 18, 19]
@@ -38,6 +47,9 @@
       test-command: yarn test:e2e:chrome:webpack
       matrix-index: ${{ matrix.index }}
       matrix-total: ${{ strategy.job-total }}
+    secrets:
+      DOCKER_HUB_USERNAME: ${{ secrets.DOCKER_HUB_USERNAME }}
+      DOCKER_HUB_TOKEN: ${{ secrets.DOCKER_HUB_TOKEN }}
 
   test-e2e-chrome-multiple-providers:
     uses: ./.github/workflows/run-e2e.yml
@@ -46,6 +58,9 @@
       build-artifact: build-test-browserify
       build-command: yarn build:test
       test-command: yarn test:e2e:chrome:multi-provider
+    secrets:
+      DOCKER_HUB_USERNAME: ${{ secrets.DOCKER_HUB_USERNAME }}
+      DOCKER_HUB_TOKEN: ${{ secrets.DOCKER_HUB_TOKEN }}
 
   test-e2e-chrome-rpc:
     uses: ./.github/workflows/run-e2e.yml
@@ -54,23 +69,26 @@
       build-artifact: build-test-browserify
       build-command: yarn build:test
       test-command: yarn test:e2e:chrome:rpc
+    secrets:
+      DOCKER_HUB_USERNAME: ${{ secrets.DOCKER_HUB_USERNAME }}
+      DOCKER_HUB_TOKEN: ${{ secrets.DOCKER_HUB_TOKEN }}
 
   test-e2e-chrome-flask:
     uses: ./.github/workflows/run-e2e.yml
     strategy:
-      fail-fast: false
+      fail-fast: ${{ github.event_name == 'merge_group' }}
       matrix:
-        index: [0, 1, 2, 3, 4, 5, 6, 7, 8, 9]
+        index: [0, 1, 2, 3, 4]
     with:
       test-suite-name: test-e2e-chrome-flask
-<<<<<<< HEAD
-=======
       build-artifact: build-test-flask-browserify
->>>>>>> c9f5c5a9
       build-command: yarn build:test:flask
       test-command: yarn test:e2e:chrome:flask
       matrix-index: ${{ matrix.index }}
       matrix-total: ${{ strategy.job-total }}
+    secrets:
+      DOCKER_HUB_USERNAME: ${{ secrets.DOCKER_HUB_USERNAME }}
+      DOCKER_HUB_TOKEN: ${{ secrets.DOCKER_HUB_TOKEN }}
 
   test-e2e-chrome-vault-decryption:
     uses: ./.github/workflows/run-e2e.yml
@@ -78,8 +96,6 @@
       test-suite-name: test-e2e-chrome-vault-decryption
       build-artifact: build-dist-browserify
       test-command: yarn test:e2e:single test/e2e/vault-decryption-chrome.spec.ts --browser chrome
-<<<<<<< HEAD
-=======
     secrets:
       DOCKER_HUB_USERNAME: ${{ secrets.DOCKER_HUB_USERNAME }}
       DOCKER_HUB_TOKEN: ${{ secrets.DOCKER_HUB_TOKEN }}
@@ -171,27 +187,27 @@
       - name: Comment on PR with html report
         run: |
           gh pr comment "${PR_NUMBER}" --repo "${OWNER}/${REPOSITORY}" --body ":x: ${JOB_NAME} failed. View the html report [here](${HOST_URL}/${HTML_REPORT_PATH}/index.html)."
->>>>>>> c9f5c5a9
 
   test-e2e-chrome-report:
     needs:
-      - test-e2e-chrome
+      - test-e2e-chrome-browserify
       - test-e2e-chrome-webpack
       - test-e2e-chrome-multiple-providers
       - test-e2e-chrome-rpc
       - test-e2e-chrome-flask
       - test-e2e-chrome-vault-decryption
+      - test-e2e-chrome-api-specs
+      - test-e2e-chrome-api-specs-multichain
     runs-on: ubuntu-latest
     if: ${{ !cancelled() }}
     env:
+      GITHUB_TOKEN: ${{ secrets.GITHUB_TOKEN }}
       OWNER: ${{ github.repository_owner }}
       REPOSITORY: ${{ github.event.repository.name }}
       # For a `pull_request` event, the branch is `github.head_ref`.
       # For a `push` event, the branch is `github.ref_name`.
       BRANCH: ${{ github.head_ref || github.ref_name }}
-      TEST_RESULTS_PATH: test/test-results/e2e
-      RUN_ID: ${{ github.run_id }}
-      PR_NUMBER: ${{ github.event.pull_request.number }}
+      TEST_RUNS_PATH: test/test-results/test-runs-chrome.json
     steps:
       - name: Checkout and setup environment
         uses: MetaMask/action-checkout-and-setup@v1
@@ -213,4 +229,4 @@
         uses: actions/upload-artifact@v4
         with:
           name: test-e2e-chrome-report
-          path: test/test-results/test-runs.json+          path: ${{ env.TEST_RUNS_PATH }}