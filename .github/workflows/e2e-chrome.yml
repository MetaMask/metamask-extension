name: E2E Chrome

on:
  workflow_call:

jobs:
  test-e2e-chrome:
    uses: ./.github/workflows/run-e2e.yml
    strategy:
      fail-fast: false
      matrix:
        index:
          [0, 1, 2, 3, 4, 5, 6, 7, 8, 9, 10, 11, 12, 13, 14, 15, 16, 17, 18, 19]
    with:
      test-suite-name: test-e2e-chrome
      build-artifact: prep-build-test-browserify-chrome
      build-command: yarn build:test
      test-command: yarn test:e2e:chrome
      matrix-index: ${{ matrix.index }}
      matrix-total: ${{ strategy.job-total }}

  test-e2e-chrome-webpack:
    uses: ./.github/workflows/run-e2e.yml
    strategy:
      fail-fast: false
      matrix:
        index:
          [0, 1, 2, 3, 4, 5, 6, 7, 8, 9, 10, 11, 12, 13, 14, 15, 16, 17, 18, 19]
    with:
      test-suite-name: test-e2e-chrome-webpack
      build-artifact: prep-build-test-webpack-chrome
      build-command: yarn build:test:webpack
      test-command: yarn test:e2e:chrome:webpack
      matrix-index: ${{ matrix.index }}
      matrix-total: ${{ strategy.job-total }}

  test-e2e-chrome-multiple-providers:
    uses: ./.github/workflows/run-e2e.yml
    with:
      test-suite-name: test-e2e-chrome-multiple-providers
      build-artifact: prep-build-test-browserify-chrome
      build-command: yarn build:test
      test-command: yarn test:e2e:chrome:multi-provider

  test-e2e-chrome-rpc:
    uses: ./.github/workflows/run-e2e.yml
    with:
      test-suite-name: test-e2e-chrome-rpc
      build-artifact: prep-build-test-browserify-chrome
      build-command: yarn build:test
      test-command: yarn test:e2e:chrome:rpc

  test-e2e-chrome-flask:
    uses: ./.github/workflows/run-e2e.yml
    strategy:
      fail-fast: false
      matrix:
        index: [0, 1, 2, 3, 4, 5, 6, 7, 8, 9]
    with:
      test-suite-name: test-e2e-chrome-flask
      build-command: yarn build:test:flask
      test-command: yarn test:e2e:chrome:flask
      matrix-index: ${{ matrix.index }}
<<<<<<< HEAD
      matrix-total: ${{ strategy.job-total }}
=======
      matrix-total: ${{ strategy.job-total }}

  test-e2e-chrome-vault-decryption:
    uses: ./.github/workflows/run-e2e.yml
    with:
      test-suite-name: test-e2e-chrome-vault-decryption
      build-artifact: prep-build-dist-browserify-chrome
      test-command: yarn test:e2e:single test/e2e/vault-decryption-chrome.spec.ts --browser chrome
>>>>>>> 90d01d09
<|MERGE_RESOLUTION|>--- conflicted
+++ resolved
@@ -61,9 +61,6 @@
       build-command: yarn build:test:flask
       test-command: yarn test:e2e:chrome:flask
       matrix-index: ${{ matrix.index }}
-<<<<<<< HEAD
-      matrix-total: ${{ strategy.job-total }}
-=======
       matrix-total: ${{ strategy.job-total }}
 
   test-e2e-chrome-vault-decryption:
@@ -71,5 +68,4 @@
     with:
       test-suite-name: test-e2e-chrome-vault-decryption
       build-artifact: prep-build-dist-browserify-chrome
-      test-command: yarn test:e2e:single test/e2e/vault-decryption-chrome.spec.ts --browser chrome
->>>>>>> 90d01d09
+      test-command: yarn test:e2e:single test/e2e/vault-decryption-chrome.spec.ts --browser chrome