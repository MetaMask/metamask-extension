--- conflicted
+++ resolved
@@ -68,9 +68,6 @@
     with:
       test-suite-name: test-e2e-chrome-vault-decryption
       build-artifact: prep-build-dist-browserify-chrome
-<<<<<<< HEAD
-      test-command: yarn test:e2e:single test/e2e/vault-decryption-chrome.spec.ts --browser chrome
-=======
       test-command: yarn test:e2e:single test/e2e/vault-decryption-chrome.spec.ts --browser chrome
 
   test-e2e-chrome-report:
@@ -113,5 +110,4 @@
         uses: actions/upload-artifact@v4
         with:
           name: test-e2e-chrome-report
-          path: test/test-results/test-runs.json
->>>>>>> 2f987b6e
+          path: test/test-results/test-runs.json