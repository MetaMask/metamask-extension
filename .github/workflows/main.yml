--- conflicted
+++ resolved
@@ -136,10 +136,6 @@
     needs:
       - prep-deps
     runs-on: ubuntu-latest
-    env:
-      # For a `pull_request` event, the branch is `github.head_ref``.
-      # For a `push` event, the branch is `github.ref_name`.
-      BRANCH: ${{ github.head_ref || github.ref_name }}
     steps:
       - name: Checkout and setup environment
         uses: MetaMask/action-checkout-and-setup@v1
@@ -187,15 +183,6 @@
     env:
       EXTENSION_BUNDLESIZE_STATS_TOKEN: ${{ secrets.EXTENSION_BUNDLESIZE_STATS_TOKEN }}
       SELENIUM_BROWSER: chrome
-<<<<<<< HEAD
-      # For a `pull_request` event, the branch is `github.head_ref``.
-      # For a `push` event, the branch is `github.ref_name`.
-      BRANCH: ${{ github.head_ref || github.ref_name }}
-      # For a `pull_request` event, the fork is `github.event.pull_request.head.repo.fork`.
-      # For a `push` event, the fork is `github.event.repository.fork`.
-      IS_FORK: ${{ github.event.pull_request.head.repo.fork || github.event.repository.fork }}
-=======
->>>>>>> 2f987b6e
     permissions:
       contents: read
       # id-token permission is required for uploading to s3
@@ -218,11 +205,7 @@
         run: yarn tsx test/e2e/mv3-perf-stats/bundle-size.ts --out test-artifacts/chrome
 
       - name: Record bundle size at commit
-<<<<<<< HEAD
-        if: ${{ env.BRANCH == 'main' && !env.IS_FORK }}
-=======
         if: ${{ env.BRANCH == 'main' && env.IS_FORK == 'false'}}
->>>>>>> 2f987b6e
         run: ./.github/scripts/bundle-stats-commit.sh
 
       - name: Upload 'bundle-size' to S3
