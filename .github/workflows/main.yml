name: Main

on:
  push:
    branches:
      - main
      - stable
      - Version-v*
      - release/*
      - trigger-ci*
  pull_request:
    types:
      - opened
      - reopened
      - synchronize
    branches-ignore:
      - stable
  merge_group:
  schedule:
    # Run the full suite "overnight," once every hour from 2:00am UTC until 5:59am UTC.
    # This helps with "Top 10 failed tests on the metamask-extension repository main branch,"
    # especially the Monday morning list, which is otherwise usually a fake empty.
    - cron: '0 2-6 * * *'

concurrency:
  group: ${{ github.workflow }}-${{ github.ref }}
  cancel-in-progress: ${{ !(contains(github.ref, 'refs/heads/main') || contains(github.ref, 'refs/heads/stable')) }}

env:
  # For a `pull_request` event, the branch is `github.head_ref``.
  # For a `push` event, the branch is `github.ref_name`.
  BRANCH: ${{ github.head_ref || github.ref_name }}
  # For a `pull_request` event, the fork is `github.event.pull_request.head.repo.fork`.
  # For a `push` event, the fork is `github.event.repository.fork`.
  IS_FORK: ${{ github.event.pull_request.head.repo.fork || github.event.repository.fork }}

permissions:
  contents: write # required for releases
  id-token: write # required for s3 uploads

jobs:
  prep-deps:
    runs-on: ubuntu-latest
    steps:
      - name: Checkout and setup environment
        uses: MetaMask/action-checkout-and-setup@v1
        with:
          is-high-risk-environment: false
          cache-node-modules: true
          skip-allow-scripts: true
          yarn-custom-url: ${{ vars.YARN_URL }}

      # Need to cache `.metamask` folder for the anvil binary
      - name: Cache .metamask folder
        uses: actions/cache/save@v4
        with:
          path: .metamask
          key: .metamask-${{ hashFiles('yarn.lock') }}

  lint-workflows:
    name: Lint workflows
    uses: metamask/github-tools/.github/workflows/lint-workflows.yml@1299bb1de0c6974ae6d0a32c7e8897fe168239ac

  test-lint:
    needs:
      - prep-deps
    uses: ./.github/workflows/test-lint.yml

  test-circular-deps:
    name: Test circular deps
    needs:
      - prep-deps
    runs-on: ubuntu-latest
    steps:
      - name: Checkout and setup environment
        uses: MetaMask/action-checkout-and-setup@v1
        with:
          is-high-risk-environment: false
          skip-allow-scripts: true
          yarn-custom-url: ${{ vars.YARN_URL }}

      - name: Check circular dependencies
        run: yarn circular-deps:check

  repository-health-checks:
    needs:
      - prep-deps
    uses: ./.github/workflows/repository-health-checks.yml

  test-storybook:
    name: Test storybook
    needs:
      - prep-deps
    uses: ./.github/workflows/test-storybook.yml

  validate-lavamoat-policy-build:
    needs:
      - prep-deps
    uses: ./.github/workflows/validate-lavamoat-policy-build.yml

  validate-lavamoat-policy-webapp:
    needs:
      - prep-deps
    uses: ./.github/workflows/validate-lavamoat-policy-webapp.yml

  build-dist-browserify:
    uses: ./.github/workflows/run-build.yml
    with:
      build-name: build-dist-browserify
      build-command: ${{ (github.head_ref || github.ref_name) == 'stable' && 'yarn build prod' || 'yarn build dist' }}
    secrets: inherit

  build-dist-mv2-browserify:
    uses: ./.github/workflows/run-build.yml
    with:
      build-name: build-dist-mv2-browserify
      build-command: ${{ (github.head_ref || github.ref_name) == 'stable' && 'yarn build prod' || 'yarn build dist' }}
      mozilla-lint: true
      enable-mv3: false
    secrets: inherit

  build-beta-browserify:
    uses: ./.github/workflows/run-build.yml
    with:
      build-name: build-beta-browserify
      build-command: yarn build --build-type beta dist
    secrets: inherit

  build-beta-mv2-browserify:
    uses: ./.github/workflows/run-build.yml
    with:
      build-name: build-beta-mv2-browserify
      build-command: yarn build --build-type beta dist
      mozilla-lint: false # Disabled as it is failing for some reason
      enable-mv3: false
    secrets: inherit

  build-flask-browserify:
    uses: ./.github/workflows/run-build.yml
    with:
      build-name: build-flask-browserify
      build-command: ${{ (github.head_ref || github.ref_name) == 'stable' && 'yarn build --build-type flask prod' || 'yarn build --build-type flask dist' }}
    secrets: inherit

  build-flask-mv2-browserify:
    uses: ./.github/workflows/run-build.yml
    with:
      build-name: build-flask-mv2-browserify
      build-command: ${{ (github.head_ref || github.ref_name) == 'stable' && 'yarn build --build-type flask prod' || 'yarn build --build-type flask dist' }}
      mozilla-lint: true
      enable-mv3: false
    secrets: inherit

  build-test-browserify:
    uses: ./.github/workflows/run-build.yml
    with:
      build-name: build-test-browserify
      build-command: yarn build:test
    secrets: inherit

  build-test-mv2-browserify:
    uses: ./.github/workflows/run-build.yml
    with:
      build-name: build-test-mv2-browserify
      build-command: yarn build:test:mv2
      mozilla-lint: false # Disabled as it is failing for some reason
      enable-mv3: false
    secrets: inherit

  build-test-flask-browserify:
    uses: ./.github/workflows/run-build.yml
    with:
      build-name: build-test-flask-browserify
      build-command: yarn build:test:flask
    secrets: inherit

  build-test-flask-mv2-browserify:
    uses: ./.github/workflows/run-build.yml
    with:
      build-name: build-test-flask-mv2-browserify
      build-command: yarn build:test:flask:mv2
      mozilla-lint: false # Disabled as it is failing for some reason
      enable-mv3: false
    secrets: inherit

  build-test-webpack:
    uses: ./.github/workflows/run-build.yml
    with:
      build-name: build-test-webpack
      build-command: yarn build:test:webpack
      validate-source-maps: false # Disabled as webpack outputs are not supported by validate-source-maps
    secrets: inherit

  run-benchmarks:
    uses: ./.github/workflows/run-benchmarks.yml
    needs:
      - prep-deps
      - build-test-browserify
      - build-test-webpack

  run-tests:
    name: Run tests
    needs:
      - prep-deps
    uses: ./.github/workflows/run-tests.yml

  bundle-size:
    needs:
      - build-dist-browserify
    runs-on: ubuntu-latest
    env:
      EXTENSION_BUNDLESIZE_STATS_TOKEN: ${{ secrets.EXTENSION_BUNDLESIZE_STATS_TOKEN }}
      SELENIUM_BROWSER: chrome
    steps:
      - name: Checkout and setup environment
        uses: MetaMask/action-checkout-and-setup@v1
        with:
          is-high-risk-environment: false
          skip-allow-scripts: true
          yarn-custom-url: ${{ vars.YARN_URL }}

      - name: Download artifact 'build-dist-browserify'
        uses: actions/download-artifact@v4
        with:
          name: build-dist-browserify

      - name: Measure bundle size
        run: yarn tsx test/e2e/mv3-perf-stats/bundle-size.ts --out test-artifacts/chrome

      - name: Record bundle size at commit
        if: ${{ env.BRANCH == 'main' && env.IS_FORK == 'false'}}
        run: ./.github/scripts/bundle-stats-commit.sh

      - name: Upload 'bundle-size' to S3
        if: ${{ vars.AWS_REGION && vars.AWS_IAM_ROLE && vars.AWS_S3_BUCKET }}
        uses: metamask/github-tools/.github/actions/upload-s3@1233659b3850eb84824d7375e2e0c58eb237701d
        with:
          aws-region: ${{ vars.AWS_REGION }}
          role-to-assume: ${{ vars.AWS_IAM_ROLE }}
          s3-bucket: ${{ vars.AWS_S3_BUCKET }}/${{ github.event.repository.name }}/${{ github.run_id }}/bundle-size
          path: test-artifacts/chrome

<<<<<<< HEAD
  benchmark-pr:
    needs:
      - build-dist-browserify
    if: ${{ github.event_name == 'pull_request' || (github.event_name == 'push' && github.ref_name == 'main') }}
    uses: ./.github/workflows/benchmark-pr.yml
    with:
      browser-loads: '10'
      page-loads: '10'
    secrets:
      PR_COMMENT_TOKEN: ${{ secrets.PR_COMMENT_TOKEN }}
=======
  page-load-benchmark-pr:
    needs:
      - build-test-browserify
    if: ${{ github.event_name == 'pull_request' || (github.event_name == 'push' && github.ref_name == 'main') }}
    uses: ./.github/workflows/page-load-benchmark-pr.yml
    with:
      browser-loads: '10'
      page-loads: '10'

  page-load-benchmark-upload:
    needs:
      - page-load-benchmark-pr
    if: github.ref == 'refs/heads/main'
    uses: ./.github/workflows/page-load-benchmark-upload.yml
    secrets:
>>>>>>> fd295214
      EXTENSION_BENCHMARK_STATS_TOKEN: ${{ secrets.EXTENSION_BENCHMARK_STATS_TOKEN }}

  needs-e2e:
    needs:
      - prep-deps
    uses: ./.github/workflows/needs-e2e.yml

  e2e-chrome:
    needs:
      - needs-e2e
      - build-test-browserify
      - build-test-webpack
      - build-dist-browserify
      - build-test-flask-browserify
    if: ${{ needs.needs-e2e.outputs.needs-e2e == 'true' }}
    uses: ./.github/workflows/e2e-chrome.yml
    secrets:
      PR_COMMENT_TOKEN: ${{ secrets.PR_COMMENT_TOKEN }}

  e2e-firefox:
    needs:
      - needs-e2e
      - build-test-mv2-browserify
      - build-test-flask-mv2-browserify
    if: ${{ needs.needs-e2e.outputs.needs-e2e == 'true' }}
    uses: ./.github/workflows/e2e-firefox.yml

  build-storybook:
    name: Build storybook
    uses: ./.github/workflows/build-storybook.yml
    secrets:
      STORYBOOK_TOKEN: ${{ secrets.STORYBOOK_TOKEN }}

  build-ts-migration-dashboard:
    name: Build ts migration dashboard
    uses: ./.github/workflows/build-ts-migration-dashboard.yml
    secrets:
      TS_MIGRATION_DASHBOARD_TOKEN: ${{ secrets.TS_MIGRATION_DASHBOARD_TOKEN }}

  build-source-map-explorer:
    needs:
      - prep-deps
      - build-dist-browserify
    runs-on: ubuntu-latest
    steps:
      - name: Checkout and setup environment
        uses: MetaMask/action-checkout-and-setup@v1
        with:
          is-high-risk-environment: false
          skip-allow-scripts: true
          yarn-custom-url: ${{ vars.YARN_URL }}

      - name: Download artifact 'build-dist-browserify'
        uses: actions/download-artifact@v4
        with:
          name: build-dist-browserify

      - run: ./development/source-map-explorer.sh

      - name: Upload 'source-map-explorer' to S3
        if: ${{ vars.AWS_REGION && vars.AWS_IAM_ROLE && vars.AWS_S3_BUCKET }}
        uses: metamask/github-tools/.github/actions/upload-s3@1233659b3850eb84824d7375e2e0c58eb237701d
        with:
          aws-region: ${{ vars.AWS_REGION }}
          role-to-assume: ${{ vars.AWS_IAM_ROLE }}
          s3-bucket: ${{ vars.AWS_S3_BUCKET }}/${{ github.event.repository.name }}/${{ github.run_id }}/source-map-explorer
          path: build-artifacts/source-map-explorer

  build-lavamoat-viz:
    needs:
      - prep-deps
      - build-dist-browserify
    runs-on: ubuntu-latest
    env:
      INFURA_PROJECT_ID: ${{ secrets.INFURA_PROJECT_ID }}
      GOOGLE_PROD_CLIENT_ID: 00000000000
      APPLE_PROD_CLIENT_ID: 00000000000
      GOOGLE_BETA_CLIENT_ID: 00000000000
      APPLE_BETA_CLIENT_ID: 00000000000
      GOOGLE_FLASK_CLIENT_ID: 00000000000
      APPLE_FLASK_CLIENT_ID: 00000000000

    steps:
      - name: Checkout and setup environment
        uses: MetaMask/action-checkout-and-setup@v1
        with:
          is-high-risk-environment: false
          skip-allow-scripts: true
          yarn-custom-url: ${{ vars.YARN_URL }}

      - name: Download artifact 'build-dist-browserify'
        uses: actions/download-artifact@v4
        with:
          name: build-dist-browserify

      - run: ./.github/scripts/create-lavamoat-viz.sh

      - name: Upload 'build-viz' to S3
        if: ${{ vars.AWS_REGION && vars.AWS_IAM_ROLE && vars.AWS_S3_BUCKET }}
        uses: metamask/github-tools/.github/actions/upload-s3@1233659b3850eb84824d7375e2e0c58eb237701d
        with:
          aws-region: ${{ vars.AWS_REGION }}
          role-to-assume: ${{ vars.AWS_IAM_ROLE }}
          s3-bucket: ${{ vars.AWS_S3_BUCKET }}/${{ github.event.repository.name }}/${{ github.run_id }}/lavamoat-viz
          path: build-artifacts/build-viz

  publish-prerelease:
    name: Publish prerelease
    needs:
      - build-dist-browserify
      - build-dist-mv2-browserify
      - build-beta-browserify
      - build-beta-mv2-browserify
      - build-flask-browserify
      - build-flask-mv2-browserify
      - build-test-browserify
      - build-test-mv2-browserify
      - build-test-flask-browserify
      - build-test-flask-mv2-browserify
      - run-benchmarks
      - bundle-size
      - build-storybook
      - build-ts-migration-dashboard
      - build-source-map-explorer
      - build-lavamoat-viz
    uses: ./.github/workflows/publish-prerelease.yml
    secrets:
      PR_COMMENT_TOKEN: ${{ secrets.PR_COMMENT_TOKEN }}

  publish-release:
    name: Publish release
    if: ${{ github.event_name == 'push' && github.ref_name == 'stable' }}
    needs:
      - build-dist-browserify
      - build-dist-mv2-browserify
      - build-flask-browserify
      - build-flask-mv2-browserify
      - run-tests
      - e2e-chrome
      - e2e-firefox
    uses: ./.github/workflows/publish-release.yml
    secrets: inherit

  # Explanation for all-jobs-completed and all-jobs-pass being separate:
  # https://github.com/MetaMask/metamask-module-template/pull/151
  all-jobs-completed:
    name: All jobs completed
    runs-on: ubuntu-latest
    needs:
      - lint-workflows
      - test-lint
      - repository-health-checks
      - test-storybook
      - validate-lavamoat-policy-build
      - validate-lavamoat-policy-webapp
      - build-dist-browserify
      - build-dist-mv2-browserify
      - build-beta-browserify
      - build-beta-mv2-browserify
      - build-flask-browserify
      - build-flask-mv2-browserify
      - build-test-browserify
      - build-test-mv2-browserify
      - build-test-flask-browserify
      - build-test-flask-mv2-browserify
      - build-test-webpack
      - run-tests
      - build-storybook
      - build-ts-migration-dashboard
      - build-source-map-explorer
      - build-lavamoat-viz
    outputs:
      PASSED: ${{ steps.set-output.outputs.PASSED }}
    steps:
      - name: Set PASSED output
        id: set-output
        run: echo "PASSED=true" >> "$GITHUB_OUTPUT"

  all-jobs-pass:
    name: All jobs pass
    if: ${{ !cancelled() }}
    runs-on: ubuntu-latest
    needs:
      - all-jobs-completed
      - needs-e2e
      - e2e-chrome
      - e2e-firefox
    steps:
      - name: Check that all jobs have passed
        run: |
          # Check if all non-E2E jobs passed
          if [[ "${{ needs.all-jobs-completed.outputs.PASSED }}" != "true" ]]; then
            echo "Non-E2E jobs failed"
            exit 1
          fi

          # Check E2E jobs only if they should have run
          if [[ "${{ needs.needs-e2e.outputs.needs-e2e }}" == "true" ]]; then
            if [[ "${{ needs.e2e-chrome.result }}" == "failure" ]]; then
              echo "E2E Chrome tests failed"
              exit 1
            fi
            if [[ "${{ needs.e2e-firefox.result }}" == "failure" ]]; then
              echo "E2E Firefox tests failed"
              exit 1
            fi
          fi

          echo "All required jobs passed"

  log-merge-group-failure:
    name: Log merge group failure
    # Only run this job if the merge group event fails, skip on forks
    if: ${{ github.event_name == 'merge_group' && failure() && !github.event.repository.fork }}
    needs:
      - all-jobs-pass
    uses: metamask/github-tools/.github/workflows/log-merge-group-failure.yml@6bbad335a01fce1a9ec1eabd9515542c225d46c0
    secrets:
      GOOGLE_APPLICATION_CREDENTIALS: ${{ secrets.GOOGLE_APPLICATION_CREDENTIALS }}
      GOOGLE_SERVICE_ACCOUNT: ${{ secrets.GOOGLE_SERVICE_ACCOUNT }}
      SPREADSHEET_ID: ${{ secrets.GOOGLE_MERGE_QUEUE_SPREADSHEET_ID }}
      SHEET_NAME: ${{ secrets.GOOGLE_MERGE_QUEUE_SHEET_NAME }}<|MERGE_RESOLUTION|>--- conflicted
+++ resolved
@@ -240,18 +240,6 @@
           s3-bucket: ${{ vars.AWS_S3_BUCKET }}/${{ github.event.repository.name }}/${{ github.run_id }}/bundle-size
           path: test-artifacts/chrome
 
-<<<<<<< HEAD
-  benchmark-pr:
-    needs:
-      - build-dist-browserify
-    if: ${{ github.event_name == 'pull_request' || (github.event_name == 'push' && github.ref_name == 'main') }}
-    uses: ./.github/workflows/benchmark-pr.yml
-    with:
-      browser-loads: '10'
-      page-loads: '10'
-    secrets:
-      PR_COMMENT_TOKEN: ${{ secrets.PR_COMMENT_TOKEN }}
-=======
   page-load-benchmark-pr:
     needs:
       - build-test-browserify
@@ -267,7 +255,6 @@
     if: github.ref == 'refs/heads/main'
     uses: ./.github/workflows/page-load-benchmark-upload.yml
     secrets:
->>>>>>> fd295214
       EXTENSION_BENCHMARK_STATS_TOKEN: ${{ secrets.EXTENSION_BENCHMARK_STATS_TOKEN }}
 
   needs-e2e:
