name: Main

on:
  push:
    branches:
      - main
      - master
  pull_request:
    types:
      - opened
      - reopened
      - synchronize
  merge_group:

jobs:
  lint-workflows:
    name: Lint workflows
    uses: metamask/github-tools/.github/workflows/lint-workflows.yml@e4fef61e6ec862ab5b1ae63605a88c5e621d20ea

  test-deps-audit:
    name: Test deps audit
    uses: ./.github/workflows/test-deps-audit.yml

  test-yarn-dedupe:
    name: Test yarn dedupe
    uses: ./.github/workflows/test-yarn-dedupe.yml

  test-lint-shellcheck:
    name: Test lint shellcheck
    uses: ./.github/workflows/test-lint-shellcheck.yml

  test-deps-depcheck:
    name: Test deps depcheck
    uses: ./.github/workflows/test-deps-depcheck.yml

  test-lint:
    name: Test lint
    uses: ./.github/workflows/test-lint.yml

  test-lint-changelog:
    name: Test lint changelog
    uses: ./.github/workflows/test-lint-changelog.yml

  test-lint-lockfile:
    name: Test lint lockfile
    uses: ./.github/workflows/test-lint-lockfile.yml

  validate-lavamoat-allow-scripts:
    name: Validate lavamoat allow scripts
    uses: ./.github/workflows/validate-lavamoat-allow-scripts.yml

  validate-lavamoat-policy-build:
    name: Validate lavamoat policy build
    uses: ./.github/workflows/validate-lavamoat-policy-build.yml

  validate-lavamoat-policy-webapp:
    name: Validate lavamoat policy webapp
    uses: ./.github/workflows/validate-lavamoat-policy-webapp.yml

  build-ts-migration-dashboard:
    name: Build ts migration dashboard
    uses: ./.github/workflows/build-ts-migration-dashboard.yml

  build-storybook:
    name: Build storybook
    uses: ./.github/workflows/build-storybook.yml

  test-storybook:
    name: Test storybook
    uses: ./.github/workflows/test-storybook.yml

  test-lint-shellcheck:
    name: Test lint shellcheck
    uses: ./.github/workflows/test-lint-shellcheck.yml

  test-lint:
    name: Test lint
    uses: ./.github/workflows/test-lint.yml

  test-lint-changelog:
    name: Test lint changelog
    uses: ./.github/workflows/test-lint-changelog.yml

  test-lint-lockfile:
    name: Test lint lockfile
    uses: ./.github/workflows/test-lint-lockfile.yml

  test-deps-audit:
    name: Test deps audit
    uses: ./.github/workflows/test-deps-audit.yml

  test-yarn-dedupe:
    name: Test yarn dedupe
    uses: ./.github/workflows/test-yarn-dedupe.yml

  test-deps-depcheck:
    name: Test deps depcheck
    uses: ./.github/workflows/test-deps-depcheck.yml

  validate-lavamoat-allow-scripts:
    name: Validate lavamoat allow scripts
    uses: ./.github/workflows/validate-lavamoat-allow-scripts.yml

  validate-lavamoat-policy-build:
    name: Validate lavamoat policy build
    uses: ./.github/workflows/validate-lavamoat-policy-build.yml

  validate-lavamoat-policy-webapp:
    name: Validate lavamoat policy webapp
    uses: ./.github/workflows/validate-lavamoat-policy-webapp.yml

  run-tests:
    name: Run tests
    uses: ./.github/workflows/run-tests.yml

  wait-for-circleci-workflow-status:
    name: Wait for CircleCI workflow status
    uses: ./.github/workflows/wait-for-circleci-workflow-status.yml

  trigger-beta-build:
    name: Trigger beta build
    if: ${{ (github.head_ref || github.ref_name) != 'master' }}
    uses: ./.github/workflows/trigger-beta-build.yml

  publish-prerelease:
    name: Publish prerelease
    if: ${{ github.event_name == 'pull_request' }}
    needs:
      - wait-for-circleci-workflow-status
      - build-ts-migration-dashboard
      - build-storybook
      - trigger-beta-build
    uses: ./.github/workflows/publish-prerelease.yml
    secrets:
      PR_COMMENT_TOKEN: ${{ secrets.PR_COMMENT_TOKEN }}

  all-jobs-completed:
    name: All jobs completed
    runs-on: ubuntu-latest
    needs:
<<<<<<< HEAD
      - lint-workflows
      - test-deps-audit
      - test-yarn-dedupe
      - test-lint-shellcheck
      - test-deps-depcheck
      - test-lint
      - test-lint-changelog
      - test-lint-lockfile
      - validate-lavamoat-allow-scripts
      - validate-lavamoat-policy-build
      - validate-lavamoat-policy-webapp
      - build-ts-migration-dashboard
      - build-storybook
      - test-storybook
=======
      - check-workflows
      - test-lint-shellcheck
      - test-lint
      - test-lint-changelog
      - test-lint-lockfile
      - test-yarn-dedupe
      - test-deps-depcheck
      - validate-lavamoat-allow-scripts
      - validate-lavamoat-policy-build
      - validate-lavamoat-policy-webapp
>>>>>>> f64a2d00
      - run-tests
      - wait-for-circleci-workflow-status
      - trigger-beta-build
      - publish-prerelease
    outputs:
      PASSED: ${{ steps.set-output.outputs.PASSED }}
    steps:
      - name: Set PASSED output
        id: set-output
        run: echo "PASSED=true" >> "$GITHUB_OUTPUT"

  all-jobs-pass:
    name: All jobs pass
    if: ${{ always() }}
    runs-on: ubuntu-latest
    needs:
      - all-jobs-completed
    steps:
      - name: Check that all jobs have passed
        run: |
          passed="${{ needs.all-jobs-completed.outputs.PASSED }}"
          if [[ $passed != "true" ]]; then
            exit 1
          fi

  log-merge-group-failure:
    name: Log merge group failure
    # Only run this job if the merge group event fails, skip on forks
    if: ${{ github.event_name == 'merge_group' && failure() && !github.event.repository.fork }}
    needs:
      - all-jobs-pass
    uses: metamask/github-tools/.github/workflows/log-merge-group-failure.yml@6bbad335a01fce1a9ec1eabd9515542c225d46c0
    secrets:
      GOOGLE_APPLICATION_CREDENTIALS: ${{ secrets.GOOGLE_APPLICATION_CREDENTIALS }}
      GOOGLE_SERVICE_ACCOUNT: ${{ secrets.GOOGLE_SERVICE_ACCOUNT }}
      SPREADSHEET_ID: ${{ secrets.GOOGLE_MERGE_QUEUE_SPREADSHEET_ID }}
      SHEET_NAME: ${{ secrets.GOOGLE_MERGE_QUEUE_SHEET_NAME }}<|MERGE_RESOLUTION|>--- conflicted
+++ resolved
@@ -138,9 +138,7 @@
     name: All jobs completed
     runs-on: ubuntu-latest
     needs:
-<<<<<<< HEAD
       - lint-workflows
-      - test-deps-audit
       - test-yarn-dedupe
       - test-lint-shellcheck
       - test-deps-depcheck
@@ -153,18 +151,6 @@
       - build-ts-migration-dashboard
       - build-storybook
       - test-storybook
-=======
-      - check-workflows
-      - test-lint-shellcheck
-      - test-lint
-      - test-lint-changelog
-      - test-lint-lockfile
-      - test-yarn-dedupe
-      - test-deps-depcheck
-      - validate-lavamoat-allow-scripts
-      - validate-lavamoat-policy-build
-      - validate-lavamoat-policy-webapp
->>>>>>> f64a2d00
       - run-tests
       - wait-for-circleci-workflow-status
       - trigger-beta-build
