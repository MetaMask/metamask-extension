name: Main

on:
  push:
    branches:
      - main
      - master
      - Version-v*
      - trigger-ci*
  pull_request:
    types:
      - opened
      - reopened
      - synchronize
  merge_group:

jobs:
  prep-deps:
    runs-on: ubuntu-latest
    if: ${{ github.head_ref != 'l10n_crowdin_action' }}
    steps:
      - name: Checkout and setup environment
        uses: MetaMask/action-checkout-and-setup@v1
        with:
          is-high-risk-environment: false
          cache-node-modules: true

  lint-workflows:
    name: Lint workflows
    uses: metamask/github-tools/.github/workflows/lint-workflows.yml@1299bb1de0c6974ae6d0a32c7e8897fe168239ac

  test-lint:
    needs:
      - prep-deps
    uses: ./.github/workflows/test-lint.yml

  test-circular-deps:
    name: Test circular deps
    needs:
      - prep-deps
    runs-on: ubuntu-latest
    steps:
      - name: Checkout and setup environment
        uses: MetaMask/action-checkout-and-setup@v1
        with:
          is-high-risk-environment: false

      - name: Check circular dependencies
        run: yarn circular-deps:check

  repository-health-checks:
    needs:
      - prep-deps
    uses: ./.github/workflows/repository-health-checks.yml

  test-storybook:
    name: Test storybook
    needs:
      - prep-deps
    uses: ./.github/workflows/test-storybook.yml

  validate-lavamoat-policy-build:
    needs:
      - prep-deps
    uses: ./.github/workflows/validate-lavamoat-policy-build.yml

  validate-lavamoat-policy-webapp:
    needs:
      - prep-deps
    uses: ./.github/workflows/validate-lavamoat-policy-webapp.yml

  prep-build-test-browserify:
    needs:
      - prep-deps
    runs-on: ubuntu-latest
    steps:
      - name: Checkout and setup environment
        uses: MetaMask/action-checkout-and-setup@v1
        with:
          is-high-risk-environment: false

      - run: yarn build:test

      - name: Upload artifact prep-build-test-browserify
        uses: actions/upload-artifact@v4
        with:
          name: prep-build-test-browserify
          path: ./dist/

  prep-build-test-webpack:
    needs:
      - prep-deps
    runs-on: ubuntu-latest
    steps:
      - name: Checkout and setup environment
        uses: MetaMask/action-checkout-and-setup@v1
        with:
          is-high-risk-environment: false

      - run: yarn webpack --test --no-lavamoat --no-cache --browser=chrome --lockdown --sentry --snow --env production
        env:
<<<<<<< HEAD
          SEGMENT_PROD_WRITE_KEY: ${{ secrets.SEGMENT_PROD_WRITE_KEY }}
=======
          SEGMENT_PROD_WRITE_KEY: '-'
>>>>>>> a0a1f787

      - name: Upload artifact prep-build-test-webpack
        uses: actions/upload-artifact@v4
        with:
          name: prep-build-test-webpack
          path: ./dist/

  run-benchmarks:
    uses: ./.github/workflows/run-benchmarks.yml
    needs:
      - prep-build-test-browserify
      - prep-build-test-webpack

  run-tests:
    name: Run tests
    needs:
      - prep-deps
    uses: ./.github/workflows/run-tests.yml

  e2e-tests:
    name: Run E2E tests
    needs:
      - prep-deps
    uses: ./.github/workflows/e2e-tests.yml

  wait-for-circleci-workflow-status:
    name: Wait for CircleCI workflow status
    uses: ./.github/workflows/wait-for-circleci-workflow-status.yml

  runway:
    name: Runway
    # For a `pull_request` event, the branch is `github.head_ref``.
    # For a `push` event, the branch is `github.ref_name`.
    if: ${{ startsWith(github.head_ref || github.ref_name, 'Version-v') }}
    needs:
      - wait-for-circleci-workflow-status
    uses: ./.github/workflows/runway.yml

  build-storybook:
    name: Build storybook
    uses: ./.github/workflows/build-storybook.yml
    secrets:
      STORYBOOK_TOKEN: ${{ secrets.STORYBOOK_TOKEN }}
    permissions:
      contents: read
      # id-token permission is required for uploading to s3
      id-token: write

  build-beta:
    name: Build beta
    uses: ./.github/workflows/build-beta.yml
    permissions:
      contents: read
      # id-token permission is required for uploading to s3
      id-token: write

  publish-prerelease:
    name: Publish prerelease
    if: ${{ github.event_name == 'pull_request' }}
    needs:
      - wait-for-circleci-workflow-status
      - build-storybook
      - build-beta
    uses: ./.github/workflows/publish-prerelease.yml
    secrets:
      PR_COMMENT_TOKEN: ${{ secrets.PR_COMMENT_TOKEN }}

  # Explanation for all-jobs-completed and all-jobs-pass being separate:
  # https://github.com/MetaMask/metamask-module-template/pull/151
  all-jobs-completed:
    name: All jobs completed
    runs-on: ubuntu-latest
    needs:
      - lint-workflows
      - test-lint
      - repository-health-checks
      - test-storybook
      - validate-lavamoat-policy-build
      - validate-lavamoat-policy-webapp
      - prep-build-test-browserify
      - prep-build-test-webpack
      - run-tests
      - e2e-tests
      - wait-for-circleci-workflow-status
      - build-storybook
      - build-beta
    outputs:
      PASSED: ${{ steps.set-output.outputs.PASSED }}
    steps:
      - name: Set PASSED output
        id: set-output
        run: echo "PASSED=true" >> "$GITHUB_OUTPUT"

  all-jobs-pass:
    name: All jobs pass
    if: ${{ always() }}
    runs-on: ubuntu-latest
    needs:
      - all-jobs-completed
    steps:
      - name: Check that all jobs have passed
        run: |
          passed="${{ needs.all-jobs-completed.outputs.PASSED }}"
          if [[ $passed != "true" ]]; then
            exit 1
          fi

  log-merge-group-failure:
    name: Log merge group failure
    # Only run this job if the merge group event fails, skip on forks
    if: ${{ github.event_name == 'merge_group' && failure() && !github.event.repository.fork }}
    needs:
      - all-jobs-pass
    uses: metamask/github-tools/.github/workflows/log-merge-group-failure.yml@6bbad335a01fce1a9ec1eabd9515542c225d46c0
    secrets:
      GOOGLE_APPLICATION_CREDENTIALS: ${{ secrets.GOOGLE_APPLICATION_CREDENTIALS }}
      GOOGLE_SERVICE_ACCOUNT: ${{ secrets.GOOGLE_SERVICE_ACCOUNT }}
      SPREADSHEET_ID: ${{ secrets.GOOGLE_MERGE_QUEUE_SPREADSHEET_ID }}
      SHEET_NAME: ${{ secrets.GOOGLE_MERGE_QUEUE_SHEET_NAME }}<|MERGE_RESOLUTION|>--- conflicted
+++ resolved
@@ -99,11 +99,7 @@
 
       - run: yarn webpack --test --no-lavamoat --no-cache --browser=chrome --lockdown --sentry --snow --env production
         env:
-<<<<<<< HEAD
-          SEGMENT_PROD_WRITE_KEY: ${{ secrets.SEGMENT_PROD_WRITE_KEY }}
-=======
           SEGMENT_PROD_WRITE_KEY: '-'
->>>>>>> a0a1f787
 
       - name: Upload artifact prep-build-test-webpack
         uses: actions/upload-artifact@v4
