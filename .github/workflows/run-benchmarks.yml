on:
  workflow_call:

env:
  COMMANDS: |
    {
      pageload: 'yarn tsx test/e2e/benchmark.mjs --out test-artifacts/benchmarks/benchmark-{0}-{1}-pageload.json --retries 2',
      userActions: 'yarn tsx test/e2e/user-actions-benchmark.ts --out test-artifacts/benchmarks/benchmark-{0}-{1}-userActions.json --retries 2',
    }

jobs:
  benchmarks:
    runs-on: ubuntu-22.04
    strategy:
      fail-fast: false
      matrix:
        browser: [chrome, firefox]
        buildType: [browserify, webpack]
        testType: [pageload, userActions]
    name: ${{ matrix.browser }}-${{ matrix.buildType }}-${{ matrix.testType }}
    env:
      SELENIUM_BROWSER: ${{ matrix.browser }}
      HEADLESS: true
      ARTIFACT_NAME: build-test-${{ matrix.buildType }}
      OUTPUT_NAME: benchmark-${{ matrix.browser }}-${{ matrix.buildType }}-${{ matrix.testType }}.json
    steps:
      - name: Checkout and setup environment
        uses: MetaMask/action-checkout-and-setup@v1
        with:
          is-high-risk-environment: false
          skip-allow-scripts: true

<<<<<<< HEAD
      - name: Download artifact ${{ env.ARTIFACT_NAME }}
=======
      # not installed by checkout-and-setup when cache is restored
      - name: Install anvil
        run: yarn foundryup

      - name: Download artifact '${{ env.ARTIFACT_NAME }}'
>>>>>>> c9f5c5a9
        uses: actions/download-artifact@v4
        with:
          name: ${{ env.ARTIFACT_NAME }}

      - name: Run the benchmark
        # Choose a benchmark command from env.COMMANDS
        # Then replace the {0} placeholder with the browser, and the {1} placeholder with the buildType
        run: ${{ format(fromJson(env.COMMANDS)[matrix.testType], matrix.browser, matrix.buildType) }}

      - name: Upload '${{ env.OUTPUT_NAME }}' to S3
        if: ${{ vars.AWS_REGION && vars.AWS_IAM_ROLE && vars.AWS_S3_BUCKET }}
        uses: metamask/github-tools/.github/actions/upload-s3@1233659b3850eb84824d7375e2e0c58eb237701d
        with:
          aws-region: ${{ vars.AWS_REGION }}
          role-to-assume: ${{ vars.AWS_IAM_ROLE }}
          s3-bucket: ${{ vars.AWS_S3_BUCKET }}/${{ github.event.repository.name }}/${{ github.run_id }}/benchmarks/${{ env.OUTPUT_NAME }}
          path: test-artifacts/benchmarks/${{ env.OUTPUT_NAME }}<|MERGE_RESOLUTION|>--- conflicted
+++ resolved
@@ -30,15 +30,11 @@
           is-high-risk-environment: false
           skip-allow-scripts: true
 
-<<<<<<< HEAD
-      - name: Download artifact ${{ env.ARTIFACT_NAME }}
-=======
       # not installed by checkout-and-setup when cache is restored
       - name: Install anvil
         run: yarn foundryup
 
       - name: Download artifact '${{ env.ARTIFACT_NAME }}'
->>>>>>> c9f5c5a9
         uses: actions/download-artifact@v4
         with:
           name: ${{ env.ARTIFACT_NAME }}
