--- conflicted
+++ resolved
@@ -33,15 +33,9 @@
 
       # not installed by checkout-and-setup when cache is restored
       - name: Install anvil
-<<<<<<< HEAD
-        run: yarn foundryup
-
-      - name: Download artifact ${{ env.ARTIFACT_NAME }}
-=======
         run: yarn mm-foundryup
 
       - name: Download artifact '${{ env.ARTIFACT_NAME }}'
->>>>>>> 82db9a9c
         uses: actions/download-artifact@v4
         with:
           name: ${{ env.ARTIFACT_NAME }}
