on:
  workflow_call:

env:
  COMMANDS: |
    {
      pageload: 'yarn tsx test/e2e/benchmark.mjs --out test-artifacts/benchmarks/benchmark-{0}-{1}-pageload.json --retries 2',
      userActions: 'yarn tsx test/e2e/user-actions-benchmark.ts --out test-artifacts/benchmarks/benchmark-{0}-{1}-userActions.json --retries 2',
    }

jobs:
  benchmarks:
    runs-on: ubuntu-22.04
    strategy:
      fail-fast: false
      matrix:
        browser: [chrome, firefox]
        buildType: [browserify, webpack]
        testType: [pageload, userActions]
    name: ${{ matrix.browser }}-${{ matrix.buildType }}-${{ matrix.testType }}
    env:
      SELENIUM_BROWSER: ${{ matrix.browser }}
      HEADLESS: true
      ARTIFACT_NAME: prep-build-test-${{ matrix.buildType }}-${{ matrix.browser }}
      OUTPUT_NAME: benchmark-${{ matrix.browser }}-${{ matrix.buildType }}-${{ matrix.testType }}.json
    steps:
      - name: Checkout and setup environment
        uses: MetaMask/action-checkout-and-setup@v1
        with:
          is-high-risk-environment: false
          skip-allow-scripts: true

      - name: Download artifact ${{ env.ARTIFACT_NAME }}
        uses: actions/download-artifact@v4
        with:
          path: ./dist/
          pattern: ${{ env.ARTIFACT_NAME }}
          merge-multiple: true

      - name: Run the benchmark
        # Choose a benchmark command from env.COMMANDS
        # Then replace the {0} placeholder with the browser, and the {1} placeholder with the buildType
        run: ${{ format(fromJson(env.COMMANDS)[matrix.testType], matrix.browser, matrix.buildType) }}

      - name: Upload '${{ env.OUTPUT_NAME }}' to S3
<<<<<<< HEAD
=======
        if: ${{ vars.AWS_REGION && vars.AWS_IAM_ROLE && vars.AWS_S3_BUCKET }}
>>>>>>> 4c122d36
        uses: metamask/github-tools/.github/actions/upload-s3@1233659b3850eb84824d7375e2e0c58eb237701d
        with:
          aws-region: ${{ vars.AWS_REGION }}
          role-to-assume: ${{ vars.AWS_IAM_ROLE }}
          s3-bucket: ${{ vars.AWS_S3_BUCKET }}/${{ github.event.repository.name }}/${{ github.run_id }}/benchmarks/${{ env.OUTPUT_NAME }}
          path: test-artifacts/benchmarks/${{ env.OUTPUT_NAME }}<|MERGE_RESOLUTION|>--- conflicted
+++ resolved
@@ -43,10 +43,7 @@
         run: ${{ format(fromJson(env.COMMANDS)[matrix.testType], matrix.browser, matrix.buildType) }}
 
       - name: Upload '${{ env.OUTPUT_NAME }}' to S3
-<<<<<<< HEAD
-=======
         if: ${{ vars.AWS_REGION && vars.AWS_IAM_ROLE && vars.AWS_S3_BUCKET }}
->>>>>>> 4c122d36
         uses: metamask/github-tools/.github/actions/upload-s3@1233659b3850eb84824d7375e2e0c58eb237701d
         with:
           aws-region: ${{ vars.AWS_REGION }}
