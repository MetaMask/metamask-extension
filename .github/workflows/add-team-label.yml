name: Add team label
<<<<<<< HEAD
runs-on: ubuntu-latest
=======
runs-on: self-hosted
>>>>>>> e734d1ab
on:
  pull_request:
    types:
      - opened

jobs:
  add-team-label:
    if: ${{ !github.event.pull_request.head.repo.fork }}
    uses: metamask/github-tools/.github/workflows/add-team-label.yml@18af6e4b56a18230d1792480e249ebc50b324927
    secrets:
      TEAM_LABEL_TOKEN: ${{ secrets.TEAM_LABEL_TOKEN }}<|MERGE_RESOLUTION|>--- conflicted
+++ resolved
@@ -1,9 +1,5 @@
 name: Add team label
-<<<<<<< HEAD
-runs-on: ubuntu-latest
-=======
 runs-on: self-hosted
->>>>>>> e734d1ab
 on:
   pull_request:
     types:
