--- conflicted
+++ resolved
@@ -15,12 +15,7 @@
 
 jobs:
   create-release-pr:
-<<<<<<< HEAD
     uses: MetaMask/github-tools/.github/workflows/create-release-pr.yml@dde6d530bebae07d1e50180894ab2cac64170a2c
-=======
-    name: Create Release Pull Request using Github Tools
-    uses: MetaMask/github-tools/.github/workflows/create-release-pr.yml@fc6fe1a3fb591f6afa61f0dbbe7698bd50fab9c7
->>>>>>> 866f8098
     with:
       platform: extension
       base-branch: ${{ inputs.base-branch }}
