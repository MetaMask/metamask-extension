--- conflicted
+++ resolved
@@ -54,12 +54,6 @@
       SENTRY_DSN: ${{ secrets.SENTRY_DSN }}
       SENTRY_DSN_DEV: ${{ secrets.SENTRY_DSN_DEV }}
       VAPID_KEY: ${{ secrets.VAPID_KEY }}
-<<<<<<< HEAD
-      GOOGLE_CLIENT_ID: ${{ secrets.GOOGLE_CLIENT_ID }}
-      APPLE_CLIENT_ID: ${{ secrets.APPLE_CLIENT_ID }}
-      GOOGLE_PROD_CLIENT_ID: ${{ secrets.GOOGLE_PROD_CLIENT_ID }}
-      APPLE_PROD_CLIENT_ID: ${{ secrets.APPLE_PROD_CLIENT_ID }}
-=======
       SEEDLESS_ONBOARDING_ENABLED: ${{ secrets.SEEDLESS_ONBOARDING_ENABLED }}
       GOOGLE_PROD_CLIENT_ID: ${{ secrets.GOOGLE_PROD_CLIENT_ID }}
       APPLE_PROD_CLIENT_ID: ${{ secrets.APPLE_PROD_CLIENT_ID }}
@@ -67,7 +61,6 @@
       APPLE_CLIENT_ID_UAT: ${{ secrets.APPLE_CLIENT_ID_UAT }}
       GOOGLE_CLIENT_ID_FLASK_UAT: ${{ secrets.GOOGLE_CLIENT_ID_FLASK_UAT }}
       APPLE_CLIENT_ID_FLASK_UAT: ${{ secrets.APPLE_CLIENT_ID_FLASK_UAT }}
->>>>>>> 9ab104b0
       GOOGLE_FLASK_CLIENT_ID: ${{ secrets.GOOGLE_FLASK_CLIENT_ID }}
       APPLE_FLASK_CLIENT_ID: ${{ secrets.APPLE_FLASK_CLIENT_ID }}
       GOOGLE_BETA_CLIENT_ID: ${{ secrets.GOOGLE_BETA_CLIENT_ID }}
