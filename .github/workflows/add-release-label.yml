name: Add release label to PR and linked issues when PR gets merged

on:
  pull_request:
    branches:
      - main
    types:
      - closed

jobs:
  add-release-label:
    runs-on: ubuntu-latest
    if: github.event.pull_request.merged == true
    steps:
      - name: Checkout and setup environment
        uses: metamask/github-tools/.github/actions/checkout-and-setup@1299bb1de0c6974ae6d0a32c7e8897fe168239ac
        with:
          is-high-risk-environment: false
          fetch-depth: 0 # This is needed to checkout all branches

<<<<<<< HEAD
      - name: Setup environment
        uses: metamask/github-tools/.github/actions/setup-environment@1d657e262aea7e3f216754febb624831527d2565

=======
>>>>>>> 9e52b610
      - name: Get the next semver version
        id: get-next-semver-version
        env:
          FORCE_NEXT_SEMVER_VERSION: ${{ vars.FORCE_NEXT_SEMVER_VERSION }}
        run: ./development/get-next-semver-version.sh "$FORCE_NEXT_SEMVER_VERSION"

      - name: Add release label to PR and linked issues
        id: add-release-label-to-pr-and-linked-issues
        env:
          RELEASE_LABEL_TOKEN: ${{ secrets.RELEASE_LABEL_TOKEN }}
          NEXT_SEMVER_VERSION: ${{ env.NEXT_SEMVER_VERSION }}
        run: yarn run add-release-label-to-pr-and-linked-issues<|MERGE_RESOLUTION|>--- conflicted
+++ resolved
@@ -18,12 +18,9 @@
           is-high-risk-environment: false
           fetch-depth: 0 # This is needed to checkout all branches
 
-<<<<<<< HEAD
       - name: Setup environment
         uses: metamask/github-tools/.github/actions/setup-environment@1d657e262aea7e3f216754febb624831527d2565
 
-=======
->>>>>>> 9e52b610
       - name: Get the next semver version
         id: get-next-semver-version
         env:
