name: Run E2E

on:
  workflow_call:
    inputs:
      test-suite-name:
        required: true
        type: string
        description: The name of the E2E test suite
      build-artifact:
        type: string
        default: ''
        description: The build artifact to download
      build-command:
        type: string
        default: ''
        description: The build command to run
      test-command:
        required: true
        type: string
        description: The test command to run
      test-timeout-minutes:
        type: number
        default: 30
        description: The timeout in minutes for the test command
      matrix-index:
        type: number
        default: 0
        description: The index of the job in the matrix
      matrix-total:
        type: number
        default: 1
        description: The total number of jobs in the matrix

jobs:
  run-e2e:
    name: ${{ inputs.test-suite-name }}${{ inputs.matrix-total > 1 && format(' ({0})', inputs.matrix-index) || '' }}
    runs-on: ubuntu-latest
    container:
<<<<<<< HEAD
      image: cimg/node:22.15-browsers
    continue-on-error: true # soft launch
=======
      image: cimg/node:22.14-browsers
>>>>>>> 6892a5f7
    env:
      GITHUB_TOKEN: ${{ secrets.GITHUB_TOKEN }}
      # For a `pull_request` event, the branch is `github.head_ref``.
      # For a `push` event, the branch is `github.ref_name`.
      BRANCH: ${{ github.head_ref || github.ref_name }}
      MATRIX_INDEX: ${{ inputs.matrix-index }}
      MATRIX_TOTAL: ${{ inputs.matrix-total }}
      OWNER: ${{ github.repository_owner }}
      REPOSITORY: ${{ github.event.repository.name }}
      RUN_ID: ${{ github.run_id }}
      JOB_NAME: ${{ inputs.test-suite-name }}${{ inputs.matrix-total > 1 && format(' ({0})', inputs.matrix-index) || '' }}
      ATTEMPT_NUMBER: ${{ github.run_attempt }}
    steps:
      - name: Install dependencies
        run: |
          sudo apt-get update && sudo apt-get install zstd
          sudo corepack enable

      - name: Checkout and setup environment
        uses: MetaMask/action-checkout-and-setup@v1
        with:
          is-high-risk-environment: false
          skip-allow-scripts: true

      # not installed by checkout-and-setup when cache is restored
      - name: Install anvil
        run: yarn foundryup

      - name: Download build artifact
        if: ${{ inputs.build-artifact != '' }}
        id: download-build-artifact
        continue-on-error: true
        uses: actions/download-artifact@v4
        with:
          name: ${{ inputs.build-artifact }}
          path: ./dist/

      # if there is a build-command and there is no build artifact, or the specified artifact does not exist, we run the build command
      - run: ${{ inputs.build-command }}
        if: ${{ inputs.build-command != '' && (inputs.build-artifact == '' || steps.download-build-artifact.outcome == 'failure') }}

      - name: Configure Xvfb
        run: Xvfb -ac :99 -screen 0 1280x1024x16 &

      - name: Download changed-files artifact
        if: ${{ env.BRANCH != 'main' }}
        id: download-changed-files
        continue-on-error: true
        uses: actions/download-artifact@v4
        with:
          name: changed-files
          path: ./changed-files/

      # if the changed-files artifact does not exist, we get the diff
      - run: yarn tsx .github/scripts/git-diff-default-branch.ts
        if: ${{ steps.download-changed-files.outcome == 'failure' }}

      - name: Get job id
        id: get-job-id
        run: yarn tsx .github/scripts/get-job-id.ts

      - name: Run E2E tests
        timeout-minutes: ${{ inputs.test-timeout-minutes }}
        run: ${{ inputs.test-command }} --retries 1
        env:
          # The properties are picked up by mocha-junit-reporter and added to the XML test results
          PROPERTIES: 'JOB_NAME:${{ env.JOB_NAME }},JOB_ID:${{ steps.get-job-id.outputs.job-id }},RUN_ID:${{ env.RUN_ID }}'

      - name: Upload test results and artifacts
        if: ${{ !cancelled() }}
        uses: actions/upload-artifact@v4
        with:
          name: ${{ env.JOB_NAME }}
          path: |
            ./test-artifacts
            ./test/test-results/e2e<|MERGE_RESOLUTION|>--- conflicted
+++ resolved
@@ -37,12 +37,7 @@
     name: ${{ inputs.test-suite-name }}${{ inputs.matrix-total > 1 && format(' ({0})', inputs.matrix-index) || '' }}
     runs-on: ubuntu-latest
     container:
-<<<<<<< HEAD
       image: cimg/node:22.15-browsers
-    continue-on-error: true # soft launch
-=======
-      image: cimg/node:22.14-browsers
->>>>>>> 6892a5f7
     env:
       GITHUB_TOKEN: ${{ secrets.GITHUB_TOKEN }}
       # For a `pull_request` event, the branch is `github.head_ref``.
