--- conflicted
+++ resolved
@@ -43,11 +43,7 @@
     name: ${{ inputs.test-suite-name }}${{ inputs.matrix-total > 1 && format(' ({0})', inputs.matrix-index) || '' }}
     runs-on: ubuntu-latest
     container:
-<<<<<<< HEAD
-      image: ghcr.io/consensys-vertical-apps/metamask-extension-e2e-image:v1.0.0
-=======
       image: ghcr.io/metamask/metamask-extension-e2e-image:v1.0.0
->>>>>>> 7cdc1939
       credentials:
         username: ${{ github.actor }}
         password: ${{ secrets.GITHUB_TOKEN }}
