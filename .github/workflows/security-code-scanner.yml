--- conflicted
+++ resolved
@@ -8,13 +8,10 @@
     branches:
       - main
   workflow_dispatch:
-<<<<<<< HEAD
-=======
 
 concurrency:
   group: ${{ github.workflow }}-${{ github.ref }}
   cancel-in-progress: true
->>>>>>> 2f987b6e
 
 jobs:
   run-security-scan:
