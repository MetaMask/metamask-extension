--- conflicted
+++ resolved
@@ -1,33 +1,13 @@
 name: 'Close stale issues and PRs'
 
-# run every 2 hours
+# run once daily at midnight (UTC)
 on:
   schedule:
-    - cron: '0 */2 * * *'
+    - cron: '0 0 * * *'
 
 jobs:
   stale:
     permissions:
       issues: write
       pull-requests: write
-<<<<<<< HEAD
-    steps:
-      # this is a hash for actions/stale@v9.0.0
-      - uses: actions/stale@28ca1036281a5e5922ead5184a1bbf96e5fc984e
-        with:
-          stale-issue-label: 'stale'
-          only-issue-labels: 'type-bug'
-          exempt-issue-labels: 'type-security'
-          days-before-issue-stale: 90
-          stale-issue-message: 'This issue has been automatically marked as stale because it has not had recent activity in the last 90 days. It will be closed in 45 days if there is no further activity. The MetaMask team intends on reviewing this issue before close, and removing the stale label if it is still a bug. We welcome new comments on this issue. We do not intend on closing issues if they report bugs that are still reproducible. Thank you for your contributions.'
-          days-before-issue-close: 45
-          close-issue-message: 'This issue was closed because there has been no follow up activity in the last 45 days. If you feel this was closed in error, please reopen and provide evidence on the latest release of the extension. Thank you for your contributions.'
-          stale-pr-label: 'stale'
-          days-before-pr-stale: 60
-          stale-pr-message: 'This PR has been automatically marked as stale because it has not had recent activity in the last 60 days. It will be closed in 14 days. Thank you for your contributions.'
-          days-before-pr-close: 14
-          close-pr-message: 'This PR was closed because there has been no follow up activity in the last 14 days. Thank you for your contributions.'
-          operations-per-run: 600
-=======
-    uses: metamask/github-tools/.github/workflows/stale-issue-pr.yml@566da3332757544da431707bde71a242b182b3ac
->>>>>>> c9f5c5a9
+    uses: metamask/github-tools/.github/workflows/stale-issue-pr.yml@566da3332757544da431707bde71a242b182b3ac