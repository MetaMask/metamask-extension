--- conflicted
+++ resolved
@@ -4,17 +4,6 @@
     secrets:
       SONAR_TOKEN:
         required: true
-<<<<<<< HEAD
-  pull_request:
-    branches:
-      - develop
-    types:
-      - opened
-      - reopened
-      - synchronize
-      - labeled
-      - unlabeled
-=======
 #  pull_request:
 #    branches:
 #      - develop
@@ -24,7 +13,6 @@
 #      - synchronize
 #      - labeled
 #      - unlabeled
->>>>>>> 38199bb1
 
 jobs:
   sonarcloud:
