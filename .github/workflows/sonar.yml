name: Sonar
on:
  workflow_call:
    secrets:
      SONAR_TOKEN:
        required: true
<<<<<<< HEAD
=======
#  pull_request:
#    branches:
#      - develop
#    types:
#      - opened
#      - reopened
#      - synchronize
#      - labeled
#      - unlabeled

>>>>>>> 2c457705
jobs:
  sonarcloud:
    name: SonarCloud
    runs-on: ubuntu-latest
    steps:
      - uses: actions/checkout@v4
        with:
          fetch-depth: 0  # Shallow clones should be disabled for better relevancy of analysis
      - name: SonarCloud Scan
        # v1.9.1
        uses: SonarSource/sonarcloud-github-action@5875562561d22a34be0c657405578705a169af6c
        with:
          args: >
            -Dsonar.javascript.lcov.reportPaths=tests/coverage/lcov.info
        env:
          SONAR_TOKEN: ${{ secrets.SONAR_TOKEN }}<|MERGE_RESOLUTION|>--- conflicted
+++ resolved
@@ -4,8 +4,6 @@
     secrets:
       SONAR_TOKEN:
         required: true
-<<<<<<< HEAD
-=======
 #  pull_request:
 #    branches:
 #      - develop
@@ -16,7 +14,6 @@
 #      - labeled
 #      - unlabeled
 
->>>>>>> 2c457705
 jobs:
   sonarcloud:
     name: SonarCloud
@@ -26,8 +23,8 @@
         with:
           fetch-depth: 0  # Shallow clones should be disabled for better relevancy of analysis
       - name: SonarCloud Scan
-        # v1.9.1
-        uses: SonarSource/sonarcloud-github-action@5875562561d22a34be0c657405578705a169af6c
+        # This is SonarSource/sonarcloud-github-action@v2.0.0
+        uses: SonarSource/sonarcloud-github-action@4b4d7634dab97dcee0b75763a54a6dc92a9e6bc1
         with:
           args: >
             -Dsonar.javascript.lcov.reportPaths=tests/coverage/lcov.info
