# MetaMask Filecoin Developer Preview

<<<<<<< HEAD
You can find the latest version of MetaMask on [our official website](https://metamask.io/). For help using MetaMask, visit our [User Support Site](https://metamask.zendesk.com/hc/en-us).
=======
## Hey, we're hiring JavaScript Engineers! [Apply Here](https://boards.greenhouse.io/consensys/jobs/2572388).

Welcome to the MetaMask Filecoin Developer Preview.
This is a special distribution of the MetaMask extension intended for developers only.
It uses a prototype of the [MetaMask Snaps plugin system](https://medium.com/metamask/introducing-the-next-evolution-of-the-web3-wallet-4abdf801a4ee) to include a preinstalled version of a Filecoin plugin, called a _snap_.
>>>>>>> 5d6a495b

For [general questions](https://community.metamask.io/c/learn/26), [feature requests](https://community.metamask.io/c/feature-requests-ideas/13), or [developer questions](https://community.metamask.io/c/developer-questions/11), visit our [Community Forum](https://community.metamask.io/).

For the latest version, please see [Releases](https://github.com/MetaMask/metamask-extension/releases).
Builds can be installed using [these instructions](./docs/add-to-chrome.md).
We recommend creating a new browser profile where you install the Filecoin developer preview.
This distribution of the MetaMask extension may not receive all features and bug fixes added to the official, browser store distribution.

## Usage

The Filecoin Developer Preview only supports the preinstalled Filecoin snap, and can only be used on Chromium browsers.
You can try it out with [this dapp](https://metamask.github.io/filsnap).

The Filecoin snap (a.k.a. `filsnap`) runs within a [Secure EcmaScript](https://github.com/endojs/endo/tree/master/packages/ses) Compartment inside a [Web Worker](https://developer.mozilla.org/en-US/docs/Web/API/Web_Workers_API).
The snap can be toggled on and off and reinstalled via the Filecoin dropdown in the main MetaMask menu bar.

The snap _manages its own Filecoin keys_ generated from the user's MetaMask seed phrase according to the BIP-32 and SLIP-44 standards.
The snap cannot access the user's seed phrase or any keys other than Filecoin.

<<<<<<< HEAD
- Install [Node.js](https://nodejs.org) version 18
  - If you are using [nvm](https://github.com/nvm-sh/nvm#installing-and-updating) (recommended) running `nvm use` will automatically choose the right node version for you.
- Enable Corepack by executing the command `corepack enable` within the metamask-extension project. Corepack is a utility included with Node.js by default. It manages Yarn on a per-project basis, using the version specified by the `packageManager` property in the project's package.json file. Please note that modern releases of [Yarn](https://yarnpkg.com/getting-started/install) are not intended to be installed globally or via npm.
- Duplicate `.metamaskrc.dist` within the root and rename it to `.metamaskrc` by running `cp .metamaskrc{.dist,}`.
  - Replace the `INFURA_PROJECT_ID` value with your own personal [Infura API Key](https://docs.infura.io/networks/ethereum/how-to/secure-a-project/project-id).
    - If you don't have an Infura account, you can create one for free on the [Infura website](https://app.infura.io/register).
  - If debugging MetaMetrics, you'll need to add a value for `SEGMENT_WRITE_KEY` [Segment write key](https://segment.com/docs/connections/find-writekey/), see [Developing on MetaMask - Segment](./development/README.md#segment).
  - If debugging unhandled exceptions, you'll need to add a value for `SENTRY_DSN` [Sentry Dsn](https://docs.sentry.io/product/sentry-basics/dsn-explainer/), see [Developing on MetaMask - Sentry](./development/README.md#sentry).
  - Optionally, replace the `PASSWORD` value with your development wallet password to avoid entering it each time you open the app.
- Run `yarn install` to install the dependencies.
- Build the project to the `./dist/` folder with `yarn dist`.
  - Optionally, you may run `yarn start` to run dev mode.
  - Uncompressed builds can be found in `/dist`, compressed builds can be found in `/builds` once they're built.
  - See the [build system readme](./development/build/README.md) for build system usage information.

- Follow these instructions to verify that your local build runs correctly:
  - [How to add custom build to Chrome](./docs/add-to-chrome.md)
  - [How to add custom build to Firefox](./docs/add-to-firefox.md)


## Git Hooks

To get quick feedback from our shared code quality fitness functions before committing the code, you can install our git hooks with Husky.

`$ yarn githooks:install`

You can read more about them in our [testing documentation](./docs/testing.md#fitness-functions-measuring-progress-in-code-quality-and-preventing-regressions-using-custom-git-hooks).

If you are using VS Code and are unable to make commits from the source control sidebar due to a "command not found" error, try these steps from the [Husky docs](https://typicode.github.io/husky/troubleshooting.html#command-not-found).
=======
To communicate with dapps, the snap extends its own RPC API to sites that connect to it, allowing websites to check the balance of the user's Filecoin address, and send transactions.
It's the dapp's responsibility to display the user's FIL balance, send and receive transactions and messages, etc.
There is no UI representation of FIL in MetaMask at this prototype stage.

To understand how to connect to and talk to the snap, see the [source code](https://github.com/MetaMask/filsnap/blob/00db7483afb686545aefe00d244d5eedca78918d/packages/adapter/src/index.ts/#L46-L53) of the [example dapp](https://metamask.github.io/filsnap).
>>>>>>> 5d6a495b

In short, to connect to the snap, you make the following call over MetaMask's `window.ethereum` API:

<<<<<<< HEAD
### Development builds

To start a development build (e.g. with logging and file watching) run `yarn start`.

#### React and Redux DevTools

To start the [React DevTools](https://github.com/facebook/react-devtools), run `yarn devtools:react` with a development build installed in a browser. This will open in a separate window; no browser extension is required.

To start the [Redux DevTools Extension](https://github.com/reduxjs/redux-devtools/tree/main/extension):

- Install the package `remotedev-server` globally (e.g. `yarn global add remotedev-server`)
- Install the Redux Devtools extension.
- Open the Redux DevTools extension and check the "Use custom (local) server" checkbox in the Remote DevTools Settings, using the default server configuration (host `localhost`, port `8000`, secure connection checkbox unchecked).

Then run the command `yarn devtools:redux` with a development build installed in a browser. This will enable you to use the Redux DevTools extension to inspect MetaMask.

To create a development build and run both of these tools simultaneously, run `yarn start:dev`.

#### Test Dapp

[This test site](https://metamask.github.io/test-dapp/) can be used to execute different user flows.

### Running Unit Tests and Linting

Run unit tests and the linter with `yarn test`. To run just unit tests, run `yarn test:unit`.

You can run the linter by itself with `yarn lint`, and you can automatically fix some lint problems with `yarn lint:fix`. You can also run these two commands just on your local changes to save time with `yarn lint:changed` and `yarn lint:changed:fix` respectively.

For Jest debugging guide using Node.js, see [docs/tests/jest.md](docs/tests/jest.md).

### Running E2E Tests

Our e2e test suite can be run on either Firefox or Chrome.

1. **required** `yarn build:test` to create a test build.
2. run tests, targetting the browser:

- Firefox e2e tests can be run with `yarn test:e2e:firefox`.
- Chrome e2e tests can be run with `yarn test:e2e:chrome`. The `chromedriver` package major version must match the major version of your local Chrome installation. If they don't match, update whichever is behind before running Chrome e2e tests.

These test scripts all support additional options, which might be helpful for debugging. Run the script with the flag `--help` to see all options.

#### Running a single e2e test

Single e2e tests can be run with `yarn test:e2e:single test/e2e/tests/TEST_NAME.spec.js` along with the options below.

```console
  --browser           Set the browser used; either 'chrome' or 'firefox'.
                                            [string] [choices: "chrome", "firefox"]
  --debug             Run tests in debug mode, logging each driver interaction
                                                         [boolean] [default: false]
  --retries           Set how many times the test should be retried upon failure.
                                                              [number] [default: 0]
  --leave-running     Leaves the browser running after a test fails, along with
                      anything else that the test used (ganache, the test dapp,
                      etc.)                              [boolean] [default: false]
  --update-snapshot   Update E2E test snapshots
                                             [alias: -u] [boolean] [default: false]
```

For example, to run the `account-details` tests using Chrome, with debug logging and with the browser set to remain open upon failure, you would use:
`yarn test:e2e:single test/e2e/tests/account-details.spec.js --browser=chrome --debug --leave-running`

#### Running specific builds types e2e test

Differnt build types have different e2e tests sets. In order to run them look in the `packaje.json` file. You will find:
```console
    "test:e2e:chrome:mmi": "SELENIUM_BROWSER=chrome node test/e2e/run-all.js --mmi",
    "test:e2e:chrome:snaps": "SELENIUM_BROWSER=chrome node test/e2e/run-all.js --snaps",
    "test:e2e:chrome:mv3": "SELENIUM_BROWSER=chrome node test/e2e/run-all.js --mv3",
=======
```javascript
await window.ethereum.request({
  method: "wallet_enable",
  params: [{
    filsnap: {}
  }]
});
```

If that call succeeds, you can communicate with the plugin as follows:

```javascript
await window.ethereum.request({
  method: "wallet_invokePlugin",
  params: ['filsnap', {
    method: 'fil_getBalance',
  }]
});
```

For a list of available methods, see [here](https://github.com/MetaMask/filsnap/blob/00db7483afb686545aefe00d244d5eedca78918d/packages/snap/src/snap.ts/#L41-L67).

Note that some methods take parameters, for example:

```javascript
const mesage = // Your message

await window.ethereum.request({
  method: "wallet_invokePlugin",
  params: ['filsnap', {
    method: 'fil_signMessage',
    params: { message }
  }]
});
>>>>>>> 5d6a495b
```
Note: MMI runs a subset of MetaMask's e2e tests. To facilitate this, we have appended the `@no-mmi` tags to the names of those tests that are not applicable to this build type.

<<<<<<< HEAD
### Changing dependencies

Whenever you change dependencies (adding, removing, or updating, either in `package.json` or `yarn.lock`), there are various files that must be kept up-to-date.

- `yarn.lock`:
  - Run `yarn` again after your changes to ensure `yarn.lock` has been properly updated.
  - Run `yarn lint:lockfile:dedupe:fix` to remove duplicate dependencies from the lockfile.
- The `allow-scripts` configuration in `package.json`
  - Run `yarn allow-scripts auto` to update the `allow-scripts` configuration automatically. This config determines whether the package's install/postinstall scripts are allowed to run. Review each new package to determine whether the install script needs to run or not, testing if necessary.
  - Unfortunately, `yarn allow-scripts auto` will behave inconsistently on different platforms. macOS and Windows users may see extraneous changes relating to optional dependencies.
- The LavaMoat policy files
  - If you are a MetaMask team member and your PR is on a repository branch, you can use the bot command `@metamaskbot update-policies` to ask the MetaMask bot to automatically update the policies for you.
  - If your PR is from a fork, you can ask a MetaMask team member to help with updating the policy files.
  - Manual update instructions: The _tl;dr_ is to run `yarn lavamoat:auto` to update these files, but there can be devils in the details:
    - There are two sets of LavaMoat policy files:
      - The production LavaMoat policy files (`lavamoat/browserify/*/policy.json`), which are re-generated using `yarn lavamoat:background:auto`. Add `--help` for usage.
        - These should be regenerated whenever the production dependencies for the background change.
      - The build system LavaMoat policy file (`lavamoat/build-system/policy.json`), which is re-generated using `yarn lavamoat:build:auto`.
        - This should be regenerated whenever the dependencies used by the build system itself change.
    - Whenever you regenerate a policy file, review the changes to determine whether the access granted to each package seems appropriate.
    - Unfortunately, `yarn lavamoat:auto` will behave inconsistently on different platforms.
      macOS and Windows users may see extraneous changes relating to optional dependencies.
    - If you keep getting policy failures even after regenerating the policy files, try regenerating the policies after a clean install by doing:
      - `rm -rf node_modules/ && yarn && yarn lavamoat:auto`
    - Keep in mind that any kind of dynamic import or dynamic use of globals may elude LavaMoat's static analysis.
      Refer to the LavaMoat documentation or ask for help if you run into any issues.

## Architecture

- [Visual of the controller hierarchy and dependencies as of summer 2022.](https://gist.github.com/rekmarks/8dba6306695dcd44967cce4b6a94ae33)
- [Visual of the entire codebase.](https://mango-dune-07a8b7110.1.azurestaticapps.net/?repo=metamask%2Fmetamask-extension)

[![Architecture Diagram](./docs/architecture.png)][1]
=======
For related repositories and documentation, please see:

- [The Filecoin snap](https://github.com/MetaMask/filsnap/tree/master/packages/snap)
- [The prototype Snaps system](https://github.com/MetaMask/snaps-skunkworks)

> Kudos to our friends at [NodeFactory](https://github.com/NodeFactoryIo) for the original implementation of the Filecoin snap and dapp.
>>>>>>> 5d6a495b

## About MetaMask

<<<<<<< HEAD
- [How to add a new translation to MetaMask](./docs/translating-guide.md)
- [Publishing Guide](./docs/publishing.md)
- [How to use the TREZOR emulator](./docs/trezor-emulator.md)
- [Developing on MetaMask](./development/README.md)
- [How to generate a visualization of this repository's development](./development/gource-viz.sh)
- [How to add new confirmations](./docs/confirmations.md)

## Dapp Developer Resources

- [Extend MetaMask's features w/ MetaMask Snaps.](https://docs.metamask.io/guide/snaps.html)
- [Prompt your users to add and switch to a new network.](https://medium.com/metamask/connect-users-to-layer-2-networks-with-the-metamask-custom-networks-api-d0873fac51e5)
- [Change the logo that appears when your dapp connects to MetaMask.](https://docs.metamask.io/guide/defining-your-icon.html)
=======
You can find the latest version of MetaMask on [our official website](https://metamask.io/).
We do not offer customer support for the Filecoin Developer Preview, but please open an issue if anything is amiss.
>>>>>>> 5d6a495b

For the regular MetaMask extension repository, go [here](https://github.com/MetaMask/metamask-extension).<|MERGE_RESOLUTION|>--- conflicted
+++ resolved
@@ -1,14 +1,10 @@
 # MetaMask Filecoin Developer Preview
 
-<<<<<<< HEAD
-You can find the latest version of MetaMask on [our official website](https://metamask.io/). For help using MetaMask, visit our [User Support Site](https://metamask.zendesk.com/hc/en-us).
-=======
 ## Hey, we're hiring JavaScript Engineers! [Apply Here](https://boards.greenhouse.io/consensys/jobs/2572388).
 
 Welcome to the MetaMask Filecoin Developer Preview.
 This is a special distribution of the MetaMask extension intended for developers only.
 It uses a prototype of the [MetaMask Snaps plugin system](https://medium.com/metamask/introducing-the-next-evolution-of-the-web3-wallet-4abdf801a4ee) to include a preinstalled version of a Filecoin plugin, called a _snap_.
->>>>>>> 5d6a495b
 
 For [general questions](https://community.metamask.io/c/learn/26), [feature requests](https://community.metamask.io/c/feature-requests-ideas/13), or [developer questions](https://community.metamask.io/c/developer-questions/11), visit our [Community Forum](https://community.metamask.io/).
 
@@ -28,118 +24,14 @@
 The snap _manages its own Filecoin keys_ generated from the user's MetaMask seed phrase according to the BIP-32 and SLIP-44 standards.
 The snap cannot access the user's seed phrase or any keys other than Filecoin.
 
-<<<<<<< HEAD
-- Install [Node.js](https://nodejs.org) version 18
-  - If you are using [nvm](https://github.com/nvm-sh/nvm#installing-and-updating) (recommended) running `nvm use` will automatically choose the right node version for you.
-- Enable Corepack by executing the command `corepack enable` within the metamask-extension project. Corepack is a utility included with Node.js by default. It manages Yarn on a per-project basis, using the version specified by the `packageManager` property in the project's package.json file. Please note that modern releases of [Yarn](https://yarnpkg.com/getting-started/install) are not intended to be installed globally or via npm.
-- Duplicate `.metamaskrc.dist` within the root and rename it to `.metamaskrc` by running `cp .metamaskrc{.dist,}`.
-  - Replace the `INFURA_PROJECT_ID` value with your own personal [Infura API Key](https://docs.infura.io/networks/ethereum/how-to/secure-a-project/project-id).
-    - If you don't have an Infura account, you can create one for free on the [Infura website](https://app.infura.io/register).
-  - If debugging MetaMetrics, you'll need to add a value for `SEGMENT_WRITE_KEY` [Segment write key](https://segment.com/docs/connections/find-writekey/), see [Developing on MetaMask - Segment](./development/README.md#segment).
-  - If debugging unhandled exceptions, you'll need to add a value for `SENTRY_DSN` [Sentry Dsn](https://docs.sentry.io/product/sentry-basics/dsn-explainer/), see [Developing on MetaMask - Sentry](./development/README.md#sentry).
-  - Optionally, replace the `PASSWORD` value with your development wallet password to avoid entering it each time you open the app.
-- Run `yarn install` to install the dependencies.
-- Build the project to the `./dist/` folder with `yarn dist`.
-  - Optionally, you may run `yarn start` to run dev mode.
-  - Uncompressed builds can be found in `/dist`, compressed builds can be found in `/builds` once they're built.
-  - See the [build system readme](./development/build/README.md) for build system usage information.
-
-- Follow these instructions to verify that your local build runs correctly:
-  - [How to add custom build to Chrome](./docs/add-to-chrome.md)
-  - [How to add custom build to Firefox](./docs/add-to-firefox.md)
-
-
-## Git Hooks
-
-To get quick feedback from our shared code quality fitness functions before committing the code, you can install our git hooks with Husky.
-
-`$ yarn githooks:install`
-
-You can read more about them in our [testing documentation](./docs/testing.md#fitness-functions-measuring-progress-in-code-quality-and-preventing-regressions-using-custom-git-hooks).
-
-If you are using VS Code and are unable to make commits from the source control sidebar due to a "command not found" error, try these steps from the [Husky docs](https://typicode.github.io/husky/troubleshooting.html#command-not-found).
-=======
 To communicate with dapps, the snap extends its own RPC API to sites that connect to it, allowing websites to check the balance of the user's Filecoin address, and send transactions.
 It's the dapp's responsibility to display the user's FIL balance, send and receive transactions and messages, etc.
 There is no UI representation of FIL in MetaMask at this prototype stage.
 
 To understand how to connect to and talk to the snap, see the [source code](https://github.com/MetaMask/filsnap/blob/00db7483afb686545aefe00d244d5eedca78918d/packages/adapter/src/index.ts/#L46-L53) of the [example dapp](https://metamask.github.io/filsnap).
->>>>>>> 5d6a495b
 
 In short, to connect to the snap, you make the following call over MetaMask's `window.ethereum` API:
 
-<<<<<<< HEAD
-### Development builds
-
-To start a development build (e.g. with logging and file watching) run `yarn start`.
-
-#### React and Redux DevTools
-
-To start the [React DevTools](https://github.com/facebook/react-devtools), run `yarn devtools:react` with a development build installed in a browser. This will open in a separate window; no browser extension is required.
-
-To start the [Redux DevTools Extension](https://github.com/reduxjs/redux-devtools/tree/main/extension):
-
-- Install the package `remotedev-server` globally (e.g. `yarn global add remotedev-server`)
-- Install the Redux Devtools extension.
-- Open the Redux DevTools extension and check the "Use custom (local) server" checkbox in the Remote DevTools Settings, using the default server configuration (host `localhost`, port `8000`, secure connection checkbox unchecked).
-
-Then run the command `yarn devtools:redux` with a development build installed in a browser. This will enable you to use the Redux DevTools extension to inspect MetaMask.
-
-To create a development build and run both of these tools simultaneously, run `yarn start:dev`.
-
-#### Test Dapp
-
-[This test site](https://metamask.github.io/test-dapp/) can be used to execute different user flows.
-
-### Running Unit Tests and Linting
-
-Run unit tests and the linter with `yarn test`. To run just unit tests, run `yarn test:unit`.
-
-You can run the linter by itself with `yarn lint`, and you can automatically fix some lint problems with `yarn lint:fix`. You can also run these two commands just on your local changes to save time with `yarn lint:changed` and `yarn lint:changed:fix` respectively.
-
-For Jest debugging guide using Node.js, see [docs/tests/jest.md](docs/tests/jest.md).
-
-### Running E2E Tests
-
-Our e2e test suite can be run on either Firefox or Chrome.
-
-1. **required** `yarn build:test` to create a test build.
-2. run tests, targetting the browser:
-
-- Firefox e2e tests can be run with `yarn test:e2e:firefox`.
-- Chrome e2e tests can be run with `yarn test:e2e:chrome`. The `chromedriver` package major version must match the major version of your local Chrome installation. If they don't match, update whichever is behind before running Chrome e2e tests.
-
-These test scripts all support additional options, which might be helpful for debugging. Run the script with the flag `--help` to see all options.
-
-#### Running a single e2e test
-
-Single e2e tests can be run with `yarn test:e2e:single test/e2e/tests/TEST_NAME.spec.js` along with the options below.
-
-```console
-  --browser           Set the browser used; either 'chrome' or 'firefox'.
-                                            [string] [choices: "chrome", "firefox"]
-  --debug             Run tests in debug mode, logging each driver interaction
-                                                         [boolean] [default: false]
-  --retries           Set how many times the test should be retried upon failure.
-                                                              [number] [default: 0]
-  --leave-running     Leaves the browser running after a test fails, along with
-                      anything else that the test used (ganache, the test dapp,
-                      etc.)                              [boolean] [default: false]
-  --update-snapshot   Update E2E test snapshots
-                                             [alias: -u] [boolean] [default: false]
-```
-
-For example, to run the `account-details` tests using Chrome, with debug logging and with the browser set to remain open upon failure, you would use:
-`yarn test:e2e:single test/e2e/tests/account-details.spec.js --browser=chrome --debug --leave-running`
-
-#### Running specific builds types e2e test
-
-Differnt build types have different e2e tests sets. In order to run them look in the `packaje.json` file. You will find:
-```console
-    "test:e2e:chrome:mmi": "SELENIUM_BROWSER=chrome node test/e2e/run-all.js --mmi",
-    "test:e2e:chrome:snaps": "SELENIUM_BROWSER=chrome node test/e2e/run-all.js --snaps",
-    "test:e2e:chrome:mv3": "SELENIUM_BROWSER=chrome node test/e2e/run-all.js --mv3",
-=======
 ```javascript
 await window.ethereum.request({
   method: "wallet_enable",
@@ -174,71 +66,18 @@
     params: { message }
   }]
 });
->>>>>>> 5d6a495b
 ```
-Note: MMI runs a subset of MetaMask's e2e tests. To facilitate this, we have appended the `@no-mmi` tags to the names of those tests that are not applicable to this build type.
 
-<<<<<<< HEAD
-### Changing dependencies
-
-Whenever you change dependencies (adding, removing, or updating, either in `package.json` or `yarn.lock`), there are various files that must be kept up-to-date.
-
-- `yarn.lock`:
-  - Run `yarn` again after your changes to ensure `yarn.lock` has been properly updated.
-  - Run `yarn lint:lockfile:dedupe:fix` to remove duplicate dependencies from the lockfile.
-- The `allow-scripts` configuration in `package.json`
-  - Run `yarn allow-scripts auto` to update the `allow-scripts` configuration automatically. This config determines whether the package's install/postinstall scripts are allowed to run. Review each new package to determine whether the install script needs to run or not, testing if necessary.
-  - Unfortunately, `yarn allow-scripts auto` will behave inconsistently on different platforms. macOS and Windows users may see extraneous changes relating to optional dependencies.
-- The LavaMoat policy files
-  - If you are a MetaMask team member and your PR is on a repository branch, you can use the bot command `@metamaskbot update-policies` to ask the MetaMask bot to automatically update the policies for you.
-  - If your PR is from a fork, you can ask a MetaMask team member to help with updating the policy files.
-  - Manual update instructions: The _tl;dr_ is to run `yarn lavamoat:auto` to update these files, but there can be devils in the details:
-    - There are two sets of LavaMoat policy files:
-      - The production LavaMoat policy files (`lavamoat/browserify/*/policy.json`), which are re-generated using `yarn lavamoat:background:auto`. Add `--help` for usage.
-        - These should be regenerated whenever the production dependencies for the background change.
-      - The build system LavaMoat policy file (`lavamoat/build-system/policy.json`), which is re-generated using `yarn lavamoat:build:auto`.
-        - This should be regenerated whenever the dependencies used by the build system itself change.
-    - Whenever you regenerate a policy file, review the changes to determine whether the access granted to each package seems appropriate.
-    - Unfortunately, `yarn lavamoat:auto` will behave inconsistently on different platforms.
-      macOS and Windows users may see extraneous changes relating to optional dependencies.
-    - If you keep getting policy failures even after regenerating the policy files, try regenerating the policies after a clean install by doing:
-      - `rm -rf node_modules/ && yarn && yarn lavamoat:auto`
-    - Keep in mind that any kind of dynamic import or dynamic use of globals may elude LavaMoat's static analysis.
-      Refer to the LavaMoat documentation or ask for help if you run into any issues.
-
-## Architecture
-
-- [Visual of the controller hierarchy and dependencies as of summer 2022.](https://gist.github.com/rekmarks/8dba6306695dcd44967cce4b6a94ae33)
-- [Visual of the entire codebase.](https://mango-dune-07a8b7110.1.azurestaticapps.net/?repo=metamask%2Fmetamask-extension)
-
-[![Architecture Diagram](./docs/architecture.png)][1]
-=======
 For related repositories and documentation, please see:
 
 - [The Filecoin snap](https://github.com/MetaMask/filsnap/tree/master/packages/snap)
 - [The prototype Snaps system](https://github.com/MetaMask/snaps-skunkworks)
 
 > Kudos to our friends at [NodeFactory](https://github.com/NodeFactoryIo) for the original implementation of the Filecoin snap and dapp.
->>>>>>> 5d6a495b
 
 ## About MetaMask
 
-<<<<<<< HEAD
-- [How to add a new translation to MetaMask](./docs/translating-guide.md)
-- [Publishing Guide](./docs/publishing.md)
-- [How to use the TREZOR emulator](./docs/trezor-emulator.md)
-- [Developing on MetaMask](./development/README.md)
-- [How to generate a visualization of this repository's development](./development/gource-viz.sh)
-- [How to add new confirmations](./docs/confirmations.md)
-
-## Dapp Developer Resources
-
-- [Extend MetaMask's features w/ MetaMask Snaps.](https://docs.metamask.io/guide/snaps.html)
-- [Prompt your users to add and switch to a new network.](https://medium.com/metamask/connect-users-to-layer-2-networks-with-the-metamask-custom-networks-api-d0873fac51e5)
-- [Change the logo that appears when your dapp connects to MetaMask.](https://docs.metamask.io/guide/defining-your-icon.html)
-=======
 You can find the latest version of MetaMask on [our official website](https://metamask.io/).
 We do not offer customer support for the Filecoin Developer Preview, but please open an issue if anything is amiss.
->>>>>>> 5d6a495b
 
 For the regular MetaMask extension repository, go [here](https://github.com/MetaMask/metamask-extension).