--- conflicted
+++ resolved
@@ -1,88 +1,116 @@
-# MetaMask Filecoin Developer Preview
+# MetaMask Browser Extension
 
-## Hey, we're hiring JavaScript Engineers! [Apply Here](https://boards.greenhouse.io/consensys/jobs/2572388).
-
-Welcome to the MetaMask Filecoin Developer Preview.
-This is a special distribution of the MetaMask extension intended for developers only.
-It uses a prototype of the [MetaMask Snaps plugin system](https://medium.com/metamask/introducing-the-next-evolution-of-the-web3-wallet-4abdf801a4ee) to include a preinstalled version of a Filecoin plugin, called a _snap_.
+You can find the latest version of MetaMask on [our official website](https://metamask.io/). For help using MetaMask, visit our [User Support Site](https://metamask.zendesk.com/hc/en-us).
 
 For [general questions](https://community.metamask.io/c/learn/26), [feature requests](https://community.metamask.io/c/feature-requests-ideas/13), or [developer questions](https://community.metamask.io/c/developer-questions/11), visit our [Community Forum](https://community.metamask.io/).
 
-For the latest version, please see [Releases](https://github.com/MetaMask/metamask-extension/releases).
-Builds can be installed using [these instructions](./docs/add-to-chrome.md).
-We recommend creating a new browser profile where you install the Filecoin developer preview.
-This distribution of the MetaMask extension may not receive all features and bug fixes added to the official, browser store distribution.
+MetaMask supports Firefox, Google Chrome, and Chromium-based browsers. We recommend using the latest available browser version.
 
-## Usage
+For up to the minute news, follow our [Twitter](https://twitter.com/metamask) or [Medium](https://medium.com/metamask) pages.
 
-The Filecoin Developer Preview only supports the preinstalled Filecoin snap, and can only be used on Chromium browsers.
-You can try it out with [this dapp](https://metamask.github.io/filsnap).
+To learn how to develop MetaMask-compatible applications, visit our [Developer Docs](https://metamask.github.io/metamask-docs/).
 
-The Filecoin snap (a.k.a. `filsnap`) runs within a [Secure EcmaScript](https://github.com/endojs/endo/tree/master/packages/ses) Compartment inside a [Web Worker](https://developer.mozilla.org/en-US/docs/Web/API/Web_Workers_API).
-The snap can be toggled on and off and reinstalled via the Filecoin dropdown in the main MetaMask menu bar.
+To learn how to contribute to the MetaMask project itself, visit our [Internal Docs](https://github.com/MetaMask/metamask-extension/tree/develop/docs).
 
-The snap _manages its own Filecoin keys_ generated from the user's MetaMask seed phrase according to the BIP-32 and SLIP-44 standards.
-The snap cannot access the user's seed phrase or any keys other than Filecoin.
+## Building locally
 
-To communicate with dapps, the snap extends its own RPC API to sites that connect to it, allowing websites to check the balance of the user's Filecoin address, and send transactions.
-It's the dapp's responsibility to display the user's FIL balance, send and receive transactions and messages, etc.
-There is no UI representation of FIL in MetaMask at this prototype stage.
+- Install [Node.js](https://nodejs.org) version 18
+  - If you are using [nvm](https://github.com/nvm-sh/nvm#installing-and-updating) (recommended) running `nvm use` will automatically choose the right node version for you.
+- Enable Corepack by executing the command `corepack enable` within the metamask-extension project. Corepack is a utility included with Node.js by default. It manages Yarn on a per-project basis, using the version specified by the `packageManager` property in the project's package.json file. Please note that modern releases of [Yarn](https://yarnpkg.com/getting-started/install) are not intended to be installed globally or via npm.
+- Duplicate `.metamaskrc.dist` within the root and rename it to `.metamaskrc` by running `cp .metamaskrc{.dist,}`.
+  - Replace the `INFURA_PROJECT_ID` value with your own personal [Infura API Key](https://docs.infura.io/networks/ethereum/how-to/secure-a-project/project-id).
+    - If you don't have an Infura account, you can create one for free on the [Infura website](https://app.infura.io/register).
+  - If debugging MetaMetrics, you'll need to add a value for `SEGMENT_WRITE_KEY` [Segment write key](https://segment.com/docs/connections/find-writekey/), see [Developing on MetaMask - Segment](./development/README.md#segment).
+  - If debugging unhandled exceptions, you'll need to add a value for `SENTRY_DSN` [Sentry Dsn](https://docs.sentry.io/product/sentry-basics/dsn-explainer/), see [Developing on MetaMask - Sentry](./development/README.md#sentry).
+  - Optionally, replace the `PASSWORD` value with your development wallet password to avoid entering it each time you open the app.
+- Run `yarn install` to install the dependencies.
+- Build the project to the `./dist/` folder with `yarn dist`.
+  - Optionally, you may run `yarn start` to run dev mode.
+  - Uncompressed builds can be found in `/dist`, compressed builds can be found in `/builds` once they're built.
+  - See the [build system readme](./development/build/README.md) for build system usage information.
 
-To understand how to connect to and talk to the snap, see the [source code](https://github.com/MetaMask/filsnap/blob/00db7483afb686545aefe00d244d5eedca78918d/packages/adapter/src/index.ts/#L46-L53) of the [example dapp](https://metamask.github.io/filsnap).
+- Follow these instructions to verify that your local build runs correctly:
+  - [How to add custom build to Chrome](./docs/add-to-chrome.md)
+  - [How to add custom build to Firefox](./docs/add-to-firefox.md)
 
-In short, to connect to the snap, you make the following call over MetaMask's `window.ethereum` API:
 
-```javascript
-await window.ethereum.request({
-  method: "wallet_enable",
-  params: [{
-    filsnap: {}
-  }]
-});
+## Git Hooks
+
+To get quick feedback from our shared code quality fitness functions before committing the code, you can install our git hooks with Husky.
+
+`$ yarn githooks:install`
+
+You can read more about them in our [testing documentation](./docs/testing.md#fitness-functions-measuring-progress-in-code-quality-and-preventing-regressions-using-custom-git-hooks).
+
+If you are using VS Code and are unable to make commits from the source control sidebar due to a "command not found" error, try these steps from the [Husky docs](https://typicode.github.io/husky/troubleshooting.html#command-not-found).
+
+## Contributing
+
+### Development builds
+
+To start a development build (e.g. with logging and file watching) run `yarn start`.
+
+#### React and Redux DevTools
+
+To start the [React DevTools](https://github.com/facebook/react-devtools), run `yarn devtools:react` with a development build installed in a browser. This will open in a separate window; no browser extension is required.
+
+To start the [Redux DevTools Extension](https://github.com/reduxjs/redux-devtools/tree/main/extension):
+
+- Install the package `remotedev-server` globally (e.g. `yarn global add remotedev-server`)
+- Install the Redux Devtools extension.
+- Open the Redux DevTools extension and check the "Use custom (local) server" checkbox in the Remote DevTools Settings, using the default server configuration (host `localhost`, port `8000`, secure connection checkbox unchecked).
+
+Then run the command `yarn devtools:redux` with a development build installed in a browser. This will enable you to use the Redux DevTools extension to inspect MetaMask.
+
+To create a development build and run both of these tools simultaneously, run `yarn start:dev`.
+
+#### Test Dapp
+
+[This test site](https://metamask.github.io/test-dapp/) can be used to execute different user flows.
+
+### Running Unit Tests and Linting
+
+Run unit tests and the linter with `yarn test`. To run just unit tests, run `yarn test:unit`.
+
+You can run the linter by itself with `yarn lint`, and you can automatically fix some lint problems with `yarn lint:fix`. You can also run these two commands just on your local changes to save time with `yarn lint:changed` and `yarn lint:changed:fix` respectively.
+
+For Jest debugging guide using Node.js, see [docs/tests/jest.md](docs/tests/jest.md).
+
+### Running E2E Tests
+
+Our e2e test suite can be run on either Firefox or Chrome.
+
+1. **required** `yarn build:test` to create a test build.
+2. run tests, targetting the browser:
+
+- Firefox e2e tests can be run with `yarn test:e2e:firefox`.
+- Chrome e2e tests can be run with `yarn test:e2e:chrome`. The `chromedriver` package major version must match the major version of your local Chrome installation. If they don't match, update whichever is behind before running Chrome e2e tests.
+
+These test scripts all support additional options, which might be helpful for debugging. Run the script with the flag `--help` to see all options.
+
+#### Running a single e2e test
+
+Single e2e tests can be run with `yarn test:e2e:single test/e2e/tests/TEST_NAME.spec.js` along with the options below.
+
+```console
+  --browser           Set the browser used; either 'chrome' or 'firefox'.
+                                            [string] [choices: "chrome", "firefox"]
+  --debug             Run tests in debug mode, logging each driver interaction
+                                                         [boolean] [default: false]
+  --retries           Set how many times the test should be retried upon failure.
+                                                              [number] [default: 0]
+  --leave-running     Leaves the browser running after a test fails, along with
+                      anything else that the test used (ganache, the test dapp,
+                      etc.)                              [boolean] [default: false]
+  --update-snapshot   Update E2E test snapshots
+                                             [alias: -u] [boolean] [default: false]
 ```
 
-If that call succeeds, you can communicate with the plugin as follows:
+For example, to run the `account-details` tests using Chrome, with debug logging and with the browser set to remain open upon failure, you would use:
+`yarn test:e2e:single test/e2e/tests/account-details.spec.js --browser=chrome --debug --leave-running`
 
-```javascript
-await window.ethereum.request({
-  method: "wallet_invokePlugin",
-  params: ['filsnap', {
-    method: 'fil_getBalance',
-  }]
-});
-```
+#### Running specific builds types e2e test
 
-For a list of available methods, see [here](https://github.com/MetaMask/filsnap/blob/00db7483afb686545aefe00d244d5eedca78918d/packages/snap/src/snap.ts/#L41-L67).
-
-Note that some methods take parameters, for example:
-
-```javascript
-const mesage = // Your message
-
-await window.ethereum.request({
-  method: "wallet_invokePlugin",
-  params: ['filsnap', {
-    method: 'fil_signMessage',
-    params: { message }
-  }]
-});
-```
-
-For related repositories and documentation, please see:
-
-- [The Filecoin snap](https://github.com/MetaMask/filsnap/tree/master/packages/snap)
-- [The prototype Snaps system](https://github.com/MetaMask/snaps-skunkworks)
-
-> Kudos to our friends at [NodeFactory](https://github.com/NodeFactoryIo) for the original implementation of the Filecoin snap and dapp.
-
-## About MetaMask
-
-You can find the latest version of MetaMask on [our official website](https://metamask.io/).
-We do not offer customer support for the Filecoin Developer Preview, but please open an issue if anything is amiss.
-
-<<<<<<< HEAD
-For the regular MetaMask extension repository, go [here](https://github.com/MetaMask/metamask-extension).
-=======
 Differnt build types have different e2e tests sets. In order to run them look in the `packaje.json` file. You will find:
 ```console
     "test:e2e:chrome:mmi": "SELENIUM_BROWSER=chrome node test/e2e/run-all.js --mmi",
@@ -140,5 +168,4 @@
 - [Prompt your users to add and switch to a new network.](https://docs.metamask.io/wallet/how-to/add-network/)
 - [Change the logo that appears when your dapp connects to MetaMask.](https://docs.metamask.io/wallet/how-to/display/icon/)
 
-[1]: http://www.nomnoml.com/#view/%5B%3Cactor%3Euser%5D%0A%0A%5Bmetamask-ui%7C%0A%20%20%20%5Btools%7C%0A%20%20%20%20%20react%0A%20%20%20%20%20redux%0A%20%20%20%20%20thunk%0A%20%20%20%20%20ethUtils%0A%20%20%20%20%20jazzicon%0A%20%20%20%5D%0A%20%20%20%5Bcomponents%7C%0A%20%20%20%20%20app%0A%20%20%20%20%20account-detail%0A%20%20%20%20%20accounts%0A%20%20%20%20%20locked-screen%0A%20%20%20%20%20restore-vault%0A%20%20%20%20%20identicon%0A%20%20%20%20%20config%0A%20%20%20%20%20info%0A%20%20%20%5D%0A%20%20%20%5Breducers%7C%0A%20%20%20%20%20app%0A%20%20%20%20%20metamask%0A%20%20%20%20%20identities%0A%20%20%20%5D%0A%20%20%20%5Bactions%7C%0A%20%20%20%20%20%5BbackgroundConnection%5D%0A%20%20%20%5D%0A%20%20%20%5Bcomponents%5D%3A-%3E%5Bactions%5D%0A%20%20%20%5Bactions%5D%3A-%3E%5Breducers%5D%0A%20%20%20%5Breducers%5D%3A-%3E%5Bcomponents%5D%0A%5D%0A%0A%5Bweb%20dapp%7C%0A%20%20%5Bui%20code%5D%0A%20%20%5Bweb3%5D%0A%20%20%5Bmetamask-inpage%5D%0A%20%20%0A%20%20%5B%3Cactor%3Eui%20developer%5D%0A%20%20%5Bui%20developer%5D-%3E%5Bui%20code%5D%0A%20%20%5Bui%20code%5D%3C-%3E%5Bweb3%5D%0A%20%20%5Bweb3%5D%3C-%3E%5Bmetamask-inpage%5D%0A%5D%0A%0A%5Bmetamask-background%7C%0A%20%20%5Bprovider-engine%5D%0A%20%20%5Bhooked%20wallet%20subprovider%5D%0A%20%20%5Bid%20store%5D%0A%20%20%0A%20%20%5Bprovider-engine%5D%3C-%3E%5Bhooked%20wallet%20subprovider%5D%0A%20%20%5Bhooked%20wallet%20subprovider%5D%3C-%3E%5Bid%20store%5D%0A%20%20%5Bconfig%20manager%7C%0A%20%20%20%20%5Brpc%20configuration%5D%0A%20%20%20%20%5Bencrypted%20keys%5D%0A%20%20%20%20%5Bwallet%20nicknames%5D%0A%20%20%5D%0A%20%20%0A%20%20%5Bprovider-engine%5D%3C-%5Bconfig%20manager%5D%0A%20%20%5Bid%20store%5D%3C-%3E%5Bconfig%20manager%5D%0A%5D%0A%0A%5Buser%5D%3C-%3E%5Bmetamask-ui%5D%0A%0A%5Buser%5D%3C%3A--%3A%3E%5Bweb%20dapp%5D%0A%0A%5Bmetamask-contentscript%7C%0A%20%20%5Bplugin%20restart%20detector%5D%0A%20%20%5Brpc%20passthrough%5D%0A%5D%0A%0A%5Brpc%20%7C%0A%20%20%5Bethereum%20blockchain%20%7C%0A%20%20%20%20%5Bcontracts%5D%0A%20%20%20%20%5Baccounts%5D%0A%20%20%5D%0A%5D%0A%0A%5Bweb%20dapp%5D%3C%3A--%3A%3E%5Bmetamask-contentscript%5D%0A%5Bmetamask-contentscript%5D%3C-%3E%5Bmetamask-background%5D%0A%5Bmetamask-background%5D%3C-%3E%5Bmetamask-ui%5D%0A%5Bmetamask-background%5D%3C-%3E%5Brpc%5D%0A
->>>>>>> c8d08783
+[1]: http://www.nomnoml.com/#view/%5B%3Cactor%3Euser%5D%0A%0A%5Bmetamask-ui%7C%0A%20%20%20%5Btools%7C%0A%20%20%20%20%20react%0A%20%20%20%20%20redux%0A%20%20%20%20%20thunk%0A%20%20%20%20%20ethUtils%0A%20%20%20%20%20jazzicon%0A%20%20%20%5D%0A%20%20%20%5Bcomponents%7C%0A%20%20%20%20%20app%0A%20%20%20%20%20account-detail%0A%20%20%20%20%20accounts%0A%20%20%20%20%20locked-screen%0A%20%20%20%20%20restore-vault%0A%20%20%20%20%20identicon%0A%20%20%20%20%20config%0A%20%20%20%20%20info%0A%20%20%20%5D%0A%20%20%20%5Breducers%7C%0A%20%20%20%20%20app%0A%20%20%20%20%20metamask%0A%20%20%20%20%20identities%0A%20%20%20%5D%0A%20%20%20%5Bactions%7C%0A%20%20%20%20%20%5BbackgroundConnection%5D%0A%20%20%20%5D%0A%20%20%20%5Bcomponents%5D%3A-%3E%5Bactions%5D%0A%20%20%20%5Bactions%5D%3A-%3E%5Breducers%5D%0A%20%20%20%5Breducers%5D%3A-%3E%5Bcomponents%5D%0A%5D%0A%0A%5Bweb%20dapp%7C%0A%20%20%5Bui%20code%5D%0A%20%20%5Bweb3%5D%0A%20%20%5Bmetamask-inpage%5D%0A%20%20%0A%20%20%5B%3Cactor%3Eui%20developer%5D%0A%20%20%5Bui%20developer%5D-%3E%5Bui%20code%5D%0A%20%20%5Bui%20code%5D%3C-%3E%5Bweb3%5D%0A%20%20%5Bweb3%5D%3C-%3E%5Bmetamask-inpage%5D%0A%5D%0A%0A%5Bmetamask-background%7C%0A%20%20%5Bprovider-engine%5D%0A%20%20%5Bhooked%20wallet%20subprovider%5D%0A%20%20%5Bid%20store%5D%0A%20%20%0A%20%20%5Bprovider-engine%5D%3C-%3E%5Bhooked%20wallet%20subprovider%5D%0A%20%20%5Bhooked%20wallet%20subprovider%5D%3C-%3E%5Bid%20store%5D%0A%20%20%5Bconfig%20manager%7C%0A%20%20%20%20%5Brpc%20configuration%5D%0A%20%20%20%20%5Bencrypted%20keys%5D%0A%20%20%20%20%5Bwallet%20nicknames%5D%0A%20%20%5D%0A%20%20%0A%20%20%5Bprovider-engine%5D%3C-%5Bconfig%20manager%5D%0A%20%20%5Bid%20store%5D%3C-%3E%5Bconfig%20manager%5D%0A%5D%0A%0A%5Buser%5D%3C-%3E%5Bmetamask-ui%5D%0A%0A%5Buser%5D%3C%3A--%3A%3E%5Bweb%20dapp%5D%0A%0A%5Bmetamask-contentscript%7C%0A%20%20%5Bplugin%20restart%20detector%5D%0A%20%20%5Brpc%20passthrough%5D%0A%5D%0A%0A%5Brpc%20%7C%0A%20%20%5Bethereum%20blockchain%20%7C%0A%20%20%20%20%5Bcontracts%5D%0A%20%20%20%20%5Baccounts%5D%0A%20%20%5D%0A%5D%0A%0A%5Bweb%20dapp%5D%3C%3A--%3A%3E%5Bmetamask-contentscript%5D%0A%5Bmetamask-contentscript%5D%3C-%3E%5Bmetamask-background%5D%0A%5Bmetamask-background%5D%3C-%3E%5Bmetamask-ui%5D%0A%5Bmetamask-background%5D%3C-%3E%5Brpc%5D%0A