--- conflicted
+++ resolved
@@ -89,10 +89,7 @@
 2. Check the list of available fixture flags, by running `yarn start:with-state --help`.
 3. Start the wallet with custom fixture flags, by running `yarn start:with-state --FIXTURE_NAME=VALUE` for example `yarn start:with-state --withAccounts=100`. You can pass as many flags as you want. The rest of the fixtures will take the default values.
 
-<<<<<<< HEAD
-=======
 #### Development build with Webpack
->>>>>>> ad7a5462
 You can also start a development build using the `yarn webpack` command, or `yarn webpack --watch`. This uses an alternative build system that is much faster, but not yet production ready. See the [Webpack README](./development/webpack/README.md) for more information.
 
 #### React and Redux DevTools
