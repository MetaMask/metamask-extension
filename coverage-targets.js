// Codecov uses a yaml file for its configuration and it targets line coverage.
// To keep our policy in place we have thile file separate from our
// codecov.yml file that specifies coverage targets for each project in the
// codecov.yml file. These targets are read by the test/merge-coverage.js
// script, and the paths from the codecov.yml file are used to figure out which
// subset of files to check against these targets.
module.exports = {
  global: {
<<<<<<< HEAD
    lines: 70.93,
    branches: 58.96,
    statements: 70.36,
    functions: 63.62,
=======
    lines: 71.15,
    branches: 59.17,
    statements: 70.6,
    functions: 63.82,
>>>>>>> ba4f56fb
  },
  transforms: {
    branches: 100,
    functions: 100,
    lines: 100,
    statements: 100,
  },
};<|MERGE_RESOLUTION|>--- conflicted
+++ resolved
@@ -6,17 +6,10 @@
 // subset of files to check against these targets.
 module.exports = {
   global: {
-<<<<<<< HEAD
-    lines: 70.93,
-    branches: 58.96,
-    statements: 70.36,
-    functions: 63.62,
-=======
     lines: 71.15,
     branches: 59.17,
     statements: 70.6,
     functions: 63.82,
->>>>>>> ba4f56fb
   },
   transforms: {
     branches: 100,
