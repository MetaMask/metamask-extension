--- conflicted
+++ resolved
@@ -6,17 +6,10 @@
 // subset of files to check against these targets.
 module.exports = {
   global: {
-<<<<<<< HEAD
-    lines: 63.5,
-    branches: 52.25,
-    statements: 62.75,
-    functions: 56,
-=======
     lines: 64.39,
     branches: 53.03,
     statements: 63.66,
     functions: 56.67,
->>>>>>> 5018329c
   },
   transforms: {
     branches: 100,
