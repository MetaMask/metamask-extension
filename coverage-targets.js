// Codecov uses a yaml file for its configuration and it targets line coverage.
// To keep our policy in place we have thile file separate from our
// codecov.yml file that specifies coverage targets for each project in the
// codecov.yml file. These targets are read by the test/merge-coverage.js
// script, and the paths from the codecov.yml file are used to figure out which
// subset of files to check against these targets.
module.exports = {
  global: {
<<<<<<< HEAD
    lines: 68.55,
    branches: 56.36,
    statements: 67.91,
    functions: 60.71,
=======
    lines: 69.3,
    branches: 57,
    statements: 68.5,
    functions: 61.5,
>>>>>>> fee9b0e1
  },
  transforms: {
    branches: 100,
    functions: 100,
    lines: 100,
    statements: 100,
  },
};<|MERGE_RESOLUTION|>--- conflicted
+++ resolved
@@ -6,17 +6,10 @@
 // subset of files to check against these targets.
 module.exports = {
   global: {
-<<<<<<< HEAD
-    lines: 68.55,
-    branches: 56.36,
-    statements: 67.91,
-    functions: 60.71,
-=======
     lines: 69.3,
     branches: 57,
     statements: 68.5,
     functions: 61.5,
->>>>>>> fee9b0e1
   },
   transforms: {
     branches: 100,
