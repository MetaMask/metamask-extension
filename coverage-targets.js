// Codecov uses a yaml file for its configuration and it targets line coverage.
// To keep our policy in place we have thile file separate from our
// codecov.yml file that specifies coverage targets for each project in the
// codecov.yml file. These targets are read by the test/merge-coverage.js
// script, and the paths from the codecov.yml file are used to figure out which
// subset of files to check against these targets.
module.exports = {
  global: {
<<<<<<< HEAD
    lines: 65.5,
    branches: 54,
=======
    lines: 66,
    branches: 54.4,
>>>>>>> baee6f18
    statements: 65,
    functions: 58.5,
  },
  transforms: {
    branches: 100,
    functions: 100,
    lines: 100,
    statements: 100,
  },
};<|MERGE_RESOLUTION|>--- conflicted
+++ resolved
@@ -6,13 +6,8 @@
 // subset of files to check against these targets.
 module.exports = {
   global: {
-<<<<<<< HEAD
-    lines: 65.5,
-    branches: 54,
-=======
     lines: 66,
     branches: 54.4,
->>>>>>> baee6f18
     statements: 65,
     functions: 58.5,
   },
