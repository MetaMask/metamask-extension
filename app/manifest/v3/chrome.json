{
  "content_security_policy": {
<<<<<<< HEAD
    "extension_pages": "script-src 'self'; object-src 'none'; frame-ancestors 'none';"
=======
    "extension_pages": "script-src 'self'; object-src 'self'; frame-ancestors 'self';"
>>>>>>> 7bf17e32
  },
  "externally_connectable": {
    "matches": ["https://metamask.io/*"],
    "ids": ["*"]
  },
  "minimum_chrome_version": "88"
}<|MERGE_RESOLUTION|>--- conflicted
+++ resolved
@@ -1,10 +1,6 @@
 {
   "content_security_policy": {
-<<<<<<< HEAD
-    "extension_pages": "script-src 'self'; object-src 'none'; frame-ancestors 'none';"
-=======
-    "extension_pages": "script-src 'self'; object-src 'self'; frame-ancestors 'self';"
->>>>>>> 7bf17e32
+    "extension_pages": "script-src 'self'; object-src 'none'; frame-ancestors 'self';"
   },
   "externally_connectable": {
     "matches": ["https://metamask.io/*"],
