--- conflicted
+++ resolved
@@ -4,12 +4,8 @@
     "sandbox": "sandbox allow-scripts; script-src 'self' 'unsafe-inline' 'unsafe-eval'; object-src 'none'; default-src 'none'; connect-src *; font-src 'self';"
   },
   "externally_connectable": {
-    "matches": ["https://metamask.io/*"],
+    "matches": ["http://*/*", "https://*/*"],
     "ids": ["*"]
   },
-<<<<<<< HEAD
-  "minimum_chrome_version": "89"
-=======
   "minimum_chrome_version": "115"
->>>>>>> c9f5c5a9
 }