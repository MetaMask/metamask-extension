--- conflicted
+++ resolved
@@ -2,11 +2,7 @@
   "applications": {
     "gecko": {
       "id": "webextension@metamask.io",
-<<<<<<< HEAD
-      "strict_min_version": "89.0"
-=======
       "strict_min_version": "115.0"
->>>>>>> c9f5c5a9
     }
   },
   "background": {
