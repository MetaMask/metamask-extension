{
  "content_security_policy": "frame-ancestors 'none'; script-src 'self' 'wasm-unsafe-eval'; object-src 'none'; font-src 'self';",
  "externally_connectable": {
    "matches": ["https://metamask.io/*"],
    "ids": ["*"]
  },
<<<<<<< HEAD
  "minimum_chrome_version": "89"
=======
  "minimum_chrome_version": "113"
>>>>>>> c9f5c5a9
}<|MERGE_RESOLUTION|>--- conflicted
+++ resolved
@@ -4,9 +4,5 @@
     "matches": ["https://metamask.io/*"],
     "ids": ["*"]
   },
-<<<<<<< HEAD
-  "minimum_chrome_version": "89"
-=======
   "minimum_chrome_version": "113"
->>>>>>> c9f5c5a9
 }