--- conflicted
+++ resolved
@@ -1,11 +1,7 @@
 {
   "name": "__MSG_appName__",
   "short_name": "__MSG_appName__",
-<<<<<<< HEAD
-  "version": "0.1.3",
-=======
   "version": "0.1.4",
->>>>>>> c1ec2a9b
   "manifest_version": 2,
   "author": "https://conflux-chain.org",
   "description": "__MSG_appDescription__",
