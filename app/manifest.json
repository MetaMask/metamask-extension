{
  "name": "MetaMask",
  "short_name": "Metamask",
<<<<<<< HEAD
  "version": "3.12.0",
=======
  "version": "4.0.3",
>>>>>>> 86e88dc8
  "manifest_version": 2,
  "author": "https://metamask.io",
  "description": "Ethereum Browser Extension",
  "commands": {
    "_execute_browser_action": {
      "suggested_key": {
        "windows": "Alt+Shift+M",
        "mac": "Alt+Shift+M",
        "chromeos": "Alt+Shift+M",
        "linux": "Alt+Shift+M"
      }
    }
  },
  "icons": {
    "16": "images/icon-16.png",
    "128": "images/icon-128.png"
  },
  "applications": {
    "gecko": {
      "id": "webextension@metamask.io"
    }
  },
  "default_locale": "en",
  "background": {
    "scripts": [
      "scripts/chromereload.js",
      "scripts/background.js"
    ],
    "persistent": true
  },
  "browser_action": {
    "default_icon": {
      "19": "images/icon-19.png",
      "38": "images/icon-38.png"
    },
    "default_title": "MetaMask",
    "default_popup": "popup.html"
  },
  "content_scripts": [
    {
      "matches": [
        "file://*/*",
        "http://*/*",
        "https://*/*"
      ],
      "js": [
        "scripts/contentscript.js"
      ],
      "run_at": "document_start",
      "all_frames": true
    }
  ],
  "permissions": [
    "storage",
    "clipboardWrite",
    "http://localhost:8545/",
    "https://*.infura.io/"
    ],
  "web_accessible_resources": [
    "scripts/inpage.js"
  ],
  "externally_connectable": {
    "matches": [
      "https://metamask.io/*"
    ]
  }
}<|MERGE_RESOLUTION|>--- conflicted
+++ resolved
@@ -1,11 +1,7 @@
 {
   "name": "MetaMask",
   "short_name": "Metamask",
-<<<<<<< HEAD
-  "version": "3.12.0",
-=======
   "version": "4.0.3",
->>>>>>> 86e88dc8
   "manifest_version": 2,
   "author": "https://metamask.io",
   "description": "Ethereum Browser Extension",
