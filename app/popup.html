--- conflicted
+++ resolved
@@ -4,10 +4,7 @@
     <meta charset="utf-8">
     <meta name="viewport" content="width=device-width, initial-scale=1, user-scalable=no">
     <title>MetaMask</title>
-<<<<<<< HEAD
-=======
     <link rel="preload" href="/_locales/en/messages.json" as="fetch" crossorigin="anonymous" />
->>>>>>> ad7a5462
     <link rel="stylesheet" href="../ui/css/index.scss" />
   </head>
   <body style="width:357px; height:600px;">
