<!DOCTYPE html>
<html lang="en" dir="ltr">
<head>
    <meta charset="UTF-8" />
<<<<<<< HEAD
  <script src="./scripts/snow.js"></script>
  <script src="./scripts/use-snow.js"></script>
=======
  <% if (it.shouldIncludeSnow) { %>
  <script src="./scripts/snow.js"></script>
  <script src="./scripts/use-snow.js"></script>
  <% } %>
>>>>>>> 85f8df93
    <meta http-equiv="X-UA-Compatible" content="IE=Edge" />
    <meta name="viewport" content="width=device-width,initial-scale=1.0,maximum-scale=1.0,user-scalable=0" />
    <title>TrezorConnect | Trezor</title>
    <meta name="description" content="" />
    <meta name="keywords" content="" />
    <meta name="author" content="Trezor info@trezor.io" />
    <meta name="robots" content="noindex, nofollow" />
    <meta name="title" content="Trezor Connect" />
    <meta name="theme-color" content="#ffffff" />
    <meta http-equiv="Pragma" content="no-cache" />
    <meta http-equiv="Expires" content="-1" />
    <style>
        * {
            margin: 0;
            padding: 0;
        }
        html, body {
            position: relative;
            width: 100%;
            height: 100%;
            min-height: 500px;
            min-width: 328px;
        }
    </style>
</head>
<body>
    <iframe id="trezor-usb-permissions" src="https://connect.trezor.io/9/extension-permissions.html" allow="usb" frameborder="0" width="100%" height="100%"></iframe>
    <script src="./vendor/trezor/usb-permissions.js"></script>
</body><|MERGE_RESOLUTION|>--- conflicted
+++ resolved
@@ -2,15 +2,10 @@
 <html lang="en" dir="ltr">
 <head>
     <meta charset="UTF-8" />
-<<<<<<< HEAD
-  <script src="./scripts/snow.js"></script>
-  <script src="./scripts/use-snow.js"></script>
-=======
   <% if (it.shouldIncludeSnow) { %>
   <script src="./scripts/snow.js"></script>
   <script src="./scripts/use-snow.js"></script>
   <% } %>
->>>>>>> 85f8df93
     <meta http-equiv="X-UA-Compatible" content="IE=Edge" />
     <meta name="viewport" content="width=device-width,initial-scale=1.0,maximum-scale=1.0,user-scalable=0" />
     <title>TrezorConnect | Trezor</title>
