--- conflicted
+++ resolved
@@ -1,12 +1,4 @@
-<<<<<<< HEAD
-import { Messenger } from '@metamask/base-controller';
-import type {
-  AcceptRequest,
-  AddApprovalRequest,
-} from '@metamask/approval-controller';
-=======
 import { Messenger, deriveStateFromMetadata } from '@metamask/base-controller';
->>>>>>> 17d008f4
 import { Browser } from 'webextension-polyfill';
 import {
   ENVIRONMENT_TYPE_POPUP,
@@ -1016,16 +1008,8 @@
 }: {
   controller: AppStateController;
   controllerMessenger: Messenger<
-<<<<<<< HEAD
-    | AppStateControllerActions
-    | AddApprovalRequest
-    | AcceptRequest
-    | PreferencesControllerGetStateAction,
-    AppStateControllerEvents | PreferencesControllerStateChangeEvent
-=======
     AppStateControllerActions | AllowedActions,
     AppStateControllerEvents | AllowedEvents
->>>>>>> 17d008f4
   >;
 }) => ReturnValue;
 
@@ -1040,16 +1024,8 @@
   const { addRequestMock, state, options = {} } = rest;
 
   const controllerMessenger = new Messenger<
-<<<<<<< HEAD
-    | AppStateControllerActions
-    | AddApprovalRequest
-    | AcceptRequest
-    | PreferencesControllerGetStateAction,
-    AppStateControllerEvents | PreferencesControllerStateChangeEvent
-=======
     AppStateControllerActions | AllowedActions,
     AppStateControllerEvents | AllowedEvents
->>>>>>> 17d008f4
   >();
   const appStateMessenger = controllerMessenger.getRestricted({
     name: 'AppStateController',
@@ -1059,14 +1035,10 @@
       'KeyringController:getState',
       'PreferencesController:getState',
     ],
-<<<<<<< HEAD
-    allowedEvents: [`PreferencesController:stateChange`],
-=======
     allowedEvents: [
       'PreferencesController:stateChange',
       'KeyringController:unlock',
     ],
->>>>>>> 17d008f4
   });
 
   controllerMessenger.registerActionHandler(
