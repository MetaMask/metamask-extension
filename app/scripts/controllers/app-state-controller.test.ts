import { Messenger } from '@metamask/base-controller';
import type {
  AcceptRequest,
  AddApprovalRequest,
} from '@metamask/approval-controller';
import { KeyringControllerQRKeyringStateChangeEvent } from '@metamask/keyring-controller';
import { Browser } from 'webextension-polyfill';
import {
  ENVIRONMENT_TYPE_POPUP,
  ORIGIN_METAMASK,
  POLLING_TOKEN_ENVIRONMENT_TYPES,
} from '../../../shared/constants/app';
import { AccountOverviewTabKey } from '../../../shared/constants/app-state';
import { MINUTE } from '../../../shared/constants/time';
import { AppStateController } from './app-state-controller';
import type {
  AppStateControllerActions,
  AppStateControllerEvents,
  AppStateControllerOptions,
  AppStateControllerState,
} from './app-state-controller';
import type {
  PreferencesControllerState,
  PreferencesControllerGetStateAction,
  PreferencesControllerStateChangeEvent,
} from './preferences-controller';

jest.mock('webextension-polyfill');

const mockIsManifestV3 = jest.fn().mockReturnValue(false);
jest.mock('../../../shared/modules/mv3.utils', () => ({
  get isManifestV3() {
    return mockIsManifestV3();
  },
}));

const extensionMock = {
  alarms: {
    getAll: jest.fn(() => Promise.resolve([])),
    create: jest.fn(),
    clear: jest.fn(),
    onAlarm: {
      addListener: jest.fn(),
    },
  },
} as unknown as jest.Mocked<Browser>;

describe('AppStateController', () => {
  describe('setOutdatedBrowserWarningLastShown', () => {
    it('sets the last shown time', async () => {
      await withController(({ controller }) => {
        const timestamp: number = Date.now();

        controller.setOutdatedBrowserWarningLastShown(timestamp);

        expect(controller.state.outdatedBrowserWarningLastShown).toStrictEqual(
          timestamp,
        );
      });
    });

    it('sets outdated browser warning last shown timestamp', async () => {
      await withController(({ controller }) => {
        const lastShownTimestamp: number = Date.now();

        controller.setOutdatedBrowserWarningLastShown(lastShownTimestamp);

        expect(controller.state.outdatedBrowserWarningLastShown).toStrictEqual(
          lastShownTimestamp,
        );
      });
    });
  });

  describe('getUnlockPromise', () => {
    it('waits for unlock if the extension is locked', async () => {
      await withController(({ controller }) => {
        const isUnlockedMock = jest
          .spyOn(controller, 'isUnlocked')
          .mockReturnValue(false);
        expect(controller.waitingForUnlock).toHaveLength(0);

        controller.getUnlockPromise(true);
        expect(isUnlockedMock).toHaveBeenCalled();
        expect(controller.waitingForUnlock).toHaveLength(1);
      });
    });

    it('resolves immediately if the extension is already unlocked', async () => {
      await withController(async ({ controller }) => {
        const isUnlockedMock = jest
          .spyOn(controller, 'isUnlocked')
          .mockReturnValue(true);

        await expect(
          controller.getUnlockPromise(false),
        ).resolves.toBeUndefined();

        expect(isUnlockedMock).toHaveBeenCalled();
      });
    });

    it('publishes an unlock change event when isUnlocked is set to false', async () => {
      await withController(async ({ controller, controllerMessenger }) => {
        jest.spyOn(controller, 'isUnlocked').mockReturnValue(false);
        const unlockChangeSpy = jest.fn();
        controllerMessenger.subscribe(
          'AppStateController:unlockChange',
          unlockChangeSpy,
        );
        const unlockPromise = controller.getUnlockPromise(false);

        const timeoutPromise = new Promise((resolve) =>
          setTimeout(() => resolve('timeout'), 100),
        );

        const result = await Promise.race([unlockPromise, timeoutPromise]);

        expect(result).toBe('timeout');

        expect(unlockChangeSpy).toHaveBeenCalled();
      });
    });

    it('creates approval request when waitForUnlock is called with shouldShowUnlockRequest as true', async () => {
      const addRequestMock = jest.fn().mockResolvedValue(undefined);
      await withController({ addRequestMock }, async ({ controller }) => {
        jest.spyOn(controller, 'isUnlocked').mockReturnValue(false);

        controller.getUnlockPromise(true);

        expect(addRequestMock).toHaveBeenCalled();
        expect(addRequestMock).toHaveBeenCalledWith(
          {
            id: expect.any(String),
            origin: ORIGIN_METAMASK,
            type: 'unlock',
          },
          true,
        );
      });
    });

    it('accepts approval request revolving all the related promises', async () => {
      let unlockListener: () => void;
      const addRequestMock = jest.fn().mockResolvedValue(undefined);
      await withController(
        {
          addRequestMock,
          options: {
            addUnlockListener: (listener) => {
              unlockListener = listener;
            },
          },
        },
        ({ controller, controllerMessenger }) => {
          jest.spyOn(controller, 'isUnlocked').mockReturnValue(false);
          const unlockChangeSpy = jest.fn();
          controllerMessenger.subscribe(
            'AppStateController:unlockChange',
            unlockChangeSpy,
          );

          controller.getUnlockPromise(true);

          unlockListener();

          expect(unlockChangeSpy).toHaveBeenCalled();
          expect(addRequestMock).toHaveBeenCalled();
          expect(addRequestMock).toHaveBeenCalledWith(
            {
              id: expect.any(String),
              origin: ORIGIN_METAMASK,
              type: 'unlock',
            },
            true,
          );
        },
      );
    });
  });

  describe('setDefaultHomeActiveTabName', () => {
    it('sets the default home tab name', async () => {
      await withController(({ controller }) => {
        controller.setDefaultHomeActiveTabName(AccountOverviewTabKey.Activity);

        expect(controller.state.defaultHomeActiveTabName).toBe(
          AccountOverviewTabKey.Activity,
        );
      });
    });
  });

  describe('setConnectedStatusPopoverHasBeenShown', () => {
    it('sets connected status popover as shown', async () => {
      await withController(({ controller }) => {
        controller.setConnectedStatusPopoverHasBeenShown();

        expect(controller.state.connectedStatusPopoverHasBeenShown).toBe(true);
      });
    });
  });

  describe('setRecoveryPhraseReminderHasBeenShown', () => {
    it('sets recovery phrase reminder as shown', async () => {
      await withController(({ controller }) => {
        controller.setRecoveryPhraseReminderHasBeenShown();

        expect(controller.state.recoveryPhraseReminderHasBeenShown).toBe(true);
      });
    });
  });

  describe('setRecoveryPhraseReminderLastShown', () => {
    it('sets the last shown time of recovery phrase reminder', async () => {
      await withController(({ controller }) => {
        const timestamp = Date.now();
        controller.setRecoveryPhraseReminderLastShown(timestamp);

        expect(controller.state.recoveryPhraseReminderLastShown).toBe(
          timestamp,
        );
      });
    });
  });

  describe('setLastActiveTime', () => {
    it('sets the timer if timeoutMinutes is set', async () => {
      await withController(({ controller, controllerMessenger }) => {
        const timeout = Date.now();
        controllerMessenger.publish(
          'PreferencesController:stateChange',
          {
            preferences: { autoLockTimeLimit: timeout },
          } as unknown as PreferencesControllerState,
          [],
        );
        jest.spyOn(global, 'setTimeout');

        controller.setLastActiveTime();

        expect(setTimeout).toHaveBeenCalledWith(
          expect.any(Function),
          timeout * MINUTE,
        );
      });
    });

    it("doesn't set the timer if timeoutMinutes is not set", async () => {
      await withController(({ controller }) => {
        jest.spyOn(global, 'setTimeout');

        controller.setLastActiveTime();

        expect(setTimeout).toHaveBeenCalledTimes(0);
      });
    });
  });

  describe('setBrowserEnvironment', () => {
    it('sets the current browser and OS environment', async () => {
      await withController(({ controller }) => {
        controller.setBrowserEnvironment('Windows', 'Chrome');

        expect(controller.state.browserEnvironment).toStrictEqual({
          os: 'Windows',
          browser: 'Chrome',
        });
      });
    });
  });

  describe('addPollingToken', () => {
    it('adds a pollingToken for a given environmentType', async () => {
      await withController(({ controller }) => {
        const pollingTokenType =
          POLLING_TOKEN_ENVIRONMENT_TYPES[ENVIRONMENT_TYPE_POPUP];
        controller.addPollingToken('token1', pollingTokenType);

        expect(controller.state[pollingTokenType]).toContain('token1');
      });
    });
  });

  describe('removePollingToken', () => {
    it('removes a pollingToken for a given environmentType', async () => {
      await withController(({ controller }) => {
        const pollingTokenType =
          POLLING_TOKEN_ENVIRONMENT_TYPES[ENVIRONMENT_TYPE_POPUP];

        controller.addPollingToken('token1', pollingTokenType);
        controller.removePollingToken('token1', pollingTokenType);

        expect(controller.state[pollingTokenType]).not.toContain('token1');
      });
    });
  });

  describe('clearPollingTokens', () => {
    it('clears all pollingTokens', async () => {
      await withController(({ controller }) => {
        controller.addPollingToken('token1', 'popupGasPollTokens');
        controller.addPollingToken('token2', 'notificationGasPollTokens');
        controller.addPollingToken('token3', 'fullScreenGasPollTokens');
        controller.clearPollingTokens();

        expect(controller.state.popupGasPollTokens).toStrictEqual([]);
        expect(controller.state.notificationGasPollTokens).toStrictEqual([]);
        expect(controller.state.fullScreenGasPollTokens).toStrictEqual([]);
      });
    });
  });

  describe('setShowTestnetMessageInDropdown', () => {
    it('sets whether the testnet dismissal link should be shown in the network dropdown', async () => {
      await withController(({ controller }) => {
        controller.setShowTestnetMessageInDropdown(true);

        expect(controller.state.showTestnetMessageInDropdown).toBe(true);

        controller.setShowTestnetMessageInDropdown(false);

        expect(controller.state.showTestnetMessageInDropdown).toBe(false);
      });
    });
  });

  describe('setShowBetaHeader', () => {
    it('sets whether the beta notification heading on the home page', async () => {
      await withController(({ controller }) => {
        controller.setShowBetaHeader(true);

        expect(controller.state.showBetaHeader).toBe(true);

        controller.setShowBetaHeader(false);

        expect(controller.state.showBetaHeader).toBe(false);
      });
    });
  });

  describe('setCurrentPopupId', () => {
    it('sets the currentPopupId in the appState', async () => {
      await withController(({ controller }) => {
        const popupId = 12345;

        controller.setCurrentPopupId(popupId);

        expect(controller.state.currentPopupId).toBe(popupId);
      });
    });
  });

  describe('getCurrentPopupId', () => {
    it('retrieves the currentPopupId saved in the appState', async () => {
      await withController(({ controller }) => {
        const popupId = 54321;

        controller.setCurrentPopupId(popupId);

        expect(controller.getCurrentPopupId()).toBe(popupId);
      });
    });
  });

  describe('setLastInteractedConfirmationInfo', () => {
    it('sets information about last confirmation user has interacted with', async () => {
      await withController(({ controller }) => {
        const lastInteractedConfirmationInfo = {
          id: '123',
          chainId: '0x1',
          timestamp: new Date().getTime(),
          origin: 'https://example.com',
        };

        controller.setLastInteractedConfirmationInfo(
          lastInteractedConfirmationInfo,
        );

        expect(controller.getLastInteractedConfirmationInfo()).toBe(
          lastInteractedConfirmationInfo,
        );

        controller.setLastInteractedConfirmationInfo(undefined);

        expect(controller.getLastInteractedConfirmationInfo()).toBe(undefined);
      });
    });
  });

  describe('setSnapsInstallPrivacyWarningShownStatus', () => {
    it('updates the status of snaps install privacy warning', async () => {
      await withController(({ controller }) => {
        controller.setSnapsInstallPrivacyWarningShownStatus(true);

        expect(controller.state.snapsInstallPrivacyWarningShown).toStrictEqual(
          true,
        );
      });
    });
  });

  describe('setSurveyLinkLastClickedOrClosed', () => {
    it('set the surveyLinkLastClickedOrClosed time', async () => {
      await withController(({ controller }) => {
        const mockParams = Date.now();

        controller.setSurveyLinkLastClickedOrClosed(mockParams);

        expect(controller.state.surveyLinkLastClickedOrClosed).toStrictEqual(
          mockParams,
        );
      });
    });
  });

  describe('setOnboardingDate', () => {
    it('set the onboardingDate', async () => {
      await withController(({ controller }) => {
        const mockDateNow = 1620000000000;
        jest.spyOn(Date, 'now').mockReturnValue(mockDateNow);

        controller.setOnboardingDate();

        expect(controller.state.onboardingDate).toStrictEqual(mockDateNow);
      });
    });
  });

  describe('setLastViewedUserSurvey', () => {
    it('set the lastViewedUserSurvey with id 1', async () => {
      await withController(({ controller }) => {
        const mockParams = 1;

        controller.setLastViewedUserSurvey(mockParams);

        expect(controller.state.lastViewedUserSurvey).toStrictEqual(mockParams);
      });
    });
  });

  describe('setRampCardClosed', () => {
    it('set isRampCardClosed to true', async () => {
      await withController(({ controller }) => {
        controller.setRampCardClosed();

        expect(controller.state.isRampCardClosed).toStrictEqual(true);
      });
    });
  });

  describe('setNewPrivacyPolicyToastClickedOrClosed', () => {
    it('set the newPrivacyPolicyToastClickedOrClosed to true', async () => {
      await withController(({ controller }) => {
        controller.setNewPrivacyPolicyToastClickedOrClosed();

        expect(
          controller.state.newPrivacyPolicyToastClickedOrClosed,
        ).toStrictEqual(true);
      });
    });
  });

  describe('setNewPrivacyPolicyToastShownDate', () => {
    it('set the newPrivacyPolicyToastShownDate', async () => {
      await withController(({ controller }) => {
        const mockParams = Date.now();

        controller.setNewPrivacyPolicyToastShownDate(mockParams);

        expect(controller.state.newPrivacyPolicyToastShownDate).toStrictEqual(
          mockParams,
        );
      });
    });
  });

  describe('isUpdateAvailable', () => {
    it('defaults to false', async () => {
<<<<<<< HEAD
      await withController(({ controller }) => {
        expect(controller.state.isUpdateAvailable).toStrictEqual(false);
      });
    });
  });

  describe('setIsUpdateAvailable', () => {
    it('sets isUpdateAvailable', async () => {
      await withController(({ controller }) => {
        controller.setIsUpdateAvailable(true);
        expect(controller.state.isUpdateAvailable).toStrictEqual(true);
      });
    });
  });

  describe('updateModalLastDismissedAt', () => {
    it('defaults to null', async () => {
      await withController(({ controller }) => {
        expect(controller.state.updateModalLastDismissedAt).toStrictEqual(null);
      });
    });
  });

  describe('setUpdateModalLastDismissedAt', () => {
    it('sets updateModalLastDismissedAt', async () => {
      await withController(({ controller }) => {
        const mockParams = Date.now();
        controller.setUpdateModalLastDismissedAt(mockParams);
        expect(controller.state.updateModalLastDismissedAt).toStrictEqual(
          mockParams,
        );
      });
    });
  });

  describe('lastUpdatedAt', () => {
    it('defaults to null', async () => {
      await withController(({ controller }) => {
        expect(controller.state.lastUpdatedAt).toStrictEqual(null);
      });
    });
  });

  describe('setLastUpdatedAt', () => {
    it('sets lastUpdatedAt', async () => {
      await withController(({ controller }) => {
        const mockParams = Date.now();
        controller.setLastUpdatedAt(mockParams);
        expect(controller.state.lastUpdatedAt).toStrictEqual(mockParams);
      });
    });
  });

  describe('setSplashPageAcknowledgedForAccount', () => {
    it('adds the account to upgradeSplashPageAcknowledgedForAccounts', async () => {
=======
>>>>>>> 7f4e6d9b
      await withController(({ controller }) => {
        expect(controller.state.isUpdateAvailable).toStrictEqual(false);
      });
    });
  });

  describe('setIsUpdateAvailable', () => {
    it('sets isUpdateAvailable', async () => {
      await withController(({ controller }) => {
        controller.setIsUpdateAvailable(true);
        expect(controller.state.isUpdateAvailable).toStrictEqual(true);
      });
    });
  });

  describe('updateModalLastDismissedAt', () => {
    it('defaults to null', async () => {
      await withController(({ controller }) => {
        expect(controller.state.updateModalLastDismissedAt).toStrictEqual(null);
      });
    });
  });

  describe('setUpdateModalLastDismissedAt', () => {
    it('sets updateModalLastDismissedAt', async () => {
      await withController(({ controller }) => {
        const mockParams = Date.now();
        controller.setUpdateModalLastDismissedAt(mockParams);
        expect(controller.state.updateModalLastDismissedAt).toStrictEqual(
          mockParams,
        );
      });
    });
  });

  describe('lastUpdatedAt', () => {
    it('defaults to null', async () => {
      await withController(({ controller }) => {
        expect(controller.state.lastUpdatedAt).toStrictEqual(null);
      });
    });
  });

  describe('setLastUpdatedAt', () => {
    it('sets lastUpdatedAt', async () => {
      await withController(({ controller }) => {
        const mockParams = Date.now();
        controller.setLastUpdatedAt(mockParams);
        expect(controller.state.lastUpdatedAt).toStrictEqual(mockParams);
      });
    });
  });

  describe('setTermsOfUseLastAgreed', () => {
    it('set the termsOfUseLastAgreed timestamp', async () => {
      await withController(({ controller }) => {
        const mockParams = Date.now();

        controller.setTermsOfUseLastAgreed(mockParams);

        expect(controller.state.termsOfUseLastAgreed).toStrictEqual(mockParams);
      });
    });
  });

  describe('onPreferencesStateChange', () => {
    it('should update the timeoutMinutes with the autoLockTimeLimit', async () => {
      await withController(({ controller, controllerMessenger }) => {
        const timeout = Date.now();

        controllerMessenger.publish(
          'PreferencesController:stateChange',
          {
            preferences: { autoLockTimeLimit: timeout },
          } as unknown as PreferencesControllerState,
          [],
        );

        expect(controller.state.timeoutMinutes).toStrictEqual(timeout);
      });
    });
  });

  describe('isManifestV3', () => {
    it('creates alarm when isManifestV3 is true', async () => {
      mockIsManifestV3.mockReturnValue(true);
      await withController(({ controller, controllerMessenger }) => {
        const timeout = Date.now();
        controllerMessenger.publish(
          'PreferencesController:stateChange',
          {
            preferences: { autoLockTimeLimit: timeout },
          } as unknown as PreferencesControllerState,
          [],
        );
        controller.setLastActiveTime();

        expect(extensionMock.alarms.clear).toHaveBeenCalled();
        expect(extensionMock.alarms.onAlarm.addListener).toHaveBeenCalled();
      });
    });
  });

  describe('throttledOrigins', () => {
    describe('updateThrottledOriginState', () => {
      it('should update the throttledOriginState for a given origin', async () => {
        await withController(({ controller }) => {
          controller.updateThrottledOriginState('example.com', {
            rejections: 1,
            lastRejection: Date.now(),
          });
          expect(
            controller.state.throttledOrigins['example.com'],
          ).toStrictEqual({ rejections: 1, lastRejection: expect.any(Number) });
        });
      });
    });

    describe('getThrottledOriginState', () => {
      it('should return the throttledOriginState for a given origin', async () => {
        await withController(({ controller }) => {
          controller.updateThrottledOriginState('example.com', {
            rejections: 1,
            lastRejection: Date.now(),
          });
          expect(
            controller.getThrottledOriginState('example.com'),
          ).toStrictEqual({ rejections: 1, lastRejection: expect.any(Number) });
        });
      });
    });
  });
});

type WithControllerOptions = {
  options?: Partial<AppStateControllerOptions>;
  addRequestMock?: jest.Mock;
  state?: Partial<AppStateControllerState>;
};

type WithControllerCallback<ReturnValue> = ({
  controller,
  controllerMessenger,
}: {
  controller: AppStateController;
  controllerMessenger: Messenger<
    | AppStateControllerActions
    | AddApprovalRequest
    | AcceptRequest
    | PreferencesControllerGetStateAction,
    | AppStateControllerEvents
    | PreferencesControllerStateChangeEvent
    | KeyringControllerQRKeyringStateChangeEvent
  >;
}) => ReturnValue;

type WithControllerArgs<ReturnValue> =
  | [WithControllerCallback<ReturnValue>]
  | [WithControllerOptions, WithControllerCallback<ReturnValue>];

async function withController<ReturnValue>(
  ...args: WithControllerArgs<ReturnValue>
): Promise<ReturnValue> {
  const [{ ...rest }, fn] = args.length === 2 ? args : [{}, args[0]];
  const { addRequestMock, state, options = {} } = rest;

  const controllerMessenger = new Messenger<
    | AppStateControllerActions
    | AddApprovalRequest
    | AcceptRequest
    | PreferencesControllerGetStateAction,
    | AppStateControllerEvents
    | PreferencesControllerStateChangeEvent
    | KeyringControllerQRKeyringStateChangeEvent
  >();
  const appStateMessenger = controllerMessenger.getRestricted({
    name: 'AppStateController',
    allowedActions: [
      `ApprovalController:addRequest`,
      `ApprovalController:acceptRequest`,
      `PreferencesController:getState`,
    ],
    allowedEvents: [
      `PreferencesController:stateChange`,
      `KeyringController:qrKeyringStateChange`,
    ],
  });
  controllerMessenger.registerActionHandler(
    'PreferencesController:getState',
    jest.fn().mockReturnValue({
      preferences: {
        autoLockTimeLimit: 0,
      },
    }),
  );
  controllerMessenger.registerActionHandler(
    'ApprovalController:addRequest',
    // TODO: Fix in https://github.com/MetaMask/metamask-extension/issues/31880
    // eslint-disable-next-line @typescript-eslint/prefer-nullish-coalescing
    addRequestMock || jest.fn().mockResolvedValue(undefined),
  );

  return fn({
    controller: new AppStateController({
      addUnlockListener: jest.fn(),
      isUnlocked: jest.fn(() => true),
      onInactiveTimeout: jest.fn(),
      messenger: appStateMessenger,
      extension: extensionMock,
      state,
      ...options,
    }),
    controllerMessenger,
  });
}<|MERGE_RESOLUTION|>--- conflicted
+++ resolved
@@ -478,64 +478,6 @@
 
   describe('isUpdateAvailable', () => {
     it('defaults to false', async () => {
-<<<<<<< HEAD
-      await withController(({ controller }) => {
-        expect(controller.state.isUpdateAvailable).toStrictEqual(false);
-      });
-    });
-  });
-
-  describe('setIsUpdateAvailable', () => {
-    it('sets isUpdateAvailable', async () => {
-      await withController(({ controller }) => {
-        controller.setIsUpdateAvailable(true);
-        expect(controller.state.isUpdateAvailable).toStrictEqual(true);
-      });
-    });
-  });
-
-  describe('updateModalLastDismissedAt', () => {
-    it('defaults to null', async () => {
-      await withController(({ controller }) => {
-        expect(controller.state.updateModalLastDismissedAt).toStrictEqual(null);
-      });
-    });
-  });
-
-  describe('setUpdateModalLastDismissedAt', () => {
-    it('sets updateModalLastDismissedAt', async () => {
-      await withController(({ controller }) => {
-        const mockParams = Date.now();
-        controller.setUpdateModalLastDismissedAt(mockParams);
-        expect(controller.state.updateModalLastDismissedAt).toStrictEqual(
-          mockParams,
-        );
-      });
-    });
-  });
-
-  describe('lastUpdatedAt', () => {
-    it('defaults to null', async () => {
-      await withController(({ controller }) => {
-        expect(controller.state.lastUpdatedAt).toStrictEqual(null);
-      });
-    });
-  });
-
-  describe('setLastUpdatedAt', () => {
-    it('sets lastUpdatedAt', async () => {
-      await withController(({ controller }) => {
-        const mockParams = Date.now();
-        controller.setLastUpdatedAt(mockParams);
-        expect(controller.state.lastUpdatedAt).toStrictEqual(mockParams);
-      });
-    });
-  });
-
-  describe('setSplashPageAcknowledgedForAccount', () => {
-    it('adds the account to upgradeSplashPageAcknowledgedForAccounts', async () => {
-=======
->>>>>>> 7f4e6d9b
       await withController(({ controller }) => {
         expect(controller.state.isUpdateAvailable).toStrictEqual(false);
       });
