import { Messenger } from '@metamask/base-controller';
import type {
  AcceptRequest,
  AddApprovalRequest,
} from '@metamask/approval-controller';
import { KeyringControllerQRKeyringStateChangeEvent } from '@metamask/keyring-controller';
import { Browser } from 'webextension-polyfill';
import {
  ENVIRONMENT_TYPE_POPUP,
  ORIGIN_METAMASK,
  POLLING_TOKEN_ENVIRONMENT_TYPES,
} from '../../../shared/constants/app';
import { AccountOverviewTabKey } from '../../../shared/constants/app-state';
import { MINUTE } from '../../../shared/constants/time';
import { AppStateController } from './app-state-controller';
import type {
  AppStateControllerActions,
  AppStateControllerEvents,
  AppStateControllerOptions,
  AppStateControllerState,
} from './app-state-controller';
import type {
  PreferencesControllerState,
  PreferencesControllerGetStateAction,
  PreferencesControllerStateChangeEvent,
} from './preferences-controller';

jest.mock('webextension-polyfill');

const mockIsManifestV3 = jest.fn().mockReturnValue(false);
jest.mock('../../../shared/modules/mv3.utils', () => ({
  get isManifestV3() {
    return mockIsManifestV3();
  },
}));

const extensionMock = {
  alarms: {
    getAll: jest.fn(() => Promise.resolve([])),
    create: jest.fn(),
    clear: jest.fn(),
    onAlarm: {
      addListener: jest.fn(),
    },
  },
} as unknown as jest.Mocked<Browser>;

const TRANSACTION_ID_MOCK = '123-456';

describe('AppStateController', () => {
  describe('setOutdatedBrowserWarningLastShown', () => {
    it('sets the last shown time', async () => {
      await withController(({ controller }) => {
        const timestamp: number = Date.now();

        controller.setOutdatedBrowserWarningLastShown(timestamp);

        expect(controller.state.outdatedBrowserWarningLastShown).toStrictEqual(
          timestamp,
        );
      });
    });

    it('sets outdated browser warning last shown timestamp', async () => {
      await withController(({ controller }) => {
        const lastShownTimestamp: number = Date.now();

        controller.setOutdatedBrowserWarningLastShown(lastShownTimestamp);

        expect(controller.state.outdatedBrowserWarningLastShown).toStrictEqual(
          lastShownTimestamp,
        );
      });
    });
  });

  describe('getUnlockPromise', () => {
    it('waits for unlock if the extension is locked', async () => {
      await withController(({ controller }) => {
        const isUnlockedMock = jest
          .spyOn(controller, 'isUnlocked')
          .mockReturnValue(false);
        expect(controller.waitingForUnlock).toHaveLength(0);

        controller.getUnlockPromise(true);
        expect(isUnlockedMock).toHaveBeenCalled();
        expect(controller.waitingForUnlock).toHaveLength(1);
      });
    });

    it('resolves immediately if the extension is already unlocked', async () => {
      await withController(async ({ controller }) => {
        const isUnlockedMock = jest
          .spyOn(controller, 'isUnlocked')
          .mockReturnValue(true);

        await expect(
          controller.getUnlockPromise(false),
        ).resolves.toBeUndefined();

        expect(isUnlockedMock).toHaveBeenCalled();
      });
    });

    it('publishes an unlock change event when isUnlocked is set to false', async () => {
      await withController(async ({ controller, controllerMessenger }) => {
        jest.spyOn(controller, 'isUnlocked').mockReturnValue(false);
        const unlockChangeSpy = jest.fn();
        controllerMessenger.subscribe(
          'AppStateController:unlockChange',
          unlockChangeSpy,
        );
        const unlockPromise = controller.getUnlockPromise(false);

        const timeoutPromise = new Promise((resolve) =>
          setTimeout(() => resolve('timeout'), 100),
        );

        const result = await Promise.race([unlockPromise, timeoutPromise]);

        expect(result).toBe('timeout');

        expect(unlockChangeSpy).toHaveBeenCalled();
      });
    });

    it('creates approval request when waitForUnlock is called with shouldShowUnlockRequest as true', async () => {
      const addRequestMock = jest.fn().mockResolvedValue(undefined);
      await withController({ addRequestMock }, async ({ controller }) => {
        jest.spyOn(controller, 'isUnlocked').mockReturnValue(false);

        controller.getUnlockPromise(true);

        expect(addRequestMock).toHaveBeenCalled();
        expect(addRequestMock).toHaveBeenCalledWith(
          {
            id: expect.any(String),
            origin: ORIGIN_METAMASK,
            type: 'unlock',
          },
          true,
        );
      });
    });

    it('accepts approval request revolving all the related promises', async () => {
      let unlockListener: () => void;
      const addRequestMock = jest.fn().mockResolvedValue(undefined);
      await withController(
        {
          addRequestMock,
          options: {
            addUnlockListener: (listener) => {
              unlockListener = listener;
            },
          },
        },
        ({ controller, controllerMessenger }) => {
          jest.spyOn(controller, 'isUnlocked').mockReturnValue(false);
          const unlockChangeSpy = jest.fn();
          controllerMessenger.subscribe(
            'AppStateController:unlockChange',
            unlockChangeSpy,
          );

          controller.getUnlockPromise(true);

          unlockListener();

          expect(unlockChangeSpy).toHaveBeenCalled();
          expect(addRequestMock).toHaveBeenCalled();
          expect(addRequestMock).toHaveBeenCalledWith(
            {
              id: expect.any(String),
              origin: ORIGIN_METAMASK,
              type: 'unlock',
            },
            true,
          );
        },
      );
    });
  });

  describe('setDefaultHomeActiveTabName', () => {
    it('sets the default home tab name', async () => {
      await withController(({ controller }) => {
        controller.setDefaultHomeActiveTabName(AccountOverviewTabKey.Activity);

        expect(controller.state.defaultHomeActiveTabName).toBe(
          AccountOverviewTabKey.Activity,
        );
      });
    });
  });

  describe('setConnectedStatusPopoverHasBeenShown', () => {
    it('sets connected status popover as shown', async () => {
      await withController(({ controller }) => {
        controller.setConnectedStatusPopoverHasBeenShown();

        expect(controller.state.connectedStatusPopoverHasBeenShown).toBe(true);
      });
    });
  });

  describe('setRecoveryPhraseReminderHasBeenShown', () => {
    it('sets recovery phrase reminder as shown', async () => {
      await withController(({ controller }) => {
        controller.setRecoveryPhraseReminderHasBeenShown();

        expect(controller.state.recoveryPhraseReminderHasBeenShown).toBe(true);
      });
    });
  });

  describe('setRecoveryPhraseReminderLastShown', () => {
    it('sets the last shown time of recovery phrase reminder', async () => {
      await withController(({ controller }) => {
        const timestamp = Date.now();
        controller.setRecoveryPhraseReminderLastShown(timestamp);

        expect(controller.state.recoveryPhraseReminderLastShown).toBe(
          timestamp,
        );
      });
    });
  });

  describe('setLastActiveTime', () => {
    it('sets the timer if timeoutMinutes is set', async () => {
      await withController(({ controller, controllerMessenger }) => {
        const timeout = Date.now();
        controllerMessenger.publish(
          'PreferencesController:stateChange',
          {
            preferences: { autoLockTimeLimit: timeout },
          } as unknown as PreferencesControllerState,
          [],
        );
        jest.spyOn(global, 'setTimeout');

        controller.setLastActiveTime();

        expect(setTimeout).toHaveBeenCalledWith(
          expect.any(Function),
          timeout * MINUTE,
        );
      });
    });

    it("doesn't set the timer if timeoutMinutes is not set", async () => {
      await withController(({ controller }) => {
        jest.spyOn(global, 'setTimeout');

        controller.setLastActiveTime();

        expect(setTimeout).toHaveBeenCalledTimes(0);
      });
    });
  });

  describe('setBrowserEnvironment', () => {
    it('sets the current browser and OS environment', async () => {
      await withController(({ controller }) => {
        controller.setBrowserEnvironment('Windows', 'Chrome');

        expect(controller.state.browserEnvironment).toStrictEqual({
          os: 'Windows',
          browser: 'Chrome',
        });
      });
    });
  });

  describe('addPollingToken', () => {
    it('adds a pollingToken for a given environmentType', async () => {
      await withController(({ controller }) => {
        const pollingTokenType =
          POLLING_TOKEN_ENVIRONMENT_TYPES[ENVIRONMENT_TYPE_POPUP];
        controller.addPollingToken('token1', pollingTokenType);

        expect(controller.state[pollingTokenType]).toContain('token1');
      });
    });
  });

  describe('removePollingToken', () => {
    it('removes a pollingToken for a given environmentType', async () => {
      await withController(({ controller }) => {
        const pollingTokenType =
          POLLING_TOKEN_ENVIRONMENT_TYPES[ENVIRONMENT_TYPE_POPUP];

        controller.addPollingToken('token1', pollingTokenType);
        controller.removePollingToken('token1', pollingTokenType);

        expect(controller.state[pollingTokenType]).not.toContain('token1');
      });
    });
  });

  describe('clearPollingTokens', () => {
    it('clears all pollingTokens', async () => {
      await withController(({ controller }) => {
        controller.addPollingToken('token1', 'popupGasPollTokens');
        controller.addPollingToken('token2', 'notificationGasPollTokens');
        controller.addPollingToken('token3', 'fullScreenGasPollTokens');
        controller.clearPollingTokens();

        expect(controller.state.popupGasPollTokens).toStrictEqual([]);
        expect(controller.state.notificationGasPollTokens).toStrictEqual([]);
        expect(controller.state.fullScreenGasPollTokens).toStrictEqual([]);
      });
    });
  });

  describe('setShowTestnetMessageInDropdown', () => {
    it('sets whether the testnet dismissal link should be shown in the network dropdown', async () => {
      await withController(({ controller }) => {
        controller.setShowTestnetMessageInDropdown(true);

        expect(controller.state.showTestnetMessageInDropdown).toBe(true);

        controller.setShowTestnetMessageInDropdown(false);

        expect(controller.state.showTestnetMessageInDropdown).toBe(false);
      });
    });
  });

  describe('setShowBetaHeader', () => {
    it('sets whether the beta notification heading on the home page', async () => {
      await withController(({ controller }) => {
        controller.setShowBetaHeader(true);

        expect(controller.state.showBetaHeader).toBe(true);

        controller.setShowBetaHeader(false);

        expect(controller.state.showBetaHeader).toBe(false);
      });
    });
  });

  describe('setCurrentPopupId', () => {
    it('sets the currentPopupId in the appState', async () => {
      await withController(({ controller }) => {
        const popupId = 12345;

        controller.setCurrentPopupId(popupId);

        expect(controller.state.currentPopupId).toBe(popupId);
      });
    });
  });

  describe('getCurrentPopupId', () => {
    it('retrieves the currentPopupId saved in the appState', async () => {
      await withController(({ controller }) => {
        const popupId = 54321;

        controller.setCurrentPopupId(popupId);

        expect(controller.getCurrentPopupId()).toBe(popupId);
      });
    });
  });

  describe('setLastInteractedConfirmationInfo', () => {
    it('sets information about last confirmation user has interacted with', async () => {
      await withController(({ controller }) => {
        const lastInteractedConfirmationInfo = {
          id: '123',
          chainId: '0x1',
          timestamp: new Date().getTime(),
          origin: 'https://example.com',
        };

        controller.setLastInteractedConfirmationInfo(
          lastInteractedConfirmationInfo,
        );

        expect(controller.getLastInteractedConfirmationInfo()).toBe(
          lastInteractedConfirmationInfo,
        );

        controller.setLastInteractedConfirmationInfo(undefined);

        expect(controller.getLastInteractedConfirmationInfo()).toBe(undefined);
      });
    });
  });

  describe('setSnapsInstallPrivacyWarningShownStatus', () => {
    it('updates the status of snaps install privacy warning', async () => {
      await withController(({ controller }) => {
        controller.setSnapsInstallPrivacyWarningShownStatus(true);

        expect(controller.state.snapsInstallPrivacyWarningShown).toStrictEqual(
          true,
        );
      });
    });
  });

  describe('setSurveyLinkLastClickedOrClosed', () => {
    it('set the surveyLinkLastClickedOrClosed time', async () => {
      await withController(({ controller }) => {
        const mockParams = Date.now();

        controller.setSurveyLinkLastClickedOrClosed(mockParams);

        expect(controller.state.surveyLinkLastClickedOrClosed).toStrictEqual(
          mockParams,
        );
      });
    });
  });

  describe('setOnboardingDate', () => {
    it('set the onboardingDate', async () => {
      await withController(({ controller }) => {
        const mockDateNow = 1620000000000;
        jest.spyOn(Date, 'now').mockReturnValue(mockDateNow);

        controller.setOnboardingDate();

        expect(controller.state.onboardingDate).toStrictEqual(mockDateNow);
      });
    });
  });

  describe('setLastViewedUserSurvey', () => {
    it('set the lastViewedUserSurvey with id 1', async () => {
      await withController(({ controller }) => {
        const mockParams = 1;

        controller.setLastViewedUserSurvey(mockParams);

        expect(controller.state.lastViewedUserSurvey).toStrictEqual(mockParams);
      });
    });
  });

  describe('setRampCardClosed', () => {
    it('set isRampCardClosed to true', async () => {
      await withController(({ controller }) => {
        controller.setRampCardClosed();

        expect(controller.state.isRampCardClosed).toStrictEqual(true);
      });
    });
  });

  describe('setNewPrivacyPolicyToastClickedOrClosed', () => {
    it('set the newPrivacyPolicyToastClickedOrClosed to true', async () => {
      await withController(({ controller }) => {
        controller.setNewPrivacyPolicyToastClickedOrClosed();

        expect(
          controller.state.newPrivacyPolicyToastClickedOrClosed,
        ).toStrictEqual(true);
      });
    });
  });

  describe('setNewPrivacyPolicyToastShownDate', () => {
    it('set the newPrivacyPolicyToastShownDate', async () => {
      await withController(({ controller }) => {
        const mockParams = Date.now();

        controller.setNewPrivacyPolicyToastShownDate(mockParams);

        expect(controller.state.newPrivacyPolicyToastShownDate).toStrictEqual(
          mockParams,
        );
      });
    });
  });

  describe('isUpdateAvailable', () => {
    it('defaults to false', async () => {
      await withController(({ controller }) => {
        expect(controller.state.isUpdateAvailable).toStrictEqual(false);
      });
    });
  });

  describe('setIsUpdateAvailable', () => {
    it('sets isUpdateAvailable', async () => {
      await withController(({ controller }) => {
        controller.setIsUpdateAvailable(true);
        expect(controller.state.isUpdateAvailable).toStrictEqual(true);
      });
    });
  });

  describe('updateModalLastDismissedAt', () => {
    it('defaults to null', async () => {
      await withController(({ controller }) => {
        expect(controller.state.updateModalLastDismissedAt).toStrictEqual(null);
      });
    });
  });

  describe('setUpdateModalLastDismissedAt', () => {
    it('sets updateModalLastDismissedAt', async () => {
      await withController(({ controller }) => {
        const mockParams = Date.now();
        controller.setUpdateModalLastDismissedAt(mockParams);
        expect(controller.state.updateModalLastDismissedAt).toStrictEqual(
          mockParams,
        );
      });
    });
  });

  describe('lastUpdatedAt', () => {
    it('defaults to null', async () => {
      await withController(({ controller }) => {
        expect(controller.state.lastUpdatedAt).toStrictEqual(null);
      });
    });
  });

  describe('setLastUpdatedAt', () => {
    it('sets lastUpdatedAt', async () => {
      await withController(({ controller }) => {
        const mockParams = Date.now();
        controller.setLastUpdatedAt(mockParams);
        expect(controller.state.lastUpdatedAt).toStrictEqual(mockParams);
      });
    });
  });

  describe('setTermsOfUseLastAgreed', () => {
    it('set the termsOfUseLastAgreed timestamp', async () => {
      await withController(({ controller }) => {
        const mockParams = Date.now();

        controller.setTermsOfUseLastAgreed(mockParams);

        expect(controller.state.termsOfUseLastAgreed).toStrictEqual(mockParams);
      });
    });
  });

  describe('onPreferencesStateChange', () => {
    it('should update the timeoutMinutes with the autoLockTimeLimit', async () => {
      await withController(({ controller, controllerMessenger }) => {
        const timeout = Date.now();

        controllerMessenger.publish(
          'PreferencesController:stateChange',
          {
            preferences: { autoLockTimeLimit: timeout },
          } as unknown as PreferencesControllerState,
          [],
        );

        expect(controller.state.timeoutMinutes).toStrictEqual(timeout);
      });
    });
  });

  describe('isManifestV3', () => {
    it('creates alarm when isManifestV3 is true', async () => {
      mockIsManifestV3.mockReturnValue(true);
      await withController(({ controller, controllerMessenger }) => {
        const timeout = Date.now();
        controllerMessenger.publish(
          'PreferencesController:stateChange',
          {
            preferences: { autoLockTimeLimit: timeout },
          } as unknown as PreferencesControllerState,
          [],
        );
        controller.setLastActiveTime();

        expect(extensionMock.alarms.clear).toHaveBeenCalled();
        expect(extensionMock.alarms.onAlarm.addListener).toHaveBeenCalled();
      });
    });
  });

  describe('throttledOrigins', () => {
    describe('updateThrottledOriginState', () => {
      it('should update the throttledOriginState for a given origin', async () => {
        await withController(({ controller }) => {
          controller.updateThrottledOriginState('example.com', {
            rejections: 1,
            lastRejection: Date.now(),
          });
          expect(
            controller.state.throttledOrigins['example.com'],
          ).toStrictEqual({ rejections: 1, lastRejection: expect.any(Number) });
        });
      });
    });

    describe('getThrottledOriginState', () => {
      it('should return the throttledOriginState for a given origin', async () => {
        await withController(({ controller }) => {
          controller.updateThrottledOriginState('example.com', {
            rejections: 1,
            lastRejection: Date.now(),
          });
          expect(
            controller.getThrottledOriginState('example.com'),
          ).toStrictEqual({ rejections: 1, lastRejection: expect.any(Number) });
        });
      });
    });
  });

  describe('setEnableEnforcedSimulations', () => {
    it('updates the enableEnforcedSimulations state', async () => {
      await withController(({ controller }) => {
        controller.setEnableEnforcedSimulations(false);
        expect(controller.state.enableEnforcedSimulations).toBe(false);

        controller.setEnableEnforcedSimulations(true);
        expect(controller.state.enableEnforcedSimulations).toBe(true);
      });
    });
  });

  describe('setEnableEnforcedSimulationsForTransaction', () => {
    it('updates the enableEnforcedSimulationsForTransactions state', async () => {
      await withController(({ controller }) => {
        controller.setEnableEnforcedSimulationsForTransaction(
          TRANSACTION_ID_MOCK,
          true,
        );

        expect(
          controller.state.enableEnforcedSimulationsForTransactions,
        ).toStrictEqual({
          [TRANSACTION_ID_MOCK]: true,
        });

        controller.setEnableEnforcedSimulationsForTransaction(
          TRANSACTION_ID_MOCK,
          false,
        );

        expect(
          controller.state.enableEnforcedSimulationsForTransactions,
        ).toStrictEqual({
          [TRANSACTION_ID_MOCK]: false,
        });
      });
    });
  });
<<<<<<< HEAD
=======

  describe('setEnforcedSimulationsSlippage', () => {
    it('updates the enforcedSimulationsSlippage state', async () => {
      await withController(({ controller }) => {
        controller.setEnforcedSimulationsSlippage(23);
        expect(controller.state.enforcedSimulationsSlippage).toBe(23);
      });
    });
  });

  describe('setEnforcedSimulationsSlippageForTransaction', () => {
    it('updates the enforcedSimulationsSlippageForTransactions state', async () => {
      await withController(({ controller }) => {
        controller.setEnforcedSimulationsSlippageForTransaction(
          TRANSACTION_ID_MOCK,
          25,
        );

        expect(
          controller.state.enforcedSimulationsSlippageForTransactions,
        ).toStrictEqual({
          [TRANSACTION_ID_MOCK]: 25,
        });
      });
    });
  });
>>>>>>> 7cdc1939
});

type WithControllerOptions = {
  options?: Partial<AppStateControllerOptions>;
  addRequestMock?: jest.Mock;
  state?: Partial<AppStateControllerState>;
};

type WithControllerCallback<ReturnValue> = ({
  controller,
  controllerMessenger,
}: {
  controller: AppStateController;
  controllerMessenger: Messenger<
    | AppStateControllerActions
    | AddApprovalRequest
    | AcceptRequest
    | PreferencesControllerGetStateAction,
    | AppStateControllerEvents
    | PreferencesControllerStateChangeEvent
    | KeyringControllerQRKeyringStateChangeEvent
  >;
}) => ReturnValue;

type WithControllerArgs<ReturnValue> =
  | [WithControllerCallback<ReturnValue>]
  | [WithControllerOptions, WithControllerCallback<ReturnValue>];

async function withController<ReturnValue>(
  ...args: WithControllerArgs<ReturnValue>
): Promise<ReturnValue> {
  const [{ ...rest }, fn] = args.length === 2 ? args : [{}, args[0]];
  const { addRequestMock, state, options = {} } = rest;

  const controllerMessenger = new Messenger<
    | AppStateControllerActions
    | AddApprovalRequest
    | AcceptRequest
    | PreferencesControllerGetStateAction,
    | AppStateControllerEvents
    | PreferencesControllerStateChangeEvent
    | KeyringControllerQRKeyringStateChangeEvent
  >();
  const appStateMessenger = controllerMessenger.getRestricted({
    name: 'AppStateController',
    allowedActions: [
      `ApprovalController:addRequest`,
      `ApprovalController:acceptRequest`,
      `PreferencesController:getState`,
    ],
    allowedEvents: [
      `PreferencesController:stateChange`,
      `KeyringController:qrKeyringStateChange`,
    ],
  });
  controllerMessenger.registerActionHandler(
    'PreferencesController:getState',
    jest.fn().mockReturnValue({
      preferences: {
        autoLockTimeLimit: 0,
      },
    }),
  );
  controllerMessenger.registerActionHandler(
    'ApprovalController:addRequest',
    // TODO: Fix in https://github.com/MetaMask/metamask-extension/issues/31880
    // eslint-disable-next-line @typescript-eslint/prefer-nullish-coalescing
    addRequestMock || jest.fn().mockResolvedValue(undefined),
  );

  return fn({
    controller: new AppStateController({
      addUnlockListener: jest.fn(),
      isUnlocked: jest.fn(() => true),
      onInactiveTimeout: jest.fn(),
      messenger: appStateMessenger,
      extension: extensionMock,
      state,
      ...options,
    }),
    controllerMessenger,
  });
}<|MERGE_RESOLUTION|>--- conflicted
+++ resolved
@@ -652,8 +652,6 @@
       });
     });
   });
-<<<<<<< HEAD
-=======
 
   describe('setEnforcedSimulationsSlippage', () => {
     it('updates the enforcedSimulationsSlippage state', async () => {
@@ -680,7 +678,6 @@
       });
     });
   });
->>>>>>> 7cdc1939
 });
 
 type WithControllerOptions = {
