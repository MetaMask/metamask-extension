import { ControllerMessenger } from '@metamask/base-controller';
import type {
  AcceptRequest,
  AddApprovalRequest,
} from '@metamask/approval-controller';
import { KeyringControllerQRKeyringStateChangeEvent } from '@metamask/keyring-controller';
import { Browser } from 'webextension-polyfill';
import {
  ENVIRONMENT_TYPE_POPUP,
  ORIGIN_METAMASK,
  POLLING_TOKEN_ENVIRONMENT_TYPES,
} from '../../../shared/constants/app';
import { AccountOverviewTabKey } from '../../../shared/constants/app-state';
import { MINUTE } from '../../../shared/constants/time';
import { AppStateController } from './app-state-controller';
import type {
  AppStateControllerActions,
  AppStateControllerEvents,
  AppStateControllerOptions,
  AppStateControllerState,
} from './app-state-controller';
import type {
  PreferencesControllerState,
  PreferencesControllerGetStateAction,
  PreferencesControllerStateChangeEvent,
} from './preferences-controller';

jest.mock('webextension-polyfill');

const mockIsManifestV3 = jest.fn().mockReturnValue(false);
jest.mock('../../../shared/modules/mv3.utils', () => ({
  get isManifestV3() {
    return mockIsManifestV3();
  },
}));

const extensionMock = {
  alarms: {
    getAll: jest.fn(() => Promise.resolve([])),
    create: jest.fn(),
    clear: jest.fn(),
    onAlarm: {
      addListener: jest.fn(),
    },
  },
} as unknown as jest.Mocked<Browser>;

describe('AppStateController', () => {
  describe('setOutdatedBrowserWarningLastShown', () => {
    it('sets the last shown time', async () => {
      await withController(({ controller }) => {
        const timestamp: number = Date.now();

        controller.setOutdatedBrowserWarningLastShown(timestamp);

        expect(controller.state.outdatedBrowserWarningLastShown).toStrictEqual(
          timestamp,
        );
      });
    });

    it('sets outdated browser warning last shown timestamp', async () => {
      await withController(({ controller }) => {
        const lastShownTimestamp: number = Date.now();

        controller.setOutdatedBrowserWarningLastShown(lastShownTimestamp);

        expect(controller.state.outdatedBrowserWarningLastShown).toStrictEqual(
          lastShownTimestamp,
        );
      });
    });
  });

  describe('getUnlockPromise', () => {
    it('waits for unlock if the extension is locked', async () => {
      await withController(({ controller }) => {
        const isUnlockedMock = jest
          .spyOn(controller, 'isUnlocked')
          .mockReturnValue(false);
        expect(controller.waitingForUnlock).toHaveLength(0);

        controller.getUnlockPromise(true);
        expect(isUnlockedMock).toHaveBeenCalled();
        expect(controller.waitingForUnlock).toHaveLength(1);
      });
    });

    it('resolves immediately if the extension is already unlocked', async () => {
      await withController(async ({ controller }) => {
        const isUnlockedMock = jest
          .spyOn(controller, 'isUnlocked')
          .mockReturnValue(true);

        await expect(
          controller.getUnlockPromise(false),
        ).resolves.toBeUndefined();

        expect(isUnlockedMock).toHaveBeenCalled();
      });
    });

    it("doesn't resolves immediately if unlocked is false", async () => {
      await withController(async ({ controller, controllerMessenger }) => {
        jest.spyOn(controller, 'isUnlocked').mockReturnValue(false);

        const unlockPromise = controller.getUnlockPromise(false);

        const timeoutPromise = new Promise((resolve) =>
          setTimeout(() => resolve('timeout'), 100),
        );

        const result = await Promise.race([unlockPromise, timeoutPromise]);

        expect(result).toBe('timeout');

        expect(controllerMessenger.publish).toHaveBeenCalledWith(
          'AppStateController:unlockChange',
        );
        expect(controllerMessenger.call).toHaveBeenCalledTimes(1);
      });
    });

    it('creates approval request when waitForUnlock is called with shouldShowUnlockRequest as true', async () => {
      await withController(async ({ controller, controllerMessenger }) => {
        jest.spyOn(controller, 'isUnlocked').mockReturnValue(false);

        controller.getUnlockPromise(true);

        expect(controllerMessenger.call).toHaveBeenCalledTimes(2);
        expect(controllerMessenger.call).toHaveBeenCalledWith(
          'ApprovalController:addRequest',
          expect.objectContaining({
            id: expect.any(String),
            origin: ORIGIN_METAMASK,
            type: 'unlock',
          }),
          true,
        );
      });
    });

    it('accepts approval request revolving all the related promises', async () => {
      let unlockListener: () => void;
      await withController(
        {
          addUnlockListener: (listener) => {
            unlockListener = listener;
          },
        },
        ({ controller, controllerMessenger }) => {
          jest.spyOn(controller, 'isUnlocked').mockReturnValue(false);
          controller.getUnlockPromise(true);

          unlockListener();

          expect(controllerMessenger.publish).toHaveBeenCalled();
          expect(controllerMessenger.publish).toHaveBeenCalledWith(
            'AppStateController:unlockChange',
          );
          expect(controllerMessenger.call).toHaveBeenCalled();
          expect(controllerMessenger.call).toHaveBeenCalledWith(
            'ApprovalController:acceptRequest',
            expect.any(String),
          );
        },
      );
    });
  });

  describe('setDefaultHomeActiveTabName', () => {
    it('sets the default home tab name', async () => {
      await withController(({ controller }) => {
        controller.setDefaultHomeActiveTabName(AccountOverviewTabKey.Activity);

        expect(controller.state.defaultHomeActiveTabName).toBe(
          AccountOverviewTabKey.Activity,
        );
      });
    });
  });

  describe('setConnectedStatusPopoverHasBeenShown', () => {
    it('sets connected status popover as shown', async () => {
      await withController(({ controller }) => {
        controller.setConnectedStatusPopoverHasBeenShown();

        expect(controller.state.connectedStatusPopoverHasBeenShown).toBe(true);
      });
    });
  });

  describe('setRecoveryPhraseReminderHasBeenShown', () => {
    it('sets recovery phrase reminder as shown', async () => {
      await withController(({ controller }) => {
        controller.setRecoveryPhraseReminderHasBeenShown();

        expect(controller.state.recoveryPhraseReminderHasBeenShown).toBe(true);
      });
    });
  });

  describe('setRecoveryPhraseReminderLastShown', () => {
    it('sets the last shown time of recovery phrase reminder', async () => {
      await withController(({ controller }) => {
        const timestamp = Date.now();
        controller.setRecoveryPhraseReminderLastShown(timestamp);

        expect(controller.state.recoveryPhraseReminderLastShown).toBe(
          timestamp,
        );
      });
    });
  });

  describe('setLastActiveTime', () => {
    it('sets the timer if timeoutMinutes is set', async () => {
      await withController(({ controller, controllerMessenger }) => {
        const timeout = Date.now();
        controllerMessenger.publish(
          'PreferencesController:stateChange',
          {
            preferences: { autoLockTimeLimit: timeout },
          } as unknown as PreferencesControllerState,
          [],
        );
        jest.spyOn(global, 'setTimeout');

        controller.setLastActiveTime();

        expect(setTimeout).toHaveBeenCalledWith(
          expect.any(Function),
          timeout * MINUTE,
        );
      });
    });

    it("doesn't set the timer if timeoutMinutes is not set", async () => {
      await withController(({ controller }) => {
        jest.spyOn(global, 'setTimeout');

        controller.setLastActiveTime();

        expect(setTimeout).toHaveBeenCalledTimes(0);
      });
    });
  });

  describe('setBrowserEnvironment', () => {
    it('sets the current browser and OS environment', async () => {
      await withController(({ controller }) => {
        controller.setBrowserEnvironment('Windows', 'Chrome');

        expect(controller.state.browserEnvironment).toStrictEqual({
          os: 'Windows',
          browser: 'Chrome',
        });
      });
    });
  });

  describe('addPollingToken', () => {
    it('adds a pollingToken for a given environmentType', async () => {
      await withController(({ controller }) => {
        const pollingTokenType =
          POLLING_TOKEN_ENVIRONMENT_TYPES[ENVIRONMENT_TYPE_POPUP];
        controller.addPollingToken('token1', pollingTokenType);

        expect(controller.state[pollingTokenType]).toContain('token1');
      });
    });
  });

  describe('removePollingToken', () => {
    it('removes a pollingToken for a given environmentType', async () => {
      await withController(({ controller }) => {
        const pollingTokenType =
          POLLING_TOKEN_ENVIRONMENT_TYPES[ENVIRONMENT_TYPE_POPUP];

        controller.addPollingToken('token1', pollingTokenType);
        controller.removePollingToken('token1', pollingTokenType);

        expect(controller.state[pollingTokenType]).not.toContain('token1');
      });
    });
  });

  describe('clearPollingTokens', () => {
    it('clears all pollingTokens', async () => {
      await withController(({ controller }) => {
        controller.addPollingToken('token1', 'popupGasPollTokens');
        controller.addPollingToken('token2', 'notificationGasPollTokens');
        controller.addPollingToken('token3', 'fullScreenGasPollTokens');
        controller.clearPollingTokens();

        expect(controller.state.popupGasPollTokens).toStrictEqual([]);
        expect(controller.state.notificationGasPollTokens).toStrictEqual([]);
        expect(controller.state.fullScreenGasPollTokens).toStrictEqual([]);
      });
    });
  });

  describe('setShowTestnetMessageInDropdown', () => {
    it('sets whether the testnet dismissal link should be shown in the network dropdown', async () => {
      await withController(({ controller }) => {
        controller.setShowTestnetMessageInDropdown(true);

        expect(controller.state.showTestnetMessageInDropdown).toBe(true);

        controller.setShowTestnetMessageInDropdown(false);

        expect(controller.state.showTestnetMessageInDropdown).toBe(false);
      });
    });
  });

  describe('setShowBetaHeader', () => {
    it('sets whether the beta notification heading on the home page', async () => {
      await withController(({ controller }) => {
        controller.setShowBetaHeader(true);

        expect(controller.state.showBetaHeader).toBe(true);

        controller.setShowBetaHeader(false);

        expect(controller.state.showBetaHeader).toBe(false);
      });
    });
  });

  describe('setCurrentPopupId', () => {
    it('sets the currentPopupId in the appState', async () => {
      await withController(({ controller }) => {
        const popupId = 12345;

        controller.setCurrentPopupId(popupId);

        expect(controller.state.currentPopupId).toBe(popupId);
      });
    });
  });

  describe('getCurrentPopupId', () => {
    it('retrieves the currentPopupId saved in the appState', async () => {
      await withController(({ controller }) => {
        const popupId = 54321;

        controller.setCurrentPopupId(popupId);

        expect(controller.getCurrentPopupId()).toBe(popupId);
      });
    });
  });

<<<<<<< HEAD
  describe('setFirstTimeUsedNetwork', () => {
    it('updates the array of the first time used networks', async () => {
      await withController(({ controller }) => {
        const chainId = '0x1';

        controller.setFirstTimeUsedNetwork(chainId);

        expect(controller.state.usedNetworks[chainId]).toBe(true);
      });
    });
  });

=======
>>>>>>> 7143c964
  describe('setLastInteractedConfirmationInfo', () => {
    it('sets information about last confirmation user has interacted with', async () => {
      await withController(({ controller }) => {
        const lastInteractedConfirmationInfo = {
          id: '123',
          chainId: '0x1',
          timestamp: new Date().getTime(),
        };

        controller.setLastInteractedConfirmationInfo(
          lastInteractedConfirmationInfo,
        );

        expect(controller.getLastInteractedConfirmationInfo()).toBe(
          lastInteractedConfirmationInfo,
        );

        controller.setLastInteractedConfirmationInfo(undefined);

        expect(controller.getLastInteractedConfirmationInfo()).toBe(undefined);
      });
    });
  });

  describe('setSnapsInstallPrivacyWarningShownStatus', () => {
    it('updates the status of snaps install privacy warning', async () => {
      await withController(({ controller }) => {
        controller.setSnapsInstallPrivacyWarningShownStatus(true);

        expect(controller.state.snapsInstallPrivacyWarningShown).toStrictEqual(
          true,
        );
      });
    });
  });

  describe('institutional', () => {
    it('set the interactive replacement token with a url and the old refresh token', async () => {
      await withController(({ controller }) => {
        const mockParams = {
          url: 'https://example.com',
          oldRefreshToken: 'old',
        };

        controller.showInteractiveReplacementTokenBanner(mockParams);

        expect(controller.state.interactiveReplacementToken).toStrictEqual(
          mockParams,
        );
      });
    });

    it('set the setCustodianDeepLink with the fromAddress and custodyId', async () => {
      await withController(({ controller }) => {
        const mockParams = {
          fromAddress: '0x',
          custodyId: 'custodyId',
        };

        controller.setCustodianDeepLink(mockParams);

        expect(controller.state.custodianDeepLink).toStrictEqual(mockParams);
      });
    });

    it('set the setNoteToTraderMessage with a message', async () => {
      await withController(({ controller }) => {
        const mockParams = 'some message';

        controller.setNoteToTraderMessage(mockParams);

        expect(controller.state.noteToTraderMessage).toStrictEqual(mockParams);
      });
    });
  });

  describe('setSurveyLinkLastClickedOrClosed', () => {
    it('set the surveyLinkLastClickedOrClosed time', async () => {
      await withController(({ controller }) => {
        const mockParams = Date.now();

        controller.setSurveyLinkLastClickedOrClosed(mockParams);

        expect(controller.state.surveyLinkLastClickedOrClosed).toStrictEqual(
          mockParams,
        );
      });
    });
  });

  describe('setOnboardingDate', () => {
    it('set the onboardingDate', async () => {
      await withController(({ controller }) => {
        const mockDateNow = 1620000000000;
        jest.spyOn(Date, 'now').mockReturnValue(mockDateNow);

        controller.setOnboardingDate();

        expect(controller.state.onboardingDate).toStrictEqual(mockDateNow);
      });
    });
  });

  describe('setLastViewedUserSurvey', () => {
    it('set the lastViewedUserSurvey with id 1', async () => {
      await withController(({ controller }) => {
        const mockParams = 1;

        controller.setLastViewedUserSurvey(mockParams);

        expect(controller.state.lastViewedUserSurvey).toStrictEqual(mockParams);
      });
    });
  });

  describe('setNewPrivacyPolicyToastClickedOrClosed', () => {
    it('set the newPrivacyPolicyToastClickedOrClosed to true', async () => {
      await withController(({ controller }) => {
        controller.setNewPrivacyPolicyToastClickedOrClosed();

        expect(
          controller.state.newPrivacyPolicyToastClickedOrClosed,
        ).toStrictEqual(true);
      });
    });
  });

  describe('setNewPrivacyPolicyToastShownDate', () => {
    it('set the newPrivacyPolicyToastShownDate', async () => {
      await withController(({ controller }) => {
        const mockParams = Date.now();

        controller.setNewPrivacyPolicyToastShownDate(mockParams);

        expect(controller.state.newPrivacyPolicyToastShownDate).toStrictEqual(
          mockParams,
        );
      });
    });
  });

  describe('setTermsOfUseLastAgreed', () => {
    it('set the termsOfUseLastAgreed timestamp', async () => {
      await withController(({ controller }) => {
        const mockParams = Date.now();

        controller.setTermsOfUseLastAgreed(mockParams);

        expect(controller.state.termsOfUseLastAgreed).toStrictEqual(mockParams);
      });
    });
  });

  describe('onPreferencesStateChange', () => {
    it('should update the timeoutMinutes with the autoLockTimeLimit', async () => {
      await withController(({ controller, controllerMessenger }) => {
        const timeout = Date.now();

        controllerMessenger.publish(
          'PreferencesController:stateChange',
          {
            preferences: { autoLockTimeLimit: timeout },
          } as unknown as PreferencesControllerState,
          [],
        );

        expect(controller.state.timeoutMinutes).toStrictEqual(timeout);
      });
    });
  });

  describe('isManifestV3', () => {
    it('creates alarm when isManifestV3 is true', async () => {
      mockIsManifestV3.mockReturnValue(true);
      await withController(({ controller, controllerMessenger }) => {
        const timeout = Date.now();
        controllerMessenger.publish(
          'PreferencesController:stateChange',
          {
            preferences: { autoLockTimeLimit: timeout },
          } as unknown as PreferencesControllerState,
          [],
        );
        controller.setLastActiveTime();

        expect(extensionMock.alarms.clear).toHaveBeenCalled();
        expect(extensionMock.alarms.onAlarm.addListener).toHaveBeenCalled();
      });
    });
  });

  describe('AppStateController:getState', () => {
    it('should return the current state of the property', async () => {
      await withController(({ controller, controllerMessenger }) => {
        expect(
          controller.state.recoveryPhraseReminderHasBeenShown,
        ).toStrictEqual(false);

        expect(
          controllerMessenger.call('AppStateController:getState')
            .recoveryPhraseReminderHasBeenShown,
        ).toStrictEqual(false);
      });
    });
  });

  describe('AppStateController:stateChange', () => {
    it('subscribers will recieve the state when published', async () => {
      await withController(({ controller, controllerMessenger }) => {
        expect(controller.state.surveyLinkLastClickedOrClosed).toStrictEqual(
          null,
        );
        const timeNow = Date.now();
        controllerMessenger.subscribe(
          'AppStateController:stateChange',
          (state: Partial<AppStateControllerState>) => {
            if (typeof state.surveyLinkLastClickedOrClosed === 'number') {
              controller.setSurveyLinkLastClickedOrClosed(
                state.surveyLinkLastClickedOrClosed,
              );
            }
          },
        );

        controllerMessenger.publish(
          'AppStateController:stateChange',
          {
            surveyLinkLastClickedOrClosed: timeNow,
          } as unknown as AppStateControllerState,
          [],
        );

        expect(controller.state.surveyLinkLastClickedOrClosed).toStrictEqual(
          timeNow,
        );
        expect(
          controllerMessenger.call('AppStateController:getState')
            .surveyLinkLastClickedOrClosed,
        ).toStrictEqual(timeNow);
      });
    });

    it('state will be published when there is state change', async () => {
      await withController(({ controller, controllerMessenger }) => {
        expect(controller.state.surveyLinkLastClickedOrClosed).toStrictEqual(
          null,
        );
        const timeNow = Date.now();
        controllerMessenger.subscribe(
          'AppStateController:stateChange',
          (state: Partial<AppStateControllerState>) => {
            expect(state.surveyLinkLastClickedOrClosed).toStrictEqual(timeNow);
          },
        );

        controller.setSurveyLinkLastClickedOrClosed(timeNow);

        expect(controller.state.surveyLinkLastClickedOrClosed).toStrictEqual(
          timeNow,
        );
        expect(
          controllerMessenger.call('AppStateController:getState')
            .surveyLinkLastClickedOrClosed,
        ).toStrictEqual(timeNow);
      });
    });
  });
});

type WithControllerOptions = Partial<AppStateControllerOptions>;

type WithControllerCallback<ReturnValue> = ({
  controller,
  controllerMessenger,
}: {
  controller: AppStateController;
  // eslint-disable-next-line @typescript-eslint/no-explicit-any
  controllerMessenger: any;
}) => ReturnValue;

type WithControllerArgs<ReturnValue> =
  | [WithControllerCallback<ReturnValue>]
  | [WithControllerOptions, WithControllerCallback<ReturnValue>];

async function withController<ReturnValue>(
  ...args: WithControllerArgs<ReturnValue>
): Promise<ReturnValue> {
  const [options = {}, fn] = args.length === 2 ? args : [{}, args[0]];

  const controllerMessenger = new ControllerMessenger<
    | AppStateControllerActions
    | AddApprovalRequest
    | AcceptRequest
    | PreferencesControllerGetStateAction,
    | AppStateControllerEvents
    | PreferencesControllerStateChangeEvent
    | KeyringControllerQRKeyringStateChangeEvent
  >();
  jest.spyOn(ControllerMessenger.prototype, 'call');
  jest.spyOn(ControllerMessenger.prototype, 'publish');
  const appStateMessenger = controllerMessenger.getRestricted({
    name: 'AppStateController',
    allowedActions: [
      `ApprovalController:addRequest`,
      `ApprovalController:acceptRequest`,
      `PreferencesController:getState`,
    ],
    allowedEvents: [
      `PreferencesController:stateChange`,
      `KeyringController:qrKeyringStateChange`,
    ],
  });
  controllerMessenger.registerActionHandler(
    'PreferencesController:getState',
    jest.fn().mockReturnValue({
      preferences: {
        autoLockTimeLimit: 0,
      },
    }),
  );
  controllerMessenger.registerActionHandler(
    'ApprovalController:addRequest',
    jest.fn().mockReturnValue({
      catch: jest.fn(),
    }),
  );

  return fn({
    controller: new AppStateController({
      addUnlockListener: jest.fn(),
      isUnlocked: jest.fn(() => true),
      onInactiveTimeout: jest.fn(),
      messenger: appStateMessenger,
      extension: extensionMock,
      ...options,
    }),
    controllerMessenger,
  });
}<|MERGE_RESOLUTION|>--- conflicted
+++ resolved
@@ -352,21 +352,6 @@
     });
   });
 
-<<<<<<< HEAD
-  describe('setFirstTimeUsedNetwork', () => {
-    it('updates the array of the first time used networks', async () => {
-      await withController(({ controller }) => {
-        const chainId = '0x1';
-
-        controller.setFirstTimeUsedNetwork(chainId);
-
-        expect(controller.state.usedNetworks[chainId]).toBe(true);
-      });
-    });
-  });
-
-=======
->>>>>>> 7143c964
   describe('setLastInteractedConfirmationInfo', () => {
     it('sets information about last confirmation user has interacted with', async () => {
       await withController(({ controller }) => {
