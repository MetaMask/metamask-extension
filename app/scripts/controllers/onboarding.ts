--- conflicted
+++ resolved
@@ -208,12 +208,6 @@
     }
   };
 
-<<<<<<< HEAD
-  isSocialLoginFlowType(): boolean {
-    return (
-      this.state.firstTimeFlowType === FirstTimeFlowType.socialCreate ||
-      this.state.firstTimeFlowType === FirstTimeFlowType.socialImport
-=======
   /**
    * Check if the user onboarding flow is Social login flow or not.
    *
@@ -224,7 +218,6 @@
     return (
       firstTimeFlowType === FirstTimeFlowType.socialCreate ||
       firstTimeFlowType === FirstTimeFlowType.socialImport
->>>>>>> b365fbdb
     );
   }
 }