--- conflicted
+++ resolved
@@ -1,30 +1,19 @@
-import { strict as assert } from 'assert';
+import assert from 'assert';
 import sinon from 'sinon';
 
-import { BigNumber } from '@ethersproject/bignumber';
+import { ethers } from 'ethers';
 import { mapValues } from 'lodash';
-import BigNumberjs from 'bignumber.js';
-import { NetworkType } from '@metamask/controller-utils';
+import BigNumber from 'bignumber.js';
+import { ObservableStore } from '@metamask/obs-store';
 import {
-<<<<<<< HEAD
-  CHAIN_IDS,
-  NETWORK_IDS,
-  NetworkStatus,
-=======
   ROPSTEN_NETWORK_ID,
   MAINNET_NETWORK_ID,
   MAINNET_CHAIN_ID,
->>>>>>> 937a7a56
 } from '../../../shared/constants/network';
 import { ETH_SWAPS_TOKEN_OBJECT } from '../../../shared/constants/swaps';
 import { createTestProviderTools } from '../../../test/stub/provider';
-import { SECOND } from '../../../shared/constants/time';
-import { GasEstimateTypes } from '../../../shared/constants/gas';
-import {
-  FALLBACK_SMART_TRANSACTIONS_REFRESH_TIME,
-  FALLBACK_SMART_TRANSACTIONS_MAX_FEE_MULTIPLIER,
-} from '../../../shared/constants/smartTransactions';
 import SwapsController, { utils } from './swaps';
+import { NETWORK_EVENTS } from './network';
 
 const MOCK_FETCH_PARAMS = {
   slippage: 3,
@@ -45,10 +34,9 @@
 const TEST_AGG_ID_BEST = 'TEST_AGG_BEST';
 const TEST_AGG_ID_APPROVAL = 'TEST_AGG_APPROVAL';
 
-const POLLING_TIMEOUT = SECOND * 1000;
-
 const MOCK_APPROVAL_NEEDED = {
-  data: '0x095ea7b300000000000000000000000095e6f48254609a6ee006f7d493c8e5fb97094cef0000000000000000000000000000000000000000004a817c7ffffffdabf41c00',
+  data:
+    '0x095ea7b300000000000000000000000095e6f48254609a6ee006f7d493c8e5fb97094cef0000000000000000000000000000000000000000004a817c7ffffffdabf41c00',
   to: '0xc02aaa39b223fe8d0a0e5c4f27ead9083c756cc2',
   amount: '0',
   from: '0x2369267687A84ac7B494daE2f1542C40E37f4455',
@@ -88,14 +76,10 @@
     symbol: 'FOO',
     decimals: 18,
   },
-<<<<<<< HEAD
-  chainId: CHAIN_IDS.MAINNET,
-=======
   chainId: MAINNET_CHAIN_ID,
->>>>>>> 937a7a56
 };
 
-const MOCK_TOKEN_RATES_STORE = () => ({
+const MOCK_TOKEN_RATES_STORE = new ObservableStore({
   contractExchangeRates: {
     '0xa0b86991c6218b36c1d19d4a2e9eb0ce3606eb48': 2,
     '0x1111111111111111111111111111111111111111': 0.1,
@@ -111,90 +95,61 @@
 
 function getMockNetworkController() {
   return {
-    state: {
-      networkId: NETWORK_IDS.GOERLI,
-      selectedNetworkClientId: NetworkType.goerli,
-      networksMetadata: {
-        [NetworkType.goerli]: {
-          EIPS: {},
-          status: NetworkStatus.Available,
-        },
+    store: {
+      getState: () => {
+        return {
+          network: ROPSTEN_NETWORK_ID,
+        };
       },
     },
+    on: sinon
+      .stub()
+      .withArgs(NETWORK_EVENTS.NETWORK_DID_CHANGE)
+      .callsArgAsync(1),
   };
 }
 
 const EMPTY_INIT_STATE = {
   swapsState: {
     quotes: {},
-    quotesPollingLimitEnabled: false,
     fetchParams: null,
     tokens: null,
     tradeTxId: null,
     approveTxId: null,
     quotesLastFetched: null,
-    customMaxFeePerGas: null,
     customMaxGas: '',
-    customMaxPriorityFeePerGas: null,
     customGasPrice: null,
     selectedAggId: null,
     customApproveTxData: '',
     errorKey: '',
     topAggId: null,
     routeState: '',
-    swapsFeatureIsLive: true,
-    swapsFeatureFlags: {},
+    swapsFeatureIsLive: false,
     swapsQuoteRefreshTime: 60000,
-    swapsQuotePrefetchingRefreshTime: 60000,
-    swapsStxBatchStatusRefreshTime: FALLBACK_SMART_TRANSACTIONS_REFRESH_TIME,
-    swapsStxGetTransactionsRefreshTime:
-      FALLBACK_SMART_TRANSACTIONS_REFRESH_TIME,
-    swapsStxMaxFeeMultiplier: FALLBACK_SMART_TRANSACTIONS_MAX_FEE_MULTIPLIER,
-    swapsUserFeeLevel: '',
-    saveFetchedQuotes: false,
   },
 };
 
 const sandbox = sinon.createSandbox();
 const fetchTradesInfoStub = sandbox.stub();
-<<<<<<< HEAD
-const getCurrentChainIdStub = sandbox.stub();
-getCurrentChainIdStub.returns(CHAIN_IDS.MAINNET);
-const getEIP1559GasFeeEstimatesStub = sandbox.stub(() => {
-  return {
-    gasFeeEstimates: {
-      high: '150',
-    },
-    gasEstimateType: GasEstimateTypes.legacy,
-  };
-});
-=======
 const fetchSwapsFeatureLivenessStub = sandbox.stub();
 const fetchSwapsQuoteRefreshTimeStub = sandbox.stub();
 const getCurrentChainIdStub = sandbox.stub();
 getCurrentChainIdStub.returns(MAINNET_CHAIN_ID);
->>>>>>> 937a7a56
 
 describe('SwapsController', function () {
   let provider;
 
-  const getSwapsController = (_provider = provider) => {
+  const getSwapsController = () => {
     return new SwapsController({
       getBufferedGasLimit: MOCK_GET_BUFFERED_GAS_LIMIT,
       networkController: getMockNetworkController(),
-      onNetworkStateChange: sinon.stub(),
-      provider: _provider,
+      provider,
       getProviderConfig: MOCK_GET_PROVIDER_CONFIG,
-      getTokenRatesState: MOCK_TOKEN_RATES_STORE,
+      tokenRatesStore: MOCK_TOKEN_RATES_STORE,
       fetchTradesInfo: fetchTradesInfoStub,
-<<<<<<< HEAD
-      getCurrentChainId: getCurrentChainIdStub,
-      getEIP1559GasFeeEstimates: getEIP1559GasFeeEstimatesStub,
-=======
       fetchSwapsFeatureLiveness: fetchSwapsFeatureLivenessStub,
       fetchSwapsQuoteRefreshTime: fetchSwapsQuoteRefreshTimeStub,
       getCurrentChainId: getCurrentChainIdStub,
->>>>>>> 937a7a56
     });
   };
 
@@ -236,37 +191,20 @@
 
     it('should replace ethers instance when network changes', function () {
       const networkController = getMockNetworkController();
-      let networkStateChangeListener;
-      const onNetworkStateChange = (listener) => {
-        networkStateChangeListener = listener;
-      };
       const swapsController = new SwapsController({
         getBufferedGasLimit: MOCK_GET_BUFFERED_GAS_LIMIT,
         networkController,
-        onNetworkStateChange,
         provider,
         getProviderConfig: MOCK_GET_PROVIDER_CONFIG,
-        getTokenRatesState: MOCK_TOKEN_RATES_STORE,
+        tokenRatesStore: MOCK_TOKEN_RATES_STORE,
         fetchTradesInfo: fetchTradesInfoStub,
-<<<<<<< HEAD
-=======
         fetchSwapsFeatureLiveness: fetchSwapsFeatureLivenessStub,
->>>>>>> 937a7a56
         getCurrentChainId: getCurrentChainIdStub,
       });
       const currentEthersInstance = swapsController.ethersProvider;
-
-      networkController.state = {
-        networkId: NETWORK_IDS.MAINNET,
-        selectedNetworkClientId: NetworkType.mainnet,
-        networksMetadata: {
-          [NetworkType.mainnet]: {
-            EIPS: {},
-            status: NetworkStatus.Available,
-          },
-        },
-      };
-      networkStateChangeListener();
+      const onNetworkDidChange = networkController.on.getCall(0).args[1];
+
+      onNetworkDidChange(MAINNET_NETWORK_ID);
 
       const newEthersInstance = swapsController.ethersProvider;
       assert.notStrictEqual(
@@ -278,37 +216,20 @@
 
     it('should not replace ethers instance when network changes to loading', function () {
       const networkController = getMockNetworkController();
-      let networkStateChangeListener;
-      const onNetworkStateChange = (listener) => {
-        networkStateChangeListener = listener;
-      };
       const swapsController = new SwapsController({
         getBufferedGasLimit: MOCK_GET_BUFFERED_GAS_LIMIT,
         networkController,
-        onNetworkStateChange,
         provider,
         getProviderConfig: MOCK_GET_PROVIDER_CONFIG,
-        getTokenRatesState: MOCK_TOKEN_RATES_STORE,
+        tokenRatesStore: MOCK_TOKEN_RATES_STORE,
         fetchTradesInfo: fetchTradesInfoStub,
-<<<<<<< HEAD
-=======
         fetchSwapsFeatureLiveness: fetchSwapsFeatureLivenessStub,
->>>>>>> 937a7a56
         getCurrentChainId: getCurrentChainIdStub,
       });
       const currentEthersInstance = swapsController.ethersProvider;
-
-      networkController.state = {
-        networkId: null,
-        selectedNetworkClientId: NetworkType.goerli,
-        networksMetadata: {
-          [NetworkType.goerli]: {
-            EIPS: {},
-            status: NetworkStatus.Unknown,
-          },
-        },
-      };
-      networkStateChangeListener();
+      const onNetworkDidChange = networkController.on.getCall(0).args[1];
+
+      onNetworkDidChange('loading');
 
       const newEthersInstance = swapsController.ethersProvider;
       assert.strictEqual(
@@ -320,37 +241,20 @@
 
     it('should not replace ethers instance when network changes to the same network', function () {
       const networkController = getMockNetworkController();
-      let networkStateChangeListener;
-      const onNetworkStateChange = (listener) => {
-        networkStateChangeListener = listener;
-      };
       const swapsController = new SwapsController({
         getBufferedGasLimit: MOCK_GET_BUFFERED_GAS_LIMIT,
         networkController,
-        onNetworkStateChange,
         provider,
         getProviderConfig: MOCK_GET_PROVIDER_CONFIG,
-        getTokenRatesState: MOCK_TOKEN_RATES_STORE,
+        tokenRatesStore: MOCK_TOKEN_RATES_STORE,
         fetchTradesInfo: fetchTradesInfoStub,
-<<<<<<< HEAD
-=======
         fetchSwapsFeatureLiveness: fetchSwapsFeatureLivenessStub,
->>>>>>> 937a7a56
         getCurrentChainId: getCurrentChainIdStub,
       });
       const currentEthersInstance = swapsController.ethersProvider;
-
-      networkController.state = {
-        networkId: NETWORK_IDS.GOERLI,
-        selectedNetworkClientId: NetworkType.goerli,
-        networksMetadata: {
-          [NetworkType.goerli]: {
-            EIPS: {},
-            status: NetworkStatus.Available,
-          },
-        },
-      };
-      networkStateChangeListener();
+      const onNetworkDidChange = networkController.on.getCall(0).args[1];
+
+      onNetworkDidChange(ROPSTEN_NETWORK_ID);
 
       const newEthersInstance = swapsController.ethersProvider;
       assert.strictEqual(
@@ -447,16 +351,17 @@
           baseGasEstimate,
         );
 
-        const { gasLimit: bufferedGasLimit } =
-          await swapsController.getBufferedGasLimit();
-        const { gasEstimate, gasEstimateWithRefund } =
-          swapsController.store.getState().swapsState.quotes[initialAggId];
+        const {
+          gasLimit: bufferedGasLimit,
+        } = await swapsController.getBufferedGasLimit();
+        const {
+          gasEstimate,
+          gasEstimateWithRefund,
+        } = swapsController.store.getState().swapsState.quotes[initialAggId];
         assert.strictEqual(gasEstimate, bufferedGasLimit);
         assert.strictEqual(
           gasEstimateWithRefund,
-          `0x${new BigNumberjs(maxGas, 10)
-            .minus(estimatedRefund, 10)
-            .toString(16)}`,
+          new BigNumber(maxGas, 10).minus(estimatedRefund, 10).toString(16),
         );
       });
 
@@ -490,10 +395,12 @@
       });
 
       it('returns the top aggId and quotes with savings and fee values if passed necessary data and an even number of quotes', async function () {
-        const [topAggId, resultQuotes] =
-          await swapsController._findTopQuoteAndCalculateSavings(
-            getTopQuoteAndSavingsMockQuotes(),
-          );
+        const [
+          topAggId,
+          resultQuotes,
+        ] = await swapsController._findTopQuoteAndCalculateSavings(
+          getTopQuoteAndSavingsMockQuotes(),
+        );
         assert.equal(topAggId, TEST_AGG_ID_1);
         assert.deepStrictEqual(
           resultQuotes,
@@ -507,15 +414,17 @@
         const expectedResultQuotes = getTopQuoteAndSavingsBaseExpectedResults();
         delete expectedResultQuotes[TEST_AGG_ID_6];
         expectedResultQuotes[TEST_AGG_ID_1].savings = {
-          total: '0.0092',
+          total: '0.0292',
           performance: '0.0297',
-          fee: '0',
+          fee: '0.02',
           metaMaskFee: '0.0205',
           medianMetaMaskFee: '0.0202',
         };
 
-        const [topAggId, resultQuotes] =
-          await swapsController._findTopQuoteAndCalculateSavings(testInput);
+        const [
+          topAggId,
+          resultQuotes,
+        ] = await swapsController._findTopQuoteAndCalculateSavings(testInput);
         assert.equal(topAggId, TEST_AGG_ID_1);
         assert.deepStrictEqual(resultQuotes, expectedResultQuotes);
       });
@@ -531,32 +440,34 @@
         const expectedResultQuotes = {
           [TEST_AGG_ID_1]: {
             ...testInput[TEST_AGG_ID_1],
-            ethFee: '0.25',
+            ethFee: '0.01',
           },
           [TEST_AGG_ID_2]: {
             ...testInput[TEST_AGG_ID_2],
-            ethFee: '0.25',
+            ethFee: '0.02',
           },
           [TEST_AGG_ID_3]: {
             ...testInput[TEST_AGG_ID_3],
-            ethFee: '0.25',
+            ethFee: '0.03',
           },
           [TEST_AGG_ID_4]: {
             ...testInput[TEST_AGG_ID_4],
-            ethFee: '0.25',
+            ethFee: '0.04',
           },
           [TEST_AGG_ID_5]: {
             ...testInput[TEST_AGG_ID_5],
-            ethFee: '0.25',
+            ethFee: '0.05',
           },
           [TEST_AGG_ID_6]: {
             ...testInput[TEST_AGG_ID_6],
-            ethFee: '0.25',
+            ethFee: '0.06',
           },
         };
 
-        const [topAggId, resultQuotes] =
-          await swapsController._findTopQuoteAndCalculateSavings(testInput);
+        const [
+          topAggId,
+          resultQuotes,
+        ] = await swapsController._findTopQuoteAndCalculateSavings(testInput);
         assert.equal(topAggId, TEST_AGG_ID_1);
         assert.deepStrictEqual(resultQuotes, expectedResultQuotes);
       });
@@ -571,55 +482,56 @@
             trade: { value: '0x8ac7230489e80000' },
           }),
         );
-        const baseExpectedResultQuotes =
-          getTopQuoteAndSavingsBaseExpectedResults();
+        const baseExpectedResultQuotes = getTopQuoteAndSavingsBaseExpectedResults();
         const expectedResultQuotes = {
           [TEST_AGG_ID_1]: {
             ...baseExpectedResultQuotes[TEST_AGG_ID_1],
             sourceToken: ETH_SWAPS_TOKEN_OBJECT.address,
             destinationToken: '0x1111111111111111111111111111111111111111',
             trade: { value: '0x8ac7230489e80000' },
-            overallValueOfQuote: '1.7795',
+            overallValueOfQuote: '2.0195',
           },
           [TEST_AGG_ID_2]: {
             ...baseExpectedResultQuotes[TEST_AGG_ID_2],
             sourceToken: ETH_SWAPS_TOKEN_OBJECT.address,
             destinationToken: '0x1111111111111111111111111111111111111111',
             trade: { value: '0x8ac7230489e80000' },
-            overallValueOfQuote: '1.7696',
+            overallValueOfQuote: '1.9996',
           },
           [TEST_AGG_ID_3]: {
             ...baseExpectedResultQuotes[TEST_AGG_ID_3],
             sourceToken: ETH_SWAPS_TOKEN_OBJECT.address,
             destinationToken: '0x1111111111111111111111111111111111111111',
             trade: { value: '0x8ac7230489e80000' },
-            overallValueOfQuote: '1.7498',
+            overallValueOfQuote: '1.9698',
           },
           [TEST_AGG_ID_4]: {
             ...baseExpectedResultQuotes[TEST_AGG_ID_4],
             sourceToken: ETH_SWAPS_TOKEN_OBJECT.address,
             destinationToken: '0x1111111111111111111111111111111111111111',
             trade: { value: '0x8ac7230489e80000' },
-            overallValueOfQuote: '1.73',
+            overallValueOfQuote: '1.94',
           },
           [TEST_AGG_ID_5]: {
             ...baseExpectedResultQuotes[TEST_AGG_ID_5],
             sourceToken: ETH_SWAPS_TOKEN_OBJECT.address,
             destinationToken: '0x1111111111111111111111111111111111111111',
             trade: { value: '0x8ac7230489e80000' },
-            overallValueOfQuote: '1.7102',
+            overallValueOfQuote: '1.9102',
           },
           [TEST_AGG_ID_6]: {
             ...baseExpectedResultQuotes[TEST_AGG_ID_6],
             sourceToken: ETH_SWAPS_TOKEN_OBJECT.address,
             destinationToken: '0x1111111111111111111111111111111111111111',
             trade: { value: '0x8ac7230489e80000' },
-            overallValueOfQuote: '1.6805',
+            overallValueOfQuote: '1.8705',
           },
         };
 
-        const [topAggId, resultQuotes] =
-          await swapsController._findTopQuoteAndCalculateSavings(testInput);
+        const [
+          topAggId,
+          resultQuotes,
+        ] = await swapsController._findTopQuoteAndCalculateSavings(testInput);
         assert.equal(topAggId, TEST_AGG_ID_1);
         assert.deepStrictEqual(resultQuotes, expectedResultQuotes);
       });
@@ -636,30 +548,29 @@
         );
         // 0.04 ETH fee included in trade value
         testInput[TEST_AGG_ID_1].trade.value = '0x8b553ece48ec0000';
-        const baseExpectedResultQuotes =
-          getTopQuoteAndSavingsBaseExpectedResults();
+        const baseExpectedResultQuotes = getTopQuoteAndSavingsBaseExpectedResults();
         const expectedResultQuotes = {
           [TEST_AGG_ID_1]: {
             ...baseExpectedResultQuotes[TEST_AGG_ID_1],
             sourceToken: ETH_SWAPS_TOKEN_OBJECT.address,
             destinationToken: '0x1111111111111111111111111111111111111111',
             trade: { value: '0x8b553ece48ec0000' },
-            overallValueOfQuote: '1.7395',
-            ethFee: '0.29',
+            overallValueOfQuote: '1.9795',
+            ethFee: '0.05',
           },
           [TEST_AGG_ID_2]: {
             ...baseExpectedResultQuotes[TEST_AGG_ID_2],
             sourceToken: ETH_SWAPS_TOKEN_OBJECT.address,
             destinationToken: '0x1111111111111111111111111111111111111111',
             trade: { value: '0x8ac7230489e80000' },
-            overallValueOfQuote: '1.7696',
+            overallValueOfQuote: '1.9996',
             isBestQuote: true,
             savings: {
-              total: '0.01445',
-              performance: '0.01485',
-              fee: '0.02',
+              total: '0.0243',
+              performance: '0.0297',
+              fee: '0.015',
               metaMaskFee: '0.0204',
-              medianMetaMaskFee: '0.02025',
+              medianMetaMaskFee: '0.0201',
             },
           },
           [TEST_AGG_ID_3]: {
@@ -667,35 +578,37 @@
             sourceToken: ETH_SWAPS_TOKEN_OBJECT.address,
             destinationToken: '0x1111111111111111111111111111111111111111',
             trade: { value: '0x8ac7230489e80000' },
-            overallValueOfQuote: '1.7498',
+            overallValueOfQuote: '1.9698',
           },
           [TEST_AGG_ID_4]: {
             ...baseExpectedResultQuotes[TEST_AGG_ID_4],
             sourceToken: ETH_SWAPS_TOKEN_OBJECT.address,
             destinationToken: '0x1111111111111111111111111111111111111111',
             trade: { value: '0x8ac7230489e80000' },
-            overallValueOfQuote: '1.73',
+            overallValueOfQuote: '1.94',
           },
           [TEST_AGG_ID_5]: {
             ...baseExpectedResultQuotes[TEST_AGG_ID_5],
             sourceToken: ETH_SWAPS_TOKEN_OBJECT.address,
             destinationToken: '0x1111111111111111111111111111111111111111',
             trade: { value: '0x8ac7230489e80000' },
-            overallValueOfQuote: '1.7102',
+            overallValueOfQuote: '1.9102',
           },
           [TEST_AGG_ID_6]: {
             ...baseExpectedResultQuotes[TEST_AGG_ID_6],
             sourceToken: ETH_SWAPS_TOKEN_OBJECT.address,
             destinationToken: '0x1111111111111111111111111111111111111111',
             trade: { value: '0x8ac7230489e80000' },
-            overallValueOfQuote: '1.6805',
+            overallValueOfQuote: '1.8705',
           },
         };
         delete expectedResultQuotes[TEST_AGG_ID_1].isBestQuote;
         delete expectedResultQuotes[TEST_AGG_ID_1].savings;
 
-        const [topAggId, resultQuotes] =
-          await swapsController._findTopQuoteAndCalculateSavings(testInput);
+        const [
+          topAggId,
+          resultQuotes,
+        ] = await swapsController._findTopQuoteAndCalculateSavings(testInput);
         assert.equal(topAggId, TEST_AGG_ID_2);
         assert.deepStrictEqual(resultQuotes, expectedResultQuotes);
       });
@@ -704,34 +617,35 @@
         const testInput = getTopQuoteAndSavingsMockQuotes();
         // 0.04 ETH fee included in trade value
         testInput[TEST_AGG_ID_1].trade.value = '0x8e1bc9bf040000';
-        const baseExpectedResultQuotes =
-          getTopQuoteAndSavingsBaseExpectedResults();
+        const baseExpectedResultQuotes = getTopQuoteAndSavingsBaseExpectedResults();
         const expectedResultQuotes = {
           ...baseExpectedResultQuotes,
           [TEST_AGG_ID_1]: {
             ...baseExpectedResultQuotes[TEST_AGG_ID_1],
             trade: { value: '0x8e1bc9bf040000' },
-            overallValueOfQuote: '1.7395',
-            ethFee: '0.29',
+            overallValueOfQuote: '1.9795',
+            ethFee: '0.05',
           },
           [TEST_AGG_ID_2]: {
             ...baseExpectedResultQuotes[TEST_AGG_ID_2],
             isBestQuote: true,
             savings: {
-              total: '0.01445',
-              performance: '0.01485',
-              fee: '0.02',
+              total: '0.0243',
+              performance: '0.0297',
+              fee: '0.015',
               metaMaskFee: '0.0204',
-              medianMetaMaskFee: '0.02025',
+              medianMetaMaskFee: '0.0201',
             },
           },
         };
         delete expectedResultQuotes[TEST_AGG_ID_1].isBestQuote;
         delete expectedResultQuotes[TEST_AGG_ID_1].savings;
 
-        const [topAggId, resultQuotes] =
-          await swapsController._findTopQuoteAndCalculateSavings(testInput);
-        assert.equal(topAggId, TEST_AGG_ID_2);
+        const [
+          topAggId,
+          resultQuotes,
+        ] = await swapsController._findTopQuoteAndCalculateSavings(testInput);
+        assert.equal(topAggId, [TEST_AGG_ID_2]);
         assert.deepStrictEqual(resultQuotes, expectedResultQuotes);
       });
     });
@@ -741,14 +655,14 @@
         const quotes = await swapsController.fetchAndSetQuotes(undefined);
         assert.strictEqual(quotes, null);
       });
-
       it('calls fetchTradesInfo with the given fetchParams and returns the correct quotes', async function () {
         fetchTradesInfoStub.resolves(getMockQuotes());
+        fetchSwapsQuoteRefreshTimeStub.resolves(getMockQuoteRefreshTime());
 
         // Make it so approval is not required
         sandbox
           .stub(swapsController, '_getERC20Allowance')
-          .resolves(BigNumber.from(1));
+          .resolves(ethers.BigNumber.from(1));
 
         const [newQuotes] = await swapsController.fetchAndSetQuotes(
           MOCK_FETCH_PARAMS,
@@ -765,107 +679,36 @@
           isBestQuote: true,
           // TODO: find a way to calculate these values dynamically
           gasEstimate: 2000000,
-          gasEstimateWithRefund: '0xb8cae',
+          gasEstimateWithRefund: 'b8cae',
           savings: {
-            fee: '-0.061067',
+            fee: '0',
             metaMaskFee: '0.5050505050505050505',
             performance: '6',
-            total: '5.4338824949494949495',
+            total: '5.4949494949494949495',
             medianMetaMaskFee: '0.44444444444444444444',
           },
-          ethFee: '0.113536',
-          overallValueOfQuote: '49.886464',
+          ethFee: '33554432',
+          overallValueOfQuote: '-33554382',
           metaMaskFeeInEth: '0.5050505050505050505',
           ethValueOfTokens: '50',
         });
+
         assert.strictEqual(
-          fetchTradesInfoStub.calledOnceWithExactly(MOCK_FETCH_PARAMS, {
-            ...MOCK_FETCH_METADATA,
-          }),
-          true,
-        );
-      });
-
-      it('calls returns the correct quotes on the optimism chain', async function () {
-        fetchTradesInfoStub.resetHistory();
-        const OPTIMISM_MOCK_FETCH_METADATA = {
-          ...MOCK_FETCH_METADATA,
-          chainId: CHAIN_IDS.OPTIMISM,
-        };
-        const optimismProviderResultStub = {
-          // 1 gwei
-          eth_gasPrice: '0x0de0b6b3a7640000',
-          // by default, all accounts are external accounts (not contracts)
-          eth_getCode: '0x',
-          eth_call:
-            '0x000000000000000000000000000000000000000000000000000103c18816d4e8',
-        };
-        const optimismProvider = createTestProviderTools({
-          scaffold: optimismProviderResultStub,
-          networkId: 10,
-          chainId: 10,
-        }).provider;
-
-        swapsController = getSwapsController(optimismProvider);
-
-        fetchTradesInfoStub.resolves(getMockQuotes());
-
-        // Make it so approval is not required
-        sandbox
-          .stub(swapsController, '_getERC20Allowance')
-          .resolves(BigNumber.from(1));
-
-        const [newQuotes] = await swapsController.fetchAndSetQuotes(
-          MOCK_FETCH_PARAMS,
-          OPTIMISM_MOCK_FETCH_METADATA,
-        );
-
-        assert.deepStrictEqual(newQuotes[TEST_AGG_ID_BEST], {
-          ...getMockQuotes()[TEST_AGG_ID_BEST],
-          sourceTokenInfo: undefined,
-          destinationTokenInfo: {
-            symbol: 'FOO',
-            decimals: 18,
-          },
-          isBestQuote: true,
-          // TODO: find a way to calculate these values dynamically
-          gasEstimate: 2000000,
-          gasEstimateWithRefund: '0xb8cae',
-          savings: {
-            fee: '-0.061067',
-            metaMaskFee: '0.5050505050505050505',
-            performance: '6',
-            total: '5.4338824949494949495',
-            medianMetaMaskFee: '0.44444444444444444444',
-          },
-          ethFee: '0.113822',
-          multiLayerL1TradeFeeTotal: '0x0103c18816d4e8',
-          overallValueOfQuote: '49.886178',
-          metaMaskFeeInEth: '0.5050505050505050505',
-          ethValueOfTokens: '50',
-        });
-        assert.strictEqual(
-<<<<<<< HEAD
-          fetchTradesInfoStub.calledOnceWithExactly(MOCK_FETCH_PARAMS, {
-            ...OPTIMISM_MOCK_FETCH_METADATA,
-          }),
-=======
           fetchTradesInfoStub.calledOnceWithExactly(
             MOCK_FETCH_PARAMS,
             MOCK_FETCH_METADATA,
           ),
->>>>>>> 937a7a56
           true,
         );
       });
-
       it('performs the allowance check', async function () {
         fetchTradesInfoStub.resolves(getMockQuotes());
+        fetchSwapsQuoteRefreshTimeStub.resolves(getMockQuoteRefreshTime());
 
         // Make it so approval is not required
         const allowanceStub = sandbox
           .stub(swapsController, '_getERC20Allowance')
-          .resolves(BigNumber.from(1));
+          .resolves(ethers.BigNumber.from(1));
 
         await swapsController.fetchAndSetQuotes(
           MOCK_FETCH_PARAMS,
@@ -876,7 +719,6 @@
           allowanceStub.calledOnceWithExactly(
             MOCK_FETCH_PARAMS.sourceToken,
             MOCK_FETCH_PARAMS.fromAddress,
-            CHAIN_IDS.MAINNET,
           ),
           true,
         );
@@ -884,11 +726,12 @@
 
       it('gets the gas limit if approval is required', async function () {
         fetchTradesInfoStub.resolves(MOCK_QUOTES_APPROVAL_REQUIRED);
+        fetchSwapsQuoteRefreshTimeStub.resolves(getMockQuoteRefreshTime());
 
         // Ensure approval is required
         sandbox
           .stub(swapsController, '_getERC20Allowance')
-          .resolves(BigNumber.from(0));
+          .resolves(ethers.BigNumber.from(0));
 
         const timedoutGasReturnResult = { gasLimit: 1000000 };
         const timedoutGasReturnStub = sandbox
@@ -902,21 +745,19 @@
 
         // Mocked quotes approvalNeeded is null, so it will only be called with the gas
         assert.strictEqual(
-          timedoutGasReturnStub.calledOnceWithExactly(
-            MOCK_APPROVAL_NEEDED,
-            TEST_AGG_ID_APPROVAL,
-          ),
+          timedoutGasReturnStub.calledOnceWithExactly(MOCK_APPROVAL_NEEDED),
           true,
         );
       });
 
       it('marks the best quote', async function () {
         fetchTradesInfoStub.resolves(getMockQuotes());
+        fetchSwapsQuoteRefreshTimeStub.resolves(getMockQuoteRefreshTime());
 
         // Make it so approval is not required
         sandbox
           .stub(swapsController, '_getERC20Allowance')
-          .resolves(BigNumber.from(1));
+          .resolves(ethers.BigNumber.from(1));
 
         const [newQuotes, topAggId] = await swapsController.fetchAndSetQuotes(
           MOCK_FETCH_PARAMS,
@@ -934,7 +775,7 @@
         const bestQuote = {
           ...getMockQuotes()[TEST_AGG_ID_1],
           aggregator: bestAggId,
-          destinationAmount: BigNumber.from(
+          destinationAmount: ethers.BigNumber.from(
             getMockQuotes()[TEST_AGG_ID_1].destinationAmount,
           )
             .add((100e18).toString())
@@ -942,11 +783,12 @@
         };
         const quotes = { ...getMockQuotes(), [bestAggId]: bestQuote };
         fetchTradesInfoStub.resolves(quotes);
+        fetchSwapsQuoteRefreshTimeStub.resolves(getMockQuoteRefreshTime());
 
         // Make it so approval is not required
         sandbox
           .stub(swapsController, '_getERC20Allowance')
-          .resolves(BigNumber.from(1));
+          .resolves(ethers.BigNumber.from(1));
 
         const [newQuotes, topAggId] = await swapsController.fetchAndSetQuotes(
           MOCK_FETCH_PARAMS,
@@ -959,16 +801,16 @@
 
       it('does not mark as best quote if no conversion rate exists for destination token', async function () {
         fetchTradesInfoStub.resolves(getMockQuotes());
+        fetchSwapsQuoteRefreshTimeStub.resolves(getMockQuoteRefreshTime());
 
         // Make it so approval is not required
         sandbox
           .stub(swapsController, '_getERC20Allowance')
-          .resolves(BigNumber.from(1));
-
-        swapsController.getTokenRatesState = () => ({
+          .resolves(ethers.BigNumber.from(1));
+
+        swapsController.tokenRatesStore.updateState({
           contractExchangeRates: {},
         });
-
         const [newQuotes, topAggId] = await swapsController.fetchAndSetQuotes(
           MOCK_FETCH_PARAMS,
           MOCK_FETCH_METADATA,
@@ -987,18 +829,13 @@
           ...EMPTY_INIT_STATE.swapsState,
           tokens: old.tokens,
           swapsQuoteRefreshTime: old.swapsQuoteRefreshTime,
-          swapsQuotePrefetchingRefreshTime:
-            old.swapsQuotePrefetchingRefreshTime,
-          swapsStxGetTransactionsRefreshTime:
-            old.swapsStxGetTransactionsRefreshTime,
-          swapsStxBatchStatusRefreshTime: old.swapsStxBatchStatusRefreshTime,
         });
       });
 
       it('clears polling timeout', function () {
         swapsController.pollingTimeout = setTimeout(
           () => assert.fail(),
-          POLLING_TIMEOUT,
+          1000000,
         );
         swapsController.resetSwapsState();
         assert.strictEqual(swapsController.pollingTimeout._idleTimeout, -1);
@@ -1009,7 +846,7 @@
       it('clears polling timeout', function () {
         swapsController.pollingTimeout = setTimeout(
           () => assert.fail(),
-          POLLING_TIMEOUT,
+          1000000,
         );
         swapsController.stopPollingForQuotes();
         assert.strictEqual(swapsController.pollingTimeout._idleTimeout, -1);
@@ -1027,7 +864,7 @@
       it('clears polling timeout', function () {
         swapsController.pollingTimeout = setTimeout(
           () => assert.fail(),
-          POLLING_TIMEOUT,
+          1000000,
         );
         swapsController.resetPostFetchState();
         assert.strictEqual(swapsController.pollingTimeout._idleTimeout, -1);
@@ -1037,21 +874,13 @@
         const tokens = 'test';
         const fetchParams = 'test';
         const swapsFeatureIsLive = false;
-        const swapsFeatureFlags = {};
         const swapsQuoteRefreshTime = 0;
-        const swapsQuotePrefetchingRefreshTime = 0;
-        const swapsStxBatchStatusRefreshTime = 0;
-        const swapsStxGetTransactionsRefreshTime = 0;
         swapsController.store.updateState({
           swapsState: {
             tokens,
             fetchParams,
             swapsFeatureIsLive,
-            swapsFeatureFlags,
             swapsQuoteRefreshTime,
-            swapsQuotePrefetchingRefreshTime,
-            swapsStxBatchStatusRefreshTime,
-            swapsStxGetTransactionsRefreshTime,
           },
         });
 
@@ -1064,8 +893,282 @@
           fetchParams,
           swapsFeatureIsLive,
           swapsQuoteRefreshTime,
-          swapsQuotePrefetchingRefreshTime,
         });
+      });
+    });
+
+    describe('_setupSwapsLivenessFetching ', function () {
+      let clock;
+      const EXPECTED_TIME = 600000;
+
+      const getLivenessState = () => {
+        return swapsController.store.getState().swapsState.swapsFeatureIsLive;
+      };
+
+      // We have to do this to overwrite window.navigator.onLine
+      const stubWindow = () => {
+        sandbox.replace(global, 'window', {
+          addEventListener: window.addEventListener,
+          navigator: { onLine: true },
+          dispatchEvent: window.dispatchEvent,
+          Event: window.Event,
+        });
+      };
+
+      beforeEach(function () {
+        stubWindow();
+        clock = sandbox.useFakeTimers();
+        sandbox.spy(clock, 'setInterval');
+
+        sandbox
+          .stub(SwapsController.prototype, '_fetchAndSetSwapsLiveness')
+          .resolves(undefined);
+
+        sandbox.spy(SwapsController.prototype, '_setupSwapsLivenessFetching');
+
+        sandbox.spy(window, 'addEventListener');
+      });
+
+      afterEach(function () {
+        sandbox.restore();
+      });
+
+      it('calls _setupSwapsLivenessFetching in constructor', function () {
+        swapsController = getSwapsController();
+
+        assert.ok(
+          swapsController._setupSwapsLivenessFetching.calledOnce,
+          'should have called _setupSwapsLivenessFetching once',
+        );
+        assert.ok(window.addEventListener.calledWith('online'));
+        assert.ok(window.addEventListener.calledWith('offline'));
+        assert.ok(
+          clock.setInterval.calledOnceWithExactly(
+            sinon.match.func,
+            EXPECTED_TIME,
+          ),
+          'should have set an interval',
+        );
+      });
+
+      it('handles browser being offline on boot, then coming online', async function () {
+        window.navigator.onLine = false;
+
+        swapsController = getSwapsController();
+        assert.ok(
+          swapsController._setupSwapsLivenessFetching.calledOnce,
+          'should have called _setupSwapsLivenessFetching once',
+        );
+        assert.ok(
+          swapsController._fetchAndSetSwapsLiveness.notCalled,
+          'should not have called _fetchAndSetSwapsLiveness',
+        );
+        assert.ok(
+          clock.setInterval.notCalled,
+          'should not have set an interval',
+        );
+        assert.strictEqual(
+          getLivenessState(),
+          false,
+          'swaps feature should be disabled',
+        );
+
+        const fetchPromise = new Promise((resolve) => {
+          const originalFunction = swapsController._fetchAndSetSwapsLiveness;
+          swapsController._fetchAndSetSwapsLiveness = () => {
+            originalFunction();
+            resolve();
+            swapsController._fetchAndSetSwapsLiveness = originalFunction;
+          };
+        });
+
+        // browser comes online
+        window.navigator.onLine = true;
+        window.dispatchEvent(new window.Event('online'));
+        await fetchPromise;
+
+        assert.ok(
+          swapsController._fetchAndSetSwapsLiveness.calledOnce,
+          'should have called _fetchAndSetSwapsLiveness once',
+        );
+        assert.ok(
+          clock.setInterval.calledOnceWithExactly(
+            sinon.match.func,
+            EXPECTED_TIME,
+          ),
+          'should have set an interval',
+        );
+      });
+
+      it('clears interval if browser goes offline', async function () {
+        swapsController = getSwapsController();
+
+        // set feature to live
+        const { swapsState } = swapsController.store.getState();
+        swapsController.store.updateState({
+          swapsState: { ...swapsState, swapsFeatureIsLive: true },
+        });
+
+        sandbox.spy(swapsController.store, 'updateState');
+
+        assert.ok(
+          clock.setInterval.calledOnceWithExactly(
+            sinon.match.func,
+            EXPECTED_TIME,
+          ),
+          'should have set an interval',
+        );
+
+        const clearIntervalPromise = new Promise((resolve) => {
+          const originalFunction = clock.clearInterval;
+          clock.clearInterval = (intervalId) => {
+            originalFunction(intervalId);
+            clock.clearInterval = originalFunction;
+            resolve();
+          };
+        });
+
+        // browser goes offline
+        window.navigator.onLine = false;
+        window.dispatchEvent(new window.Event('offline'));
+
+        // if this resolves, clearInterval was called
+        await clearIntervalPromise;
+
+        assert.ok(
+          swapsController._fetchAndSetSwapsLiveness.calledOnce,
+          'should have called _fetchAndSetSwapsLiveness once',
+        );
+        assert.ok(
+          swapsController.store.updateState.calledOnce,
+          'should have called updateState once',
+        );
+        assert.strictEqual(
+          getLivenessState(),
+          false,
+          'swaps feature should be disabled',
+        );
+      });
+    });
+
+    describe('_fetchAndSetSwapsLiveness', function () {
+      const getLivenessState = () => {
+        return swapsController.store.getState().swapsState.swapsFeatureIsLive;
+      };
+
+      beforeEach(function () {
+        fetchSwapsFeatureLivenessStub.reset();
+        sandbox.stub(SwapsController.prototype, '_setupSwapsLivenessFetching');
+        swapsController = getSwapsController();
+      });
+
+      afterEach(function () {
+        sandbox.restore();
+      });
+
+      it('fetches feature liveness as expected when API is live', async function () {
+        fetchSwapsFeatureLivenessStub.resolves(true);
+
+        assert.strictEqual(
+          getLivenessState(),
+          false,
+          'liveness should be false on boot',
+        );
+
+        await swapsController._fetchAndSetSwapsLiveness();
+
+        assert.ok(
+          fetchSwapsFeatureLivenessStub.calledOnce,
+          'should have called fetch function once',
+        );
+        assert.strictEqual(
+          getLivenessState(),
+          true,
+          'liveness should be true after call',
+        );
+      });
+
+      it('does not update state if fetched value is same as state value', async function () {
+        fetchSwapsFeatureLivenessStub.resolves(false);
+        sandbox.spy(swapsController.store, 'updateState');
+
+        assert.strictEqual(
+          getLivenessState(),
+          false,
+          'liveness should be false on boot',
+        );
+
+        await swapsController._fetchAndSetSwapsLiveness();
+
+        assert.ok(
+          fetchSwapsFeatureLivenessStub.calledOnce,
+          'should have called fetch function once',
+        );
+        assert.ok(
+          swapsController.store.updateState.notCalled,
+          'should not have called store.updateState',
+        );
+        assert.strictEqual(
+          getLivenessState(),
+          false,
+          'liveness should remain false after call',
+        );
+      });
+
+      it('tries three times before giving up if fetching fails', async function () {
+        const clock = sandbox.useFakeTimers();
+        fetchSwapsFeatureLivenessStub.rejects(new Error('foo'));
+        sandbox.spy(swapsController.store, 'updateState');
+
+        assert.strictEqual(
+          getLivenessState(),
+          false,
+          'liveness should be false on boot',
+        );
+
+        swapsController._fetchAndSetSwapsLiveness();
+        await clock.runAllAsync();
+
+        assert.ok(
+          fetchSwapsFeatureLivenessStub.calledThrice,
+          'should have called fetch function three times',
+        );
+        assert.ok(
+          swapsController.store.updateState.notCalled,
+          'should not have called store.updateState',
+        );
+        assert.strictEqual(
+          getLivenessState(),
+          false,
+          'liveness should remain false after call',
+        );
+      });
+
+      it('sets state after fetching on successful retry', async function () {
+        const clock = sandbox.useFakeTimers();
+        fetchSwapsFeatureLivenessStub.onCall(0).rejects(new Error('foo'));
+        fetchSwapsFeatureLivenessStub.onCall(1).rejects(new Error('foo'));
+        fetchSwapsFeatureLivenessStub.onCall(2).resolves(true);
+
+        assert.strictEqual(
+          getLivenessState(),
+          false,
+          'liveness should be false on boot',
+        );
+
+        swapsController._fetchAndSetSwapsLiveness();
+        await clock.runAllAsync();
+
+        assert.strictEqual(
+          fetchSwapsFeatureLivenessStub.callCount,
+          3,
+          'should have called fetch function three times',
+        );
+        assert.strictEqual(
+          getLivenessState(),
+          true,
+          'liveness should be true after call',
+        );
       });
     });
   });
@@ -1494,52 +1597,56 @@
     [TEST_AGG_ID_1]: {
       ...baseTestInput[TEST_AGG_ID_1],
       isBestQuote: true,
-      ethFee: '0.25',
-      overallValueOfQuote: '1.7795',
+      ethFee: '0.01',
+      overallValueOfQuote: '2.0195',
       metaMaskFeeInEth: '0.0205',
       ethValueOfTokens: '2.0295',
       savings: {
-        total: '0.0191',
+        total: '0.0441',
         performance: '0.0396',
-        fee: '0',
+        fee: '0.025',
         metaMaskFee: '0.0205',
         medianMetaMaskFee: '0.0201',
       },
     },
     [TEST_AGG_ID_2]: {
       ...baseTestInput[TEST_AGG_ID_2],
-      ethFee: '0.25',
-      overallValueOfQuote: '1.7696',
+      ethFee: '0.02',
+      overallValueOfQuote: '1.9996',
       metaMaskFeeInEth: '0.0204',
       ethValueOfTokens: '2.0196',
     },
     [TEST_AGG_ID_3]: {
       ...baseTestInput[TEST_AGG_ID_3],
-      ethFee: '0.25',
-      overallValueOfQuote: '1.7498',
+      ethFee: '0.03',
+      overallValueOfQuote: '1.9698',
       metaMaskFeeInEth: '0.0202',
       ethValueOfTokens: '1.9998',
     },
     [TEST_AGG_ID_4]: {
       ...baseTestInput[TEST_AGG_ID_4],
-      ethFee: '0.25',
-      overallValueOfQuote: '1.73',
+      ethFee: '0.04',
+      overallValueOfQuote: '1.94',
       metaMaskFeeInEth: '0.02',
       ethValueOfTokens: '1.98',
     },
     [TEST_AGG_ID_5]: {
       ...baseTestInput[TEST_AGG_ID_5],
-      ethFee: '0.25',
-      overallValueOfQuote: '1.7102',
+      ethFee: '0.05',
+      overallValueOfQuote: '1.9102',
       metaMaskFeeInEth: '0.0198',
       ethValueOfTokens: '1.9602',
     },
     [TEST_AGG_ID_6]: {
       ...baseTestInput[TEST_AGG_ID_6],
-      ethFee: '0.25',
-      overallValueOfQuote: '1.6805',
+      ethFee: '0.06',
+      overallValueOfQuote: '1.8705',
       metaMaskFeeInEth: '0.0195',
       ethValueOfTokens: '1.9305',
     },
   };
+}
+
+function getMockQuoteRefreshTime() {
+  return 45000;
 }