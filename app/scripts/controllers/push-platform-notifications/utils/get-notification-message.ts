// We are defining that this file uses a webworker global scope.
// eslint-disable-next-line spaced-comment
/// <reference lib="webworker" />

import { CHAIN_SYMBOLS } from '../../metamask-notifications/constants/notification-schema';
import type { TRIGGER_TYPES } from '../../metamask-notifications/constants/notification-schema';
import type { OnChainRawNotification } from '../../metamask-notifications/types/on-chain-notification/on-chain-notification';
import { t } from '../../../translate';
<<<<<<< HEAD
import { getPlatform } from '../../../lib/util';
import { PLATFORM_FIREFOX } from '../../../../../shared/constants/app';
=======
import type { Notification } from '../../metamask-notifications/types/types';
>>>>>>> ac71422a
import { getAmount, formatAmount } from './get-notification-data';

type PushNotificationMessage = {
  title: string;
  description: string;
};

type NotificationMessage<N extends Notification = Notification> = {
  title: string | null;
  defaultDescription: string | null;
  getDescription?: (n: N) => string | null;
};

type NotificationMessageDict = {
  [K in TRIGGER_TYPES]?: NotificationMessage<
    Extract<Notification, { type: K }>
  >;
};

const sw = self as unknown as ServiceWorkerGlobalScope;

function getChainSymbol(chainId: number) {
  return CHAIN_SYMBOLS[chainId] ?? null;
}

export async function onPushNotification(
  notification: Notification,
): Promise<void> {
  const notificationMessage = createNotificationMessage(notification);
  if (!notificationMessage) {
    return;
  }

  const registration = sw?.registration;
  if (!registration) {
    return;
  }

  await registration.showNotification(notificationMessage.title, {
    body: notificationMessage.description,
    icon: './images/icon-64.png',
    tag: notification?.id,
    data: notification,
  });
}

export async function onNotificationClick(
  event: NotificationEvent,
  emitEvent?: (n: Notification) => void,
) {
  // Close notification
  event.notification.close();

  // Get Data
  const data: Notification = event?.notification?.data;
  emitEvent?.(data);

  // Navigate
  const getPlatformResult = getPlatform();
  const platform =
    getPlatformResult === PLATFORM_FIREFOX
      ? 'moz-extension'
      : 'chrome-extension';
  const destination = `${platform}://${sw.location.host}/home.html#notifications/${data.id}`;
  event.waitUntil(sw.clients.openWindow(destination));
}

export function isOnChainNotification(n: unknown): n is OnChainRawNotification {
  const assumed = n as OnChainRawNotification;

  // We don't have a validation/parsing library to check all possible types of an on chain notification
  // It is safe enough just to check "some" fields, and catch any errors down the line if the shape is bad.
  const isValidEnoughToBeOnChainNotification = [
    assumed?.id,
    assumed?.data,
    assumed?.trigger_id,
  ].every((field) => field !== undefined);
  return isValidEnoughToBeOnChainNotification;
}

const notificationMessageDict: NotificationMessageDict = {
  erc20_sent: {
    title: t('pushPlatformNotificationsFundsSentTitle'),
    defaultDescription: t(
      'pushPlatformNotificationsFundsSentDescriptionDefault',
    ),
    getDescription: (n) => {
      const symbol = n?.data?.token?.symbol;
      const tokenAmount = n?.data?.token?.amount;
      const tokenDecimals = n?.data?.token?.decimals;
      if (!symbol || !tokenAmount || !tokenDecimals) {
        return null;
      }

      const amount = getAmount(tokenAmount, tokenDecimals, {
        shouldEllipse: true,
      });
      return t('pushPlatformNotificationsFundsSentDescription', amount, symbol);
    },
  },
  eth_sent: {
    title: t('pushPlatformNotificationsFundsSentTitle'),
    defaultDescription: t(
      'pushPlatformNotificationsFundsSentDescriptionDefault',
    ),
    getDescription: (n) => {
      const symbol = getChainSymbol(n?.chain_id);
      const tokenAmount = n?.data?.amount?.eth;
      if (!symbol || !tokenAmount) {
        return null;
      }

      const amount = formatAmount(parseFloat(tokenAmount), {
        shouldEllipse: true,
      });
      return t('pushPlatformNotificationsFundsSentDescription', amount, symbol);
    },
  },
  erc20_received: {
    title: t('pushPlatformNotificationsFundsReceivedTitle'),
    defaultDescription: t(
      'pushPlatformNotificationsFundsReceivedDescriptionDefault',
    ),
    getDescription: (n) => {
      const symbol = n?.data?.token?.symbol;
      const tokenAmount = n?.data?.token?.amount;
      const tokenDecimals = n?.data?.token?.decimals;
      if (!symbol || !tokenAmount || !tokenDecimals) {
        return null;
      }

      const amount = getAmount(tokenAmount, tokenDecimals, {
        shouldEllipse: true,
      });
      return t(
        'pushPlatformNotificationsFundsReceivedDescription',
        amount,
        symbol,
      );
    },
  },
  eth_received: {
    title: t('pushPlatformNotificationsFundsReceivedTitle'),
    defaultDescription: t(
      'pushPlatformNotificationsFundsReceivedDescriptionDefault',
    ),
    getDescription: (n) => {
      const symbol = getChainSymbol(n?.chain_id);
      const tokenAmount = n?.data?.amount?.eth;
      if (!symbol || !tokenAmount) {
        return null;
      }

      const amount = formatAmount(parseFloat(tokenAmount), {
        shouldEllipse: true,
      });
      return t(
        'pushPlatformNotificationsFundsReceivedDescription',
        amount,
        symbol,
      );
    },
  },
  metamask_swap_completed: {
    title: t('pushPlatformNotificationsSwapCompletedTitle'),
    defaultDescription: t('pushPlatformNotificationsSwapCompletedDescription'),
  },
  erc721_sent: {
    title: t('pushPlatformNotificationsNftSentTitle'),
    defaultDescription: t('pushPlatformNotificationsNftSentDescription'),
  },
  erc1155_sent: {
    title: t('pushPlatformNotificationsNftSentTitle'),
    defaultDescription: t('pushPlatformNotificationsNftSentDescription'),
  },
  erc721_received: {
    title: t('pushPlatformNotificationsNftReceivedTitle'),
    defaultDescription: t('pushPlatformNotificationsNftReceivedDescription'),
  },
  erc1155_received: {
    title: t('pushPlatformNotificationsNftReceivedTitle'),
    defaultDescription: t('pushPlatformNotificationsNftReceivedDescription'),
  },
  rocketpool_stake_completed: {
    title: t('pushPlatformNotificationsStakingRocketpoolStakeCompletedTitle'),
    defaultDescription: t(
      'pushPlatformNotificationsStakingRocketpoolStakeCompletedDescription',
    ),
  },
  rocketpool_unstake_completed: {
    title: t('pushPlatformNotificationsStakingRocketpoolUnstakeCompletedTitle'),
    defaultDescription: t(
      'pushPlatformNotificationsStakingRocketpoolUnstakeCompletedDescription',
    ),
  },
  lido_stake_completed: {
    title: t('pushPlatformNotificationsStakingLidoStakeCompletedTitle'),
    defaultDescription: t(
      'pushPlatformNotificationsStakingLidoStakeCompletedDescription',
    ),
  },
  lido_stake_ready_to_be_withdrawn: {
    title: t(
      'pushPlatformNotificationsStakingLidoStakeReadyToBeWithdrawnTitle',
    ),
    defaultDescription: t(
      'pushPlatformNotificationsStakingLidoStakeReadyToBeWithdrawnDescription',
    ),
  },
  lido_withdrawal_requested: {
    title: t('pushPlatformNotificationsStakingLidoWithdrawalRequestedTitle'),
    defaultDescription: t(
      'pushPlatformNotificationsStakingLidoWithdrawalRequestedDescription',
    ),
  },
  lido_withdrawal_completed: {
    title: t('pushPlatformNotificationsStakingLidoWithdrawalCompletedTitle'),
    defaultDescription: t(
      'pushPlatformNotificationsStakingLidoWithdrawalCompletedDescription',
    ),
  },
};

export function createNotificationMessage(
  n: Notification,
): PushNotificationMessage | null {
  if (!n?.type) {
    return null;
  }
  const notificationMessage = notificationMessageDict[n.type] as
    | NotificationMessage
    | undefined;

  if (!notificationMessage) {
    return null;
  }

  let description: string | null = null;
  try {
    description =
      notificationMessage?.getDescription?.(n) ??
      notificationMessage.defaultDescription ??
      null;
  } catch (e) {
    description = notificationMessage.defaultDescription ?? null;
  }

  return {
    title: notificationMessage.title ?? '', // Ensure title is always a string
    description: description ?? '', // Fallback to empty string if null
  };
}<|MERGE_RESOLUTION|>--- conflicted
+++ resolved
@@ -6,12 +6,7 @@
 import type { TRIGGER_TYPES } from '../../metamask-notifications/constants/notification-schema';
 import type { OnChainRawNotification } from '../../metamask-notifications/types/on-chain-notification/on-chain-notification';
 import { t } from '../../../translate';
-<<<<<<< HEAD
-import { getPlatform } from '../../../lib/util';
-import { PLATFORM_FIREFOX } from '../../../../../shared/constants/app';
-=======
-import type { Notification } from '../../metamask-notifications/types/types';
->>>>>>> ac71422a
+import ExtensionPlatform from '../../../platforms/extension';
 import { getAmount, formatAmount } from './get-notification-data';
 
 type PushNotificationMessage = {
@@ -19,7 +14,9 @@
   description: string;
 };
 
-type NotificationMessage<N extends Notification = Notification> = {
+type NotificationMessage<
+  N extends OnChainRawNotification = OnChainRawNotification,
+> = {
   title: string | null;
   defaultDescription: string | null;
   getDescription?: (n: N) => string | null;
@@ -27,19 +24,25 @@
 
 type NotificationMessageDict = {
   [K in TRIGGER_TYPES]?: NotificationMessage<
-    Extract<Notification, { type: K }>
+    Extract<OnChainRawNotification, { data: { kind: `${K}` } }>
   >;
 };
 
 const sw = self as unknown as ServiceWorkerGlobalScope;
+const extensionPlatform = new ExtensionPlatform();
 
 function getChainSymbol(chainId: number) {
   return CHAIN_SYMBOLS[chainId] ?? null;
 }
 
-export async function onPushNotification(
-  notification: Notification,
-): Promise<void> {
+export async function onPushNotification(notification: unknown): Promise<void> {
+  if (!notification) {
+    return;
+  }
+  if (!isOnChainNotification(notification)) {
+    return;
+  }
+
   const notificationMessage = createNotificationMessage(notification);
   if (!notificationMessage) {
     return;
@@ -58,28 +61,22 @@
   });
 }
 
-export async function onNotificationClick(
-  event: NotificationEvent,
-  emitEvent?: (n: Notification) => void,
-) {
+export async function onNotificationClick(event: NotificationEvent) {
   // Close notification
   event.notification.close();
 
   // Get Data
-  const data: Notification = event?.notification?.data;
-  emitEvent?.(data);
+  const data: OnChainRawNotification = event?.notification?.data;
 
   // Navigate
-  const getPlatformResult = getPlatform();
-  const platform =
-    getPlatformResult === PLATFORM_FIREFOX
-      ? 'moz-extension'
-      : 'chrome-extension';
-  const destination = `${platform}://${sw.location.host}/home.html#notifications/${data.id}`;
+  const destination = `${extensionPlatform.getExtensionURL(
+    null,
+    null,
+  )}#notifications/${data.id}`;
   event.waitUntil(sw.clients.openWindow(destination));
 }
 
-export function isOnChainNotification(n: unknown): n is OnChainRawNotification {
+function isOnChainNotification(n: unknown): n is OnChainRawNotification {
   const assumed = n as OnChainRawNotification;
 
   // We don't have a validation/parsing library to check all possible types of an on chain notification
@@ -236,12 +233,12 @@
 };
 
 export function createNotificationMessage(
-  n: Notification,
+  n: OnChainRawNotification,
 ): PushNotificationMessage | null {
-  if (!n?.type) {
+  if (!n?.data?.kind) {
     return null;
   }
-  const notificationMessage = notificationMessageDict[n.type] as
+  const notificationMessage = notificationMessageDict[n.data.kind] as
     | NotificationMessage
     | undefined;
 
