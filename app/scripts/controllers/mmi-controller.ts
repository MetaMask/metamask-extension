import log from 'loglevel';
import { captureException } from '@sentry/browser';
import {
  CUSTODIAN_TYPES,
  CustodyKeyring,
  MmiConfigurationController,
} from '@metamask-institutional/custody-keyring';
import {
  updateCustodianTransactions,
  custodianEventHandlerFactory,
} from '@metamask-institutional/extension';
import {
  REFRESH_TOKEN_CHANGE_EVENT,
  INTERACTIVE_REPLACEMENT_TOKEN_CHANGE_EVENT,
  API_REQUEST_LOG_EVENT,
} from '@metamask-institutional/sdk';
import { handleMmiPortfolio } from '@metamask-institutional/portfolio-dashboard';
import { CustodyController } from '@metamask-institutional/custody-controller';
import { IApiCallLogEntry } from '@metamask-institutional/types';
import { TransactionUpdateController } from '@metamask-institutional/transaction-update';
import { TransactionMeta } from '@metamask/transaction-controller';
import { KeyringTypes } from '@metamask/keyring-controller';
import { NetworkState } from '@metamask/network-controller';
import {
  MessageParamsPersonal,
  MessageParamsTyped,
  SignatureController,
} from '@metamask/signature-controller';
import { OriginalRequest } from '@metamask/message-manager';
import { InternalAccount } from '@metamask/keyring-api';
import { toHex } from '@metamask/controller-utils';
import { toChecksumHexAddress } from '../../../shared/modules/hexstring-utils';
// TODO: Remove restricted import
// eslint-disable-next-line import/no-restricted-paths
import { CONNECT_HARDWARE_ROUTE } from '../../../ui/helpers/constants/routes';
import {
  MMIControllerOptions,
  ISignedEvent,
  IInteractiveRefreshTokenChangeEvent,
  Label,
  Signature,
  ConnectionRequest,
  MMIControllerMessenger,
} from '../../../shared/constants/mmi-controller';
<<<<<<< HEAD
// TODO: Remove restricted import
// eslint-disable-next-line import/no-restricted-paths
import { getCurrentChainId } from '../../../ui/selectors';
=======
import MetaMetricsController from './metametrics';
>>>>>>> afa73656
import { getPermissionBackgroundApiMethods } from './permissions';
import AccountTrackerController from './account-tracker-controller';
import { AppStateController } from './app-state-controller';

type UpdateCustodianTransactionsParameters = {
  keyring: CustodyKeyring;
  type: string;
  txList: string[];
  custodyController: CustodyController;
  transactionUpdateController: TransactionUpdateController;
  // TODO: Replace `any` with type
  // eslint-disable-next-line @typescript-eslint/no-explicit-any
  txStateManager: any;
  getPendingNonce: (address: string) => Promise<number>;
  setTxHash: (txId: string, txHash: string) => void;
};

export class MMIController {
  public opts: MMIControllerOptions;

  public mmiConfigurationController: MmiConfigurationController;

  // TODO: Replace `any` with type
  // eslint-disable-next-line @typescript-eslint/no-explicit-any
  public keyringController: any;

  public appStateController: AppStateController;

  public transactionUpdateController: TransactionUpdateController;

  private custodyController: CustodyController;

  // TODO: Replace `any` with type
  // eslint-disable-next-line @typescript-eslint/no-explicit-any
  private getState: () => any;

  // TODO: Replace `any` with type
  // eslint-disable-next-line @typescript-eslint/no-explicit-any
  private getPendingNonce: (address: string) => Promise<any>;

  private accountTrackerController: AccountTrackerController;

<<<<<<< HEAD
  private networkController: NetworkController;
=======
  private metaMetricsController: MetaMetricsController;

  #networkControllerState: NetworkState;
>>>>>>> afa73656

  // TODO: Replace `any` with type
  // eslint-disable-next-line @typescript-eslint/no-explicit-any
  private permissionController: any;

  private signatureController: SignatureController;

  private messagingSystem: MMIControllerMessenger;

  // TODO: Replace `any` with type
  // eslint-disable-next-line @typescript-eslint/no-explicit-any
  private platform: any;

  // TODO: Replace `any` with type
  // eslint-disable-next-line @typescript-eslint/no-explicit-any
  private extension: any;

  private updateTransactionHash: (txId: string, txHash: string) => void;

  private setChannelId: (channelId: string) => void;

  private setConnectionRequest: (payload: ConnectionRequest | null) => void;

  public trackTransactionEvents: (
    args: { transactionMeta: TransactionMeta },
    // TODO: Replace `any` with type
    // eslint-disable-next-line @typescript-eslint/no-explicit-any
    event: any,
  ) => void;

  private txStateManager: {
    // TODO: Replace `any` with type
    // eslint-disable-next-line @typescript-eslint/no-explicit-any
    getTransactions: (query?: any, opts?: any, fullTx?: boolean) => any[];
    setTxStatusSigned: (txId: string) => void;
    setTxStatusSubmitted: (txId: string) => void;
    setTxStatusFailed: (txId: string) => void;
    // TODO: Replace `any` with type
    // eslint-disable-next-line @typescript-eslint/no-explicit-any
    updateTransaction: (txMeta: any) => void;
  };

  constructor(opts: MMIControllerOptions) {
    this.opts = opts;
    this.messagingSystem = opts.messenger;
    this.mmiConfigurationController = opts.mmiConfigurationController;
    this.keyringController = opts.keyringController;
    this.appStateController = opts.appStateController;
    this.transactionUpdateController = opts.transactionUpdateController;
    this.custodyController = opts.custodyController;
    this.getState = opts.getState;
    this.getPendingNonce = opts.getPendingNonce;
    this.accountTrackerController = opts.accountTrackerController;
<<<<<<< HEAD
    this.networkController = opts.networkController;
=======
    this.metaMetricsController = opts.metaMetricsController;
>>>>>>> afa73656
    this.permissionController = opts.permissionController;
    this.signatureController = opts.signatureController;
    this.platform = opts.platform;
    this.extension = opts.extension;

    this.updateTransactionHash = opts.updateTransactionHash;
    this.setChannelId = opts.setChannelId;
    this.setConnectionRequest = opts.setConnectionRequest;

    this.trackTransactionEvents = opts.trackTransactionEvents;
    this.txStateManager = {
      getTransactions: opts.getTransactions,
      setTxStatusSigned: opts.setTxStatusSigned,
      setTxStatusSubmitted: opts.setTxStatusSubmitted,
      setTxStatusFailed: opts.setTxStatusFailed,
      updateTransaction: opts.updateTransaction,
    };

    // Prepare event listener after transactionUpdateController gets initiated
    this.transactionUpdateController.prepareEventListener(
      this.custodianEventHandlerFactory.bind(this),
    );

    // Get configuration from MMIConfig controller
    if (!process.env.IN_TEST) {
      this.mmiConfigurationController.storeConfiguration().then(() => {
        // This must happen after the configuration is fetched
        // Otherwise websockets will always be disabled in the first run

        this.transactionUpdateController.subscribeToEvents();
      });
    }

    this.signatureController.hub.on(
      'personal_sign:signed',
      async ({ signature, messageId }: ISignedEvent) => {
        await this.handleSigningEvents(signature, messageId, 'personal');
      },
    );

    this.signatureController.hub.on(
      'eth_signTypedData:signed',
      async ({ signature, messageId }: ISignedEvent) => {
        await this.handleSigningEvents(signature, messageId, 'v4');
      },
    );

    this.transactionUpdateController.on(
      'handshake',
      async ({ channelId }: { channelId: string }) => {
        this.setChannelId(channelId);
      },
    );

    this.transactionUpdateController.on(
      'connection.request',
      async (payload: ConnectionRequest) => {
        this.setConnectionRequest(payload);
      },
    );

    this.#networkControllerState = this.messagingSystem.call(
      'NetworkController:getState',
    );
  } // End of constructor

  async persistKeyringsAfterRefreshTokenChange() {
    this.keyringController.persistAllKeyrings();
  }

  async trackTransactionEventFromCustodianEvent(
    txMeta: TransactionMeta,
    // TODO: Replace `any` with type
    // eslint-disable-next-line @typescript-eslint/no-explicit-any
    event: any,
  ) {
    // transactionMetricsRequest parameter is already bound in the constructor
    this.trackTransactionEvents(
      {
        transactionMeta: txMeta,
      },
      event,
    );
  }

  async addKeyringIfNotExists(type: KeyringTypes) {
    let keyring = await this.keyringController.getKeyringsByType(type)[0];
    if (!keyring) {
      keyring = await this.keyringController.addNewKeyring(type);
    }
    return keyring;
  }

  custodianEventHandlerFactory() {
    return custodianEventHandlerFactory({
      log,
      getState: () => this.getState(),
      getPendingNonce: (address) => this.getPendingNonce(address),
      setTxHash: (txId, txHash) => this.updateTransactionHash(txId, txHash),
      signatureController: this.signatureController,
      txStateManager: this.txStateManager,
      custodyController: this.custodyController,
      // @ts-expect-error not relevant
      trackTransactionEvent:
        this.trackTransactionEventFromCustodianEvent.bind(this),
      captureException,
    });
  }

  async storeCustodianSupportedChains(address: string) {
    const custodyType = this.custodyController.getCustodyTypeByAddress(
      toChecksumHexAddress(address),
    );
    const keyring = await this.addKeyringIfNotExists(
      custodyType as KeyringTypes,
    );

    const supportedChains = await keyring.getSupportedChains(address);

    if (supportedChains?.status === 401) {
      return;
    }

    const accountDetails = this.custodyController.getAccountDetails(address);

    await this.custodyController.storeSupportedChainsForAddress(
      toChecksumHexAddress(address),
      supportedChains,
      accountDetails.custodianName,
    );
  }

  async onSubmitPassword() {
    // Create a keyring for each custodian type
    let addresses: string[] = [];
    const custodyTypes = this.custodyController.getAllCustodyTypes();

    for (const type of custodyTypes) {
      try {
        const keyring = await this.addKeyringIfNotExists(type as KeyringTypes);

        keyring.on(REFRESH_TOKEN_CHANGE_EVENT, () => {
          log.info(`Refresh token change event for ${type}`);
          this.persistKeyringsAfterRefreshTokenChange();
        });

        // Trigger this event, listen to sdk, sdk change the state and then Ui is listening for the state changed
        keyring.on(
          INTERACTIVE_REPLACEMENT_TOKEN_CHANGE_EVENT,
          (payload: IInteractiveRefreshTokenChangeEvent) => {
            log.info(`Interactive refresh token change event for ${payload}`);
            this.appStateController.showInteractiveReplacementTokenBanner(
              payload,
            );
          },
        );

        keyring.on(API_REQUEST_LOG_EVENT, (logData: IApiCallLogEntry) => {
          this.logAndStoreApiRequest(logData);
        });

        // store the supported chains for this custodian type
        const accounts = await keyring.getAccounts();
        addresses = addresses.concat(...accounts);
        for (const address of accounts) {
          try {
            await this.storeCustodianSupportedChains(address);
          } catch (error) {
            captureException(error);
            log.error('Error while unlocking extension.', error);
          }
        }

        const txList = this.txStateManager.getTransactions({}, [], false); // Includes all transactions, but we are looping through keyrings. Currently filtering is done in updateCustodianTransactions :-/

        try {
          updateCustodianTransactions({
            keyring,
            type,
            txList,
            getPendingNonce: (address) => this.getPendingNonce(address),
            setTxHash: (txId, txHash) =>
              this.updateTransactionHash(txId, txHash),
            txStateManager: this.txStateManager,
            custodyController: this.custodyController,
            transactionUpdateController: this.transactionUpdateController,
          } as UpdateCustodianTransactionsParameters);
        } catch (error) {
          log.error('Error doing offline transaction updates', error);
          captureException(error);
        }
      } catch (error) {
        log.error(
          `Error while unlocking extension with custody type ${type}`,
          error,
        );
        captureException(error);
      }
    }

    try {
      await this.mmiConfigurationController.storeConfiguration();
    } catch (error) {
      log.error('Error while unlocking extension.', error);
      captureException(error);
    }

    try {
      await this.transactionUpdateController.subscribeToEvents();
    } catch (error) {
      log.error('Error while unlocking extension.', error);
      captureException(error);
    }

    const mmiConfigData =
      await this.mmiConfigurationController.store.getState();

    if (mmiConfigData?.mmiConfiguration?.features?.websocketApi) {
      this.transactionUpdateController.getCustomerProofForAddresses(addresses);
    }
  }

  async connectCustodyAddresses(
    custodianType: string,
    custodianName: string,
    accounts: Record<
      string,
      {
        name: string;
        // TODO: Replace `any` with type
        // eslint-disable-next-line @typescript-eslint/no-explicit-any
        custodianDetails: any;
        labels: Label[];
        token: string;
        chainId: number;
      }
    >,
  ) {
    if (!custodianType) {
      throw new Error('No custodian');
    }

    const custodian = CUSTODIAN_TYPES[custodianType.toUpperCase()];
    if (!custodian) {
      throw new Error('No such custodian');
    }

    const newAccounts = Object.keys(accounts);

    // Check if any address is already added
    if (
      newAccounts.some((address) =>
        this.messagingSystem.call(
          'AccountsController:getAccountByAddress',
          address,
        ),
      )
    ) {
      throw new Error('Cannot import duplicate accounts');
    }

    const keyring = await this.addKeyringIfNotExists(
      custodian.keyringClass.type,
    );

    keyring.on(REFRESH_TOKEN_CHANGE_EVENT, () => {
      log.info(`Refresh token change event for ${keyring.type}`);
      this.persistKeyringsAfterRefreshTokenChange();
    });

    // Trigger this event, listen to sdk, sdk change the state and then Ui is listening for the state changed
    keyring.on(
      INTERACTIVE_REPLACEMENT_TOKEN_CHANGE_EVENT,
      (payload: IInteractiveRefreshTokenChangeEvent) => {
        log.info(`Interactive refresh token change event for ${payload}`);
        this.appStateController.showInteractiveReplacementTokenBanner(payload);
      },
    );

    keyring.on(API_REQUEST_LOG_EVENT, (logData: IApiCallLogEntry) => {
      this.logAndStoreApiRequest(logData);
    });

    if (!keyring) {
      throw new Error('Unable to get keyring');
    }
    const oldAccounts = await this.keyringController.getAccounts();

    await keyring.setSelectedAddresses(
      newAccounts.map((item) => ({
        address: toChecksumHexAddress(item),
        name: accounts[item].name,
        custodianDetails: accounts[item].custodianDetails,
        labels: accounts[item].labels,
        token: accounts[item].token,
        envName: custodianName,
        custodyType: custodian.keyringClass.type,
        chainId: accounts[item].chainId,
      })),
    );

    this.custodyController.setAccountDetails(
      newAccounts.map((item) => ({
        address: toChecksumHexAddress(item),
        name: accounts[item].name,
        custodianDetails: accounts[item].custodianDetails,
        labels: accounts[item].labels as unknown as string[],
        custodyType: custodian.keyringClass.type,
        custodianName,
        chainId: accounts[item].chainId,
      })),
    );

    // the underscore indicates that the variable is a placeholder and intentionally not used
    // eslint-disable-next-line @typescript-eslint/no-unused-vars
    for (const _ of newAccounts) {
      await this.keyringController.addNewAccountForKeyring(keyring);
    }

    const allAccounts = await this.keyringController.getAccounts();

    const accountsToTrack = [
      ...new Set<string>(
        oldAccounts.concat(allAccounts.map((a: string) => a.toLowerCase())),
      ),
    ];

    // Create a Set of lowercased addresses from oldAccounts for efficient existence checks
    const oldAccountsSet = new Set(
      oldAccounts.map((address: string) => address.toLowerCase()),
    );

    // Create a map of lowercased addresses to names from newAccounts for efficient lookups
    const accountNameMap = newAccounts.reduce<Record<string, string>>(
      (acc, item) => {
        // For each account in newAccounts, add an entry to the map with the lowercased address as the key and the name as the value
        acc[item.toLowerCase()] = accounts[item].name;
        return acc;
      },
      {},
    );

    // Iterate over all accounts
    allAccounts.forEach((address: string) => {
      // Convert the address to lowercase for consistent comparisons
      const lowercasedAddress = address.toLowerCase();

      // If the address is not in oldAccounts
      if (!oldAccountsSet.has(lowercasedAddress)) {
        // Look up the label in the map
        const label = accountNameMap[lowercasedAddress];

        // If the label is defined
        if (label) {
          // Set the label for the address
          const account = this.messagingSystem.call(
            'AccountsController:getAccountByAddress',
            address,
          );
          if (account) {
            this.messagingSystem.call(
              'AccountsController:setAccountName',
              account.id,
              label,
            );
          }
        }
      }
    });

    this.accountTrackerController.syncWithAddresses(accountsToTrack);

    for (const address of newAccounts) {
      try {
        await this.storeCustodianSupportedChains(address);
      } catch (error) {
        captureException(error);
      }
    }

    // FIXME: status maps are not a thing anymore
    this.custodyController.storeCustodyStatusMap(
      custodian.envName,
      keyring.getStatusMap(),
    );

    // MMI - get a WS stream for this account
    const mmiConfigData =
      await this.mmiConfigurationController.store.getState();

    if (mmiConfigData?.mmiConfiguration?.features?.websocketApi) {
      this.transactionUpdateController.getCustomerProofForAddresses(
        newAccounts,
      );
    }

    return newAccounts;
  }

  async getCustodianAccounts(
    token: string,
    envName: string,
    custodianType: string,
    getNonImportedAccounts: boolean,
  ) {
    let currentCustodyType: string = '';
    if (!custodianType) {
      const { address } = this.messagingSystem.call(
        'AccountsController:getSelectedAccount',
      );
      currentCustodyType = this.custodyController.getCustodyTypeByAddress(
        toChecksumHexAddress(address),
      );
    }

    let keyring;

    if (custodianType) {
      const custodian = CUSTODIAN_TYPES[custodianType.toUpperCase()];
      if (!custodian) {
        throw new Error('No such custodian');
      }

      keyring = await this.addKeyringIfNotExists(custodian.keyringClass.type);
    } else if (currentCustodyType) {
      keyring = await this.addKeyringIfNotExists(
        currentCustodyType as KeyringTypes,
      );
    } else {
      throw new Error('No custodian specified');
    }

    const accounts = await keyring.getCustodianAccounts(
      token,
      envName,
      null,
      getNonImportedAccounts,
    );
    return accounts;
  }

  async getCustodianTransactionDeepLink(address: string, txId: string) {
    const custodyType = this.custodyController.getCustodyTypeByAddress(
      toChecksumHexAddress(address),
    );
    const keyring = await this.addKeyringIfNotExists(
      custodyType as KeyringTypes,
    );
    return keyring.getTransactionDeepLink(address, txId);
  }

  async getCustodianConfirmDeepLink(txId: string) {
    const txMeta = this.txStateManager
      .getTransactions()
      .find((tx) => tx.id === txId);

    const address = txMeta.txParams.from;
    const custodyType = this.custodyController.getCustodyTypeByAddress(
      toChecksumHexAddress(address),
    );
    const keyring = await this.addKeyringIfNotExists(
      custodyType as KeyringTypes,
    );
    return {
      deepLink: await keyring.getTransactionDeepLink(
        txMeta.txParams.from,
        txMeta.custodyId,
      ),
      custodyId: txMeta.custodyId,
    };
  }

  async getCustodianSignMessageDeepLink(from: string, custodyTxId: string) {
    const custodyType = this.custodyController.getCustodyTypeByAddress(
      toChecksumHexAddress(from),
    );
    const keyring = await this.addKeyringIfNotExists(
      custodyType as KeyringTypes,
    );
    return keyring.getTransactionDeepLink(from, custodyTxId);
  }

  async getCustodianToken(address: string) {
    const keyring = await this.keyringController.getKeyringForAccount(address);
    const { authDetails } = keyring.getAccountDetails(address);
    return keyring
      ? (authDetails && (authDetails.jwt || authDetails.refreshToken)) || ''
      : '';
  }

  // Based on a custodian name, get all the tokens associated with that custodian
  async getCustodianJWTList(custodianEnvName: string) {
    const internalAccounts = this.messagingSystem.call(
      'AccountsController:listAccounts',
    );

    const { mmiConfiguration } =
      this.mmiConfigurationController.store.getState();

    const addresses = internalAccounts.map(
      (internalAccount: InternalAccount) => internalAccount.address,
    );
    const tokenList: string[] = [];

    const { custodians } = mmiConfiguration;

    const custodian = custodians.find(
      (item: { envName: string }) => item.envName === custodianEnvName,
    );

    if (!custodian) {
      return [];
    }

    const keyrings = await this.keyringController.getKeyringsByType(
      `Custody - ${custodian.type}`,
    );

    for (const address of addresses) {
      for (const keyring of keyrings) {
        // Narrow down to custodian Type
        const accountDetails = keyring.getAccountDetails(address);

        if (!accountDetails) {
          log.debug(`${address} does not belong to ${custodian.type} keyring`);
          continue;
        }

        const custodyAccountDetails = this.custodyController.getAccountDetails(
          toChecksumHexAddress(address),
        );

        if (
          !custodyAccountDetails ||
          custodyAccountDetails.custodianName !== custodianEnvName
        ) {
          log.debug(
            `${address} does not belong to ${custodianEnvName} keyring`,
          );
          continue;
        }

        const { authDetails } = accountDetails;

        let token;
        if (authDetails.jwt) {
          token = authDetails.jwt;
        } else if (authDetails.refreshToken) {
          token = authDetails.refreshToken;
        }

        if (!tokenList.includes(token)) {
          tokenList.push(token);
        }
      }
    }
    return tokenList;
  }

  async getAllCustodianAccountsWithToken(custodyType: string, token: string) {
    const keyring = await this.keyringController.getKeyringsByType(
      `Custody - ${custodyType}`,
    )[0];
    return keyring ? keyring.getAllAccountsWithToken(token) : [];
  }

  async setCustodianNewRefreshToken({
    address,
    refreshToken,
  }: {
    address: string;
    refreshToken: string;
  }) {
    const custodyType = this.custodyController.getCustodyTypeByAddress(
      toChecksumHexAddress(address),
    );

    const keyring = await this.addKeyringIfNotExists(
      custodyType as KeyringTypes,
    );

    await keyring.replaceRefreshTokenAuthDetails(address, refreshToken);
  }

  async handleMmiCheckIfTokenIsPresent(req: {
    params: { token: string; envName: string; address: string };
  }) {
    const { token, envName, address } = req.params;

    const currentAddress =
      address ||
      this.messagingSystem.call('AccountsController:getSelectedAccount')
        .address;
    const currentCustodyType = this.custodyController.getCustodyTypeByAddress(
      toChecksumHexAddress(currentAddress),
    );

    // This can only work if the extension is unlocked
    await this.appStateController.getUnlockPromise(true);

    const keyring = await this.addKeyringIfNotExists(
      currentCustodyType as KeyringTypes,
    );

    return await this.custodyController.handleMmiCheckIfTokenIsPresent({
      token,
      envName,
      keyring,
    });
  }

  async handleMmiDashboardData() {
    await this.appStateController.getUnlockPromise(true);
    const keyringAccounts = await this.keyringController.getAccounts();

    // TEMP: Convert internal accounts to match identities format
    // TODO: Convert handleMmiPortfolio to use internal accounts
    const internalAccounts = this.messagingSystem
      .call('AccountsController:listAccounts')
      .map((internalAccount: InternalAccount) => {
        return {
          address: internalAccount.address,
          name: internalAccount.metadata.name,
        };
      });
    const { metaMetricsId } = this.messenger.call(
      'MetaMetricsController:getState',
    );
    const getAccountDetails = (address: string) =>
      this.custodyController.getAccountDetails(address);
    const extensionId = this.extension.runtime.id;

    const { networkConfigurationsByChainId } = this.messagingSystem.call(
      'NetworkController:getState',
    );
    const networks = Object.values(networkConfigurationsByChainId);

    return handleMmiPortfolio({
      keyringAccounts,
      identities: internalAccounts,
      metaMetricsId,
      networks,
      getAccountDetails,
      extensionId,
    });
  }

  async newUnsignedMessage(
    msgParams: { from: string },
    req: { method: string | string[] },
    version: string,
  ) {
    // The code path triggered by deferSetAsSigned: true is for custodial accounts
    const accountDetails = this.custodyController.getAccountDetails(
      msgParams.from,
    );
    const isCustodial = Boolean(accountDetails);
    const updatedMsgParams = { ...msgParams, deferSetAsSigned: isCustodial };

    if (
      req.method === 'eth_signTypedData' ||
      req.method === 'eth_signTypedData_v3' ||
      req.method === 'eth_signTypedData_v4'
    ) {
      return await this.signatureController.newUnsignedTypedMessage(
        updatedMsgParams as MessageParamsTyped,
        req as OriginalRequest,
        version,
        { parseJsonData: false },
      );
    } else if (req.method === 'personal_sign') {
      return await this.signatureController.newUnsignedPersonalMessage(
        updatedMsgParams as MessageParamsPersonal,
        req as OriginalRequest,
      );
    }

    throw new Error('Unexpected method');
  }

  async handleSigningEvents(
    signature: Signature,
    messageId: string,
    signOperation: string,
  ) {
    if (signature.custodian_transactionId) {
      this.transactionUpdateController.addTransactionToWatchList(
        signature.custodian_transactionId,
        signature.from,
        signOperation,
        true,
      );

      this.appStateController.setCustodianDeepLink({
        fromAddress: signature.from,
        custodyId: signature.custodian_transactionId,
      });
    }

    this.signatureController.setMessageMetadata(messageId, signature);

    return this.getState();
  }

  async setAccountAndNetwork(origin: string, address: string, chainId: number) {
    await this.appStateController.getUnlockPromise(true);
    const addressToLowerCase = address.toLowerCase();
    const { address: selectedAddress } = this.messagingSystem.call(
      'AccountsController:getSelectedAccount',
    );

    if (selectedAddress.toLowerCase() !== addressToLowerCase) {
      const internalAccount = this.messagingSystem.call(
        'AccountsController:getAccountByAddress',
        addressToLowerCase,
      );
      if (internalAccount) {
        this.messagingSystem.call(
          'AccountsController:setSelectedAccount',
          internalAccount.id,
        );
      }
    }

    const { selectedNetworkClientId } = this.messagingSystem.call(
      'NetworkController:getState',
    );
    const {
      configuration: { chainId: selectedChainId },
    } = this.messagingSystem.call(
      'NetworkController:getNetworkClientById',
      selectedNetworkClientId,
    );

    if (selectedChainId !== toHex(chainId)) {
      const networkConfiguration = this.messagingSystem.call(
        'NetworkController:getNetworkConfigurationByChainId',
        toHex(chainId),
      );

      const { networkClientId } =
        networkConfiguration?.rpcEndpoints?.[
          networkConfiguration.defaultRpcEndpointIndex
        ] ?? {};

      if (networkClientId) {
        await this.messagingSystem.call(
          'NetworkController:setActiveNetwork',
          networkClientId,
        );
      }
    }

    getPermissionBackgroundApiMethods(
      this.permissionController,
    ).addPermittedAccount(origin, addressToLowerCase);

    return true;
  }

  async handleMmiOpenAddHardwareWallet() {
    await this.appStateController.getUnlockPromise(true);
    this.platform.openExtensionInBrowser(CONNECT_HARDWARE_ROUTE);
    return true;
  }

  async logAndStoreApiRequest(logData: IApiCallLogEntry) {
    try {
      const logs = await this.custodyController.sanitizeAndLogApiCall(logData);
      return logs;
    } catch (error) {
      log.error('Error fetching extension request logs:', error);
      throw error;
    }
  }
}<|MERGE_RESOLUTION|>--- conflicted
+++ resolved
@@ -42,13 +42,6 @@
   ConnectionRequest,
   MMIControllerMessenger,
 } from '../../../shared/constants/mmi-controller';
-<<<<<<< HEAD
-// TODO: Remove restricted import
-// eslint-disable-next-line import/no-restricted-paths
-import { getCurrentChainId } from '../../../ui/selectors';
-=======
-import MetaMetricsController from './metametrics';
->>>>>>> afa73656
 import { getPermissionBackgroundApiMethods } from './permissions';
 import AccountTrackerController from './account-tracker-controller';
 import { AppStateController } from './app-state-controller';
@@ -91,13 +84,7 @@
 
   private accountTrackerController: AccountTrackerController;
 
-<<<<<<< HEAD
-  private networkController: NetworkController;
-=======
-  private metaMetricsController: MetaMetricsController;
-
   #networkControllerState: NetworkState;
->>>>>>> afa73656
 
   // TODO: Replace `any` with type
   // eslint-disable-next-line @typescript-eslint/no-explicit-any
@@ -151,11 +138,6 @@
     this.getState = opts.getState;
     this.getPendingNonce = opts.getPendingNonce;
     this.accountTrackerController = opts.accountTrackerController;
-<<<<<<< HEAD
-    this.networkController = opts.networkController;
-=======
-    this.metaMetricsController = opts.metaMetricsController;
->>>>>>> afa73656
     this.permissionController = opts.permissionController;
     this.signatureController = opts.signatureController;
     this.platform = opts.platform;
@@ -781,7 +763,7 @@
           name: internalAccount.metadata.name,
         };
       });
-    const { metaMetricsId } = this.messenger.call(
+    const { metaMetricsId } = this.messagingSystem.call(
       'MetaMetricsController:getState',
     );
     const getAccountDetails = (address: string) =>
