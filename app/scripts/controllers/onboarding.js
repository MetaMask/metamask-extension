const ObservableStore = require('obs-store')
const extend = require('xtend')

/**
 * @typedef {Object} InitState
 * @property {Boolean} seedPhraseBackedUp Indicates whether the user has completed the seed phrase backup challenge
 */

/**
 * @typedef {Object} OnboardingOptions
 * @property {InitState} initState The initial controller state
 */

/**
 * Controller responsible for maintaining
 * a cache of account balances in local storage
 */
class OnboardingController {
  /**
   * Creates a new controller instance
   *
   * @param {OnboardingOptions} [opts] Controller configuration parameters
   */
  constructor (opts = {}) {
    const initState = extend(
      {
        seedPhraseBackedUp: true,
      },
<<<<<<< HEAD
      opts.initState
=======
      opts.initState,
      initialTransientState
>>>>>>> cdaac779
    )
    this.store = new ObservableStore(initState)
  }

  setSeedPhraseBackedUp (newSeedPhraseBackUpState) {
    this.store.updateState({
      seedPhraseBackedUp: newSeedPhraseBackUpState,
    })
  }

<<<<<<< HEAD
  getSeedPhraseBackedUp () {
    return this.store.getState().seedPhraseBackedUp
=======
  /**
   * Registering a site as having initiated onboarding
   *
   * @param {string} location - The location of the site registering
   * @param {string} tabId - The id of the tab registering
   */
  registerOnboarding = async (location, tabId) => {
    if (this.completedOnboarding) {
      log.debug('Ignoring registerOnboarding; user already onboarded')
      return
    }
    const onboardingTabs = Object.assign(
      {},
      this.store.getState().onboardingTabs
    )
    if (!onboardingTabs[location] || onboardingTabs[location] !== tabId) {
      log.debug(
        `Registering onboarding tab at location '${location}' with tabId '${tabId}'`
      )
      onboardingTabs[location] = tabId
      this.store.updateState({ onboardingTabs })
    }
>>>>>>> cdaac779
  }
}

module.exports = OnboardingController<|MERGE_RESOLUTION|>--- conflicted
+++ resolved
@@ -1,5 +1,6 @@
 const ObservableStore = require('obs-store')
 const extend = require('xtend')
+const log = require('loglevel')
 
 /**
  * @typedef {Object} InitState
@@ -9,11 +10,12 @@
 /**
  * @typedef {Object} OnboardingOptions
  * @property {InitState} initState The initial controller state
+ * @property {PreferencesController} preferencesController Controller for managing user perferences
  */
 
 /**
  * Controller responsible for maintaining
- * a cache of account balances in local storage
+ * state related to onboarding
  */
 class OnboardingController {
   /**
@@ -22,18 +24,28 @@
    * @param {OnboardingOptions} [opts] Controller configuration parameters
    */
   constructor (opts = {}) {
+    const initialTransientState = {
+      onboardingTabs: {},
+    }
     const initState = extend(
       {
         seedPhraseBackedUp: true,
       },
-<<<<<<< HEAD
-      opts.initState
-=======
       opts.initState,
       initialTransientState
->>>>>>> cdaac779
     )
     this.store = new ObservableStore(initState)
+    this.preferencesController = opts.preferencesController
+    this.completedOnboarding = this.preferencesController.store.getState().completedOnboarding
+
+    this.preferencesController.store.subscribe(({ completedOnboarding }) => {
+      if (completedOnboarding !== this.completedOnboarding) {
+        this.completedOnboarding = completedOnboarding
+        if (completedOnboarding) {
+          this.store.updateState(initialTransientState)
+        }
+      }
+    })
   }
 
   setSeedPhraseBackedUp (newSeedPhraseBackUpState) {
@@ -42,10 +54,6 @@
     })
   }
 
-<<<<<<< HEAD
-  getSeedPhraseBackedUp () {
-    return this.store.getState().seedPhraseBackedUp
-=======
   /**
    * Registering a site as having initiated onboarding
    *
@@ -68,7 +76,6 @@
       onboardingTabs[location] = tabId
       this.store.updateState({ onboardingTabs })
     }
->>>>>>> cdaac779
   }
 }
 
