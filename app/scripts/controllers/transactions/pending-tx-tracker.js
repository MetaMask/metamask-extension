const EventEmitter = require('safe-event-emitter')
const log = require('loglevel')
const EthQuery = require('ethjs-query')

/**

  Event emitter utility class for tracking the transactions as they<br>
  go from a pending state to a confirmed (mined in a block) state<br>
<br>
  As well as continues broadcast while in the pending state
<br>
@param config {object} - non optional configuration object consists of:
    @param {Object} config.provider - A network provider.
    @param {Object} config.nonceTracker see nonce tracker
    @param {function} config.getPendingTransactions a function for getting an array of transactions,
    @param {function} config.publishTransaction a async function for publishing raw transactions,


@class
*/

class PendingTransactionTracker extends EventEmitter {
  constructor (config) {
    super()
    this.droppedBuffer = {}
    this.query = new EthQuery(config.provider)
    this.nonceTracker = config.nonceTracker
    this.getPendingTransactions = config.getPendingTransactions
    this.getCompletedTransactions = config.getCompletedTransactions
    this.publishTransaction = config.publishTransaction
    this.approveTransaction = config.approveTransaction
    this.confirmTransaction = config.confirmTransaction
  }

  /**
    checks the network for signed txs and releases the nonce global lock if it is
  */
  async updatePendingTxs () {
    // in order to keep the nonceTracker accurate we block it while updating pending transactions
    const nonceGlobalLock = await this.nonceTracker.getGlobalLock()
    try {
      const pendingTxs = this.getPendingTransactions()
      await Promise.all(pendingTxs.map(txMeta => this._checkPendingTx(txMeta)))
    } catch (err) {
      log.error(
        'PendingTransactionTracker - Error updating pending transactions'
      )
      log.error(err)
    }
    nonceGlobalLock.releaseLock()
  }

  /**
    Will resubmit any transactions who have not been confirmed in a block
    @param block {object} - a block object
    @emits tx:warning
  */
  resubmitPendingTxs (blockNumber) {
    const pending = this.getPendingTransactions()
    // only try resubmitting if their are transactions to resubmit
<<<<<<< HEAD
    if (!pending.length) return
=======
    if (!pending.length) {
      return
    }
>>>>>>> cdaac779
    pending.forEach(txMeta =>
      this._resubmitTx(txMeta, blockNumber).catch(err => {
        /*
      Dont marked as failed if the error is a "known" transaction warning
      "there is already a transaction with the same sender-nonce
      but higher/same gas price"

      Also don't mark as failed if it has ever been broadcast successfully.
      A successful broadcast means it may still be mined.
      */
        const errorMessage = err.message.toLowerCase()
        const isKnownTx =
          // geth
          errorMessage.includes('replacement transaction underpriced') ||
          errorMessage.includes('known transaction') ||
          // parity
          errorMessage.includes('gas price too low to replace') ||
          errorMessage.includes(
            'transaction with the same hash was already imported'
          ) ||
          // other
          errorMessage.includes('gateway timeout') ||
          errorMessage.includes('nonce too low')
        // ignore resubmit warnings, return early
<<<<<<< HEAD
        if (isKnownTx) return
=======
        if (isKnownTx) {
          return
        }
>>>>>>> cdaac779
        // encountered real error - transition to error state
        txMeta.warning = {
          error: errorMessage,
          message: 'There was an error when resubmitting this transaction.',
        }
        this.emit('tx:warning', txMeta, err)
      })
    )
  }

  /**
    resubmits the individual txMeta used in resubmitPendingTxs
    @param txMeta {Object} - txMeta object
    @param latestBlockNumber {string} - hex string for the latest block number
    @emits tx:retry
    @returns txHash {string}
  */
  async _resubmitTx (txMeta, latestBlockNumber) {
    if (!txMeta.firstRetryBlockNumber) {
      this.emit('tx:block-update', txMeta, latestBlockNumber)
    }

    const firstRetryBlockNumber =
      txMeta.firstRetryBlockNumber || latestBlockNumber
    const txBlockDistance =
      Number.parseInt(latestBlockNumber, 16) -
      Number.parseInt(firstRetryBlockNumber, 16)

    const retryCount = txMeta.retryCount || 0

    // Exponential backoff to limit retries at publishing
    if (txBlockDistance <= Math.pow(2, retryCount) - 1) return

    // Only auto-submit already-signed txs:
    if (!('rawTx' in txMeta)) return this.approveTransaction(txMeta.id)

    const rawTx = txMeta.rawTx
    const txHash = await this.publishTransaction(rawTx)

    // Increment successful tries:
    this.emit('tx:retry', txMeta)
    return txHash
  }

  /**
    Ask the network for the transaction to see if it has been include in a block
    @param txMeta {Object} - the txMeta object
    @emits tx:failed
    @emits tx:dropped
    @emits tx:confirmed
    @emits tx:warning
  */
  async _checkPendingTx (txMeta) {
    const txHash = txMeta.hash
    const txId = txMeta.id

    // Only check submitted txs
    if (txMeta.status !== 'submitted') return

    // extra check in case there was an uncaught error during the
    // signature and submission process
    if (!txHash) {
      const noTxHashErr = new Error(
        'We had an error while submitting this transaction, please try again.'
      )
      noTxHashErr.name = 'NoTxHashError'
      this.emit('tx:failed', txId, noTxHashErr)

      return
    }
    // *note to self* hard failure point
    const transactionReceipt = await this.query.getTransactionReceipt(txHash)

    // If another tx with the same nonce is mined, set as dropped.
    const taken = await this._checkIfNonceIsTaken(txMeta)
    let dropped
    try {
      // check the network if the nonce is ahead the tx
      // and the tx has not been mined into a block

      dropped = await this._checkIftxWasDropped(txMeta, transactionReceipt)
      // the dropped buffer is in case we ask a node for the tx
      // that is behind the node we asked for tx count
      // IS A SECURITY FOR HITTING NODES IN INFURA THAT COULD GO OUT
      // OF SYNC.
      // on the next block event it will return fire as dropped
      if (typeof this.droppedBuffer[txHash] !== 'number') {
        this.droppedBuffer[txHash] = 0
      }

      // 3 block count buffer
      if (dropped && this.droppedBuffer[txHash] < 3) {
        dropped = false
        ++this.droppedBuffer[txHash]
      }

      if (dropped && this.droppedBuffer[txHash] === 3) {
        // clean up
        delete this.droppedBuffer[txHash]
      }
    } catch (e) {
      log.error(e)
    }
    if (taken || dropped) {
      return this.emit('tx:dropped', txId)
    }

    // get latest transaction status
    try {
<<<<<<< HEAD
      const { blockNumber } =
        (await this.query.getTransactionReceipt(txHash)) || {}
=======
      const { blockNumber } = transactionReceipt
>>>>>>> cdaac779
      if (blockNumber) {
        this.emit('tx:confirmed', txId, transactionReceipt)
      }
    } catch (err) {
      txMeta.warning = {
        error: err.message,
        message: 'There was a problem loading this transaction.',
      }
      this.emit('tx:warning', txMeta, err)
    }
  }
  /**
    checks to see if if the tx's nonce has been used by another transaction
    @param txMeta {Object} - txMeta object
    @param transactionReceipt {Object} - transactionReceipt object
    @emits tx:dropped
    @returns {boolean}
  */

<<<<<<< HEAD
  async _checkIftxWasDropped (txMeta) {
    const {
      txParams: { nonce, from },
      hash,
    } = txMeta
    const nextNonce = await this.query.getTransactionCount(from)
    const { blockNumber } = (await this.query.getTransactionReceipt(hash)) || {}
=======
  async _checkIftxWasDropped (txMeta, { blockNumber }) {
    const {
      txParams: { nonce, from },
    } = txMeta
    const nextNonce = await this.query.getTransactionCount(from)
>>>>>>> cdaac779
    if (!blockNumber && parseInt(nextNonce) > parseInt(nonce)) {
      return true
    }
    return false
  }

  /**
    checks local txs to see if a confirmed txMeta has the same nonce
    @param txMeta {Object} - txMeta object
    @returns {boolean}
  */

  async _checkIfNonceIsTaken (txMeta) {
    const address = txMeta.txParams.from
    const completed = this.getCompletedTransactions(address)
    const sameNonce = completed.filter(otherMeta => {
<<<<<<< HEAD
=======
      if (otherMeta.id === txMeta.id) {
        return false
      }
>>>>>>> cdaac779
      return otherMeta.txParams.nonce === txMeta.txParams.nonce
    })
    return sameNonce.length > 0
  }
}

module.exports = PendingTransactionTracker<|MERGE_RESOLUTION|>--- conflicted
+++ resolved
@@ -58,13 +58,9 @@
   resubmitPendingTxs (blockNumber) {
     const pending = this.getPendingTransactions()
     // only try resubmitting if their are transactions to resubmit
-<<<<<<< HEAD
-    if (!pending.length) return
-=======
     if (!pending.length) {
       return
     }
->>>>>>> cdaac779
     pending.forEach(txMeta =>
       this._resubmitTx(txMeta, blockNumber).catch(err => {
         /*
@@ -89,13 +85,9 @@
           errorMessage.includes('gateway timeout') ||
           errorMessage.includes('nonce too low')
         // ignore resubmit warnings, return early
-<<<<<<< HEAD
-        if (isKnownTx) return
-=======
         if (isKnownTx) {
           return
         }
->>>>>>> cdaac779
         // encountered real error - transition to error state
         txMeta.warning = {
           error: errorMessage,
@@ -127,10 +119,14 @@
     const retryCount = txMeta.retryCount || 0
 
     // Exponential backoff to limit retries at publishing
-    if (txBlockDistance <= Math.pow(2, retryCount) - 1) return
+    if (txBlockDistance <= Math.pow(2, retryCount) - 1) {
+      return
+    }
 
     // Only auto-submit already-signed txs:
-    if (!('rawTx' in txMeta)) return this.approveTransaction(txMeta.id)
+    if (!('rawTx' in txMeta)) {
+      return this.approveTransaction(txMeta.id)
+    }
 
     const rawTx = txMeta.rawTx
     const txHash = await this.publishTransaction(rawTx)
@@ -153,7 +149,9 @@
     const txId = txMeta.id
 
     // Only check submitted txs
-    if (txMeta.status !== 'submitted') return
+    if (txMeta.status !== 'submitted') {
+      return
+    }
 
     // extra check in case there was an uncaught error during the
     // signature and submission process
@@ -205,12 +203,7 @@
 
     // get latest transaction status
     try {
-<<<<<<< HEAD
-      const { blockNumber } =
-        (await this.query.getTransactionReceipt(txHash)) || {}
-=======
       const { blockNumber } = transactionReceipt
->>>>>>> cdaac779
       if (blockNumber) {
         this.emit('tx:confirmed', txId, transactionReceipt)
       }
@@ -230,21 +223,11 @@
     @returns {boolean}
   */
 
-<<<<<<< HEAD
-  async _checkIftxWasDropped (txMeta) {
-    const {
-      txParams: { nonce, from },
-      hash,
-    } = txMeta
-    const nextNonce = await this.query.getTransactionCount(from)
-    const { blockNumber } = (await this.query.getTransactionReceipt(hash)) || {}
-=======
   async _checkIftxWasDropped (txMeta, { blockNumber }) {
     const {
       txParams: { nonce, from },
     } = txMeta
     const nextNonce = await this.query.getTransactionCount(from)
->>>>>>> cdaac779
     if (!blockNumber && parseInt(nextNonce) > parseInt(nonce)) {
       return true
     }
@@ -261,12 +244,9 @@
     const address = txMeta.txParams.from
     const completed = this.getCompletedTransactions(address)
     const sameNonce = completed.filter(otherMeta => {
-<<<<<<< HEAD
-=======
       if (otherMeta.id === txMeta.id) {
         return false
       }
->>>>>>> cdaac779
       return otherMeta.txParams.nonce === txMeta.txParams.nonce
     })
     return sameNonce.length > 0
