import EventEmitter from 'safe-event-emitter';
import { ObservableStore } from '@metamask/obs-store';
import ethUtil from 'ethereumjs-util';
import Transaction from 'ethereumjs-tx';
import EthQuery from 'ethjs-query';
import { ethErrors } from 'eth-rpc-errors';
import abi from 'human-standard-token-abi';
import { ethers } from 'ethers';
import NonceTracker from 'nonce-tracker';
import log from 'loglevel';
import BigNumber from 'bignumber.js';
import cleanErrorStack from '../../lib/cleanErrorStack';
import {
  hexToBn,
  bnToHex,
  BnMultiplyByFraction,
  addHexPrefix,
} from '../../lib/util';
import { TRANSACTION_NO_CONTRACT_ERROR_KEY } from '../../../../ui/app/helpers/constants/error-keys';
import { getSwapsTokensReceivedFromTxMeta } from '../../../../ui/app/pages/swaps/swaps.util';
import {
  TRANSACTION_STATUSES,
  TRANSACTION_TYPES,
} from '../../../../shared/constants/transaction';
import { METAMASK_CONTROLLER_EVENTS } from '../../metamask-controller';
import TransactionStateManager from './tx-state-manager';
import TxGasUtil from './tx-gas-utils';
import PendingTransactionTracker from './pending-tx-tracker';
import * as txUtils from './lib/util';

const hstInterface = new ethers.utils.Interface(abi);

const SIMPLE_GAS_COST = '0x5208'; // Hex for 21000, cost of a simple send.
const MAX_MEMSTORE_TX_LIST_SIZE = 100; // Number of transactions (by unique nonces) to keep in memory

/**
  Transaction Controller is an aggregate of sub-controllers and trackers
  composing them in a way to be exposed to the metamask controller
    <br>- txStateManager
      responsible for the state of a transaction and
      storing the transaction
    <br>- pendingTxTracker
      watching blocks for transactions to be include
      and emitting confirmed events
    <br>- txGasUtil
      gas calculations and safety buffering
    <br>- nonceTracker
      calculating nonces

  @class
  @param {Object} opts
  @param {Object} opts.initState - initial transaction list default is an empty array
  @param {Object} opts.networkStore - an observable store for network number
  @param {Object} opts.blockTracker - An instance of eth-blocktracker
  @param {Object} opts.provider - A network provider.
  @param {Function} opts.signTransaction - function the signs an ethereumjs-tx
  @param {Object} opts.getPermittedAccounts - get accounts that an origin has permissions for
  @param {Function} opts.signTransaction - ethTx signer that returns a rawTx
  @param {number} [opts.txHistoryLimit] - number *optional* for limiting how many transactions are in state
  @param {Object} opts.preferencesStore
*/

export default class TransactionController extends EventEmitter {
  constructor(opts) {
    super();
    this.networkStore = opts.networkStore || new ObservableStore({});
    this._getCurrentChainId = opts.getCurrentChainId;
    this.preferencesStore = opts.preferencesStore || new ObservableStore({});
    this.provider = opts.provider;
    this.getPermittedAccounts = opts.getPermittedAccounts;
    this.blockTracker = opts.blockTracker;
    this.signEthTx = opts.signTransaction;
    this.inProcessOfSigning = new Set();
    this._trackMetaMetricsEvent = opts.trackMetaMetricsEvent;
    this._getParticipateInMetrics = opts.getParticipateInMetrics;

    this.memStore = new ObservableStore({});
    this.query = new EthQuery(this.provider);

    this.txGasUtil = new TxGasUtil(this.provider);
    this._mapMethods();
    this.txStateManager = new TransactionStateManager({
      initState: opts.initState,
      txHistoryLimit: opts.txHistoryLimit,
      getNetwork: this.getNetwork.bind(this),
      getCurrentChainId: opts.getCurrentChainId,
    });
    this._onBootCleanUp();

    this.store = this.txStateManager.store;
    this.nonceTracker = new NonceTracker({
      provider: this.provider,
      blockTracker: this.blockTracker,
      getPendingTransactions: this.txStateManager.getPendingTransactions.bind(
        this.txStateManager,
      ),
      getConfirmedTransactions: this.txStateManager.getConfirmedTransactions.bind(
        this.txStateManager,
      ),
    });

    this.pendingTxTracker = new PendingTransactionTracker({
      provider: this.provider,
      nonceTracker: this.nonceTracker,
      publishTransaction: (rawTx) => this.query.sendRawTransaction(rawTx),
      getPendingTransactions: () => {
        const pending = this.txStateManager.getPendingTransactions();
        const approved = this.txStateManager.getApprovedTransactions();
        return [...pending, ...approved];
      },
      approveTransaction: this.approveTransaction.bind(this),
      getCompletedTransactions: this.txStateManager.getConfirmedTransactions.bind(
        this.txStateManager,
      ),
    });

    this.txStateManager.store.subscribe(() =>
      this.emit(METAMASK_CONTROLLER_EVENTS.UPDATE_BADGE),
    );
    this._setupListeners();
    // memstore is computed from a few different stores
    this._updateMemstore();
    this.txStateManager.store.subscribe(() => this._updateMemstore());
    this.networkStore.subscribe(() => {
      this._onBootCleanUp();
      this._updateMemstore();
    });

    // request state update to finalize initialization
    this._updatePendingTxsAfterFirstBlock();
  }

  /**
   * Gets the current chainId in the network store as a number, returning 0 if
   * the chainId parses to NaN.
   *
   * @returns {number} The numerical chainId.
   */
  getChainId() {
    const networkState = this.networkStore.getState();
    const chainId = this._getCurrentChainId();
    const integerChainId = parseInt(chainId, 16);
    if (networkState === 'loading' || Number.isNaN(integerChainId)) {
      return 0;
    }
    return integerChainId;
  }

<<<<<<< HEAD
=======
  async getEIP1559Compatibility(fromAddress) {
    const currentNetworkIsCompatible = await this._getCurrentNetworkEIP1559Compatibility();
    const fromAccountIsCompatible = await this._getCurrentAccountEIP1559Compatibility(
      fromAddress,
    );
    return currentNetworkIsCompatible && fromAccountIsCompatible;
  }

  /**
   * @ethereumjs/tx uses @ethereumjs/common as a configuration tool for
   * specifying which chain, network, hardfork and EIPs to support for
   * a transaction. By referencing this configuration, and analyzing the fields
   * specified in txParams, @ethereumjs/tx is able to determine which EIP-2718
   * transaction type to use.
   * @returns {Common} common configuration object
   */
  async getCommonConfiguration(fromAddress) {
    const { type, nickname: name } = this.getProviderConfig();
    const supportsEIP1559 = await this.getEIP1559Compatibility(fromAddress);

    // This logic below will have to be updated each time a hardfork happens
    // that carries with it a new Transaction type. It is inconsequential for
    // hardforks that do not include new types.
    const hardfork = supportsEIP1559 ? HARDFORKS.LONDON : HARDFORKS.BERLIN;

    // type will be one of our default network names or 'rpc'. the default
    // network names are sufficient configuration, simply pass the name as the
    // chain argument in the constructor.
    if (type !== NETWORK_TYPE_RPC) {
      return new Common({
        chain: type,
        hardfork,
      });
    }

    // For 'rpc' we need to use the same basic configuration as mainnet,
    // since we only support EVM compatible chains, and then override the
    // name, chainId and networkId properties. This is done using the
    // `forCustomChain` static method on the Common class.
    const chainId = parseInt(this._getCurrentChainId(), 16);
    const networkId = this.networkStore.getState();

    const customChainParams = {
      name,
      chainId,
      // It is improbable for a transaction to be signed while the network
      // is loading for two reasons.
      // 1. Pending, unconfirmed transactions are wiped on network change
      // 2. The UI is unusable (loading indicator) when network is loading.
      // setting the networkId to 0 is for type safety and to explicity lead
      // the transaction to failing if a user is able to get to this branch
      // on a custom network that requires valid network id. I have not ran
      // into this limitation on any network I have attempted, even when
      // hardcoding networkId to 'loading'.
      networkId: networkId === 'loading' ? 0 : parseInt(networkId, 10),
    };

    return Common.forCustomChain(MAINNET, customChainParams, hardfork);
  }

>>>>>>> 558c6f79
  /**
  Adds a tx to the txlist
  @emits ${txMeta.id}:unapproved
  */
  addTx(txMeta) {
    this.txStateManager.addTx(txMeta);
    this.emit(`${txMeta.id}:unapproved`, txMeta);
  }

  /**
  Wipes the transactions for a given account
  @param {string} address - hex string of the from address for txs being removed
  */
  wipeTransactions(address) {
    this.txStateManager.wipeTransactions(address);
  }

  /**
   * Add a new unapproved transaction to the pipeline
   *
   * @returns {Promise<string>} the hash of the transaction after being submitted to the network
   * @param {Object} txParams - txParams for the transaction
   * @param {Object} opts - with the key origin to put the origin on the txMeta
   */
  async newUnapprovedTransaction(txParams, opts = {}) {
    log.debug(
      `MetaMaskController newUnapprovedTransaction ${JSON.stringify(txParams)}`,
    );

    const initialTxMeta = await this.addUnapprovedTransaction(
      txParams,
      opts.origin,
    );

    // listen for tx completion (success, fail)
    return new Promise((resolve, reject) => {
      this.txStateManager.once(
        `${initialTxMeta.id}:finished`,
        (finishedTxMeta) => {
          switch (finishedTxMeta.status) {
            case TRANSACTION_STATUSES.SUBMITTED:
              return resolve(finishedTxMeta.hash);
            case TRANSACTION_STATUSES.REJECTED:
              return reject(
                cleanErrorStack(
                  ethErrors.provider.userRejectedRequest(
                    'MetaMask Tx Signature: User denied transaction signature.',
                  ),
                ),
              );
            case TRANSACTION_STATUSES.FAILED:
              return reject(
                cleanErrorStack(
                  ethErrors.rpc.internal(finishedTxMeta.err.message),
                ),
              );
            default:
              return reject(
                cleanErrorStack(
                  ethErrors.rpc.internal(
                    `MetaMask Tx Signature: Unknown problem: ${JSON.stringify(
                      finishedTxMeta.txParams,
                    )}`,
                  ),
                ),
              );
          }
        },
      );
    });
  }

  /**
   * Validates and generates a txMeta with defaults and puts it in txStateManager
   * store.
   *
   * @returns {txMeta}
   */
  async addUnapprovedTransaction(txParams, origin) {
    // validate
    const normalizedTxParams = txUtils.normalizeTxParams(txParams);

    txUtils.validateTxParams(normalizedTxParams);

    /**
    `generateTxMeta` adds the default txMeta properties to the passed object.
    These include the tx's `id`. As we use the id for determining order of
    txes in the tx-state-manager, it is necessary to call the asynchronous
    method `this._determineTransactionType` after `generateTxMeta`.
    */
    let txMeta = this.txStateManager.generateTxMeta({
      txParams: normalizedTxParams,
    });

    if (origin === 'metamask') {
      // Assert the from address is the selected address
      if (normalizedTxParams.from !== this.getSelectedAddress()) {
        throw ethErrors.rpc.internal({
          message: `Internally initiated transaction is using invalid account.`,
          data: {
            origin,
            fromAddress: normalizedTxParams.from,
            selectedAddress: this.getSelectedAddress(),
          },
        });
      }
    } else {
      // Assert that the origin has permissions to initiate transactions from
      // the specified address
      const permittedAddresses = await this.getPermittedAccounts(origin);
      if (!permittedAddresses.includes(normalizedTxParams.from)) {
        throw ethErrors.provider.unauthorized({ data: { origin } });
      }
    }

    txMeta.origin = origin;

    const { type, getCodeResponse } = await this._determineTransactionType(
      txParams,
    );
    txMeta.type = type;

    // ensure value
    txMeta.txParams.value = txMeta.txParams.value
      ? addHexPrefix(txMeta.txParams.value)
      : '0x0';

    this.addTx(txMeta);
    this.emit('newUnapprovedTx', txMeta);

    try {
      txMeta = await this.addTxGasDefaults(txMeta, getCodeResponse);
    } catch (error) {
      log.warn(error);
      txMeta = this.txStateManager.getTx(txMeta.id);
      txMeta.loadingDefaults = false;
      this.txStateManager.updateTx(txMeta, 'Failed to calculate gas defaults.');
      throw error;
    }

    txMeta.loadingDefaults = false;
    // save txMeta
    this.txStateManager.updateTx(txMeta, 'Added new unapproved transaction.');

    return txMeta;
  }

  /**
   * Adds the tx gas defaults: gas && gasPrice
   * @param {Object} txMeta - the txMeta object
   * @returns {Promise<object>} resolves with txMeta
   */
  async addTxGasDefaults(txMeta, getCodeResponse) {
    const defaultGasPrice = await this._getDefaultGasPrice(txMeta);
    const {
      gasLimit: defaultGasLimit,
      simulationFails,
    } = await this._getDefaultGasLimit(txMeta, getCodeResponse);

    // eslint-disable-next-line no-param-reassign
    txMeta = this.txStateManager.getTx(txMeta.id);
    if (simulationFails) {
      txMeta.simulationFails = simulationFails;
    }
    if (defaultGasPrice && !txMeta.txParams.gasPrice) {
      txMeta.txParams.gasPrice = defaultGasPrice;
    }
    if (defaultGasLimit && !txMeta.txParams.gas) {
      txMeta.txParams.gas = defaultGasLimit;
    }
    return txMeta;
  }

  /**
   * Gets default gas price, or returns `undefined` if gas price is already set
   * @param {Object} txMeta - The txMeta object
   * @returns {Promise<string|undefined>} The default gas price
   */
<<<<<<< HEAD
  async _getDefaultGasPrice(txMeta) {
    if (txMeta.txParams.gasPrice) {
      return undefined;
=======
  async _getDefaultGasFees(txMeta, eip1559Compatibility) {
    if (
      (!eip1559Compatibility && txMeta.txParams.gasPrice) ||
      (eip1559Compatibility &&
        txMeta.txParams.maxFeePerGas &&
        txMeta.txParams.maxPriorityFeePerGas)
    ) {
      return {};
>>>>>>> 558c6f79
    }
    const gasPrice = await this.query.gasPrice();

    return addHexPrefix(gasPrice.toString(16));
  }

  /**
   * Gets default gas limit, or debug information about why gas estimate failed.
   * @param {Object} txMeta - The txMeta object
   * @param {string} getCodeResponse - The transaction category code response, used for debugging purposes
   * @returns {Promise<Object>} Object containing the default gas limit, or the simulation failure object
   */
  async _getDefaultGasLimit(txMeta, getCodeResponse) {
    if (txMeta.txParams.gas) {
      return {};
    } else if (
      txMeta.txParams.to &&
      txMeta.type === TRANSACTION_TYPES.SENT_ETHER
    ) {
      // if there's data in the params, but there's no contract code, it's not a valid transaction
      if (txMeta.txParams.data) {
        const err = new Error(
          'TxGasUtil - Trying to call a function on a non-contract address',
        );
        // set error key so ui can display localized error message
        err.errorKey = TRANSACTION_NO_CONTRACT_ERROR_KEY;

        // set the response on the error so that we can see in logs what the actual response was
        err.getCodeResponse = getCodeResponse;
        throw err;
      }

      // This is a standard ether simple send, gas requirement is exactly 21k
      return { gasLimit: SIMPLE_GAS_COST };
    }

    const {
      blockGasLimit,
      estimatedGasHex,
      simulationFails,
    } = await this.txGasUtil.analyzeGasUsage(txMeta);

    // add additional gas buffer to our estimation for safety
    const gasLimit = this.txGasUtil.addGasBuffer(
      addHexPrefix(estimatedGasHex),
      blockGasLimit,
    );
    return { gasLimit, simulationFails };
  }

  /**
   * Creates a new approved transaction to attempt to cancel a previously submitted transaction. The
   * new transaction contains the same nonce as the previous, is a basic ETH transfer of 0x value to
   * the sender's address, and has a higher gasPrice than that of the previous transaction.
   * @param {number} originalTxId - the id of the txMeta that you want to attempt to cancel
   * @param {string} [customGasPrice] - the hex value to use for the cancel transaction
   * @returns {txMeta}
   */
  async createCancelTransaction(originalTxId, customGasPrice, customGasLimit) {
    const originalTxMeta = this.txStateManager.getTx(originalTxId);
    const { txParams } = originalTxMeta;
    const { gasPrice: lastGasPrice, from, nonce } = txParams;

    const newGasPrice =
      customGasPrice ||
      bnToHex(BnMultiplyByFraction(hexToBn(lastGasPrice), 11, 10));
    const newTxMeta = this.txStateManager.generateTxMeta({
      txParams: {
        from,
        to: from,
        nonce,
        gas: customGasLimit || '0x5208',
        value: '0x0',
        gasPrice: newGasPrice,
      },
      lastGasPrice,
      loadingDefaults: false,
      status: TRANSACTION_STATUSES.APPROVED,
      type: TRANSACTION_TYPES.CANCEL,
    });

    this.addTx(newTxMeta);
    await this.approveTransaction(newTxMeta.id);
    return newTxMeta;
  }

  /**
   * Creates a new approved transaction to attempt to speed up a previously submitted transaction. The
   * new transaction contains the same nonce as the previous. By default, the new transaction will use
   * the same gas limit and a 10% higher gas price, though it is possible to set a custom value for
   * each instead.
   * @param {number} originalTxId - the id of the txMeta that you want to speed up
   * @param {string} [customGasPrice] - The new custom gas price, in hex
   * @param {string} [customGasLimit] - The new custom gas limt, in hex
   * @returns {txMeta}
   */
  async createSpeedUpTransaction(originalTxId, customGasPrice, customGasLimit) {
    const originalTxMeta = this.txStateManager.getTx(originalTxId);
    const { txParams } = originalTxMeta;
    const { gasPrice: lastGasPrice } = txParams;

    const newGasPrice =
      customGasPrice ||
      bnToHex(BnMultiplyByFraction(hexToBn(lastGasPrice), 11, 10));

    const newTxMeta = this.txStateManager.generateTxMeta({
      txParams: {
        ...txParams,
        gasPrice: newGasPrice,
      },
      lastGasPrice,
      loadingDefaults: false,
      status: TRANSACTION_STATUSES.APPROVED,
      type: TRANSACTION_TYPES.RETRY,
    });

    if (customGasLimit) {
      newTxMeta.txParams.gas = customGasLimit;
    }

    this.addTx(newTxMeta);
    await this.approveTransaction(newTxMeta.id);
    return newTxMeta;
  }

  /**
  updates the txMeta in the txStateManager
  @param {Object} txMeta - the updated txMeta
  */
  async updateTransaction(txMeta) {
    this.txStateManager.updateTx(txMeta, 'confTx: user updated transaction');
  }

  /**
  updates and approves the transaction
  @param {Object} txMeta
  */
  async updateAndApproveTransaction(txMeta) {
    this.txStateManager.updateTx(txMeta, 'confTx: user approved transaction');
    await this.approveTransaction(txMeta.id);
  }

  /**
  sets the tx status to approved
  auto fills the nonce
  signs the transaction
  publishes the transaction
  if any of these steps fails the tx status will be set to failed
    @param {number} txId - the tx's Id
  */
  async approveTransaction(txId) {
    // TODO: Move this safety out of this function.
    // Since this transaction is async,
    // we need to keep track of what is currently being signed,
    // So that we do not increment nonce + resubmit something
    // that is already being incremented & signed.
    if (this.inProcessOfSigning.has(txId)) {
      return;
    }
    this.inProcessOfSigning.add(txId);
    let nonceLock;
    try {
      // approve
      this.txStateManager.setTxStatusApproved(txId);
      // get next nonce
      const txMeta = this.txStateManager.getTx(txId);
      const fromAddress = txMeta.txParams.from;
      // wait for a nonce
      let { customNonceValue } = txMeta;
      customNonceValue = Number(customNonceValue);
      nonceLock = await this.nonceTracker.getNonceLock(fromAddress);
      // add nonce to txParams
      // if txMeta has lastGasPrice then it is a retry at same nonce with higher
      // gas price transaction and their for the nonce should not be calculated
      const nonce = txMeta.lastGasPrice
        ? txMeta.txParams.nonce
        : nonceLock.nextNonce;
      const customOrNonce =
        customNonceValue === 0 ? customNonceValue : customNonceValue || nonce;

      txMeta.txParams.nonce = addHexPrefix(customOrNonce.toString(16));
      // add nonce debugging information to txMeta
      txMeta.nonceDetails = nonceLock.nonceDetails;
      if (customNonceValue) {
        txMeta.nonceDetails.customNonceValue = customNonceValue;
      }
      this.txStateManager.updateTx(txMeta, 'transactions#approveTransaction');
      // sign transaction
      const rawTx = await this.signTransaction(txId);
      await this.publishTransaction(txId, rawTx);
      // must set transaction to submitted/failed before releasing lock
      nonceLock.releaseLock();
    } catch (err) {
      // this is try-catch wrapped so that we can guarantee that the nonceLock is released
      try {
        this.txStateManager.setTxStatusFailed(txId, err);
      } catch (err2) {
        log.error(err2);
      }
      // must set transaction to submitted/failed before releasing lock
      if (nonceLock) {
        nonceLock.releaseLock();
      }
      // continue with error chain
      throw err;
    } finally {
      this.inProcessOfSigning.delete(txId);
    }
  }

  /**
    adds the chain id and signs the transaction and set the status to signed
    @param {number} txId - the tx's Id
    @returns {string} rawTx
  */
  async signTransaction(txId) {
    const txMeta = this.txStateManager.getTx(txId);
    // add network/chain id
    const chainId = this.getChainId();
<<<<<<< HEAD
    const txParams = { ...txMeta.txParams, chainId };
=======
    const type = isEIP1559Transaction(txMeta)
      ? TRANSACTION_ENVELOPE_TYPES.FEE_MARKET
      : TRANSACTION_ENVELOPE_TYPES.LEGACY;
    const txParams = {
      ...txMeta.txParams,
      type,
      chainId,
      gasLimit: txMeta.txParams.gas,
    };
>>>>>>> 558c6f79
    // sign tx
    const fromAddress = txParams.from;
    const ethTx = new Transaction(txParams);
    await this.signEthTx(ethTx, fromAddress);

    // add r,s,v values for provider request purposes see createMetamaskMiddleware
    // and JSON rpc standard for further explanation
    txMeta.r = ethUtil.bufferToHex(ethTx.r);
    txMeta.s = ethUtil.bufferToHex(ethTx.s);
    txMeta.v = ethUtil.bufferToHex(ethTx.v);

    this.txStateManager.updateTx(
      txMeta,
      'transactions#signTransaction: add r, s, v values',
    );

    // set state to signed
    this.txStateManager.setTxStatusSigned(txMeta.id);
    const rawTx = ethUtil.bufferToHex(ethTx.serialize());
    return rawTx;
  }

  /**
    publishes the raw tx and sets the txMeta to submitted
    @param {number} txId - the tx's Id
    @param {string} rawTx - the hex string of the serialized signed transaction
    @returns {Promise<void>}
  */
  async publishTransaction(txId, rawTx) {
    const txMeta = this.txStateManager.getTx(txId);
    txMeta.rawTx = rawTx;
    if (txMeta.type === TRANSACTION_TYPES.SWAP) {
      const preTxBalance = await this.query.getBalance(txMeta.txParams.from);
      txMeta.preTxBalance = preTxBalance.toString(16);
    }
    this.txStateManager.updateTx(txMeta, 'transactions#publishTransaction');
    let txHash;
    try {
      txHash = await this.query.sendRawTransaction(rawTx);
    } catch (error) {
      if (error.message.toLowerCase().includes('known transaction')) {
        txHash = ethUtil.sha3(addHexPrefix(rawTx)).toString('hex');
        txHash = addHexPrefix(txHash);
      } else {
        throw error;
      }
    }
    this.setTxHash(txId, txHash);

    this.txStateManager.setTxStatusSubmitted(txId);
  }

  /**
   * Sets the status of the transaction to confirmed and sets the status of nonce duplicates as
   * dropped if the txParams have data it will fetch the txReceipt
   * @param {number} txId - The tx's ID
   * @returns {Promise<void>}
   */
  async confirmTransaction(txId, txReceipt) {
    // get the txReceipt before marking the transaction confirmed
    // to ensure the receipt is gotten before the ui revives the tx
    const txMeta = this.txStateManager.getTx(txId);

    if (!txMeta) {
      return;
    }

    try {
      // It seems that sometimes the numerical values being returned from
      // this.query.getTransactionReceipt are BN instances and not strings.
      const gasUsed =
        typeof txReceipt.gasUsed === 'string'
          ? txReceipt.gasUsed
          : txReceipt.gasUsed.toString(16);

      txMeta.txReceipt = {
        ...txReceipt,
        gasUsed,
      };
      this.txStateManager.setTxStatusConfirmed(txId);
      this._markNonceDuplicatesDropped(txId);

      this.txStateManager.updateTx(
        txMeta,
        'transactions#confirmTransaction - add txReceipt',
      );

      if (txMeta.type === TRANSACTION_TYPES.SWAP) {
        const postTxBalance = await this.query.getBalance(txMeta.txParams.from);
        const latestTxMeta = this.txStateManager.getTx(txId);

        const approvalTxMeta = latestTxMeta.approvalTxId
          ? this.txStateManager.getTx(latestTxMeta.approvalTxId)
          : null;

        latestTxMeta.postTxBalance = postTxBalance.toString(16);

        this.txStateManager.updateTx(
          latestTxMeta,
          'transactions#confirmTransaction - add postTxBalance',
        );

        this._trackSwapsMetrics(latestTxMeta, approvalTxMeta);
      }
    } catch (err) {
      log.error(err);
    }
  }

  /**
    Convenience method for the ui thats sets the transaction to rejected
    @param {number} txId - the tx's Id
    @returns {Promise<void>}
  */
  async cancelTransaction(txId) {
    this.txStateManager.setTxStatusRejected(txId);
  }

  /**
    Sets the txHas on the txMeta
    @param {number} txId - the tx's Id
    @param {string} txHash - the hash for the txMeta
  */
  setTxHash(txId, txHash) {
    // Add the tx hash to the persisted meta-tx object
    const txMeta = this.txStateManager.getTx(txId);
    txMeta.hash = txHash;
    this.txStateManager.updateTx(txMeta, 'transactions#setTxHash');
  }

  //
  //           PRIVATE METHODS
  //
  /** maps methods for convenience*/
  _mapMethods() {
    /** @returns {Object} the state in transaction controller */
    this.getState = () => this.memStore.getState();

    /** @returns {string|number} the network number stored in networkStore */
    this.getNetwork = () => this.networkStore.getState();

    /** @returns {string} the user selected address */
    this.getSelectedAddress = () =>
      this.preferencesStore.getState().selectedAddress;

    /** @returns {Array} transactions whos status is unapproved */
    this.getUnapprovedTxCount = () =>
      Object.keys(this.txStateManager.getUnapprovedTxList()).length;

    /**
      @returns {number} number of transactions that have the status submitted
      @param {string} account - hex prefixed account
    */
    this.getPendingTxCount = (account) =>
      this.txStateManager.getPendingTransactions(account).length;

    /** see txStateManager */
    this.getFilteredTxList = (opts) =>
      this.txStateManager.getFilteredTxList(opts);
  }

  // called once on startup
  async _updatePendingTxsAfterFirstBlock() {
    // wait for first block so we know we're ready
    await this.blockTracker.getLatestBlock();
    // get status update for all pending transactions (for the current network)
    await this.pendingTxTracker.updatePendingTxs();
  }

  /**
    If transaction controller was rebooted with transactions that are uncompleted
    in steps of the transaction signing or user confirmation process it will either
    transition txMetas to a failed state or try to redo those tasks.
  */

  _onBootCleanUp() {
    this.txStateManager
      .getFilteredTxList({
        status: TRANSACTION_STATUSES.UNAPPROVED,
        loadingDefaults: true,
      })
      .forEach((tx) => {
        this.addTxGasDefaults(tx)
          .then((txMeta) => {
            txMeta.loadingDefaults = false;
            this.txStateManager.updateTx(
              txMeta,
              'transactions: gas estimation for tx on boot',
            );
          })
          .catch((error) => {
            const txMeta = this.txStateManager.getTx(tx.id);
            txMeta.loadingDefaults = false;
            this.txStateManager.updateTx(
              txMeta,
              'failed to estimate gas during boot cleanup.',
            );
            this.txStateManager.setTxStatusFailed(txMeta.id, error);
          });
      });

    this.txStateManager
      .getFilteredTxList({
        status: TRANSACTION_STATUSES.APPROVED,
      })
      .forEach((txMeta) => {
        const txSignError = new Error(
          'Transaction found as "approved" during boot - possibly stuck during signing',
        );
        this.txStateManager.setTxStatusFailed(txMeta.id, txSignError);
      });
  }

  /**
    is called in constructor applies the listeners for pendingTxTracker txStateManager
    and blockTracker
  */
  _setupListeners() {
    this.txStateManager.on(
      'tx:status-update',
      this.emit.bind(this, 'tx:status-update'),
    );
    this._setupBlockTrackerListener();
    this.pendingTxTracker.on('tx:warning', (txMeta) => {
      this.txStateManager.updateTx(
        txMeta,
        'transactions/pending-tx-tracker#event: tx:warning',
      );
    });
    this.pendingTxTracker.on(
      'tx:failed',
      this.txStateManager.setTxStatusFailed.bind(this.txStateManager),
    );
    this.pendingTxTracker.on('tx:confirmed', (txId, transactionReceipt) =>
      this.confirmTransaction(txId, transactionReceipt),
    );
    this.pendingTxTracker.on(
      'tx:dropped',
      this.txStateManager.setTxStatusDropped.bind(this.txStateManager),
    );
    this.pendingTxTracker.on('tx:block-update', (txMeta, latestBlockNumber) => {
      if (!txMeta.firstRetryBlockNumber) {
        txMeta.firstRetryBlockNumber = latestBlockNumber;
        this.txStateManager.updateTx(
          txMeta,
          'transactions/pending-tx-tracker#event: tx:block-update',
        );
      }
    });
    this.pendingTxTracker.on('tx:retry', (txMeta) => {
      if (!('retryCount' in txMeta)) {
        txMeta.retryCount = 0;
      }
      txMeta.retryCount += 1;
      this.txStateManager.updateTx(
        txMeta,
        'transactions/pending-tx-tracker#event: tx:retry',
      );
    });
  }

  /**
   * @typedef { 'transfer' | 'approve' | 'transferfrom' | 'contractInteraction'| 'sentEther' } InferrableTransactionTypes
   */

  /**
   * @typedef {Object} InferTransactionTypeResult
   * @property {InferrableTransactionTypes} type - The type of transaction
   * @property {string} getCodeResponse - The contract code, in hex format if
   *  it exists. '0x0' or '0x' are also indicators of non-existent contract
   *  code
   */

  /**
   * Determines the type of the transaction by analyzing the txParams.
   * This method will return one of the types defined in shared/constants/transactions
   * It will never return TRANSACTION_TYPE_CANCEL or TRANSACTION_TYPE_RETRY as these
   * represent specific events that we control from the extension and are added manually
   * at transaction creation.
   * @param {Object} txParams - Parameters for the transaction
   * @returns {InferTransactionTypeResult}
   */
  async _determineTransactionType(txParams) {
    const { data, to } = txParams;
    let name;
    try {
      name = data && hstInterface.parseTransaction({ data }).name;
    } catch (error) {
      log.debug('Failed to parse transaction data.', error, data);
    }

    const tokenMethodName = [
      TRANSACTION_TYPES.TOKEN_METHOD_APPROVE,
      TRANSACTION_TYPES.TOKEN_METHOD_TRANSFER,
      TRANSACTION_TYPES.TOKEN_METHOD_TRANSFER_FROM,
    ].find((methodName) => methodName === name && name.toLowerCase());

    let result;
    if (data && tokenMethodName) {
      result = tokenMethodName;
    } else if (data && !to) {
      result = TRANSACTION_TYPES.DEPLOY_CONTRACT;
    }

    let code;
    if (!result) {
      try {
        code = await this.query.getCode(to);
      } catch (e) {
        code = null;
        log.warn(e);
      }

      const codeIsEmpty = !code || code === '0x' || code === '0x0';

      result = codeIsEmpty
        ? TRANSACTION_TYPES.SENT_ETHER
        : TRANSACTION_TYPES.CONTRACT_INTERACTION;
    }

    return { type: result, getCodeResponse: code };
  }

  /**
    Sets other txMeta statuses to dropped if the txMeta that has been confirmed has other transactions
    in the list have the same nonce

    @param {number} txId - the txId of the transaction that has been confirmed in a block
  */
  _markNonceDuplicatesDropped(txId) {
    // get the confirmed transactions nonce and from address
    const txMeta = this.txStateManager.getTx(txId);
    const { nonce, from } = txMeta.txParams;
    const sameNonceTxs = this.txStateManager.getFilteredTxList({ nonce, from });
    if (!sameNonceTxs.length) {
      return;
    }
    // mark all same nonce transactions as dropped and give i a replacedBy hash
    sameNonceTxs.forEach((otherTxMeta) => {
      if (otherTxMeta.id === txId) {
        return;
      }
      otherTxMeta.replacedBy = txMeta.hash;
      this.txStateManager.updateTx(
        txMeta,
        'transactions/pending-tx-tracker#event: tx:confirmed reference to confirmed txHash with same nonce',
      );
      this.txStateManager.setTxStatusDropped(otherTxMeta.id);
    });
  }

  _setupBlockTrackerListener() {
    let listenersAreActive = false;
    const latestBlockHandler = this._onLatestBlock.bind(this);
    const { blockTracker, txStateManager } = this;

    txStateManager.on('tx:status-update', updateSubscription);
    updateSubscription();

    function updateSubscription() {
      const pendingTxs = txStateManager.getPendingTransactions();
      if (!listenersAreActive && pendingTxs.length > 0) {
        blockTracker.on('latest', latestBlockHandler);
        listenersAreActive = true;
      } else if (listenersAreActive && !pendingTxs.length) {
        blockTracker.removeListener('latest', latestBlockHandler);
        listenersAreActive = false;
      }
    }
  }

  async _onLatestBlock(blockNumber) {
    try {
      await this.pendingTxTracker.updatePendingTxs();
    } catch (err) {
      log.error(err);
    }
    try {
      await this.pendingTxTracker.resubmitPendingTxs(blockNumber);
    } catch (err) {
      log.error(err);
    }
  }

  /**
    Updates the memStore in transaction controller
  */
  _updateMemstore() {
    const unapprovedTxs = this.txStateManager.getUnapprovedTxList();
    const currentNetworkTxList = this.txStateManager.getTxList(
      MAX_MEMSTORE_TX_LIST_SIZE,
    );
    this.memStore.updateState({ unapprovedTxs, currentNetworkTxList });
  }

  _trackSwapsMetrics(txMeta, approvalTxMeta) {
    if (this._getParticipateInMetrics() && txMeta.swapMetaData) {
      if (txMeta.txReceipt.status === '0x0') {
        this._trackMetaMetricsEvent({
          event: 'Swap Failed',
          sensitiveProperties: { ...txMeta.swapMetaData },
          category: 'swaps',
        });
      } else {
        const tokensReceived = getSwapsTokensReceivedFromTxMeta({
          tokenSymbol: txMeta.destinationTokenSymbol,
          txMeta,
          tokenAddress: txMeta.destinationTokenAddress,
          accountAddress: txMeta.txParams.from,
          tokenDecimals: txMeta.destinationTokenDecimals,
          approvalTxMeta,
          chainId: txMeta.chainId,
        });

        const quoteVsExecutionRatio = `${new BigNumber(tokensReceived, 10)
          .div(txMeta.swapMetaData.token_to_amount, 10)
          .times(100)
          .round(2)}%`;

        const estimatedVsUsedGasRatio = `${new BigNumber(
          txMeta.txReceipt.gasUsed,
          16,
        )
          .div(txMeta.swapMetaData.estimated_gas, 10)
          .times(100)
          .round(2)}%`;

        this._trackMetaMetricsEvent({
          event: 'Swap Completed',
          category: 'swaps',
          sensitiveProperties: {
            ...txMeta.swapMetaData,
            token_to_amount_received: tokensReceived,
            quote_vs_executionRatio: quoteVsExecutionRatio,
            estimated_vs_used_gasRatio: estimatedVsUsedGasRatio,
          },
        });
      }
    }
  }
}<|MERGE_RESOLUTION|>--- conflicted
+++ resolved
@@ -1,10 +1,11 @@
 import EventEmitter from 'safe-event-emitter';
 import { ObservableStore } from '@metamask/obs-store';
-import ethUtil from 'ethereumjs-util';
-import Transaction from 'ethereumjs-tx';
+import { bufferToHex, keccak, toBuffer, isHexString } from 'ethereumjs-util';
 import EthQuery from 'ethjs-query';
 import { ethErrors } from 'eth-rpc-errors';
 import abi from 'human-standard-token-abi';
+import Common from '@ethereumjs/common';
+import { TransactionFactory } from '@ethereumjs/tx';
 import { ethers } from 'ethers';
 import NonceTracker from 'nonce-tracker';
 import log from 'loglevel';
@@ -15,14 +16,29 @@
   bnToHex,
   BnMultiplyByFraction,
   addHexPrefix,
+  getChainType,
 } from '../../lib/util';
-import { TRANSACTION_NO_CONTRACT_ERROR_KEY } from '../../../../ui/app/helpers/constants/error-keys';
-import { getSwapsTokensReceivedFromTxMeta } from '../../../../ui/app/pages/swaps/swaps.util';
+import { TRANSACTION_NO_CONTRACT_ERROR_KEY } from '../../../../ui/helpers/constants/error-keys';
+import { getSwapsTokensReceivedFromTxMeta } from '../../../../ui/pages/swaps/swaps.util';
+import { hexWEIToDecGWEI } from '../../../../ui/helpers/utils/conversions.util';
 import {
   TRANSACTION_STATUSES,
   TRANSACTION_TYPES,
+  TRANSACTION_ENVELOPE_TYPES,
 } from '../../../../shared/constants/transaction';
 import { METAMASK_CONTROLLER_EVENTS } from '../../metamask-controller';
+import {
+  GAS_LIMITS,
+  GAS_ESTIMATE_TYPES,
+} from '../../../../shared/constants/gas';
+import { decGWEIToHexWEI } from '../../../../shared/modules/conversion.utils';
+import {
+  HARDFORKS,
+  MAINNET,
+  NETWORK_TYPE_RPC,
+  CHAIN_ID_TO_GAS_LIMIT_BUFFER_MAP,
+} from '../../../../shared/constants/network';
+import { isEIP1559Transaction } from '../../../../shared/modules/transaction.utils';
 import TransactionStateManager from './tx-state-manager';
 import TxGasUtil from './tx-gas-utils';
 import PendingTransactionTracker from './pending-tx-tracker';
@@ -30,8 +46,25 @@
 
 const hstInterface = new ethers.utils.Interface(abi);
 
-const SIMPLE_GAS_COST = '0x5208'; // Hex for 21000, cost of a simple send.
 const MAX_MEMSTORE_TX_LIST_SIZE = 100; // Number of transactions (by unique nonces) to keep in memory
+
+export const TRANSACTION_EVENTS = {
+  ADDED: 'Transaction Added',
+  APPROVED: 'Transaction Approved',
+  FINALIZED: 'Transaction Finalized',
+  REJECTED: 'Transaction Rejected',
+  SUBMITTED: 'Transaction Submitted',
+};
+
+/**
+ * @typedef {Object} CustomGasSettings
+ * @property {string} [gas] - The gas limit to use for the transaction
+ * @property {string} [gasPrice] - The gasPrice to use for a legacy transaction
+ * @property {string} [maxFeePerGas] - The maximum amount to pay per gas on a
+ *  EIP-1559 transaction
+ * @property {string} [maxPriorityFeePerGas] - The maximum amount of paid fee
+ *  to be distributed to miner in an EIP-1559 transaction
+ */
 
 /**
   Transaction Controller is an aggregate of sub-controllers and trackers
@@ -53,7 +86,7 @@
   @param {Object} opts.networkStore - an observable store for network number
   @param {Object} opts.blockTracker - An instance of eth-blocktracker
   @param {Object} opts.provider - A network provider.
-  @param {Function} opts.signTransaction - function the signs an ethereumjs-tx
+  @param {Function} opts.signTransaction - function the signs an @ethereumjs/tx
   @param {Object} opts.getPermittedAccounts - get accounts that an origin has permissions for
   @param {Function} opts.signTransaction - ethTx signer that returns a rawTx
   @param {number} [opts.txHistoryLimit] - number *optional* for limiting how many transactions are in state
@@ -65,6 +98,11 @@
     super();
     this.networkStore = opts.networkStore || new ObservableStore({});
     this._getCurrentChainId = opts.getCurrentChainId;
+    this.getProviderConfig = opts.getProviderConfig;
+    this._getCurrentNetworkEIP1559Compatibility =
+      opts.getCurrentNetworkEIP1559Compatibility;
+    this._getCurrentAccountEIP1559Compatibility =
+      opts.getCurrentAccountEIP1559Compatibility;
     this.preferencesStore = opts.preferencesStore || new ObservableStore({});
     this.provider = opts.provider;
     this.getPermittedAccounts = opts.getPermittedAccounts;
@@ -73,6 +111,7 @@
     this.inProcessOfSigning = new Set();
     this._trackMetaMetricsEvent = opts.trackMetaMetricsEvent;
     this._getParticipateInMetrics = opts.getParticipateInMetrics;
+    this._getEIP1559GasFeeEstimates = opts.getEIP1559GasFeeEstimates;
 
     this.memStore = new ObservableStore({});
     this.query = new EthQuery(this.provider);
@@ -146,8 +185,6 @@
     return integerChainId;
   }
 
-<<<<<<< HEAD
-=======
   async getEIP1559Compatibility(fromAddress) {
     const currentNetworkIsCompatible = await this._getCurrentNetworkEIP1559Compatibility();
     const fromAccountIsCompatible = await this._getCurrentAccountEIP1559Compatibility(
@@ -208,14 +245,14 @@
     return Common.forCustomChain(MAINNET, customChainParams, hardfork);
   }
 
->>>>>>> 558c6f79
   /**
   Adds a tx to the txlist
   @emits ${txMeta.id}:unapproved
   */
-  addTx(txMeta) {
-    this.txStateManager.addTx(txMeta);
+  addTransaction(txMeta) {
+    this.txStateManager.addTransaction(txMeta);
     this.emit(`${txMeta.id}:unapproved`, txMeta);
+    this._trackTransactionMetricsEvent(txMeta, TRANSACTION_EVENTS.ADDED);
   }
 
   /**
@@ -290,8 +327,9 @@
   async addUnapprovedTransaction(txParams, origin) {
     // validate
     const normalizedTxParams = txUtils.normalizeTxParams(txParams);
-
-    txUtils.validateTxParams(normalizedTxParams);
+    const eip1559Compatibility = await this.getEIP1559Compatibility();
+
+    txUtils.validateTxParams(normalizedTxParams, eip1559Compatibility);
 
     /**
     `generateTxMeta` adds the default txMeta properties to the passed object.
@@ -301,6 +339,7 @@
     */
     let txMeta = this.txStateManager.generateTxMeta({
       txParams: normalizedTxParams,
+      origin,
     });
 
     if (origin === 'metamask') {
@@ -324,8 +363,6 @@
       }
     }
 
-    txMeta.origin = origin;
-
     const { type, getCodeResponse } = await this._determineTransactionType(
       txParams,
     );
@@ -336,22 +373,28 @@
       ? addHexPrefix(txMeta.txParams.value)
       : '0x0';
 
-    this.addTx(txMeta);
+    this.addTransaction(txMeta);
     this.emit('newUnapprovedTx', txMeta);
 
     try {
       txMeta = await this.addTxGasDefaults(txMeta, getCodeResponse);
     } catch (error) {
       log.warn(error);
-      txMeta = this.txStateManager.getTx(txMeta.id);
+      txMeta = this.txStateManager.getTransaction(txMeta.id);
       txMeta.loadingDefaults = false;
-      this.txStateManager.updateTx(txMeta, 'Failed to calculate gas defaults.');
+      this.txStateManager.updateTransaction(
+        txMeta,
+        'Failed to calculate gas defaults.',
+      );
       throw error;
     }
 
     txMeta.loadingDefaults = false;
     // save txMeta
-    this.txStateManager.updateTx(txMeta, 'Added new unapproved transaction.');
+    this.txStateManager.updateTransaction(
+      txMeta,
+      'Added new unapproved transaction.',
+    );
 
     return txMeta;
   }
@@ -362,20 +405,93 @@
    * @returns {Promise<object>} resolves with txMeta
    */
   async addTxGasDefaults(txMeta, getCodeResponse) {
-    const defaultGasPrice = await this._getDefaultGasPrice(txMeta);
+    const eip1559Compatibility = await this.getEIP1559Compatibility();
+
+    const {
+      gasPrice: defaultGasPrice,
+      maxFeePerGas: defaultMaxFeePerGas,
+      maxPriorityFeePerGas: defaultMaxPriorityFeePerGas,
+    } = await this._getDefaultGasFees(txMeta, eip1559Compatibility);
     const {
       gasLimit: defaultGasLimit,
       simulationFails,
     } = await this._getDefaultGasLimit(txMeta, getCodeResponse);
 
     // eslint-disable-next-line no-param-reassign
-    txMeta = this.txStateManager.getTx(txMeta.id);
+    txMeta = this.txStateManager.getTransaction(txMeta.id);
     if (simulationFails) {
       txMeta.simulationFails = simulationFails;
     }
-    if (defaultGasPrice && !txMeta.txParams.gasPrice) {
+
+    if (eip1559Compatibility) {
+      // If the dapp has suggested a gas price, but no maxFeePerGas or maxPriorityFeePerGas
+      //  then we set maxFeePerGas and maxPriorityFeePerGas to the suggested gasPrice.
+      if (
+        txMeta.txParams.gasPrice &&
+        !txMeta.txParams.maxFeePerGas &&
+        !txMeta.txParams.maxPriorityFeePerGas
+      ) {
+        txMeta.txParams.maxFeePerGas = txMeta.txParams.gasPrice;
+        txMeta.txParams.maxPriorityFeePerGas = txMeta.txParams.gasPrice;
+      } else {
+        if (defaultMaxFeePerGas && !txMeta.txParams.maxFeePerGas) {
+          // If the dapp has not set the gasPrice or the maxFeePerGas, then we set maxFeePerGas
+          // with the one returned by the gasFeeController, if that is available.
+          txMeta.txParams.maxFeePerGas = defaultMaxFeePerGas;
+        }
+
+        if (
+          defaultMaxPriorityFeePerGas &&
+          !txMeta.txParams.maxPriorityFeePerGas
+        ) {
+          // If the dapp has not set the gasPrice or the maxPriorityFeePerGas, then we set maxPriorityFeePerGas
+          // with the one returned by the gasFeeController, if that is available.
+          txMeta.txParams.maxPriorityFeePerGas = defaultMaxPriorityFeePerGas;
+        }
+
+        if (defaultGasPrice && !txMeta.txParams.maxFeePerGas) {
+          // If the dapp has not set the gasPrice or the maxFeePerGas, and no maxFeePerGas is available
+          // from the gasFeeController, then we set maxFeePerGas to the defaultGasPrice, assuming it is
+          // available.
+          txMeta.txParams.maxFeePerGas = defaultGasPrice;
+        }
+
+        if (
+          txMeta.txParams.maxFeePerGas &&
+          !txMeta.txParams.maxPriorityFeePerGas
+        ) {
+          // If the dapp has not set the gasPrice or the maxPriorityFeePerGas, and no maxPriorityFeePerGas is
+          // available from the gasFeeController, then we set maxPriorityFeePerGas to
+          // txMeta.txParams.maxFeePerGas, which will either be the gasPrice from the controller, the maxFeePerGas
+          // set by the dapp, or the maxFeePerGas from the controller.
+          txMeta.txParams.maxPriorityFeePerGas = txMeta.txParams.maxFeePerGas;
+        }
+      }
+
+      // We remove the gasPrice param entirely when on an eip1559 compatible network
+
+      delete txMeta.txParams.gasPrice;
+    } else {
+      // We ensure that maxFeePerGas and maxPriorityFeePerGas are not in the transaction params
+      // when not on a EIP1559 compatible network
+
+      delete txMeta.txParams.maxPriorityFeePerGas;
+      delete txMeta.txParams.maxFeePerGas;
+    }
+
+    // If we have gotten to this point, and none of gasPrice, maxPriorityFeePerGas or maxFeePerGas are
+    // set on txParams, it means that either we are on a non-EIP1559 network and the dapp didn't suggest
+    // a gas price, or we are on an EIP1559 network, and none of gasPrice, maxPriorityFeePerGas or maxFeePerGas
+    // were available from either the dapp or the network.
+    if (
+      defaultGasPrice &&
+      !txMeta.txParams.gasPrice &&
+      !txMeta.txParams.maxPriorityFeePerGas &&
+      !txMeta.txParams.maxFeePerGas
+    ) {
       txMeta.txParams.gasPrice = defaultGasPrice;
     }
+
     if (defaultGasLimit && !txMeta.txParams.gas) {
       txMeta.txParams.gas = defaultGasLimit;
     }
@@ -383,15 +499,10 @@
   }
 
   /**
-   * Gets default gas price, or returns `undefined` if gas price is already set
+   * Gets default gas fees, or returns `undefined` if gas fees are already set
    * @param {Object} txMeta - The txMeta object
    * @returns {Promise<string|undefined>} The default gas price
    */
-<<<<<<< HEAD
-  async _getDefaultGasPrice(txMeta) {
-    if (txMeta.txParams.gasPrice) {
-      return undefined;
-=======
   async _getDefaultGasFees(txMeta, eip1559Compatibility) {
     if (
       (!eip1559Compatibility && txMeta.txParams.gasPrice) ||
@@ -400,11 +511,49 @@
         txMeta.txParams.maxPriorityFeePerGas)
     ) {
       return {};
->>>>>>> 558c6f79
-    }
+    }
+
+    try {
+      const {
+        gasFeeEstimates,
+        gasEstimateType,
+      } = await this._getEIP1559GasFeeEstimates();
+      if (
+        eip1559Compatibility &&
+        gasEstimateType === GAS_ESTIMATE_TYPES.FEE_MARKET
+      ) {
+        const {
+          medium: { suggestedMaxPriorityFeePerGas, suggestedMaxFeePerGas } = {},
+        } = gasFeeEstimates;
+
+        if (suggestedMaxPriorityFeePerGas && suggestedMaxFeePerGas) {
+          return {
+            maxFeePerGas: decGWEIToHexWEI(suggestedMaxFeePerGas),
+            maxPriorityFeePerGas: decGWEIToHexWEI(
+              suggestedMaxPriorityFeePerGas,
+            ),
+          };
+        }
+      } else if (gasEstimateType === GAS_ESTIMATE_TYPES.LEGACY) {
+        // The LEGACY type includes low, medium and high estimates of
+        // gas price values.
+        return {
+          gasPrice: decGWEIToHexWEI(gasFeeEstimates.medium),
+        };
+      } else if (gasEstimateType === GAS_ESTIMATE_TYPES.ETH_GASPRICE) {
+        // The ETH_GASPRICE type just includes a single gas price property,
+        // which we can assume was retrieved from eth_gasPrice
+        return {
+          gasPrice: decGWEIToHexWEI(gasFeeEstimates.gasPrice),
+        };
+      }
+    } catch (e) {
+      console.error(e);
+    }
+
     const gasPrice = await this.query.gasPrice();
 
-    return addHexPrefix(gasPrice.toString(16));
+    return { gasPrice: gasPrice && addHexPrefix(gasPrice.toString(16)) };
   }
 
   /**
@@ -414,11 +563,16 @@
    * @returns {Promise<Object>} Object containing the default gas limit, or the simulation failure object
    */
   async _getDefaultGasLimit(txMeta, getCodeResponse) {
+    const chainId = this._getCurrentChainId();
+    const customNetworkGasBuffer = CHAIN_ID_TO_GAS_LIMIT_BUFFER_MAP[chainId];
+    const chainType = getChainType(chainId);
+
     if (txMeta.txParams.gas) {
       return {};
     } else if (
       txMeta.txParams.to &&
-      txMeta.type === TRANSACTION_TYPES.SENT_ETHER
+      txMeta.type === TRANSACTION_TYPES.SENT_ETHER &&
+      chainType !== 'custom'
     ) {
       // if there's data in the params, but there's no contract code, it's not a valid transaction
       if (txMeta.txParams.data) {
@@ -434,7 +588,7 @@
       }
 
       // This is a standard ether simple send, gas requirement is exactly 21k
-      return { gasLimit: SIMPLE_GAS_COST };
+      return { gasLimit: GAS_LIMITS.SIMPLE };
     }
 
     const {
@@ -447,8 +601,74 @@
     const gasLimit = this.txGasUtil.addGasBuffer(
       addHexPrefix(estimatedGasHex),
       blockGasLimit,
+      customNetworkGasBuffer,
     );
     return { gasLimit, simulationFails };
+  }
+
+  /**
+   * Given a TransactionMeta object, generate new gas params such that if the
+   * transaction was an EIP1559 transaction, it only has EIP1559 gas fields,
+   * otherwise it only has gasPrice. Will use whatever custom values are
+   * specified in customGasSettings, or falls back to incrementing by a percent
+   * which is defined by specifying a numerator. 11 is a 10% bump, 12 would be
+   * a 20% bump, and so on.
+   * @param {import(
+   *  '../../../../shared/constants/transaction'
+   * ).TransactionMeta} originalTxMeta - Original transaction to use as base
+   * @param {CustomGasSettings} [customGasSettings] - overrides for the gas
+   *  fields to use instead of the multiplier
+   * @param {number} [incrementNumerator] - Numerator from which to generate a
+   *  percentage bump of gas price. E.g 11 would be a 10% bump over base.
+   * @returns {{ newGasParams: CustomGasSettings, previousGasParams: CustomGasSettings }}
+   */
+  generateNewGasParams(
+    originalTxMeta,
+    customGasSettings = {},
+    incrementNumerator = 11,
+  ) {
+    const { txParams } = originalTxMeta;
+    const previousGasParams = {};
+    const newGasParams = {};
+    if (customGasSettings.gasLimit) {
+      newGasParams.gas = customGasSettings?.gas ?? GAS_LIMITS.SIMPLE;
+    }
+
+    if (isEIP1559Transaction(originalTxMeta)) {
+      previousGasParams.maxFeePerGas = txParams.maxFeePerGas;
+      previousGasParams.maxPriorityFeePerGas = txParams.maxPriorityFeePerGas;
+      newGasParams.maxFeePerGas =
+        customGasSettings?.maxFeePerGas ||
+        bnToHex(
+          BnMultiplyByFraction(
+            hexToBn(txParams.maxFeePerGas),
+            incrementNumerator,
+            10,
+          ),
+        );
+      newGasParams.maxPriorityFeePerGas =
+        customGasSettings?.maxPriorityFeePerGas ||
+        bnToHex(
+          BnMultiplyByFraction(
+            hexToBn(txParams.maxPriorityFeePerGas),
+            incrementNumerator,
+            10,
+          ),
+        );
+    } else {
+      previousGasParams.gasPrice = txParams.gasPrice;
+      newGasParams.gasPrice =
+        customGasSettings?.gasPrice ||
+        bnToHex(
+          BnMultiplyByFraction(
+            hexToBn(txParams.gasPrice),
+            incrementNumerator,
+            10,
+          ),
+        );
+    }
+
+    return { previousGasParams, newGasParams };
   }
 
   /**
@@ -456,33 +676,41 @@
    * new transaction contains the same nonce as the previous, is a basic ETH transfer of 0x value to
    * the sender's address, and has a higher gasPrice than that of the previous transaction.
    * @param {number} originalTxId - the id of the txMeta that you want to attempt to cancel
-   * @param {string} [customGasPrice] - the hex value to use for the cancel transaction
+   * @param {CustomGasSettings} [customGasSettings] - overrides to use for gas
+   *  params instead of allowing this method to generate them
    * @returns {txMeta}
    */
-  async createCancelTransaction(originalTxId, customGasPrice, customGasLimit) {
-    const originalTxMeta = this.txStateManager.getTx(originalTxId);
+  async createCancelTransaction(originalTxId, customGasSettings) {
+    const originalTxMeta = this.txStateManager.getTransaction(originalTxId);
     const { txParams } = originalTxMeta;
-    const { gasPrice: lastGasPrice, from, nonce } = txParams;
-
-    const newGasPrice =
-      customGasPrice ||
-      bnToHex(BnMultiplyByFraction(hexToBn(lastGasPrice), 11, 10));
+    const { from, nonce } = txParams;
+
+    const { previousGasParams, newGasParams } = this.generateNewGasParams(
+      originalTxMeta,
+      {
+        ...customGasSettings,
+        // We want to override the previous transactions gasLimit because it
+        // will now be a simple send instead of whatever it was before such
+        // as a token transfer or contract call.
+        gasLimit: customGasSettings.gasLimit || GAS_LIMITS.SIMPLE,
+      },
+    );
+
     const newTxMeta = this.txStateManager.generateTxMeta({
       txParams: {
         from,
         to: from,
         nonce,
-        gas: customGasLimit || '0x5208',
         value: '0x0',
-        gasPrice: newGasPrice,
+        ...newGasParams,
       },
-      lastGasPrice,
+      previousGasParams,
       loadingDefaults: false,
       status: TRANSACTION_STATUSES.APPROVED,
       type: TRANSACTION_TYPES.CANCEL,
     });
 
-    this.addTx(newTxMeta);
+    this.addTransaction(newTxMeta);
     await this.approveTransaction(newTxMeta.id);
     return newTxMeta;
   }
@@ -493,35 +721,31 @@
    * the same gas limit and a 10% higher gas price, though it is possible to set a custom value for
    * each instead.
    * @param {number} originalTxId - the id of the txMeta that you want to speed up
-   * @param {string} [customGasPrice] - The new custom gas price, in hex
-   * @param {string} [customGasLimit] - The new custom gas limt, in hex
+   * @param {CustomGasSettings} [customGasSettings] - overrides to use for gas
+   *  params instead of allowing this method to generate them
    * @returns {txMeta}
    */
-  async createSpeedUpTransaction(originalTxId, customGasPrice, customGasLimit) {
-    const originalTxMeta = this.txStateManager.getTx(originalTxId);
+  async createSpeedUpTransaction(originalTxId, customGasSettings) {
+    const originalTxMeta = this.txStateManager.getTransaction(originalTxId);
     const { txParams } = originalTxMeta;
-    const { gasPrice: lastGasPrice } = txParams;
-
-    const newGasPrice =
-      customGasPrice ||
-      bnToHex(BnMultiplyByFraction(hexToBn(lastGasPrice), 11, 10));
+
+    const { previousGasParams, newGasParams } = this.generateNewGasParams(
+      originalTxMeta,
+      customGasSettings,
+    );
 
     const newTxMeta = this.txStateManager.generateTxMeta({
       txParams: {
         ...txParams,
-        gasPrice: newGasPrice,
+        ...newGasParams,
       },
-      lastGasPrice,
+      previousGasParams,
       loadingDefaults: false,
       status: TRANSACTION_STATUSES.APPROVED,
       type: TRANSACTION_TYPES.RETRY,
     });
 
-    if (customGasLimit) {
-      newTxMeta.txParams.gas = customGasLimit;
-    }
-
-    this.addTx(newTxMeta);
+    this.addTransaction(newTxMeta);
     await this.approveTransaction(newTxMeta.id);
     return newTxMeta;
   }
@@ -531,7 +755,10 @@
   @param {Object} txMeta - the updated txMeta
   */
   async updateTransaction(txMeta) {
-    this.txStateManager.updateTx(txMeta, 'confTx: user updated transaction');
+    this.txStateManager.updateTransaction(
+      txMeta,
+      'confTx: user updated transaction',
+    );
   }
 
   /**
@@ -539,7 +766,10 @@
   @param {Object} txMeta
   */
   async updateAndApproveTransaction(txMeta) {
-    this.txStateManager.updateTx(txMeta, 'confTx: user approved transaction');
+    this.txStateManager.updateTransaction(
+      txMeta,
+      'confTx: user approved transaction',
+    );
     await this.approveTransaction(txMeta.id);
   }
 
@@ -566,16 +796,17 @@
       // approve
       this.txStateManager.setTxStatusApproved(txId);
       // get next nonce
-      const txMeta = this.txStateManager.getTx(txId);
+      const txMeta = this.txStateManager.getTransaction(txId);
+
       const fromAddress = txMeta.txParams.from;
       // wait for a nonce
       let { customNonceValue } = txMeta;
       customNonceValue = Number(customNonceValue);
       nonceLock = await this.nonceTracker.getNonceLock(fromAddress);
       // add nonce to txParams
-      // if txMeta has lastGasPrice then it is a retry at same nonce with higher
-      // gas price transaction and their for the nonce should not be calculated
-      const nonce = txMeta.lastGasPrice
+      // if txMeta has previousGasParams then it is a retry at same nonce with
+      // higher gas settings and therefor the nonce should not be recalculated
+      const nonce = txMeta.previousGasParams
         ? txMeta.txParams.nonce
         : nonceLock.nextNonce;
       const customOrNonce =
@@ -587,16 +818,20 @@
       if (customNonceValue) {
         txMeta.nonceDetails.customNonceValue = customNonceValue;
       }
-      this.txStateManager.updateTx(txMeta, 'transactions#approveTransaction');
+      this.txStateManager.updateTransaction(
+        txMeta,
+        'transactions#approveTransaction',
+      );
       // sign transaction
       const rawTx = await this.signTransaction(txId);
       await this.publishTransaction(txId, rawTx);
+      this._trackTransactionMetricsEvent(txMeta, TRANSACTION_EVENTS.APPROVED);
       // must set transaction to submitted/failed before releasing lock
       nonceLock.releaseLock();
     } catch (err) {
       // this is try-catch wrapped so that we can guarantee that the nonceLock is released
       try {
-        this.txStateManager.setTxStatusFailed(txId, err);
+        this._failTransaction(txId, err);
       } catch (err2) {
         log.error(err2);
       }
@@ -617,12 +852,9 @@
     @returns {string} rawTx
   */
   async signTransaction(txId) {
-    const txMeta = this.txStateManager.getTx(txId);
+    const txMeta = this.txStateManager.getTransaction(txId);
     // add network/chain id
     const chainId = this.getChainId();
-<<<<<<< HEAD
-    const txParams = { ...txMeta.txParams, chainId };
-=======
     const type = isEIP1559Transaction(txMeta)
       ? TRANSACTION_ENVELOPE_TYPES.FEE_MARKET
       : TRANSACTION_ENVELOPE_TYPES.LEGACY;
@@ -632,26 +864,26 @@
       chainId,
       gasLimit: txMeta.txParams.gas,
     };
->>>>>>> 558c6f79
     // sign tx
     const fromAddress = txParams.from;
-    const ethTx = new Transaction(txParams);
-    await this.signEthTx(ethTx, fromAddress);
+    const common = await this.getCommonConfiguration(txParams.from);
+    const unsignedEthTx = TransactionFactory.fromTxData(txParams, { common });
+    const signedEthTx = await this.signEthTx(unsignedEthTx, fromAddress);
 
     // add r,s,v values for provider request purposes see createMetamaskMiddleware
     // and JSON rpc standard for further explanation
-    txMeta.r = ethUtil.bufferToHex(ethTx.r);
-    txMeta.s = ethUtil.bufferToHex(ethTx.s);
-    txMeta.v = ethUtil.bufferToHex(ethTx.v);
-
-    this.txStateManager.updateTx(
+    txMeta.r = bufferToHex(signedEthTx.r);
+    txMeta.s = bufferToHex(signedEthTx.s);
+    txMeta.v = bufferToHex(signedEthTx.v);
+
+    this.txStateManager.updateTransaction(
       txMeta,
       'transactions#signTransaction: add r, s, v values',
     );
 
     // set state to signed
     this.txStateManager.setTxStatusSigned(txMeta.id);
-    const rawTx = ethUtil.bufferToHex(ethTx.serialize());
+    const rawTx = bufferToHex(signedEthTx.serialize());
     return rawTx;
   }
 
@@ -662,19 +894,22 @@
     @returns {Promise<void>}
   */
   async publishTransaction(txId, rawTx) {
-    const txMeta = this.txStateManager.getTx(txId);
+    const txMeta = this.txStateManager.getTransaction(txId);
     txMeta.rawTx = rawTx;
     if (txMeta.type === TRANSACTION_TYPES.SWAP) {
       const preTxBalance = await this.query.getBalance(txMeta.txParams.from);
       txMeta.preTxBalance = preTxBalance.toString(16);
     }
-    this.txStateManager.updateTx(txMeta, 'transactions#publishTransaction');
+    this.txStateManager.updateTransaction(
+      txMeta,
+      'transactions#publishTransaction',
+    );
     let txHash;
     try {
       txHash = await this.query.sendRawTransaction(rawTx);
     } catch (error) {
       if (error.message.toLowerCase().includes('known transaction')) {
-        txHash = ethUtil.sha3(addHexPrefix(rawTx)).toString('hex');
+        txHash = keccak(toBuffer(addHexPrefix(rawTx), 'hex')).toString('hex');
         txHash = addHexPrefix(txHash);
       } else {
         throw error;
@@ -683,6 +918,8 @@
     this.setTxHash(txId, txHash);
 
     this.txStateManager.setTxStatusSubmitted(txId);
+
+    this._trackTransactionMetricsEvent(txMeta, TRANSACTION_EVENTS.SUBMITTED);
   }
 
   /**
@@ -691,10 +928,10 @@
    * @param {number} txId - The tx's ID
    * @returns {Promise<void>}
    */
-  async confirmTransaction(txId, txReceipt) {
+  async confirmTransaction(txId, txReceipt, baseFeePerGas) {
     // get the txReceipt before marking the transaction confirmed
     // to ensure the receipt is gotten before the ui revives the tx
-    const txMeta = this.txStateManager.getTx(txId);
+    const txMeta = this.txStateManager.getTransaction(txId);
 
     if (!txMeta) {
       return;
@@ -712,25 +949,50 @@
         ...txReceipt,
         gasUsed,
       };
+
+      if (baseFeePerGas) {
+        txMeta.baseFeePerGas = baseFeePerGas;
+      }
+
       this.txStateManager.setTxStatusConfirmed(txId);
       this._markNonceDuplicatesDropped(txId);
 
-      this.txStateManager.updateTx(
+      const { submittedTime } = txMeta;
+      const metricsParams = { gas_used: gasUsed };
+
+      if (submittedTime) {
+        metricsParams.completion_time = this._getTransactionCompletionTime(
+          submittedTime,
+        );
+      }
+
+      if (txReceipt.status === '0x0') {
+        metricsParams.status = 'failed on-chain';
+        // metricsParams.error = TODO: figure out a way to get the on-chain failure reason
+      }
+
+      this._trackTransactionMetricsEvent(
+        txMeta,
+        TRANSACTION_EVENTS.FINALIZED,
+        metricsParams,
+      );
+
+      this.txStateManager.updateTransaction(
         txMeta,
         'transactions#confirmTransaction - add txReceipt',
       );
 
       if (txMeta.type === TRANSACTION_TYPES.SWAP) {
         const postTxBalance = await this.query.getBalance(txMeta.txParams.from);
-        const latestTxMeta = this.txStateManager.getTx(txId);
+        const latestTxMeta = this.txStateManager.getTransaction(txId);
 
         const approvalTxMeta = latestTxMeta.approvalTxId
-          ? this.txStateManager.getTx(latestTxMeta.approvalTxId)
+          ? this.txStateManager.getTransaction(latestTxMeta.approvalTxId)
           : null;
 
         latestTxMeta.postTxBalance = postTxBalance.toString(16);
 
-        this.txStateManager.updateTx(
+        this.txStateManager.updateTransaction(
           latestTxMeta,
           'transactions#confirmTransaction - add postTxBalance',
         );
@@ -748,7 +1010,9 @@
     @returns {Promise<void>}
   */
   async cancelTransaction(txId) {
+    const txMeta = this.txStateManager.getTransaction(txId);
     this.txStateManager.setTxStatusRejected(txId);
+    this._trackTransactionMetricsEvent(txMeta, TRANSACTION_EVENTS.REJECTED);
   }
 
   /**
@@ -758,9 +1022,9 @@
   */
   setTxHash(txId, txHash) {
     // Add the tx hash to the persisted meta-tx object
-    const txMeta = this.txStateManager.getTx(txId);
+    const txMeta = this.txStateManager.getTransaction(txId);
     txMeta.hash = txHash;
-    this.txStateManager.updateTx(txMeta, 'transactions#setTxHash');
+    this.txStateManager.updateTransaction(txMeta, 'transactions#setTxHash');
   }
 
   //
@@ -790,8 +1054,7 @@
       this.txStateManager.getPendingTransactions(account).length;
 
     /** see txStateManager */
-    this.getFilteredTxList = (opts) =>
-      this.txStateManager.getFilteredTxList(opts);
+    this.getTransactions = (opts) => this.txStateManager.getTransactions(opts);
   }
 
   // called once on startup
@@ -810,39 +1073,43 @@
 
   _onBootCleanUp() {
     this.txStateManager
-      .getFilteredTxList({
-        status: TRANSACTION_STATUSES.UNAPPROVED,
-        loadingDefaults: true,
+      .getTransactions({
+        searchCriteria: {
+          status: TRANSACTION_STATUSES.UNAPPROVED,
+          loadingDefaults: true,
+        },
       })
       .forEach((tx) => {
         this.addTxGasDefaults(tx)
           .then((txMeta) => {
             txMeta.loadingDefaults = false;
-            this.txStateManager.updateTx(
+            this.txStateManager.updateTransaction(
               txMeta,
               'transactions: gas estimation for tx on boot',
             );
           })
           .catch((error) => {
-            const txMeta = this.txStateManager.getTx(tx.id);
+            const txMeta = this.txStateManager.getTransaction(tx.id);
             txMeta.loadingDefaults = false;
-            this.txStateManager.updateTx(
+            this.txStateManager.updateTransaction(
               txMeta,
               'failed to estimate gas during boot cleanup.',
             );
-            this.txStateManager.setTxStatusFailed(txMeta.id, error);
+            this._failTransaction(txMeta.id, error);
           });
       });
 
     this.txStateManager
-      .getFilteredTxList({
-        status: TRANSACTION_STATUSES.APPROVED,
+      .getTransactions({
+        searchCriteria: {
+          status: TRANSACTION_STATUSES.APPROVED,
+        },
       })
       .forEach((txMeta) => {
         const txSignError = new Error(
           'Transaction found as "approved" during boot - possibly stuck during signing',
         );
-        this.txStateManager.setTxStatusFailed(txMeta.id, txSignError);
+        this._failTransaction(txMeta.id, txSignError);
       });
   }
 
@@ -857,26 +1124,26 @@
     );
     this._setupBlockTrackerListener();
     this.pendingTxTracker.on('tx:warning', (txMeta) => {
-      this.txStateManager.updateTx(
+      this.txStateManager.updateTransaction(
         txMeta,
         'transactions/pending-tx-tracker#event: tx:warning',
       );
     });
+    this.pendingTxTracker.on('tx:failed', (txId, error) => {
+      this._failTransaction(txId, error);
+    });
     this.pendingTxTracker.on(
-      'tx:failed',
-      this.txStateManager.setTxStatusFailed.bind(this.txStateManager),
+      'tx:confirmed',
+      (txId, transactionReceipt, baseFeePerGas) =>
+        this.confirmTransaction(txId, transactionReceipt, baseFeePerGas),
     );
-    this.pendingTxTracker.on('tx:confirmed', (txId, transactionReceipt) =>
-      this.confirmTransaction(txId, transactionReceipt),
-    );
-    this.pendingTxTracker.on(
-      'tx:dropped',
-      this.txStateManager.setTxStatusDropped.bind(this.txStateManager),
-    );
+    this.pendingTxTracker.on('tx:dropped', (txId) => {
+      this._dropTransaction(txId);
+    });
     this.pendingTxTracker.on('tx:block-update', (txMeta, latestBlockNumber) => {
       if (!txMeta.firstRetryBlockNumber) {
         txMeta.firstRetryBlockNumber = latestBlockNumber;
-        this.txStateManager.updateTx(
+        this.txStateManager.updateTransaction(
           txMeta,
           'transactions/pending-tx-tracker#event: tx:block-update',
         );
@@ -887,7 +1154,7 @@
         txMeta.retryCount = 0;
       }
       txMeta.retryCount += 1;
-      this.txStateManager.updateTx(
+      this.txStateManager.updateTransaction(
         txMeta,
         'transactions/pending-tx-tracker#event: tx:retry',
       );
@@ -964,9 +1231,11 @@
   */
   _markNonceDuplicatesDropped(txId) {
     // get the confirmed transactions nonce and from address
-    const txMeta = this.txStateManager.getTx(txId);
+    const txMeta = this.txStateManager.getTransaction(txId);
     const { nonce, from } = txMeta.txParams;
-    const sameNonceTxs = this.txStateManager.getFilteredTxList({ nonce, from });
+    const sameNonceTxs = this.txStateManager.getTransactions({
+      searchCriteria: { nonce, from },
+    });
     if (!sameNonceTxs.length) {
       return;
     }
@@ -976,11 +1245,11 @@
         return;
       }
       otherTxMeta.replacedBy = txMeta.hash;
-      this.txStateManager.updateTx(
+      this.txStateManager.updateTransaction(
         txMeta,
         'transactions/pending-tx-tracker#event: tx:confirmed reference to confirmed txHash with same nonce',
       );
-      this.txStateManager.setTxStatusDropped(otherTxMeta.id);
+      this._dropTransaction(otherTxMeta.id);
     });
   }
 
@@ -1022,9 +1291,9 @@
   */
   _updateMemstore() {
     const unapprovedTxs = this.txStateManager.getUnapprovedTxList();
-    const currentNetworkTxList = this.txStateManager.getTxList(
-      MAX_MEMSTORE_TX_LIST_SIZE,
-    );
+    const currentNetworkTxList = this.txStateManager.getTransactions({
+      limit: MAX_MEMSTORE_TX_LIST_SIZE,
+    });
     this.memStore.updateState({ unapprovedTxs, currentNetworkTxList });
   }
 
@@ -1037,20 +1306,22 @@
           category: 'swaps',
         });
       } else {
-        const tokensReceived = getSwapsTokensReceivedFromTxMeta({
-          tokenSymbol: txMeta.destinationTokenSymbol,
+        const tokensReceived = getSwapsTokensReceivedFromTxMeta(
+          txMeta.destinationTokenSymbol,
           txMeta,
-          tokenAddress: txMeta.destinationTokenAddress,
-          accountAddress: txMeta.txParams.from,
-          tokenDecimals: txMeta.destinationTokenDecimals,
+          txMeta.destinationTokenAddress,
+          txMeta.txParams.from,
+          txMeta.destinationTokenDecimals,
           approvalTxMeta,
-          chainId: txMeta.chainId,
-        });
-
-        const quoteVsExecutionRatio = `${new BigNumber(tokensReceived, 10)
-          .div(txMeta.swapMetaData.token_to_amount, 10)
-          .times(100)
-          .round(2)}%`;
+          txMeta.chainId,
+        );
+
+        const quoteVsExecutionRatio = tokensReceived
+          ? `${new BigNumber(tokensReceived, 10)
+              .div(txMeta.swapMetaData.token_to_amount, 10)
+              .times(100)
+              .round(2)}%`
+          : null;
 
         const estimatedVsUsedGasRatio = `${new BigNumber(
           txMeta.txReceipt.gasUsed,
@@ -1073,4 +1344,86 @@
       }
     }
   }
+
+  /**
+   * Extracts relevant properties from a transaction meta
+   * object and uses them to create and send metrics for various transaction
+   * events.
+   * @param {Object} txMeta - the txMeta object
+   * @param {string} event - the name of the transaction event
+   * @param {Object} extraParams - optional props and values to include in sensitiveProperties
+   */
+  _trackTransactionMetricsEvent(txMeta, event, extraParams = {}) {
+    const {
+      type,
+      time,
+      status,
+      chainId,
+      origin: referrer,
+      txParams: { gasPrice, gas: gasLimit, maxFeePerGas, maxPriorityFeePerGas },
+      metamaskNetworkId: network,
+    } = txMeta;
+    const source = referrer === 'metamask' ? 'user' : 'dapp';
+
+    const gasParams = {};
+
+    if (isEIP1559Transaction(txMeta)) {
+      gasParams.max_fee_per_gas = maxFeePerGas;
+      gasParams.max_priority_fee_per_gas = maxPriorityFeePerGas;
+    } else {
+      gasParams.gas_price = gasPrice;
+    }
+
+    const gasParamsInGwei = this._getGasValuesInGWEI(gasParams);
+
+    this._trackMetaMetricsEvent({
+      event,
+      category: 'Transactions',
+      properties: {
+        chain_id: chainId,
+        referrer,
+        source,
+        network,
+        type,
+      },
+      sensitiveProperties: {
+        status,
+        transaction_envelope_type: isEIP1559Transaction(txMeta)
+          ? 'fee-market'
+          : 'legacy',
+        first_seen: time,
+        gas_limit: gasLimit,
+        ...gasParamsInGwei,
+        ...extraParams,
+      },
+    });
+  }
+
+  _getTransactionCompletionTime(submittedTime) {
+    return Math.round((Date.now() - submittedTime) / 1000).toString();
+  }
+
+  _getGasValuesInGWEI(gasParams) {
+    const gasValuesInGwei = {};
+    for (const param in gasParams) {
+      if (isHexString(gasParams[param])) {
+        gasValuesInGwei[param] = hexWEIToDecGWEI(gasParams[param]);
+      }
+    }
+    return gasValuesInGwei;
+  }
+
+  _failTransaction(txId, error) {
+    this.txStateManager.setTxStatusFailed(txId, error);
+    const txMeta = this.txStateManager.getTransaction(txId);
+    this._trackTransactionMetricsEvent(txMeta, TRANSACTION_EVENTS.FINALIZED, {
+      error: error.message,
+    });
+  }
+
+  _dropTransaction(txId) {
+    this.txStateManager.setTxStatusDropped(txId);
+    const txMeta = this.txStateManager.getTransaction(txId);
+    this._trackTransactionMetricsEvent(txMeta, TRANSACTION_EVENTS.FINALIZED);
+  }
 }