import EventEmitter from '@metamask/safe-event-emitter';
import { ObservableStore } from '@metamask/obs-store';
import { bufferToHex, keccak, toBuffer, isHexString } from 'ethereumjs-util';
import EthQuery from 'ethjs-query';
import { errorCodes, ethErrors } from 'eth-rpc-errors';
import { Common, Hardfork } from '@ethereumjs/common';
import { TransactionFactory } from '@ethereumjs/tx';
import { ApprovalType } from '@metamask/controller-utils';
import NonceTracker from 'nonce-tracker';
import log from 'loglevel';
import BigNumber from 'bignumber.js';
import { merge, pickBy } from 'lodash';
import cleanErrorStack from '../../lib/cleanErrorStack';
import {
  hexToBn,
  BnMultiplyByFraction,
  addHexPrefix,
  getChainType,
} from '../../lib/util';
import {
  TransactionStatus,
  TransactionType,
  TokenStandard,
  TransactionEnvelopeType,
  TransactionMetaMetricsEvent,
  TransactionApprovalAmountType,
} from '../../../../shared/constants/transaction';
import { METAMASK_CONTROLLER_EVENTS } from '../../metamask-controller';
import {
  GAS_LIMITS,
  GasEstimateTypes,
  GasRecommendations,
  CUSTOM_GAS_ESTIMATE,
  PriorityLevels,
} from '../../../../shared/constants/gas';
import {
  bnToHex,
  decGWEIToHexWEI,
  hexWEIToDecETH,
  hexWEIToDecGWEI,
} from '../../../../shared/modules/conversion.utils';
import { isSwapsDefaultTokenAddress } from '../../../../shared/modules/swaps.utils';
import {
  MetaMetricsEventCategory,
  MetaMetricsEventName,
} from '../../../../shared/constants/metametrics';
import {
  CHAIN_ID_TO_GAS_LIMIT_BUFFER_MAP,
  NETWORK_TYPES,
  NetworkStatus,
} from '../../../../shared/constants/network';
import {
  determineTransactionAssetType,
  determineTransactionContractCode,
  determineTransactionType,
  isEIP1559Transaction,
} from '../../../../shared/modules/transaction.utils';
import { ORIGIN_METAMASK } from '../../../../shared/constants/app';
///: BEGIN:ONLY_INCLUDE_IN(blockaid)
import {
  BlockaidReason,
  BlockaidResultType,
} from '../../../../shared/constants/security-provider';
///: END:ONLY_INCLUDE_IN
import {
  calcGasTotal,
  getSwapsTokensReceivedFromTxMeta,
  TRANSACTION_ENVELOPE_TYPE_NAMES,
} from '../../../../shared/lib/transactions-controller-utils';
import { Numeric } from '../../../../shared/modules/Numeric';
import TransactionStateManager from './tx-state-manager';
import TxGasUtil from './tx-gas-utils';
import PendingTransactionTracker from './pending-tx-tracker';
import * as txUtils from './lib/util';
import { IncomingTransactionHelper } from './IncomingTransactionHelper';
import { EtherscanRemoteTransactionSource } from './EtherscanRemoteTransactionSource';

const UPDATE_POST_TX_BALANCE_TIMEOUT = 5000;

const SWAP_TRANSACTION_TYPES = [
  TransactionType.swap,
  TransactionType.swapApproval,
];

// Only certain types of transactions should be allowed to be specified when
// adding a new unapproved transaction.
const VALID_UNAPPROVED_TRANSACTION_TYPES = [
  ...SWAP_TRANSACTION_TYPES,
  TransactionType.simpleSend,
  TransactionType.tokenMethodTransfer,
  TransactionType.tokenMethodTransferFrom,
  TransactionType.contractInteraction,
];

/**
 * @typedef {import('../../../../shared/constants/transaction').TransactionMeta} TransactionMeta
 * @typedef {import('../../../../shared/constants/gas').TxGasFees} TxGasFees
 */

const METRICS_STATUS_FAILED = 'failed on-chain';

/**
 * @typedef {object} CustomGasSettings
 * @property {string} [gas] - The gas limit to use for the transaction
 * @property {string} [gasPrice] - The gasPrice to use for a legacy transaction
 * @property {string} [maxFeePerGas] - The maximum amount to pay per gas on a
 *  EIP-1559 transaction
 * @property {string} [maxPriorityFeePerGas] - The maximum amount of paid fee
 *  to be distributed to miner in an EIP-1559 transaction
 */

/**
 * Transaction Controller is an aggregate of sub-controllers and trackers
 * composing them in a way to be exposed to the metamask controller
 *
 * - `txStateManager
 * responsible for the state of a transaction and
 * storing the transaction
 * - pendingTxTracker
 * watching blocks for transactions to be include
 * and emitting confirmed events
 * - txGasUtil
 * gas calculations and safety buffering
 * - nonceTracker
 * calculating nonces
 *
 * @param {object} opts
 * @param {object} opts.initState - initial transaction list default is an empty array
 * @param {Function} opts.getNetworkId - Get the current network ID.
 * @param {Function} opts.getNetworkStatus - Get the current network status.
 * @param {Function} opts.getNetworkState - Get the network state.
 * @param {Function} opts.onNetworkStateChange - Subscribe to network state change events.
 * @param {object} opts.blockTracker - An instance of eth-blocktracker
 * @param {object} opts.provider - A network provider.
 * @param {Function} opts.signTransaction - function the signs an @ethereumjs/tx
 * @param {object} opts.getPermittedAccounts - get accounts that an origin has permissions for
 * @param {Function} opts.signTransaction - ethTx signer that returns a rawTx
 * @param {number} [opts.txHistoryLimit] - number *optional* for limiting how many transactions are in state
 * @param {Function} opts.hasCompletedOnboarding - Returns whether or not the user has completed the onboarding flow
 * @param {object} opts.preferencesStore
 */

export default class TransactionController extends EventEmitter {
  constructor(opts) {
    super();
    this.getNetworkId = opts.getNetworkId;
    this.getNetworkStatus = opts.getNetworkStatus;
    this._getNetworkState = opts.getNetworkState;
    this._getCurrentChainId = opts.getCurrentChainId;
    this.getProviderConfig = opts.getProviderConfig;
    this._getCurrentNetworkEIP1559Compatibility =
      opts.getCurrentNetworkEIP1559Compatibility;
    this._getCurrentAccountEIP1559Compatibility =
      opts.getCurrentAccountEIP1559Compatibility;
    this.preferencesStore = opts.preferencesStore || new ObservableStore({});
    this.provider = opts.provider;
    this.getPermittedAccounts = opts.getPermittedAccounts;
    this.blockTracker = opts.blockTracker;
    this.signEthTx = opts.signTransaction;
    this.inProcessOfSigning = new Set();
    this._trackMetaMetricsEvent = opts.trackMetaMetricsEvent;
    this._getParticipateInMetrics = opts.getParticipateInMetrics;
    this._getEIP1559GasFeeEstimates = opts.getEIP1559GasFeeEstimates;
    this.createEventFragment = opts.createEventFragment;
    this.updateEventFragment = opts.updateEventFragment;
    this.finalizeEventFragment = opts.finalizeEventFragment;
    this.getEventFragmentById = opts.getEventFragmentById;
    this.getDeviceModel = opts.getDeviceModel;
    this.getAccountType = opts.getAccountType;
    this.getTokenStandardAndDetails = opts.getTokenStandardAndDetails;
    this.securityProviderRequest = opts.securityProviderRequest;
    this.messagingSystem = opts.messenger;
    this._hasCompletedOnboarding = opts.hasCompletedOnboarding;

    this.memStore = new ObservableStore({});

    this.resetState = () => {
      this._updateMemstore();
    };

    this.query = new EthQuery(this.provider);

    this.txGasUtil = new TxGasUtil(this.provider);
    this._mapMethods();
    this.txStateManager = new TransactionStateManager({
      initState: opts.initState,
      txHistoryLimit: opts.txHistoryLimit,
      getNetworkId: this.getNetworkId,
      getNetworkStatus: this.getNetworkStatus,
      getCurrentChainId: opts.getCurrentChainId,
    });

    this.store = this.txStateManager.store;
    this.nonceTracker = new NonceTracker({
      provider: this.provider,
      blockTracker: this.blockTracker,
      getPendingTransactions: (...args) => {
        const pendingTransactions = this.txStateManager.getPendingTransactions(
          ...args,
        );
        const externalPendingTransactions = opts.getExternalPendingTransactions(
          ...args,
        );
        return [...pendingTransactions, ...externalPendingTransactions];
      },
      getConfirmedTransactions:
        this.txStateManager.getConfirmedTransactions.bind(this.txStateManager),
    });

    this.pendingTxTracker = new PendingTransactionTracker({
      provider: this.provider,
      nonceTracker: this.nonceTracker,
      publishTransaction: (rawTx) => this.query.sendRawTransaction(rawTx),
      getPendingTransactions: () => {
        const pending = this.txStateManager.getPendingTransactions();
        const approved = this.txStateManager.getApprovedTransactions();
        return [...pending, ...approved];
      },
      approveTransaction: this._approveTransaction.bind(this),
      getCompletedTransactions:
        this.txStateManager.getConfirmedTransactions.bind(this.txStateManager),
    });

    this.incomingTransactionHelper = new IncomingTransactionHelper({
      blockTracker: this.blockTracker,
      getCurrentAccount: () => this.getSelectedAddress(),
      getNetworkState: () => this._getNetworkState(),
      isEnabled: () =>
        Boolean(
          this.preferencesStore.getState().featureFlags
            ?.showIncomingTransactions && this._hasCompletedOnboarding(),
        ),
      lastFetchedBlockNumbers: opts.initState?.lastFetchedBlockNumbers || {},
      remoteTransactionSource: new EtherscanRemoteTransactionSource({
        includeTokenTransfers: false,
      }),
      updateTransactions: false,
    });

    this.incomingTransactionHelper.hub.on(
      'transactions',
      this._onIncomingTransactions.bind(this),
    );

    this.incomingTransactionHelper.hub.on(
      'updatedLastFetchedBlockNumbers',
      this._onUpdatedLastFetchedBlockNumbers.bind(this),
    );

    this.txStateManager.store.subscribe(() =>
      this.emit(METAMASK_CONTROLLER_EVENTS.UPDATE_BADGE),
    );
    this._setupListeners();
    // memstore is computed from a few different stores
    this._updateMemstore();
    this.txStateManager.store.subscribe(() => this._updateMemstore());
    opts.onNetworkStateChange(() => {
      this._onBootCleanUp();
      this._updateMemstore();
    });

    // request state update to finalize initialization
    this._updatePendingTxsAfterFirstBlock();
    this._onBootCleanUp();

    ///: BEGIN:ONLY_INCLUDE_IN(build-mmi)
    this.transactionUpdateController = opts.transactionUpdateController;
    ///: END:ONLY_INCLUDE_IN
  }

  /**
   * Wipes the transactions for a given account
   *
   * @param {string} address - hex string of the from address for txs being removed
   */
  wipeTransactions(address) {
    this.txStateManager.wipeTransactions(address);
  }

  /* eslint-disable jsdoc/require-param, jsdoc/check-param-names */
  /**
   * Add a new unapproved transaction
   *
   * @param {object} txParams - Standard parameters for an Ethereum transaction
   * @param {object} opts - Options
   * @param {string} opts.actionId - Unique ID to prevent duplicate requests
   * @param {string} opts.method - RPC method that requested the transaction
   * @param {string} opts.origin - Origin of the transaction request, such as the hostname of a dApp
   * @param {boolean} opts.requireApproval - Whether the transaction requires approval by the user
   * @param {object[]} opts.sendFlowHistory - Associated history to store with the transaction
   * @param {object} opts.swaps - Options specific to swap transactions
   * @param {boolean} opts.swaps.hasApproveTx - Whether this transaction required an approval transaction
   * @param {boolean} opts.swaps.meta - Additional metadata to store for the transaction
   * @param {TransactionType} opts.type - Type of transaction to add, such as 'cancel' or 'swap'
   * @returns {Promise<{transactionMeta: TransactionMeta, result: Promise<string>}>} An object containing the transaction metadata, and a promise that resolves to the transaction hash after being submitted to the network
   */ /* eslint-enable jsdoc/require-param, jsdoc/check-param-names */
  async addTransaction(
    txParams,
    {
      actionId,
      method,
      origin,
      requireApproval,
      sendFlowHistory,
      swaps: { hasApproveTx, meta } = {},
      type,
      ///: BEGIN:ONLY_INCLUDE_IN(blockaid)
      securityAlertResponse,
      ///: END:ONLY_INCLUDE_IN
    } = {},
  ) {
    log.debug(`MetaMaskController addTransaction ${JSON.stringify(txParams)}`);

    const { txMeta, isExisting } = await this._createTransaction(txParams, {
      actionId,
      method,
      origin,
      sendFlowHistory,
      swaps: { hasApproveTx, meta },
      type,
      ///: BEGIN:ONLY_INCLUDE_IN(blockaid)
      securityAlertResponse,
      ///: END:ONLY_INCLUDE_IN
    });

    return {
      transactionMeta: txMeta,
      result: this._processApproval(txMeta, {
        isExisting,
        requireApproval,
        actionId,
      }),
    };
  }

  /**
   * Creates approvals for all unapproved transactions in the txStateManager.
   */
  initApprovals() {
    const unapprovedTxs = this.txStateManager.getUnapprovedTxList();

    Object.values(unapprovedTxs).forEach((txMeta) => {
      this._requestTransactionApproval(txMeta, {
        shouldShowRequest: false,
      }).catch((error) => {
        log.error('Error during persisted transaction approval', error);
      });
    });
  }

  /**
   * updates the params that are editible in the send edit flow
   *
   * @param {string} txId - transaction id
   * @param {object} previousGasParams - holds the parameter to update
   * @param {string} previousGasParams.maxFeePerGas
   * @param {string} previousGasParams.maxPriorityFeePerGas
   * @param {string} previousGasParams.gasLimit
   * @returns {TransactionMeta} the txMeta of the updated transaction
   */
  updatePreviousGasParams(
    txId,
    { maxFeePerGas, maxPriorityFeePerGas, gasLimit },
  ) {
    const previousGasParams = {
      previousGas: {
        maxFeePerGas,
        maxPriorityFeePerGas,
        gasLimit,
      },
    };

    // only update what is defined
    previousGasParams.previousGas = pickBy(previousGasParams.previousGas);
    const note = `Update Previous Gas for ${txId}`;
    this._updateTransaction(txId, previousGasParams, note);
    return this._getTransaction(txId);
  }

  /**
   *
   * @param {string} txId - transaction id
   * @param {object} editableParams - holds the eip1559 fees parameters
   * @param {object} editableParams.data
   * @param {string} editableParams.from
   * @param {string} editableParams.to
   * @param {string} editableParams.value
   * @param {string} editableParams.gas
   * @param {string} editableParams.gasPrice
   * @returns {TransactionMeta} the txMeta of the updated transaction
   */
  async updateEditableParams(txId, { data, from, to, value, gas, gasPrice }) {
    this._throwErrorIfNotUnapprovedTx(txId, 'updateEditableParams');

    const editableParams = {
      txParams: {
        data,
        from,
        to,
        value,
        gas,
        gasPrice,
      },
    };

    // only update what is defined
    editableParams.txParams = pickBy(
      editableParams.txParams,
      (prop) => prop !== undefined,
    );

    // update transaction type in case it has changes
    const transactionBeforeEdit = this._getTransaction(txId);
    const { type } = await determineTransactionType(
      {
        ...transactionBeforeEdit.txParams,
        ...editableParams.txParams,
      },
      this.query,
    );
    editableParams.type = type;

    const note = `Update Editable Params for ${txId}`;

    this._updateTransaction(txId, editableParams, note);
    return this._getTransaction(txId);
  }

  /**
   * updates the gas fees of the transaction with id if the transaction state is unapproved
   *
   * @param {string} txId - transaction id
   * @param {TxGasFees} txGasFees - holds the gas fees parameters
   * @returns {TransactionMeta} the txMeta of the updated transaction
   */
  updateTransactionGasFees(
    txId,
    {
      gas,
      gasLimit,
      gasPrice,
      maxPriorityFeePerGas,
      maxFeePerGas,
      estimateUsed,
      estimateSuggested,
      defaultGasEstimates,
      originalGasEstimate,
      userEditedGasLimit,
      userFeeLevel,
    },
  ) {
    this._throwErrorIfNotUnapprovedTx(txId, 'updateTransactionGasFees');

    let txGasFees = {
      txParams: {
        gas,
        gasLimit,
        gasPrice,
        maxPriorityFeePerGas,
        maxFeePerGas,
      },
      estimateUsed,
      estimateSuggested,
      defaultGasEstimates,
      originalGasEstimate,
      userEditedGasLimit,
      userFeeLevel,
    };

    // only update what is defined
    txGasFees.txParams = pickBy(txGasFees.txParams);
    txGasFees = pickBy(txGasFees);
    const note = `Update Transaction Gas Fees for ${txId}`;
    this._updateTransaction(txId, txGasFees, note);
    return this._getTransaction(txId);
  }

  /**
   * append new sendFlowHistory to the transaction with id if the transaction
   * state is unapproved. Returns the updated transaction.
   *
   * @param {string} txId - transaction id
   * @param {number} currentSendFlowHistoryLength - sendFlowHistory entries currently
   * @param {Array<{ entry: string, timestamp: number }>} sendFlowHistory -
   *  history to add to the sendFlowHistory property of txMeta.
   * @returns {TransactionMeta} the txMeta of the updated transaction
   */
  updateTransactionSendFlowHistory(
    txId,
    currentSendFlowHistoryLength,
    sendFlowHistory,
  ) {
    this._throwErrorIfNotUnapprovedTx(txId, 'updateTransactionSendFlowHistory');
    const txMeta = this._getTransaction(txId);

    if (
      currentSendFlowHistoryLength === (txMeta?.sendFlowHistory?.length || 0)
    ) {
      // only update what is defined
      const note = `Update sendFlowHistory for ${txId}`;

      this.txStateManager.updateTransaction(
        {
          ...txMeta,
          sendFlowHistory: [
            ...(txMeta?.sendFlowHistory ?? []),
            ...sendFlowHistory,
          ],
        },
        note,
      );
    }
    return this._getTransaction(txId);
  }

  /**
   * Creates a new approved transaction to attempt to cancel a previously submitted transaction. The
   * new transaction contains the same nonce as the previous, is a basic ETH transfer of 0x value to
   * the sender's address, and has a higher gasPrice than that of the previous transaction.
   *
   * @param {number} originalTxId - the id of the txMeta that you want to attempt to cancel
   * @param {CustomGasSettings} [customGasSettings] - overrides to use for gas
   *  params instead of allowing this method to generate them
   * @param options
   * @param options.estimatedBaseFee
   * @param options.actionId
   * @returns {txMeta}
   */
  async createCancelTransaction(
    originalTxId,
    customGasSettings,
    { estimatedBaseFee, actionId } = {},
  ) {
    // If transaction is found for same action id, do not create a new cancel transaction.
    if (actionId) {
      const existingTxMeta =
        this.txStateManager.getTransactionWithActionId(actionId);
      if (existingTxMeta) {
        return existingTxMeta;
      }
    }

    const originalTxMeta = this.txStateManager.getTransaction(originalTxId);
    const { txParams } = originalTxMeta;
    const { from, nonce } = txParams;

    const { previousGasParams, newGasParams } = this._generateNewGasParams(
      originalTxMeta,
      {
        ...customGasSettings,
        // We want to override the previous transactions gasLimit because it
        // will now be a simple send instead of whatever it was before such
        // as a token transfer or contract call.
        gasLimit: customGasSettings.gasLimit || GAS_LIMITS.SIMPLE,
      },
    );

    const newTxMeta = this.txStateManager.generateTxMeta({
      txParams: {
        from,
        to: from,
        nonce,
        value: '0x0',
        ...newGasParams,
      },
      previousGasParams,
      loadingDefaults: false,
      status: TransactionStatus.approved,
      type: TransactionType.cancel,
      actionId,
    });

    if (estimatedBaseFee) {
      newTxMeta.estimatedBaseFee = estimatedBaseFee;
    }

    this._addTransaction(newTxMeta);
    await this._approveTransaction(newTxMeta.id, actionId, {
      hasApprovalRequest: false,
    });
    return newTxMeta;
  }

  /**
   * Creates a new approved transaction to attempt to speed up a previously submitted transaction. The
   * new transaction contains the same nonce as the previous. By default, the new transaction will use
   * the same gas limit and a 10% higher gas price, though it is possible to set a custom value for
   * each instead.
   *
   * @param {number} originalTxId - the id of the txMeta that you want to speed up
   * @param {CustomGasSettings} [customGasSettings] - overrides to use for gas
   *  params instead of allowing this method to generate them
   * @param options
   * @param options.estimatedBaseFee
   * @param options.actionId
   * @returns {txMeta}
   */
  async createSpeedUpTransaction(
    originalTxId,
    customGasSettings,
    { estimatedBaseFee, actionId } = {},
  ) {
    // If transaction is found for same action id, do not create a new speed-up transaction.
    if (actionId) {
      const existingTxMeta =
        this.txStateManager.getTransactionWithActionId(actionId);
      if (existingTxMeta) {
        return existingTxMeta;
      }
    }

    const originalTxMeta = this.txStateManager.getTransaction(originalTxId);
    const { txParams } = originalTxMeta;

    const { previousGasParams, newGasParams } = this._generateNewGasParams(
      originalTxMeta,
      customGasSettings,
    );

    const newTxMeta = this.txStateManager.generateTxMeta({
      txParams: {
        ...txParams,
        ...newGasParams,
      },
      previousGasParams,
      loadingDefaults: false,
      status: TransactionStatus.approved,
      type: TransactionType.retry,
      originalType: originalTxMeta.type,
      actionId,
    });

    if (estimatedBaseFee) {
      newTxMeta.estimatedBaseFee = estimatedBaseFee;
    }

    this._addTransaction(newTxMeta);
    await this._approveTransaction(newTxMeta.id, actionId);
    return newTxMeta;
  }

  /**
   * updates the txMeta in the txStateManager
   *
   * @param {object} txMeta - the updated txMeta
   */
  async updateTransaction(txMeta) {
    this.txStateManager.updateTransaction(
      txMeta,
      'confTx: user updated transaction',
    );
  }

  async approveTransactionsWithSameNonce(listOfTxParams = []) {
    if (listOfTxParams.length === 0) {
      return '';
    }

    const initialTx = listOfTxParams[0];
    const common = await this._getCommonConfiguration(initialTx.from);
    const initialTxAsEthTx = TransactionFactory.fromTxData(initialTx, {
      common,
    });
    const initialTxAsSerializedHex = bufferToHex(initialTxAsEthTx.serialize());

    if (this.inProcessOfSigning.has(initialTxAsSerializedHex)) {
      return '';
    }
    this.inProcessOfSigning.add(initialTxAsSerializedHex);
    let rawTxes, nonceLock;
    try {
      // TODO: we should add a check to verify that all transactions have the same from address
      const fromAddress = initialTx.from;
      nonceLock = await this.nonceTracker.getNonceLock(fromAddress);
      const nonce = nonceLock.nextNonce;

      rawTxes = await Promise.all(
        listOfTxParams.map((txParams) => {
          txParams.nonce = addHexPrefix(nonce.toString(16));
          return this._signExternalTransaction(txParams);
        }),
      );
    } catch (err) {
      log.error(err);
      // must set transaction to submitted/failed before releasing lock
      // continue with error chain
      throw err;
    } finally {
      if (nonceLock) {
        nonceLock.releaseLock();
      }
      this.inProcessOfSigning.delete(initialTxAsSerializedHex);
    }
    return rawTxes;
  }

  async confirmExternalTransaction(txMeta, txReceipt, baseFeePerGas) {
    // add external transaction
    await this.txStateManager.addExternalTransaction(txMeta);

    if (!txMeta) {
      return;
    }

    const txId = txMeta.id;

    try {
      const gasUsed = txUtils.normalizeTxReceiptGasUsed(txReceipt.gasUsed);

      txMeta.txReceipt = {
        ...txReceipt,
        gasUsed,
      };

      if (baseFeePerGas) {
        txMeta.baseFeePerGas = baseFeePerGas;
      }

      this.txStateManager.setTxStatusConfirmed(txId);
      this._markNonceDuplicatesDropped(txId);

      const { submittedTime } = txMeta;
      const metricsParams = { gas_used: gasUsed };

      if (submittedTime) {
        metricsParams.completion_time =
          this._getTransactionCompletionTime(submittedTime);
      }

      if (txReceipt.status === '0x0') {
        metricsParams.status = METRICS_STATUS_FAILED;
        // metricsParams.error = TODO: figure out a way to get the on-chain failure reason
      }

      this._trackTransactionMetricsEvent(
        txMeta,
        TransactionMetaMetricsEvent.finalized,
        undefined,
        metricsParams,
      );

      this.txStateManager.updateTransaction(
        txMeta,
        'transactions#confirmTransaction - add txReceipt',
      );

      if (txMeta.type === TransactionType.swap) {
        await this._updatePostTxBalance({
          txMeta,
          txId,
        });
      }
    } catch (err) {
      log.error(err);
    }
  }

  /**
   * Sets the txHas on the txMeta
   *
   * @param {number} txId - the tx's Id
   * @param {string} txHash - the hash for the txMeta
   */
  setTxHash(txId, txHash) {
    // Add the tx hash to the persisted meta-tx object
    const txMeta = this.txStateManager.getTransaction(txId);
    txMeta.hash = txHash;
    this.txStateManager.updateTransaction(txMeta, 'transactions#setTxHash');
  }

  /**
   * Convenience method for the UI to easily create event fragments when the
   * fragment does not exist in state.
   *
   * @param {number} transactionId - The transaction id to create the event
   *  fragment for
   * @param {valueOf<TransactionMetaMetricsEvent>} event - event type to create
   * @param {string} actionId - actionId passed from UI
   */
  async createTransactionEventFragment(transactionId, event, actionId) {
    const txMeta = this.txStateManager.getTransaction(transactionId);
    const { properties, sensitiveProperties } =
      await this._buildEventFragmentProperties(txMeta);
    this._createTransactionEventFragment(
      txMeta,
      event,
      properties,
      sensitiveProperties,
      actionId,
    );
  }

  startIncomingTransactionPolling() {
    this.incomingTransactionHelper.start();
  }

  stopIncomingTransactionPolling() {
    this.incomingTransactionHelper.stop();
  }

  async updateIncomingTransactions() {
    await this.incomingTransactionHelper.update();
  }

  //
  //           PRIVATE METHODS
  //

  /**
   * Gets the current chainId in the network store as a number, returning 0 if
   * the chainId parses to NaN.
   *
   * @returns {number} The numerical chainId.
   */
  _getChainId() {
    const networkStatus = this.getNetworkStatus();
    const chainId = this._getCurrentChainId();
    const integerChainId = parseInt(chainId, 16);
    if (
      networkStatus !== NetworkStatus.Available ||
      Number.isNaN(integerChainId)
    ) {
      return 0;
    }
    return integerChainId;
  }

  async _getEIP1559Compatibility(fromAddress) {
    const currentNetworkIsCompatible =
      await this._getCurrentNetworkEIP1559Compatibility();
    const fromAccountIsCompatible =
      await this._getCurrentAccountEIP1559Compatibility(fromAddress);
    return currentNetworkIsCompatible && fromAccountIsCompatible;
  }

  /**
   * `@ethereumjs/tx` uses `@ethereumjs/common` as a configuration tool for
   * specifying which chain, network, hardfork and EIPs to support for
   * a transaction. By referencing this configuration, and analyzing the fields
   * specified in txParams, `@ethereumjs/tx` is able to determine which EIP-2718
   * transaction type to use.
   *
   * @param fromAddress
   * @returns {Common} common configuration object
   */
  async _getCommonConfiguration(fromAddress) {
    const { type, nickname: name } = this.getProviderConfig();
    const supportsEIP1559 = await this._getEIP1559Compatibility(fromAddress);

    // This logic below will have to be updated each time a hardfork happens
    // that carries with it a new Transaction type. It is inconsequential for
    // hardforks that do not include new types.
    const hardfork = supportsEIP1559 ? Hardfork.London : Hardfork.Berlin;

    // type will be one of our default network names or 'rpc'. the default
    // network names are sufficient configuration, simply pass the name as the
    // chain argument in the constructor.
    if (
      type !== NETWORK_TYPES.RPC &&
      type !== NETWORK_TYPES.SEPOLIA &&
      type !== NETWORK_TYPES.LINEA_GOERLI &&
      type !== NETWORK_TYPES.LINEA_MAINNET
    ) {
      return new Common({
        chain: type,
        hardfork,
      });
    }

    // For 'rpc' we need to use the same basic configuration as mainnet, since
    // we only support EVM compatible chains, and then override the
    // name, chainId and networkId properties. This is done using the
    // `forCustomChain` static method on the Common class.
    const chainId = parseInt(this._getCurrentChainId(), 16);
    const networkStatus = this.getNetworkStatus();
    const networkId = this.getNetworkId();

    return Common.custom({
      name,
      chainId,
      // It is improbable for a transaction to be signed while the network
      // is loading for two reasons.
      // 1. Pending, unconfirmed transactions are wiped on network change
      // 2. The UI is unusable (loading indicator) when network is loading.
      // setting the networkId to 0 is for type safety and to explicity lead
      // the transaction to failing if a user is able to get to this branch
      // on a custom network that requires valid network id. I have not ran
      // into this limitation on any network I have attempted, even when
      // hardcoding networkId to 'loading'.
      networkId:
        networkStatus === NetworkStatus.Available ? parseInt(networkId, 10) : 0,
      hardfork,
    });
  }

  async _addTransactionGasDefaults(txMeta) {
    const contractCode = await determineTransactionContractCode(
      txMeta.txParams,
      this.query,
    );

    let updateTxMeta = txMeta;
    try {
      updateTxMeta = await this._addTxGasDefaults(txMeta, contractCode);
    } catch (error) {
      log.warn(error);
      updateTxMeta = this.txStateManager.getTransaction(txMeta.id);
      updateTxMeta.loadingDefaults = false;
      this.txStateManager.updateTransaction(
        txMeta,
        'Failed to calculate gas defaults.',
      );
      throw error;
    }

    updateTxMeta.loadingDefaults = false;

    // The history note used here 'Added new unapproved transaction.' is confusing update call only updated the gas defaults.
    // We need to improve `this._addTransaction` to accept history note and change note here.
    this.txStateManager.updateTransaction(
      updateTxMeta,
      'Added new unapproved transaction.',
    );

    return updateTxMeta;
  }

  /**
   * Sets the status of the transaction to confirmed and sets the status of nonce duplicates as
   * dropped if the txParams have data it will fetch the txReceipt
   *
   * @param {number} txId - The tx's ID
   * @param txReceipt
   * @param baseFeePerGas
   * @param blockTimestamp
   * @returns {Promise<void>}
   */
  async _confirmTransaction(txId, txReceipt, baseFeePerGas, blockTimestamp) {
    // get the txReceipt before marking the transaction confirmed
    // to ensure the receipt is gotten before the ui revives the tx
    const txMeta = this.txStateManager.getTransaction(txId);

    if (!txMeta) {
      return;
    }

    try {
      const gasUsed = txUtils.normalizeTxReceiptGasUsed(txReceipt.gasUsed);

      txMeta.txReceipt = {
        ...txReceipt,
        gasUsed,
      };

      if (baseFeePerGas) {
        txMeta.baseFeePerGas = baseFeePerGas;
      }
      if (blockTimestamp) {
        txMeta.blockTimestamp = blockTimestamp;
      }

      this.txStateManager.setTxStatusConfirmed(txId);
      this._markNonceDuplicatesDropped(txId);

      const { submittedTime } = txMeta;
      const metricsParams = { gas_used: gasUsed };

      if (submittedTime) {
        metricsParams.completion_time =
          this._getTransactionCompletionTime(submittedTime);
      }

      if (txReceipt.status === '0x0') {
        metricsParams.status = METRICS_STATUS_FAILED;
        // metricsParams.error = TODO: figure out a way to get the on-chain failure reason
      }

      this._trackTransactionMetricsEvent(
        txMeta,
        TransactionMetaMetricsEvent.finalized,
        undefined,
        metricsParams,
      );

      this.txStateManager.updateTransaction(
        txMeta,
        'transactions#confirmTransaction - add txReceipt',
      );

      if (txMeta.type === TransactionType.swap) {
        await this._updatePostTxBalance({
          txMeta,
          txId,
        });
      }
    } catch (err) {
      log.error(err);
    }
  }

  /**
   * Adds the tx gas defaults: gas && gasPrice
   *
   * @param {object} txMeta - the txMeta object
   * @param getCodeResponse
   * @returns {Promise<object>} resolves with txMeta
   */
  async _addTxGasDefaults(txMeta, getCodeResponse) {
    const eip1559Compatibility =
      txMeta.txParams.type !== TransactionEnvelopeType.legacy &&
      (await this._getEIP1559Compatibility());
    const {
      gasPrice: defaultGasPrice,
      maxFeePerGas: defaultMaxFeePerGas,
      maxPriorityFeePerGas: defaultMaxPriorityFeePerGas,
    } = await this._getDefaultGasFees(txMeta, eip1559Compatibility);
    const { gasLimit: defaultGasLimit, simulationFails } =
      await this._getDefaultGasLimit(txMeta, getCodeResponse);

    // eslint-disable-next-line no-param-reassign
    txMeta = this.txStateManager.getTransaction(txMeta.id);
    if (simulationFails) {
      txMeta.simulationFails = simulationFails;
    }

    if (eip1559Compatibility) {
      const advancedGasFeeDefaultValues = this.getAdvancedGasFee();
      if (
        Boolean(advancedGasFeeDefaultValues) &&
        !SWAP_TRANSACTION_TYPES.includes(txMeta.type)
      ) {
        txMeta.userFeeLevel = CUSTOM_GAS_ESTIMATE;
        txMeta.txParams.maxFeePerGas = decGWEIToHexWEI(
          advancedGasFeeDefaultValues.maxBaseFee,
        );
        txMeta.txParams.maxPriorityFeePerGas = decGWEIToHexWEI(
          advancedGasFeeDefaultValues.priorityFee,
        );
      } else if (
        txMeta.txParams.gasPrice &&
        !txMeta.txParams.maxFeePerGas &&
        !txMeta.txParams.maxPriorityFeePerGas
      ) {
        // If the dapp has suggested a gas price, but no maxFeePerGas or maxPriorityFeePerGas
        //  then we set maxFeePerGas and maxPriorityFeePerGas to the suggested gasPrice.
        txMeta.txParams.maxFeePerGas = txMeta.txParams.gasPrice;
        txMeta.txParams.maxPriorityFeePerGas = txMeta.txParams.gasPrice;
        if (txMeta.origin === ORIGIN_METAMASK) {
          txMeta.userFeeLevel = CUSTOM_GAS_ESTIMATE;
        } else {
          txMeta.userFeeLevel = PriorityLevels.dAppSuggested;
        }
      } else {
        if (
          (defaultMaxFeePerGas &&
            defaultMaxPriorityFeePerGas &&
            !txMeta.txParams.maxFeePerGas &&
            !txMeta.txParams.maxPriorityFeePerGas) ||
          txMeta.origin === ORIGIN_METAMASK
        ) {
          txMeta.userFeeLevel = GasRecommendations.medium;
        } else {
          txMeta.userFeeLevel = PriorityLevels.dAppSuggested;
        }

        if (defaultMaxFeePerGas && !txMeta.txParams.maxFeePerGas) {
          // If the dapp has not set the gasPrice or the maxFeePerGas, then we set maxFeePerGas
          // with the one returned by the gasFeeController, if that is available.
          txMeta.txParams.maxFeePerGas = defaultMaxFeePerGas;
        }

        if (
          defaultMaxPriorityFeePerGas &&
          !txMeta.txParams.maxPriorityFeePerGas
        ) {
          // If the dapp has not set the gasPrice or the maxPriorityFeePerGas, then we set maxPriorityFeePerGas
          // with the one returned by the gasFeeController, if that is available.
          txMeta.txParams.maxPriorityFeePerGas = defaultMaxPriorityFeePerGas;
        }

        if (defaultGasPrice && !txMeta.txParams.maxFeePerGas) {
          // If the dapp has not set the gasPrice or the maxFeePerGas, and no maxFeePerGas is available
          // from the gasFeeController, then we set maxFeePerGas to the defaultGasPrice, assuming it is
          // available.
          txMeta.txParams.maxFeePerGas = defaultGasPrice;
        }

        if (
          txMeta.txParams.maxFeePerGas &&
          !txMeta.txParams.maxPriorityFeePerGas
        ) {
          // If the dapp has not set the gasPrice or the maxPriorityFeePerGas, and no maxPriorityFeePerGas is
          // available from the gasFeeController, then we set maxPriorityFeePerGas to
          // txMeta.txParams.maxFeePerGas, which will either be the gasPrice from the controller, the maxFeePerGas
          // set by the dapp, or the maxFeePerGas from the controller.
          txMeta.txParams.maxPriorityFeePerGas = txMeta.txParams.maxFeePerGas;
        }
      }

      // We remove the gasPrice param entirely when on an eip1559 compatible network

      delete txMeta.txParams.gasPrice;
    } else {
      // We ensure that maxFeePerGas and maxPriorityFeePerGas are not in the transaction params
      // when not on a EIP1559 compatible network

      delete txMeta.txParams.maxPriorityFeePerGas;
      delete txMeta.txParams.maxFeePerGas;
    }

    // If we have gotten to this point, and none of gasPrice, maxPriorityFeePerGas or maxFeePerGas are
    // set on txParams, it means that either we are on a non-EIP1559 network and the dapp didn't suggest
    // a gas price, or we are on an EIP1559 network, and none of gasPrice, maxPriorityFeePerGas or maxFeePerGas
    // were available from either the dapp or the network.
    if (
      defaultGasPrice &&
      !txMeta.txParams.gasPrice &&
      !txMeta.txParams.maxPriorityFeePerGas &&
      !txMeta.txParams.maxFeePerGas
    ) {
      txMeta.txParams.gasPrice = defaultGasPrice;
    }

    if (defaultGasLimit && !txMeta.txParams.gas) {
      txMeta.txParams.gas = defaultGasLimit;
      txMeta.originalGasEstimate = defaultGasLimit;
    }
    txMeta.defaultGasEstimates = {
      estimateType: txMeta.userFeeLevel,
      gas: txMeta.txParams.gas,
      gasPrice: txMeta.txParams.gasPrice,
      maxFeePerGas: txMeta.txParams.maxFeePerGas,
      maxPriorityFeePerGas: txMeta.txParams.maxPriorityFeePerGas,
    };
    return txMeta;
  }

  /**
   * Gets default gas fees, or returns `undefined` if gas fees are already set
   *
   * @param {object} txMeta - The txMeta object
   * @param eip1559Compatibility
   * @returns {Promise<string|undefined>} The default gas price
   */
  async _getDefaultGasFees(txMeta, eip1559Compatibility) {
    if (
      (!eip1559Compatibility && txMeta.txParams.gasPrice) ||
      (eip1559Compatibility &&
        txMeta.txParams.maxFeePerGas &&
        txMeta.txParams.maxPriorityFeePerGas)
    ) {
      return {};
    }

    try {
      const { gasFeeEstimates, gasEstimateType } =
        await this._getEIP1559GasFeeEstimates();
      if (
        eip1559Compatibility &&
        gasEstimateType === GasEstimateTypes.feeMarket
      ) {
        const {
          medium: { suggestedMaxPriorityFeePerGas, suggestedMaxFeePerGas } = {},
        } = gasFeeEstimates;

        if (suggestedMaxPriorityFeePerGas && suggestedMaxFeePerGas) {
          return {
            maxFeePerGas: decGWEIToHexWEI(suggestedMaxFeePerGas),
            maxPriorityFeePerGas: decGWEIToHexWEI(
              suggestedMaxPriorityFeePerGas,
            ),
          };
        }
      } else if (gasEstimateType === GasEstimateTypes.legacy) {
        // The LEGACY type includes low, medium and high estimates of
        // gas price values.
        return {
          gasPrice: decGWEIToHexWEI(gasFeeEstimates.medium),
        };
      } else if (gasEstimateType === GasEstimateTypes.ethGasPrice) {
        // The ETH_GASPRICE type just includes a single gas price property,
        // which we can assume was retrieved from eth_gasPrice
        return {
          gasPrice: decGWEIToHexWEI(gasFeeEstimates.gasPrice),
        };
      }
    } catch (e) {
      console.error(e);
    }

    const gasPrice = await this.query.gasPrice();

    return { gasPrice: gasPrice && addHexPrefix(gasPrice.toString(16)) };
  }

  /**
   * Gets default gas limit, or debug information about why gas estimate failed.
   *
   * @param {object} txMeta - The txMeta object
   * @returns {Promise<object>} Object containing the default gas limit, or the simulation failure object
   */
  async _getDefaultGasLimit(txMeta) {
    const chainId = this._getCurrentChainId();
    const customNetworkGasBuffer = CHAIN_ID_TO_GAS_LIMIT_BUFFER_MAP[chainId];
    const chainType = getChainType(chainId);

    if (txMeta.txParams.gas) {
      return {};
    } else if (
      txMeta.txParams.to &&
      txMeta.type === TransactionType.simpleSend &&
      chainType !== 'custom' &&
      !txMeta.txParams.data
    ) {
      // This is a standard ether simple send, gas requirement is exactly 21k
      return { gasLimit: GAS_LIMITS.SIMPLE };
    }

    const { blockGasLimit, estimatedGasHex, simulationFails } =
      await this.txGasUtil.analyzeGasUsage(txMeta);

    // add additional gas buffer to our estimation for safety
    const gasLimit = this.txGasUtil.addGasBuffer(
      addHexPrefix(estimatedGasHex),
      blockGasLimit,
      customNetworkGasBuffer,
    );

    return { gasLimit, simulationFails };
  }

  /**
   * @param {number} txId
   * @returns {TransactionMeta} the txMeta who matches the given id if none found
   * for the network returns undefined
   */
  _getTransaction(txId) {
    const { transactions } = this.store.getState();
    return transactions[txId];
  }

  /**
   * @param {number} txId
   * @returns {boolean}
   */
  _isUnapprovedTransaction(txId) {
    return (
      this.txStateManager.getTransaction(txId).status ===
      TransactionStatus.unapproved
    );
  }

  /**
   * @param {number} txId
   * @param {string} fnName
   */
  _throwErrorIfNotUnapprovedTx(txId, fnName) {
    if (!this._isUnapprovedTransaction(txId)) {
      throw new Error(
        `TransactionsController: Can only call ${fnName} on an unapproved transaction.
         Current tx status: ${this.txStateManager.getTransaction(txId).status}`,
      );
    }
  }

  _updateTransaction(txId, proposedUpdate, note) {
    const txMeta = this.txStateManager.getTransaction(txId);
    const updated = merge(txMeta, proposedUpdate);
    this.txStateManager.updateTransaction(updated, note);
  }

  async _updatePostTxBalance({ txMeta, txId, numberOfAttempts = 6 }) {
    const postTxBalance = await this.query.getBalance(txMeta.txParams.from);
    const latestTxMeta = this.txStateManager.getTransaction(txId);
    const approvalTxMeta = latestTxMeta.approvalTxId
      ? this.txStateManager.getTransaction(latestTxMeta.approvalTxId)
      : null;
    latestTxMeta.postTxBalance = postTxBalance.toString(16);
    const isDefaultTokenAddress = isSwapsDefaultTokenAddress(
      txMeta.destinationTokenAddress,
      txMeta.chainId,
    );
    if (
      isDefaultTokenAddress &&
      txMeta.preTxBalance === latestTxMeta.postTxBalance &&
      numberOfAttempts > 0
    ) {
      setTimeout(() => {
        // If postTxBalance is the same as preTxBalance, try it again.
        this._updatePostTxBalance({
          txMeta,
          txId,
          numberOfAttempts: numberOfAttempts - 1,
        });
      }, UPDATE_POST_TX_BALANCE_TIMEOUT);
    } else {
      this.txStateManager.updateTransaction(
        latestTxMeta,
        'transactions#confirmTransaction - add postTxBalance',
      );
      this._trackSwapsMetrics(latestTxMeta, approvalTxMeta);
    }
  }

  /**
   * publishes the raw tx and sets the txMeta to submitted
   *
   * @param {number} txId - the tx's Id
   * @param {string} rawTx - the hex string of the serialized signed transaction
   * @returns {Promise<void>}
   * @param {number} actionId - actionId passed from UI
   */
  async _publishTransaction(txId, rawTx, actionId) {
    const txMeta = this.txStateManager.getTransaction(txId);
    txMeta.rawTx = rawTx;
    if (txMeta.type === TransactionType.swap) {
      const preTxBalance = await this.query.getBalance(txMeta.txParams.from);
      txMeta.preTxBalance = preTxBalance.toString(16);
    }
    this.txStateManager.updateTransaction(
      txMeta,
      'transactions#publishTransaction',
    );
    let txHash;
    try {
      txHash = await this.query.sendRawTransaction(rawTx);
    } catch (error) {
      if (error.message.toLowerCase().includes('known transaction')) {
        txHash = keccak(toBuffer(addHexPrefix(rawTx), 'hex')).toString('hex');
        txHash = addHexPrefix(txHash);
      } else {
        throw error;
      }
    }
    this.setTxHash(txId, txHash);

    this.txStateManager.setTxStatusSubmitted(txId);

    this._trackTransactionMetricsEvent(
      txMeta,
      TransactionMetaMetricsEvent.submitted,
      actionId,
    );
  }

  /**
   * Given a TransactionMeta object, generate new gas params such that if the
   * transaction was an EIP1559 transaction, it only has EIP1559 gas fields,
   * otherwise it only has gasPrice. Will use whatever custom values are
   * specified in customGasSettings, or falls back to incrementing by a percent
   * which is defined by specifying a numerator. 11 is a 10% bump, 12 would be
   * a 20% bump, and so on.
   *
   * @param {TransactionMeta} originalTxMeta - Original transaction to use as
   *  base
   * @param {CustomGasSettings} [customGasSettings] - overrides for the gas
   *  fields to use instead of the multiplier
   * @param {number} [incrementNumerator] - Numerator from which to generate a
   *  percentage bump of gas price. E.g 11 would be a 10% bump over base.
   * @returns {{ newGasParams: CustomGasSettings, previousGasParams: CustomGasSettings }}
   */
  _generateNewGasParams(
    originalTxMeta,
    customGasSettings = {},
    incrementNumerator = 11,
  ) {
    const { txParams } = originalTxMeta;
    const previousGasParams = {};
    const newGasParams = {};
    if (customGasSettings.gasLimit) {
      newGasParams.gas = customGasSettings?.gas ?? GAS_LIMITS.SIMPLE;
    }

    if (customGasSettings.estimateSuggested) {
      newGasParams.estimateSuggested = customGasSettings.estimateSuggested;
    }

    if (customGasSettings.estimateUsed) {
      newGasParams.estimateUsed = customGasSettings.estimateUsed;
    }

    if (isEIP1559Transaction(originalTxMeta)) {
      previousGasParams.maxFeePerGas = txParams.maxFeePerGas;
      previousGasParams.maxPriorityFeePerGas = txParams.maxPriorityFeePerGas;
      newGasParams.maxFeePerGas =
        customGasSettings?.maxFeePerGas ||
        bnToHex(
          BnMultiplyByFraction(
            hexToBn(txParams.maxFeePerGas),
            incrementNumerator,
            10,
          ),
        );
      newGasParams.maxPriorityFeePerGas =
        customGasSettings?.maxPriorityFeePerGas ||
        bnToHex(
          BnMultiplyByFraction(
            hexToBn(txParams.maxPriorityFeePerGas),
            incrementNumerator,
            10,
          ),
        );
    } else {
      previousGasParams.gasPrice = txParams.gasPrice;
      newGasParams.gasPrice =
        customGasSettings?.gasPrice ||
        bnToHex(
          BnMultiplyByFraction(
            hexToBn(txParams.gasPrice),
            incrementNumerator,
            10,
          ),
        );
    }

    return { previousGasParams, newGasParams };
  }

  async _signExternalTransaction(_txParams) {
    const normalizedTxParams = txUtils.normalizeTxParams(_txParams);
    // add network/chain id
    const chainId = this._getChainId();
    const type = isEIP1559Transaction({ txParams: normalizedTxParams })
      ? TransactionEnvelopeType.feeMarket
      : TransactionEnvelopeType.legacy;
    const txParams = {
      ...normalizedTxParams,
      type,
      gasLimit: normalizedTxParams.gas,
      chainId: new Numeric(chainId, 10).toPrefixedHexString(),
    };
    // sign tx
    const fromAddress = txParams.from;
    const common = await this._getCommonConfiguration(fromAddress);
    const unsignedEthTx = TransactionFactory.fromTxData(txParams, { common });
    const signedEthTx = await this.signEthTx(unsignedEthTx, fromAddress);

    const rawTx = bufferToHex(signedEthTx.serialize());
    return rawTx;
  }

  /**
   * adds the chain id and signs the transaction and set the status to signed
   *
   * @param {number} txId - the tx's Id
   * @returns {string} rawTx
   */
  async _signTransaction(txId) {
    const txMeta = this.txStateManager.getTransaction(txId);
    // add network/chain id
    const chainId = this._getChainId();
    const type = isEIP1559Transaction(txMeta)
      ? TransactionEnvelopeType.feeMarket
      : TransactionEnvelopeType.legacy;
    const txParams = {
      ...txMeta.txParams,
      type,
      chainId,
      gasLimit: txMeta.txParams.gas,
    };
    // sign tx
    const fromAddress = txParams.from;
    const common = await this._getCommonConfiguration(txParams.from);
    const unsignedEthTx = TransactionFactory.fromTxData(txParams, { common });
    const signedEthTx = await this.signEthTx(
      unsignedEthTx,
      fromAddress,
      ///: BEGIN:ONLY_INCLUDE_IN(build-mmi)
      txMeta.custodyStatus ? txMeta : undefined,
      ///: END:ONLY_INCLUDE_IN
    );

    ///: BEGIN:ONLY_INCLUDE_IN(build-mmi)
    if (txMeta.custodyStatus) {
      txMeta.custodyId = signedEthTx.custodian_transactionId;
      txMeta.custodyStatus = signedEthTx.transactionStatus;

      this.transactionUpdateController.addTransactionToWatchList(
        txMeta.custodyId,
        fromAddress,
      );

      return null;
    }
    ///: END:ONLY_INCLUDE_IN

    // add r,s,v values for provider request purposes see createMetamaskMiddleware
    // and JSON rpc standard for further explanation
    txMeta.r = addHexPrefix(signedEthTx.r.toString(16));
    txMeta.s = addHexPrefix(signedEthTx.s.toString(16));
    txMeta.v = addHexPrefix(signedEthTx.v.toString(16));

    this.txStateManager.updateTransaction(
      txMeta,
      'transactions#signTransaction: add r, s, v values',
    );

    // set state to signed
    this.txStateManager.setTxStatusSigned(txMeta.id);
    const rawTx = bufferToHex(signedEthTx.serialize());
    return rawTx;
  }

  _isTransactionCompleted(txMeta) {
    return [
      TransactionStatus.submitted,
      TransactionStatus.rejected,
      TransactionStatus.failed,
      TransactionStatus.dropped,
      TransactionStatus.confirmed,
    ].includes(txMeta.status);
  }

  async _waitForTransactionFinished(txId) {
    return new Promise((resolve) => {
      this.txStateManager.once(`${txId}:finished`, (txMeta) => {
        resolve(txMeta);
      });
    });
  }

  async _createTransaction(
    txParams,
    {
      actionId,
      method,
      origin,
      sendFlowHistory = [],
      swaps,
      type,
      ///: BEGIN:ONLY_INCLUDE_IN(blockaid)
      securityAlertResponse,
      ///: END:ONLY_INCLUDE_IN
    },
  ) {
    if (
      type !== undefined &&
      !VALID_UNAPPROVED_TRANSACTION_TYPES.includes(type)
    ) {
      throw new Error(`TransactionController - invalid type value: ${type}`);
    }

    // If a transaction is found with the same actionId, do not create a new speed-up transaction.
    if (actionId) {
      let existingTxMeta =
        this.txStateManager.getTransactionWithActionId(actionId);
      if (existingTxMeta) {
        existingTxMeta = await this._addTransactionGasDefaults(existingTxMeta);
        return { txMeta: existingTxMeta, isExisting: true };
      }
    }

    // validate
    const normalizedTxParams = txUtils.normalizeTxParams(txParams);
    const eip1559Compatibility = await this._getEIP1559Compatibility();

    txUtils.validateTxParams(normalizedTxParams, eip1559Compatibility);

    /**
     * `generateTxMeta` adds the default txMeta properties to the passed object.
     * These include the tx's `id`. As we use the id for determining order of
     * txes in the tx-state-manager, it is necessary to call the asynchronous
     * method `determineTransactionType` after `generateTxMeta`.
     */
    let txMeta = this.txStateManager.generateTxMeta({
      txParams: normalizedTxParams,
      origin,
      sendFlowHistory,
      ///: BEGIN:ONLY_INCLUDE_IN(blockaid)
      securityAlertResponse,
      ///: END:ONLY_INCLUDE_IN
    });

    // Add actionId to txMeta to check if same actionId is seen again
    // IF request to create transaction with same actionId is submitted again, new transaction will not be added for it.
    if (actionId) {
      txMeta.actionId = actionId;
    }

    if (origin === ORIGIN_METAMASK) {
      // Assert the from address is the selected address
      if (normalizedTxParams.from !== this.getSelectedAddress()) {
        throw ethErrors.rpc.internal({
          message: `Internally initiated transaction is using invalid account.`,
          data: {
            origin,
            fromAddress: normalizedTxParams.from,
            selectedAddress: this.getSelectedAddress(),
          },
        });
      }
    } else {
      // Assert that the origin has permissions to initiate transactions from
      // the specified address
      const permittedAddresses = await this.getPermittedAccounts(origin);
      if (!permittedAddresses.includes(normalizedTxParams.from)) {
        throw ethErrors.provider.unauthorized({ data: { origin } });
      }
    }

    const { type: determinedType } = await determineTransactionType(
      normalizedTxParams,
      this.query,
    );
    txMeta.type = type || determinedType;

    // ensure value
    txMeta.txParams.value = txMeta.txParams.value
      ? addHexPrefix(txMeta.txParams.value)
      : '0x0';

    if (method && this.securityProviderRequest) {
      const securityProviderResponse = await this.securityProviderRequest(
        txMeta,
        method,
      );

      txMeta.securityProviderResponse = securityProviderResponse;
    }

    this._addTransaction(txMeta);

    txMeta = await this._addTransactionGasDefaults(txMeta);

    if ([TransactionType.swap, TransactionType.swapApproval].includes(type)) {
      txMeta = await this._createSwapsTransaction(swaps, type, txMeta);
    }

    return { txMeta, isExisting: false };
  }

  async _createSwapsTransaction(swapOptions, transactionType, txMeta) {
    // The simulationFails property is added if the estimateGas call fails. In cases
    // when no swaps approval tx is required, this indicates that the swap will likely
    // fail. There was an earlier estimateGas call made by the swaps controller,
    // but it is possible that external conditions have change since then, and
    // a previously succeeding estimate gas call could now fail. By checking for
    // the `simulationFails` property here, we can reduce the number of swap
    // transactions that get published to the blockchain only to fail and thereby
    // waste the user's funds on gas.
    if (
      transactionType === TransactionType.swap &&
      swapOptions?.hasApproveTx === false &&
      txMeta.simulationFails
    ) {
      await this._cancelTransaction(txMeta.id);
      throw new Error('Simulation failed');
    }

    const swapsMeta = swapOptions?.meta;

    if (!swapsMeta) {
      return txMeta;
    }

    if (transactionType === TransactionType.swapApproval) {
      this.emit('newSwapApproval', txMeta);
      return this._updateSwapApprovalTransaction(txMeta.id, swapsMeta);
    }

    if (transactionType === TransactionType.swap) {
      this.emit('newSwap', txMeta);
      return this._updateSwapTransaction(txMeta.id, swapsMeta);
    }

    return txMeta;
  }

  /**
   * updates a swap approval transaction with provided metadata and source token symbol
   *  if the transaction state is unapproved.
   *
   * @param {string} txId
   * @param {object} swapApprovalTransaction - holds the metadata and token symbol
   * @param {string} swapApprovalTransaction.type
   * @param {string} swapApprovalTransaction.sourceTokenSymbol
   * @returns {TransactionMeta} the txMeta of the updated transaction
   */
  _updateSwapApprovalTransaction(txId, { type, sourceTokenSymbol }) {
    this._throwErrorIfNotUnapprovedTx(txId, 'updateSwapApprovalTransaction');

    let swapApprovalTransaction = { type, sourceTokenSymbol };
    // only update what is defined
    swapApprovalTransaction = pickBy(swapApprovalTransaction);

    const note = `Update Swap Approval Transaction for ${txId}`;
    this._updateTransaction(txId, swapApprovalTransaction, note);
    return this._getTransaction(txId);
  }

  /**
   * updates a swap transaction with provided metadata and source token symbol
   *  if the transaction state is unapproved.
   *
   * @param {string} txId
   * @param {object} swapTransaction - holds the metadata
   * @param {string} swapTransaction.sourceTokenSymbol
   * @param {string} swapTransaction.destinationTokenSymbol
   * @param {string} swapTransaction.type
   * @param {string} swapTransaction.destinationTokenDecimals
   * @param {string} swapTransaction.destinationTokenAddress
   * @param {string} swapTransaction.swapMetaData
   * @param {string} swapTransaction.swapTokenValue
   * @param {string} swapTransaction.estimatedBaseFee
   * @param {string} swapTransaction.approvalTxId
   * @returns {TransactionMeta} the txMeta of the updated transaction
   */
  _updateSwapTransaction(
    txId,
    {
      sourceTokenSymbol,
      destinationTokenSymbol,
      type,
      destinationTokenDecimals,
      destinationTokenAddress,
      swapMetaData,
      swapTokenValue,
      estimatedBaseFee,
      approvalTxId,
    },
  ) {
    this._throwErrorIfNotUnapprovedTx(txId, 'updateSwapTransaction');

    let swapTransaction = {
      sourceTokenSymbol,
      destinationTokenSymbol,
      type,
      destinationTokenDecimals,
      destinationTokenAddress,
      swapMetaData,
      swapTokenValue,
      estimatedBaseFee,
      approvalTxId,
    };

    // only update what is defined
    swapTransaction = pickBy(swapTransaction);

    const note = `Update Swap Transaction for ${txId}`;
    this._updateTransaction(txId, swapTransaction, note);
    return this._getTransaction(txId);
  }

  /**
   * updates and approves the transaction
   *
   * @param {object} txMeta
   * @param {string} actionId
   */
  async _updateAndApproveTransaction(txMeta, actionId) {
    this.txStateManager.updateTransaction(
      txMeta,
      'confTx: user approved transaction',
    );
    await this._approveTransaction(txMeta.id, actionId);
  }

  async _processApproval(txMeta, { actionId, isExisting, requireApproval }) {
    const txId = txMeta.id;
    const isCompleted = this._isTransactionCompleted(txMeta);

    const finishedPromise = isCompleted
      ? Promise.resolve(txMeta)
      : this._waitForTransactionFinished(txId);

    if (!isExisting && !isCompleted) {
      try {
        if (requireApproval === false) {
          await this._updateAndApproveTransaction(txMeta, actionId);
        } else {
          await this._requestTransactionApproval(txMeta, { actionId });
        }
      } catch (error) {
        // Errors generated from final status using finished event
      }
    }

    const finalTxMeta = await finishedPromise;
    const finalStatus = finalTxMeta?.status;

    switch (finalStatus) {
      case TransactionStatus.submitted:
        return finalTxMeta.hash;
      case TransactionStatus.rejected:
        throw cleanErrorStack(
          ethErrors.provider.userRejectedRequest(
            'MetaMask Tx Signature: User denied transaction signature.',
          ),
        );
      case TransactionStatus.failed:
        throw cleanErrorStack(ethErrors.rpc.internal(finalTxMeta.err.message));
      default:
        throw cleanErrorStack(
          ethErrors.rpc.internal(
            `MetaMask Tx Signature: Unknown problem: ${JSON.stringify(
              finalTxMeta?.txParams,
            )}`,
          ),
        );
    }
  }

  /**
   * sets the tx status to approved
   * auto fills the nonce
   * signs the transaction
   * publishes the transaction
   * if any of these steps fails the tx status will be set to failed
   *
   * @param {number} txId - the tx's Id
   * @param {string} actionId - actionId passed from UI
   */
  async _approveTransaction(txId, actionId) {
    // TODO: Move this safety out of this function.
    // Since this transaction is async,
    // we need to keep track of what is currently being signed,
    // So that we do not increment nonce + resubmit something
    // that is already being incremented & signed.
    const txMeta = this.txStateManager.getTransaction(txId);

    ///: BEGIN:ONLY_INCLUDE_IN(build-mmi)
    // MMI does not broadcast transactions, as that is the responsibility of the custodian
    if (txMeta.custodyStatus) {
      this.inProcessOfSigning.delete(txId);
      // Custodial nonces and gas params are set by the custodian, so MMI follows the approve
      // workflow before the transaction parameters are sent to the keyring
      this.txStateManager.setTxStatusApproved(txId);
      await this._signTransaction(txId);
      // MMI relies on custodian to publish transactions so exits this code path early
      return;
    }
    ///: END:ONLY_INCLUDE_IN

    if (this.inProcessOfSigning.has(txId)) {
      return;
    }
    this.inProcessOfSigning.add(txId);
    let nonceLock;
    try {
      // approve
      this.txStateManager.setTxStatusApproved(txId);
      // get next nonce
      const fromAddress = txMeta.txParams.from;
      // wait for a nonce
      let { customNonceValue } = txMeta;
      customNonceValue = Number(customNonceValue);
      nonceLock = await this.nonceTracker.getNonceLock(fromAddress);
      // add nonce to txParams
      // if txMeta has previousGasParams then it is a retry at same nonce with
      // higher gas settings and therefor the nonce should not be recalculated
      const nonce = txMeta.previousGasParams
        ? txMeta.txParams.nonce
        : nonceLock.nextNonce;
      const customOrNonce =
        customNonceValue === 0 ? customNonceValue : customNonceValue || nonce;

      txMeta.txParams.nonce = addHexPrefix(customOrNonce.toString(16));
      // add nonce debugging information to txMeta
      txMeta.nonceDetails = nonceLock.nonceDetails;
      if (customNonceValue) {
        txMeta.nonceDetails.customNonceValue = customNonceValue;
      }
      this.txStateManager.updateTransaction(
        txMeta,
        'transactions#approveTransaction',
      );
      // sign transaction
      const rawTx = await this._signTransaction(txId);
      await this._publishTransaction(txId, rawTx, actionId);
      this._trackTransactionMetricsEvent(
        txMeta,
        TransactionMetaMetricsEvent.approved,
        actionId,
      );
      // must set transaction to submitted/failed before releasing lock
      nonceLock.releaseLock();
    } catch (err) {
      // this is try-catch wrapped so that we can guarantee that the nonceLock is released
      try {
        this._failTransaction(txId, err, actionId);
      } catch (err2) {
        log.error(err2);
      }
      // must set transaction to submitted/failed before releasing lock
      if (nonceLock) {
        nonceLock.releaseLock();
      }
      // continue with error chain
      throw err;
    } finally {
      this.inProcessOfSigning.delete(txId);
    }
  }

  /**
   * Convenience method for the ui thats sets the transaction to rejected
   *
   * @param {number} txId - the tx's Id
   * @param {string} actionId - actionId passed from UI
   * @returns {Promise<void>}
   */
  async _cancelTransaction(txId, actionId) {
    const txMeta = this.txStateManager.getTransaction(txId);
    this.txStateManager.setTxStatusRejected(txId);
    this._trackTransactionMetricsEvent(
      txMeta,
      TransactionMetaMetricsEvent.rejected,
      actionId,
    );
  }

  /** maps methods for convenience*/
  _mapMethods() {
    /** @returns {object} the state in transaction controller */
    this.getState = () => this.memStore.getState();

    /** @returns {string} the user selected address */
    this.getSelectedAddress = () =>
      this.preferencesStore.getState().selectedAddress;

    /** @returns {Array} transactions whos status is unapproved */
    this.getUnapprovedTxCount = () =>
      Object.keys(this.txStateManager.getUnapprovedTxList()).length;

    /**
     * @returns {number} number of transactions that have the status submitted
     * @param {string} account - hex prefixed account
     */
    this.getPendingTxCount = (account) =>
      this.txStateManager.getPendingTransactions(account).length;

    /**
     * see txStateManager
     *
     * @param opts
     */
    this.getTransactions = (opts) => this.txStateManager.getTransactions(opts);

    /** @returns {object} the saved default values for advancedGasFee */
    this.getAdvancedGasFee = () =>
      this.preferencesStore.getState().advancedGasFee;
  }

  // called once on startup
  async _updatePendingTxsAfterFirstBlock() {
    // wait for first block so we know we're ready
    await this.blockTracker.getLatestBlock();
    // get status update for all pending transactions (for the current network)
    await this.pendingTxTracker.updatePendingTxs();
  }

  /**
   * If transaction controller was rebooted with transactions that are uncompleted
   * in steps of the transaction signing or user confirmation process it will either
   * transition txMetas to a failed state or try to redo those tasks.
   */

  _onBootCleanUp() {
    this.txStateManager
      .getTransactions({
        searchCriteria: {
          status: TransactionStatus.unapproved,
          loadingDefaults: true,
        },
      })
      .forEach((tx) => {
        this._addTxGasDefaults(tx)
          .then((txMeta) => {
            txMeta.loadingDefaults = false;
            this.txStateManager.updateTransaction(
              txMeta,
              'transactions: gas estimation for tx on boot',
            );
          })
          .catch((error) => {
            const txMeta = this.txStateManager.getTransaction(tx.id);
            txMeta.loadingDefaults = false;
            this.txStateManager.updateTransaction(
              txMeta,
              'failed to estimate gas during boot cleanup.',
            );
            this._failTransaction(txMeta.id, error);
          });
      });

    this.txStateManager
      .getTransactions({
        searchCriteria: {
          status: TransactionStatus.approved,
        },
      })
      .forEach((txMeta) => {
        ///: BEGIN:ONLY_INCLUDE_IN(build-mmi)
        // If you create a Tx and its still inside the custodian waiting to be approved we don't want to approve it right away
        if (!txMeta.custodyStatus) {
          ///: END:ONLY_INCLUDE_IN

          // Line below will try to publish transaction which is in
          // APPROVED state at the time of controller bootup
          this._approveTransaction(txMeta.id);

          ///: BEGIN:ONLY_INCLUDE_IN(build-mmi)
        }
        ///: END:ONLY_INCLUDE_IN
      });
  }

  /**
   * is called in constructor applies the listeners for pendingTxTracker txStateManager
   * and blockTracker
   */
  _setupListeners() {
    this.txStateManager.on(
      'tx:status-update',
      this.emit.bind(this, 'tx:status-update'),
    );
    this._setupBlockTrackerListener();
    this.pendingTxTracker.on('tx:warning', (txMeta) => {
      this.txStateManager.updateTransaction(
        txMeta,
        'transactions/pending-tx-tracker#event: tx:warning',
      );
    });
    this.pendingTxTracker.on('tx:failed', (txId, error) => {
      this._failTransaction(txId, error);
    });
    this.pendingTxTracker.on(
      'tx:confirmed',
      (txId, transactionReceipt, baseFeePerGas, blockTimestamp) =>
        this._confirmTransaction(
          txId,
          transactionReceipt,
          baseFeePerGas,
          blockTimestamp,
        ),
    );
    this.pendingTxTracker.on('tx:dropped', (txId) => {
      this._dropTransaction(txId);
    });
    this.pendingTxTracker.on('tx:block-update', (txMeta, latestBlockNumber) => {
      if (!txMeta.firstRetryBlockNumber) {
        txMeta.firstRetryBlockNumber = latestBlockNumber;
        this.txStateManager.updateTransaction(
          txMeta,
          'transactions/pending-tx-tracker#event: tx:block-update',
        );
      }
    });
    this.pendingTxTracker.on('tx:retry', (txMeta) => {
      if (!('retryCount' in txMeta)) {
        txMeta.retryCount = 0;
      }
      txMeta.retryCount += 1;
      this.txStateManager.updateTransaction(
        txMeta,
        'transactions/pending-tx-tracker#event: tx:retry',
      );
    });
  }

  /**
   * Sets other txMeta statuses to dropped if the txMeta that has been confirmed has other transactions
   * in the list have the same nonce
   *
   * @param {number} txId - the txId of the transaction that has been confirmed in a block
   */
  _markNonceDuplicatesDropped(txId) {
    // get the confirmed transactions nonce and from address
    const txMeta = this.txStateManager.getTransaction(txId);
    const { nonce, from } = txMeta.txParams;
    const sameNonceTxs = this.txStateManager.getTransactions({
      searchCriteria: { nonce, from },
    });
    if (!sameNonceTxs.length) {
      return;
    }
    // mark all same nonce transactions as dropped and give i a replacedBy hash
    sameNonceTxs.forEach((otherTxMeta) => {
      if (otherTxMeta.id === txId) {
        return;
      }
      otherTxMeta.replacedBy = txMeta.hash;
      otherTxMeta.replacedById = txMeta.id;
      this.txStateManager.updateTransaction(
        txMeta,
        'transactions/pending-tx-tracker#event: tx:confirmed reference to confirmed txHash with same nonce',
      );
      // Drop any transaction that wasn't previously failed (off chain failure)
      if (otherTxMeta.status !== TransactionStatus.failed) {
        this._dropTransaction(otherTxMeta.id);
      }
    });
  }

  _setupBlockTrackerListener() {
    let listenersAreActive = false;
    const latestBlockHandler = this._onLatestBlock.bind(this);
    const { blockTracker, txStateManager } = this;

    txStateManager.on('tx:status-update', updateSubscription);
    updateSubscription();

    function updateSubscription() {
      const pendingTxs = txStateManager.getPendingTransactions();
      if (!listenersAreActive && pendingTxs.length > 0) {
        blockTracker.on('latest', latestBlockHandler);
        listenersAreActive = true;
      } else if (listenersAreActive && !pendingTxs.length) {
        blockTracker.removeListener('latest', latestBlockHandler);
        listenersAreActive = false;
      }
    }
  }

  async _onLatestBlock(blockNumber) {
    try {
      await this.pendingTxTracker.updatePendingTxs();
    } catch (err) {
      log.error(err);
    }
    try {
      await this.pendingTxTracker.resubmitPendingTxs(blockNumber);
    } catch (err) {
      log.error(err);
    }
  }

  /**
   * Updates the memStore in transaction controller
   */
  _updateMemstore() {
<<<<<<< HEAD
    const transactions = this.getTransactions({
      filterToCurrentNetwork: false,
    });

    this.memStore.updateState({
      transactions,
    });
=======
    const { transactions } = this.store.getState();
    const unapprovedTxs = this.txStateManager.getUnapprovedTxList();

    const currentNetworkTxList = this.txStateManager.getTransactions({
      limit: MAX_MEMSTORE_TX_LIST_SIZE,
    });

    this.memStore.updateState({
      unapprovedTxs,
      currentNetworkTxList,
      transactions,
    });
>>>>>>> 3f24662a
  }

  _calculateTransactionsCost(txMeta, approvalTxMeta) {
    let approvalGasCost = '0x0';
    if (approvalTxMeta?.txReceipt) {
      approvalGasCost = calcGasTotal(
        approvalTxMeta.txReceipt.gasUsed,
        approvalTxMeta.txReceipt.effectiveGasPrice,
      );
    }
    const tradeGasCost = calcGasTotal(
      txMeta.txReceipt.gasUsed,
      txMeta.txReceipt.effectiveGasPrice,
    );
    const tradeAndApprovalGasCost = new BigNumber(tradeGasCost, 16)
      .plus(approvalGasCost, 16)
      .toString(16);
    return {
      approvalGasCostInEth: Number(hexWEIToDecETH(approvalGasCost)),
      tradeGasCostInEth: Number(hexWEIToDecETH(tradeGasCost)),
      tradeAndApprovalGasCostInEth: Number(
        hexWEIToDecETH(tradeAndApprovalGasCost),
      ),
    };
  }

  _trackSwapsMetrics(txMeta, approvalTxMeta) {
    if (this._getParticipateInMetrics() && txMeta.swapMetaData) {
      if (txMeta.txReceipt.status === '0x0') {
        this._trackMetaMetricsEvent({
          event: 'Swap Failed',
          sensitiveProperties: { ...txMeta.swapMetaData },
          category: MetaMetricsEventCategory.Swaps,
        });
      } else {
        const tokensReceived = getSwapsTokensReceivedFromTxMeta(
          txMeta.destinationTokenSymbol,
          txMeta,
          txMeta.destinationTokenAddress,
          txMeta.txParams.from,
          txMeta.destinationTokenDecimals,
          approvalTxMeta,
          txMeta.chainId,
        );

        const quoteVsExecutionRatio = tokensReceived
          ? `${new BigNumber(tokensReceived, 10)
              .div(txMeta.swapMetaData.token_to_amount, 10)
              .times(100)
              .round(2)}%`
          : null;

        const estimatedVsUsedGasRatio =
          txMeta.txReceipt.gasUsed && txMeta.swapMetaData.estimated_gas
            ? `${new BigNumber(txMeta.txReceipt.gasUsed, 16)
                .div(txMeta.swapMetaData.estimated_gas, 10)
                .times(100)
                .round(2)}%`
            : null;

        const transactionsCost = this._calculateTransactionsCost(
          txMeta,
          approvalTxMeta,
        );

        this._trackMetaMetricsEvent({
          event: MetaMetricsEventName.SwapCompleted,
          category: MetaMetricsEventCategory.Swaps,
          sensitiveProperties: {
            ...txMeta.swapMetaData,
            token_to_amount_received: tokensReceived,
            quote_vs_executionRatio: quoteVsExecutionRatio,
            estimated_vs_used_gasRatio: estimatedVsUsedGasRatio,
            approval_gas_cost_in_eth: transactionsCost.approvalGasCostInEth,
            trade_gas_cost_in_eth: transactionsCost.tradeGasCostInEth,
            trade_and_approval_gas_cost_in_eth:
              transactionsCost.tradeAndApprovalGasCostInEth,
            // Firefox and Chrome have different implementations of the APIs
            // that we rely on for communication accross the app. On Chrome big
            // numbers are converted into number strings, on firefox they remain
            // Big Number objects. As such, we convert them here for both
            // browsers.
            token_to_amount: txMeta.swapMetaData.token_to_amount.toString(10),
          },
        });
      }
    }
  }

  /**
   * The allowance amount in relation to the dapp proposed amount for specific token
   *
   * @param {string} transactionApprovalAmountType - The transaction approval amount type
   * @param {string} originalApprovalAmount - The original approval amount is the originally dapp proposed token amount
   * @param {string} finalApprovalAmount - The final approval amount is the chosen amount which will be the same as the
   * originally dapp proposed token amount if the user does not edit the amount or will be a custom token amount set by the user
   */
  _allowanceAmountInRelationToDappProposedValue(
    transactionApprovalAmountType,
    originalApprovalAmount,
    finalApprovalAmount,
  ) {
    if (
      transactionApprovalAmountType === TransactionApprovalAmountType.custom &&
      originalApprovalAmount &&
      finalApprovalAmount
    ) {
      return `${new BigNumber(originalApprovalAmount, 10)
        .div(finalApprovalAmount, 10)
        .times(100)
        .round(2)}`;
    }
    return null;
  }

  /**
   * The allowance amount in relation to the balance for that specific token
   *
   * @param {string} transactionApprovalAmountType - The transaction approval amount type
   * @param {string} dappProposedTokenAmount - The dapp proposed token amount
   * @param {string} currentTokenBalance - The balance of the token that is being send
   */
  _allowanceAmountInRelationToTokenBalance(
    transactionApprovalAmountType,
    dappProposedTokenAmount,
    currentTokenBalance,
  ) {
    if (
      (transactionApprovalAmountType === TransactionApprovalAmountType.custom ||
        transactionApprovalAmountType ===
          TransactionApprovalAmountType.dappProposed) &&
      dappProposedTokenAmount &&
      currentTokenBalance
    ) {
      return `${new BigNumber(dappProposedTokenAmount, 16)
        .div(currentTokenBalance, 10)
        .times(100)
        .round(2)}`;
    }
    return null;
  }

  async _buildEventFragmentProperties(txMeta, extraParams) {
    const {
      type,
      time,
      status,
      chainId,
      origin: referrer,
      txParams: {
        gasPrice,
        gas: gasLimit,
        maxFeePerGas,
        maxPriorityFeePerGas,
        estimateSuggested,
        estimateUsed,
      },
      defaultGasEstimates,
      originalType,
      replacedById,
      metamaskNetworkId: network,
      customTokenAmount,
      dappProposedTokenAmount,
      currentTokenBalance,
      originalApprovalAmount,
      finalApprovalAmount,
      contractMethodName,
      securityProviderResponse,
      ///: BEGIN:ONLY_INCLUDE_IN(blockaid)
      securityAlertResponse,
      ///: END:ONLY_INCLUDE_IN
    } = txMeta;

    const source = referrer === ORIGIN_METAMASK ? 'user' : 'dapp';

    const { assetType, tokenStandard } = await determineTransactionAssetType(
      txMeta,
      this.query,
      this.getTokenStandardAndDetails,
    );

    const gasParams = {};

    if (isEIP1559Transaction(txMeta)) {
      gasParams.max_fee_per_gas = maxFeePerGas;
      gasParams.max_priority_fee_per_gas = maxPriorityFeePerGas;
    } else {
      gasParams.gas_price = gasPrice;
    }

    if (defaultGasEstimates) {
      const { estimateType } = defaultGasEstimates;
      if (estimateType) {
        gasParams.default_estimate = estimateType;
        let defaultMaxFeePerGas = txMeta.defaultGasEstimates.maxFeePerGas;
        let defaultMaxPriorityFeePerGas =
          txMeta.defaultGasEstimates.maxPriorityFeePerGas;

        if (
          [
            GasRecommendations.low,
            GasRecommendations.medium,
            GasRecommendations.high,
          ].includes(estimateType)
        ) {
          const { gasFeeEstimates } = await this._getEIP1559GasFeeEstimates();
          if (gasFeeEstimates?.[estimateType]?.suggestedMaxFeePerGas) {
            defaultMaxFeePerGas =
              gasFeeEstimates[estimateType]?.suggestedMaxFeePerGas;
            gasParams.default_max_fee_per_gas = defaultMaxFeePerGas;
          }
          if (gasFeeEstimates?.[estimateType]?.suggestedMaxPriorityFeePerGas) {
            defaultMaxPriorityFeePerGas =
              gasFeeEstimates[estimateType]?.suggestedMaxPriorityFeePerGas;
            gasParams.default_max_priority_fee_per_gas =
              defaultMaxPriorityFeePerGas;
          }
        }
      }

      if (txMeta.defaultGasEstimates.gas) {
        gasParams.default_gas = txMeta.defaultGasEstimates.gas;
      }
      if (txMeta.defaultGasEstimates.gasPrice) {
        gasParams.default_gas_price = txMeta.defaultGasEstimates.gasPrice;
      }
    }

    if (estimateSuggested) {
      gasParams.estimate_suggested = estimateSuggested;
    }

    if (estimateUsed) {
      gasParams.estimate_used = estimateUsed;
    }

    if (extraParams?.gas_used) {
      gasParams.gas_used = extraParams.gas_used;
    }

    const gasParamsInGwei = this._getGasValuesInGWEI(gasParams);

    let eip1559Version = '0';
    if (txMeta.txParams.maxFeePerGas) {
      eip1559Version = '2';
    }

    const contractInteractionTypes = [
      TransactionType.contractInteraction,
      TransactionType.tokenMethodApprove,
      TransactionType.tokenMethodSafeTransferFrom,
      TransactionType.tokenMethodSetApprovalForAll,
      TransactionType.tokenMethodTransfer,
      TransactionType.tokenMethodTransferFrom,
      TransactionType.smart,
      TransactionType.swap,
      TransactionType.swapApproval,
    ].includes(type);

    const contractMethodNames = {
      APPROVE: 'Approve',
    };

    let transactionApprovalAmountType;
    let transactionContractMethod;
    let transactionApprovalAmountVsProposedRatio;
    let transactionApprovalAmountVsBalanceRatio;
    let transactionType = TransactionType.simpleSend;
    if (type === TransactionType.cancel) {
      transactionType = TransactionType.cancel;
    } else if (type === TransactionType.retry) {
      transactionType = originalType;
    } else if (type === TransactionType.deployContract) {
      transactionType = TransactionType.deployContract;
    } else if (contractInteractionTypes) {
      transactionType = TransactionType.contractInteraction;
      transactionContractMethod = contractMethodName;
      if (
        transactionContractMethod === contractMethodNames.APPROVE &&
        tokenStandard === TokenStandard.ERC20
      ) {
        if (dappProposedTokenAmount === '0' || customTokenAmount === '0') {
          transactionApprovalAmountType = TransactionApprovalAmountType.revoke;
        } else if (customTokenAmount) {
          transactionApprovalAmountType = TransactionApprovalAmountType.custom;
        } else if (dappProposedTokenAmount) {
          transactionApprovalAmountType =
            TransactionApprovalAmountType.dappProposed;
        }
        transactionApprovalAmountVsProposedRatio =
          this._allowanceAmountInRelationToDappProposedValue(
            transactionApprovalAmountType,
            originalApprovalAmount,
            finalApprovalAmount,
          );
        transactionApprovalAmountVsBalanceRatio =
          this._allowanceAmountInRelationToTokenBalance(
            transactionApprovalAmountType,
            dappProposedTokenAmount,
            currentTokenBalance,
          );
      }
    }

    const replacedTxMeta = this._getTransaction(replacedById);

    const TRANSACTION_REPLACEMENT_METHODS = {
      RETRY: TransactionType.retry,
      CANCEL: TransactionType.cancel,
      SAME_NONCE: 'other',
    };

    let transactionReplaced;
    if (extraParams?.dropped) {
      transactionReplaced = TRANSACTION_REPLACEMENT_METHODS.SAME_NONCE;
      if (replacedTxMeta?.type === TransactionType.cancel) {
        transactionReplaced = TRANSACTION_REPLACEMENT_METHODS.CANCEL;
      } else if (replacedTxMeta?.type === TransactionType.retry) {
        transactionReplaced = TRANSACTION_REPLACEMENT_METHODS.RETRY;
      }
    }

    let uiCustomizations;

    ///: BEGIN:ONLY_INCLUDE_IN(blockaid)
    if (securityAlertResponse?.result_type === BlockaidResultType.Failed) {
      uiCustomizations = ['security_alert_failed'];
    } else {
      ///: END:ONLY_INCLUDE_IN
      // eslint-disable-next-line no-lonely-if
      if (securityProviderResponse?.flagAsDangerous === 1) {
        uiCustomizations = ['flagged_as_malicious'];
      } else if (securityProviderResponse?.flagAsDangerous === 2) {
        uiCustomizations = ['flagged_as_safety_unknown'];
      } else {
        uiCustomizations = null;
      }
      ///: BEGIN:ONLY_INCLUDE_IN(blockaid)
    }
    ///: END:ONLY_INCLUDE_IN

    /** The transaction status property is not considered sensitive and is now included in the non-anonymous event */
    let properties = {
      chain_id: chainId,
      referrer,
      source,
      status,
      network,
      eip_1559_version: eip1559Version,
      gas_edit_type: 'none',
      gas_edit_attempted: 'none',
      account_type: await this.getAccountType(this.getSelectedAddress()),
      device_model: await this.getDeviceModel(this.getSelectedAddress()),
      asset_type: assetType,
      token_standard: tokenStandard,
      transaction_type: transactionType,
      transaction_speed_up: type === TransactionType.retry,
      ui_customizations: uiCustomizations,
      ///: BEGIN:ONLY_INCLUDE_IN(blockaid)
      security_alert_response:
        securityAlertResponse?.result_type ?? BlockaidResultType.NotApplicable,
      security_alert_reason:
        securityAlertResponse?.reason ?? BlockaidReason.notApplicable,
      ///: END:ONLY_INCLUDE_IN
    };

    if (transactionContractMethod === contractMethodNames.APPROVE) {
      properties = {
        ...properties,
        transaction_approval_amount_type: transactionApprovalAmountType,
      };
    }

    let sensitiveProperties = {
      transaction_envelope_type: isEIP1559Transaction(txMeta)
        ? TRANSACTION_ENVELOPE_TYPE_NAMES.FEE_MARKET
        : TRANSACTION_ENVELOPE_TYPE_NAMES.LEGACY,
      first_seen: time,
      gas_limit: gasLimit,
      transaction_contract_method: transactionContractMethod,
      transaction_replaced: transactionReplaced,
      ...extraParams,
      ...gasParamsInGwei,
    };

    if (transactionContractMethod === contractMethodNames.APPROVE) {
      sensitiveProperties = {
        ...sensitiveProperties,
        transaction_approval_amount_vs_balance_ratio:
          transactionApprovalAmountVsBalanceRatio,
        transaction_approval_amount_vs_proposed_ratio:
          transactionApprovalAmountVsProposedRatio,
      };
    }

    return { properties, sensitiveProperties };
  }

  /**
   * Helper method that checks for the presence of an existing fragment by id
   * appropriate for the type of event that triggered fragment creation. If the
   * appropriate fragment exists, then nothing is done. If it does not exist a
   * new event fragment is created with the appropriate payload.
   *
   * @param {TransactionMeta} txMeta - Transaction meta object
   * @param {TransactionMetaMetricsEvent} event - The event type that
   *  triggered fragment creation
   * @param {object} properties - properties to include in the fragment
   * @param {object} [sensitiveProperties] - sensitive properties to include in
   * @param {object} [actionId] - actionId passed from UI
   *  the fragment
   */
  _createTransactionEventFragment(
    txMeta,
    event,
    properties,
    sensitiveProperties,
    actionId,
  ) {
    const isSubmitted = [
      TransactionMetaMetricsEvent.finalized,
      TransactionMetaMetricsEvent.submitted,
    ].includes(event);
    const uniqueIdentifier = `transaction-${
      isSubmitted ? 'submitted' : 'added'
    }-${txMeta.id}`;

    const fragment = this.getEventFragmentById(uniqueIdentifier);
    if (typeof fragment !== 'undefined') {
      return;
    }

    switch (event) {
      // When a transaction is added to the controller, we know that the user
      // will be presented with a confirmation screen. The user will then
      // either confirm or reject that transaction. Each has an associated
      // event we want to track. While we don't necessarily need an event
      // fragment to model this, having one allows us to record additional
      // properties onto the event from the UI. For example, when the user
      // edits the transactions gas params we can record that property and
      // then get analytics on the number of transactions in which gas edits
      // occur.
      case TransactionMetaMetricsEvent.added:
        this.createEventFragment({
          category: MetaMetricsEventCategory.Transactions,
          initialEvent: TransactionMetaMetricsEvent.added,
          successEvent: TransactionMetaMetricsEvent.approved,
          failureEvent: TransactionMetaMetricsEvent.rejected,
          properties,
          sensitiveProperties,
          persist: true,
          uniqueIdentifier,
          actionId,
        });
        break;
      // If for some reason an approval or rejection occurs without the added
      // fragment existing in memory, we create the added fragment but without
      // the initialEvent firing. This is to prevent possible duplication of
      // events. A good example why this might occur is if the user had
      // unapproved transactions in memory when updating to the version that
      // includes this change. A migration would have also helped here but this
      // implementation hardens against other possible bugs where a fragment
      // does not exist.
      case TransactionMetaMetricsEvent.approved:
      case TransactionMetaMetricsEvent.rejected:
        this.createEventFragment({
          category: MetaMetricsEventCategory.Transactions,
          successEvent: TransactionMetaMetricsEvent.approved,
          failureEvent: TransactionMetaMetricsEvent.rejected,
          properties,
          sensitiveProperties,
          persist: true,
          uniqueIdentifier,
          actionId,
        });
        break;
      // When a transaction is submitted it will always result in updating
      // to a finalized state (dropped, failed, confirmed) -- eventually.
      // However having a fragment started at this stage allows augmenting
      // analytics data with user interactions such as speeding up and
      // canceling the transactions. From this controllers perspective a new
      // transaction with a new id is generated for speed up and cancel
      // transactions, but from the UI we could augment the previous ID with
      // supplemental data to show user intent. Such as when they open the
      // cancel UI but don't submit. We can record that this happened and add
      // properties to the transaction event.
      case TransactionMetaMetricsEvent.submitted:
        this.createEventFragment({
          category: MetaMetricsEventCategory.Transactions,
          initialEvent: TransactionMetaMetricsEvent.submitted,
          successEvent: TransactionMetaMetricsEvent.finalized,
          properties,
          sensitiveProperties,
          persist: true,
          uniqueIdentifier,
          actionId,
        });
        break;
      // If for some reason a transaction is finalized without the submitted
      // fragment existing in memory, we create the submitted fragment but
      // without the initialEvent firing. This is to prevent possible
      // duplication of events. A good example why this might occur is if th
      // user had pending transactions in memory when updating to the version
      // that includes this change. A migration would have also helped here but
      // this implementation hardens against other possible bugs where a
      // fragment does not exist.
      case TransactionMetaMetricsEvent.finalized:
        this.createEventFragment({
          category: MetaMetricsEventCategory.Transactions,
          successEvent: TransactionMetaMetricsEvent.finalized,
          properties,
          sensitiveProperties,
          persist: true,
          uniqueIdentifier,
          actionId,
        });
        break;
      default:
        break;
    }
  }

  /**
   * Extracts relevant properties from a transaction meta
   * object and uses them to create and send metrics for various transaction
   * events.
   *
   * @param {object} txMeta - the txMeta object
   * @param {TransactionMetaMetricsEvent} event - the name of the transaction event
   * @param {string} actionId - actionId passed from UI
   * @param {object} extraParams - optional props and values to include in sensitiveProperties
   */
  async _trackTransactionMetricsEvent(
    txMeta,
    event,
    actionId,
    extraParams = {},
  ) {
    if (!txMeta) {
      return;
    }
    const { properties, sensitiveProperties } =
      await this._buildEventFragmentProperties(txMeta, extraParams);

    // Create event fragments for event types that spawn fragments, and ensure
    // existence of fragments for event types that act upon them.
    this._createTransactionEventFragment(
      txMeta,
      event,
      properties,
      sensitiveProperties,
      actionId,
    );

    let id;

    switch (event) {
      // If the user approves a transaction, finalize the transaction added
      // event fragment.
      case TransactionMetaMetricsEvent.approved:
        id = `transaction-added-${txMeta.id}`;
        this.updateEventFragment(id, { properties, sensitiveProperties });
        this.finalizeEventFragment(id);
        break;
      // If the user rejects a transaction, finalize the transaction added
      // event fragment. with the abandoned flag set.
      case TransactionMetaMetricsEvent.rejected:
        id = `transaction-added-${txMeta.id}`;
        this.updateEventFragment(id, { properties, sensitiveProperties });
        this.finalizeEventFragment(id, {
          abandoned: true,
        });
        break;
      // When a transaction is finalized, also finalize the transaction
      // submitted event fragment.
      case TransactionMetaMetricsEvent.finalized:
        id = `transaction-submitted-${txMeta.id}`;
        this.updateEventFragment(id, { properties, sensitiveProperties });
        this.finalizeEventFragment(`transaction-submitted-${txMeta.id}`);
        break;
      default:
        break;
    }
  }

  _getTransactionCompletionTime(submittedTime) {
    return Math.round((Date.now() - submittedTime) / 1000).toString();
  }

  _getGasValuesInGWEI(gasParams) {
    const gasValuesInGwei = {};
    for (const param in gasParams) {
      if (isHexString(gasParams[param])) {
        gasValuesInGwei[param] = hexWEIToDecGWEI(gasParams[param]);
      } else {
        gasValuesInGwei[param] = gasParams[param];
      }
    }
    return gasValuesInGwei;
  }

  _failTransaction(txId, error, actionId) {
    this.txStateManager.setTxStatusFailed(txId, error);
    const txMeta = this.txStateManager.getTransaction(txId);
    this._trackTransactionMetricsEvent(
      txMeta,
      TransactionMetaMetricsEvent.finalized,
      actionId,
      {
        error: error.message,
      },
    );
  }

  _dropTransaction(txId) {
    this.txStateManager.setTxStatusDropped(txId);
    const txMeta = this.txStateManager.getTransaction(txId);
    this._trackTransactionMetricsEvent(
      txMeta,
      TransactionMetaMetricsEvent.finalized,
      undefined,
      {
        dropped: true,
      },
    );
  }

  /**
   * Adds a tx to the txlist
   *
   * @param txMeta
   * @fires ${txMeta.id}:unapproved
   */
  _addTransaction(txMeta) {
    this.txStateManager.addTransaction(txMeta);
    this.emit(`${txMeta.id}:unapproved`, txMeta);
    this._trackTransactionMetricsEvent(
      txMeta,
      TransactionMetaMetricsEvent.added,
      txMeta.actionId,
    );
  }

  _onIncomingTransactions({ added: transactions }) {
    log.debug('Detected new incoming transactions', transactions);

    const currentTransactions = this.store.getState().transactions || {};

    const incomingTransactions = transactions
      .filter((tx) => !this._hasTransactionHash(tx.hash, currentTransactions))
      .reduce((result, tx) => {
        result[tx.id] = tx;
        return result;
      }, {});

    const updatedTransactions = {
      ...currentTransactions,
      ...incomingTransactions,
    };

    this.store.updateState({ transactions: updatedTransactions });
  }

  _onUpdatedLastFetchedBlockNumbers({ lastFetchedBlockNumbers }) {
    this.store.updateState({ lastFetchedBlockNumbers });
  }

  _hasTransactionHash(hash, transactions) {
    return Object.values(transactions).some((tx) => tx.hash === hash);
  }

  // Approvals

  async _requestTransactionApproval(
    txMeta,
    { shouldShowRequest = true, actionId } = {},
  ) {
    let txId, result;

    try {
      txId = txMeta.id;
      const { origin } = txMeta;

      const approvalResult = await this._requestApproval(
        String(txId),
        origin,
        { txId },
        {
          shouldShowRequest,
        },
      );

      result = approvalResult.resultCallbacks;

      const { value } = approvalResult;
      const { txMeta: updatedTxMeta } = value;

      await this._updateAndApproveTransaction(updatedTxMeta, actionId);

      result?.success();
    } catch (error) {
      const transaction = this.txStateManager.getTransaction(txId);

      if (transaction && !this._isTransactionCompleted(transaction)) {
        if (error.code === errorCodes.provider.userRejectedRequest) {
          await this._cancelTransaction(txId, actionId);
        } else {
          this._failTransaction(txId, error, actionId);
        }
      }

      result?.error(error);

      throw error;
    }
  }

  async _requestApproval(
    id,
    origin,
    requestData,
    { shouldShowRequest } = { shouldShowRequest: true },
  ) {
    const type = ApprovalType.Transaction;

    return this.messagingSystem.call(
      'ApprovalController:addRequest',
      {
        id,
        origin,
        type,
        requestData,
        expectsResult: true,
      },
      shouldShowRequest,
    );
  }
}<|MERGE_RESOLUTION|>--- conflicted
+++ resolved
@@ -2129,7 +2129,6 @@
    * Updates the memStore in transaction controller
    */
   _updateMemstore() {
-<<<<<<< HEAD
     const transactions = this.getTransactions({
       filterToCurrentNetwork: false,
     });
@@ -2137,20 +2136,6 @@
     this.memStore.updateState({
       transactions,
     });
-=======
-    const { transactions } = this.store.getState();
-    const unapprovedTxs = this.txStateManager.getUnapprovedTxList();
-
-    const currentNetworkTxList = this.txStateManager.getTransactions({
-      limit: MAX_MEMSTORE_TX_LIST_SIZE,
-    });
-
-    this.memStore.updateState({
-      unapprovedTxs,
-      currentNetworkTxList,
-      transactions,
-    });
->>>>>>> 3f24662a
   }
 
   _calculateTransactionsCost(txMeta, approvalTxMeta) {
