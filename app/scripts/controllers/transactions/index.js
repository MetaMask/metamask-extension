import EventEmitter from 'safe-event-emitter';
import { ObservableStore } from '@metamask/obs-store';
import { bufferToHex, keccak, toBuffer, isHexString } from 'ethereumjs-util';
import EthQuery from 'ethjs-query';
import { ethErrors } from 'eth-rpc-errors';
import Common from '@ethereumjs/common';
import { TransactionFactory } from '@ethereumjs/tx';
import NonceTracker from 'nonce-tracker';
import log from 'loglevel';
import BigNumber from 'bignumber.js';
import { merge, pickBy } from 'lodash';
import cleanErrorStack from '../../lib/cleanErrorStack';
import {
  hexToBn,
  bnToHex,
  BnMultiplyByFraction,
  addHexPrefix,
  getChainType,
} from '../../lib/util';
import {
  TRANSACTION_STATUSES,
  TRANSACTION_TYPES,
  TRANSACTION_APPROVAL_AMOUNT_TYPE,
  TOKEN_STANDARDS,
  TRANSACTION_ENVELOPE_TYPES,
  TRANSACTION_EVENTS,
} from '../../../../shared/constants/transaction';
import { METAMASK_CONTROLLER_EVENTS } from '../../metamask-controller';
import {
  GAS_LIMITS,
  GAS_ESTIMATE_TYPES,
  GAS_RECOMMENDATIONS,
  CUSTOM_GAS_ESTIMATE,
  PRIORITY_LEVELS,
} from '../../../../shared/constants/gas';
import { decGWEIToHexWEI } from '../../../../shared/modules/conversion.utils';
import { isSwapsDefaultTokenAddress } from '../../../../shared/modules/swaps.utils';
import { EVENT } from '../../../../shared/constants/metametrics';
import {
  HARDFORKS,
<<<<<<< HEAD
  MAINNET,
  SEPOLIA,
  NETWORK_TYPE_RPC,
=======
>>>>>>> d98c0942
  CHAIN_ID_TO_GAS_LIMIT_BUFFER_MAP,
  NETWORK_TYPES,
} from '../../../../shared/constants/network';
import {
  determineTransactionAssetType,
  determineTransactionContractCode,
  determineTransactionType,
  isEIP1559Transaction,
} from '../../../../shared/modules/transaction.utils';
import { ORIGIN_METAMASK } from '../../../../shared/constants/app';
import {
  calcGasTotal,
  decimalToHex,
  getSwapsTokensReceivedFromTxMeta,
  hexWEIToDecETH,
  hexWEIToDecGWEI,
  TRANSACTION_ENVELOPE_TYPE_NAMES,
} from '../../../../shared/lib/transactions-controller-utils';
import TransactionStateManager from './tx-state-manager';
import TxGasUtil from './tx-gas-utils';
import PendingTransactionTracker from './pending-tx-tracker';
import * as txUtils from './lib/util';

const MAX_MEMSTORE_TX_LIST_SIZE = 100; // Number of transactions (by unique nonces) to keep in memory
const UPDATE_POST_TX_BALANCE_TIMEOUT = 5000;

const SWAP_TRANSACTION_TYPES = [
  TRANSACTION_TYPES.SWAP,
  TRANSACTION_TYPES.SWAP_APPROVAL,
];

// Only certain types of transactions should be allowed to be specified when
// adding a new unapproved transaction.
const VALID_UNAPPROVED_TRANSACTION_TYPES = [
  ...SWAP_TRANSACTION_TYPES,
  TRANSACTION_TYPES.SIMPLE_SEND,
  TRANSACTION_TYPES.TOKEN_METHOD_TRANSFER,
  TRANSACTION_TYPES.TOKEN_METHOD_TRANSFER_FROM,
  TRANSACTION_TYPES.CONTRACT_INTERACTION,
];

/**
 * @typedef {import('../../../../shared/constants/transaction').TransactionMeta} TransactionMeta
 * @typedef {import('../../../../shared/constants/transaction').TransactionMetaMetricsEventString} TransactionMetaMetricsEventString
 */

const METRICS_STATUS_FAILED = 'failed on-chain';

/**
 * @typedef {object} CustomGasSettings
 * @property {string} [gas] - The gas limit to use for the transaction
 * @property {string} [gasPrice] - The gasPrice to use for a legacy transaction
 * @property {string} [maxFeePerGas] - The maximum amount to pay per gas on a
 *  EIP-1559 transaction
 * @property {string} [maxPriorityFeePerGas] - The maximum amount of paid fee
 *  to be distributed to miner in an EIP-1559 transaction
 */

/**
 * Transaction Controller is an aggregate of sub-controllers and trackers
 * composing them in a way to be exposed to the metamask controller
 *
 * - `txStateManager
 * responsible for the state of a transaction and
 * storing the transaction
 * - pendingTxTracker
 * watching blocks for transactions to be include
 * and emitting confirmed events
 * - txGasUtil
 * gas calculations and safety buffering
 * - nonceTracker
 * calculating nonces
 *
 * @param {object} opts
 * @param {object} opts.initState - initial transaction list default is an empty array
 * @param {object} opts.networkStore - an observable store for network number
 * @param {object} opts.blockTracker - An instance of eth-blocktracker
 * @param {object} opts.provider - A network provider.
 * @param {Function} opts.signTransaction - function the signs an @ethereumjs/tx
 * @param {object} opts.getPermittedAccounts - get accounts that an origin has permissions for
 * @param {Function} opts.signTransaction - ethTx signer that returns a rawTx
 * @param {number} [opts.txHistoryLimit] - number *optional* for limiting how many transactions are in state
 * @param {object} opts.preferencesStore
 */

export default class TransactionController extends EventEmitter {
  constructor(opts) {
    super();
    this.networkStore = opts.networkStore || new ObservableStore({});
    this._getCurrentChainId = opts.getCurrentChainId;
    this.getProviderConfig = opts.getProviderConfig;
    this._getCurrentNetworkEIP1559Compatibility =
      opts.getCurrentNetworkEIP1559Compatibility;
    this._getCurrentAccountEIP1559Compatibility =
      opts.getCurrentAccountEIP1559Compatibility;
    this.preferencesStore = opts.preferencesStore || new ObservableStore({});
    this.provider = opts.provider;
    this.getPermittedAccounts = opts.getPermittedAccounts;
    this.blockTracker = opts.blockTracker;
    this.signEthTx = opts.signTransaction;
    this.inProcessOfSigning = new Set();
    this._trackMetaMetricsEvent = opts.trackMetaMetricsEvent;
    this._getParticipateInMetrics = opts.getParticipateInMetrics;
    this._getEIP1559GasFeeEstimates = opts.getEIP1559GasFeeEstimates;
    this.createEventFragment = opts.createEventFragment;
    this.updateEventFragment = opts.updateEventFragment;
    this.finalizeEventFragment = opts.finalizeEventFragment;
    this.getEventFragmentById = opts.getEventFragmentById;
    this.getDeviceModel = opts.getDeviceModel;
    this.getAccountType = opts.getAccountType;
    this.getTokenStandardAndDetails = opts.getTokenStandardAndDetails;

    this.memStore = new ObservableStore({});
    this.query = new EthQuery(this.provider);

    this.txGasUtil = new TxGasUtil(this.provider);
    this._mapMethods();
    this.txStateManager = new TransactionStateManager({
      initState: opts.initState,
      txHistoryLimit: opts.txHistoryLimit,
      getNetwork: this.getNetwork.bind(this),
      getCurrentChainId: opts.getCurrentChainId,
    });
    this._onBootCleanUp();

    this.store = this.txStateManager.store;
    this.nonceTracker = new NonceTracker({
      provider: this.provider,
      blockTracker: this.blockTracker,
      getPendingTransactions: (...args) => {
        const pendingTransactions = this.txStateManager.getPendingTransactions(
          ...args,
        );
        const externalPendingTransactions = opts.getExternalPendingTransactions(
          ...args,
        );
        return [...pendingTransactions, ...externalPendingTransactions];
      },
      getConfirmedTransactions:
        this.txStateManager.getConfirmedTransactions.bind(this.txStateManager),
    });

    this.pendingTxTracker = new PendingTransactionTracker({
      provider: this.provider,
      nonceTracker: this.nonceTracker,
      publishTransaction: (rawTx) => this.query.sendRawTransaction(rawTx),
      getPendingTransactions: () => {
        const pending = this.txStateManager.getPendingTransactions();
        const approved = this.txStateManager.getApprovedTransactions();
        return [...pending, ...approved];
      },
      approveTransaction: this.approveTransaction.bind(this),
      getCompletedTransactions:
        this.txStateManager.getConfirmedTransactions.bind(this.txStateManager),
    });

    this.txStateManager.store.subscribe(() =>
      this.emit(METAMASK_CONTROLLER_EVENTS.UPDATE_BADGE),
    );
    this._setupListeners();
    // memstore is computed from a few different stores
    this._updateMemstore();
    this.txStateManager.store.subscribe(() => this._updateMemstore());
    this.networkStore.subscribe(() => {
      this._onBootCleanUp();
      this._updateMemstore();
    });

    // request state update to finalize initialization
    this._updatePendingTxsAfterFirstBlock();
  }

  /**
   * Gets the current chainId in the network store as a number, returning 0 if
   * the chainId parses to NaN.
   *
   * @returns {number} The numerical chainId.
   */
  getChainId() {
    const networkState = this.networkStore.getState();
    const chainId = this._getCurrentChainId();
    const integerChainId = parseInt(chainId, 16);
    if (networkState === 'loading' || Number.isNaN(integerChainId)) {
      return 0;
    }
    return integerChainId;
  }

  async getEIP1559Compatibility(fromAddress) {
    const currentNetworkIsCompatible =
      await this._getCurrentNetworkEIP1559Compatibility();
    const fromAccountIsCompatible =
      await this._getCurrentAccountEIP1559Compatibility(fromAddress);
    return currentNetworkIsCompatible && fromAccountIsCompatible;
  }

  /**
   * `@ethereumjs/tx` uses `@ethereumjs/common` as a configuration tool for
   * specifying which chain, network, hardfork and EIPs to support for
   * a transaction. By referencing this configuration, and analyzing the fields
   * specified in txParams, `@ethereumjs/tx` is able to determine which EIP-2718
   * transaction type to use.
   *
   * @param fromAddress
   * @returns {Common} common configuration object
   */
  async getCommonConfiguration(fromAddress) {
    const { type, nickname: name } = this.getProviderConfig();
    const supportsEIP1559 = await this.getEIP1559Compatibility(fromAddress);

    // This logic below will have to be updated each time a hardfork happens
    // that carries with it a new Transaction type. It is inconsequential for
    // hardforks that do not include new types.
    const hardfork = supportsEIP1559 ? HARDFORKS.LONDON : HARDFORKS.BERLIN;

    // type will be one of our default network names or 'rpc'. the default
    // network names are sufficient configuration, simply pass the name as the
    // chain argument in the constructor.
<<<<<<< HEAD
    if (type !== NETWORK_TYPE_RPC && type !== SEPOLIA) {
=======
    if (type !== NETWORK_TYPES.RPC && type !== NETWORK_TYPES.SEPOLIA) {
>>>>>>> d98c0942
      return new Common({
        chain: type,
        hardfork,
      });
    }

    // For 'rpc' we need to use the same basic configuration as mainnet,
    // since we only support EVM compatible chains, and then override the
    // name, chainId and networkId properties. This is done using the
    // `forCustomChain` static method on the Common class.
    const chainId = parseInt(this._getCurrentChainId(), 16);
    const networkId = this.networkStore.getState();

    const customChainParams = {
      name,
      chainId,
      // It is improbable for a transaction to be signed while the network
      // is loading for two reasons.
      // 1. Pending, unconfirmed transactions are wiped on network change
      // 2. The UI is unusable (loading indicator) when network is loading.
      // setting the networkId to 0 is for type safety and to explicity lead
      // the transaction to failing if a user is able to get to this branch
      // on a custom network that requires valid network id. I have not ran
      // into this limitation on any network I have attempted, even when
      // hardcoding networkId to 'loading'.
      networkId: networkId === 'loading' ? 0 : parseInt(networkId, 10),
    };

    return Common.forCustomChain(
      NETWORK_TYPES.MAINNET,
      customChainParams,
      hardfork,
    );
  }

  /**
   * Adds a tx to the txlist
   *
   * @param txMeta
   * @fires ${txMeta.id}:unapproved
   */
  addTransaction(txMeta) {
    this.txStateManager.addTransaction(txMeta);
    this.emit(`${txMeta.id}:unapproved`, txMeta);
    this._trackTransactionMetricsEvent(
      txMeta,
      TRANSACTION_EVENTS.ADDED,
      txMeta.actionId,
    );
  }

  /**
   * Wipes the transactions for a given account
   *
   * @param {string} address - hex string of the from address for txs being removed
   */
  wipeTransactions(address) {
    this.txStateManager.wipeTransactions(address);
  }

  /**
   * Add a new unapproved transaction to the pipeline
   *
   * @returns {Promise<string>} the hash of the transaction after being submitted to the network
   * @param {object} txParams - txParams for the transaction
   * @param {object} opts - with the key origin to put the origin on the txMeta
   */
  async newUnapprovedTransaction(txParams, opts = {}) {
    log.debug(
      `MetaMaskController newUnapprovedTransaction ${JSON.stringify(txParams)}`,
    );

    const initialTxMeta = await this.addUnapprovedTransaction(
      txParams,
      opts.origin,
    );

    // listen for tx completion (success, fail)
    return new Promise((resolve, reject) => {
      this.txStateManager.once(
        `${initialTxMeta.id}:finished`,
        (finishedTxMeta) => {
          switch (finishedTxMeta.status) {
            case TRANSACTION_STATUSES.SUBMITTED:
              return resolve(finishedTxMeta.hash);
            case TRANSACTION_STATUSES.REJECTED:
              return reject(
                cleanErrorStack(
                  ethErrors.provider.userRejectedRequest(
                    'MetaMask Tx Signature: User denied transaction signature.',
                  ),
                ),
              );
            case TRANSACTION_STATUSES.FAILED:
              return reject(
                cleanErrorStack(
                  ethErrors.rpc.internal(finishedTxMeta.err.message),
                ),
              );
            default:
              return reject(
                cleanErrorStack(
                  ethErrors.rpc.internal(
                    `MetaMask Tx Signature: Unknown problem: ${JSON.stringify(
                      finishedTxMeta.txParams,
                    )}`,
                  ),
                ),
              );
          }
        },
      );
    });
  }

  // ====================================================================================================================================================

  /**
   * @param {number} txId
   * @returns {TransactionMeta} the txMeta who matches the given id if none found
   * for the network returns undefined
   */
  _getTransaction(txId) {
    const { transactions } = this.store.getState();
    return transactions[txId];
  }

  /**
   * @param {number} txId
   * @returns {boolean}
   */
  _isUnapprovedTransaction(txId) {
    return (
      this.txStateManager.getTransaction(txId).status ===
      TRANSACTION_STATUSES.UNAPPROVED
    );
  }

  /**
   * @param {number} txId
   * @param {string} fnName
   */
  _throwErrorIfNotUnapprovedTx(txId, fnName) {
    if (!this._isUnapprovedTransaction(txId)) {
      throw new Error(
        `TransactionsController: Can only call ${fnName} on an unapproved transaction.
         Current tx status: ${this.txStateManager.getTransaction(txId).status}`,
      );
    }
  }

  _updateTransaction(txId, proposedUpdate, note) {
    const txMeta = this.txStateManager.getTransaction(txId);
    const updated = merge(txMeta, proposedUpdate);
    this.txStateManager.updateTransaction(updated, note);
  }

  /**
   * updates the params that are editible in the send edit flow
   *
   * @param {string} txId - transaction id
   * @param {object} previousGasParams - holds the parameter to update
   * @param {string} previousGasParams.maxFeePerGas
   * @param {string} previousGasParams.maxPriorityFeePerGas
   * @param {string} previousGasParams.gasLimit
   * @returns {TransactionMeta} the txMeta of the updated transaction
   */
  updatePreviousGasParams(
    txId,
    { maxFeePerGas, maxPriorityFeePerGas, gasLimit },
  ) {
    const previousGasParams = {
      previousGas: {
        maxFeePerGas,
        maxPriorityFeePerGas,
        gasLimit,
      },
    };

    // only update what is defined
    previousGasParams.previousGas = pickBy(previousGasParams.previousGas);
    const note = `Update Previous Gas for ${txId}`;
    this._updateTransaction(txId, previousGasParams, note);
    return this._getTransaction(txId);
  }

  /**
   *
   * @param {string} txId - transaction id
   * @param {object} editableParams - holds the eip1559 fees parameters
   * @param {object} editableParams.data
   * @param {string} editableParams.from
   * @param {string} editableParams.to
   * @param {string} editableParams.value
   * @param {string} editableParams.gas
   * @param {string} editableParams.gasPrice
   * @returns {TransactionMeta} the txMeta of the updated transaction
   */
  async updateEditableParams(txId, { data, from, to, value, gas, gasPrice }) {
    this._throwErrorIfNotUnapprovedTx(txId, 'updateEditableParams');

    const editableParams = {
      txParams: {
        data,
        from,
        to,
        value,
        gas,
        gasPrice,
      },
    };

    // only update what is defined
    editableParams.txParams = pickBy(
      editableParams.txParams,
      (prop) => prop !== undefined,
    );

    // update transaction type in case it has changes
    const transactionBeforeEdit = this._getTransaction(txId);
    const { type } = await determineTransactionType(
      {
        ...transactionBeforeEdit.txParams,
        ...editableParams.txParams,
      },
      this.query,
    );
    editableParams.type = type;

    const note = `Update Editable Params for ${txId}`;

    this._updateTransaction(txId, editableParams, note);
    return this._getTransaction(txId);
  }

  /**
   * updates the gas fees of the transaction with id if the transaction state is unapproved
   *
   * @param {string} txId - transaction id
   * @param {object} txGasFees - holds the gas fees parameters
   * @param {string} txGasFees.gasLimit
   * @param {string} txGasFees.gasPrice
   * @param {string} txGasFees.maxPriorityFeePerGas
   * @param {string} txGasFees.maxFeePerGas
   * @param {string} txGasFees.estimateUsed
   * @param {string} txGasFees.estimateSuggested
   * @param {string} txGasFees.defaultGasEstimates
   * @param {string} txGasFees.gas
   * @param {string} txGasFees.originalGasEstimate
   * @param {string} txGasFees.userEditedGasLimit
   * @param {string} txGasFees.userFeeLevel
   * @returns {TransactionMeta} the txMeta of the updated transaction
   */
  updateTransactionGasFees(
    txId,
    {
      gas,
      gasLimit,
      gasPrice,
      maxPriorityFeePerGas,
      maxFeePerGas,
      estimateUsed,
      estimateSuggested,
      defaultGasEstimates,
      originalGasEstimate,
      userEditedGasLimit,
      userFeeLevel,
    },
  ) {
    this._throwErrorIfNotUnapprovedTx(txId, 'updateTransactionGasFees');

    let txGasFees = {
      txParams: {
        gas,
        gasLimit,
        gasPrice,
        maxPriorityFeePerGas,
        maxFeePerGas,
      },
      estimateUsed,
      estimateSuggested,
      defaultGasEstimates,
      originalGasEstimate,
      userEditedGasLimit,
      userFeeLevel,
    };

    // only update what is defined
    txGasFees.txParams = pickBy(txGasFees.txParams);
    txGasFees = pickBy(txGasFees);
    const note = `Update Transaction Gas Fees for ${txId}`;
    this._updateTransaction(txId, txGasFees, note);
    return this._getTransaction(txId);
  }

  /**
   * updates the estimate base fees of the transaction with id if the transaction state is unapproved
   *
   * @param {string} txId - transaction id
   * @param {object} txEstimateBaseFees - holds the estimate base fees parameters
   * @param {string} txEstimateBaseFees.estimatedBaseFee
   * @param {string} txEstimateBaseFees.decEstimatedBaseFee
   * @returns {TransactionMeta} the txMeta of the updated transaction
   */
  updateTransactionEstimatedBaseFee(
    txId,
    { estimatedBaseFee, decEstimatedBaseFee },
  ) {
    this._throwErrorIfNotUnapprovedTx(
      txId,
      'updateTransactionEstimatedBaseFee',
    );

    let txEstimateBaseFees = { estimatedBaseFee, decEstimatedBaseFee };
    // only update what is defined
    txEstimateBaseFees = pickBy(txEstimateBaseFees);

    const note = `Update Transaction Estimated Base Fees for ${txId}`;
    this._updateTransaction(txId, txEstimateBaseFees, note);
    return this._getTransaction(txId);
  }

  /**
   * updates a swap approval transaction with provided metadata and source token symbol
   *  if the transaction state is unapproved.
   *
   * @param {string} txId
   * @param {object} swapApprovalTransaction - holds the metadata and token symbol
   * @param {string} swapApprovalTransaction.type
   * @param {string} swapApprovalTransaction.sourceTokenSymbol
   * @returns {TransactionMeta} the txMeta of the updated transaction
   */
  updateSwapApprovalTransaction(txId, { type, sourceTokenSymbol }) {
    this._throwErrorIfNotUnapprovedTx(txId, 'updateSwapApprovalTransaction');

    let swapApprovalTransaction = { type, sourceTokenSymbol };
    // only update what is defined
    swapApprovalTransaction = pickBy(swapApprovalTransaction);

    const note = `Update Swap Approval Transaction for ${txId}`;
    this._updateTransaction(txId, swapApprovalTransaction, note);
    return this._getTransaction(txId);
  }

  /**
   * updates a swap transaction with provided metadata and source token symbol
   *  if the transaction state is unapproved.
   *
   * @param {string} txId
   * @param {object} swapTransaction - holds the metadata
   * @param {string} swapTransaction.sourceTokenSymbol
   * @param {string} swapTransaction.destinationTokenSymbol
   * @param {string} swapTransaction.type
   * @param {string} swapTransaction.destinationTokenDecimals
   * @param {string} swapTransaction.destinationTokenAddress
   * @param {string} swapTransaction.swapMetaData
   * @param {string} swapTransaction.swapTokenValue
   * @param {string} swapTransaction.estimatedBaseFee
   * @param {string} swapTransaction.approvalTxId
   * @returns {TransactionMeta} the txMeta of the updated transaction
   */
  updateSwapTransaction(
    txId,
    {
      sourceTokenSymbol,
      destinationTokenSymbol,
      type,
      destinationTokenDecimals,
      destinationTokenAddress,
      swapMetaData,
      swapTokenValue,
      estimatedBaseFee,
      approvalTxId,
    },
  ) {
    this._throwErrorIfNotUnapprovedTx(txId, 'updateSwapTransaction');

    let swapTransaction = {
      sourceTokenSymbol,
      destinationTokenSymbol,
      type,
      destinationTokenDecimals,
      destinationTokenAddress,
      swapMetaData,
      swapTokenValue,
      estimatedBaseFee,
      approvalTxId,
    };

    // only update what is defined
    swapTransaction = pickBy(swapTransaction);

    const note = `Update Swap Transaction for ${txId}`;
    this._updateTransaction(txId, swapTransaction, note);
    return this._getTransaction(txId);
  }

  /**
   * updates a transaction's user settings only if the transaction state is unapproved
   *
   * @param {string} txId
   * @param {object} userSettings - holds the metadata
   * @param {string} userSettings.userEditedGasLimit
   * @param {string} userSettings.userFeeLevel
   * @returns {TransactionMeta} the txMeta of the updated transaction
   */
  updateTransactionUserSettings(txId, { userEditedGasLimit, userFeeLevel }) {
    this._throwErrorIfNotUnapprovedTx(txId, 'updateTransactionUserSettings');

    let userSettings = { userEditedGasLimit, userFeeLevel };
    // only update what is defined
    userSettings = pickBy(userSettings);

    const note = `Update User Settings for ${txId}`;
    this._updateTransaction(txId, userSettings, note);
    return this._getTransaction(txId);
  }

  /**
   * append new sendFlowHistory to the transaction with id if the transaction
   * state is unapproved. Returns the updated transaction.
   *
   * @param {string} txId - transaction id
   * @param {number} currentSendFlowHistoryLength - sendFlowHistory entries currently
   * @param {Array<{ entry: string, timestamp: number }>} sendFlowHistory -
   *  history to add to the sendFlowHistory property of txMeta.
   * @returns {TransactionMeta} the txMeta of the updated transaction
   */
  updateTransactionSendFlowHistory(
    txId,
    currentSendFlowHistoryLength,
    sendFlowHistory,
  ) {
    this._throwErrorIfNotUnapprovedTx(txId, 'updateTransactionSendFlowHistory');
    const txMeta = this._getTransaction(txId);

    if (
      currentSendFlowHistoryLength === (txMeta?.sendFlowHistory?.length || 0)
    ) {
      // only update what is defined
      const note = `Update sendFlowHistory for ${txId}`;

      this.txStateManager.updateTransaction(
        {
          ...txMeta,
          sendFlowHistory: [
            ...(txMeta?.sendFlowHistory ?? []),
            ...sendFlowHistory,
          ],
        },
        note,
      );
    }
    return this._getTransaction(txId);
  }

  async addTransactionGasDefaults(txMeta) {
    const contractCode = await determineTransactionContractCode(
      txMeta.txParams,
      this.query,
    );

    let updateTxMeta = txMeta;
    try {
      updateTxMeta = await this.addTxGasDefaults(txMeta, contractCode);
    } catch (error) {
      log.warn(error);
      updateTxMeta = this.txStateManager.getTransaction(txMeta.id);
      updateTxMeta.loadingDefaults = false;
      this.txStateManager.updateTransaction(
        txMeta,
        'Failed to calculate gas defaults.',
      );
      throw error;
    }

    updateTxMeta.loadingDefaults = false;

    // The history note used here 'Added new unapproved transaction.' is confusing update call only updated the gas defaults.
    // We need to improve `this.addTransaction` to accept history note and change note here.
    this.txStateManager.updateTransaction(
      updateTxMeta,
      'Added new unapproved transaction.',
    );

    return updateTxMeta;
  }

  // ====================================================================================================================================================

  /**
   * Validates and generates a txMeta with defaults and puts it in txStateManager
   * store.
   *
   * actionId is used to uniquely identify a request to create a transaction.
   * Only 1 transaction will be created for multiple requests with same actionId.
   * actionId is fix used for making this action idempotent to deal with scenario when
   * action is invoked multiple times with same parameters in MV3 due to service worker re-activation.
   *
   * @param txParams
   * @param origin
   * @param transactionType
   * @param sendFlowHistory
   * @param actionId
   * @returns {txMeta}
   */
  async addUnapprovedTransaction(
    txParams,
    origin,
    transactionType,
    sendFlowHistory = [],
    actionId,
  ) {
    if (
      transactionType !== undefined &&
      !VALID_UNAPPROVED_TRANSACTION_TYPES.includes(transactionType)
    ) {
      throw new Error(
        `TransactionController - invalid transactionType value: ${transactionType}`,
      );
    }

    // If a transaction is found with the same actionId, do not create a new speed-up transaction.
    if (actionId) {
      let existingTxMeta =
        this.txStateManager.getTransactionWithActionId(actionId);
      if (existingTxMeta) {
        this.emit('newUnapprovedTx', existingTxMeta);
        existingTxMeta = await this.addTransactionGasDefaults(existingTxMeta);
        return existingTxMeta;
      }
    }

    // validate
    const normalizedTxParams = txUtils.normalizeTxParams(txParams);
    const eip1559Compatibility = await this.getEIP1559Compatibility();

    txUtils.validateTxParams(normalizedTxParams, eip1559Compatibility);

    /**
     * `generateTxMeta` adds the default txMeta properties to the passed object.
     * These include the tx's `id`. As we use the id for determining order of
     * txes in the tx-state-manager, it is necessary to call the asynchronous
     * method `determineTransactionType` after `generateTxMeta`.
     */
    let txMeta = this.txStateManager.generateTxMeta({
      txParams: normalizedTxParams,
      origin,
      sendFlowHistory,
    });

    // Add actionId to txMeta to check if same actionId is seen again
    // IF request to create transaction with same actionId is submitted again, new transaction will not be added for it.
    if (actionId) {
      txMeta.actionId = actionId;
    }

    if (origin === ORIGIN_METAMASK) {
      // Assert the from address is the selected address
      if (normalizedTxParams.from !== this.getSelectedAddress()) {
        throw ethErrors.rpc.internal({
          message: `Internally initiated transaction is using invalid account.`,
          data: {
            origin,
            fromAddress: normalizedTxParams.from,
            selectedAddress: this.getSelectedAddress(),
          },
        });
      }
    } else {
      // Assert that the origin has permissions to initiate transactions from
      // the specified address
      const permittedAddresses = await this.getPermittedAccounts(origin);
      if (!permittedAddresses.includes(normalizedTxParams.from)) {
        throw ethErrors.provider.unauthorized({ data: { origin } });
      }
    }

    const { type } = await determineTransactionType(txParams, this.query);
    txMeta.type = transactionType || type;

    // ensure value
    txMeta.txParams.value = txMeta.txParams.value
      ? addHexPrefix(txMeta.txParams.value)
      : '0x0';

    this.addTransaction(txMeta);
    this.emit('newUnapprovedTx', txMeta);

    txMeta = await this.addTransactionGasDefaults(txMeta);

    return txMeta;
  }

  /**
   * Adds the tx gas defaults: gas && gasPrice
   *
   * @param {object} txMeta - the txMeta object
   * @param getCodeResponse
   * @returns {Promise<object>} resolves with txMeta
   */
  async addTxGasDefaults(txMeta, getCodeResponse) {
    const eip1559Compatibility =
      txMeta.txParams.type !== TRANSACTION_ENVELOPE_TYPES.LEGACY &&
      (await this.getEIP1559Compatibility());
    const {
      gasPrice: defaultGasPrice,
      maxFeePerGas: defaultMaxFeePerGas,
      maxPriorityFeePerGas: defaultMaxPriorityFeePerGas,
    } = await this._getDefaultGasFees(txMeta, eip1559Compatibility);
    const { gasLimit: defaultGasLimit, simulationFails } =
      await this._getDefaultGasLimit(txMeta, getCodeResponse);

    // eslint-disable-next-line no-param-reassign
    txMeta = this.txStateManager.getTransaction(txMeta.id);
    if (simulationFails) {
      txMeta.simulationFails = simulationFails;
    }

    if (eip1559Compatibility) {
      const { eip1559V2Enabled } = this.preferencesStore.getState();
      const advancedGasFeeDefaultValues = this.getAdvancedGasFee();
      if (
        eip1559V2Enabled &&
        Boolean(advancedGasFeeDefaultValues) &&
        !SWAP_TRANSACTION_TYPES.includes(txMeta.type)
      ) {
        txMeta.userFeeLevel = CUSTOM_GAS_ESTIMATE;
        txMeta.txParams.maxFeePerGas = decGWEIToHexWEI(
          advancedGasFeeDefaultValues.maxBaseFee,
        );
        txMeta.txParams.maxPriorityFeePerGas = decGWEIToHexWEI(
          advancedGasFeeDefaultValues.priorityFee,
        );
      } else if (
        txMeta.txParams.gasPrice &&
        !txMeta.txParams.maxFeePerGas &&
        !txMeta.txParams.maxPriorityFeePerGas
      ) {
        // If the dapp has suggested a gas price, but no maxFeePerGas or maxPriorityFeePerGas
        //  then we set maxFeePerGas and maxPriorityFeePerGas to the suggested gasPrice.
        txMeta.txParams.maxFeePerGas = txMeta.txParams.gasPrice;
        txMeta.txParams.maxPriorityFeePerGas = txMeta.txParams.gasPrice;
        if (eip1559V2Enabled && txMeta.origin !== ORIGIN_METAMASK) {
          txMeta.userFeeLevel = PRIORITY_LEVELS.DAPP_SUGGESTED;
        } else {
          txMeta.userFeeLevel = CUSTOM_GAS_ESTIMATE;
        }
      } else {
        if (
          (defaultMaxFeePerGas &&
            defaultMaxPriorityFeePerGas &&
            !txMeta.txParams.maxFeePerGas &&
            !txMeta.txParams.maxPriorityFeePerGas) ||
          txMeta.origin === ORIGIN_METAMASK
        ) {
          txMeta.userFeeLevel = GAS_RECOMMENDATIONS.MEDIUM;
        } else if (eip1559V2Enabled) {
          txMeta.userFeeLevel = PRIORITY_LEVELS.DAPP_SUGGESTED;
        } else {
          txMeta.userFeeLevel = CUSTOM_GAS_ESTIMATE;
        }

        if (defaultMaxFeePerGas && !txMeta.txParams.maxFeePerGas) {
          // If the dapp has not set the gasPrice or the maxFeePerGas, then we set maxFeePerGas
          // with the one returned by the gasFeeController, if that is available.
          txMeta.txParams.maxFeePerGas = defaultMaxFeePerGas;
        }

        if (
          defaultMaxPriorityFeePerGas &&
          !txMeta.txParams.maxPriorityFeePerGas
        ) {
          // If the dapp has not set the gasPrice or the maxPriorityFeePerGas, then we set maxPriorityFeePerGas
          // with the one returned by the gasFeeController, if that is available.
          txMeta.txParams.maxPriorityFeePerGas = defaultMaxPriorityFeePerGas;
        }

        if (defaultGasPrice && !txMeta.txParams.maxFeePerGas) {
          // If the dapp has not set the gasPrice or the maxFeePerGas, and no maxFeePerGas is available
          // from the gasFeeController, then we set maxFeePerGas to the defaultGasPrice, assuming it is
          // available.
          txMeta.txParams.maxFeePerGas = defaultGasPrice;
        }

        if (
          txMeta.txParams.maxFeePerGas &&
          !txMeta.txParams.maxPriorityFeePerGas
        ) {
          // If the dapp has not set the gasPrice or the maxPriorityFeePerGas, and no maxPriorityFeePerGas is
          // available from the gasFeeController, then we set maxPriorityFeePerGas to
          // txMeta.txParams.maxFeePerGas, which will either be the gasPrice from the controller, the maxFeePerGas
          // set by the dapp, or the maxFeePerGas from the controller.
          txMeta.txParams.maxPriorityFeePerGas = txMeta.txParams.maxFeePerGas;
        }
      }

      // We remove the gasPrice param entirely when on an eip1559 compatible network

      delete txMeta.txParams.gasPrice;
    } else {
      // We ensure that maxFeePerGas and maxPriorityFeePerGas are not in the transaction params
      // when not on a EIP1559 compatible network

      delete txMeta.txParams.maxPriorityFeePerGas;
      delete txMeta.txParams.maxFeePerGas;
    }

    // If we have gotten to this point, and none of gasPrice, maxPriorityFeePerGas or maxFeePerGas are
    // set on txParams, it means that either we are on a non-EIP1559 network and the dapp didn't suggest
    // a gas price, or we are on an EIP1559 network, and none of gasPrice, maxPriorityFeePerGas or maxFeePerGas
    // were available from either the dapp or the network.
    if (
      defaultGasPrice &&
      !txMeta.txParams.gasPrice &&
      !txMeta.txParams.maxPriorityFeePerGas &&
      !txMeta.txParams.maxFeePerGas
    ) {
      txMeta.txParams.gasPrice = defaultGasPrice;
    }

    if (defaultGasLimit && !txMeta.txParams.gas) {
      txMeta.txParams.gas = defaultGasLimit;
      txMeta.originalGasEstimate = defaultGasLimit;
    }
    txMeta.defaultGasEstimates = {
      estimateType: txMeta.userFeeLevel,
      gas: txMeta.txParams.gas,
      gasPrice: txMeta.txParams.gasPrice,
      maxFeePerGas: txMeta.txParams.maxFeePerGas,
      maxPriorityFeePerGas: txMeta.txParams.maxPriorityFeePerGas,
    };
    return txMeta;
  }

  /**
   * Gets default gas fees, or returns `undefined` if gas fees are already set
   *
   * @param {object} txMeta - The txMeta object
   * @param eip1559Compatibility
   * @returns {Promise<string|undefined>} The default gas price
   */
  async _getDefaultGasFees(txMeta, eip1559Compatibility) {
    if (
      (!eip1559Compatibility && txMeta.txParams.gasPrice) ||
      (eip1559Compatibility &&
        txMeta.txParams.maxFeePerGas &&
        txMeta.txParams.maxPriorityFeePerGas)
    ) {
      return {};
    }

    try {
      const { gasFeeEstimates, gasEstimateType } =
        await this._getEIP1559GasFeeEstimates();
      if (
        eip1559Compatibility &&
        gasEstimateType === GAS_ESTIMATE_TYPES.FEE_MARKET
      ) {
        const {
          medium: { suggestedMaxPriorityFeePerGas, suggestedMaxFeePerGas } = {},
        } = gasFeeEstimates;

        if (suggestedMaxPriorityFeePerGas && suggestedMaxFeePerGas) {
          return {
            maxFeePerGas: decGWEIToHexWEI(suggestedMaxFeePerGas),
            maxPriorityFeePerGas: decGWEIToHexWEI(
              suggestedMaxPriorityFeePerGas,
            ),
          };
        }
      } else if (gasEstimateType === GAS_ESTIMATE_TYPES.LEGACY) {
        // The LEGACY type includes low, medium and high estimates of
        // gas price values.
        return {
          gasPrice: decGWEIToHexWEI(gasFeeEstimates.medium),
        };
      } else if (gasEstimateType === GAS_ESTIMATE_TYPES.ETH_GASPRICE) {
        // The ETH_GASPRICE type just includes a single gas price property,
        // which we can assume was retrieved from eth_gasPrice
        return {
          gasPrice: decGWEIToHexWEI(gasFeeEstimates.gasPrice),
        };
      }
    } catch (e) {
      console.error(e);
    }

    const gasPrice = await this.query.gasPrice();

    return { gasPrice: gasPrice && addHexPrefix(gasPrice.toString(16)) };
  }

  /**
   * Gets default gas limit, or debug information about why gas estimate failed.
   *
   * @param {object} txMeta - The txMeta object
   * @returns {Promise<object>} Object containing the default gas limit, or the simulation failure object
   */
  async _getDefaultGasLimit(txMeta) {
    const chainId = this._getCurrentChainId();
    const customNetworkGasBuffer = CHAIN_ID_TO_GAS_LIMIT_BUFFER_MAP[chainId];
    const chainType = getChainType(chainId);

    if (txMeta.txParams.gas) {
      return {};
    } else if (
      txMeta.txParams.to &&
      txMeta.type === TRANSACTION_TYPES.SIMPLE_SEND &&
      chainType !== 'custom' &&
      !txMeta.txParams.data
    ) {
      // This is a standard ether simple send, gas requirement is exactly 21k
      return { gasLimit: GAS_LIMITS.SIMPLE };
    }

    const { blockGasLimit, estimatedGasHex, simulationFails } =
      await this.txGasUtil.analyzeGasUsage(txMeta);

    // add additional gas buffer to our estimation for safety
    const gasLimit = this.txGasUtil.addGasBuffer(
      addHexPrefix(estimatedGasHex),
      blockGasLimit,
      customNetworkGasBuffer,
    );
    return { gasLimit, simulationFails };
  }

  /**
   * Given a TransactionMeta object, generate new gas params such that if the
   * transaction was an EIP1559 transaction, it only has EIP1559 gas fields,
   * otherwise it only has gasPrice. Will use whatever custom values are
   * specified in customGasSettings, or falls back to incrementing by a percent
   * which is defined by specifying a numerator. 11 is a 10% bump, 12 would be
   * a 20% bump, and so on.
   *
   * @param {TransactionMeta} originalTxMeta - Original transaction to use as
   *  base
   * @param {CustomGasSettings} [customGasSettings] - overrides for the gas
   *  fields to use instead of the multiplier
   * @param {number} [incrementNumerator] - Numerator from which to generate a
   *  percentage bump of gas price. E.g 11 would be a 10% bump over base.
   * @returns {{ newGasParams: CustomGasSettings, previousGasParams: CustomGasSettings }}
   */
  generateNewGasParams(
    originalTxMeta,
    customGasSettings = {},
    incrementNumerator = 11,
  ) {
    const { txParams } = originalTxMeta;
    const previousGasParams = {};
    const newGasParams = {};
    if (customGasSettings.gasLimit) {
      newGasParams.gas = customGasSettings?.gas ?? GAS_LIMITS.SIMPLE;
    }

    if (customGasSettings.estimateSuggested) {
      newGasParams.estimateSuggested = customGasSettings.estimateSuggested;
    }

    if (customGasSettings.estimateUsed) {
      newGasParams.estimateUsed = customGasSettings.estimateUsed;
    }

    if (isEIP1559Transaction(originalTxMeta)) {
      previousGasParams.maxFeePerGas = txParams.maxFeePerGas;
      previousGasParams.maxPriorityFeePerGas = txParams.maxPriorityFeePerGas;
      newGasParams.maxFeePerGas =
        customGasSettings?.maxFeePerGas ||
        bnToHex(
          BnMultiplyByFraction(
            hexToBn(txParams.maxFeePerGas),
            incrementNumerator,
            10,
          ),
        );
      newGasParams.maxPriorityFeePerGas =
        customGasSettings?.maxPriorityFeePerGas ||
        bnToHex(
          BnMultiplyByFraction(
            hexToBn(txParams.maxPriorityFeePerGas),
            incrementNumerator,
            10,
          ),
        );
    } else {
      previousGasParams.gasPrice = txParams.gasPrice;
      newGasParams.gasPrice =
        customGasSettings?.gasPrice ||
        bnToHex(
          BnMultiplyByFraction(
            hexToBn(txParams.gasPrice),
            incrementNumerator,
            10,
          ),
        );
    }

    return { previousGasParams, newGasParams };
  }

  /**
   * Creates a new approved transaction to attempt to cancel a previously submitted transaction. The
   * new transaction contains the same nonce as the previous, is a basic ETH transfer of 0x value to
   * the sender's address, and has a higher gasPrice than that of the previous transaction.
   *
   * @param {number} originalTxId - the id of the txMeta that you want to attempt to cancel
   * @param {CustomGasSettings} [customGasSettings] - overrides to use for gas
   *  params instead of allowing this method to generate them
   * @param options
   * @param options.estimatedBaseFee
   * @param options.actionId
   * @returns {txMeta}
   */
  async createCancelTransaction(
    originalTxId,
    customGasSettings,
    { estimatedBaseFee, actionId } = {},
  ) {
    // If transaction is found for same action id, do not create a new cancel transaction.
    if (actionId) {
      const existingTxMeta =
        this.txStateManager.getTransactionWithActionId(actionId);
      if (existingTxMeta) {
        return existingTxMeta;
      }
    }

    const originalTxMeta = this.txStateManager.getTransaction(originalTxId);
    const { txParams } = originalTxMeta;
    const { from, nonce } = txParams;

    const { previousGasParams, newGasParams } = this.generateNewGasParams(
      originalTxMeta,
      {
        ...customGasSettings,
        // We want to override the previous transactions gasLimit because it
        // will now be a simple send instead of whatever it was before such
        // as a token transfer or contract call.
        gasLimit: customGasSettings.gasLimit || GAS_LIMITS.SIMPLE,
      },
    );

    const newTxMeta = this.txStateManager.generateTxMeta({
      txParams: {
        from,
        to: from,
        nonce,
        value: '0x0',
        ...newGasParams,
      },
      previousGasParams,
      loadingDefaults: false,
      status: TRANSACTION_STATUSES.APPROVED,
      type: TRANSACTION_TYPES.CANCEL,
      actionId,
    });

    if (estimatedBaseFee) {
      newTxMeta.estimatedBaseFee = estimatedBaseFee;
    }

    this.addTransaction(newTxMeta);
    await this.approveTransaction(newTxMeta.id, actionId);
    return newTxMeta;
  }

  /**
   * Creates a new approved transaction to attempt to speed up a previously submitted transaction. The
   * new transaction contains the same nonce as the previous. By default, the new transaction will use
   * the same gas limit and a 10% higher gas price, though it is possible to set a custom value for
   * each instead.
   *
   * @param {number} originalTxId - the id of the txMeta that you want to speed up
   * @param {CustomGasSettings} [customGasSettings] - overrides to use for gas
   *  params instead of allowing this method to generate them
   * @param options
   * @param options.estimatedBaseFee
   * @param options.actionId
   * @returns {txMeta}
   */
  async createSpeedUpTransaction(
    originalTxId,
    customGasSettings,
    { estimatedBaseFee, actionId } = {},
  ) {
    // If transaction is found for same action id, do not create a new speed-up transaction.
    if (actionId) {
      const existingTxMeta =
        this.txStateManager.getTransactionWithActionId(actionId);
      if (existingTxMeta) {
        return existingTxMeta;
      }
    }

    const originalTxMeta = this.txStateManager.getTransaction(originalTxId);
    const { txParams } = originalTxMeta;

    const { previousGasParams, newGasParams } = this.generateNewGasParams(
      originalTxMeta,
      customGasSettings,
    );

    const newTxMeta = this.txStateManager.generateTxMeta({
      txParams: {
        ...txParams,
        ...newGasParams,
      },
      previousGasParams,
      loadingDefaults: false,
      status: TRANSACTION_STATUSES.APPROVED,
      type: TRANSACTION_TYPES.RETRY,
      originalType: originalTxMeta.type,
      actionId,
    });

    if (estimatedBaseFee) {
      newTxMeta.estimatedBaseFee = estimatedBaseFee;
    }

    this.addTransaction(newTxMeta);
    await this.approveTransaction(newTxMeta.id, actionId);
    return newTxMeta;
  }

  /**
   * updates the txMeta in the txStateManager
   *
   * @param {object} txMeta - the updated txMeta
   */
  async updateTransaction(txMeta) {
    this.txStateManager.updateTransaction(
      txMeta,
      'confTx: user updated transaction',
    );
  }

  /**
   * updates and approves the transaction
   *
   * @param {object} txMeta
   * @param {string} actionId
   */
  async updateAndApproveTransaction(txMeta, actionId) {
    this.txStateManager.updateTransaction(
      txMeta,
      'confTx: user approved transaction',
    );
    await this.approveTransaction(txMeta.id, actionId);
  }

  /**
   * sets the tx status to approved
   * auto fills the nonce
   * signs the transaction
   * publishes the transaction
   * if any of these steps fails the tx status will be set to failed
   *
   * @param {number} txId - the tx's Id
   * @param {string} actionId - actionId passed from UI
   */
  async approveTransaction(txId, actionId) {
    // TODO: Move this safety out of this function.
    // Since this transaction is async,
    // we need to keep track of what is currently being signed,
    // So that we do not increment nonce + resubmit something
    // that is already being incremented & signed.
    const txMeta = this.txStateManager.getTransaction(txId);
    if (this.inProcessOfSigning.has(txId)) {
      return;
    }
    this.inProcessOfSigning.add(txId);
    let nonceLock;
    try {
      // approve
      this.txStateManager.setTxStatusApproved(txId);
      // get next nonce
      const fromAddress = txMeta.txParams.from;
      // wait for a nonce
      let { customNonceValue } = txMeta;
      customNonceValue = Number(customNonceValue);
      nonceLock = await this.nonceTracker.getNonceLock(fromAddress);
      // add nonce to txParams
      // if txMeta has previousGasParams then it is a retry at same nonce with
      // higher gas settings and therefor the nonce should not be recalculated
      const nonce = txMeta.previousGasParams
        ? txMeta.txParams.nonce
        : nonceLock.nextNonce;
      const customOrNonce =
        customNonceValue === 0 ? customNonceValue : customNonceValue || nonce;

      txMeta.txParams.nonce = addHexPrefix(customOrNonce.toString(16));
      // add nonce debugging information to txMeta
      txMeta.nonceDetails = nonceLock.nonceDetails;
      if (customNonceValue) {
        txMeta.nonceDetails.customNonceValue = customNonceValue;
      }
      this.txStateManager.updateTransaction(
        txMeta,
        'transactions#approveTransaction',
      );
      // sign transaction
      const rawTx = await this.signTransaction(txId);
      await this.publishTransaction(txId, rawTx, actionId);
      this._trackTransactionMetricsEvent(
        txMeta,
        TRANSACTION_EVENTS.APPROVED,
        actionId,
      );
      // must set transaction to submitted/failed before releasing lock
      nonceLock.releaseLock();
    } catch (err) {
      // this is try-catch wrapped so that we can guarantee that the nonceLock is released
      try {
        this._failTransaction(txId, err, actionId);
      } catch (err2) {
        log.error(err2);
      }
      // must set transaction to submitted/failed before releasing lock
      if (nonceLock) {
        nonceLock.releaseLock();
      }
      // continue with error chain
      throw err;
    } finally {
      this.inProcessOfSigning.delete(txId);
    }
  }

  async approveTransactionsWithSameNonce(listOfTxParams = []) {
    if (listOfTxParams.length === 0) {
      return '';
    }

    const initialTx = listOfTxParams[0];
    const common = await this.getCommonConfiguration(initialTx.from);
    const initialTxAsEthTx = TransactionFactory.fromTxData(initialTx, {
      common,
    });
    const initialTxAsSerializedHex = bufferToHex(initialTxAsEthTx.serialize());

    if (this.inProcessOfSigning.has(initialTxAsSerializedHex)) {
      return '';
    }
    this.inProcessOfSigning.add(initialTxAsSerializedHex);
    let rawTxes, nonceLock;
    try {
      // TODO: we should add a check to verify that all transactions have the same from address
      const fromAddress = initialTx.from;
      nonceLock = await this.nonceTracker.getNonceLock(fromAddress);
      const nonce = nonceLock.nextNonce;

      rawTxes = await Promise.all(
        listOfTxParams.map((txParams) => {
          txParams.nonce = addHexPrefix(nonce.toString(16));
          return this.signExternalTransaction(txParams);
        }),
      );
    } catch (err) {
      log.error(err);
      // must set transaction to submitted/failed before releasing lock
      // continue with error chain
      throw err;
    } finally {
      if (nonceLock) {
        nonceLock.releaseLock();
      }
      this.inProcessOfSigning.delete(initialTxAsSerializedHex);
    }
    return rawTxes;
  }

  async signExternalTransaction(_txParams) {
    const normalizedTxParams = txUtils.normalizeTxParams(_txParams);
    // add network/chain id
    const chainId = this.getChainId();
    const type = isEIP1559Transaction({ txParams: normalizedTxParams })
      ? TRANSACTION_ENVELOPE_TYPES.FEE_MARKET
      : TRANSACTION_ENVELOPE_TYPES.LEGACY;
    const txParams = {
      ...normalizedTxParams,
      type,
      gasLimit: normalizedTxParams.gas,
      chainId: addHexPrefix(decimalToHex(chainId)),
    };
    // sign tx
    const fromAddress = txParams.from;
    const common = await this.getCommonConfiguration(fromAddress);
    const unsignedEthTx = TransactionFactory.fromTxData(txParams, { common });
    const signedEthTx = await this.signEthTx(unsignedEthTx, fromAddress);

    const rawTx = bufferToHex(signedEthTx.serialize());
    return rawTx;
  }

  /**
   * adds the chain id and signs the transaction and set the status to signed
   *
   * @param {number} txId - the tx's Id
   * @returns {string} rawTx
   */
  async signTransaction(txId) {
    const txMeta = this.txStateManager.getTransaction(txId);
    // add network/chain id
    const chainId = this.getChainId();
    const type = isEIP1559Transaction(txMeta)
      ? TRANSACTION_ENVELOPE_TYPES.FEE_MARKET
      : TRANSACTION_ENVELOPE_TYPES.LEGACY;
    const txParams = {
      ...txMeta.txParams,
      type,
      chainId,
      gasLimit: txMeta.txParams.gas,
    };
    // sign tx
    const fromAddress = txParams.from;
    const common = await this.getCommonConfiguration(txParams.from);
    const unsignedEthTx = TransactionFactory.fromTxData(txParams, { common });
    const signedEthTx = await this.signEthTx(unsignedEthTx, fromAddress);

    // add r,s,v values for provider request purposes see createMetamaskMiddleware
    // and JSON rpc standard for further explanation
    txMeta.r = bufferToHex(signedEthTx.r);
    txMeta.s = bufferToHex(signedEthTx.s);
    txMeta.v = bufferToHex(signedEthTx.v);

    this.txStateManager.updateTransaction(
      txMeta,
      'transactions#signTransaction: add r, s, v values',
    );

    // set state to signed
    this.txStateManager.setTxStatusSigned(txMeta.id);
    const rawTx = bufferToHex(signedEthTx.serialize());
    return rawTx;
  }

  /**
   * publishes the raw tx and sets the txMeta to submitted
   *
   * @param {number} txId - the tx's Id
   * @param {string} rawTx - the hex string of the serialized signed transaction
   * @returns {Promise<void>}
   * @param {number} actionId - actionId passed from UI
   */
  async publishTransaction(txId, rawTx, actionId) {
    const txMeta = this.txStateManager.getTransaction(txId);
    txMeta.rawTx = rawTx;
    if (txMeta.type === TRANSACTION_TYPES.SWAP) {
      const preTxBalance = await this.query.getBalance(txMeta.txParams.from);
      txMeta.preTxBalance = preTxBalance.toString(16);
    }
    this.txStateManager.updateTransaction(
      txMeta,
      'transactions#publishTransaction',
    );
    let txHash;
    try {
      txHash = await this.query.sendRawTransaction(rawTx);
    } catch (error) {
      if (error.message.toLowerCase().includes('known transaction')) {
        txHash = keccak(toBuffer(addHexPrefix(rawTx), 'hex')).toString('hex');
        txHash = addHexPrefix(txHash);
      } else {
        throw error;
      }
    }
    this.setTxHash(txId, txHash);

    this.txStateManager.setTxStatusSubmitted(txId);

    this._trackTransactionMetricsEvent(
      txMeta,
      TRANSACTION_EVENTS.SUBMITTED,
      actionId,
    );
  }

  async updatePostTxBalance({ txMeta, txId, numberOfAttempts = 6 }) {
    const postTxBalance = await this.query.getBalance(txMeta.txParams.from);
    const latestTxMeta = this.txStateManager.getTransaction(txId);
    const approvalTxMeta = latestTxMeta.approvalTxId
      ? this.txStateManager.getTransaction(latestTxMeta.approvalTxId)
      : null;
    latestTxMeta.postTxBalance = postTxBalance.toString(16);
    const isDefaultTokenAddress = isSwapsDefaultTokenAddress(
      txMeta.destinationTokenAddress,
      txMeta.chainId,
    );
    if (
      isDefaultTokenAddress &&
      txMeta.preTxBalance === latestTxMeta.postTxBalance &&
      numberOfAttempts > 0
    ) {
      setTimeout(() => {
        // If postTxBalance is the same as preTxBalance, try it again.
        this.updatePostTxBalance({
          txMeta,
          txId,
          numberOfAttempts: numberOfAttempts - 1,
        });
      }, UPDATE_POST_TX_BALANCE_TIMEOUT);
    } else {
      this.txStateManager.updateTransaction(
        latestTxMeta,
        'transactions#confirmTransaction - add postTxBalance',
      );
      this._trackSwapsMetrics(latestTxMeta, approvalTxMeta);
    }
  }

  /**
   * Sets the status of the transaction to confirmed and sets the status of nonce duplicates as
   * dropped if the txParams have data it will fetch the txReceipt
   *
   * @param {number} txId - The tx's ID
   * @param txReceipt
   * @param baseFeePerGas
   * @param blockTimestamp
   * @returns {Promise<void>}
   */
  async confirmTransaction(txId, txReceipt, baseFeePerGas, blockTimestamp) {
    // get the txReceipt before marking the transaction confirmed
    // to ensure the receipt is gotten before the ui revives the tx
    const txMeta = this.txStateManager.getTransaction(txId);

    if (!txMeta) {
      return;
    }

    try {
      const gasUsed = txUtils.normalizeTxReceiptGasUsed(txReceipt.gasUsed);

      txMeta.txReceipt = {
        ...txReceipt,
        gasUsed,
      };

      if (baseFeePerGas) {
        txMeta.baseFeePerGas = baseFeePerGas;
      }
      if (blockTimestamp) {
        txMeta.blockTimestamp = blockTimestamp;
      }

      this.txStateManager.setTxStatusConfirmed(txId);
      this._markNonceDuplicatesDropped(txId);

      const { submittedTime } = txMeta;
      const metricsParams = { gas_used: gasUsed };

      if (submittedTime) {
        metricsParams.completion_time =
          this._getTransactionCompletionTime(submittedTime);
      }

      if (txReceipt.status === '0x0') {
        metricsParams.status = METRICS_STATUS_FAILED;
        // metricsParams.error = TODO: figure out a way to get the on-chain failure reason
      }

      this._trackTransactionMetricsEvent(
        txMeta,
        TRANSACTION_EVENTS.FINALIZED,
        undefined,
        metricsParams,
      );

      this.txStateManager.updateTransaction(
        txMeta,
        'transactions#confirmTransaction - add txReceipt',
      );

      if (txMeta.type === TRANSACTION_TYPES.SWAP) {
        await this.updatePostTxBalance({
          txMeta,
          txId,
        });
      }
    } catch (err) {
      log.error(err);
    }
  }

  async confirmExternalTransaction(txMeta, txReceipt, baseFeePerGas) {
    // add external transaction
    await this.txStateManager.addExternalTransaction(txMeta);

    if (!txMeta) {
      return;
    }

    const txId = txMeta.id;

    try {
      const gasUsed = txUtils.normalizeTxReceiptGasUsed(txReceipt.gasUsed);

      txMeta.txReceipt = {
        ...txReceipt,
        gasUsed,
      };

      if (baseFeePerGas) {
        txMeta.baseFeePerGas = baseFeePerGas;
      }

      this.txStateManager.setTxStatusConfirmed(txId);
      this._markNonceDuplicatesDropped(txId);

      const { submittedTime } = txMeta;
      const metricsParams = { gas_used: gasUsed };

      if (submittedTime) {
        metricsParams.completion_time =
          this._getTransactionCompletionTime(submittedTime);
      }

      if (txReceipt.status === '0x0') {
        metricsParams.status = METRICS_STATUS_FAILED;
        // metricsParams.error = TODO: figure out a way to get the on-chain failure reason
      }

      this._trackTransactionMetricsEvent(
        txMeta,
        TRANSACTION_EVENTS.FINALIZED,
        undefined,
        metricsParams,
      );

      this.txStateManager.updateTransaction(
        txMeta,
        'transactions#confirmTransaction - add txReceipt',
      );

      if (txMeta.type === TRANSACTION_TYPES.SWAP) {
        await this.updatePostTxBalance({
          txMeta,
          txId,
        });
      }
    } catch (err) {
      log.error(err);
    }
  }

  /**
   * Convenience method for the ui thats sets the transaction to rejected
   *
   * @param {number} txId - the tx's Id
   * @param {string} actionId - actionId passed from UI
   * @returns {Promise<void>}
   */
  async cancelTransaction(txId, actionId) {
    const txMeta = this.txStateManager.getTransaction(txId);
    this.txStateManager.setTxStatusRejected(txId);
    this._trackTransactionMetricsEvent(
      txMeta,
      TRANSACTION_EVENTS.REJECTED,
      actionId,
    );
  }

  /**
   * Sets the txHas on the txMeta
   *
   * @param {number} txId - the tx's Id
   * @param {string} txHash - the hash for the txMeta
   */
  setTxHash(txId, txHash) {
    // Add the tx hash to the persisted meta-tx object
    const txMeta = this.txStateManager.getTransaction(txId);
    txMeta.hash = txHash;
    this.txStateManager.updateTransaction(txMeta, 'transactions#setTxHash');
  }

  /**
   * Convenience method for the UI to easily create event fragments when the
   * fragment does not exist in state.
   *
   * @param {number} transactionId - The transaction id to create the event
   *  fragment for
   * @param {valueOf<TRANSACTION_EVENTS>} event - event type to create
   * @param {string} actionId - actionId passed from UI
   */
  async createTransactionEventFragment(transactionId, event, actionId) {
    const txMeta = this.txStateManager.getTransaction(transactionId);
    const { properties, sensitiveProperties } =
      await this._buildEventFragmentProperties(txMeta);
    this._createTransactionEventFragment(
      txMeta,
      event,
      properties,
      sensitiveProperties,
      actionId,
    );
  }

  //
  //           PRIVATE METHODS
  //
  /** maps methods for convenience*/
  _mapMethods() {
    /** @returns {object} the state in transaction controller */
    this.getState = () => this.memStore.getState();

    /** @returns {string|number} the network number stored in networkStore */
    this.getNetwork = () => this.networkStore.getState();

    /** @returns {string} the user selected address */
    this.getSelectedAddress = () =>
      this.preferencesStore.getState().selectedAddress;

    /** @returns {Array} transactions whos status is unapproved */
    this.getUnapprovedTxCount = () =>
      Object.keys(this.txStateManager.getUnapprovedTxList()).length;

    /**
     * @returns {number} number of transactions that have the status submitted
     * @param {string} account - hex prefixed account
     */
    this.getPendingTxCount = (account) =>
      this.txStateManager.getPendingTransactions(account).length;

    /**
     * see txStateManager
     *
     * @param opts
     */
    this.getTransactions = (opts) => this.txStateManager.getTransactions(opts);

    /** @returns {object} the saved default values for advancedGasFee */
    this.getAdvancedGasFee = () =>
      this.preferencesStore.getState().advancedGasFee;
  }

  // called once on startup
  async _updatePendingTxsAfterFirstBlock() {
    // wait for first block so we know we're ready
    await this.blockTracker.getLatestBlock();
    // get status update for all pending transactions (for the current network)
    await this.pendingTxTracker.updatePendingTxs();
  }

  /**
   * If transaction controller was rebooted with transactions that are uncompleted
   * in steps of the transaction signing or user confirmation process it will either
   * transition txMetas to a failed state or try to redo those tasks.
   */

  _onBootCleanUp() {
    this.txStateManager
      .getTransactions({
        searchCriteria: {
          status: TRANSACTION_STATUSES.UNAPPROVED,
          loadingDefaults: true,
        },
      })
      .forEach((tx) => {
        this.addTxGasDefaults(tx)
          .then((txMeta) => {
            txMeta.loadingDefaults = false;
            this.txStateManager.updateTransaction(
              txMeta,
              'transactions: gas estimation for tx on boot',
            );
          })
          .catch((error) => {
            const txMeta = this.txStateManager.getTransaction(tx.id);
            txMeta.loadingDefaults = false;
            this.txStateManager.updateTransaction(
              txMeta,
              'failed to estimate gas during boot cleanup.',
            );
            this._failTransaction(txMeta.id, error);
          });
      });

    this.txStateManager
      .getTransactions({
        searchCriteria: {
          status: TRANSACTION_STATUSES.APPROVED,
        },
      })
      .forEach((txMeta) => {
        // Line below will try to publish transaction which is in
        // APPROVED state at the time of controller bootup
        this.approveTransaction(txMeta);
      });
  }

  /**
   * is called in constructor applies the listeners for pendingTxTracker txStateManager
   * and blockTracker
   */
  _setupListeners() {
    this.txStateManager.on(
      'tx:status-update',
      this.emit.bind(this, 'tx:status-update'),
    );
    this._setupBlockTrackerListener();
    this.pendingTxTracker.on('tx:warning', (txMeta) => {
      this.txStateManager.updateTransaction(
        txMeta,
        'transactions/pending-tx-tracker#event: tx:warning',
      );
    });
    this.pendingTxTracker.on('tx:failed', (txId, error) => {
      this._failTransaction(txId, error);
    });
    this.pendingTxTracker.on(
      'tx:confirmed',
      (txId, transactionReceipt, baseFeePerGas, blockTimestamp) =>
        this.confirmTransaction(
          txId,
          transactionReceipt,
          baseFeePerGas,
          blockTimestamp,
        ),
    );
    this.pendingTxTracker.on('tx:dropped', (txId) => {
      this._dropTransaction(txId);
    });
    this.pendingTxTracker.on('tx:block-update', (txMeta, latestBlockNumber) => {
      if (!txMeta.firstRetryBlockNumber) {
        txMeta.firstRetryBlockNumber = latestBlockNumber;
        this.txStateManager.updateTransaction(
          txMeta,
          'transactions/pending-tx-tracker#event: tx:block-update',
        );
      }
    });
    this.pendingTxTracker.on('tx:retry', (txMeta) => {
      if (!('retryCount' in txMeta)) {
        txMeta.retryCount = 0;
      }
      txMeta.retryCount += 1;
      this.txStateManager.updateTransaction(
        txMeta,
        'transactions/pending-tx-tracker#event: tx:retry',
      );
    });
  }

  /**
   * Sets other txMeta statuses to dropped if the txMeta that has been confirmed has other transactions
   * in the list have the same nonce
   *
   * @param {number} txId - the txId of the transaction that has been confirmed in a block
   */
  _markNonceDuplicatesDropped(txId) {
    // get the confirmed transactions nonce and from address
    const txMeta = this.txStateManager.getTransaction(txId);
    const { nonce, from } = txMeta.txParams;
    const sameNonceTxs = this.txStateManager.getTransactions({
      searchCriteria: { nonce, from },
    });
    if (!sameNonceTxs.length) {
      return;
    }
    // mark all same nonce transactions as dropped and give i a replacedBy hash
    sameNonceTxs.forEach((otherTxMeta) => {
      if (otherTxMeta.id === txId) {
        return;
      }
      otherTxMeta.replacedBy = txMeta.hash;
      otherTxMeta.replacedById = txMeta.id;
      this.txStateManager.updateTransaction(
        txMeta,
        'transactions/pending-tx-tracker#event: tx:confirmed reference to confirmed txHash with same nonce',
      );
      // Drop any transaction that wasn't previously failed (off chain failure)
      if (otherTxMeta.status !== TRANSACTION_STATUSES.FAILED) {
        this._dropTransaction(otherTxMeta.id);
      }
    });
  }

  _setupBlockTrackerListener() {
    let listenersAreActive = false;
    const latestBlockHandler = this._onLatestBlock.bind(this);
    const { blockTracker, txStateManager } = this;

    txStateManager.on('tx:status-update', updateSubscription);
    updateSubscription();

    function updateSubscription() {
      const pendingTxs = txStateManager.getPendingTransactions();
      if (!listenersAreActive && pendingTxs.length > 0) {
        blockTracker.on('latest', latestBlockHandler);
        listenersAreActive = true;
      } else if (listenersAreActive && !pendingTxs.length) {
        blockTracker.removeListener('latest', latestBlockHandler);
        listenersAreActive = false;
      }
    }
  }

  async _onLatestBlock(blockNumber) {
    try {
      await this.pendingTxTracker.updatePendingTxs();
    } catch (err) {
      log.error(err);
    }
    try {
      await this.pendingTxTracker.resubmitPendingTxs(blockNumber);
    } catch (err) {
      log.error(err);
    }
  }

  /**
   * Updates the memStore in transaction controller
   */
  _updateMemstore() {
    const unapprovedTxs = this.txStateManager.getUnapprovedTxList();
    const currentNetworkTxList = this.txStateManager.getTransactions({
      limit: MAX_MEMSTORE_TX_LIST_SIZE,
    });
    this.memStore.updateState({ unapprovedTxs, currentNetworkTxList });
  }

  _calculateTransactionsCost(txMeta, approvalTxMeta) {
    let approvalGasCost = '0x0';
    if (approvalTxMeta?.txReceipt) {
      approvalGasCost = calcGasTotal(
        approvalTxMeta.txReceipt.gasUsed,
        approvalTxMeta.txReceipt.effectiveGasPrice,
      );
    }
    const tradeGasCost = calcGasTotal(
      txMeta.txReceipt.gasUsed,
      txMeta.txReceipt.effectiveGasPrice,
    );
    const tradeAndApprovalGasCost = new BigNumber(tradeGasCost, 16)
      .plus(approvalGasCost, 16)
      .toString(16);
    return {
      approvalGasCostInEth: Number(hexWEIToDecETH(approvalGasCost)),
      tradeGasCostInEth: Number(hexWEIToDecETH(tradeGasCost)),
      tradeAndApprovalGasCostInEth: Number(
        hexWEIToDecETH(tradeAndApprovalGasCost),
      ),
    };
  }

  _trackSwapsMetrics(txMeta, approvalTxMeta) {
    if (this._getParticipateInMetrics() && txMeta.swapMetaData) {
      if (txMeta.txReceipt.status === '0x0') {
        this._trackMetaMetricsEvent({
          event: 'Swap Failed',
          sensitiveProperties: { ...txMeta.swapMetaData },
          category: EVENT.CATEGORIES.SWAPS,
        });
      } else {
        const tokensReceived = getSwapsTokensReceivedFromTxMeta(
          txMeta.destinationTokenSymbol,
          txMeta,
          txMeta.destinationTokenAddress,
          txMeta.txParams.from,
          txMeta.destinationTokenDecimals,
          approvalTxMeta,
          txMeta.chainId,
        );

        const quoteVsExecutionRatio = tokensReceived
          ? `${new BigNumber(tokensReceived, 10)
              .div(txMeta.swapMetaData.token_to_amount, 10)
              .times(100)
              .round(2)}%`
          : null;

        const estimatedVsUsedGasRatio =
          txMeta.txReceipt.gasUsed && txMeta.swapMetaData.estimated_gas
            ? `${new BigNumber(txMeta.txReceipt.gasUsed, 16)
                .div(txMeta.swapMetaData.estimated_gas, 10)
                .times(100)
                .round(2)}%`
            : null;

        const transactionsCost = this._calculateTransactionsCost(
          txMeta,
          approvalTxMeta,
        );

        this._trackMetaMetricsEvent({
          event: 'Swap Completed',
          category: EVENT.CATEGORIES.SWAPS,
          sensitiveProperties: {
            ...txMeta.swapMetaData,
            token_to_amount_received: tokensReceived,
            quote_vs_executionRatio: quoteVsExecutionRatio,
            estimated_vs_used_gasRatio: estimatedVsUsedGasRatio,
            approval_gas_cost_in_eth: transactionsCost.approvalGasCostInEth,
            trade_gas_cost_in_eth: transactionsCost.tradeGasCostInEth,
            trade_and_approval_gas_cost_in_eth:
              transactionsCost.tradeAndApprovalGasCostInEth,
          },
        });
      }
    }
  }

  /**
   * The allowance amount in relation to the dapp proposed amount for specific token
   *
   * @param {string} transactionApprovalAmountType - The transaction approval amount type
   * @param {string} originalApprovalAmount - The original approval amount is the originally dapp proposed token amount
   * @param {string} finalApprovalAmount - The final approval amount is the chosen amount which will be the same as the
   * originally dapp proposed token amount if the user does not edit the amount or will be a custom token amount set by the user
   */
  _allowanceAmountInRelationToDappProposedValue(
    transactionApprovalAmountType,
    originalApprovalAmount,
    finalApprovalAmount,
  ) {
    if (
      transactionApprovalAmountType ===
        TRANSACTION_APPROVAL_AMOUNT_TYPE.CUSTOM &&
      originalApprovalAmount &&
      finalApprovalAmount
    ) {
      return `${new BigNumber(originalApprovalAmount, 10)
        .div(finalApprovalAmount, 10)
        .times(100)
        .round(2)}`;
    }
    return null;
  }

  /**
   * The allowance amount in relation to the balance for that specific token
   *
   * @param {string} transactionApprovalAmountType - The transaction approval amount type
   * @param {string} dappProposedTokenAmount - The dapp proposed token amount
   * @param {string} currentTokenBalance - The balance of the token that is being send
   */
  _allowanceAmountInRelationToTokenBalance(
    transactionApprovalAmountType,
    dappProposedTokenAmount,
    currentTokenBalance,
  ) {
    if (
      (transactionApprovalAmountType ===
        TRANSACTION_APPROVAL_AMOUNT_TYPE.CUSTOM ||
        transactionApprovalAmountType ===
          TRANSACTION_APPROVAL_AMOUNT_TYPE.DAPP_PROPOSED) &&
      dappProposedTokenAmount &&
      currentTokenBalance
    ) {
      return `${new BigNumber(dappProposedTokenAmount, 16)
        .div(currentTokenBalance, 10)
        .times(100)
        .round(2)}`;
    }
    return null;
  }

  async _buildEventFragmentProperties(txMeta, extraParams) {
    const {
      id,
      type,
      time,
      status,
      chainId,
      origin: referrer,
      txParams: {
        gasPrice,
        gas: gasLimit,
        maxFeePerGas,
        maxPriorityFeePerGas,
        estimateSuggested,
        estimateUsed,
      },
      defaultGasEstimates,
      originalType,
      replacedById,
      metamaskNetworkId: network,
    } = txMeta;
    const { transactions } = this.store.getState();
    const source = referrer === ORIGIN_METAMASK ? 'user' : 'dapp';

    const { assetType, tokenStandard } = await determineTransactionAssetType(
      txMeta,
      this.query,
      this.getTokenStandardAndDetails,
    );

    const gasParams = {};

    if (isEIP1559Transaction(txMeta)) {
      gasParams.max_fee_per_gas = maxFeePerGas;
      gasParams.max_priority_fee_per_gas = maxPriorityFeePerGas;
    } else {
      gasParams.gas_price = gasPrice;
    }

    if (defaultGasEstimates) {
      const { estimateType } = defaultGasEstimates;
      if (estimateType) {
        gasParams.default_estimate = estimateType;
        let defaultMaxFeePerGas = txMeta.defaultGasEstimates.maxFeePerGas;
        let defaultMaxPriorityFeePerGas =
          txMeta.defaultGasEstimates.maxPriorityFeePerGas;

        if (
          [
            GAS_RECOMMENDATIONS.LOW,
            GAS_RECOMMENDATIONS.MEDIUM,
            GAS_RECOMMENDATIONS.MEDIUM.HIGH,
          ].includes(estimateType)
        ) {
          const { gasFeeEstimates } = await this._getEIP1559GasFeeEstimates();
          if (gasFeeEstimates?.[estimateType]?.suggestedMaxFeePerGas) {
            defaultMaxFeePerGas =
              gasFeeEstimates[estimateType]?.suggestedMaxFeePerGas;
            gasParams.default_max_fee_per_gas = defaultMaxFeePerGas;
          }
          if (gasFeeEstimates?.[estimateType]?.suggestedMaxPriorityFeePerGas) {
            defaultMaxPriorityFeePerGas =
              gasFeeEstimates[estimateType]?.suggestedMaxPriorityFeePerGas;
            gasParams.default_max_priority_fee_per_gas =
              defaultMaxPriorityFeePerGas;
          }
        }
      }

      if (txMeta.defaultGasEstimates.gas) {
        gasParams.default_gas = txMeta.defaultGasEstimates.gas;
      }
      if (txMeta.defaultGasEstimates.gasPrice) {
        gasParams.default_gas_price = txMeta.defaultGasEstimates.gasPrice;
      }
    }

    if (estimateSuggested) {
      gasParams.estimate_suggested = estimateSuggested;
    }

    if (estimateUsed) {
      gasParams.estimate_used = estimateUsed;
    }

    if (extraParams?.gas_used) {
      gasParams.gas_used = extraParams.gas_used;
    }

    const gasParamsInGwei = this._getGasValuesInGWEI(gasParams);

    let eip1559Version = '0';
    if (txMeta.txParams.maxFeePerGas) {
      const { eip1559V2Enabled } = this.preferencesStore.getState();
      eip1559Version = eip1559V2Enabled ? '2' : '1';
    }

    const contractInteractionTypes = [
      TRANSACTION_TYPES.CONTRACT_INTERACTION,
      TRANSACTION_TYPES.TOKEN_METHOD_APPROVE,
      TRANSACTION_TYPES.TOKEN_METHOD_SAFE_TRANSFER_FROM,
      TRANSACTION_TYPES.TOKEN_METHOD_SET_APPROVAL_FOR_ALL,
      TRANSACTION_TYPES.TOKEN_METHOD_TRANSFER,
      TRANSACTION_TYPES.TOKEN_METHOD_TRANSFER_FROM,
      TRANSACTION_TYPES.SMART,
      TRANSACTION_TYPES.SWAP,
      TRANSACTION_TYPES.SWAP_APPROVAL,
    ].includes(type);

    const contractMethodNames = {
      APPROVE: 'Approve',
    };

    const customTokenAmount = transactions[id]?.customTokenAmount;
    const dappProposedTokenAmount = transactions[id]?.dappProposedTokenAmount;
    const currentTokenBalance = transactions[id]?.currentTokenBalance;
    const originalApprovalAmount = transactions[id]?.originalApprovalAmount;
    const finalApprovalAmount = transactions[id]?.finalApprovalAmount;
    let transactionApprovalAmountType;
    let transactionContractMethod;
    let transactionApprovalAmountVsProposedRatio;
    let transactionApprovalAmountVsBalanceRatio;
    let transactionType = TRANSACTION_TYPES.SIMPLE_SEND;
    if (type === TRANSACTION_TYPES.CANCEL) {
      transactionType = TRANSACTION_TYPES.CANCEL;
    } else if (type === TRANSACTION_TYPES.RETRY) {
      transactionType = originalType;
    } else if (type === TRANSACTION_TYPES.DEPLOY_CONTRACT) {
      transactionType = TRANSACTION_TYPES.DEPLOY_CONTRACT;
    } else if (contractInteractionTypes) {
      transactionType = TRANSACTION_TYPES.CONTRACT_INTERACTION;
      transactionContractMethod = transactions[id]?.contractMethodName;
      if (
        transactionContractMethod === contractMethodNames.APPROVE &&
        tokenStandard === TOKEN_STANDARDS.ERC20
      ) {
        if (dappProposedTokenAmount === '0' || customTokenAmount === '0') {
          transactionApprovalAmountType =
            TRANSACTION_APPROVAL_AMOUNT_TYPE.REVOKE;
        } else if (customTokenAmount) {
          transactionApprovalAmountType =
            TRANSACTION_APPROVAL_AMOUNT_TYPE.CUSTOM;
        } else if (dappProposedTokenAmount) {
          transactionApprovalAmountType =
            TRANSACTION_APPROVAL_AMOUNT_TYPE.DAPP_PROPOSED;
        }
        transactionApprovalAmountVsProposedRatio =
          this._allowanceAmountInRelationToDappProposedValue(
            transactionApprovalAmountType,
            originalApprovalAmount,
            finalApprovalAmount,
          );
        transactionApprovalAmountVsBalanceRatio =
          this._allowanceAmountInRelationToTokenBalance(
            transactionApprovalAmountType,
            dappProposedTokenAmount,
            currentTokenBalance,
          );
      }
    }

    const replacedTxMeta = this._getTransaction(replacedById);

    const TRANSACTION_REPLACEMENT_METHODS = {
      RETRY: TRANSACTION_TYPES.RETRY,
      CANCEL: TRANSACTION_TYPES.CANCEL,
      SAME_NONCE: 'other',
    };

    let transactionReplaced;
    if (extraParams?.dropped) {
      transactionReplaced = TRANSACTION_REPLACEMENT_METHODS.SAME_NONCE;
      if (replacedTxMeta?.type === TRANSACTION_TYPES.CANCEL) {
        transactionReplaced = TRANSACTION_REPLACEMENT_METHODS.CANCEL;
      } else if (replacedTxMeta?.type === TRANSACTION_TYPES.RETRY) {
        transactionReplaced = TRANSACTION_REPLACEMENT_METHODS.RETRY;
      }
    }

    let properties = {
      chain_id: chainId,
      referrer,
      source,
      network,
      eip_1559_version: eip1559Version,
      gas_edit_type: 'none',
      gas_edit_attempted: 'none',
      account_type: await this.getAccountType(this.getSelectedAddress()),
      device_model: await this.getDeviceModel(this.getSelectedAddress()),
      asset_type: assetType,
      token_standard: tokenStandard,
      transaction_type: transactionType,
      transaction_speed_up: type === TRANSACTION_TYPES.RETRY,
    };

    if (transactionContractMethod === contractMethodNames.APPROVE) {
      properties = {
        ...properties,
        transaction_approval_amount_type: transactionApprovalAmountType,
      };
    }

    let sensitiveProperties = {
      status,
      transaction_envelope_type: isEIP1559Transaction(txMeta)
        ? TRANSACTION_ENVELOPE_TYPE_NAMES.FEE_MARKET
        : TRANSACTION_ENVELOPE_TYPE_NAMES.LEGACY,
      first_seen: time,
      gas_limit: gasLimit,
      transaction_contract_method: transactionContractMethod,
      transaction_replaced: transactionReplaced,
      ...extraParams,
      ...gasParamsInGwei,
    };

    if (transactionContractMethod === contractMethodNames.APPROVE) {
      sensitiveProperties = {
        ...sensitiveProperties,
        transaction_approval_amount_vs_balance_ratio:
          transactionApprovalAmountVsBalanceRatio,
        transaction_approval_amount_vs_proposed_ratio:
          transactionApprovalAmountVsProposedRatio,
      };
    }

    return { properties, sensitiveProperties };
  }

  /**
   * Helper method that checks for the presence of an existing fragment by id
   * appropriate for the type of event that triggered fragment creation. If the
   * appropriate fragment exists, then nothing is done. If it does not exist a
   * new event fragment is created with the appropriate payload.
   *
   * @param {TransactionMeta} txMeta - Transaction meta object
   * @param {TransactionMetaMetricsEventString} event - The event type that
   *  triggered fragment creation
   * @param {object} properties - properties to include in the fragment
   * @param {object} [sensitiveProperties] - sensitive properties to include in
   * @param {object} [actionId] - actionId passed from UI
   *  the fragment
   */
  _createTransactionEventFragment(
    txMeta,
    event,
    properties,
    sensitiveProperties,
    actionId,
  ) {
    const isSubmitted = [
      TRANSACTION_EVENTS.FINALIZED,
      TRANSACTION_EVENTS.SUBMITTED,
    ].includes(event);
    const uniqueIdentifier = `transaction-${
      isSubmitted ? 'submitted' : 'added'
    }-${txMeta.id}`;

    const fragment = this.getEventFragmentById(uniqueIdentifier);
    if (typeof fragment !== 'undefined') {
      return;
    }

    switch (event) {
      // When a transaction is added to the controller, we know that the user
      // will be presented with a confirmation screen. The user will then
      // either confirm or reject that transaction. Each has an associated
      // event we want to track. While we don't necessarily need an event
      // fragment to model this, having one allows us to record additional
      // properties onto the event from the UI. For example, when the user
      // edits the transactions gas params we can record that property and
      // then get analytics on the number of transactions in which gas edits
      // occur.
      case TRANSACTION_EVENTS.ADDED:
        this.createEventFragment({
          category: EVENT.CATEGORIES.TRANSACTIONS,
          initialEvent: TRANSACTION_EVENTS.ADDED,
          successEvent: TRANSACTION_EVENTS.APPROVED,
          failureEvent: TRANSACTION_EVENTS.REJECTED,
          properties,
          sensitiveProperties,
          persist: true,
          uniqueIdentifier,
          actionId,
        });
        break;
      // If for some reason an approval or rejection occurs without the added
      // fragment existing in memory, we create the added fragment but without
      // the initialEvent firing. This is to prevent possible duplication of
      // events. A good example why this might occur is if the user had
      // unapproved transactions in memory when updating to the version that
      // includes this change. A migration would have also helped here but this
      // implementation hardens against other possible bugs where a fragment
      // does not exist.
      case TRANSACTION_EVENTS.APPROVED:
      case TRANSACTION_EVENTS.REJECTED:
        this.createEventFragment({
          category: EVENT.CATEGORIES.TRANSACTIONS,
          successEvent: TRANSACTION_EVENTS.APPROVED,
          failureEvent: TRANSACTION_EVENTS.REJECTED,
          properties,
          sensitiveProperties,
          persist: true,
          uniqueIdentifier,
          actionId,
        });
        break;
      // When a transaction is submitted it will always result in updating
      // to a finalized state (dropped, failed, confirmed) -- eventually.
      // However having a fragment started at this stage allows augmenting
      // analytics data with user interactions such as speeding up and
      // canceling the transactions. From this controllers perspective a new
      // transaction with a new id is generated for speed up and cancel
      // transactions, but from the UI we could augment the previous ID with
      // supplemental data to show user intent. Such as when they open the
      // cancel UI but don't submit. We can record that this happened and add
      // properties to the transaction event.
      case TRANSACTION_EVENTS.SUBMITTED:
        this.createEventFragment({
          category: EVENT.CATEGORIES.TRANSACTIONS,
          initialEvent: TRANSACTION_EVENTS.SUBMITTED,
          successEvent: TRANSACTION_EVENTS.FINALIZED,
          properties,
          sensitiveProperties,
          persist: true,
          uniqueIdentifier,
          actionId,
        });
        break;
      // If for some reason a transaction is finalized without the submitted
      // fragment existing in memory, we create the submitted fragment but
      // without the initialEvent firing. This is to prevent possible
      // duplication of events. A good example why this might occur is if th
      // user had pending transactions in memory when updating to the version
      // that includes this change. A migration would have also helped here but
      // this implementation hardens against other possible bugs where a
      // fragment does not exist.
      case TRANSACTION_EVENTS.FINALIZED:
        this.createEventFragment({
          category: EVENT.CATEGORIES.TRANSACTIONS,
          successEvent: TRANSACTION_EVENTS.FINALIZED,
          properties,
          sensitiveProperties,
          persist: true,
          uniqueIdentifier,
          actionId,
        });
        break;
      default:
        break;
    }
  }

  /**
   * Extracts relevant properties from a transaction meta
   * object and uses them to create and send metrics for various transaction
   * events.
   *
   * @param {object} txMeta - the txMeta object
   * @param {TransactionMetaMetricsEventString} event - the name of the transaction event
   * @param {string} actionId - actionId passed from UI
   * @param {object} extraParams - optional props and values to include in sensitiveProperties
   */
  async _trackTransactionMetricsEvent(
    txMeta,
    event,
    actionId,
    extraParams = {},
  ) {
    if (!txMeta) {
      return;
    }
    const { properties, sensitiveProperties } =
      await this._buildEventFragmentProperties(txMeta, extraParams);

    // Create event fragments for event types that spawn fragments, and ensure
    // existence of fragments for event types that act upon them.
    this._createTransactionEventFragment(
      txMeta,
      event,
      properties,
      sensitiveProperties,
      actionId,
    );

    let id;

    switch (event) {
      // If the user approves a transaction, finalize the transaction added
      // event fragment.
      case TRANSACTION_EVENTS.APPROVED:
        id = `transaction-added-${txMeta.id}`;
        this.updateEventFragment(id, { properties, sensitiveProperties });
        this.finalizeEventFragment(id);
        break;
      // If the user rejects a transaction, finalize the transaction added
      // event fragment. with the abandoned flag set.
      case TRANSACTION_EVENTS.REJECTED:
        id = `transaction-added-${txMeta.id}`;
        this.updateEventFragment(id, { properties, sensitiveProperties });
        this.finalizeEventFragment(id, {
          abandoned: true,
        });
        break;
      // When a transaction is finalized, also finalize the transaction
      // submitted event fragment.
      case TRANSACTION_EVENTS.FINALIZED:
        id = `transaction-submitted-${txMeta.id}`;
        this.updateEventFragment(id, { properties, sensitiveProperties });
        this.finalizeEventFragment(`transaction-submitted-${txMeta.id}`);
        break;
      default:
        break;
    }
  }

  _getTransactionCompletionTime(submittedTime) {
    return Math.round((Date.now() - submittedTime) / 1000).toString();
  }

  _getGasValuesInGWEI(gasParams) {
    const gasValuesInGwei = {};
    for (const param in gasParams) {
      if (isHexString(gasParams[param])) {
        gasValuesInGwei[param] = hexWEIToDecGWEI(gasParams[param]);
      } else {
        gasValuesInGwei[param] = gasParams[param];
      }
    }
    return gasValuesInGwei;
  }

  _failTransaction(txId, error, actionId) {
    this.txStateManager.setTxStatusFailed(txId, error);
    const txMeta = this.txStateManager.getTransaction(txId);
    this._trackTransactionMetricsEvent(
      txMeta,
      TRANSACTION_EVENTS.FINALIZED,
      actionId,
      {
        error: error.message,
      },
    );
  }

  _dropTransaction(txId) {
    this.txStateManager.setTxStatusDropped(txId);
    const txMeta = this.txStateManager.getTransaction(txId);
    this._trackTransactionMetricsEvent(
      txMeta,
      TRANSACTION_EVENTS.FINALIZED,
      undefined,
      {
        dropped: true,
      },
    );
  }
}<|MERGE_RESOLUTION|>--- conflicted
+++ resolved
@@ -38,12 +38,6 @@
 import { EVENT } from '../../../../shared/constants/metametrics';
 import {
   HARDFORKS,
-<<<<<<< HEAD
-  MAINNET,
-  SEPOLIA,
-  NETWORK_TYPE_RPC,
-=======
->>>>>>> d98c0942
   CHAIN_ID_TO_GAS_LIMIT_BUFFER_MAP,
   NETWORK_TYPES,
 } from '../../../../shared/constants/network';
@@ -262,11 +256,7 @@
     // type will be one of our default network names or 'rpc'. the default
     // network names are sufficient configuration, simply pass the name as the
     // chain argument in the constructor.
-<<<<<<< HEAD
-    if (type !== NETWORK_TYPE_RPC && type !== SEPOLIA) {
-=======
     if (type !== NETWORK_TYPES.RPC && type !== NETWORK_TYPES.SEPOLIA) {
->>>>>>> d98c0942
       return new Common({
         chain: type,
         hardfork,
