import { BNToHex } from '@metamask/controller-utils';
import type { Hex } from '@metamask/utils';
import { BN } from 'ethereumjs-util';
import { v1 as uuid } from 'uuid';

import {
  TransactionMeta,
  TransactionStatus,
  TransactionType,
} from '../../../../shared/constants/transaction';
import { ETHERSCAN_SUPPORTED_NETWORKS } from '../../../../shared/constants/network';
import type {
  EtherscanTokenTransactionMeta,
  EtherscanTransactionMeta,
  EtherscanTransactionMetaBase,
  EtherscanTransactionRequest,
  EtherscanTransactionResponse,
} from './etherscan';
import {
  fetchEtherscanTokenTransactions,
  fetchEtherscanTransactions,
} from './etherscan';
import {
  RemoteTransactionSource,
  RemoteTransactionSourceRequest,
} from './types';

/**
 * A RemoteTransactionSource that fetches transaction data from Etherscan.
 */
export class EtherscanRemoteTransactionSource
  implements RemoteTransactionSource
{
  #apiKey?: string;

  #includeTokenTransfers: boolean;

  constructor({
    apiKey,
    includeTokenTransfers,
  }: { apiKey?: string; includeTokenTransfers?: boolean } = {}) {
    this.#apiKey = apiKey;
    this.#includeTokenTransfers = includeTokenTransfers ?? true;
  }

  isSupportedNetwork(chainId: Hex): boolean {
    return Object.keys(ETHERSCAN_SUPPORTED_NETWORKS).includes(chainId);
  }

  async fetchTransactions(
    request: RemoteTransactionSourceRequest,
  ): Promise<TransactionMeta[]> {
    const etherscanRequest: EtherscanTransactionRequest = {
      ...request,
      apiKey: this.#apiKey,
      chainId: request.currentChainId,
    };

    const transactionPromise = fetchEtherscanTransactions(etherscanRequest);

    const tokenTransactionPromise = this.#includeTokenTransfers
      ? fetchEtherscanTokenTransactions(etherscanRequest)
      : Promise.resolve({
          result: [] as EtherscanTokenTransactionMeta[],
        } as EtherscanTransactionResponse<EtherscanTokenTransactionMeta>);

    const [etherscanTransactions, etherscanTokenTransactions] =
      await Promise.all([transactionPromise, tokenTransactionPromise]);

    const transactions = etherscanTransactions.result.map((tx) =>
      this.#normalizeTransaction(tx, request.currentChainId),
    );

    const tokenTransactions = etherscanTokenTransactions.result.map((tx) =>
      this.#normalizeTokenTransaction(tx, request.currentChainId),
    );

    return [...transactions, ...tokenTransactions];
  }

  #normalizeTransaction(
    txMeta: EtherscanTransactionMeta,
    currentChainId: Hex,
  ): TransactionMeta {
    const base = this.#normalizeTransactionBase(txMeta, currentChainId);

    return {
      ...base,
      txParams: {
        ...base.txParams,
        data: txMeta.input,
      },
      ...(txMeta.isError === '0'
        ? { status: TransactionStatus.confirmed }
        : {
            status: TransactionStatus.failed,
          }),
    };
  }

  #normalizeTokenTransaction(
    txMeta: EtherscanTokenTransactionMeta,
    currentChainId: Hex,
  ): TransactionMeta {
    const base = this.#normalizeTransactionBase(txMeta, currentChainId);

    return {
      ...base,
    };
  }

  #normalizeTransactionBase(
    txMeta: EtherscanTransactionMetaBase,
    currentChainId: Hex,
  ): TransactionMeta {
    const time = parseInt(txMeta.timeStamp, 10) * 1000;

    return {
      blockNumber: txMeta.blockNumber,
      chainId: currentChainId,
      hash: txMeta.hash,
<<<<<<< HEAD
      id: createId(),
=======
      id: uuid(),
      metamaskNetworkId: currentNetworkId,
>>>>>>> e22dab22
      status: TransactionStatus.confirmed,
      time,
      txParams: {
        from: txMeta.from,
        gas: BNToHex(new BN(txMeta.gas)),
        gasPrice: BNToHex(new BN(txMeta.gasPrice)),
        nonce: BNToHex(new BN(txMeta.nonce)),
        to: txMeta.to,
        value: BNToHex(new BN(txMeta.value)),
      },
      type: TransactionType.incoming,
      verifiedOnBlockchain: false,
    } as TransactionMeta;
  }
}<|MERGE_RESOLUTION|>--- conflicted
+++ resolved
@@ -119,12 +119,7 @@
       blockNumber: txMeta.blockNumber,
       chainId: currentChainId,
       hash: txMeta.hash,
-<<<<<<< HEAD
-      id: createId(),
-=======
       id: uuid(),
-      metamaskNetworkId: currentNetworkId,
->>>>>>> e22dab22
       status: TransactionStatus.confirmed,
       time,
       txParams: {
