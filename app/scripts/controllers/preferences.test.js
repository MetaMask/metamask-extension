/**
 * @jest-environment node
 */
import { ControllerMessenger } from '@metamask/base-controller';
import { TokenListController } from '@metamask/assets-controllers';
import { AccountsController } from '@metamask/accounts-controller';
import { CHAIN_IDS } from '../../../shared/constants/network';
import { mockNetworkState } from '../../../test/stub/networks';
import PreferencesController from './preferences';

<<<<<<< HEAD
const NETWORK_CONFIGURATION_DATA = {
  [CHAIN_IDS.GOERLI]: {
=======
const NETWORK_CONFIGURATION_DATA = mockNetworkState(
  {
    id: 'test-networkConfigurationId-1',
    rpcUrl: 'https://testrpc.com',
>>>>>>> 33a33b42
    chainId: CHAIN_IDS.GOERLI,
    name: '0X5',
    blockExplorerUrl: 'https://etherscan.io',
    rpcEndpoints: [{ networkClientId: 'test-networkConfigurationId-1' }],
  },
<<<<<<< HEAD
  '0x539': {
=======
  {
    id: 'test-networkConfigurationId-2',
    rpcUrl: 'http://localhost:8545',
>>>>>>> 33a33b42
    chainId: '0x539',
    name: 'Localhost 8545',
    nativeCurrency: 'ETH',
    rpcEndpoints: [{ networkClientId: 'test-networkConfigurationId-2' }],
  },
).networkConfigurations;

describe('preferences controller', () => {
  let controllerMessenger;
  let preferencesController;
  let accountsController;
  let tokenListController;

  beforeEach(() => {
    controllerMessenger = new ControllerMessenger();

    const accountsControllerMessenger = controllerMessenger.getRestricted({
      name: 'AccountsController',
      allowedEvents: [
        'SnapController:stateChange',
        'KeyringController:accountRemoved',
        'KeyringController:stateChange',
      ],
      allowedActions: [
        'KeyringController:getAccounts',
        'KeyringController:getKeyringsByType',
        'KeyringController:getKeyringForAccount',
      ],
    });

    accountsController = new AccountsController({
      messenger: accountsControllerMessenger,
    });

    const tokenListMessenger = controllerMessenger.getRestricted({
      name: 'TokenListController',
    });
    tokenListController = new TokenListController({
      chainId: '1',
      preventPollingOnNetworkRestart: false,
      onNetworkStateChange: jest.fn(),
      onPreferencesStateChange: jest.fn(),
      messenger: tokenListMessenger,
    });

    const preferencesMessenger = controllerMessenger.getRestricted({
      name: 'PreferencesController',
      allowedActions: [
        `AccountsController:setSelectedAccount`,
        `AccountsController:getAccountByAddress`,
        `AccountsController:setAccountName`,
      ],
      allowedEvents: [`AccountsController:stateChange`],
    });

    preferencesController = new PreferencesController({
      initLangCode: 'en_US',
      tokenListController,
      networkConfigurationsByChainId: NETWORK_CONFIGURATION_DATA,
      messenger: preferencesMessenger,
    });
  });

  describe('useBlockie', () => {
    it('defaults useBlockie to false', () => {
      expect(preferencesController.store.getState().useBlockie).toStrictEqual(
        false,
      );
    });

    it('setUseBlockie to true', () => {
      preferencesController.setUseBlockie(true);
      expect(preferencesController.store.getState().useBlockie).toStrictEqual(
        true,
      );
    });
  });

  describe('setCurrentLocale', () => {
    it('checks the default currentLocale', () => {
      const { currentLocale } = preferencesController.store.getState();
      expect(currentLocale).toStrictEqual('en_US');
    });

    it('sets current locale in preferences controller', () => {
      preferencesController.setCurrentLocale('ja');
      const { currentLocale } = preferencesController.store.getState();
      expect(currentLocale).toStrictEqual('ja');
    });
  });

  describe('setAccountLabel', () => {
    const mockName = 'mockName';
    const firstAddress = '0x1f9090aaE28b8a3dCeaDf281B0F12828e676c326';
    const secondAddress = '0x0affb0a96fbefaa97dce488dfd97512346cf3ab8';

    it('updating name from preference controller will update the name in accounts controller and preferences controller', () => {
      controllerMessenger.publish('KeyringController:stateChange', {
        isUnlocked: true,
        keyrings: [
          {
            type: 'HD Key Tree',
            accounts: [firstAddress, secondAddress],
          },
        ],
      });

      let [firstAccount, secondAccount] = accountsController.listAccounts();

      const { identities } = preferencesController.store.getState();

      const firstPreferenceAccount = identities[firstAccount.address];
      const secondPreferenceAccount = identities[secondAccount.address];

      expect(firstAccount.metadata.name).toBe(firstPreferenceAccount.name);
      expect(secondAccount.metadata.name).toBe(secondPreferenceAccount.name);

      preferencesController.setAccountLabel(firstAccount.address, mockName);

      // refresh state after state changed

      [firstAccount, secondAccount] = accountsController.listAccounts();

      const { identities: updatedIdentities } =
        preferencesController.store.getState();

      const updatedFirstPreferenceAccount =
        updatedIdentities[firstAccount.address];
      const updatedSecondPreferenceAccount =
        updatedIdentities[secondAccount.address];

      expect(firstAccount.metadata.name).toBe(
        updatedFirstPreferenceAccount.name,
      );
      expect(updatedFirstPreferenceAccount.name).toBe(mockName);
      expect(secondAccount.metadata.name).toBe(
        updatedSecondPreferenceAccount.name,
      );
    });

    it('updating name from accounts controller updates the name in preferences controller', () => {
      controllerMessenger.publish('KeyringController:stateChange', {
        isUnlocked: true,
        keyrings: [
          {
            type: 'HD Key Tree',
            accounts: [firstAddress, secondAddress],
          },
        ],
      });

      let [firstAccount, secondAccount] = accountsController.listAccounts();

      const { identities } = preferencesController.store.getState();

      const firstPreferenceAccount = identities[firstAccount.address];
      const secondPreferenceAccount = identities[secondAccount.address];

      expect(firstAccount.metadata.name).toBe(firstPreferenceAccount.name);
      expect(secondAccount.metadata.name).toBe(secondPreferenceAccount.name);

      accountsController.setAccountName(firstAccount.id, mockName);
      // refresh state after state changed

      [firstAccount, secondAccount] = accountsController.listAccounts();

      const { identities: updatedIdentities } =
        preferencesController.store.getState();

      const updatedFirstPreferenceAccount =
        updatedIdentities[firstAccount.address];
      const updatedSecondPreferenceAccount =
        updatedIdentities[secondAccount.address];

      expect(firstAccount.metadata.name).toBe(
        updatedFirstPreferenceAccount.name,
      );
      expect(updatedFirstPreferenceAccount.name).toBe(mockName);
      expect(secondAccount.metadata.name).toBe(
        updatedSecondPreferenceAccount.name,
      );
    });
  });

  describe('setSelectedAddress', () => {
    it('updating selectedAddress from preferences controller updates the selectedAccount in accounts controller and preferences controller', () => {
      const firstAddress = '0x1f9090aaE28b8a3dCeaDf281B0F12828e676c326';
      const secondAddress = '0x0affb0a96fbefaa97dce488dfd97512346cf3ab8';
      controllerMessenger.publish('KeyringController:stateChange', {
        isUnlocked: true,
        keyrings: [
          {
            type: 'HD Key Tree',
            accounts: [firstAddress, secondAddress],
          },
        ],
      });

      const selectedAccount = accountsController.getSelectedAccount();

      const { selectedAddress } = preferencesController.store.getState();

      expect(selectedAddress).toBe(selectedAccount.address);

      preferencesController.setSelectedAddress(secondAddress);
      // refresh state after state changed

      const { selectedAddress: updatedSelectedAddress } =
        preferencesController.store.getState();

      const updatedSelectedAccount = accountsController.getSelectedAccount();

      expect(updatedSelectedAddress).toBe(updatedSelectedAccount.address);
    });

    it('updating selectedAccount from accounts controller updates the selectedAddress in preferences controller', () => {
      const firstAddress = '0x1f9090aaE28b8a3dCeaDf281B0F12828e676c326';
      const secondAddress = '0x0affb0a96fbefaa97dce488dfd97512346cf3ab8';
      controllerMessenger.publish('KeyringController:stateChange', {
        isUnlocked: true,
        keyrings: [
          {
            type: 'HD Key Tree',
            accounts: [firstAddress, secondAddress],
          },
        ],
      });

      const selectedAccount = accountsController.getSelectedAccount();
      const accounts = accountsController.listAccounts();

      const { selectedAddress } = preferencesController.store.getState();

      expect(selectedAddress).toBe(selectedAccount.address);

      accountsController.setSelectedAccount(accounts[1].id);
      // refresh state after state changed

      const { selectedAddress: updatedSelectedAddress } =
        preferencesController.store.getState();

      const updatedSelectedAccount = accountsController.getSelectedAccount();

      expect(updatedSelectedAddress).toBe(updatedSelectedAccount.address);
    });
  });

  describe('setPasswordForgotten', () => {
    it('should default to false', () => {
      expect(
        preferencesController.store.getState().forgottenPassword,
      ).toStrictEqual(false);
    });

    it('should set the forgottenPassword property in state', () => {
      preferencesController.setPasswordForgotten(true);
      expect(
        preferencesController.store.getState().forgottenPassword,
      ).toStrictEqual(true);
    });
  });

  describe('setUsePhishDetect', () => {
    it('should default to true', () => {
      expect(
        preferencesController.store.getState().usePhishDetect,
      ).toStrictEqual(true);
    });

    it('should set the usePhishDetect property in state', () => {
      preferencesController.setUsePhishDetect(false);
      expect(
        preferencesController.store.getState().usePhishDetect,
      ).toStrictEqual(false);
    });
  });

  describe('setUseMultiAccountBalanceChecker', () => {
    it('should default to true', () => {
      expect(
        preferencesController.store.getState().useMultiAccountBalanceChecker,
      ).toStrictEqual(true);
    });

    it('should set the setUseMultiAccountBalanceChecker property in state', () => {
      preferencesController.setUseMultiAccountBalanceChecker(false);
      expect(
        preferencesController.store.getState().useMultiAccountBalanceChecker,
      ).toStrictEqual(false);
    });
  });

  describe('isRedesignedConfirmationsFeatureEnabled', () => {
    it('isRedesignedConfirmationsFeatureEnabled should default to false', () => {
      expect(
        preferencesController.store.getState().preferences
          .isRedesignedConfirmationsDeveloperEnabled,
      ).toStrictEqual(false);
    });
  });

  describe('setUseSafeChainsListValidation', function () {
    it('should default to true', function () {
      const state = preferencesController.store.getState();

      expect(state.useSafeChainsListValidation).toStrictEqual(true);
    });

    it('should set the `setUseSafeChainsListValidation` property in state', function () {
      expect(
        preferencesController.store.getState().useSafeChainsListValidation,
      ).toStrictEqual(true);

      preferencesController.setUseSafeChainsListValidation(false);

      expect(
        preferencesController.store.getState().useSafeChainsListValidation,
      ).toStrictEqual(false);
    });
  });

  describe('setUseTokenDetection', function () {
    it('should default to true for new users', function () {
      const state = preferencesController.store.getState();

      expect(state.useTokenDetection).toStrictEqual(true);
    });

    it('should set the useTokenDetection property in state', () => {
      preferencesController.setUseTokenDetection(true);
      expect(
        preferencesController.store.getState().useTokenDetection,
      ).toStrictEqual(true);
    });

    it('should keep initial value of useTokenDetection for existing users', function () {
      const preferencesControllerExistingUser = new PreferencesController({
        initLangCode: 'en_US',
        tokenListController,
        initState: {
          useTokenDetection: false,
        },
        networkConfigurationsByChainId: NETWORK_CONFIGURATION_DATA,
      });
      const state = preferencesControllerExistingUser.store.getState();
      expect(state.useTokenDetection).toStrictEqual(false);
    });
  });

  describe('setUseNftDetection', () => {
    it('should default to true', () => {
      expect(
        preferencesController.store.getState().useNftDetection,
      ).toStrictEqual(true);
    });

    it('should set the useNftDetection property in state', () => {
      preferencesController.setOpenSeaEnabled(true);
      preferencesController.setUseNftDetection(true);
      expect(
        preferencesController.store.getState().useNftDetection,
      ).toStrictEqual(true);
    });
  });

  describe('setUse4ByteResolution', () => {
    it('should default to true', () => {
      expect(
        preferencesController.store.getState().use4ByteResolution,
      ).toStrictEqual(true);
    });

    it('should set the use4ByteResolution property in state', () => {
      preferencesController.setUse4ByteResolution(false);
      expect(
        preferencesController.store.getState().use4ByteResolution,
      ).toStrictEqual(false);
    });
  });

  describe('setOpenSeaEnabled', () => {
    it('should default to true', () => {
      expect(
        preferencesController.store.getState().openSeaEnabled,
      ).toStrictEqual(true);
    });

    it('should set the openSeaEnabled property in state', () => {
      preferencesController.setOpenSeaEnabled(true);
      expect(
        preferencesController.store.getState().openSeaEnabled,
      ).toStrictEqual(true);
    });
  });

  describe('setAdvancedGasFee', () => {
    it('should default to an empty object', () => {
      expect(
        preferencesController.store.getState().advancedGasFee,
      ).toStrictEqual({});
    });

    it('should set the setAdvancedGasFee property in state', () => {
      preferencesController.setAdvancedGasFee({
        chainId: CHAIN_IDS.GOERLI,
        gasFeePreferences: {
          maxBaseFee: '1.5',
          priorityFee: '2',
        },
      });
      expect(
        preferencesController.store.getState().advancedGasFee[CHAIN_IDS.GOERLI]
          .maxBaseFee,
      ).toStrictEqual('1.5');
      expect(
        preferencesController.store.getState().advancedGasFee[CHAIN_IDS.GOERLI]
          .priorityFee,
      ).toStrictEqual('2');
    });
  });

  describe('setTheme', () => {
    it('should default to value "OS"', () => {
      expect(preferencesController.store.getState().theme).toStrictEqual('os');
    });

    it('should set the setTheme property in state', () => {
      preferencesController.setTheme('dark');
      expect(preferencesController.store.getState().theme).toStrictEqual(
        'dark',
      );
    });
  });

  describe('setUseCurrencyRateCheck', () => {
    it('should default to false', () => {
      expect(
        preferencesController.store.getState().useCurrencyRateCheck,
      ).toStrictEqual(true);
    });

    it('should set the useCurrencyRateCheck property in state', () => {
      preferencesController.setUseCurrencyRateCheck(false);
      expect(
        preferencesController.store.getState().useCurrencyRateCheck,
      ).toStrictEqual(false);
    });
  });

  describe('setIncomingTransactionsPreferences', () => {
    const addedNonTestNetworks = Object.keys(NETWORK_CONFIGURATION_DATA);

    it('should have default value combined', () => {
      const state = preferencesController.store.getState();
      expect(state.incomingTransactionsPreferences).toStrictEqual({
        [CHAIN_IDS.MAINNET]: true,
        [CHAIN_IDS.LINEA_MAINNET]: true,
        [NETWORK_CONFIGURATION_DATA[addedNonTestNetworks[0]].chainId]: true,
        [NETWORK_CONFIGURATION_DATA[addedNonTestNetworks[1]].chainId]: true,
        [CHAIN_IDS.GOERLI]: true,
        [CHAIN_IDS.SEPOLIA]: true,
        [CHAIN_IDS.LINEA_SEPOLIA]: true,
      });
    });

    it('should update incomingTransactionsPreferences with given value set', () => {
      preferencesController.setIncomingTransactionsPreferences(
        [CHAIN_IDS.LINEA_MAINNET],
        false,
      );
      const state = preferencesController.store.getState();
      expect(state.incomingTransactionsPreferences).toStrictEqual({
        [CHAIN_IDS.MAINNET]: true,
        [CHAIN_IDS.LINEA_MAINNET]: false,
        [NETWORK_CONFIGURATION_DATA[addedNonTestNetworks[0]].chainId]: true,
        [NETWORK_CONFIGURATION_DATA[addedNonTestNetworks[1]].chainId]: true,
        [CHAIN_IDS.GOERLI]: true,
        [CHAIN_IDS.SEPOLIA]: true,
        [CHAIN_IDS.LINEA_SEPOLIA]: true,
      });
    });
  });

  describe('AccountsController:stateChange subscription', () => {
    it('sync the identities with the accounts in the accounts controller', () => {
      const firstAddress = '0x1f9090aaE28b8a3dCeaDf281B0F12828e676c326';
      const secondAddress = '0x0affb0a96fbefaa97dce488dfd97512346cf3ab8';
      controllerMessenger.publish('KeyringController:stateChange', {
        isUnlocked: true,
        keyrings: [
          {
            type: 'HD Key Tree',
            accounts: [firstAddress, secondAddress],
          },
        ],
      });

      const accounts = accountsController.listAccounts();

      const { identities } = preferencesController.store.getState();

      expect(accounts.map((account) => account.address)).toStrictEqual(
        Object.keys(identities),
      );
    });
  });

  ///: BEGIN:ONLY_INCLUDE_IF(petnames)
  describe('setUseExternalNameSources', () => {
    it('should default to true', () => {
      expect(
        preferencesController.store.getState().useExternalNameSources,
      ).toStrictEqual(true);
    });

    it('should set the useExternalNameSources property in state', () => {
      preferencesController.setUseExternalNameSources(false);
      expect(
        preferencesController.store.getState().useExternalNameSources,
      ).toStrictEqual(false);
    });
  });
  ///: END:ONLY_INCLUDE_IF

  describe('setUseTransactionSimulations', () => {
    it('should default to true', () => {
      expect(
        preferencesController.store.getState().useExternalNameSources,
      ).toStrictEqual(true);
    });

    it('should set the setUseTransactionSimulations property in state', () => {
      preferencesController.setUseTransactionSimulations(false);
      expect(
        preferencesController.store.getState().useTransactionSimulations,
      ).toStrictEqual(false);
    });
  });

  describe('setServiceWorkerKeepAlivePreference', () => {
    it('should default to true', () => {
      expect(
        preferencesController.store.getState().enableMV3TimestampSave,
      ).toStrictEqual(true);
    });

    it('should set the setServiceWorkerKeepAlivePreference property in state', () => {
      preferencesController.setServiceWorkerKeepAlivePreference(false);
      expect(
        preferencesController.store.getState().enableMV3TimestampSave,
      ).toStrictEqual(false);
    });
  });

  describe('setBitcoinSupportEnabled', () => {
    it('has the default value as false', () => {
      expect(
        preferencesController.store.getState().bitcoinSupportEnabled,
      ).toStrictEqual(false);
    });

    it('sets the bitcoinSupportEnabled property in state to true and then false', () => {
      preferencesController.setBitcoinSupportEnabled(true);
      expect(
        preferencesController.store.getState().bitcoinSupportEnabled,
      ).toStrictEqual(true);

      preferencesController.setBitcoinSupportEnabled(false);
      expect(
        preferencesController.store.getState().bitcoinSupportEnabled,
      ).toStrictEqual(false);
    });
  });
});<|MERGE_RESOLUTION|>--- conflicted
+++ resolved
@@ -8,27 +8,18 @@
 import { mockNetworkState } from '../../../test/stub/networks';
 import PreferencesController from './preferences';
 
-<<<<<<< HEAD
-const NETWORK_CONFIGURATION_DATA = {
-  [CHAIN_IDS.GOERLI]: {
-=======
 const NETWORK_CONFIGURATION_DATA = mockNetworkState(
   {
     id: 'test-networkConfigurationId-1',
     rpcUrl: 'https://testrpc.com',
->>>>>>> 33a33b42
     chainId: CHAIN_IDS.GOERLI,
     name: '0X5',
     blockExplorerUrl: 'https://etherscan.io',
     rpcEndpoints: [{ networkClientId: 'test-networkConfigurationId-1' }],
   },
-<<<<<<< HEAD
-  '0x539': {
-=======
   {
     id: 'test-networkConfigurationId-2',
     rpcUrl: 'http://localhost:8545',
->>>>>>> 33a33b42
     chainId: '0x539',
     name: 'Localhost 8545',
     nativeCurrency: 'ETH',
