--- conflicted
+++ resolved
@@ -9,21 +9,19 @@
 } from '../../../shared/constants/metametrics';
 import waitUntilCalled from '../../../test/lib/wait-until-called';
 import {
-  CHAIN_IDS,
-  CURRENCY_SYMBOLS,
-  NETWORK_TYPES,
+  MAINNET_CHAIN_ID,
+  ROPSTEN_CHAIN_ID,
 } from '../../../shared/constants/network';
-import * as Utils from '../lib/util';
 import MetaMetricsController from './metametrics';
 import { NETWORK_EVENTS } from './network';
 
 const segment = createSegmentMock(2, 10000);
 
 const VERSION = '0.0.1-test';
+const NETWORK = 'Mainnet';
 const FAKE_CHAIN_ID = '0x1338';
 const LOCALE = 'en_US';
 const TEST_META_METRICS_ID = '0xabc';
-const DUMMY_ACTION_ID = 'DUMMY_ACTION_ID';
 
 const MOCK_TRAITS = {
   test_boolean: true,
@@ -49,6 +47,7 @@
 const DEFAULT_SHARED_PROPERTIES = {
   chain_id: FAKE_CHAIN_ID,
   locale: LOCALE.replace('_', '-'),
+  network: NETWORK,
   environment_type: 'background',
 };
 
@@ -64,24 +63,23 @@
   ...DEFAULT_SHARED_PROPERTIES,
 };
 
-function getMockNetworkController() {
-  let state = {
-    provider: {
-      type: NETWORK_TYPES.GOERLI,
-      chainId: FAKE_CHAIN_ID,
-    },
-    network: 'loading',
-  };
+function getMockNetworkController(
+  chainId = FAKE_CHAIN_ID,
+  provider = { type: NETWORK },
+) {
+  let networkStore = { chainId, provider };
   const on = sinon.stub().withArgs(NETWORK_EVENTS.NETWORK_DID_CHANGE);
   const updateState = (newState) => {
-    state = { ...state, ...newState };
+    networkStore = { ...networkStore, ...newState };
     on.getCall(0).args[1]();
   };
   return {
     store: {
-      getState: () => state,
+      getState: () => networkStore,
       updateState,
     },
+    getCurrentChainId: () => networkStore.chainId,
+    getNetworkIdentifier: () => networkStore.provider.type,
     on,
   };
 }
@@ -119,7 +117,6 @@
   category: 'Unit Test',
   successEvent: 'sample non-persisted event success',
   failureEvent: 'sample non-persisted event failure',
-  uniqueIdentifier: 'sample-non-persisted-event',
   properties: {
     test: true,
   },
@@ -130,12 +127,15 @@
   metaMetricsId = TEST_META_METRICS_ID,
   preferencesStore = getMockPreferencesStore(),
   networkController = getMockNetworkController(),
-  segmentInstance,
 } = {}) {
   return new MetaMetricsController({
-    segment: segmentInstance || segment,
-    getCurrentChainId: () =>
-      networkController.store.getState().provider.chainId,
+    segment,
+    getNetworkIdentifier: networkController.getNetworkIdentifier.bind(
+      networkController,
+    ),
+    getCurrentChainId: networkController.getCurrentChainId.bind(
+      networkController,
+    ),
     onNetworkDidChange: networkController.on.bind(
       networkController,
       NETWORK_EVENTS.NETWORK_DID_CHANGE,
@@ -150,18 +150,10 @@
         testid: SAMPLE_PERSISTED_EVENT,
         testid2: SAMPLE_NON_PERSISTED_EVENT,
       },
-      events: {},
     },
   });
 }
 describe('MetaMetricsController', function () {
-  const now = new Date();
-  let clock;
-  beforeEach(function () {
-    clock = sinon.useFakeTimers(now.getTime());
-    sinon.stub(Utils, 'generateRandomId').returns('DUMMY_RANDOM_ID');
-  });
-
   describe('constructor', function () {
     it('should properly initialize', function () {
       const mock = sinon.mock(segment);
@@ -176,11 +168,10 @@
             ...DEFAULT_EVENT_PROPERTIES,
             test: true,
           },
-          messageId: 'sample-non-persisted-event-failure',
-          timestamp: new Date(),
         });
       const metaMetricsController = getMetaMetricsController();
       assert.strictEqual(metaMetricsController.version, VERSION);
+      assert.strictEqual(metaMetricsController.network, NETWORK);
       assert.strictEqual(metaMetricsController.chainId, FAKE_CHAIN_ID);
       assert.strictEqual(
         metaMetricsController.state.participateInMetaMetrics,
@@ -205,12 +196,14 @@
       const metaMetricsController = getMetaMetricsController({
         networkController,
       });
+      assert.strictEqual(metaMetricsController.network, NETWORK);
       networkController.store.updateState({
         provider: {
           type: 'NEW_NETWORK',
-          chainId: '0xaab',
-        },
-      });
+        },
+        chainId: '0xaab',
+      });
+      assert.strictEqual(metaMetricsController.network, 'NEW_NETWORK');
       assert.strictEqual(metaMetricsController.chainId, '0xaab');
     });
 
@@ -219,6 +212,7 @@
       const metaMetricsController = getMetaMetricsController({
         preferencesStore,
       });
+      assert.strictEqual(metaMetricsController.network, NETWORK);
       preferencesStore.updateState({
         currentLocale: 'en_UK',
       });
@@ -244,18 +238,15 @@
       });
       const mock = sinon.mock(segment);
 
-      mock.expects('identify').once().withArgs({
-        userId: TEST_META_METRICS_ID,
-        traits: MOCK_TRAITS,
-        messageId: Utils.generateRandomId(),
-        timestamp: new Date(),
-      });
+      mock
+        .expects('identify')
+        .once()
+        .withArgs({ userId: TEST_META_METRICS_ID, traits: MOCK_TRAITS });
 
       metaMetricsController.identify({
         ...MOCK_TRAITS,
         ...MOCK_INVALID_TRAITS,
       });
-
       mock.verify();
     });
 
@@ -277,8 +268,6 @@
           traits: {
             test_date: mockDateISOString,
           },
-          messageId: Utils.generateRandomId(),
-          timestamp: new Date(),
         });
 
       metaMetricsController.identify({
@@ -361,7 +350,7 @@
     it('should track an event if user has not opted in, but isOptIn is true', function () {
       const mock = sinon.mock(segment);
       const metaMetricsController = getMetaMetricsController({
-        participateInMetaMetrics: true,
+        participateInMetaMetrics: false,
       });
       mock
         .expects('track')
@@ -374,8 +363,6 @@
             test: 1,
             ...DEFAULT_EVENT_PROPERTIES,
           },
-          messageId: Utils.generateRandomId(),
-          timestamp: new Date(),
         });
       metaMetricsController.submitEvent(
         {
@@ -393,7 +380,7 @@
     it('should track an event during optin and allow for metaMetricsId override', function () {
       const mock = sinon.mock(segment);
       const metaMetricsController = getMetaMetricsController({
-        participateInMetaMetrics: true,
+        participateInMetaMetrics: false,
       });
       mock
         .expects('track')
@@ -406,8 +393,6 @@
             test: 1,
             ...DEFAULT_EVENT_PROPERTIES,
           },
-          messageId: Utils.generateRandomId(),
-          timestamp: new Date(),
         });
       metaMetricsController.submitEvent(
         {
@@ -437,8 +422,6 @@
             legacy_event: true,
             ...DEFAULT_EVENT_PROPERTIES,
           },
-          messageId: Utils.generateRandomId(),
-          timestamp: new Date(),
         });
       metaMetricsController.submitEvent(
         {
@@ -461,14 +444,12 @@
         .once()
         .withArgs({
           event: 'Fake Event',
+          userId: TEST_META_METRICS_ID,
+          context: DEFAULT_TEST_CONTEXT,
           properties: {
             test: 1,
             ...DEFAULT_EVENT_PROPERTIES,
           },
-          context: DEFAULT_TEST_CONTEXT,
-          userId: TEST_META_METRICS_ID,
-          messageId: Utils.generateRandomId(),
-          timestamp: new Date(),
         });
       metaMetricsController.submitEvent({
         event: 'Fake Event',
@@ -543,8 +524,6 @@
             foo: 'bar',
             ...DEFAULT_EVENT_PROPERTIES,
           },
-          messageId: Utils.generateRandomId(),
-          timestamp: new Date(),
         }),
       );
       assert.ok(
@@ -553,8 +532,6 @@
           userId: TEST_META_METRICS_ID,
           context: DEFAULT_TEST_CONTEXT,
           properties: DEFAULT_EVENT_PROPERTIES,
-          messageId: Utils.generateRandomId(),
-          timestamp: new Date(),
         }),
       );
     });
@@ -575,8 +552,6 @@
             params: null,
             ...DEFAULT_PAGE_PROPERTIES,
           },
-          messageId: Utils.generateRandomId(),
-          timestamp: new Date(),
         });
       metaMetricsController.trackPage({
         name: 'home',
@@ -620,8 +595,6 @@
             params: null,
             ...DEFAULT_PAGE_PROPERTIES,
           },
-          messageId: Utils.generateRandomId(),
-          timestamp: new Date(),
         });
       metaMetricsController.trackPage(
         {
@@ -633,241 +606,6 @@
         { isOptInPath: true },
       );
       mock.verify();
-    });
-
-    it('multiple trackPage call with same actionId should result in same messageId being sent to segment', function () {
-      const mock = sinon.mock(segment);
-      const metaMetricsController = getMetaMetricsController({
-        preferencesStore: getMockPreferencesStore({
-          participateInMetaMetrics: null,
-        }),
-      });
-      mock
-        .expects('page')
-        .twice()
-        .withArgs({
-          name: 'home',
-          userId: TEST_META_METRICS_ID,
-          context: DEFAULT_TEST_CONTEXT,
-          properties: {
-            params: null,
-            ...DEFAULT_PAGE_PROPERTIES,
-          },
-          messageId: DUMMY_ACTION_ID,
-          timestamp: new Date(),
-        });
-      metaMetricsController.trackPage(
-        {
-          name: 'home',
-          params: null,
-          actionId: DUMMY_ACTION_ID,
-          environmentType: ENVIRONMENT_TYPE_BACKGROUND,
-          page: METAMETRICS_BACKGROUND_PAGE_OBJECT,
-        },
-        { isOptInPath: true },
-      );
-      metaMetricsController.trackPage(
-        {
-          name: 'home',
-          params: null,
-          actionId: DUMMY_ACTION_ID,
-          environmentType: ENVIRONMENT_TYPE_BACKGROUND,
-          page: METAMETRICS_BACKGROUND_PAGE_OBJECT,
-        },
-        { isOptInPath: true },
-      );
-      mock.verify();
-    });
-  });
-
-  describe('deterministic messageId', function () {
-    it('should use the actionId as messageId when provided', function () {
-      const metaMetricsController = getMetaMetricsController();
-      const spy = sinon.spy(segment, 'track');
-      metaMetricsController.submitEvent({
-        event: 'Fake Event',
-        category: 'Unit Test',
-        properties: { foo: 'bar' },
-        actionId: '0x001',
-      });
-      assert.ok(spy.calledOnce);
-      assert.ok(
-        spy.calledWith({
-          event: 'Fake Event',
-          userId: TEST_META_METRICS_ID,
-          context: DEFAULT_TEST_CONTEXT,
-          properties: {
-            foo: 'bar',
-            ...DEFAULT_EVENT_PROPERTIES,
-          },
-          messageId: '0x001',
-          timestamp: new Date(),
-        }),
-      );
-    });
-
-    it('should append 0x000 to the actionId of anonymized event when tracking sensitiveProperties', function () {
-      const metaMetricsController = getMetaMetricsController();
-      const spy = sinon.spy(segment, 'track');
-      metaMetricsController.submitEvent({
-        event: 'Fake Event',
-        category: 'Unit Test',
-        sensitiveProperties: { foo: 'bar' },
-        actionId: '0x001',
-      });
-      assert.ok(spy.calledTwice);
-
-      assert.ok(
-        spy.calledWith({
-          event: 'Fake Event',
-          anonymousId: METAMETRICS_ANONYMOUS_ID,
-          context: DEFAULT_TEST_CONTEXT,
-          properties: {
-            foo: 'bar',
-            ...DEFAULT_EVENT_PROPERTIES,
-          },
-          messageId: '0x001-0x000',
-          timestamp: new Date(),
-        }),
-      );
-      assert.ok(
-        spy.calledWith({
-          event: 'Fake Event',
-          userId: TEST_META_METRICS_ID,
-          context: DEFAULT_TEST_CONTEXT,
-          properties: {
-            ...DEFAULT_EVENT_PROPERTIES,
-          },
-          messageId: '0x001',
-          timestamp: new Date(),
-        }),
-      );
-    });
-
-    it('should use the uniqueIdentifier as messageId when provided', function () {
-      const metaMetricsController = getMetaMetricsController();
-      const spy = sinon.spy(segment, 'track');
-      metaMetricsController.submitEvent({
-        event: 'Fake Event',
-        category: 'Unit Test',
-        properties: { foo: 'bar' },
-        uniqueIdentifier: 'transaction-submitted-0000',
-      });
-      assert.ok(spy.calledOnce);
-      assert.ok(
-        spy.calledWith({
-          event: 'Fake Event',
-          userId: TEST_META_METRICS_ID,
-          context: DEFAULT_TEST_CONTEXT,
-          properties: {
-            foo: 'bar',
-            ...DEFAULT_EVENT_PROPERTIES,
-          },
-          messageId: 'transaction-submitted-0000',
-          timestamp: new Date(),
-        }),
-      );
-    });
-
-    it('should append 0x000 to the uniqueIdentifier of anonymized event when tracking sensitiveProperties', function () {
-      const metaMetricsController = getMetaMetricsController();
-      const spy = sinon.spy(segment, 'track');
-      metaMetricsController.submitEvent({
-        event: 'Fake Event',
-        category: 'Unit Test',
-        sensitiveProperties: { foo: 'bar' },
-        uniqueIdentifier: 'transaction-submitted-0000',
-      });
-      assert.ok(spy.calledTwice);
-      assert.ok(
-        spy.calledWith({
-          event: 'Fake Event',
-          anonymousId: METAMETRICS_ANONYMOUS_ID,
-          context: DEFAULT_TEST_CONTEXT,
-          properties: {
-            foo: 'bar',
-            ...DEFAULT_EVENT_PROPERTIES,
-          },
-          messageId: 'transaction-submitted-0000-0x000',
-          timestamp: new Date(),
-        }),
-      );
-      assert.ok(
-        spy.calledWith({
-          event: 'Fake Event',
-          userId: TEST_META_METRICS_ID,
-          context: DEFAULT_TEST_CONTEXT,
-          properties: {
-            ...DEFAULT_EVENT_PROPERTIES,
-          },
-          messageId: 'transaction-submitted-0000',
-          timestamp: new Date(),
-        }),
-      );
-    });
-
-    it('should combine the uniqueIdentifier and actionId as messageId when both provided', function () {
-      const metaMetricsController = getMetaMetricsController();
-      const spy = sinon.spy(segment, 'track');
-      metaMetricsController.submitEvent({
-        event: 'Fake Event',
-        category: 'Unit Test',
-        properties: { foo: 'bar' },
-        actionId: '0x001',
-        uniqueIdentifier: 'transaction-submitted-0000',
-      });
-      assert.ok(spy.calledOnce);
-      assert.ok(
-        spy.calledWith({
-          event: 'Fake Event',
-          userId: TEST_META_METRICS_ID,
-          context: DEFAULT_TEST_CONTEXT,
-          properties: {
-            foo: 'bar',
-            ...DEFAULT_EVENT_PROPERTIES,
-          },
-          messageId: 'transaction-submitted-0000-0x001',
-          timestamp: new Date(),
-        }),
-      );
-    });
-
-    it('should append 0x000 to the combined uniqueIdentifier and actionId of anonymized event when tracking sensitiveProperties', function () {
-      const metaMetricsController = getMetaMetricsController();
-      const spy = sinon.spy(segment, 'track');
-      metaMetricsController.submitEvent({
-        event: 'Fake Event',
-        category: 'Unit Test',
-        sensitiveProperties: { foo: 'bar' },
-        actionId: '0x001',
-        uniqueIdentifier: 'transaction-submitted-0000',
-      });
-      assert.ok(spy.calledTwice);
-      assert.ok(
-        spy.calledWith({
-          event: 'Fake Event',
-          anonymousId: METAMETRICS_ANONYMOUS_ID,
-          context: DEFAULT_TEST_CONTEXT,
-          properties: {
-            foo: 'bar',
-            ...DEFAULT_EVENT_PROPERTIES,
-          },
-          messageId: 'transaction-submitted-0000-0x001-0x000',
-          timestamp: new Date(),
-        }),
-      );
-      assert.ok(
-        spy.calledWith({
-          event: 'Fake Event',
-          userId: TEST_META_METRICS_ID,
-          context: DEFAULT_TEST_CONTEXT,
-          properties: {
-            ...DEFAULT_EVENT_PROPERTIES,
-          },
-          messageId: 'transaction-submitted-0000-0x001',
-          timestamp: new Date(),
-        }),
-      );
     });
   });
 
@@ -904,10 +642,10 @@
       const metaMetricsController = getMetaMetricsController();
       const traits = metaMetricsController._buildUserTraitsObject({
         addressBook: {
-          [CHAIN_IDS.MAINNET]: [{ address: '0x' }],
-          [CHAIN_IDS.GOERLI]: [{ address: '0x' }, { address: '0x0' }],
-        },
-        allNfts: {
+          [MAINNET_CHAIN_ID]: [{ address: '0x' }],
+          [ROPSTEN_CHAIN_ID]: [{ address: '0x' }, { address: '0x0' }],
+        },
+        allCollectibles: {
           '0xac706cE8A9BF27Afecf080fB298d0ee13cfb978A': {
             56: [
               {
@@ -934,36 +672,21 @@
           },
         },
         allTokens: MOCK_ALL_TOKENS,
-        networkConfigurations: {
-          'network-configuration-id-1': {
-            chainId: CHAIN_IDS.MAINNET,
-            ticker: CURRENCY_SYMBOLS.ETH,
-          },
-          'network-configuration-id-2': {
-            chainId: CHAIN_IDS.GOERLI,
-            ticker: CURRENCY_SYMBOLS.TEST_ETH,
-          },
-          'network-configuration-id-3': { chainId: '0xaf' },
-        },
+        frequentRpcListDetail: [
+          { chainId: MAINNET_CHAIN_ID },
+          { chainId: ROPSTEN_CHAIN_ID },
+        ],
         identities: [{}, {}],
         ledgerTransportType: 'web-hid',
         openSeaEnabled: true,
-<<<<<<< HEAD
-        useNftDetection: false,
-=======
         useCollectibleDetection: false,
->>>>>>> 8db95160
         theme: 'default',
-        useTokenDetection: true,
-        desktopEnabled: false,
       });
 
       assert.deepEqual(traits, {
         [TRAITS.ADDRESS_BOOK_ENTRIES]: 3,
-        [TRAITS.INSTALL_DATE_EXT]: '',
         [TRAITS.LEDGER_CONNECTION_TYPE]: 'web-hid',
-        [TRAITS.NETWORKS_ADDED]: [CHAIN_IDS.MAINNET, CHAIN_IDS.GOERLI, '0xaf'],
-        [TRAITS.NETWORKS_WITHOUT_TICKER]: ['0xaf'],
+        [TRAITS.NETWORKS_ADDED]: [MAINNET_CHAIN_ID, ROPSTEN_CHAIN_ID],
         [TRAITS.NFT_AUTODETECTION_ENABLED]: false,
         [TRAITS.NUMBER_OF_ACCOUNTS]: 2,
         [TRAITS.NUMBER_OF_NFT_COLLECTIONS]: 3,
@@ -971,8 +694,6 @@
         [TRAITS.NUMBER_OF_TOKENS]: 5,
         [TRAITS.OPENSEA_API_ENABLED]: true,
         [TRAITS.THEME]: 'default',
-        [TRAITS.TOKEN_DETECTION_ENABLED]: true,
-        [TRAITS.DESKTOP_ENABLED]: false,
       });
     });
 
@@ -980,50 +701,38 @@
       const metaMetricsController = getMetaMetricsController();
       metaMetricsController._buildUserTraitsObject({
         addressBook: {
-          [CHAIN_IDS.MAINNET]: [{ address: '0x' }],
-          [CHAIN_IDS.GOERLI]: [{ address: '0x' }, { address: '0x0' }],
+          [MAINNET_CHAIN_ID]: [{ address: '0x' }],
+          [ROPSTEN_CHAIN_ID]: [{ address: '0x' }, { address: '0x0' }],
         },
         allTokens: {},
-        networkConfigurations: {
-          'network-configuration-id-1': { chainId: CHAIN_IDS.MAINNET },
-          'network-configuration-id-2': { chainId: CHAIN_IDS.GOERLI },
-        },
+        frequentRpcListDetail: [
+          { chainId: MAINNET_CHAIN_ID },
+          { chainId: ROPSTEN_CHAIN_ID },
+        ],
         ledgerTransportType: 'web-hid',
         openSeaEnabled: true,
         identities: [{}, {}],
-<<<<<<< HEAD
-        useNftDetection: false,
-=======
         useCollectibleDetection: false,
->>>>>>> 8db95160
         theme: 'default',
-        useTokenDetection: true,
-        desktopEnabled: false,
       });
 
       const updatedTraits = metaMetricsController._buildUserTraitsObject({
         addressBook: {
-          [CHAIN_IDS.MAINNET]: [{ address: '0x' }, { address: '0x1' }],
-          [CHAIN_IDS.GOERLI]: [{ address: '0x' }, { address: '0x0' }],
+          [MAINNET_CHAIN_ID]: [{ address: '0x' }, { address: '0x1' }],
+          [ROPSTEN_CHAIN_ID]: [{ address: '0x' }, { address: '0x0' }],
         },
         allTokens: {
           '0x1': { '0xabcde': [{ '0x12345': { address: '0xtestAddress' } }] },
         },
-        networkConfigurations: {
-          'network-configuration-id-1': { chainId: CHAIN_IDS.MAINNET },
-          'network-configuration-id-2': { chainId: CHAIN_IDS.GOERLI },
-        },
+        frequentRpcListDetail: [
+          { chainId: MAINNET_CHAIN_ID },
+          { chainId: ROPSTEN_CHAIN_ID },
+        ],
         ledgerTransportType: 'web-hid',
         openSeaEnabled: false,
         identities: [{}, {}, {}],
-<<<<<<< HEAD
-        useNftDetection: false,
-=======
         useCollectibleDetection: false,
->>>>>>> 8db95160
         theme: 'default',
-        useTokenDetection: true,
-        desktopEnabled: false,
       });
 
       assert.deepEqual(updatedTraits, {
@@ -1038,83 +747,45 @@
       const metaMetricsController = getMetaMetricsController();
       metaMetricsController._buildUserTraitsObject({
         addressBook: {
-          [CHAIN_IDS.MAINNET]: [{ address: '0x' }],
-          [CHAIN_IDS.GOERLI]: [{ address: '0x' }, { address: '0x0' }],
+          [MAINNET_CHAIN_ID]: [{ address: '0x' }],
+          [ROPSTEN_CHAIN_ID]: [{ address: '0x' }, { address: '0x0' }],
         },
         allTokens: {},
-        networkConfigurations: {
-          'network-configuration-id-1': { chainId: CHAIN_IDS.MAINNET },
-          'network-configuration-id-2': { chainId: CHAIN_IDS.GOERLI },
-        },
+        frequentRpcListDetail: [
+          { chainId: MAINNET_CHAIN_ID },
+          { chainId: ROPSTEN_CHAIN_ID },
+        ],
         ledgerTransportType: 'web-hid',
         openSeaEnabled: true,
         identities: [{}, {}],
-<<<<<<< HEAD
-        useNftDetection: true,
-=======
         useCollectibleDetection: true,
->>>>>>> 8db95160
         theme: 'default',
-        useTokenDetection: true,
-        desktopEnabled: false,
       });
 
       const updatedTraits = metaMetricsController._buildUserTraitsObject({
         addressBook: {
-          [CHAIN_IDS.MAINNET]: [{ address: '0x' }],
-          [CHAIN_IDS.GOERLI]: [{ address: '0x' }, { address: '0x0' }],
+          [MAINNET_CHAIN_ID]: [{ address: '0x' }],
+          [ROPSTEN_CHAIN_ID]: [{ address: '0x' }, { address: '0x0' }],
         },
         allTokens: {},
-        networkConfigurations: {
-          'network-configuration-id-1': { chainId: CHAIN_IDS.MAINNET },
-          'network-configuration-id-2': { chainId: CHAIN_IDS.GOERLI },
-        },
+        frequentRpcListDetail: [
+          { chainId: MAINNET_CHAIN_ID },
+          { chainId: ROPSTEN_CHAIN_ID },
+        ],
         ledgerTransportType: 'web-hid',
         openSeaEnabled: true,
         identities: [{}, {}],
-<<<<<<< HEAD
-        useNftDetection: true,
-=======
         useCollectibleDetection: true,
->>>>>>> 8db95160
         theme: 'default',
-        useTokenDetection: true,
-        desktopEnabled: false,
       });
 
       assert.equal(updatedTraits, null);
-    });
-  });
-
-  describe('submitting segmentApiCalls to segment SDK', function () {
-    it('should add event to store when submitting to SDK', function () {
-      const metaMetricsController = getMetaMetricsController({});
-      metaMetricsController.trackPage({}, { isOptIn: true });
-      const { segmentApiCalls } = metaMetricsController.store.getState();
-      assert(Object.keys(segmentApiCalls).length > 0);
-    });
-
-    it('should remove event from store when callback is invoked', function () {
-      const segmentInstance = createSegmentMock(2, 10000);
-      const stubFn = (_, cb) => {
-        cb();
-      };
-      sinon.stub(segmentInstance, 'track').callsFake(stubFn);
-      sinon.stub(segmentInstance, 'page').callsFake(stubFn);
-
-      const metaMetricsController = getMetaMetricsController({
-        segmentInstance,
-      });
-      metaMetricsController.trackPage({}, { isOptIn: true });
-      const { segmentApiCalls } = metaMetricsController.store.getState();
-      assert(Object.keys(segmentApiCalls).length === 0);
     });
   });
 
   afterEach(function () {
     // flush the queues manually after each test
     segment.flush();
-    clock.restore();
     sinon.restore();
   });
 });