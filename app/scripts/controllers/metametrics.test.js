--- conflicted
+++ resolved
@@ -968,29 +968,6 @@
       });
 
       assert.deepEqual(traits, {
-<<<<<<< HEAD
-        [TRAITS.ADDRESS_BOOK_ENTRIES]: 3,
-        [TRAITS.INSTALL_DATE_EXT]: '',
-        [TRAITS.LEDGER_CONNECTION_TYPE]: 'web-hid',
-        [TRAITS.NETWORKS_ADDED]: [CHAIN_IDS.MAINNET, CHAIN_IDS.GOERLI, '0xaf'],
-        [TRAITS.NETWORKS_WITHOUT_TICKER]: ['0xaf'],
-        [TRAITS.NFT_AUTODETECTION_ENABLED]: false,
-        [TRAITS.NUMBER_OF_ACCOUNTS]: 2,
-        [TRAITS.NUMBER_OF_NFT_COLLECTIONS]: 3,
-        [TRAITS.NUMBER_OF_NFTS]: 4,
-        [TRAITS.NUMBER_OF_TOKENS]: 5,
-        [TRAITS.OPENSEA_API_ENABLED]: true,
-        [TRAITS.THREE_BOX_ENABLED]: false,
-        [TRAITS.THEME]: 'default',
-        [TRAITS.TOKEN_DETECTION_ENABLED]: true,
-        ///: BEGIN:ONLY_INCLUDE_IN(mmi)
-        [TRAITS.MMI_ACCOUNT_ADDRESS]: null,
-        [TRAITS.MMI_IS_CUSTODIAN]: false,
-        [TRAITS.MMI_EXTENSION_ID]: 'testid',
-        ///: END:ONLY_INCLUDE_IN
-        [TRAITS.DESKTOP_ENABLED]: false,
-        [TRAITS.SECURITY_PROVIDERS]: [],
-=======
         [MetaMetricsUserTrait.AddressBookEntries]: 3,
         [MetaMetricsUserTrait.InstallDateExt]: '',
         [MetaMetricsUserTrait.LedgerConnectionType]: 'web-hid',
@@ -1011,7 +988,11 @@
         [MetaMetricsUserTrait.TokenDetectionEnabled]: true,
         [MetaMetricsUserTrait.DesktopEnabled]: false,
         [MetaMetricsUserTrait.SecurityProviders]: [],
->>>>>>> 7f585a19
+        ///: BEGIN:ONLY_INCLUDE_IN(mmi)
+        [MetaMetricsUserTrait.MmiExtensionId]: null,
+        [MetaMetricsUserTrait.MmiAccountAddress]: false,
+        [MetaMetricsUserTrait.MmiIsCustodian]: 'testid',
+        ///: END:ONLY_INCLUDE_IN
       });
     });
 
