import { strict as assert } from 'assert';
import sinon from 'sinon';
import { ENVIRONMENT_TYPE_BACKGROUND } from '../../../shared/constants/app';
import { createSegmentMock } from '../lib/segment';
import {
  METAMETRICS_ANONYMOUS_ID,
  METAMETRICS_BACKGROUND_PAGE_OBJECT,
  TRAITS,
} from '../../../shared/constants/metametrics';
import waitUntilCalled from '../../../test/lib/wait-until-called';
import {
  MAINNET_CHAIN_ID,
  ROPSTEN_CHAIN_ID,
} from '../../../shared/constants/network';
import MetaMetricsController from './metametrics';
import { NETWORK_EVENTS } from './network';

const segment = createSegmentMock(2, 10000);

const VERSION = '0.0.1-test';
const NETWORK = 'Mainnet';
const FAKE_CHAIN_ID = '0x1338';
const LOCALE = 'en_US';
const TEST_META_METRICS_ID = '0xabc';

const MOCK_TRAITS = {
  test_boolean: true,
  test_string: 'abc',
  test_number: 123,
  test_bool_array: [true, true, false],
  test_string_array: ['test', 'test', 'test'],
  test_boolean_array: [1, 2, 3],
};

const MOCK_INVALID_TRAITS = {
  test_null: null,
  test_array_multi_types: [true, 'a', 1],
};

const DEFAULT_TEST_CONTEXT = {
  app: { name: 'MetaMask Extension', version: VERSION },
  page: METAMETRICS_BACKGROUND_PAGE_OBJECT,
  referrer: undefined,
  userAgent: window.navigator.userAgent,
};

const DEFAULT_SHARED_PROPERTIES = {
  chain_id: FAKE_CHAIN_ID,
  locale: LOCALE.replace('_', '-'),
  network: NETWORK,
  environment_type: 'background',
};

const DEFAULT_EVENT_PROPERTIES = {
  category: 'Unit Test',
  revenue: undefined,
  value: undefined,
  currency: undefined,
  ...DEFAULT_SHARED_PROPERTIES,
};

const DEFAULT_PAGE_PROPERTIES = {
  ...DEFAULT_SHARED_PROPERTIES,
};

function getMockNetworkController(
  chainId = FAKE_CHAIN_ID,
  provider = { type: NETWORK },
) {
  let networkStore = { chainId, provider };
  const on = sinon.stub().withArgs(NETWORK_EVENTS.NETWORK_DID_CHANGE);
  const updateState = (newState) => {
    networkStore = { ...networkStore, ...newState };
    on.getCall(0).args[1]();
  };
  return {
    store: {
      getState: () => networkStore,
      updateState,
    },
    getCurrentChainId: () => networkStore.chainId,
    getNetworkIdentifier: () => networkStore.provider.type,
    on,
  };
}

function getMockPreferencesStore({ currentLocale = LOCALE } = {}) {
  let preferencesStore = {
    currentLocale,
  };
  const subscribe = sinon.stub();
  const updateState = (newState) => {
    preferencesStore = { ...preferencesStore, ...newState };
    subscribe.getCall(0).args[0](preferencesStore);
  };
  return {
    getState: sinon.stub().returns(preferencesStore),
    updateState,
    subscribe,
  };
}

const SAMPLE_PERSISTED_EVENT = {
  id: 'testid',
  persist: true,
  category: 'Unit Test',
  successEvent: 'sample persisted event success',
  failureEvent: 'sample persisted event failure',
  properties: {
    test: true,
  },
};

const SAMPLE_NON_PERSISTED_EVENT = {
  id: 'testid2',
  persist: false,
  category: 'Unit Test',
  successEvent: 'sample non-persisted event success',
  failureEvent: 'sample non-persisted event failure',
  properties: {
    test: true,
  },
};

function getMetaMetricsController({
  participateInMetaMetrics = true,
  metaMetricsId = TEST_META_METRICS_ID,
  preferencesStore = getMockPreferencesStore(),
  networkController = getMockNetworkController(),
} = {}) {
  return new MetaMetricsController({
    segment,
    getNetworkIdentifier: networkController.getNetworkIdentifier.bind(
      networkController,
    ),
    getCurrentChainId: networkController.getCurrentChainId.bind(
      networkController,
    ),
    onNetworkDidChange: networkController.on.bind(
      networkController,
      NETWORK_EVENTS.NETWORK_DID_CHANGE,
    ),
    preferencesStore,
    version: '0.0.1',
    environment: 'test',
    initState: {
      participateInMetaMetrics,
      metaMetricsId,
      fragments: {
        testid: SAMPLE_PERSISTED_EVENT,
        testid2: SAMPLE_NON_PERSISTED_EVENT,
      },
    },
  });
}
describe('MetaMetricsController', function () {
  describe('constructor', function () {
    it('should properly initialize', function () {
      const mock = sinon.mock(segment);
      mock
        .expects('track')
        .once()
        .withArgs({
          event: 'sample non-persisted event failure',
          userId: TEST_META_METRICS_ID,
          context: DEFAULT_TEST_CONTEXT,
          properties: {
            ...DEFAULT_EVENT_PROPERTIES,
            test: true,
          },
        });
      const metaMetricsController = getMetaMetricsController();
      assert.strictEqual(metaMetricsController.version, VERSION);
      assert.strictEqual(metaMetricsController.network, NETWORK);
      assert.strictEqual(metaMetricsController.chainId, FAKE_CHAIN_ID);
      assert.strictEqual(
        metaMetricsController.state.participateInMetaMetrics,
        true,
      );
      assert.strictEqual(
        metaMetricsController.state.metaMetricsId,
        TEST_META_METRICS_ID,
      );
      assert.strictEqual(
        metaMetricsController.locale,
        LOCALE.replace('_', '-'),
      );
      assert.deepStrictEqual(metaMetricsController.state.fragments, {
        testid: SAMPLE_PERSISTED_EVENT,
      });
      mock.verify();
    });

    it('should update when network changes', function () {
      const networkController = getMockNetworkController();
      const metaMetricsController = getMetaMetricsController({
        networkController,
      });
      assert.strictEqual(metaMetricsController.network, NETWORK);
      networkController.store.updateState({
        provider: {
          type: 'NEW_NETWORK',
        },
        chainId: '0xaab',
      });
      assert.strictEqual(metaMetricsController.network, 'NEW_NETWORK');
      assert.strictEqual(metaMetricsController.chainId, '0xaab');
    });

    it('should update when preferences changes', function () {
      const preferencesStore = getMockPreferencesStore();
      const metaMetricsController = getMetaMetricsController({
        preferencesStore,
      });
      assert.strictEqual(metaMetricsController.network, NETWORK);
      preferencesStore.updateState({
        currentLocale: 'en_UK',
      });
      assert.strictEqual(metaMetricsController.locale, 'en-UK');
    });
  });

  describe('generateMetaMetricsId', function () {
    it('should generate an 0x prefixed hex string', function () {
      const metaMetricsController = getMetaMetricsController();
      assert.equal(
        metaMetricsController.generateMetaMetricsId().startsWith('0x'),
        true,
      );
    });
  });

  describe('identify', function () {
    it('should call segment.identify for valid traits if user is participating in metametrics', async function () {
      const metaMetricsController = getMetaMetricsController({
        participateInMetaMetrics: true,
        metaMetricsId: TEST_META_METRICS_ID,
      });
      const mock = sinon.mock(segment);

      mock
        .expects('identify')
        .once()
        .withArgs({ userId: TEST_META_METRICS_ID, traits: MOCK_TRAITS });

      metaMetricsController.identify({
        ...MOCK_TRAITS,
        ...MOCK_INVALID_TRAITS,
      });
      mock.verify();
    });

    it('should transform date type traits into ISO-8601 timestamp strings', async function () {
      const metaMetricsController = getMetaMetricsController({
        participateInMetaMetrics: true,
        metaMetricsId: TEST_META_METRICS_ID,
      });
      const mock = sinon.mock(segment);

      const mockDate = new Date();
      const mockDateISOString = mockDate.toISOString();

      mock
        .expects('identify')
        .once()
        .withArgs({
          userId: TEST_META_METRICS_ID,
          traits: {
            test_date: mockDateISOString,
          },
        });

      metaMetricsController.identify({
        test_date: mockDate,
      });
      mock.verify();
    });

    it('should not call segment.identify if user is not participating in metametrics', function () {
      const metaMetricsController = getMetaMetricsController({
        participateInMetaMetrics: false,
      });
      const mock = sinon.mock(segment);

      mock.expects('identify').never();

      metaMetricsController.identify(MOCK_TRAITS);
      mock.verify();
    });

    it('should not call segment.identify if there are no valid traits to identify', async function () {
      const metaMetricsController = getMetaMetricsController({
        participateInMetaMetrics: true,
        metaMetricsId: TEST_META_METRICS_ID,
      });
      const mock = sinon.mock(segment);

      mock.expects('identify').never();

      metaMetricsController.identify(MOCK_INVALID_TRAITS);
      mock.verify();
    });
  });

  describe('setParticipateInMetaMetrics', function () {
    it('should update the value of participateInMetaMetrics', function () {
      const metaMetricsController = getMetaMetricsController({
        participateInMetaMetrics: null,
        metaMetricsId: null,
      });
      assert.equal(metaMetricsController.state.participateInMetaMetrics, null);
      metaMetricsController.setParticipateInMetaMetrics(true);
      assert.equal(metaMetricsController.state.participateInMetaMetrics, true);
      metaMetricsController.setParticipateInMetaMetrics(false);
      assert.equal(metaMetricsController.state.participateInMetaMetrics, false);
    });
    it('should generate and update the metaMetricsId when set to true', function () {
      const metaMetricsController = getMetaMetricsController({
        participateInMetaMetrics: null,
        metaMetricsId: null,
      });
      assert.equal(metaMetricsController.state.metaMetricsId, null);
      metaMetricsController.setParticipateInMetaMetrics(true);
      assert.equal(typeof metaMetricsController.state.metaMetricsId, 'string');
    });
    it('should nullify the metaMetricsId when set to false', function () {
      const metaMetricsController = getMetaMetricsController();
      metaMetricsController.setParticipateInMetaMetrics(false);
      assert.equal(metaMetricsController.state.metaMetricsId, null);
    });
  });

  describe('submitEvent', function () {
    it('should not track an event if user is not participating in metametrics', function () {
      const mock = sinon.mock(segment);
      const metaMetricsController = getMetaMetricsController({
        participateInMetaMetrics: false,
      });
      mock.expects('track').never();
      metaMetricsController.submitEvent({
        event: 'Fake Event',
        category: 'Unit Test',
        properties: {
          test: 1,
        },
      });
      mock.verify();
    });

    it('should track an event if user has not opted in, but isOptIn is true', function () {
      const mock = sinon.mock(segment);
      const metaMetricsController = getMetaMetricsController({
        participateInMetaMetrics: false,
      });
      mock
        .expects('track')
        .once()
        .withArgs({
          event: 'Fake Event',
          anonymousId: METAMETRICS_ANONYMOUS_ID,
          context: DEFAULT_TEST_CONTEXT,
          properties: {
            test: 1,
            ...DEFAULT_EVENT_PROPERTIES,
          },
        });
      metaMetricsController.submitEvent(
        {
          event: 'Fake Event',
          category: 'Unit Test',
          properties: {
            test: 1,
          },
        },
        { isOptIn: true },
      );
      mock.verify();
    });

    it('should track an event during optin and allow for metaMetricsId override', function () {
      const mock = sinon.mock(segment);
      const metaMetricsController = getMetaMetricsController({
        participateInMetaMetrics: false,
      });
      mock
        .expects('track')
        .once()
        .withArgs({
          event: 'Fake Event',
          userId: 'TESTID',
          context: DEFAULT_TEST_CONTEXT,
          properties: {
            test: 1,
            ...DEFAULT_EVENT_PROPERTIES,
          },
        });
      metaMetricsController.submitEvent(
        {
          event: 'Fake Event',
          category: 'Unit Test',
          properties: {
            test: 1,
          },
        },
        { isOptIn: true, metaMetricsId: 'TESTID' },
      );
      mock.verify();
    });

    it('should track a legacy event', function () {
      const mock = sinon.mock(segment);
      const metaMetricsController = getMetaMetricsController();
      mock
        .expects('track')
        .once()
        .withArgs({
          event: 'Fake Event',
          userId: TEST_META_METRICS_ID,
          context: DEFAULT_TEST_CONTEXT,
          properties: {
            test: 1,
            legacy_event: true,
            ...DEFAULT_EVENT_PROPERTIES,
          },
        });
      metaMetricsController.submitEvent(
        {
          event: 'Fake Event',
          category: 'Unit Test',
          properties: {
            test: 1,
          },
        },
        { matomoEvent: true },
      );
      mock.verify();
    });

    it('should track a non legacy event', function () {
      const mock = sinon.mock(segment);
      const metaMetricsController = getMetaMetricsController();
      mock
        .expects('track')
        .once()
        .withArgs({
          event: 'Fake Event',
          userId: TEST_META_METRICS_ID,
          context: DEFAULT_TEST_CONTEXT,
          properties: {
            test: 1,
            ...DEFAULT_EVENT_PROPERTIES,
          },
        });
      metaMetricsController.submitEvent({
        event: 'Fake Event',
        category: 'Unit Test',
        properties: {
          test: 1,
        },
      });
      mock.verify();
    });

    it('should immediately flush queue if flushImmediately set to true', async function () {
      const metaMetricsController = getMetaMetricsController();
      const flushStub = sinon.stub(segment, 'flush');
      const flushCalled = waitUntilCalled(flushStub, segment);
      metaMetricsController.submitEvent(
        {
          event: 'Fake Event',
          category: 'Unit Test',
        },
        { flushImmediately: true },
      );
      assert.doesNotReject(flushCalled());
    });

    it('should throw if event or category not provided', function () {
      const metaMetricsController = getMetaMetricsController();
      assert.rejects(
        () => metaMetricsController.submitEvent({ event: 'test' }),
        /Must specify event and category\./u,
        'must specify category',
      );

      assert.rejects(
        () => metaMetricsController.submitEvent({ category: 'test' }),
        /Must specify event and category\./u,
        'must specify event',
      );
    });

    it('should throw if provided sensitiveProperties, when excludeMetaMetricsId is true', function () {
      const metaMetricsController = getMetaMetricsController();
      assert.rejects(
        () =>
          metaMetricsController.submitEvent(
            {
              event: 'Fake Event',
              category: 'Unit Test',
              sensitiveProperties: { foo: 'bar' },
            },
            { excludeMetaMetricsId: true },
          ),
        /sensitiveProperties was specified in an event payload that also set the excludeMetaMetricsId flag/u,
      );
    });

    it('should track sensitiveProperties in a separate, anonymous event', function () {
      const metaMetricsController = getMetaMetricsController();
      const spy = sinon.spy(segment, 'track');
      metaMetricsController.submitEvent({
        event: 'Fake Event',
        category: 'Unit Test',
        sensitiveProperties: { foo: 'bar' },
      });
      assert.ok(spy.calledTwice);
      assert.ok(
        spy.calledWith({
          event: 'Fake Event',
          anonymousId: METAMETRICS_ANONYMOUS_ID,
          context: DEFAULT_TEST_CONTEXT,
          properties: {
            foo: 'bar',
            ...DEFAULT_EVENT_PROPERTIES,
          },
        }),
      );
      assert.ok(
        spy.calledWith({
          event: 'Fake Event',
          userId: TEST_META_METRICS_ID,
          context: DEFAULT_TEST_CONTEXT,
          properties: DEFAULT_EVENT_PROPERTIES,
        }),
      );
    });
  });

  describe('trackPage', function () {
    it('should track a page view', function () {
      const mock = sinon.mock(segment);
      const metaMetricsController = getMetaMetricsController();
      mock
        .expects('page')
        .once()
        .withArgs({
          name: 'home',
          userId: TEST_META_METRICS_ID,
          context: DEFAULT_TEST_CONTEXT,
          properties: {
            params: null,
            ...DEFAULT_PAGE_PROPERTIES,
          },
        });
      metaMetricsController.trackPage({
        name: 'home',
        params: null,
        environmentType: ENVIRONMENT_TYPE_BACKGROUND,
        page: METAMETRICS_BACKGROUND_PAGE_OBJECT,
      });
      mock.verify();
    });

    it('should not track a page view if user is not participating in metametrics', function () {
      const mock = sinon.mock(segment);
      const metaMetricsController = getMetaMetricsController({
        participateInMetaMetrics: false,
      });
      mock.expects('page').never();
      metaMetricsController.trackPage({
        name: 'home',
        params: null,
        environmentType: ENVIRONMENT_TYPE_BACKGROUND,
        page: METAMETRICS_BACKGROUND_PAGE_OBJECT,
      });
      mock.verify();
    });

    it('should track a page view if isOptInPath is true and user not yet opted in', function () {
      const mock = sinon.mock(segment);
      const metaMetricsController = getMetaMetricsController({
        preferencesStore: getMockPreferencesStore({
          participateInMetaMetrics: null,
        }),
      });
      mock
        .expects('page')
        .once()
        .withArgs({
          name: 'home',
          userId: TEST_META_METRICS_ID,
          context: DEFAULT_TEST_CONTEXT,
          properties: {
            params: null,
            ...DEFAULT_PAGE_PROPERTIES,
          },
        });
      metaMetricsController.trackPage(
        {
          name: 'home',
          params: null,
          environmentType: ENVIRONMENT_TYPE_BACKGROUND,
          page: METAMETRICS_BACKGROUND_PAGE_OBJECT,
        },
        { isOptInPath: true },
      );
      mock.verify();
    });
  });

  describe('_buildUserTraitsObject', function () {
    it('should return full user traits object on first call', function () {
      const metaMetricsController = getMetaMetricsController();
      const traits = metaMetricsController._buildUserTraitsObject({
        frequentRpcListDetail: [
          { chainId: MAINNET_CHAIN_ID },
          { chainId: ROPSTEN_CHAIN_ID },
        ],
        identities: [{}, {}],
<<<<<<< HEAD
        ledgerTransportType: 'web-hid',
        openSeaEnabled: true,
=======
        allCollectibles: {
          '0xac706cE8A9BF27Afecf080fB298d0ee13cfb978A': {
            56: [
              {
                address: '0xd2cea331e5f5d8ee9fb1055c297795937645de91',
                tokenId: '100',
              },
              {
                address: '0xd2cea331e5f5d8ee9fb1055c297795937645de91',
                tokenId: '101',
              },
              {
                address: '0x7488d2ce5deb26db021285b50b661d655eb3d3d9',
                tokenId: '99',
              },
            ],
          },
          '0xe04AB39684A24D8D4124b114F3bd6FBEB779cacA': {
            69: [
              {
                address: '0x63d646bc7380562376d5de205123a57b1718184d',
                tokenId: '14',
              },
            ],
          },
        },
>>>>>>> d642dbc1
        threeBoxSyncingAllowed: false,
        useCollectibleDetection: false,
      });

      assert.deepEqual(traits, {
        [TRAITS.LEDGER_CONNECTION_TYPE]: 'web-hid',
        [TRAITS.NETWORKS_ADDED]: [MAINNET_CHAIN_ID, ROPSTEN_CHAIN_ID],
<<<<<<< HEAD
        [TRAITS.NFT_AUTODETECTION_ENABLED]: false,
        [TRAITS.NUMBER_OF_ACCOUNTS]: 2,
        [TRAITS.OPENSEA_API_ENABLED]: true,
=======
        [TRAITS.NUMBER_OF_ACCOUNTS]: 2,
        [TRAITS.NUMBER_OF_NFT_COLLECTIONS]: 3,
>>>>>>> d642dbc1
        [TRAITS.THREE_BOX_ENABLED]: false,
      });
    });

    it('should return only changed traits object on subsequent calls', function () {
      const metaMetricsController = getMetaMetricsController();
      metaMetricsController._buildUserTraitsObject({
        frequentRpcListDetail: [
          { chainId: MAINNET_CHAIN_ID },
          { chainId: ROPSTEN_CHAIN_ID },
        ],
        ledgerTransportType: 'web-hid',
        identities: [{}, {}],
        threeBoxSyncingAllowed: false,
      });

      const updatedTraits = metaMetricsController._buildUserTraitsObject({
        frequentRpcListDetail: [
          { chainId: MAINNET_CHAIN_ID },
          { chainId: ROPSTEN_CHAIN_ID },
        ],
        ledgerTransportType: 'web-hid',
        identities: [{}, {}, {}],
        threeBoxSyncingAllowed: false,
      });

      assert.deepEqual(updatedTraits, {
        [TRAITS.NUMBER_OF_ACCOUNTS]: 3,
      });
    });

    it('should return null if no traits changed', function () {
      const metaMetricsController = getMetaMetricsController();
      metaMetricsController._buildUserTraitsObject({
        frequentRpcListDetail: [
          { chainId: MAINNET_CHAIN_ID },
          { chainId: ROPSTEN_CHAIN_ID },
        ],
        ledgerTransportType: 'web-hid',
        identities: [{}, {}],
        threeBoxSyncingAllowed: false,
      });

      const updatedTraits = metaMetricsController._buildUserTraitsObject({
        frequentRpcListDetail: [
          { chainId: MAINNET_CHAIN_ID },
          { chainId: ROPSTEN_CHAIN_ID },
        ],
        ledgerTransportType: 'web-hid',
        identities: [{}, {}],
        threeBoxSyncingAllowed: false,
      });

      assert.equal(updatedTraits, null);
    });
  });

  afterEach(function () {
    // flush the queues manually after each test
    segment.flush();
    sinon.restore();
  });
});<|MERGE_RESOLUTION|>--- conflicted
+++ resolved
@@ -613,15 +613,6 @@
     it('should return full user traits object on first call', function () {
       const metaMetricsController = getMetaMetricsController();
       const traits = metaMetricsController._buildUserTraitsObject({
-        frequentRpcListDetail: [
-          { chainId: MAINNET_CHAIN_ID },
-          { chainId: ROPSTEN_CHAIN_ID },
-        ],
-        identities: [{}, {}],
-<<<<<<< HEAD
-        ledgerTransportType: 'web-hid',
-        openSeaEnabled: true,
-=======
         allCollectibles: {
           '0xac706cE8A9BF27Afecf080fB298d0ee13cfb978A': {
             56: [
@@ -648,7 +639,13 @@
             ],
           },
         },
->>>>>>> d642dbc1
+        frequentRpcListDetail: [
+          { chainId: MAINNET_CHAIN_ID },
+          { chainId: ROPSTEN_CHAIN_ID },
+        ],
+        identities: [{}, {}],
+        ledgerTransportType: 'web-hid',
+        openSeaEnabled: true,
         threeBoxSyncingAllowed: false,
         useCollectibleDetection: false,
       });
@@ -656,14 +653,10 @@
       assert.deepEqual(traits, {
         [TRAITS.LEDGER_CONNECTION_TYPE]: 'web-hid',
         [TRAITS.NETWORKS_ADDED]: [MAINNET_CHAIN_ID, ROPSTEN_CHAIN_ID],
-<<<<<<< HEAD
         [TRAITS.NFT_AUTODETECTION_ENABLED]: false,
         [TRAITS.NUMBER_OF_ACCOUNTS]: 2,
+        [TRAITS.NUMBER_OF_NFT_COLLECTIONS]: 3,
         [TRAITS.OPENSEA_API_ENABLED]: true,
-=======
-        [TRAITS.NUMBER_OF_ACCOUNTS]: 2,
-        [TRAITS.NUMBER_OF_NFT_COLLECTIONS]: 3,
->>>>>>> d642dbc1
         [TRAITS.THREE_BOX_ENABLED]: false,
       });
     });
