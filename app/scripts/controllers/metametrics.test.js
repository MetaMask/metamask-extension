--- conflicted
+++ resolved
@@ -1,18 +1,21 @@
 import { strict as assert } from 'assert';
 import sinon from 'sinon';
-import { toHex } from '@metamask/controller-utils';
-import { NameType } from '@metamask/name-controller';
 import { ENVIRONMENT_TYPE_BACKGROUND } from '../../../shared/constants/app';
 import { createSegmentMock } from '../lib/segment';
 import {
   METAMETRICS_ANONYMOUS_ID,
   METAMETRICS_BACKGROUND_PAGE_OBJECT,
-  MetaMetricsUserTrait,
+  TRAITS,
 } from '../../../shared/constants/metametrics';
 import waitUntilCalled from '../../../test/lib/wait-until-called';
-import { CHAIN_IDS, CURRENCY_SYMBOLS } from '../../../shared/constants/network';
+import {
+  CHAIN_IDS,
+  CURRENCY_SYMBOLS,
+  NETWORK_TYPES,
+} from '../../../shared/constants/network';
 import * as Utils from '../lib/util';
 import MetaMetricsController from './metametrics';
+import { NETWORK_EVENTS } from './network';
 
 const segment = createSegmentMock(2, 10000);
 
@@ -21,14 +24,6 @@
 const LOCALE = 'en_US';
 const TEST_META_METRICS_ID = '0xabc';
 const DUMMY_ACTION_ID = 'DUMMY_ACTION_ID';
-const MOCK_EXTENSION_ID = 'testid';
-
-const MOCK_EXTENSION = {
-  runtime: {
-    id: MOCK_EXTENSION_ID,
-    setUninstallURL: () => undefined,
-  },
-};
 
 const MOCK_TRAITS = {
   test_boolean: true,
@@ -45,11 +40,7 @@
 };
 
 const DEFAULT_TEST_CONTEXT = {
-  app: {
-    name: 'MetaMask Extension',
-    version: VERSION,
-    extensionId: MOCK_EXTENSION_ID,
-  },
+  app: { name: 'MetaMask Extension', version: VERSION },
   page: METAMETRICS_BACKGROUND_PAGE_OBJECT,
   referrer: undefined,
   userAgent: window.navigator.userAgent,
@@ -66,13 +57,34 @@
   revenue: undefined,
   value: undefined,
   currency: undefined,
-  extensionId: MOCK_EXTENSION_ID,
   ...DEFAULT_SHARED_PROPERTIES,
 };
 
 const DEFAULT_PAGE_PROPERTIES = {
   ...DEFAULT_SHARED_PROPERTIES,
 };
+
+function getMockNetworkController() {
+  let state = {
+    provider: {
+      type: NETWORK_TYPES.GOERLI,
+      chainId: FAKE_CHAIN_ID,
+    },
+    network: 'loading',
+  };
+  const on = sinon.stub().withArgs(NETWORK_EVENTS.NETWORK_DID_CHANGE);
+  const updateState = (newState) => {
+    state = { ...state, ...newState };
+    on.getCall(0).args[1]();
+  };
+  return {
+    store: {
+      getState: () => state,
+      updateState,
+    },
+    on,
+  };
+}
 
 function getMockPreferencesStore({ currentLocale = LOCALE } = {}) {
   let preferencesStore = {
@@ -107,7 +119,6 @@
   category: 'Unit Test',
   successEvent: 'sample non-persisted event success',
   failureEvent: 'sample non-persisted event failure',
-  uniqueIdentifier: 'sample-non-persisted-event',
   properties: {
     test: true,
   },
@@ -117,16 +128,17 @@
   participateInMetaMetrics = true,
   metaMetricsId = TEST_META_METRICS_ID,
   preferencesStore = getMockPreferencesStore(),
-  getCurrentChainId = () => FAKE_CHAIN_ID,
-  onNetworkDidChange = () => {
-    // do nothing
-  },
+  networkController = getMockNetworkController(),
   segmentInstance,
 } = {}) {
   return new MetaMetricsController({
     segment: segmentInstance || segment,
-    getCurrentChainId,
-    onNetworkDidChange,
+    getCurrentChainId: () =>
+      networkController.store.getState().provider.chainId,
+    onNetworkDidChange: networkController.on.bind(
+      networkController,
+      NETWORK_EVENTS.NETWORK_DID_CHANGE,
+    ),
     preferencesStore,
     version: '0.0.1',
     environment: 'test',
@@ -139,22 +151,12 @@
       },
       events: {},
     },
-    extension: MOCK_EXTENSION,
   });
 }
-
 describe('MetaMetricsController', function () {
   const now = new Date();
   let clock;
   beforeEach(function () {
-    globalThis.sentry = {
-      startSession: sinon.fake(() => {
-        /** NOOP */
-      }),
-      endSession: sinon.fake(() => {
-        /** NOOP */
-      }),
-    };
     clock = sinon.useFakeTimers(now.getTime());
     sinon.stub(Utils, 'generateRandomId').returns('DUMMY_RANDOM_ID');
   });
@@ -173,7 +175,7 @@
             ...DEFAULT_EVENT_PROPERTIES,
             test: true,
           },
-          messageId: 'sample-non-persisted-event-failure',
+          messageId: Utils.generateRandomId(),
           timestamp: new Date(),
         });
       const metaMetricsController = getMetaMetricsController();
@@ -198,20 +200,17 @@
     });
 
     it('should update when network changes', function () {
-      let chainId = '0x111';
-      let networkDidChangeListener;
-      const onNetworkDidChange = (listener) => {
-        networkDidChangeListener = listener;
-      };
-      const metaMetricsController = getMetaMetricsController({
-        getCurrentChainId: () => chainId,
-        onNetworkDidChange,
-      });
-
-      chainId = '0x222';
-      networkDidChangeListener();
-
-      assert.strictEqual(metaMetricsController.chainId, '0x222');
+      const networkController = getMockNetworkController();
+      const metaMetricsController = getMetaMetricsController({
+        networkController,
+      });
+      networkController.store.updateState({
+        provider: {
+          type: 'NEW_NETWORK',
+          chainId: '0xaab',
+        },
+      });
+      assert.strictEqual(metaMetricsController.chainId, '0xaab');
     });
 
     it('should update when preferences changes', function () {
@@ -314,31 +313,29 @@
   });
 
   describe('setParticipateInMetaMetrics', function () {
-    it('should update the value of participateInMetaMetrics', async function () {
+    it('should update the value of participateInMetaMetrics', function () {
       const metaMetricsController = getMetaMetricsController({
         participateInMetaMetrics: null,
         metaMetricsId: null,
       });
       assert.equal(metaMetricsController.state.participateInMetaMetrics, null);
-      await metaMetricsController.setParticipateInMetaMetrics(true);
-      assert.ok(globalThis.sentry.startSession.calledOnce);
+      metaMetricsController.setParticipateInMetaMetrics(true);
       assert.equal(metaMetricsController.state.participateInMetaMetrics, true);
-      await metaMetricsController.setParticipateInMetaMetrics(false);
+      metaMetricsController.setParticipateInMetaMetrics(false);
       assert.equal(metaMetricsController.state.participateInMetaMetrics, false);
     });
-    it('should generate and update the metaMetricsId when set to true', async function () {
+    it('should generate and update the metaMetricsId when set to true', function () {
       const metaMetricsController = getMetaMetricsController({
         participateInMetaMetrics: null,
         metaMetricsId: null,
       });
       assert.equal(metaMetricsController.state.metaMetricsId, null);
-      await metaMetricsController.setParticipateInMetaMetrics(true);
+      metaMetricsController.setParticipateInMetaMetrics(true);
       assert.equal(typeof metaMetricsController.state.metaMetricsId, 'string');
     });
-    it('should nullify the metaMetricsId when set to false', async function () {
-      const metaMetricsController = getMetaMetricsController();
-      await metaMetricsController.setParticipateInMetaMetrics(false);
-      assert.ok(globalThis.sentry.endSession.calledOnce);
+    it('should nullify the metaMetricsId when set to false', function () {
+      const metaMetricsController = getMetaMetricsController();
+      metaMetricsController.setParticipateInMetaMetrics(false);
       assert.equal(metaMetricsController.state.metaMetricsId, null);
     });
   });
@@ -562,80 +559,6 @@
     });
   });
 
-  describe('Change Transaction XXX anonymous event namnes', function () {
-    it('should change "Transaction Added" anonymous event names to "Transaction Added Anon"', function () {
-      const metaMetricsController = getMetaMetricsController();
-      const spy = sinon.spy(segment, 'track');
-      metaMetricsController.submitEvent({
-        event: 'Transaction Added',
-        category: 'Unit Test',
-        sensitiveProperties: { foo: 'bar' },
-      });
-      assert.ok(spy.calledTwice);
-      assert.ok(
-        spy.calledWith({
-          event: `Transaction Added Anon`,
-          anonymousId: METAMETRICS_ANONYMOUS_ID,
-          context: DEFAULT_TEST_CONTEXT,
-          properties: {
-            foo: 'bar',
-            ...DEFAULT_EVENT_PROPERTIES,
-          },
-          messageId: Utils.generateRandomId(),
-          timestamp: new Date(),
-        }),
-      );
-    });
-
-    it('should change "Transaction Submitted" anonymous event names to "Transaction Added Anon"', function () {
-      const metaMetricsController = getMetaMetricsController();
-      const spy = sinon.spy(segment, 'track');
-      metaMetricsController.submitEvent({
-        event: 'Transaction Submitted',
-        category: 'Unit Test',
-        sensitiveProperties: { foo: 'bar' },
-      });
-      assert.ok(spy.calledTwice);
-      assert.ok(
-        spy.calledWith({
-          event: `Transaction Submitted Anon`,
-          anonymousId: METAMETRICS_ANONYMOUS_ID,
-          context: DEFAULT_TEST_CONTEXT,
-          properties: {
-            foo: 'bar',
-            ...DEFAULT_EVENT_PROPERTIES,
-          },
-          messageId: Utils.generateRandomId(),
-          timestamp: new Date(),
-        }),
-      );
-    });
-
-    it('should change "Transaction Finalized" anonymous event names to "Transaction Added Anon"', function () {
-      const metaMetricsController = getMetaMetricsController();
-      const spy = sinon.spy(segment, 'track');
-      metaMetricsController.submitEvent({
-        event: 'Transaction Finalized',
-        category: 'Unit Test',
-        sensitiveProperties: { foo: 'bar' },
-      });
-      assert.ok(spy.calledTwice);
-      assert.ok(
-        spy.calledWith({
-          event: `Transaction Finalized Anon`,
-          anonymousId: METAMETRICS_ANONYMOUS_ID,
-          context: DEFAULT_TEST_CONTEXT,
-          properties: {
-            foo: 'bar',
-            ...DEFAULT_EVENT_PROPERTIES,
-          },
-          messageId: Utils.generateRandomId(),
-          timestamp: new Date(),
-        }),
-      );
-    });
-  });
-
   describe('trackPage', function () {
     it('should track a page view', function () {
       const mock = sinon.mock(segment);
@@ -950,7 +873,7 @@
   describe('_buildUserTraitsObject', function () {
     it('should return full user traits object on first call', function () {
       const MOCK_ALL_TOKENS = {
-        [toHex(1)]: {
+        '0x1': {
           '0x1235ce91d74254f29d4609f25932fe6d97bf4842': [
             {
               address: '0xd2cea331e5f5d8ee9fb1055c297795937645de91',
@@ -965,7 +888,7 @@
             },
           ],
         },
-        [toHex(4)]: {
+        '0x4': {
           '0x1235ce91d74254f29d4609f25932fe6d97bf4842': [
             {
               address: '0xd2cea331e5f5d8ee9fb1055c297795937645de91',
@@ -985,7 +908,7 @@
         },
         allNfts: {
           '0xac706cE8A9BF27Afecf080fB298d0ee13cfb978A': {
-            [toHex(56)]: [
+            56: [
               {
                 address: '0xd2cea331e5f5d8ee9fb1055c297795937645de91',
                 tokenId: '100',
@@ -1001,7 +924,7 @@
             ],
           },
           '0xe04AB39684A24D8D4124b114F3bd6FBEB779cacA': {
-            [toHex(59)]: [
+            69: [
               {
                 address: '0x63d646bc7380562376d5de205123a57b1718184d',
                 tokenId: '14',
@@ -1011,17 +934,6 @@
         },
         allTokens: MOCK_ALL_TOKENS,
         networkConfigurations: {
-<<<<<<< HEAD
-          'network-configuration-id-1': {
-            chainId: CHAIN_IDS.MAINNET,
-            ticker: CURRENCY_SYMBOLS.ETH,
-          },
-          'network-configuration-id-2': {
-            chainId: CHAIN_IDS.GOERLI,
-            ticker: CURRENCY_SYMBOLS.TEST_ETH,
-          },
-          'network-configuration-id-3': { chainId: '0xaf' },
-=======
           'test-uuid-1': {
             chainId: CHAIN_IDS.MAINNET,
             ticker: CURRENCY_SYMBOLS.ETH,
@@ -1031,7 +943,6 @@
             ticker: CURRENCY_SYMBOLS.TEST_ETH,
           },
           'test-uuid-3': { chainId: '0xaf' },
->>>>>>> 94959dfb
         },
         identities: [{}, {}],
         ledgerTransportType: 'web-hid',
@@ -1039,71 +950,23 @@
         useNftDetection: false,
         theme: 'default',
         useTokenDetection: true,
-        desktopEnabled: false,
-        security_providers: [],
-        names: {
-          [NameType.ETHEREUM_ADDRESS]: {
-            '0x123': {
-              '0x1': {
-                name: 'Test 1',
-              },
-              '0x2': {
-                name: 'Test 2',
-              },
-              '0x3': {
-                name: null,
-              },
-            },
-            '0x456': {
-              '0x1': {
-                name: 'Test 3',
-              },
-            },
-            '0x789': {
-              '0x1': {
-                name: null,
-              },
-            },
-          },
-          otherType: {
-            otherValue: {
-              otherVariation: {
-                name: 'Test 4',
-              },
-            },
-          },
-        },
       });
 
       assert.deepEqual(traits, {
-        [MetaMetricsUserTrait.AddressBookEntries]: 3,
-        [MetaMetricsUserTrait.InstallDateExt]: '',
-        [MetaMetricsUserTrait.LedgerConnectionType]: 'web-hid',
-        [MetaMetricsUserTrait.NetworksAdded]: [
-          CHAIN_IDS.MAINNET,
-          CHAIN_IDS.GOERLI,
-          '0xaf',
-        ],
-        [MetaMetricsUserTrait.NetworksWithoutTicker]: ['0xaf'],
-        [MetaMetricsUserTrait.NftAutodetectionEnabled]: false,
-        [MetaMetricsUserTrait.NumberOfAccounts]: 2,
-        [MetaMetricsUserTrait.NumberOfNftCollections]: 3,
-        [MetaMetricsUserTrait.NumberOfNfts]: 4,
-        [MetaMetricsUserTrait.NumberOfTokens]: 5,
-        [MetaMetricsUserTrait.OpenseaApiEnabled]: true,
-        [MetaMetricsUserTrait.ThreeBoxEnabled]: false,
-        [MetaMetricsUserTrait.Theme]: 'default',
-        [MetaMetricsUserTrait.TokenDetectionEnabled]: true,
-        [MetaMetricsUserTrait.DesktopEnabled]: false,
-        [MetaMetricsUserTrait.SecurityProviders]: [],
-        ///: BEGIN:ONLY_INCLUDE_IN(build-mmi)
-        [MetaMetricsUserTrait.MmiExtensionId]: 'testid',
-        [MetaMetricsUserTrait.MmiAccountAddress]: null,
-        [MetaMetricsUserTrait.MmiIsCustodian]: false,
-        ///: END:ONLY_INCLUDE_IN
-        ///: BEGIN:ONLY_INCLUDE_IN(petnames)
-        [MetaMetricsUserTrait.PetnameAddressCount]: 3,
-        ///: END:ONLY_INCLUDE_IN
+        [TRAITS.ADDRESS_BOOK_ENTRIES]: 3,
+        [TRAITS.INSTALL_DATE_EXT]: '',
+        [TRAITS.LEDGER_CONNECTION_TYPE]: 'web-hid',
+        [TRAITS.NETWORKS_ADDED]: [CHAIN_IDS.MAINNET, CHAIN_IDS.GOERLI, '0xaf'],
+        [TRAITS.NETWORKS_WITHOUT_TICKER]: ['0xaf'],
+        [TRAITS.NFT_AUTODETECTION_ENABLED]: false,
+        [TRAITS.NUMBER_OF_ACCOUNTS]: 2,
+        [TRAITS.NUMBER_OF_NFT_COLLECTIONS]: 3,
+        [TRAITS.NUMBER_OF_NFTS]: 4,
+        [TRAITS.NUMBER_OF_TOKENS]: 5,
+        [TRAITS.OPENSEA_API_ENABLED]: true,
+        [TRAITS.THREE_BOX_ENABLED]: false,
+        [TRAITS.THEME]: 'default',
+        [TRAITS.TOKEN_DETECTION_ENABLED]: true,
       });
     });
 
@@ -1116,13 +979,8 @@
         },
         allTokens: {},
         networkConfigurations: {
-<<<<<<< HEAD
-          'network-configuration-id-1': { chainId: CHAIN_IDS.MAINNET },
-          'network-configuration-id-2': { chainId: CHAIN_IDS.GOERLI },
-=======
           'test-uuid-1': { chainId: CHAIN_IDS.MAINNET },
           'test-uuid-2': { chainId: CHAIN_IDS.GOERLI },
->>>>>>> 94959dfb
         },
         ledgerTransportType: 'web-hid',
         openSeaEnabled: true,
@@ -1130,7 +988,6 @@
         useNftDetection: false,
         theme: 'default',
         useTokenDetection: true,
-        desktopEnabled: false,
       });
 
       const updatedTraits = metaMetricsController._buildUserTraitsObject({
@@ -1139,35 +996,25 @@
           [CHAIN_IDS.GOERLI]: [{ address: '0x' }, { address: '0x0' }],
         },
         allTokens: {
-          [toHex(1)]: {
-            '0xabcde': [{ '0x12345': { address: '0xtestAddress' } }],
-          },
-        },
-        networkConfigurations: {
-          'network-configuration-id-1': { chainId: CHAIN_IDS.MAINNET },
-          'network-configuration-id-2': { chainId: CHAIN_IDS.GOERLI },
-        },
-<<<<<<< HEAD
-=======
+          '0x1': { '0xabcde': [{ '0x12345': { address: '0xtestAddress' } }] },
+        },
         networkConfigurations: {
           'test-uuid-1': { chainId: CHAIN_IDS.MAINNET },
           'test-uuid-2': { chainId: CHAIN_IDS.GOERLI },
         },
->>>>>>> 94959dfb
         ledgerTransportType: 'web-hid',
         openSeaEnabled: false,
         identities: [{}, {}, {}],
         useNftDetection: false,
         theme: 'default',
         useTokenDetection: true,
-        desktopEnabled: false,
       });
 
       assert.deepEqual(updatedTraits, {
-        [MetaMetricsUserTrait.AddressBookEntries]: 4,
-        [MetaMetricsUserTrait.NumberOfAccounts]: 3,
-        [MetaMetricsUserTrait.NumberOfTokens]: 1,
-        [MetaMetricsUserTrait.OpenseaApiEnabled]: false,
+        [TRAITS.ADDRESS_BOOK_ENTRIES]: 4,
+        [TRAITS.NUMBER_OF_ACCOUNTS]: 3,
+        [TRAITS.NUMBER_OF_TOKENS]: 1,
+        [TRAITS.OPENSEA_API_ENABLED]: false,
       });
     });
 
@@ -1180,13 +1027,8 @@
         },
         allTokens: {},
         networkConfigurations: {
-<<<<<<< HEAD
-          'network-configuration-id-1': { chainId: CHAIN_IDS.MAINNET },
-          'network-configuration-id-2': { chainId: CHAIN_IDS.GOERLI },
-=======
           'test-uuid-1': { chainId: CHAIN_IDS.MAINNET },
           'test-uuid-2': { chainId: CHAIN_IDS.GOERLI },
->>>>>>> 94959dfb
         },
         ledgerTransportType: 'web-hid',
         openSeaEnabled: true,
@@ -1194,7 +1036,6 @@
         useNftDetection: true,
         theme: 'default',
         useTokenDetection: true,
-        desktopEnabled: false,
       });
 
       const updatedTraits = metaMetricsController._buildUserTraitsObject({
@@ -1204,13 +1045,8 @@
         },
         allTokens: {},
         networkConfigurations: {
-<<<<<<< HEAD
-          'network-configuration-id-1': { chainId: CHAIN_IDS.MAINNET },
-          'network-configuration-id-2': { chainId: CHAIN_IDS.GOERLI },
-=======
           'test-uuid-1': { chainId: CHAIN_IDS.MAINNET },
           'test-uuid-2': { chainId: CHAIN_IDS.GOERLI },
->>>>>>> 94959dfb
         },
         ledgerTransportType: 'web-hid',
         openSeaEnabled: true,
@@ -1218,7 +1054,6 @@
         useNftDetection: true,
         theme: 'default',
         useTokenDetection: true,
-        desktopEnabled: false,
       });
 
       assert.equal(updatedTraits, null);
