--- conflicted
+++ resolved
@@ -1,14 +1,3 @@
-<<<<<<< HEAD
-export * from './caveat-mutators';
-export * from './background-api';
-export * from './enums';
-export * from './permission-log';
-export * from './specifications';
-export * from './selectors';
-///: BEGIN:ONLY_INCLUDE_IN(snaps)
-export * from './snaps/snap-permissions';
-///: END:ONLY_INCLUDE_IN
-=======
 import nanoid from 'nanoid';
 import { JsonRpcEngine } from 'json-rpc-engine';
 import { ObservableStore } from '@metamask/obs-store';
@@ -764,5 +753,4 @@
 
     this._initializeMetadataStore();
   }
-}
->>>>>>> 908481a1
+}