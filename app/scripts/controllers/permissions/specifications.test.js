--- conflicted
+++ resolved
@@ -1,20 +1,11 @@
 import { SnapCaveatType } from '@metamask/snaps-rpc-methods';
 import {
-  CaveatTypes,
-  RestrictedMethods,
-} from '../../../../shared/constants/permissions';
-import {
-<<<<<<< HEAD
-=======
   Caip25CaveatType,
   Caip25EndowmentPermissionName,
 } from '../../lib/multichain-api/caip25permissions';
 import {
-  CaveatFactories,
->>>>>>> 2d6ccff3
   getCaveatSpecifications,
   getPermissionSpecifications,
-  PermissionNames,
   unrestrictedMethods,
 } from './specifications';
 
@@ -25,13 +16,7 @@
   describe('caveat specifications', () => {
     it('getCaveatSpecifications returns the expected specifications object', () => {
       const caveatSpecifications = getCaveatSpecifications({});
-      expect(Object.keys(caveatSpecifications)).toHaveLength(14);
-      expect(
-        caveatSpecifications[CaveatTypes.restrictReturnedAccounts].type,
-      ).toStrictEqual(CaveatTypes.restrictReturnedAccounts);
-      expect(
-        caveatSpecifications[CaveatTypes.restrictNetworkSwitching].type,
-      ).toStrictEqual(CaveatTypes.restrictNetworkSwitching);
+      expect(Object.keys(caveatSpecifications)).toHaveLength(12);
       expect(caveatSpecifications[Caip25CaveatType].type).toStrictEqual(
         Caip25CaveatType,
       );
@@ -75,13 +60,7 @@
   describe('permission specifications', () => {
     it('getPermissionSpecifications returns the expected specifications object', () => {
       const permissionSpecifications = getPermissionSpecifications({});
-      expect(Object.keys(permissionSpecifications)).toHaveLength(3);
-      expect(
-        permissionSpecifications[RestrictedMethods.eth_accounts].targetName,
-      ).toStrictEqual(RestrictedMethods.eth_accounts);
-      expect(
-        permissionSpecifications[PermissionNames.permittedChains].targetName,
-      ).toStrictEqual('endowment:permitted-chains');
+      expect(Object.keys(permissionSpecifications)).toHaveLength(1);
       expect(
         permissionSpecifications[Caip25EndowmentPermissionName].targetName,
       ).toStrictEqual('endowment:caip25');
