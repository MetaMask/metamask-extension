import { nanoid } from 'nanoid';
import {
  MethodNames,
  PermissionDoesNotExistError,
} from '@metamask/permission-controller';
import {
  Caip25CaveatType,
  Caip25EndowmentPermissionName,
  setPermittedChainIds,
  setPermittedAccounts,
} from '@metamask/chain-agnostic-permission';
import { isSnapId } from '@metamask/snaps-utils';
import { parseCaipAccountId, parseCaipChainId } from '@metamask/utils';
import {
  getCaipAccountIdsFromCaip25CaveatValue,
  isInternalAccountInPermittedAccountIds,
} from '../../../../shared/lib/multichain/chain-agnostic-permission-utils/caip-accounts';
import { getAllScopesFromCaip25CaveatValue } from '../../../../shared/lib/multichain/chain-agnostic-permission-utils/caip-chainids';
import { getNetworkConfigurationsByCaipChainId } from '../../../../shared/modules/selectors/networks';

export function getPermissionBackgroundApiMethods({
  permissionController,
  approvalController,
  accountsController,
  networkController,
  multichainNetworkController,
}) {
  // Returns the CAIP-25 caveat or undefined if it does not exist
  const getCaip25Caveat = (origin) => {
    let caip25Caveat;
    try {
      caip25Caveat = permissionController.getCaveat(
        origin,
        Caip25EndowmentPermissionName,
        Caip25CaveatType,
      );
    } catch (err) {
      if (err instanceof PermissionDoesNotExistError) {
        // suppress expected error in case that the origin
        // does not have the target permission yet
      } else {
        throw err;
      }
    }
    return caip25Caveat;
  };

  const setPermittedAccounts = (origin, caipAccountIds) => {
    const caip25Caveat = getCaip25Caveat(origin);
    if (!caip25Caveat) {
      throw new Error(
        `Cannot set account permissions "${caipAccountIds.join(
          ', ',
        )}" for origin "${origin}": no permission currently exists for this origin.`,
      );
    }

<<<<<<< HEAD
    const internalAccounts = addresses.map((address) => {
      return accountsController.getAccountByAddress(address);
    });

    // Only the first scope in the scopes array is needed because
    // setPermittedAccounts currently sets accounts on all matching
    // namespaces, not just the exact CaipChainId.
    const caipAccountIds = internalAccounts.map((internalAccount) => {
      return `${internalAccount.scopes[0]}:${internalAccount.address}`;
    });

    const existingPermittedAccountIds = getCaipAccountIdsFromCaip25CaveatValue(
      caip25Caveat.value,
    );
=======
    if (caipAccountIds.length === 0) {
      permissionController.revokePermission(
        origin,
        Caip25EndowmentPermissionName,
      );
      return;
    }
>>>>>>> c9f5c5a9

    const existingPermittedChainIds = getAllScopesFromCaip25CaveatValue(
      caip25Caveat.value,
    );

    let updatedPermittedChainIds = [...existingPermittedChainIds];

    const allNetworksList = Object.keys(
      getNetworkConfigurationsByCaipChainId({
        networkConfigurationsByChainId:
          networkController.state.networkConfigurationsByChainId,
        multichainNetworkConfigurationsByChainId:
          multichainNetworkController.state
            .multichainNetworkConfigurationsByChainId,
        internalAccounts: accountsController.state.internalAccounts,
      }),
    );

    caipAccountIds.forEach((caipAccountAddress) => {
      const {
        chain: { namespace: accountNamespace },
      } = parseCaipAccountId(caipAccountAddress);

      const existsSelectedChainForNamespace = updatedPermittedChainIds.some(
        (caipChainId) => {
          try {
            const { namespace: chainNamespace } = parseCaipChainId(caipChainId);
            return accountNamespace === chainNamespace;
          } catch (err) {
            return false;
          }
        },
      );

      if (!existsSelectedChainForNamespace) {
        const chainIdsForNamespace = allNetworksList.filter((caipChainId) => {
          try {
            const { namespace: chainNamespace } = parseCaipChainId(caipChainId);
            return accountNamespace === chainNamespace;
          } catch (err) {
            return false;
          }
        });

        updatedPermittedChainIds = [
          ...updatedPermittedChainIds,
          ...chainIdsForNamespace,
        ];
      }
    });

    const updatedCaveatValueWithChainIds = setPermittedChainIds(
      caip25Caveat.value,
      updatedPermittedChainIds,
    );

<<<<<<< HEAD
    const updatedCaveatValueWithAccountIds = setPermittedAccounts(
      updatedCaveatValueWithChainIds,
      updatedAccountIds,
    );
=======
    const updatedCaveatValueWithAccountIds =
      setNonSCACaipAccountIdsInCaip25CaveatValue(
        updatedCaveatValueWithChainIds,
        caipAccountIds,
      );
>>>>>>> c9f5c5a9

    permissionController.updateCaveat(
      origin,
      Caip25EndowmentPermissionName,
      Caip25CaveatType,
      updatedCaveatValueWithAccountIds,
    );
  };

  const setPermittedChains = (origin, chainIds) => {
    const caip25Caveat = getCaip25Caveat(origin);
    if (!caip25Caveat) {
      throw new Error(
        `Cannot set permission for chainIds "${chainIds.join(
          ', ',
        )}": No permissions exist for origin "${origin}".`,
      );
    }

    if (chainIds.length === 0 && !isSnapId(origin)) {
      permissionController.revokePermission(
        origin,
        Caip25EndowmentPermissionName,
      );
    } else {
      const updatedCaveatValueWithChainIds = setChainIdsInCaip25CaveatValue(
        caip25Caveat.value,
        chainIds,
      );

      const existingPermittedAccountIds =
        getCaipAccountIdsFromCaip25CaveatValue(caip25Caveat.value);

      const updatedCaveatValueWithAccountIds =
        setNonSCACaipAccountIdsInCaip25CaveatValue(
          updatedCaveatValueWithChainIds,
          existingPermittedAccountIds,
        );

      permissionController.updateCaveat(
        origin,
        Caip25EndowmentPermissionName,
        Caip25CaveatType,
        updatedCaveatValueWithAccountIds,
      );
    }
  };

  const addMoreAccounts = (origin, addresses) => {
    const caip25Caveat = getCaip25Caveat(origin);
    if (!caip25Caveat) {
      throw new Error(
        `Cannot add account permissions for origin "${origin}": no permission currently exists for this origin.`,
      );
    }

<<<<<<< HEAD
    const caveatValueWithChainIds = setPermittedChainIds(
=======
    const internalAccounts = addresses.map((address) => {
      return accountsController.getAccountByAddress(address);
    });

    // Only the first scope in the scopes array is needed because
    // setPermittedAccounts currently sets accounts on all matching
    // namespaces, not just the exact CaipChainId.
    const caipAccountIds = internalAccounts.map((internalAccount) => {
      return `${internalAccount.scopes[0]}:${internalAccount.address}`;
    });

    const existingPermittedAccountIds = getCaipAccountIdsFromCaip25CaveatValue(
>>>>>>> c9f5c5a9
      caip25Caveat.value,
    );

    const updatedAccountIds = Array.from(
      new Set([...existingPermittedAccountIds, ...caipAccountIds]),
    );

<<<<<<< HEAD
    // ensure that the list of permitted accounts is set for the newly added scopes
    const caveatValueWithAccountsSynced = setPermittedAccounts(
      caveatValueWithChainIds,
      permittedAccountIds,
    );
=======
    setPermittedAccounts(origin, updatedAccountIds);
  };

  const addMoreChains = (origin, chainIds) => {
    const caip25Caveat = getCaip25Caveat(origin);
    if (!caip25Caveat) {
      throw new Error(
        `Cannot add chain permissions for origin "${origin}": no permission currently exists for this origin.`,
      );
    }
>>>>>>> c9f5c5a9

    const existingPermittedChainIds = getAllScopesFromCaip25CaveatValue(
      caip25Caveat.value,
    );

    const updatedChainIds = Array.from(
      new Set([...existingPermittedChainIds, ...chainIds]),
    );

    setPermittedChains(origin, updatedChainIds);
  };

  const requestAccountsAndChainPermissions = async (origin, id) => {
    /**
     * Note that we are purposely requesting an approval from the ApprovalController
     * and then manually forming the permission that is then granted via the
     * PermissionController rather than calling the PermissionController.requestPermissions()
     * directly because the CAIP-25 permission is missing the factory method implementation.
     * After the factory method is added, we can move to requesting "endowment:caip25"
     * directly from the PermissionController instead.
     */
    const { permissions } = await approvalController.addAndShowApprovalRequest({
      id,
      origin,
      requestData: {
        metadata: {
          id,
          origin,
        },
        permissions: {
          [Caip25EndowmentPermissionName]: {
            caveats: [
              {
                type: Caip25CaveatType,
                value: {
                  requiredScopes: {},
                  optionalScopes: {},
                  isMultichainOrigin: false,
                },
              },
            ],
          },
        },
      },
      type: MethodNames.RequestPermissions,
    });

    permissionController.grantPermissions({
      subject: { origin },
      approvedPermissions: permissions,
    });
  };

  return {
    addPermittedAccount: (origin, address) =>
      addMoreAccounts(origin, [address]),

    addPermittedAccounts: (origin, addresses) =>
      addMoreAccounts(origin, addresses),

    removePermittedAccount: (origin, address) => {
      const caip25Caveat = getCaip25Caveat(origin);
      if (!caip25Caveat) {
        throw new Error(
          `Cannot remove account "${address}": No permissions exist for origin "${origin}".`,
        );
      }

      const existingAccountIds = getCaipAccountIdsFromCaip25CaveatValue(
        caip25Caveat.value,
      );

      const internalAccount = accountsController.getAccountByAddress(address);

      const remainingAccountIds = existingAccountIds.filter(
        (existingAccountId) => {
          return !isInternalAccountInPermittedAccountIds(internalAccount, [
            existingAccountId,
          ]);
        },
      );

      if (existingAccountIds.length === remainingAccountIds.length) {
        return;
      }

<<<<<<< HEAD
      if (remainingAccountIds.length === 0) {
        permissionController.revokePermission(
          origin,
          Caip25EndowmentPermissionName,
        );
      } else {
        const updatedCaveatValue = setPermittedAccounts(
          caip25Caveat.value,
          remainingAccountIds,
        );
        permissionController.updateCaveat(
          origin,
          Caip25EndowmentPermissionName,
          Caip25CaveatType,
          updatedCaveatValue,
        );
      }
=======
      setPermittedAccounts(origin, remainingAccountIds);
>>>>>>> c9f5c5a9
    },

    setPermittedAccounts,

    addPermittedChain: (origin, chainId) => addMoreChains(origin, [chainId]),

    addPermittedChains: (origin, chainIds) => addMoreChains(origin, chainIds),

    removePermittedChain: (origin, chainId) => {
      const caip25Caveat = getCaip25Caveat(origin);
      if (!caip25Caveat) {
        throw new Error(
          `Cannot remove permission for chainId "${chainId}": No permissions exist for origin "${origin}".`,
        );
      }

      const existingChainIds = getAllScopesFromCaip25CaveatValue(
        caip25Caveat.value,
      );

      const remainingChainIds = existingChainIds.filter(
        (existingChainId) => existingChainId !== chainId,
      );

      if (existingChainIds.length === remainingChainIds.length) {
        return;
      }

<<<<<<< HEAD
      if (remainingChainIds.length === 0 && !isSnapId(origin)) {
        permissionController.revokePermission(
          origin,
          Caip25EndowmentPermissionName,
        );
      } else {
        const updatedCaveatValue = setPermittedChainIds(
          caip25Caveat.value,
          remainingChainIds,
        );
        permissionController.updateCaveat(
          origin,
          Caip25EndowmentPermissionName,
          Caip25CaveatType,
          updatedCaveatValue,
        );
      }
=======
      setPermittedChains(origin, remainingChainIds);
>>>>>>> c9f5c5a9
    },

    setPermittedChains,

    requestAccountsAndChainPermissionsWithId: (origin) => {
      const id = nanoid();
      requestAccountsAndChainPermissions(origin, id);
      return id;
    },
  };
}<|MERGE_RESOLUTION|>--- conflicted
+++ resolved
@@ -6,16 +6,14 @@
 import {
   Caip25CaveatType,
   Caip25EndowmentPermissionName,
-  setPermittedChainIds,
-  setPermittedAccounts,
+  setNonSCACaipAccountIdsInCaip25CaveatValue,
+  getCaipAccountIdsFromCaip25CaveatValue,
+  isInternalAccountInPermittedAccountIds,
+  getAllScopesFromCaip25CaveatValue,
+  setChainIdsInCaip25CaveatValue,
 } from '@metamask/chain-agnostic-permission';
 import { isSnapId } from '@metamask/snaps-utils';
 import { parseCaipAccountId, parseCaipChainId } from '@metamask/utils';
-import {
-  getCaipAccountIdsFromCaip25CaveatValue,
-  isInternalAccountInPermittedAccountIds,
-} from '../../../../shared/lib/multichain/chain-agnostic-permission-utils/caip-accounts';
-import { getAllScopesFromCaip25CaveatValue } from '../../../../shared/lib/multichain/chain-agnostic-permission-utils/caip-chainids';
 import { getNetworkConfigurationsByCaipChainId } from '../../../../shared/modules/selectors/networks';
 
 export function getPermissionBackgroundApiMethods({
@@ -55,22 +53,6 @@
       );
     }
 
-<<<<<<< HEAD
-    const internalAccounts = addresses.map((address) => {
-      return accountsController.getAccountByAddress(address);
-    });
-
-    // Only the first scope in the scopes array is needed because
-    // setPermittedAccounts currently sets accounts on all matching
-    // namespaces, not just the exact CaipChainId.
-    const caipAccountIds = internalAccounts.map((internalAccount) => {
-      return `${internalAccount.scopes[0]}:${internalAccount.address}`;
-    });
-
-    const existingPermittedAccountIds = getCaipAccountIdsFromCaip25CaveatValue(
-      caip25Caveat.value,
-    );
-=======
     if (caipAccountIds.length === 0) {
       permissionController.revokePermission(
         origin,
@@ -78,7 +60,6 @@
       );
       return;
     }
->>>>>>> c9f5c5a9
 
     const existingPermittedChainIds = getAllScopesFromCaip25CaveatValue(
       caip25Caveat.value,
@@ -130,23 +111,16 @@
       }
     });
 
-    const updatedCaveatValueWithChainIds = setPermittedChainIds(
+    const updatedCaveatValueWithChainIds = setChainIdsInCaip25CaveatValue(
       caip25Caveat.value,
       updatedPermittedChainIds,
     );
 
-<<<<<<< HEAD
-    const updatedCaveatValueWithAccountIds = setPermittedAccounts(
-      updatedCaveatValueWithChainIds,
-      updatedAccountIds,
-    );
-=======
     const updatedCaveatValueWithAccountIds =
       setNonSCACaipAccountIdsInCaip25CaveatValue(
         updatedCaveatValueWithChainIds,
         caipAccountIds,
       );
->>>>>>> c9f5c5a9
 
     permissionController.updateCaveat(
       origin,
@@ -203,9 +177,6 @@
       );
     }
 
-<<<<<<< HEAD
-    const caveatValueWithChainIds = setPermittedChainIds(
-=======
     const internalAccounts = addresses.map((address) => {
       return accountsController.getAccountByAddress(address);
     });
@@ -218,7 +189,6 @@
     });
 
     const existingPermittedAccountIds = getCaipAccountIdsFromCaip25CaveatValue(
->>>>>>> c9f5c5a9
       caip25Caveat.value,
     );
 
@@ -226,13 +196,6 @@
       new Set([...existingPermittedAccountIds, ...caipAccountIds]),
     );
 
-<<<<<<< HEAD
-    // ensure that the list of permitted accounts is set for the newly added scopes
-    const caveatValueWithAccountsSynced = setPermittedAccounts(
-      caveatValueWithChainIds,
-      permittedAccountIds,
-    );
-=======
     setPermittedAccounts(origin, updatedAccountIds);
   };
 
@@ -243,7 +206,6 @@
         `Cannot add chain permissions for origin "${origin}": no permission currently exists for this origin.`,
       );
     }
->>>>>>> c9f5c5a9
 
     const existingPermittedChainIds = getAllScopesFromCaip25CaveatValue(
       caip25Caveat.value,
@@ -330,27 +292,7 @@
         return;
       }
 
-<<<<<<< HEAD
-      if (remainingAccountIds.length === 0) {
-        permissionController.revokePermission(
-          origin,
-          Caip25EndowmentPermissionName,
-        );
-      } else {
-        const updatedCaveatValue = setPermittedAccounts(
-          caip25Caveat.value,
-          remainingAccountIds,
-        );
-        permissionController.updateCaveat(
-          origin,
-          Caip25EndowmentPermissionName,
-          Caip25CaveatType,
-          updatedCaveatValue,
-        );
-      }
-=======
       setPermittedAccounts(origin, remainingAccountIds);
->>>>>>> c9f5c5a9
     },
 
     setPermittedAccounts,
@@ -379,27 +321,7 @@
         return;
       }
 
-<<<<<<< HEAD
-      if (remainingChainIds.length === 0 && !isSnapId(origin)) {
-        permissionController.revokePermission(
-          origin,
-          Caip25EndowmentPermissionName,
-        );
-      } else {
-        const updatedCaveatValue = setPermittedChainIds(
-          caip25Caveat.value,
-          remainingChainIds,
-        );
-        permissionController.updateCaveat(
-          origin,
-          Caip25EndowmentPermissionName,
-          Caip25CaveatType,
-          updatedCaveatValue,
-        );
-      }
-=======
       setPermittedChains(origin, remainingChainIds);
->>>>>>> c9f5c5a9
     },
 
     setPermittedChains,
