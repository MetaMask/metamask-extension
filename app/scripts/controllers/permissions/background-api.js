import nanoid from 'nanoid';
import { MethodNames } from '@metamask/permission-controller';
import {
  Caip25CaveatType,
  Caip25EndowmentPermissionName,
} from '../../lib/multichain-api/caip25permissions';
import {
  getEthAccounts,
  setEthAccounts,
} from '../../lib/multichain-api/adapters/caip-permission-adapter-eth-accounts';
import { setPermittedEthChainIds } from '../../lib/multichain-api/adapters/caip-permission-adapter-permittedChains';
import {
  CaveatTypes,
  RestrictedMethods,
} from '../../../../shared/constants/permissions';
<<<<<<< HEAD
import { PermissionNames } from './specifications';

export function getPermissionBackgroundApiMethods({
  permissionController,
  approvalController,
  networkController,
}) {
  // To add more than one account when already connected to the dapp
  const addMoreAccounts = (origin, accountOrAccounts) => {
    const accounts = Array.isArray(accountOrAccounts)
      ? accountOrAccounts
      : [accountOrAccounts];

    let caip25Caveat;
    try {
      caip25Caveat = permissionController.getCaveat(
        origin,
        Caip25EndowmentPermissionName,
        Caip25CaveatType,
      );
    } catch (err) {
      // noop
    }

    if (!caip25Caveat) {
      throw new Error('tried to add accounts when none have been permissioned'); // TODO: better error
    }

    const ethAccounts = getEthAccounts(caip25Caveat.value);

    const updatedEthAccounts = Array.from(
      new Set([...ethAccounts, ...accounts]),
    );

    const updatedCaveatValue = setEthAccounts(
      caip25Caveat.value,
      updatedEthAccounts,
    );

    permissionController.updateCaveat(
      origin,
      Caip25EndowmentPermissionName,
      Caip25CaveatType,
      updatedCaveatValue,
    );
=======
import { CaveatFactories, PermissionNames } from './specifications';

export function getPermissionBackgroundApiMethods(permissionController) {
  const addMoreAccounts = (origin, accounts) => {
    const caveat = CaveatFactories.restrictReturnedAccounts(accounts);

    permissionController.grantPermissionsIncremental({
      subject: { origin },
      approvedPermissions: {
        [RestrictedMethods.eth_accounts]: { caveats: [caveat] },
      },
    });
>>>>>>> 251b4805
  };

  const addMoreChains = (origin, chainIds) => {
    const caveat = CaveatFactories.restrictNetworkSwitching(chainIds);

    permissionController.grantPermissionsIncremental({
      subject: { origin },
      approvedPermissions: {
        [PermissionNames.permittedChains]: { caveats: [caveat] },
      },
    });
  };

<<<<<<< HEAD
    addMorePermittedAccounts: (origin, accounts) =>
=======
  return {
    addPermittedAccount: (origin, account) =>
      addMoreAccounts(origin, [account]),
    addPermittedAccounts: (origin, accounts) =>
>>>>>>> 251b4805
      addMoreAccounts(origin, accounts),

    removePermittedAccount: (origin, account) => {
      let caip25Caveat;
      try {
        caip25Caveat = permissionController.getCaveat(
          origin,
          Caip25EndowmentPermissionName,
          Caip25CaveatType,
        );
      } catch (err) {
        // noop
      }

      if (!caip25Caveat) {
        throw new Error(
          'tried to remove accounts when none have been permissioned',
        ); // TODO: better error
      }

      const existingAccounts = getEthAccounts(caip25Caveat.value);

      const remainingAccounts = existingAccounts.filter(
        (existingAccount) => existingAccount !== account,
      );

      if (remainingAccounts.length === existingAccounts.length) {
        return;
      }

      if (remainingAccounts.length === 0) {
        permissionController.revokePermission(
          origin,
          Caip25EndowmentPermissionName,
        );
      } else {
        const updatedCaveatValue = setEthAccounts(
          caip25Caveat.value,
          remainingAccounts,
        );
        permissionController.updateCaveat(
          origin,
          Caip25EndowmentPermissionName,
          Caip25CaveatType,
          updatedCaveatValue,
        );
      }
    },

<<<<<<< HEAD
    requestAccountsPermissionWithId: (origin) => {
      const { chainId } =
        networkController.getNetworkConfigurationByNetworkClientId(
          networkController.state.selectedNetworkClientId,
        );

=======
    addPermittedChain: (origin, chainId) => addMoreChains(origin, [chainId]),
    addPermittedChains: (origin, chainIds) => addMoreChains(origin, chainIds),

    removePermittedChain: (origin, chainId) => {
      const { value: existingChains } = permissionController.getCaveat(
        origin,
        PermissionNames.permittedChains,
        CaveatTypes.restrictNetworkSwitching,
      );

      const remainingChains = existingChains.filter(
        (existingChain) => existingChain !== chainId,
      );

      if (remainingChains.length === existingChains.length) {
        return;
      }

      if (remainingChains.length === 0) {
        permissionController.revokePermission(
          origin,
          PermissionNames.permittedChains,
        );
      } else {
        permissionController.updateCaveat(
          origin,
          PermissionNames.permittedChains,
          CaveatTypes.restrictNetworkSwitching,
          remainingChains,
        );
      }
    },

    requestAccountsAndChainPermissionsWithId: async (origin) => {
      const id = nanoid();
      permissionController.requestPermissions(
        { origin },
        {
          [PermissionNames.eth_accounts]: {},
          [PermissionNames.permittedChains]: {},
        },
        { id },
      );
      return id;
    },

    requestAccountsPermissionWithId: async (origin) => {
>>>>>>> 251b4805
      const id = nanoid();
      // NOTE: the eth_accounts/permittedChains approvals will be combined in the future.
      // Until they are actually combined, when testing, you must request both
      // eth_accounts and permittedChains together.
      approvalController
        .addAndShowApprovalRequest({
          id,
          origin,
          requestData: {
            metadata: {
              id,
              origin,
            },
            permissions: {
              [RestrictedMethods.eth_accounts]: {},
              [PermissionNames.permittedChains]: {
                caveats: [
                  {
                    type: CaveatTypes.restrictNetworkSwitching,
                    value: [chainId],
                  },
                ],
              },
            },
          },
          type: MethodNames.requestPermissions,
        })
        .then((legacyApproval) => {
          let caveatValue = {
            requiredScopes: {},
            optionalScopes: {},
            isMultichainOrigin: false,
          };
          caveatValue = setPermittedEthChainIds(
            caveatValue,
            legacyApproval.approvedChainIds,
          );

          caveatValue = setEthAccounts(
            caveatValue,
            legacyApproval.approvedAccounts,
          );

          permissionController.grantPermissions({
            subject: { origin },
            approvedPermissions: {
              [Caip25EndowmentPermissionName]: {
                caveats: [
                  {
                    type: Caip25CaveatType,
                    value: caveatValue,
                  },
                ],
              },
            },
          });
        });

      return id;
    },
  };
}<|MERGE_RESOLUTION|>--- conflicted
+++ resolved
@@ -8,12 +8,14 @@
   getEthAccounts,
   setEthAccounts,
 } from '../../lib/multichain-api/adapters/caip-permission-adapter-eth-accounts';
-import { setPermittedEthChainIds } from '../../lib/multichain-api/adapters/caip-permission-adapter-permittedChains';
+import {
+  getPermittedEthChainIds,
+  setPermittedEthChainIds,
+} from '../../lib/multichain-api/adapters/caip-permission-adapter-permittedChains';
 import {
   CaveatTypes,
   RestrictedMethods,
 } from '../../../../shared/constants/permissions';
-<<<<<<< HEAD
 import { PermissionNames } from './specifications';
 
 export function getPermissionBackgroundApiMethods({
@@ -22,11 +24,7 @@
   networkController,
 }) {
   // To add more than one account when already connected to the dapp
-  const addMoreAccounts = (origin, accountOrAccounts) => {
-    const accounts = Array.isArray(accountOrAccounts)
-      ? accountOrAccounts
-      : [accountOrAccounts];
-
+  const addMoreAccounts = (origin, accounts) => {
     let caip25Caveat;
     try {
       caip25Caveat = permissionController.getCaveat(
@@ -59,41 +57,115 @@
       Caip25CaveatType,
       updatedCaveatValue,
     );
-=======
-import { CaveatFactories, PermissionNames } from './specifications';
-
-export function getPermissionBackgroundApiMethods(permissionController) {
-  const addMoreAccounts = (origin, accounts) => {
-    const caveat = CaveatFactories.restrictReturnedAccounts(accounts);
-
-    permissionController.grantPermissionsIncremental({
-      subject: { origin },
-      approvedPermissions: {
-        [RestrictedMethods.eth_accounts]: { caveats: [caveat] },
-      },
-    });
->>>>>>> 251b4805
   };
 
   const addMoreChains = (origin, chainIds) => {
-    const caveat = CaveatFactories.restrictNetworkSwitching(chainIds);
-
-    permissionController.grantPermissionsIncremental({
-      subject: { origin },
-      approvedPermissions: {
-        [PermissionNames.permittedChains]: { caveats: [caveat] },
-      },
-    });
-  };
-
-<<<<<<< HEAD
-    addMorePermittedAccounts: (origin, accounts) =>
-=======
+    let caip25Caveat;
+    try {
+      caip25Caveat = permissionController.getCaveat(
+        origin,
+        Caip25EndowmentPermissionName,
+        Caip25CaveatType,
+      );
+    } catch (err) {
+      // noop
+    }
+
+    if (!caip25Caveat) {
+      throw new Error('tried to add chains when none have been permissioned'); // TODO: better error
+    }
+
+    const ethChainIds = getPermittedEthChainIds(caip25Caveat.value);
+
+    const updatedEthChainIds = Array.from(
+      new Set([...ethChainIds, ...chainIds]),
+    );
+
+    const updatedCaveatValue = setPermittedEthChainIds(
+      caip25Caveat.value,
+      updatedEthChainIds,
+    );
+
+    permissionController.updateCaveat(
+      origin,
+      Caip25EndowmentPermissionName,
+      Caip25CaveatType,
+      updatedCaveatValue,
+    );
+  };
+
+  const requestAccountsAndChainPermissionsWithId = (origin) => {
+    const { chainId } =
+      networkController.getNetworkConfigurationByNetworkClientId(
+        networkController.state.selectedNetworkClientId,
+      );
+
+    const id = nanoid();
+    // NOTE: the eth_accounts/permittedChains approvals will be combined in the future.
+    // Until they are actually combined, when testing, you must request both
+    // eth_accounts and permittedChains together.
+    approvalController
+      .addAndShowApprovalRequest({
+        id,
+        origin,
+        requestData: {
+          metadata: {
+            id,
+            origin,
+          },
+          permissions: {
+            [RestrictedMethods.eth_accounts]: {},
+            [PermissionNames.permittedChains]: {
+              caveats: [
+                {
+                  type: CaveatTypes.restrictNetworkSwitching,
+                  value: [chainId],
+                },
+              ],
+            },
+          },
+        },
+        type: MethodNames.requestPermissions,
+      })
+      .then((legacyApproval) => {
+        let caveatValue = {
+          requiredScopes: {},
+          optionalScopes: {},
+          isMultichainOrigin: false,
+        };
+        caveatValue = setPermittedEthChainIds(
+          caveatValue,
+          legacyApproval.approvedChainIds,
+        );
+
+        caveatValue = setEthAccounts(
+          caveatValue,
+          legacyApproval.approvedAccounts,
+        );
+
+        permissionController.grantPermissions({
+          subject: { origin },
+          approvedPermissions: {
+            [Caip25EndowmentPermissionName]: {
+              caveats: [
+                {
+                  type: Caip25CaveatType,
+                  value: caveatValue,
+                },
+              ],
+            },
+          },
+        });
+      });
+
+    return id;
+  };
+
   return {
     addPermittedAccount: (origin, account) =>
       addMoreAccounts(origin, [account]),
+
     addPermittedAccounts: (origin, accounts) =>
->>>>>>> 251b4805
       addMoreAccounts(origin, accounts),
 
     removePermittedAccount: (origin, account) => {
@@ -143,121 +215,62 @@
       }
     },
 
-<<<<<<< HEAD
-    requestAccountsPermissionWithId: (origin) => {
-      const { chainId } =
-        networkController.getNetworkConfigurationByNetworkClientId(
-          networkController.state.selectedNetworkClientId,
-        );
-
-=======
     addPermittedChain: (origin, chainId) => addMoreChains(origin, [chainId]),
+
     addPermittedChains: (origin, chainIds) => addMoreChains(origin, chainIds),
 
     removePermittedChain: (origin, chainId) => {
-      const { value: existingChains } = permissionController.getCaveat(
-        origin,
-        PermissionNames.permittedChains,
-        CaveatTypes.restrictNetworkSwitching,
-      );
-
-      const remainingChains = existingChains.filter(
-        (existingChain) => existingChain !== chainId,
-      );
-
-      if (remainingChains.length === existingChains.length) {
+      let caip25Caveat;
+      try {
+        caip25Caveat = permissionController.getCaveat(
+          origin,
+          Caip25EndowmentPermissionName,
+          Caip25CaveatType,
+        );
+      } catch (err) {
+        // noop
+      }
+
+      if (!caip25Caveat) {
+        throw new Error(
+          'tried to remove chains when none have been permissioned',
+        ); // TODO: better error
+      }
+
+      const existingEthChainIds = getPermittedEthChainIds(caip25Caveat.value);
+
+      const remainingChainIds = existingEthChainIds.filter(
+        (existingChainId) => existingChainId !== chainId,
+      );
+
+      if (remainingChainIds.length === existingEthChainIds.length) {
         return;
       }
 
-      if (remainingChains.length === 0) {
+      // TODO: Is this right? Do we want to revoke the entire
+      // CAIP-25 permission if no eip-155 chains are left?
+      if (remainingChainIds.length === 0) {
         permissionController.revokePermission(
           origin,
-          PermissionNames.permittedChains,
+          Caip25EndowmentPermissionName,
         );
       } else {
+        const updatedCaveatValue = setPermittedEthChainIds(
+          caip25Caveat.value,
+          remainingChainIds,
+        );
         permissionController.updateCaveat(
           origin,
-          PermissionNames.permittedChains,
-          CaveatTypes.restrictNetworkSwitching,
-          remainingChains,
+          Caip25EndowmentPermissionName,
+          Caip25CaveatType,
+          updatedCaveatValue,
         );
       }
     },
 
-    requestAccountsAndChainPermissionsWithId: async (origin) => {
-      const id = nanoid();
-      permissionController.requestPermissions(
-        { origin },
-        {
-          [PermissionNames.eth_accounts]: {},
-          [PermissionNames.permittedChains]: {},
-        },
-        { id },
-      );
-      return id;
-    },
-
-    requestAccountsPermissionWithId: async (origin) => {
->>>>>>> 251b4805
-      const id = nanoid();
-      // NOTE: the eth_accounts/permittedChains approvals will be combined in the future.
-      // Until they are actually combined, when testing, you must request both
-      // eth_accounts and permittedChains together.
-      approvalController
-        .addAndShowApprovalRequest({
-          id,
-          origin,
-          requestData: {
-            metadata: {
-              id,
-              origin,
-            },
-            permissions: {
-              [RestrictedMethods.eth_accounts]: {},
-              [PermissionNames.permittedChains]: {
-                caveats: [
-                  {
-                    type: CaveatTypes.restrictNetworkSwitching,
-                    value: [chainId],
-                  },
-                ],
-              },
-            },
-          },
-          type: MethodNames.requestPermissions,
-        })
-        .then((legacyApproval) => {
-          let caveatValue = {
-            requiredScopes: {},
-            optionalScopes: {},
-            isMultichainOrigin: false,
-          };
-          caveatValue = setPermittedEthChainIds(
-            caveatValue,
-            legacyApproval.approvedChainIds,
-          );
-
-          caveatValue = setEthAccounts(
-            caveatValue,
-            legacyApproval.approvedAccounts,
-          );
-
-          permissionController.grantPermissions({
-            subject: { origin },
-            approvedPermissions: {
-              [Caip25EndowmentPermissionName]: {
-                caveats: [
-                  {
-                    type: Caip25CaveatType,
-                    value: caveatValue,
-                  },
-                ],
-              },
-            },
-          });
-        });
-
-      return id;
-    },
+    requestAccountsAndChainPermissionsWithId,
+
+    // TODO: Remove this / DRY with requestAccountsAndChainPermissionsWithId
+    requestAccountsPermissionWithId: requestAccountsAndChainPermissionsWithId,
   };
 }