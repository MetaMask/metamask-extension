import { endowmentPermissionBuilders } from '@metamask/snaps-controllers';
import {
  restrictedMethodPermissionBuilders,
  selectHooks,
} from '@metamask/rpc-methods';
import {
  ExcludedSnapEndowments,
  ExcludedSnapPermissions,
} from '../../../../../shared/constants/permissions';
import { nameLookupEndowmentBuilder } from './name-lookup';

// TODO: Use the exported versions of these functions from the snaps monorepo after stable release.

/**
 * @returns {Record<string, Record<string, unknown>>} All endowment permission
 * specifications.
 */
export const buildSnapEndowmentSpecifications = () =>
<<<<<<< HEAD
  Object.values({
    ...endowmentPermissionBuilders,
    'endowment:name-lookup': nameLookupEndowmentBuilder,
  }).reduce((allSpecifications, { targetKey, specificationBuilder }) => {
    if (!Object.keys(ExcludedSnapEndowments).includes(targetKey)) {
      allSpecifications[targetKey] = specificationBuilder();
    }
    return allSpecifications;
  }, {});
=======
  Object.values(endowmentPermissionBuilders).reduce(
    (allSpecifications, { targetName, specificationBuilder }) => {
      if (!Object.keys(ExcludedSnapEndowments).includes(targetName)) {
        allSpecifications[targetName] = specificationBuilder();
      }
      return allSpecifications;
    },
    {},
  );
>>>>>>> 1a8a263c

/**
 * @param {Record<string, Function>} hooks - The hooks for the Snap
 * restricted method implementations.
 */
export const buildSnapRestrictedMethodSpecifications = (hooks) =>
  Object.values(restrictedMethodPermissionBuilders).reduce(
    (specifications, { targetName, specificationBuilder, methodHooks }) => {
      if (!Object.keys(ExcludedSnapPermissions).includes(targetName)) {
        specifications[targetName] = specificationBuilder({
          methodHooks: selectHooks(hooks, methodHooks),
        });
      }
      return specifications;
    },
    {},
  );<|MERGE_RESOLUTION|>--- conflicted
+++ resolved
@@ -16,7 +16,6 @@
  * specifications.
  */
 export const buildSnapEndowmentSpecifications = () =>
-<<<<<<< HEAD
   Object.values({
     ...endowmentPermissionBuilders,
     'endowment:name-lookup': nameLookupEndowmentBuilder,
@@ -26,17 +25,6 @@
     }
     return allSpecifications;
   }, {});
-=======
-  Object.values(endowmentPermissionBuilders).reduce(
-    (allSpecifications, { targetName, specificationBuilder }) => {
-      if (!Object.keys(ExcludedSnapEndowments).includes(targetName)) {
-        allSpecifications[targetName] = specificationBuilder();
-      }
-      return allSpecifications;
-    },
-    {},
-  );
->>>>>>> 1a8a263c
 
 /**
  * @param {Record<string, Function>} hooks - The hooks for the Snap
