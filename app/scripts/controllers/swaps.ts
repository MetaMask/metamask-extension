--- conflicted
+++ resolved
@@ -94,22 +94,6 @@
     factor: number,
   ) => Promise<{ gasLimit: string; simulationFails: boolean }>;
 
-<<<<<<< HEAD
-  public: () => ProviderConfig;
-
-  public getTokenRatesState: () => {
-    marketData: Record<
-      string,
-      {
-        [tokenAddress: string]: {
-          price: number;
-        };
-      }
-    >;
-  };
-
-=======
->>>>>>> 09196476
   public resetState: () => void;
 
   public trackMetaMetricsEvent: (event: {
