import {
  isEqual,
  memoize,
  merge,
  omit,
  omitBy,
  pickBy,
  size,
  sum,
} from 'lodash';
import { bufferToHex, keccak } from 'ethereumjs-util';
import { v4 as uuidv4 } from 'uuid';
import { NameControllerState, NameType } from '@metamask/name-controller';
import { AccountsControllerState } from '@metamask/accounts-controller';
import {
  getErrorMessage,
  Hex,
  isErrorWithMessage,
  isErrorWithStack,
} from '@metamask/utils';
import {
  NetworkClientId,
  NetworkControllerGetNetworkClientByIdAction,
  NetworkControllerGetStateAction,
  NetworkControllerNetworkDidChangeEvent,
  NetworkState,
} from '@metamask/network-controller';
import { Browser } from 'webextension-polyfill';
import {
  Nft,
  NftControllerState,
  TokensControllerState,
} from '@metamask/assets-controllers';
import { captureException as sentryCaptureException } from '@sentry/browser';
import {
  BaseController,
  ControllerGetStateAction,
  ControllerStateChangeEvent,
  RestrictedControllerMessenger,
} from '@metamask/base-controller';
import { AddressBookControllerState } from '@metamask/address-book-controller';
import { ENVIRONMENT_TYPE_BACKGROUND } from '../../../shared/constants/app';
import {
  METAMETRICS_ANONYMOUS_ID,
  METAMETRICS_BACKGROUND_PAGE_OBJECT,
  MetaMetricsEventCategory,
  MetaMetricsEventName,
  MetaMetricsEventFragment,
  MetaMetricsUserTrait,
  MetaMetricsUserTraits,
  SegmentEventPayload,
  MetaMetricsContext,
  MetaMetricsEventPayload,
  MetaMetricsEventOptions,
  MetaMetricsPagePayload,
  MetaMetricsPageOptions,
  MetaMetricsPageObject,
  MetaMetricsReferrerObject,
} from '../../../shared/constants/metametrics';
import { SECOND } from '../../../shared/constants/time';
import { isManifestV3 } from '../../../shared/modules/mv3.utils';
import { METAMETRICS_FINALIZE_EVENT_FRAGMENT_ALARM } from '../../../shared/constants/alarms';
import { checkAlarmExists, generateRandomId, isValidDate } from '../lib/util';
import {
  AnonymousTransactionMetaMetricsEvent,
  TransactionMetaMetricsEvent,
} from '../../../shared/constants/transaction';
import { LedgerTransportTypes } from '../../../shared/constants/hardware-wallets';
import Analytics from '../lib/segment/analytics';

///: BEGIN:ONLY_INCLUDE_IF(build-main)
import { ENVIRONMENT } from '../../../development/build/constants';
///: END:ONLY_INCLUDE_IF

import type {
  PreferencesControllerState,
  PreferencesControllerGetStateAction,
  PreferencesControllerStateChangeEvent,
} from './preferences-controller';

// Unique name for the controller
const controllerName = 'MetaMetricsController';

const EXTENSION_UNINSTALL_URL = 'https://metamask.io/uninstalled';

export const overrideAnonymousEventNames = {
  [TransactionMetaMetricsEvent.added]:
    AnonymousTransactionMetaMetricsEvent.added,
  [TransactionMetaMetricsEvent.approved]:
    AnonymousTransactionMetaMetricsEvent.approved,
  [TransactionMetaMetricsEvent.finalized]:
    AnonymousTransactionMetaMetricsEvent.finalized,
  [TransactionMetaMetricsEvent.rejected]:
    AnonymousTransactionMetaMetricsEvent.rejected,
  [TransactionMetaMetricsEvent.submitted]:
    AnonymousTransactionMetaMetricsEvent.submitted,
  [MetaMetricsEventName.SignatureRequested]:
    MetaMetricsEventName.SignatureRequestedAnon,
  [MetaMetricsEventName.SignatureApproved]:
    MetaMetricsEventName.SignatureApprovedAnon,
  [MetaMetricsEventName.SignatureRejected]:
    MetaMetricsEventName.SignatureRejectedAnon,
} as const;

const defaultCaptureException = (err: unknown) => {
  // throw error on clean stack so its captured by platform integrations (eg sentry)
  // but does not interrupt the call stack
  setTimeout(() => {
    throw err;
  });
};

// The function is used to build a unique messageId for segment messages
// It uses actionId and uniqueIdentifier from event if present
const buildUniqueMessageId = (args: {
  uniqueIdentifier?: string;
  actionId?: string;
  isDuplicateAnonymizedEvent?: boolean;
}): string => {
  const messageIdParts = [];
  if (args.uniqueIdentifier) {
    messageIdParts.push(args.uniqueIdentifier);
  }
  if (args.actionId) {
    messageIdParts.push(args.actionId);
  }
  if (messageIdParts.length && args.isDuplicateAnonymizedEvent) {
    messageIdParts.push('0x000');
  }
  if (messageIdParts.length) {
    return messageIdParts.join('-');
  }
  return generateRandomId();
};

const exceptionsToFilter: Record<string, boolean> = {
  [`You must pass either an "anonymousId" or a "userId".`]: true,
};

/**
 * The type of a Segment event to create.
 *
 * Must correspond to the name of a method in {@link Analytics}.
 */
type SegmentEventType = 'identify' | 'track' | 'page';

// TODO: Complete MetaMaskState by adding the full state definition and relocate it after the background is converted to TypeScript.
export type MetaMaskState = {
  ledgerTransportType: LedgerTransportTypes;
  networkConfigurationsByChainId: NetworkState['networkConfigurationsByChainId'];
  internalAccounts: AccountsControllerState['internalAccounts'];
  allNfts: NftControllerState['allNfts'];
  allTokens: TokensControllerState['allTokens'];
  theme: string;
  participateInMetaMetrics: boolean;
  dataCollectionForMarketing: boolean;
  ShowNativeTokenAsMainBalance: boolean;
  useNftDetection: PreferencesControllerState['useNftDetection'];
  openSeaEnabled: PreferencesControllerState['openSeaEnabled'];
  securityAlertsEnabled: PreferencesControllerState['securityAlertsEnabled'];
  useTokenDetection: PreferencesControllerState['useTokenDetection'];
  tokenSortConfig: PreferencesControllerState['preferences']['tokenSortConfig'];
  names: NameControllerState['names'];
  security_providers: string[];
  addressBook: AddressBookControllerState['addressBook'];
  currentCurrency: string;
  preferences: {
    privacyMode: PreferencesControllerState['preferences']['privacyMode'];
    tokenNetworkFilter: string[];
  };
  ///: BEGIN:ONLY_INCLUDE_IF(build-mmi)
  custodyAccountDetails: {
    [address: string]: {
      custodianName: string;
    };
  };
  ///: END:ONLY_INCLUDE_IF
};

/**
 * {@link MetaMetricsController}'s metadata.
 *
 * This allows us to choose if fields of the state should be persisted or not
 * using the `persist` flag; and if they can be sent to Sentry or not, using
 * the `anonymous` flag.
 */
const controllerMetadata = {
  metaMetricsId: {
    persist: true,
    anonymous: true,
  },
  participateInMetaMetrics: {
    persist: true,
    anonymous: true,
  },
  latestNonAnonymousEventTimestamp: {
    persist: true,
    anonymous: true,
  },
  fragments: {
    persist: true,
    anonymous: false,
  },
  eventsBeforeMetricsOptIn: {
    persist: true,
    anonymous: false,
  },
  traits: {
    persist: true,
    anonymous: false,
  },
  previousUserTraits: {
    persist: true,
    anonymous: false,
  },
  dataCollectionForMarketing: {
    persist: true,
    anonymous: false,
  },
  marketingCampaignCookieId: {
    persist: true,
    anonymous: true,
  },
  segmentApiCalls: {
    persist: true,
    anonymous: false,
  },
};

/**
 * The state that MetaMetricsController stores.
 *
 * @property metaMetricsId - The user's metaMetricsId that will be attached to all non-anonymized event payloads
 * @property participateInMetaMetrics - The user's preference for participating in the MetaMetrics analytics program.
 * This setting controls whether or not events are tracked
 * @property latestNonAnonymousEventTimestamp - The timestamp at which last non anonymous event is tracked.
 * @property fragments - Object keyed by UUID with stored fragments as values.
 * @property eventsBeforeMetricsOptIn - Array of queued events added before a user opts into metrics.
 * @property traits - Traits that are not derived from other state keys.
 * @property previousUserTraits - The user traits the last time they were computed.
 * @property dataCollectionForMarketing - Flag to determine if data collection for marketing is enabled.
 * @property marketingCampaignCookieId - The marketing campaign cookie id.
 * @property segmentApiCalls - Object keyed by messageId with segment event type and payload as values.
 */
export type MetaMetricsControllerState = {
  metaMetricsId: string | null;
  participateInMetaMetrics: boolean | null;
  latestNonAnonymousEventTimestamp: number;
  fragments: Record<string, MetaMetricsEventFragment>;
  eventsBeforeMetricsOptIn: MetaMetricsEventPayload[];
  traits: MetaMetricsUserTraits;
  previousUserTraits?: MetaMetricsUserTraits;
  dataCollectionForMarketing: boolean | null;
  marketingCampaignCookieId: string | null;
  segmentApiCalls: Record<
    string,
    {
      eventType: SegmentEventType;
      payload: SegmentEventPayload;
    }
  >;
};

/**
 * Returns the state of the {@link MetaMetricsController}.
 */
export type MetaMetricsControllerGetStateAction = ControllerGetStateAction<
  typeof controllerName,
  MetaMetricsControllerState
>;

/**
 * Actions exposed by the {@link MetaMetricsController}.
 */
export type MetaMetricsControllerActions = MetaMetricsControllerGetStateAction;

/**
 * Event emitted when the state of the {@link MetaMetricsController} changes.
 */
export type MetaMetricsControllerStateChangeEvent = ControllerStateChangeEvent<
  typeof controllerName,
  MetaMetricsControllerState
>;

export type MetaMetricsControllerEvents = MetaMetricsControllerStateChangeEvent;

/**
 * Actions that this controller is allowed to call.
 */
export type AllowedActions =
  | PreferencesControllerGetStateAction
  | NetworkControllerGetStateAction
  | NetworkControllerGetNetworkClientByIdAction;

/**
 * Events that this controller is allowed to subscribe.
 */
export type AllowedEvents =
  | PreferencesControllerStateChangeEvent
  | NetworkControllerNetworkDidChangeEvent;

/**
 * Messenger type for the {@link MetaMetricsController}.
 */
export type MetaMetricsControllerMessenger = RestrictedControllerMessenger<
  typeof controllerName,
  MetaMetricsControllerActions | AllowedActions,
  MetaMetricsControllerEvents | AllowedEvents,
  AllowedActions['type'],
  AllowedEvents['type']
>;

type CaptureException =
  | typeof sentryCaptureException
  | ((err: unknown) => void);

export type MetaMetricsControllerOptions = {
  state?: Partial<MetaMetricsControllerState>;
  messenger: MetaMetricsControllerMessenger;
  segment: Analytics;
  version: string;
  environment: string;
  extension: Browser;
  captureException?: CaptureException;
};

/**
 * Function to get default state of the {@link MetaMetricsController}.
 */
export const getDefaultMetaMetricsControllerState =
  (): MetaMetricsControllerState => ({
    participateInMetaMetrics: null,
    metaMetricsId: null,
    dataCollectionForMarketing: null,
    marketingCampaignCookieId: null,
    latestNonAnonymousEventTimestamp: 0,
    eventsBeforeMetricsOptIn: [],
    traits: {},
    previousUserTraits: {},
    fragments: {},
    segmentApiCalls: {},
  });

export default class MetaMetricsController extends BaseController<
  typeof controllerName,
  MetaMetricsControllerState,
  MetaMetricsControllerMessenger
> {
  #captureException: CaptureException;

  chainId: Hex;

  locale: string;

  version: MetaMetricsControllerOptions['version'];

  #extension: MetaMetricsControllerOptions['extension'];

  #environment: MetaMetricsControllerOptions['environment'];

  ///: BEGIN:ONLY_INCLUDE_IF(build-mmi)
  #selectedAddress: PreferencesControllerState['selectedAddress'];
  ///: END:ONLY_INCLUDE_IF

  #segment: MetaMetricsControllerOptions['segment'];

  /**
   * @param options
   * @param options.state - Initial controller state.
   * @param options.messenger - Messenger used to communicate with BaseV2 controller.
   * @param options.segment - an instance of analytics for tracking
   * events that conform to the new MetaMetrics tracking plan.
   * @param options.version - The version of the extension
   * @param options.environment - The environment the extension is running in
   * @param options.extension - webextension-polyfill
   * @param options.captureException
   */
  constructor({
    state = {},
    messenger,
    segment,
    version,
    environment,
    extension,
    captureException = defaultCaptureException,
  }: MetaMetricsControllerOptions) {
    super({
      name: controllerName,
      metadata: controllerMetadata,
      state: {
        ...getDefaultMetaMetricsControllerState(),
        ...state,
      },
      messenger,
    });

    this.#captureException = (err: unknown) => {
      const message = getErrorMessage(err);
      // This is a temporary measure. Currently there are errors flooding sentry due to a problem in how we are tracking anonymousId
      // We intend on removing this as soon as we understand how to correctly solve that problem.
      if (!exceptionsToFilter[message]) {
        captureException(err);
      }
    };
    this.chainId = this.#getCurrentChainId();
    const preferencesControllerState = this.messagingSystem.call(
      'PreferencesController:getState',
    );
    this.locale = preferencesControllerState.currentLocale.replace('_', '-');
    this.version =
      environment === 'production' ? version : `${version}-${environment}`;
    this.#extension = extension;
    this.#environment = environment;

    ///: BEGIN:ONLY_INCLUDE_IF(build-mmi)
    this.#selectedAddress = preferencesControllerState.selectedAddress;
    ///: END:ONLY_INCLUDE_IF

    const abandonedFragments = omitBy(state.fragments, 'persist');

    this.messagingSystem.subscribe(
      'PreferencesController:stateChange',
      ({ currentLocale }) => {
        this.locale = currentLocale?.replace('_', '-');
      },
    );

    this.messagingSystem.subscribe(
      'NetworkController:networkDidChange',
      ({ selectedNetworkClientId }) => {
        this.chainId = this.#getCurrentChainId(selectedNetworkClientId);
      },
    );
    this.#segment = segment;

    // Track abandoned fragments that weren't properly cleaned up.
    // Abandoned fragments are those that were stored in persistent memory
    // and are available at controller instance creation, but do not have the
    // 'persist' flag set. This means anytime the extension is unlocked, any
    // fragments that are not marked as persistent will be purged and the
    // failure event will be emitted.
    Object.values(abandonedFragments).forEach((fragment) => {
      this.processAbandonedFragment(fragment);
    });

    // Code below submits any pending segmentApiCalls to Segment if/when the controller is re-instantiated
    if (isManifestV3) {
      Object.values(state.segmentApiCalls || {}).forEach(
        ({ eventType, payload }) => {
          try {
            this.#submitSegmentAPICall(eventType, payload);
          } catch (error) {
            this.#captureException(error);
          }
        },
      );
    }

    // Close out event fragments that were created but not progressed. An
    // interval is used to routinely check if a fragment has not been updated
    // within the fragment's timeout window. When creating a new event fragment
    // a timeout can be specified that will cause an abandoned event to be
    // tracked if the event isn't progressed within that amount of time.
    if (isManifestV3) {
      /* eslint-disable no-undef */
      this.#extension.alarms.getAll().then((alarms) => {
        const hasAlarm = checkAlarmExists(
          alarms,
          METAMETRICS_FINALIZE_EVENT_FRAGMENT_ALARM,
        );

        if (!hasAlarm) {
          this.#extension.alarms.create(
            METAMETRICS_FINALIZE_EVENT_FRAGMENT_ALARM,
            {
              delayInMinutes: 1,
              periodInMinutes: 1,
            },
          );
        }
      });
      this.#extension.alarms.onAlarm.addListener((alarmInfo) => {
        if (alarmInfo.name === METAMETRICS_FINALIZE_EVENT_FRAGMENT_ALARM) {
          this.finalizeAbandonedFragments();
        }
      });
    } else {
      setInterval(() => {
        this.finalizeAbandonedFragments();
      }, SECOND * 30);
    }
  }

  /**
   * Gets the current chain ID.
   *
   * @param networkClientId - The network client ID to get the chain ID for.
   */
  #getCurrentChainId(networkClientId?: NetworkClientId): Hex {
    const selectedNetworkClientId =
      networkClientId ||
      this.messagingSystem.call('NetworkController:getState')
        .selectedNetworkClientId;
    const {
      configuration: { chainId },
    } = this.messagingSystem.call(
      'NetworkController:getNetworkClientById',
      selectedNetworkClientId,
    );
    return chainId;
  }

  finalizeAbandonedFragments(): void {
    Object.values(this.state.fragments).forEach((fragment) => {
      if (
        fragment.timeout &&
        fragment.lastUpdated &&
        Date.now() - fragment.lastUpdated / 1000 > fragment.timeout
      ) {
        this.processAbandonedFragment(fragment);
      }
    });
  }

  generateMetaMetricsId(): string {
    return bufferToHex(
      keccak(
        Buffer.from(
          String(Date.now()) +
            String(Math.round(Math.random() * Number.MAX_SAFE_INTEGER)),
        ),
      ),
    );
  }

  /**
   * Create an event fragment in state and returns the event fragment object.
   *
   * @param options - Fragment settings and properties to initiate the fragment with.
   */
  createEventFragment(
    options: Omit<MetaMetricsEventFragment, 'id'>,
  ): MetaMetricsEventFragment {
    if (!options.successEvent || !options.category) {
      throw new Error(
        `Must specify success event and category. Success event was: ${
          options.event
        }. Category was: ${options.category}. Payload keys were: ${Object.keys(
          options,
        )}. ${
          typeof options.properties === 'object'
            ? `Payload property keys were: ${Object.keys(options.properties)}`
            : ''
        }`,
      );
    }

    const { fragments } = this.state;

    const id = options.uniqueIdentifier ?? uuidv4();
    const fragment = {
      id,
      ...options,
      lastUpdated: Date.now(),
    };

    /**
     * HACK: "transaction-submitted-<id>" fragment hack
     * A "transaction-submitted-<id>" fragment may exist following the "Transaction Added"
     * event to persist accumulated event fragment props to the "Transaction Submitted" event
     * which fires after a user confirms a transaction. Rejecting a confirmation does not fire the
     * "Transaction Submitted" event. In this case, these abandoned fragments will be deleted
     * instead of finalized with canDeleteIfAbandoned set to true.
     */
    const hasExistingSubmittedFragment =
      options.initialEvent === TransactionMetaMetricsEvent.submitted &&
      fragments[id];

    const additionalFragmentProps = hasExistingSubmittedFragment
      ? {
          ...fragments[id],
          canDeleteIfAbandoned: false,
        }
      : {};

    this.update((state) => {
<<<<<<< HEAD
      // @ts-expect-error this is caused by a bug in Immer, not being able to handle recursive types like Json
=======
>>>>>>> 16d16930
      state.fragments[id] = merge({}, additionalFragmentProps, fragment);
    });

    if (fragment.initialEvent) {
      this.trackEvent({
        event: fragment.initialEvent,
        category: fragment.category,
        properties: fragment.properties,
        sensitiveProperties: fragment.sensitiveProperties,
        page: fragment.page,
        referrer: fragment.referrer,
        revenue: fragment.revenue,
        value: fragment.value,
        currency: fragment.currency,
        environmentType: fragment.environmentType,
        actionId: options.actionId,
        uniqueIdentifier: options.uniqueIdentifier,
      });
    }

    return fragment;
  }

  /**
   * Returns the fragment stored in memory with provided id or undefined if it
   * does not exist.
   *
   * @param id - id of fragment to retrieve
   */
  getEventFragmentById(id: string): MetaMetricsEventFragment {
    return this.state.fragments[id];
  }

  /**
   * Deletes to finalizes event fragment based on the canDeleteIfAbandoned property.
   *
   * @param fragment
   */
  processAbandonedFragment(fragment: MetaMetricsEventFragment): void {
    if (fragment.canDeleteIfAbandoned) {
      this.deleteEventFragment(fragment.id);
    } else {
      this.finalizeEventFragment(fragment.id, { abandoned: true });
    }
  }

  /**
   * Updates an event fragment in state
   *
   * @param id - The fragment id to update
   * @param payload - Fragment settings and properties to initiate the fragment with.
   */
  updateEventFragment(
    id: string,
    payload: Partial<MetaMetricsEventFragment>,
  ): void {
    const { fragments } = this.state;

    const fragment = fragments[id];

    /**
     * HACK: "transaction-submitted-<id>" fragment hack
     * Creates a "transaction-submitted-<id>" fragment if it does not exist to persist
     * accumulated event metrics. In the case it is unused, the abandoned fragment will
     * eventually be deleted with canDeleteIfAbandoned set to true.
     */
    const createIfNotFound = !fragment && id.includes('transaction-submitted-');

    if (createIfNotFound) {
      this.update((state) => {
        state.fragments[id] = {
          canDeleteIfAbandoned: true,
          category: MetaMetricsEventCategory.Transactions,
          successEvent: TransactionMetaMetricsEvent.finalized,
          id,
          ...payload,
          lastUpdated: Date.now(),
        };
      });
      return;
    } else if (!fragment) {
      throw new Error(`Event fragment with id ${id} does not exist.`);
    }

    this.update((state) => {
      state.fragments[id] = merge(state.fragments[id], {
        ...payload,
        lastUpdated: Date.now(),
      });
    });
  }

  /**
   * Deletes an event fragment from state
   *
   * @param id - The fragment id to delete
   */
  deleteEventFragment(id: string): void {
    if (this.state.fragments[id]) {
      this.update((state) => {
        delete state.fragments[id];
      });
    }
  }

  /**
   * Finalizes a fragment, tracking either a success event or failure Event
   * and then removes the fragment from state.
   *
   * @param id - UUID of the event fragment to be closed
   * @param options
   * @param options.abandoned - if true track the failure event instead of the success event
   * @param options.page - page the final event occurred on. This will override whatever is set on the fragment
   * @param options.referrer - Dapp that originated the fragment. This is for fallback only, the fragment referrer
   * property will take precedence.
   */
  finalizeEventFragment(
    id: string,
    {
      abandoned = false,
      page,
      referrer,
    }: {
      abandoned?: boolean;
      page?: MetaMetricsPageObject;
      referrer?: MetaMetricsReferrerObject;
    } = {},
  ): void {
    const fragment = this.state.fragments[id];
    if (!fragment) {
      throw new Error(`Funnel with id ${id} does not exist.`);
    }

    const eventName = abandoned ? fragment.failureEvent : fragment.successEvent;

    this.trackEvent({
      event: eventName ?? '',
      category: fragment.category,
      properties: fragment.properties,
      sensitiveProperties: fragment.sensitiveProperties,
      page: page ?? fragment.page,
      referrer: fragment.referrer ?? referrer,
      revenue: fragment.revenue,
      value: fragment.value,
      currency: fragment.currency,
      environmentType: fragment.environmentType,
      actionId: fragment.actionId,
      // We append success or failure to the unique-identifier so that the
      // messageId can still be idempotent, but so that it differs from the
      // initial event fired. The initial event was preventing new events from
      // making it to mixpanel because they were using the same unique ID as
      // the events processed in other parts of the fragment lifecycle.
      uniqueIdentifier: fragment.uniqueIdentifier
        ? `${fragment.uniqueIdentifier}-${abandoned ? 'failure' : 'success'}`
        : undefined,
    });
    this.update((state) => {
      delete state.fragments[id];
    });
  }

  /**
   * Calls this._identify with validated metaMetricsId and user traits if user is participating
   * in the MetaMetrics analytics program
   *
   * @param userTraits
   */
  identify(userTraits: Partial<MetaMetricsUserTraits>): void {
    const { metaMetricsId, participateInMetaMetrics } = this.state;

    if (!participateInMetaMetrics || !metaMetricsId || !userTraits) {
      return;
    }
    if (typeof userTraits !== 'object') {
      console.warn(
        `MetaMetricsController#identify: userTraits parameter must be an object. Received type: ${typeof userTraits}`,
      );
      return;
    }

    const allValidTraits = this.#buildValidTraits(userTraits);

    this.#identify(allValidTraits);
  }

  // It sets an uninstall URL ("Sorry to see you go!" page),
  // which is opened if a user uninstalls the extension.
  updateExtensionUninstallUrl(
    participateInMetaMetrics: boolean,
    metaMetricsId: string,
  ): void {
    const query: {
      mmi?: string;
      env?: string;
      av: string;
    } = {
      av: this.version,
    };
    if (participateInMetaMetrics) {
      // We only want to track these things if a user opted into metrics.
      query.mmi = Buffer.from(metaMetricsId).toString('base64');
      query.env = this.#environment;
    }
    const queryString = new URLSearchParams(query);

    // this.extension not currently defined in tests
    if (this.#extension && this.#extension.runtime) {
      this.#extension.runtime.setUninstallURL(
        `${EXTENSION_UNINSTALL_URL}?${queryString}`,
      );
    }
  }

  /**
   * Setter for the `participateInMetaMetrics` property
   *
   * @param participateInMetaMetrics - Whether or not the user wants to participate in MetaMetrics if not set
   * @returns The string of the new metametrics id, or null
   */
  async setParticipateInMetaMetrics(
    participateInMetaMetrics: boolean,
  ): Promise<string | null> {
    const { metaMetricsId: existingMetaMetricsId } = this.state;

    const metaMetricsId =
      participateInMetaMetrics && !existingMetaMetricsId
        ? this.generateMetaMetricsId()
        : existingMetaMetricsId;

    this.update((state) => {
      state.participateInMetaMetrics = participateInMetaMetrics;
      state.metaMetricsId = metaMetricsId;
    });

    if (participateInMetaMetrics) {
      this.trackEventsAfterMetricsOptIn();
      this.clearEventsAfterMetricsOptIn();
    } else if (this.state.marketingCampaignCookieId) {
      this.setMarketingCampaignCookieId(null);
    }

    ///: BEGIN:ONLY_INCLUDE_IF(build-main)
    if (
      this.#environment !== ENVIRONMENT.DEVELOPMENT &&
      metaMetricsId !== null
    ) {
      this.updateExtensionUninstallUrl(participateInMetaMetrics, metaMetricsId);
    }
    ///: END:ONLY_INCLUDE_IF

    return metaMetricsId;
  }

  setDataCollectionForMarketing(
    dataCollectionForMarketing: boolean,
  ): MetaMetricsControllerState['metaMetricsId'] {
    const { metaMetricsId } = this.state;

    this.update((state) => {
      state.dataCollectionForMarketing = dataCollectionForMarketing;
    });

    if (!dataCollectionForMarketing && this.state.marketingCampaignCookieId) {
      this.setMarketingCampaignCookieId(null);
    }

    return metaMetricsId;
  }

  setMarketingCampaignCookieId(marketingCampaignCookieId: string | null): void {
    this.update((state) => {
      state.marketingCampaignCookieId = marketingCampaignCookieId;
    });
  }

  /**
   * track a page view with Segment
   *
   * @param payload - details of the page viewed.
   * @param options - options for handling the page view.
   */
  trackPage(
    payload: MetaMetricsPagePayload,
    options?: MetaMetricsPageOptions,
  ): void {
    try {
      if (this.state.participateInMetaMetrics === false) {
        return;
      }

      if (
        this.state.participateInMetaMetrics === null &&
        !options?.isOptInPath
      ) {
        return;
      }

      const { name, params, environmentType, page, referrer, actionId } =
        payload;
      const { metaMetricsId } = this.state;
      const idTrait = metaMetricsId ? 'userId' : 'anonymousId';
      const idValue = metaMetricsId ?? METAMETRICS_ANONYMOUS_ID;
      this.#submitSegmentAPICall('page', {
        messageId: buildUniqueMessageId({ actionId }),
        [idTrait]: idValue,
        name,
        properties: {
          params,
          locale: this.locale,
          chain_id: this.chainId,
          environment_type: environmentType,
        },
        context: this.#buildContext(referrer, page),
      });
    } catch (err) {
      this.#captureException(err);
    }
  }

  /**
   * submits a metametrics event, not waiting for it to complete or allowing its error to bubble up
   *
   * @param payload - details of the event
   * @param options - options for handling/routing the event
   */
  trackEvent(
    payload: MetaMetricsEventPayload,
    options?: MetaMetricsEventOptions,
  ): void {
    // validation is not caught and handled
    this.#validatePayload(payload);
    this.#submitEvent(payload, options).catch((err) => {
      this.#captureException(err);
    });
  }

  /**
   * submits (or queues for submission) a metametrics event, performing necessary payload manipulation and
   * routing the event to the appropriate segment source. Will split events
   * with sensitiveProperties into two events, tracking the sensitiveProperties
   * with the anonymousId only.
   *
   * @param payload - details of the event
   * @param options - options for handling/routing the event
   */
  async #submitEvent(
    payload: MetaMetricsEventPayload,
    options?: MetaMetricsEventOptions,
  ): Promise<void> {
    if (!this.state.participateInMetaMetrics && !options?.isOptIn) {
      return;
    }

    // We might track multiple events if sensitiveProperties is included, this array will hold
    // the promises returned from this._track.
    const events = [];

    if (payload.sensitiveProperties) {
      // sensitiveProperties will only be tracked using the anonymousId property and generic id
      // If the event options already specify to exclude the metaMetricsId we throw an error as
      // a signal to the developer that the event was implemented incorrectly
      if (options?.excludeMetaMetricsId === true) {
        throw new Error(
          'sensitiveProperties was specified in an event payload that also set the excludeMetaMetricsId flag',
        );
      }

      // change anonymous event names
      const anonymousEventName =
        // @ts-expect-error This property may not exist. We check for it below.
        overrideAnonymousEventNames[`${payload.event}`];
      const anonymousPayload = {
        ...payload,
        event: anonymousEventName ?? payload.event,
      };

      const combinedProperties = merge(
        { ...anonymousPayload.sensitiveProperties },
        { ...anonymousPayload.properties },
      );

      events.push(
        this.#track(
          this.#buildEventPayload({
            ...anonymousPayload,
            properties: combinedProperties,
            isDuplicateAnonymizedEvent: true,
          }),
          { ...options, excludeMetaMetricsId: true },
        ),
      );
    }

    events.push(this.#track(this.#buildEventPayload(payload), options));

    await Promise.all(events);
  }

  /**
   * validates a metametrics event
   *
   * @param payload - details of the event
   */
  #validatePayload(payload: MetaMetricsEventPayload): void {
    // event and category are required fields for all payloads
    if (!payload.event || !payload.category) {
      throw new Error(
        `Must specify event and category. Event was: ${
          payload.event
        }. Category was: ${payload.category}. Payload keys were: ${Object.keys(
          payload,
        )}. ${
          typeof payload.properties === 'object'
            ? `Payload property keys were: ${Object.keys(payload.properties)}`
            : ''
        }`,
      );
    }
  }

  handleMetaMaskStateUpdate(newState: MetaMaskState): void {
    const userTraits = this._buildUserTraitsObject(newState);
    if (userTraits) {
      this.identify(userTraits);
    }
  }

  // Track all queued events after a user opted into metrics.
  trackEventsAfterMetricsOptIn(): void {
    const { eventsBeforeMetricsOptIn } = this.state;
    eventsBeforeMetricsOptIn.forEach((eventBeforeMetricsOptIn) => {
      this.trackEvent(eventBeforeMetricsOptIn);
    });
  }

  // Once we track queued events after a user opts into metrics, we want to clear the event queue.
  clearEventsAfterMetricsOptIn(): void {
    this.update((state) => {
      state.eventsBeforeMetricsOptIn = [];
    });
  }

  // It adds an event into a queue, which is only tracked if a user opts into metrics.
  addEventBeforeMetricsOptIn(event: MetaMetricsEventPayload): void {
    this.update((state) => {
      state.eventsBeforeMetricsOptIn.push(event);
    });
  }

  // Add or update traits for tracking.
  updateTraits(newTraits: MetaMetricsUserTraits): void {
    this.update((state) => {
      state.traits = { ...state.traits, ...newTraits };
    });
  }

  // Retrieve (or generate if doesn't exist) the client metametrics id
  getMetaMetricsId(): string {
    let { metaMetricsId } = this.state;
    if (!metaMetricsId) {
      metaMetricsId = this.generateMetaMetricsId();
      this.update((state) => {
        state.metaMetricsId = metaMetricsId;
      });
    }
    return metaMetricsId;
  }

  /** PRIVATE METHODS */

  /**
   * Build the context object to attach to page and track events.
   *
   * @private
   * @param referrer - dapp origin that initialized
   * the notification window.
   * @param page - page object describing the current
   * view of the extension. Defaults to the background-process object.
   */
  #buildContext(
    referrer: MetaMetricsContext['referrer'],
    page: MetaMetricsContext['page'] = METAMETRICS_BACKGROUND_PAGE_OBJECT,
  ): MetaMetricsContext {
    ///: BEGIN:ONLY_INCLUDE_IF(build-mmi)
    const mmiProps: {
      extensionId?: string;
    } = {};

    if (this.#extension?.runtime?.id) {
      mmiProps.extensionId = this.#extension.runtime.id;
    }
    ///: END:ONLY_INCLUDE_IF

    return {
      app: {
        name: 'MetaMask Extension',
        version: this.version,
        ///: BEGIN:ONLY_INCLUDE_IF(build-mmi)
        ...mmiProps,
        ///: END:ONLY_INCLUDE_IF
      },
      userAgent: window.navigator.userAgent,
      page,
      referrer,
      marketingCampaignCookieId: this.state.marketingCampaignCookieId,
    };
  }

  /**
   * Build's the event payload, processing all fields into a format that can be
   * fed to Segment's track method
   *
   * @private
   * @param rawPayload - raw payload provided to trackEvent
   * @returns formatted event payload for segment
   */
  #buildEventPayload(
    rawPayload: Omit<MetaMetricsEventPayload, 'sensitiveProperties'>,
  ): SegmentEventPayload {
    const {
      event,
      properties,
      revenue,
      value,
      currency,
      category,
      page,
      referrer,
      environmentType = ENVIRONMENT_TYPE_BACKGROUND,
    } = rawPayload;

    ///: BEGIN:ONLY_INCLUDE_IF(build-mmi)
    const mmiProps: {
      extensionId?: string;
      accountAddress?: string;
    } = {};

    if (this.#extension?.runtime?.id) {
      mmiProps.extensionId = this.#extension.runtime.id;
    }

    if (this.#selectedAddress) {
      mmiProps.accountAddress = this.#selectedAddress;
    }
    ///: END:ONLY_INCLUDE_IF

    return {
      event,
      messageId: buildUniqueMessageId(rawPayload),
      properties: {
        // These values are omitted from properties because they have special meaning
        // in segment. https://segment.com/docs/connections/spec/track/#properties.
        // to avoid accidentally using these inappropriately, you must add them as top
        // level properties on the event payload. We also exclude locale to prevent consumers
        // from overwriting this context level property. We track it as a property
        // because not all destinations map locale from context.
        ...omit(properties, ['revenue', 'locale', 'currency', 'value']),
        revenue,
        value,
        currency,
        category,
        locale: this.locale,
        chain_id:
          properties &&
          'chain_id' in properties &&
          typeof properties.chain_id === 'string'
            ? properties.chain_id
            : this.chainId,
        environment_type: environmentType,
        ///: BEGIN:ONLY_INCLUDE_IF(build-mmi)
        ...mmiProps,
        ///: END:ONLY_INCLUDE_IF
      },
      context: this.#buildContext(referrer, page),
    };
  }

  /**
   * This method generates the MetaMetrics user traits object, omitting any
   * traits that have not changed since the last invocation of this method.
   *
   * @param metamaskState - Full metamask state object.
   * @returns traits that have changed since last update
   */
  _buildUserTraitsObject(
    metamaskState: MetaMaskState,
  ): Partial<MetaMetricsUserTraits> | null {
    ///: BEGIN:ONLY_INCLUDE_IF(build-mmi)
    const mmiAccountAddress =
      metamaskState.custodyAccountDetails &&
      Object.keys(metamaskState.custodyAccountDetails).length
        ? Object.keys(metamaskState.custodyAccountDetails)[0]
        : null;
    ///: END:ONLY_INCLUDE_IF
    const { traits, previousUserTraits } = this.state;

    const currentTraits = {
      [MetaMetricsUserTrait.AddressBookEntries]: sum(
        Object.values(metamaskState.addressBook).map(size),
      ),
      [MetaMetricsUserTrait.InstallDateExt]:
        traits[MetaMetricsUserTrait.InstallDateExt] || '',
      [MetaMetricsUserTrait.LedgerConnectionType]:
        metamaskState.ledgerTransportType,
      [MetaMetricsUserTrait.NetworksAdded]: Object.values(
        metamaskState.networkConfigurationsByChainId,
      ).map((networkConfiguration) => networkConfiguration.chainId),
      [MetaMetricsUserTrait.NetworksWithoutTicker]: Object.values(
        metamaskState.networkConfigurationsByChainId,
      )
        .filter(({ nativeCurrency }) => !nativeCurrency)
        .map(({ chainId }) => chainId),
      [MetaMetricsUserTrait.NftAutodetectionEnabled]:
        metamaskState.useNftDetection,
      [MetaMetricsUserTrait.NumberOfAccounts]: Object.values(
        metamaskState.internalAccounts.accounts,
      ).length,
      [MetaMetricsUserTrait.NumberOfNftCollections]:
        this.#getAllUniqueNFTAddressesLength(metamaskState.allNfts),
      [MetaMetricsUserTrait.NumberOfNfts]: this.#getAllNFTsFlattened(
        metamaskState.allNfts,
      ).length,
      [MetaMetricsUserTrait.NumberOfTokens]: this.#getNumberOfTokens(
        metamaskState.allTokens,
      ),
      [MetaMetricsUserTrait.OpenSeaApiEnabled]: metamaskState.openSeaEnabled,
      [MetaMetricsUserTrait.ThreeBoxEnabled]: false, // deprecated, hard-coded as false
      [MetaMetricsUserTrait.Theme]: metamaskState.theme || 'default',
      [MetaMetricsUserTrait.TokenDetectionEnabled]:
        metamaskState.useTokenDetection,
      [MetaMetricsUserTrait.ShowNativeTokenAsMainBalance]:
        metamaskState.ShowNativeTokenAsMainBalance,
      [MetaMetricsUserTrait.CurrentCurrency]: metamaskState.currentCurrency,
      ///: BEGIN:ONLY_INCLUDE_IF(build-mmi)
      [MetaMetricsUserTrait.MmiExtensionId]: this.#extension?.runtime?.id,
      [MetaMetricsUserTrait.MmiAccountAddress]: mmiAccountAddress ?? null,
      [MetaMetricsUserTrait.MmiIsCustodian]: Boolean(mmiAccountAddress),
      ///: END:ONLY_INCLUDE_IF
      [MetaMetricsUserTrait.SecurityProviders]:
        metamaskState.securityAlertsEnabled ? ['blockaid'] : [],
      [MetaMetricsUserTrait.PetnameAddressCount]:
        this.#getPetnameAddressCount(metamaskState),
      [MetaMetricsUserTrait.IsMetricsOptedIn]:
        metamaskState.participateInMetaMetrics,
      [MetaMetricsUserTrait.HasMarketingConsent]:
        metamaskState.dataCollectionForMarketing,
      [MetaMetricsUserTrait.TokenSortPreference]:
        metamaskState.tokenSortConfig?.key || '',
      [MetaMetricsUserTrait.PrivacyModeEnabled]:
        metamaskState.preferences.privacyMode,
      [MetaMetricsUserTrait.NetworkFilterPreference]: Object.keys(
        metamaskState.preferences.tokenNetworkFilter || {},
      ),
    };

    if (!previousUserTraits) {
      this.update((state) => {
        state.previousUserTraits = currentTraits;
      });
      return currentTraits;
    }

    if (previousUserTraits && !isEqual(previousUserTraits, currentTraits)) {
      const updates = pickBy(currentTraits, (v, k) => {
        // @ts-expect-error It's okay that `k` may not be a key of `previousUserTraits`, because we assume `isEqual` can handle it
        const previous = previousUserTraits[k];
        return !isEqual(previous, v);
      });
      this.update((state) => {
        state.previousUserTraits = currentTraits;
      });
      return updates;
    }

    return null;
  }

  /**
   * Returns a new object of all valid user traits. For dates, we transform them into ISO-8601 timestamp strings.
   *
   * @see {@link https://segment.com/docs/connections/spec/common/#timestamps}
   * @param userTraits
   */
  #buildValidTraits(
    userTraits: Partial<MetaMetricsUserTraits>,
  ): MetaMetricsUserTraits {
    return Object.entries(userTraits).reduce(
      (validTraits: MetaMetricsUserTraits, [key, value]) => {
        if (this.#isValidTraitDate(value)) {
          return {
            ...validTraits,
            [key]: value.toISOString(),
          };
        } else if (this.#isValidTrait(value)) {
          return {
            ...validTraits,
            [key]: value,
          };
        }

        console.warn(
          `MetaMetricsController: "${key}" value is not a valid trait type`,
        );
        return validTraits;
      },
      {},
    );
  }

  /**
   * Returns an array of all of the NFTs the user
   * possesses across all networks and accounts.
   *
   * @param allNfts
   */
  #getAllNFTsFlattened = memoize((allNfts: MetaMaskState['allNfts'] = {}) => {
    return Object.values(allNfts).reduce((result: Nft[], chainNFTs) => {
      return result.concat(...Object.values(chainNFTs));
    }, []);
  });

  /**
   * Returns the number of unique NFT addresses the user
   * possesses across all networks and accounts.
   *
   * @param allNfts
   */
  #getAllUniqueNFTAddressesLength(
    allNfts: MetaMaskState['allNfts'] = {},
  ): number {
    const allNFTAddresses = this.#getAllNFTsFlattened(allNfts).map(
      (nft) => nft.address,
    );
    const uniqueAddresses = new Set(allNFTAddresses);
    return uniqueAddresses.size;
  }

  /**
   * @param allTokens
   * @returns number of unique token addresses
   */
  #getNumberOfTokens(allTokens: MetaMaskState['allTokens']): number {
    return Object.values(allTokens).reduce((result, accountsByChain) => {
      return result + sum(Object.values(accountsByChain).map(size));
    }, 0);
  }

  /**
   * Calls segment.identify with given user traits
   *
   * @see {@link https://segment.com/docs/connections/sources/catalog/libraries/server/node/#identify}
   * @param userTraits
   */
  #identify(userTraits: MetaMetricsUserTraits): void {
    const { metaMetricsId } = this.state;

    if (!userTraits || Object.keys(userTraits).length === 0) {
      console.warn('MetaMetricsController#_identify: No userTraits found');
      return;
    }

    try {
      this.#submitSegmentAPICall('identify', {
        userId: metaMetricsId ?? undefined,
        traits: userTraits,
      });
    } catch (err) {
      this.#captureException(err);
    }
  }

  /**
   * Validates the trait value. Segment accepts any data type. We are adding validation here to
   * support data types for our Segment destination(s) e.g. MixPanel
   *
   * @param value
   */
  #isValidTrait(value: unknown): boolean {
    const type = typeof value;

    return (
      type === 'string' ||
      type === 'boolean' ||
      type === 'number' ||
      this.#isValidTraitArray(value) ||
      this.#isValidTraitDate(value)
    );
  }

  /**
   * Segment accepts any data type value. We have special logic to validate arrays.
   *
   * @param value
   */
  #isValidTraitArray(value: unknown): boolean {
    return (
      Array.isArray(value) &&
      (value.every((element) => {
        return typeof element === 'string';
      }) ||
        value.every((element) => {
          return typeof element === 'boolean';
        }) ||
        value.every((element) => {
          return typeof element === 'number';
        }))
    );
  }

  /**
   * Returns true if the value is an accepted date type
   *
   * @param value
   */
  #isValidTraitDate(value: unknown): value is Date {
    return Object.prototype.toString.call(value) === '[object Date]';
  }

  /**
   * Perform validation on the payload and update the id type to use before
   * sending to Segment. Also examines the options to route and handle the
   * event appropriately.
   *
   * @private
   * @param payload - properties to attach to event
   * @param options - options for routing and handling the event
   */
  #track(
    payload: SegmentEventPayload,
    options?: MetaMetricsEventOptions,
  ): Promise<void> {
    const {
      isOptIn,
      metaMetricsId: metaMetricsIdOverride,
      matomoEvent,
      flushImmediately,
    } = options || {};
    let idType: 'userId' | 'anonymousId' = 'userId';
    let idValue = this.state.metaMetricsId;
    let excludeMetaMetricsId = options?.excludeMetaMetricsId ?? false;
    // This is carried over from the old implementation, and will likely need
    // to be updated to work with the new tracking plan. I think we should use
    // a config setting for this instead of trying to match the event name
    const isSendFlow = Boolean(payload.event.match(/^send|^confirm/iu));
    // do not filter if excludeMetaMetricsId is explicitly set to false
    if (options?.excludeMetaMetricsId !== false && isSendFlow) {
      excludeMetaMetricsId = true;
    }
    // If we are tracking sensitive data we will always use the anonymousId
    // property as well as our METAMETRICS_ANONYMOUS_ID. This prevents us from
    // associating potentially identifiable information with a specific id.
    // During the opt in flow we will track all events, but do so with the
    // anonymous id. The one exception to that rule is after the user opts in
    // to MetaMetrics. When that happens we receive back the user's new
    // MetaMetrics id before it is fully persisted to state. To avoid a race
    // condition we explicitly pass the new id to the track method. In that
    // case we will track the opt in event to the user's id. In all other cases
    // we use the metaMetricsId from state.
    if (excludeMetaMetricsId || (isOptIn && !metaMetricsIdOverride)) {
      idType = 'anonymousId';
      idValue = METAMETRICS_ANONYMOUS_ID;
    } else if (isOptIn && metaMetricsIdOverride) {
      idValue = metaMetricsIdOverride;
    }
    payload[idType] = idValue ?? undefined;

    // If this is an event on the old matomo schema, add a key to the payload
    // to designate it as such
    if (matomoEvent === true) {
      payload.properties.legacy_event = true;
    }

    // Promises will only resolve when the event is sent to segment. For any
    // event that relies on this promise being fulfilled before performing UI
    // updates, or otherwise delaying user interaction, supply the
    // 'flushImmediately' flag to the trackEvent method.
    return new Promise<void>((resolve, reject) => {
      const callback = (err: unknown) => {
        if (err) {
          const message = isErrorWithMessage(err) ? err.message : '';
          const stack = isErrorWithStack(err) ? err.stack : undefined;
          // The error that segment gives us has some manipulation done to it
          // that seemingly breaks with lockdown enabled. Creating a new error
          // here prevents the system from freezing when the network request to
          // segment fails for any reason.
          const safeError = new Error(message);
          if (stack) {
            safeError.stack = stack;
          }
          return reject(safeError);
        }
        return resolve();
      };

      this.#submitSegmentAPICall('track', payload, callback);
      if (flushImmediately) {
        this.#segment.flush();
      }
    });
  }

  /*
   * Method below submits the request to analytics SDK.
   * It will also add event to controller store
   * and pass a callback to remove it from store once request is submitted to segment
   * Saving segmentApiCalls in controller store in MV3 ensures that events are tracked
   * even if service worker terminates before events are submitted to segment.
   */
  #submitSegmentAPICall(
    eventType: SegmentEventType,
    payload: Partial<SegmentEventPayload>,
    callback?: (result: unknown) => unknown,
  ): void {
    const {
      metaMetricsId,
      participateInMetaMetrics,
      latestNonAnonymousEventTimestamp,
    } = this.state;
    if (!participateInMetaMetrics || !metaMetricsId) {
      return;
    }

    const messageId = payload.messageId || generateRandomId();
    let timestamp = new Date();
    if (payload.timestamp) {
      const payloadDate = new Date(payload.timestamp);
      if (isValidDate(payloadDate)) {
        timestamp = payloadDate;
      }
    }
    const modifiedPayload = {
      ...payload,
      messageId,
      timestamp,
    };
    this.update((state) => {
      state.latestNonAnonymousEventTimestamp =
        modifiedPayload.anonymousId === METAMETRICS_ANONYMOUS_ID
          ? latestNonAnonymousEventTimestamp
          : timestamp.valueOf();
      state.segmentApiCalls[messageId] = {
        eventType,
        // @ts-expect-error The reason this is needed is that the event property in the payload can be missing,
        // whereas the state expects it to be present. It's unclear how best to handle this discrepancy.
        payload: {
          ...modifiedPayload,
          timestamp: modifiedPayload.timestamp.toString(),
        },
      };
    });
    const modifiedCallback = (result: unknown) => {
      this.update((state) => {
        delete state.segmentApiCalls[messageId];
      });
      return callback?.(result);
    };
    this.#segment[eventType](modifiedPayload, modifiedCallback);
  }

  /**
   * Returns the total number of Ethereum addresses with saved petnames,
   * including all chain ID variations.
   *
   * @param metamaskState
   */
  #getPetnameAddressCount(metamaskState: MetaMaskState): number {
    const addressNames = metamaskState.names?.[NameType.ETHEREUM_ADDRESS] ?? {};

    return Object.keys(addressNames).reduce((totalCount, address) => {
      const addressEntry = addressNames[address];

      const addressNameCount = Object.keys(addressEntry).reduce(
        (count, chainId) => {
          const hasName = Boolean(addressEntry[chainId].name?.length);
          return count + (hasName ? 1 : 0);
        },
        0,
      );

      return totalCount + addressNameCount;
    }, 0);
  }
}<|MERGE_RESOLUTION|>--- conflicted
+++ resolved
@@ -584,10 +584,6 @@
       : {};
 
     this.update((state) => {
-<<<<<<< HEAD
-      // @ts-expect-error this is caused by a bug in Immer, not being able to handle recursive types like Json
-=======
->>>>>>> 16d16930
       state.fragments[id] = merge({}, additionalFragmentProps, fragment);
     });
 
