--- conflicted
+++ resolved
@@ -163,11 +163,8 @@
   enableMV3TimestampSave: boolean;
   useExternalServices: boolean;
   textDirection?: string;
-<<<<<<< HEAD
   manageInstitutionalWallets: boolean;
-=======
   accountUpgradeDisabledChains?: string[];
->>>>>>> b6da134f
 };
 
 /**
@@ -450,14 +447,11 @@
   },
   isMultiAccountBalancesEnabled: { persist: true, anonymous: true },
   showIncomingTransactions: { persist: true, anonymous: true },
-<<<<<<< HEAD
   manageInstitutionalWallets: {
     persist: true,
     anonymous: false,
   },
-=======
   accountUpgradeDisabledChains: { persist: true, anonymous: false },
->>>>>>> b6da134f
 };
 
 export class PreferencesController extends BaseController<
