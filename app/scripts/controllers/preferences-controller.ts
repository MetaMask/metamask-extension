--- conflicted
+++ resolved
@@ -148,12 +148,8 @@
   enableMV3TimestampSave: boolean;
   useExternalServices: boolean;
   textDirection?: string;
-<<<<<<< HEAD
+  manageInstitutionalWallets: boolean;
   accountUpgradeDisabledChainsAddresses?: Record<Hex, Hex[]>;
-=======
-  manageInstitutionalWallets: boolean;
-  accountUpgradeDisabledChains?: string[];
->>>>>>> d9852d88
 };
 
 /**
@@ -257,11 +253,8 @@
       [ETHERSCAN_SUPPORTED_CHAIN_IDS.MOONRIVER]: true,
       [ETHERSCAN_SUPPORTED_CHAIN_IDS.GNOSIS]: true,
     },
-<<<<<<< HEAD
+    manageInstitutionalWallets: false,
     accountUpgradeDisabledChainsAddresses: {},
-=======
-    manageInstitutionalWallets: false,
->>>>>>> d9852d88
   });
 
 /**
@@ -432,12 +425,8 @@
   },
   isMultiAccountBalancesEnabled: { persist: true, anonymous: true },
   showIncomingTransactions: { persist: true, anonymous: true },
-<<<<<<< HEAD
+  manageInstitutionalWallets: { persist: true, anonymous: false },
   accountUpgradeDisabledChainsAddresses: { persist: true, anonymous: false },
-=======
-  manageInstitutionalWallets: { persist: true, anonymous: false },
-  accountUpgradeDisabledChains: { persist: true, anonymous: false },
->>>>>>> d9852d88
 };
 
 export class PreferencesController extends BaseController<
