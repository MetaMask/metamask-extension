--- conflicted
+++ resolved
@@ -123,7 +123,11 @@
   shouldShowAggregatedBalancePopover: boolean;
 };
 
-export type PreferencesControllerState = PreferencesState & {
+// Omitting showTestNetworks and smartTransactionsOptInStatus, as they already exists here in Preferences type
+export type PreferencesControllerState = Omit<
+  PreferencesState,
+  'showTestNetworks' | 'smartTransactionsOptInStatus'
+> & {
   useBlockie: boolean;
   useNonceField: boolean;
   usePhishDetect: boolean;
@@ -212,6 +216,11 @@
       showConfirmationAdvancedDetails: false,
       showMultiRpcModal: false,
       shouldShowAggregatedBalancePopover: true, // by default user should see popover;
+      tokenSortConfig: {
+        key: 'tokenFiatAmount',
+        order: 'dsc',
+        sortCallback: 'stringNumeric',
+      },
     },
     // ENS decentralized website resolution
     ipfsGateway: IPFS_DEFAULT_GATEWAY_URL,
@@ -258,8 +267,6 @@
       [ETHERSCAN_SUPPORTED_CHAIN_IDS.MOONRIVER]: true,
       [ETHERSCAN_SUPPORTED_CHAIN_IDS.GNOSIS]: true,
     },
-    showTestNetworks: false,
-    smartTransactionsOptInStatus: false,
   });
 
 /**
@@ -428,8 +435,6 @@
   },
   isMultiAccountBalancesEnabled: { persist: true, anonymous: true },
   showIncomingTransactions: { persist: true, anonymous: true },
-  showTestNetworks: { persist: true, anonymous: true },
-  smartTransactionsOptInStatus: { persist: true, anonymous: false },
 };
 
 export class PreferencesController extends BaseController<
@@ -468,72 +473,6 @@
         },
         ...state,
       },
-<<<<<<< HEAD
-=======
-      knownMethodData: {},
-      currentLocale: opts.initLangCode ?? '',
-      identities: {},
-      lostIdentities: {},
-      forgottenPassword: false,
-      preferences: {
-        autoLockTimeLimit: undefined,
-        showExtensionInFullSizeView: false,
-        showFiatInTestnets: false,
-        showTestNetworks: false,
-        smartTransactionsOptInStatus: null, // null means we will show the Smart Transactions opt-in modal to a user if they are eligible
-        showNativeTokenAsMainBalance: false,
-        useNativeCurrencyAsPrimaryCurrency: true,
-        hideZeroBalanceTokens: false,
-        petnamesEnabled: true,
-        redesignedConfirmationsEnabled: true,
-        redesignedTransactionsEnabled: true,
-        featureNotificationsEnabled: false,
-        showMultiRpcModal: false,
-        isRedesignedConfirmationsDeveloperEnabled: false,
-        showConfirmationAdvancedDetails: false,
-        tokenSortConfig: {
-          key: 'tokenFiatAmount',
-          order: 'dsc',
-          sortCallback: 'stringNumeric',
-        },
-        shouldShowAggregatedBalancePopover: true, // by default user should see popover;
-      },
-      // ENS decentralized website resolution
-      ipfsGateway: IPFS_DEFAULT_GATEWAY_URL,
-      isIpfsGatewayEnabled: true,
-      useAddressBarEnsResolution: true,
-      // Ledger transport type is deprecated. We currently only support webhid
-      // on chrome, and u2f on firefox.
-      ledgerTransportType: window.navigator.hid
-        ? LedgerTransportTypes.webhid
-        : LedgerTransportTypes.u2f,
-      snapRegistryList: {},
-      theme: ThemeType.os,
-      ///: BEGIN:ONLY_INCLUDE_IF(keyring-snaps)
-      snapsAddSnapAccountModalDismissed: false,
-      ///: END:ONLY_INCLUDE_IF
-      useExternalNameSources: true,
-      useTransactionSimulations: true,
-      enableMV3TimestampSave: true,
-      // Turning OFF basic functionality toggle means turning OFF this useExternalServices flag.
-      // Whenever useExternalServices is false, certain features will be disabled.
-      // The flag is true by Default, meaning the toggle is ON by default.
-      useExternalServices: true,
-      ...opts.initState,
-    };
-
-    this.store = new ObservableStore(initState);
-    this.store.setMaxListeners(13);
-
-    this.messagingSystem = opts.messenger;
-    this.messagingSystem.registerActionHandler(
-      `PreferencesController:getState`,
-      () => this.store.getState(),
-    );
-    this.messagingSystem.registerInitialEventPayload({
-      eventType: `PreferencesController:stateChange`,
-      getPayload: () => [this.store.getState(), []],
->>>>>>> ad1fb6c7
     });
 
     this.messagingSystem.subscribe(
