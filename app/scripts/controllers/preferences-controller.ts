import {
  AccountsControllerChangeEvent,
  AccountsControllerGetAccountByAddressAction,
  AccountsControllerGetSelectedAccountAction,
  AccountsControllerSetAccountNameAction,
  AccountsControllerSetSelectedAccountAction,
  AccountsControllerState,
} from '@metamask/accounts-controller';
import { Hex } from '@metamask/utils';
import {
  BaseController,
  ControllerGetStateAction,
  ControllerStateChangeEvent,
  RestrictedControllerMessenger,
} from '@metamask/base-controller';
import { Json } from 'json-rpc-engine';
import { NetworkControllerGetStateAction } from '@metamask/network-controller';
import {
  ETHERSCAN_SUPPORTED_CHAIN_IDS,
  type PreferencesState,
} from '@metamask/preferences-controller';
import {
  CHAIN_IDS,
  IPFS_DEFAULT_GATEWAY_URL,
} from '../../../shared/constants/network';
import { LedgerTransportTypes } from '../../../shared/constants/hardware-wallets';
import { ThemeType } from '../../../shared/constants/preferences';

type AccountIdentityEntry = {
  address: string;
  name: string;
  lastSelected?: number;
};

const mainNetworks = {
  [CHAIN_IDS.MAINNET]: true,
  [CHAIN_IDS.LINEA_MAINNET]: true,
};

const testNetworks = {
  [CHAIN_IDS.GOERLI]: true,
  [CHAIN_IDS.SEPOLIA]: true,
  [CHAIN_IDS.LINEA_SEPOLIA]: true,
};

const controllerName = 'PreferencesController';

/**
 * Returns the state of the {@link PreferencesController}.
 */
export type PreferencesControllerGetStateAction = ControllerGetStateAction<
  typeof controllerName,
  PreferencesControllerState
>;

/**
 * Actions exposed by the {@link PreferencesController}.
 */
export type PreferencesControllerActions = PreferencesControllerGetStateAction;

/**
 * Event emitted when the state of the {@link PreferencesController} changes.
 */
export type PreferencesControllerStateChangeEvent = ControllerStateChangeEvent<
  typeof controllerName,
  PreferencesControllerState
>;

/**
 * Events emitted by {@link PreferencesController}.
 */
export type PreferencesControllerEvents = PreferencesControllerStateChangeEvent;

/**
 * Actions that this controller is allowed to call.
 */
export type AllowedActions =
  | AccountsControllerGetAccountByAddressAction
  | AccountsControllerSetAccountNameAction
  | AccountsControllerGetSelectedAccountAction
  | AccountsControllerSetSelectedAccountAction
  | NetworkControllerGetStateAction;

/**
 * Events that this controller is allowed to subscribe.
 */
export type AllowedEvents = AccountsControllerChangeEvent;

export type PreferencesControllerMessenger = RestrictedControllerMessenger<
  typeof controllerName,
  PreferencesControllerActions | AllowedActions,
  PreferencesControllerEvents | AllowedEvents,
  AllowedActions['type'],
  AllowedEvents['type']
>;

type PreferencesControllerOptions = {
  state?: Partial<PreferencesControllerState>;
  messenger: PreferencesControllerMessenger;
};

export type Preferences = {
  autoLockTimeLimit?: number;
  showExtensionInFullSizeView: boolean;
  showFiatInTestnets: boolean;
  showTestNetworks: boolean;
  smartTransactionsOptInStatus: boolean | null;
  showNativeTokenAsMainBalance: boolean;
  useNativeCurrencyAsPrimaryCurrency: boolean;
  hideZeroBalanceTokens: boolean;
  petnamesEnabled: boolean;
  redesignedConfirmationsEnabled: boolean;
  redesignedTransactionsEnabled: boolean;
  featureNotificationsEnabled: boolean;
  showMultiRpcModal: boolean;
  isRedesignedConfirmationsDeveloperEnabled: boolean;
  showConfirmationAdvancedDetails: boolean;
  tokenSortConfig: {
    key: string;
    order: string;
    sortCallback: string;
  };
  tokenNetworkFilter: Record<string, string>;
  shouldShowAggregatedBalancePopover: boolean;
};

// Omitting showTestNetworks and smartTransactionsOptInStatus, as they already exists here in Preferences type
export type PreferencesControllerState = Omit<
  PreferencesState,
  'showTestNetworks' | 'smartTransactionsOptInStatus'
> & {
  useBlockie: boolean;
  useNonceField: boolean;
  usePhishDetect: boolean;
  dismissSeedBackUpReminder: boolean;
  useMultiAccountBalanceChecker: boolean;
  useSafeChainsListValidation: boolean;
  use4ByteResolution: boolean;
  useCurrencyRateCheck: boolean;
  useRequestQueue: boolean;
  ///: BEGIN:ONLY_INCLUDE_IF(build-flask)
  watchEthereumAccountEnabled: boolean;
  ///: END:ONLY_INCLUDE_IF
  bitcoinSupportEnabled: boolean;
  bitcoinTestnetSupportEnabled: boolean;
  addSnapAccountEnabled?: boolean;
  advancedGasFee: Record<string, Record<string, string>>;
  incomingTransactionsPreferences: Record<number, boolean>;
  knownMethodData: Record<string, string>;
  currentLocale: string;
  forgottenPassword: boolean;
  preferences: Preferences;
  useAddressBarEnsResolution: boolean;
  ledgerTransportType: LedgerTransportTypes;
  // TODO: Replace `Json` with correct type
  snapRegistryList: Record<string, Json>;
  theme: ThemeType;
  snapsAddSnapAccountModalDismissed?: boolean;
  useExternalNameSources: boolean;
  enableMV3TimestampSave: boolean;
  useExternalServices: boolean;
  textDirection?: string;
};

/**
 * Function to get default state of the {@link PreferencesController}.
 */
export const getDefaultPreferencesControllerState =
  (): PreferencesControllerState => ({
    selectedAddress: '',
    useBlockie: false,
    useNonceField: false,
    usePhishDetect: true,
    dismissSeedBackUpReminder: false,
    useMultiAccountBalanceChecker: true,
    useSafeChainsListValidation: true,
    // set to true means the dynamic list from the API is being used
    // set to false will be using the static list from contract-metadata
    useTokenDetection: true,
    useNftDetection: true,
    use4ByteResolution: true,
    useCurrencyRateCheck: true,
    useRequestQueue: true,
    openSeaEnabled: true,
    securityAlertsEnabled: true,
    watchEthereumAccountEnabled: false,
    bitcoinSupportEnabled: false,
    bitcoinTestnetSupportEnabled: false,
    ///: BEGIN:ONLY_INCLUDE_IF(keyring-snaps)
    addSnapAccountEnabled: false,
    ///: END:ONLY_INCLUDE_IF
    advancedGasFee: {},
    featureFlags: {},
    incomingTransactionsPreferences: {
      ...mainNetworks,
      ...testNetworks,
    },
    knownMethodData: {},
    currentLocale: '',
    identities: {},
    lostIdentities: {},
    forgottenPassword: false,
    preferences: {
      autoLockTimeLimit: undefined,
      showExtensionInFullSizeView: false,
      showFiatInTestnets: false,
      showTestNetworks: false,
      smartTransactionsOptInStatus: null, // null means we will show the Smart Transactions opt-in modal to a user if they are eligible
      showNativeTokenAsMainBalance: false,
      useNativeCurrencyAsPrimaryCurrency: true,
      hideZeroBalanceTokens: false,
      petnamesEnabled: true,
      redesignedConfirmationsEnabled: true,
      redesignedTransactionsEnabled: true,
      featureNotificationsEnabled: false,
      isRedesignedConfirmationsDeveloperEnabled: false,
      showConfirmationAdvancedDetails: false,
      showMultiRpcModal: false,
      shouldShowAggregatedBalancePopover: true, // by default user should see popover;
      tokenSortConfig: {
        key: 'tokenFiatAmount',
        order: 'dsc',
        sortCallback: 'stringNumeric',
      },
    },
    // ENS decentralized website resolution
    ipfsGateway: IPFS_DEFAULT_GATEWAY_URL,
    isIpfsGatewayEnabled: true,
    useAddressBarEnsResolution: true,
    // Ledger transport type is deprecated. We currently only support webhid
    // on chrome, and u2f on firefox.
    ledgerTransportType: window.navigator.hid
      ? LedgerTransportTypes.webhid
      : LedgerTransportTypes.u2f,
    snapRegistryList: {},
    theme: ThemeType.os,
    ///: BEGIN:ONLY_INCLUDE_IF(keyring-snaps)
    snapsAddSnapAccountModalDismissed: false,
    ///: END:ONLY_INCLUDE_IF
    useExternalNameSources: true,
    useTransactionSimulations: true,
    enableMV3TimestampSave: true,
    // Turning OFF basic functionality toggle means turning OFF this useExternalServices flag.
    // Whenever useExternalServices is false, certain features will be disabled.
    // The flag is true by Default, meaning the toggle is ON by default.
    useExternalServices: true,
    // from core PreferencesController
    isMultiAccountBalancesEnabled: true,
    showIncomingTransactions: {
      [ETHERSCAN_SUPPORTED_CHAIN_IDS.MAINNET]: true,
      [ETHERSCAN_SUPPORTED_CHAIN_IDS.GOERLI]: true,
      [ETHERSCAN_SUPPORTED_CHAIN_IDS.BSC]: true,
      [ETHERSCAN_SUPPORTED_CHAIN_IDS.BSC_TESTNET]: true,
      [ETHERSCAN_SUPPORTED_CHAIN_IDS.OPTIMISM]: true,
      [ETHERSCAN_SUPPORTED_CHAIN_IDS.OPTIMISM_SEPOLIA]: true,
      [ETHERSCAN_SUPPORTED_CHAIN_IDS.POLYGON]: true,
      [ETHERSCAN_SUPPORTED_CHAIN_IDS.POLYGON_TESTNET]: true,
      [ETHERSCAN_SUPPORTED_CHAIN_IDS.AVALANCHE]: true,
      [ETHERSCAN_SUPPORTED_CHAIN_IDS.AVALANCHE_TESTNET]: true,
      [ETHERSCAN_SUPPORTED_CHAIN_IDS.FANTOM]: true,
      [ETHERSCAN_SUPPORTED_CHAIN_IDS.FANTOM_TESTNET]: true,
      [ETHERSCAN_SUPPORTED_CHAIN_IDS.SEPOLIA]: true,
      [ETHERSCAN_SUPPORTED_CHAIN_IDS.LINEA_GOERLI]: true,
      [ETHERSCAN_SUPPORTED_CHAIN_IDS.LINEA_SEPOLIA]: true,
      [ETHERSCAN_SUPPORTED_CHAIN_IDS.LINEA_MAINNET]: true,
      [ETHERSCAN_SUPPORTED_CHAIN_IDS.MOONBEAM]: true,
      [ETHERSCAN_SUPPORTED_CHAIN_IDS.MOONBEAM_TESTNET]: true,
      [ETHERSCAN_SUPPORTED_CHAIN_IDS.MOONRIVER]: true,
      [ETHERSCAN_SUPPORTED_CHAIN_IDS.GNOSIS]: true,
    },
  });

/**
 * {@link PreferencesController}'s metadata.
 *
 * This allows us to choose if fields of the state should be persisted or not
 * using the `persist` flag; and if they can be sent to Sentry or not, using
 * the `anonymous` flag.
 */
const controllerMetadata = {
  selectedAddress: {
    persist: true,
    anonymous: false,
  },
  useBlockie: {
    persist: true,
    anonymous: true,
  },
  useNonceField: {
    persist: true,
    anonymous: true,
  },
  usePhishDetect: {
    persist: true,
    anonymous: true,
  },
  dismissSeedBackUpReminder: {
    persist: true,
    anonymous: true,
  },
  useMultiAccountBalanceChecker: {
    persist: true,
    anonymous: true,
  },
  useSafeChainsListValidation: {
    persist: true,
    anonymous: false,
  },
  useTokenDetection: {
    persist: true,
    anonymous: true,
  },
  useNftDetection: {
    persist: true,
    anonymous: true,
  },
  use4ByteResolution: {
    persist: true,
    anonymous: true,
  },
  useCurrencyRateCheck: {
    persist: true,
    anonymous: true,
  },
  useRequestQueue: {
    persist: true,
    anonymous: true,
  },
  openSeaEnabled: {
    persist: true,
    anonymous: true,
  },
  securityAlertsEnabled: {
    persist: true,
    anonymous: false,
  },
  watchEthereumAccountEnabled: {
    persist: true,
    anonymous: false,
  },
  bitcoinSupportEnabled: {
    persist: true,
    anonymous: false,
  },
  bitcoinTestnetSupportEnabled: {
    persist: true,
    anonymous: false,
  },
  addSnapAccountEnabled: {
    persist: true,
    anonymous: false,
  },
  advancedGasFee: {
    persist: true,
    anonymous: true,
  },
  featureFlags: {
    persist: true,
    anonymous: true,
  },
  incomingTransactionsPreferences: {
    persist: true,
    anonymous: true,
  },
  knownMethodData: {
    persist: true,
    anonymous: false,
  },
  currentLocale: {
    persist: true,
    anonymous: true,
  },
  identities: {
    persist: true,
    anonymous: false,
  },
  lostIdentities: {
    persist: true,
    anonymous: false,
  },
  forgottenPassword: {
    persist: true,
    anonymous: true,
  },
  preferences: {
    persist: true,
    anonymous: true,
  },
  ipfsGateway: {
    persist: true,
    anonymous: false,
  },
  isIpfsGatewayEnabled: {
    persist: true,
    anonymous: false,
  },
  useAddressBarEnsResolution: {
    persist: true,
    anonymous: true,
  },
  ledgerTransportType: {
    persist: true,
    anonymous: true,
  },
  snapRegistryList: {
    persist: true,
    anonymous: false,
  },
  theme: {
    persist: true,
    anonymous: true,
  },
  snapsAddSnapAccountModalDismissed: {
    persist: true,
    anonymous: false,
  },
  useExternalNameSources: {
    persist: true,
    anonymous: false,
  },
  useTransactionSimulations: {
    persist: true,
    anonymous: true,
  },
  enableMV3TimestampSave: {
    persist: true,
    anonymous: true,
  },
  useExternalServices: {
    persist: true,
    anonymous: false,
  },
  textDirection: {
    persist: true,
    anonymous: false,
  },
  isMultiAccountBalancesEnabled: { persist: true, anonymous: true },
  showIncomingTransactions: { persist: true, anonymous: true },
};

export class PreferencesController extends BaseController<
  typeof controllerName,
  PreferencesControllerState,
  PreferencesControllerMessenger
> {
  /**
   * Constructs a Preferences controller.
   *
   * @param options - the controller options
   * @param options.messenger - The controller messenger
   * @param options.state - The initial controller state
   */
  constructor({ messenger, state }: PreferencesControllerOptions) {
    const { networkConfigurationsByChainId } = messenger.call(
      'NetworkController:getState',
    );

    const addedNonMainNetwork: Record<Hex, boolean> = Object.values(
      networkConfigurationsByChainId ?? {},
    ).reduce((acc: Record<Hex, boolean>, element) => {
      acc[element.chainId] = true;
      return acc;
    }, {});
    super({
      messenger,
      metadata: controllerMetadata,
      name: controllerName,
      state: {
        ...getDefaultPreferencesControllerState(),
        incomingTransactionsPreferences: {
          ...mainNetworks,
          ...addedNonMainNetwork,
          ...testNetworks,
        },
<<<<<<< HEAD
        tokenNetworkFilter: {},
        shouldShowAggregatedBalancePopover: true, // by default user should see popover;
=======
        ...state,
>>>>>>> 9716e949
      },
    });

    this.messagingSystem.subscribe(
      'AccountsController:stateChange',
      this.#handleAccountsControllerSync.bind(this),
    );

    globalThis.setPreference = (key: keyof Preferences, value: boolean) => {
      return this.setFeatureFlag(key, value);
    };
  }

  /**
   * Sets the {@code forgottenPassword} state property
   *
   * @param forgottenPassword - whether or not the user has forgotten their password
   */
  setPasswordForgotten(forgottenPassword: boolean): void {
    this.update((state) => {
      state.forgottenPassword = forgottenPassword;
    });
  }

  /**
   * Setter for the `useBlockie` property
   *
   * @param val - Whether or not the user prefers blockie indicators
   */
  setUseBlockie(val: boolean): void {
    this.update((state) => {
      state.useBlockie = val;
    });
  }

  /**
   * Setter for the `useNonceField` property
   *
   * @param val - Whether or not the user prefers to set nonce
   */
  setUseNonceField(val: boolean): void {
    this.update((state) => {
      state.useNonceField = val;
    });
  }

  /**
   * Setter for the `usePhishDetect` property
   *
   * @param val - Whether or not the user prefers phishing domain protection
   */
  setUsePhishDetect(val: boolean): void {
    this.update((state) => {
      state.usePhishDetect = val;
    });
  }

  /**
   * Setter for the `useMultiAccountBalanceChecker` property
   *
   * @param val - Whether or not the user prefers to turn off/on all security settings
   */
  setUseMultiAccountBalanceChecker(val: boolean): void {
    this.update((state) => {
      state.useMultiAccountBalanceChecker = val;
    });
  }

  /**
   * Setter for the `useSafeChainsListValidation` property
   *
   * @param val - Whether or not the user prefers to turn off/on validation for manually adding networks
   */
  setUseSafeChainsListValidation(val: boolean): void {
    this.update((state) => {
      state.useSafeChainsListValidation = val;
    });
  }

  toggleExternalServices(useExternalServices: boolean): void {
    this.update((state) => {
      state.useExternalServices = useExternalServices;
    });
    this.setUseTokenDetection(useExternalServices);
    this.setUseCurrencyRateCheck(useExternalServices);
    this.setUsePhishDetect(useExternalServices);
    this.setUseAddressBarEnsResolution(useExternalServices);
    this.setOpenSeaEnabled(useExternalServices);
    this.setUseNftDetection(useExternalServices);
  }

  /**
   * Setter for the `useTokenDetection` property
   *
   * @param val - Whether or not the user prefers to use the static token list or dynamic token list from the API
   */
  setUseTokenDetection(val: boolean): void {
    this.update((state) => {
      state.useTokenDetection = val;
    });
  }

  /**
   * Setter for the `useNftDetection` property
   *
   * @param useNftDetection - Whether or not the user prefers to autodetect NFTs.
   */
  setUseNftDetection(useNftDetection: boolean): void {
    this.update((state) => {
      state.useNftDetection = useNftDetection;
    });
  }

  /**
   * Setter for the `use4ByteResolution` property
   *
   * @param use4ByteResolution - (Privacy) Whether or not the user prefers to have smart contract name details resolved with 4byte.directory
   */
  setUse4ByteResolution(use4ByteResolution: boolean): void {
    this.update((state) => {
      state.use4ByteResolution = use4ByteResolution;
    });
  }

  /**
   * Setter for the `useCurrencyRateCheck` property
   *
   * @param val - Whether or not the user prefers to use currency rate check for ETH and tokens.
   */
  setUseCurrencyRateCheck(val: boolean): void {
    this.update((state) => {
      state.useCurrencyRateCheck = val;
    });
  }

  /**
   * Setter for the `useRequestQueue` property
   *
   * @param val - Whether or not the user wants to have requests queued if network change is required.
   */
  setUseRequestQueue(val: boolean): void {
    this.update((state) => {
      state.useRequestQueue = val;
    });
  }

  /**
   * Setter for the `openSeaEnabled` property
   *
   * @param openSeaEnabled - Whether or not the user prefers to use the OpenSea API for NFTs data.
   */
  setOpenSeaEnabled(openSeaEnabled: boolean): void {
    this.update((state) => {
      state.openSeaEnabled = openSeaEnabled;
    });
  }

  /**
   * Setter for the `securityAlertsEnabled` property
   *
   * @param securityAlertsEnabled - Whether or not the user prefers to use the security alerts.
   */
  setSecurityAlertsEnabled(securityAlertsEnabled: boolean): void {
    this.update((state) => {
      state.securityAlertsEnabled = securityAlertsEnabled;
    });
  }

  ///: BEGIN:ONLY_INCLUDE_IF(keyring-snaps)
  /**
   * Setter for the `addSnapAccountEnabled` property.
   *
   * @param addSnapAccountEnabled - Whether or not the user wants to
   * enable the "Add Snap accounts" button.
   */
  setAddSnapAccountEnabled(addSnapAccountEnabled: boolean): void {
    this.update((state) => {
      state.addSnapAccountEnabled = addSnapAccountEnabled;
    });
  }
  ///: END:ONLY_INCLUDE_IF

  ///: BEGIN:ONLY_INCLUDE_IF(build-flask)
  /**
   * Setter for the `watchEthereumAccountEnabled` property.
   *
   * @param watchEthereumAccountEnabled - Whether or not the user wants to
   * enable the "Watch Ethereum account (Beta)" button.
   */
  setWatchEthereumAccountEnabled(watchEthereumAccountEnabled: boolean): void {
    this.update((state) => {
      state.watchEthereumAccountEnabled = watchEthereumAccountEnabled;
    });
  }
  ///: END:ONLY_INCLUDE_IF

  /**
   * Setter for the `bitcoinSupportEnabled` property.
   *
   * @param bitcoinSupportEnabled - Whether or not the user wants to
   * enable the "Add a new Bitcoin account (Beta)" button.
   */
  setBitcoinSupportEnabled(bitcoinSupportEnabled: boolean): void {
    this.update((state) => {
      state.bitcoinSupportEnabled = bitcoinSupportEnabled;
    });
  }

  /**
   * Setter for the `bitcoinTestnetSupportEnabled` property.
   *
   * @param bitcoinTestnetSupportEnabled - Whether or not the user wants to
   * enable the "Add a new Bitcoin account (Testnet)" button.
   */
  setBitcoinTestnetSupportEnabled(bitcoinTestnetSupportEnabled: boolean): void {
    this.update((state) => {
      state.bitcoinTestnetSupportEnabled = bitcoinTestnetSupportEnabled;
    });
  }

  /**
   * Setter for the `useExternalNameSources` property
   *
   * @param useExternalNameSources - Whether or not to use external name providers in the name controller.
   */
  setUseExternalNameSources(useExternalNameSources: boolean): void {
    this.update((state) => {
      state.useExternalNameSources = useExternalNameSources;
    });
  }

  /**
   * Setter for the `useTransactionSimulations` property
   *
   * @param useTransactionSimulations - Whether or not to use simulations in the transaction confirmations.
   */
  setUseTransactionSimulations(useTransactionSimulations: boolean): void {
    this.update((state) => {
      state.useTransactionSimulations = useTransactionSimulations;
    });
  }

  /**
   * Setter for the `advancedGasFee` property
   *
   * @param options
   * @param options.chainId - The chainId the advancedGasFees should be set on
   * @param options.gasFeePreferences - The advancedGasFee options to set
   */
  setAdvancedGasFee({
    chainId,
    gasFeePreferences,
  }: {
    chainId: string;
    gasFeePreferences: Record<string, string>;
  }): void {
    const { advancedGasFee } = this.state;
    this.update((state) => {
      state.advancedGasFee = {
        ...advancedGasFee,
        [chainId]: gasFeePreferences,
      };
    });
  }

  /**
   * Setter for the `theme` property
   *
   * @param val - 'default' or 'dark' value based on the mode selected by user.
   */
  setTheme(val: ThemeType): void {
    this.update((state) => {
      state.theme = val;
    });
  }

  /**
   * Add new methodData to state, to avoid requesting this information again through Infura
   *
   * @param fourBytePrefix - Four-byte method signature
   * @param methodData - Corresponding data method
   */
  addKnownMethodData(fourBytePrefix: string, methodData: string): void {
    const { knownMethodData } = this.state;

    const updatedKnownMethodData = { ...knownMethodData };
    updatedKnownMethodData[fourBytePrefix] = methodData;

    this.update((state) => {
      state.knownMethodData = updatedKnownMethodData;
    });
  }

  /**
   * Setter for the `currentLocale` property
   *
   * @param key - he preferred language locale key
   */
  setCurrentLocale(key: string): string {
    const textDirection = ['ar', 'dv', 'fa', 'he', 'ku'].includes(key)
      ? 'rtl'
      : 'auto';
    this.update((state) => {
      state.currentLocale = key;
      state.textDirection = textDirection;
    });
    return textDirection;
  }

  /**
   * Setter for the `selectedAddress` property
   *
   * @deprecated - Use setSelectedAccount from the AccountsController
   * @param address - A new hex address for an account
   */
  setSelectedAddress(address: string): void {
    const account = this.messagingSystem.call(
      'AccountsController:getAccountByAddress',
      address,
    );
    if (!account) {
      throw new Error(`Identity for '${address} not found`);
    }

    this.messagingSystem.call(
      'AccountsController:setSelectedAccount',
      account.id,
    );
  }

  /**
   * Getter for the `selectedAddress` property
   *
   * @deprecated - Use the getSelectedAccount from the AccountsController
   * @returns The hex address for the currently selected account
   */
  getSelectedAddress(): string {
    const selectedAccount = this.messagingSystem.call(
      'AccountsController:getSelectedAccount',
    );

    return selectedAccount.address;
  }

  /**
   * Getter for the `useRequestQueue` property
   *
   * @returns whether this option is on or off.
   */
  getUseRequestQueue(): boolean {
    return this.state.useRequestQueue;
  }

  /**
   * Sets a custom label for an account
   *
   * @deprecated - Use setAccountName from the AccountsController
   * @param address - the account to set a label for
   * @param label - the custom label for the account
   * @returns the account label
   */
  setAccountLabel(address: string, label: string): string | undefined {
    if (!address) {
      throw new Error(
        `setAccountLabel requires a valid address, got ${String(address)}`,
      );
    }

    const account = this.messagingSystem.call(
      'AccountsController:getAccountByAddress',
      address,
    );
    if (account) {
      this.messagingSystem.call(
        'AccountsController:setAccountName',
        account.id,
        label,
      );

      return label;
    }

    return undefined;
  }

  /**
   * Updates the `featureFlags` property, which is an object. One property within that object will be set to a boolean.
   *
   * @param feature - A key that corresponds to a UI feature.
   * @param activated - Indicates whether or not the UI feature should be displayed
   * @returns the updated featureFlags object.
   */
  setFeatureFlag(feature: string, activated: boolean): Record<string, boolean> {
    const currentFeatureFlags = this.state.featureFlags;
    const updatedFeatureFlags = {
      ...currentFeatureFlags,
      [feature]: activated,
    };

    this.update((state) => {
      state.featureFlags = updatedFeatureFlags;
    });
    return updatedFeatureFlags;
  }

  /**
   * Updates the `preferences` property, which is an object. These are user-controlled features
   * found in the settings page.
   *
   * @param preference - The preference to enable or disable.
   * @param value - Indicates whether or not the preference should be enabled or disabled.
   * @returns Promises a updated Preferences object.
   */
  setPreference(
    preference: keyof Preferences,
    value: Preferences[typeof preference],
  ): Preferences {
    const currentPreferences = this.getPreferences();
    const updatedPreferences = {
      ...currentPreferences,
      [preference]: value,
    };

    this.update((state) => {
      state.preferences = updatedPreferences;
    });
    return updatedPreferences;
  }

  /**
   * A getter for the `preferences` property
   *
   * @returns A map of user-selected preferences.
   */
  getPreferences(): Preferences {
    return this.state.preferences;
  }

  /**
   * A getter for the `ipfsGateway` property
   *
   * @returns The current IPFS gateway domain
   */
  getIpfsGateway(): string {
    return this.state.ipfsGateway;
  }

  /**
   * A setter for the `ipfsGateway` property
   *
   * @param domain - The new IPFS gateway domain
   * @returns the update IPFS gateway domain
   */
  setIpfsGateway(domain: string): string {
    this.update((state) => {
      state.ipfsGateway = domain;
    });
    return domain;
  }

  /**
   * A setter for the `isIpfsGatewayEnabled` property
   *
   * @param enabled - Whether or not IPFS is enabled
   */
  setIsIpfsGatewayEnabled(enabled: boolean): void {
    this.update((state) => {
      state.isIpfsGatewayEnabled = enabled;
    });
  }

  /**
   * A setter for the `useAddressBarEnsResolution` property
   *
   * @param useAddressBarEnsResolution - Whether or not user prefers IPFS resolution for domains
   */
  setUseAddressBarEnsResolution(useAddressBarEnsResolution: boolean): void {
    this.update((state) => {
      state.useAddressBarEnsResolution = useAddressBarEnsResolution;
    });
  }

  /**
   * A setter for the `ledgerTransportType` property.
   *
   * @deprecated We no longer support specifying a ledger transport type other
   * than webhid, therefore managing a preference is no longer necessary.
   * @param ledgerTransportType - 'webhid'
   * @returns The transport type that was set.
   */
  setLedgerTransportPreference(
    ledgerTransportType: LedgerTransportTypes,
  ): string {
    this.update((state) => {
      state.ledgerTransportType = ledgerTransportType;
    });
    return ledgerTransportType;
  }

  /**
   * A setter for the user preference to dismiss the seed phrase backup reminder
   *
   * @param dismissSeedBackUpReminder - User preference for dismissing the back up reminder.
   */
  setDismissSeedBackUpReminder(dismissSeedBackUpReminder: boolean): void {
    this.update((state) => {
      state.dismissSeedBackUpReminder = dismissSeedBackUpReminder;
    });
  }

  /**
   * A setter for the incomingTransactions in preference to be updated
   *
   * @param chainId - chainId of the network
   * @param value - preference of certain network, true to be enabled
   */
  setIncomingTransactionsPreferences(chainId: Hex, value: boolean): void {
    const previousValue = this.state.incomingTransactionsPreferences;
    const updatedValue = { ...previousValue, [chainId]: value };
    this.update((state) => {
      state.incomingTransactionsPreferences = updatedValue;
    });
  }

  setServiceWorkerKeepAlivePreference(value: boolean): void {
    this.update((state) => {
      state.enableMV3TimestampSave = value;
    });
  }

  ///: BEGIN:ONLY_INCLUDE_IF(keyring-snaps)
  setSnapsAddSnapAccountModalDismissed(value: boolean): void {
    this.update((state) => {
      state.snapsAddSnapAccountModalDismissed = value;
    });
  }
  ///: END:ONLY_INCLUDE_IF

  #handleAccountsControllerSync(
    newAccountsControllerState: AccountsControllerState,
  ): void {
    const { accounts, selectedAccount: selectedAccountId } =
      newAccountsControllerState.internalAccounts;
    const selectedAccount = accounts[selectedAccountId];

    const { identities, lostIdentities } = this.state;

    const addresses = Object.values(accounts).map((account) =>
      account.address.toLowerCase(),
    );

    const updatedLostIdentities = Object.keys(identities).reduce(
      (acc, identity) => {
        if (addresses.includes(identity.toLowerCase())) {
          acc[identity] = identities[identity];
        }
        return acc;
      },
      { ...(lostIdentities ?? {}) },
    );

    const updatedIdentities = Object.values(accounts).reduce(
      (identitiesMap: Record<string, AccountIdentityEntry>, account) => {
        identitiesMap[account.address] = {
          address: account.address,
          name: account.metadata.name,
          lastSelected: account.metadata.lastSelected,
        };

        return identitiesMap;
      },
      {},
    );

    this.update((state) => {
      state.identities = updatedIdentities;
      state.lostIdentities = updatedLostIdentities;
      state.selectedAddress = selectedAccount?.address || ''; // it will be an empty string during onboarding
    });
  }
}<|MERGE_RESOLUTION|>--- conflicted
+++ resolved
@@ -472,12 +472,9 @@
           ...addedNonMainNetwork,
           ...testNetworks,
         },
-<<<<<<< HEAD
         tokenNetworkFilter: {},
         shouldShowAggregatedBalancePopover: true, // by default user should see popover;
-=======
         ...state,
->>>>>>> 9716e949
       },
     });
 
