--- conflicted
+++ resolved
@@ -946,7 +946,6 @@
     });
   }
 
-<<<<<<< HEAD
   /**
    * A setter for the incomingTransactions in preference to be updated
    *
@@ -972,8 +971,6 @@
     });
   }
 
-=======
->>>>>>> aade872e
   setServiceWorkerKeepAlivePreference(value: boolean): void {
     this.update((state) => {
       state.enableMV3TimestampSave = value;
