--- conflicted
+++ resolved
@@ -79,14 +79,9 @@
   | AccountsControllerSetSelectedAccountAction
   | NetworkControllerGetStateAction
   ///: BEGIN:ONLY_INCLUDE_IF(multichain)
-<<<<<<< HEAD
-  | MultichainAccountServiceSetBasicFunctionalityAction;
+  | MultichainAccountServiceSetBasicFunctionalityAction
+  | MultichainAccountServiceAlignWalletsAction;
 ///: END:ONLY_INCLUDE_IF
-=======
-  | MultichainAccountServiceAlignWalletsAction
-  ///: END:ONLY_INCLUDE_IF
-  ;
->>>>>>> d16b0131
 
 /**
  * Events that this controller is allowed to subscribe.
@@ -539,7 +534,6 @@
     this.setUseSafeChainsListValidation(useExternalServices);
 
     ///: BEGIN:ONLY_INCLUDE_IF(multichain)
-<<<<<<< HEAD
     // Set basic functionality and trigger alignment if enabled
     // This single call handles both provider disable/enable and alignment
     this.messagingSystem
@@ -553,15 +547,6 @@
           error,
         );
       });
-=======
-    // When basic functionality is enabled, align all multichain account groups
-    // to ensure they have accounts for all available providers
-    if (useExternalServices) {
-      this.messagingSystem.call('MultichainAccountService:alignWallets');
-    }
-    // TODO: When basic functionality is disabled, we might want different behavior
-    // (e.g., hide non-EVM accounts, restrict to EVM-only, etc.)
->>>>>>> d16b0131
     ///: END:ONLY_INCLUDE_IF
   }
 
