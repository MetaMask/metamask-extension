import {
  AccountsControllerChangeEvent,
  AccountsControllerGetAccountByAddressAction,
  AccountsControllerGetSelectedAccountAction,
  AccountsControllerSetAccountNameAction,
  AccountsControllerSetSelectedAccountAction,
  AccountsControllerState,
} from '@metamask/accounts-controller';
import { Hex, Json } from '@metamask/utils';
import {
  BaseController,
  ControllerGetStateAction,
  ControllerStateChangeEvent,
  RestrictedControllerMessenger,
} from '@metamask/base-controller';
import { NetworkControllerGetStateAction } from '@metamask/network-controller';
import {
  ETHERSCAN_SUPPORTED_CHAIN_IDS,
  type PreferencesState,
} from '@metamask/preferences-controller';
import {
  CHAIN_IDS,
  IPFS_DEFAULT_GATEWAY_URL,
} from '../../../shared/constants/network';
import { LedgerTransportTypes } from '../../../shared/constants/hardware-wallets';
import { ThemeType } from '../../../shared/constants/preferences';

type AccountIdentityEntry = {
  address: string;
  name: string;
  lastSelected?: number;
};

const mainNetworks = {
  [CHAIN_IDS.MAINNET]: true,
  [CHAIN_IDS.LINEA_MAINNET]: true,
};

const testNetworks = {
  [CHAIN_IDS.GOERLI]: true,
  [CHAIN_IDS.SEPOLIA]: true,
  [CHAIN_IDS.LINEA_SEPOLIA]: true,
};

const controllerName = 'PreferencesController';

/**
 * Returns the state of the {@link PreferencesController}.
 */
export type PreferencesControllerGetStateAction = ControllerGetStateAction<
  typeof controllerName,
  PreferencesControllerState
>;

/**
 * Actions exposed by the {@link PreferencesController}.
 */
export type PreferencesControllerActions = PreferencesControllerGetStateAction;

/**
 * Event emitted when the state of the {@link PreferencesController} changes.
 */
export type PreferencesControllerStateChangeEvent = ControllerStateChangeEvent<
  typeof controllerName,
  PreferencesControllerState
>;

/**
 * Events emitted by {@link PreferencesController}.
 */
export type PreferencesControllerEvents = PreferencesControllerStateChangeEvent;

/**
 * Actions that this controller is allowed to call.
 */
export type AllowedActions =
  | AccountsControllerGetAccountByAddressAction
  | AccountsControllerSetAccountNameAction
  | AccountsControllerGetSelectedAccountAction
  | AccountsControllerSetSelectedAccountAction
  | NetworkControllerGetStateAction;

/**
 * Events that this controller is allowed to subscribe.
 */
export type AllowedEvents = AccountsControllerChangeEvent;

export type PreferencesControllerMessenger = RestrictedControllerMessenger<
  typeof controllerName,
  PreferencesControllerActions | AllowedActions,
  PreferencesControllerEvents | AllowedEvents,
  AllowedActions['type'],
  AllowedEvents['type']
>;

type PreferencesControllerOptions = {
  state?: Partial<PreferencesControllerState>;
  messenger: PreferencesControllerMessenger;
};

export type Preferences = {
  autoLockTimeLimit?: number;
  showExtensionInFullSizeView: boolean;
  showFiatInTestnets: boolean;
  showTestNetworks: boolean;
  smartTransactionsOptInStatus: boolean;
  showNativeTokenAsMainBalance: boolean;
  useNativeCurrencyAsPrimaryCurrency: boolean;
  hideZeroBalanceTokens: boolean;
  petnamesEnabled: boolean;
  redesignedConfirmationsEnabled: boolean;
  redesignedTransactionsEnabled: boolean;
  featureNotificationsEnabled: boolean;
  showMultiRpcModal: boolean;
  privacyMode: boolean;
  isRedesignedConfirmationsDeveloperEnabled: boolean;
  showConfirmationAdvancedDetails: boolean;
  tokenSortConfig: {
    key: string;
    order: string;
    sortCallback: string;
  };
  tokenNetworkFilter: Record<string, boolean>;
  shouldShowAggregatedBalancePopover: boolean;
};

// Omitting showTestNetworks and smartTransactionsOptInStatus, as they already exists here in Preferences type
export type PreferencesControllerState = Omit<
  PreferencesState,
  'showTestNetworks' | 'smartTransactionsOptInStatus'
> & {
  useBlockie: boolean;
  useNonceField: boolean;
  usePhishDetect: boolean;
  dismissSeedBackUpReminder: boolean;
  useMultiAccountBalanceChecker: boolean;
  useSafeChainsListValidation: boolean;
  use4ByteResolution: boolean;
  useCurrencyRateCheck: boolean;
  useRequestQueue: boolean;
  ///: BEGIN:ONLY_INCLUDE_IF(build-flask)
  watchEthereumAccountEnabled: boolean;
  solanaSupportEnabled: boolean;
  ///: END:ONLY_INCLUDE_IF
  ///: BEGIN:ONLY_INCLUDE_IF(solana)
  solanaSupportEnabled: boolean;
  ///: END:ONLY_INCLUDE_IF
  bitcoinSupportEnabled: boolean;
  bitcoinTestnetSupportEnabled: boolean;
  addSnapAccountEnabled?: boolean;
  advancedGasFee: Record<string, Record<string, string>>;
  incomingTransactionsPreferences: Record<number, boolean>;
  knownMethodData: Record<string, string>;
  currentLocale: string;
  forgottenPassword: boolean;
  preferences: Preferences;
  useAddressBarEnsResolution: boolean;
  ledgerTransportType: LedgerTransportTypes;
  // TODO: Replace `Json` with correct type
  snapRegistryList: Record<string, Json>;
  theme: ThemeType;
  snapsAddSnapAccountModalDismissed?: boolean;
  useExternalNameSources: boolean;
  enableMV3TimestampSave: boolean;
  useExternalServices: boolean;
  textDirection?: string;
};

/**
 * Function to get default state of the {@link PreferencesController}.
 */
export const getDefaultPreferencesControllerState =
  (): PreferencesControllerState => ({
    selectedAddress: '',
    useBlockie: false,
    useNonceField: false,
    usePhishDetect: true,
    dismissSeedBackUpReminder: false,
    useMultiAccountBalanceChecker: true,
    useSafeChainsListValidation: true,
    // set to true means the dynamic list from the API is being used
    // set to false will be using the static list from contract-metadata
    useTokenDetection: true,
    useNftDetection: true,
    use4ByteResolution: true,
    useCurrencyRateCheck: true,
    useRequestQueue: true,
    openSeaEnabled: true,
    securityAlertsEnabled: true,
    watchEthereumAccountEnabled: false,
<<<<<<< HEAD
    ///: BEGIN:ONLY_INCLUDE_IF(build-flask)
=======
    ///: BEGIN:ONLY_INCLUDE_IF(solana)
>>>>>>> 87299bed
    solanaSupportEnabled: false,
    ///: END:ONLY_INCLUDE_IF
    bitcoinSupportEnabled: false,
    bitcoinTestnetSupportEnabled: false,
    ///: BEGIN:ONLY_INCLUDE_IF(keyring-snaps)
    addSnapAccountEnabled: false,
    ///: END:ONLY_INCLUDE_IF
    advancedGasFee: {},
    featureFlags: {},
    incomingTransactionsPreferences: {
      ...mainNetworks,
      ...testNetworks,
    },
    knownMethodData: {},
    currentLocale: '',
    identities: {},
    lostIdentities: {},
    forgottenPassword: false,
    preferences: {
      autoLockTimeLimit: undefined,
      showExtensionInFullSizeView: false,
      showFiatInTestnets: false,
      showTestNetworks: false,
      smartTransactionsOptInStatus: true,
      showNativeTokenAsMainBalance: false,
      useNativeCurrencyAsPrimaryCurrency: true,
      hideZeroBalanceTokens: false,
      petnamesEnabled: true,
      redesignedConfirmationsEnabled: true,
      redesignedTransactionsEnabled: true,
      featureNotificationsEnabled: false,
      isRedesignedConfirmationsDeveloperEnabled: false,
      showConfirmationAdvancedDetails: false,
      showMultiRpcModal: false,
      privacyMode: false,
      shouldShowAggregatedBalancePopover: true, // by default user should see popover;
      tokenSortConfig: {
        key: 'tokenFiatAmount',
        order: 'dsc',
        sortCallback: 'stringNumeric',
      },
      tokenNetworkFilter: {},
    },
    // ENS decentralized website resolution
    ipfsGateway: IPFS_DEFAULT_GATEWAY_URL,
    isIpfsGatewayEnabled: true,
    useAddressBarEnsResolution: true,
    // Ledger transport type is deprecated. We currently only support webhid
    // on chrome, and u2f on firefox.
    ledgerTransportType: window.navigator.hid
      ? LedgerTransportTypes.webhid
      : LedgerTransportTypes.u2f,
    snapRegistryList: {},
    theme: ThemeType.os,
    ///: BEGIN:ONLY_INCLUDE_IF(keyring-snaps)
    snapsAddSnapAccountModalDismissed: false,
    ///: END:ONLY_INCLUDE_IF
    useExternalNameSources: true,
    useTransactionSimulations: true,
    enableMV3TimestampSave: true,
    // Turning OFF basic functionality toggle means turning OFF this useExternalServices flag.
    // Whenever useExternalServices is false, certain features will be disabled.
    // The flag is true by Default, meaning the toggle is ON by default.
    useExternalServices: true,
    // from core PreferencesController
    isMultiAccountBalancesEnabled: true,
    showIncomingTransactions: {
      [ETHERSCAN_SUPPORTED_CHAIN_IDS.MAINNET]: true,
      [ETHERSCAN_SUPPORTED_CHAIN_IDS.GOERLI]: true,
      [ETHERSCAN_SUPPORTED_CHAIN_IDS.BSC]: true,
      [ETHERSCAN_SUPPORTED_CHAIN_IDS.BSC_TESTNET]: true,
      [ETHERSCAN_SUPPORTED_CHAIN_IDS.OPTIMISM]: true,
      [ETHERSCAN_SUPPORTED_CHAIN_IDS.OPTIMISM_SEPOLIA]: true,
      [ETHERSCAN_SUPPORTED_CHAIN_IDS.POLYGON]: true,
      [ETHERSCAN_SUPPORTED_CHAIN_IDS.POLYGON_TESTNET]: true,
      [ETHERSCAN_SUPPORTED_CHAIN_IDS.AVALANCHE]: true,
      [ETHERSCAN_SUPPORTED_CHAIN_IDS.AVALANCHE_TESTNET]: true,
      [ETHERSCAN_SUPPORTED_CHAIN_IDS.FANTOM]: true,
      [ETHERSCAN_SUPPORTED_CHAIN_IDS.FANTOM_TESTNET]: true,
      [ETHERSCAN_SUPPORTED_CHAIN_IDS.SEPOLIA]: true,
      [ETHERSCAN_SUPPORTED_CHAIN_IDS.LINEA_GOERLI]: true,
      [ETHERSCAN_SUPPORTED_CHAIN_IDS.LINEA_SEPOLIA]: true,
      [ETHERSCAN_SUPPORTED_CHAIN_IDS.LINEA_MAINNET]: true,
      [ETHERSCAN_SUPPORTED_CHAIN_IDS.MOONBEAM]: true,
      [ETHERSCAN_SUPPORTED_CHAIN_IDS.MOONBEAM_TESTNET]: true,
      [ETHERSCAN_SUPPORTED_CHAIN_IDS.MOONRIVER]: true,
      [ETHERSCAN_SUPPORTED_CHAIN_IDS.GNOSIS]: true,
    },
  });

/**
 * {@link PreferencesController}'s metadata.
 *
 * This allows us to choose if fields of the state should be persisted or not
 * using the `persist` flag; and if they can be sent to Sentry or not, using
 * the `anonymous` flag.
 */
const controllerMetadata = {
  selectedAddress: {
    persist: true,
    anonymous: false,
  },
  useBlockie: {
    persist: true,
    anonymous: true,
  },
  useNonceField: {
    persist: true,
    anonymous: true,
  },
  usePhishDetect: {
    persist: true,
    anonymous: true,
  },
  dismissSeedBackUpReminder: {
    persist: true,
    anonymous: true,
  },
  useMultiAccountBalanceChecker: {
    persist: true,
    anonymous: true,
  },
  useSafeChainsListValidation: {
    persist: true,
    anonymous: false,
  },
  useTokenDetection: {
    persist: true,
    anonymous: true,
  },
  useNftDetection: {
    persist: true,
    anonymous: true,
  },
  use4ByteResolution: {
    persist: true,
    anonymous: true,
  },
  useCurrencyRateCheck: {
    persist: true,
    anonymous: true,
  },
  useRequestQueue: {
    persist: true,
    anonymous: true,
  },
  openSeaEnabled: {
    persist: true,
    anonymous: true,
  },
  securityAlertsEnabled: {
    persist: true,
    anonymous: false,
  },
  watchEthereumAccountEnabled: {
    persist: true,
    anonymous: false,
  },
  solanaSupportEnabled: {
    persist: true,
    anonymous: false,
  },
  bitcoinSupportEnabled: {
    persist: true,
    anonymous: false,
  },
  bitcoinTestnetSupportEnabled: {
    persist: true,
    anonymous: false,
  },
  addSnapAccountEnabled: {
    persist: true,
    anonymous: false,
  },
  advancedGasFee: {
    persist: true,
    anonymous: true,
  },
  featureFlags: {
    persist: true,
    anonymous: true,
  },
  incomingTransactionsPreferences: {
    persist: true,
    anonymous: true,
  },
  knownMethodData: {
    persist: true,
    anonymous: false,
  },
  currentLocale: {
    persist: true,
    anonymous: true,
  },
  identities: {
    persist: true,
    anonymous: false,
  },
  lostIdentities: {
    persist: true,
    anonymous: false,
  },
  forgottenPassword: {
    persist: true,
    anonymous: true,
  },
  preferences: {
    persist: true,
    anonymous: true,
  },
  ipfsGateway: {
    persist: true,
    anonymous: false,
  },
  isIpfsGatewayEnabled: {
    persist: true,
    anonymous: false,
  },
  useAddressBarEnsResolution: {
    persist: true,
    anonymous: true,
  },
  ledgerTransportType: {
    persist: true,
    anonymous: true,
  },
  snapRegistryList: {
    persist: true,
    anonymous: false,
  },
  theme: {
    persist: true,
    anonymous: true,
  },
  snapsAddSnapAccountModalDismissed: {
    persist: true,
    anonymous: false,
  },
  useExternalNameSources: {
    persist: true,
    anonymous: false,
  },
  useTransactionSimulations: {
    persist: true,
    anonymous: true,
  },
  enableMV3TimestampSave: {
    persist: true,
    anonymous: true,
  },
  useExternalServices: {
    persist: true,
    anonymous: false,
  },
  textDirection: {
    persist: true,
    anonymous: false,
  },
  isMultiAccountBalancesEnabled: { persist: true, anonymous: true },
  showIncomingTransactions: { persist: true, anonymous: true },
};

export class PreferencesController extends BaseController<
  typeof controllerName,
  PreferencesControllerState,
  PreferencesControllerMessenger
> {
  /**
   * Constructs a Preferences controller.
   *
   * @param options - the controller options
   * @param options.messenger - The controller messenger
   * @param options.state - The initial controller state
   */
  constructor({ messenger, state }: PreferencesControllerOptions) {
    const { networkConfigurationsByChainId } = messenger.call(
      'NetworkController:getState',
    );

    const addedNonMainNetwork: Record<Hex, boolean> = Object.values(
      networkConfigurationsByChainId ?? {},
    ).reduce((acc: Record<Hex, boolean>, element) => {
      acc[element.chainId] = true;
      return acc;
    }, {});
    super({
      messenger,
      metadata: controllerMetadata,
      name: controllerName,
      state: {
        ...getDefaultPreferencesControllerState(),
        incomingTransactionsPreferences: {
          ...mainNetworks,
          ...addedNonMainNetwork,
          ...testNetworks,
        },
        ...state,
      },
    });

    this.messagingSystem.subscribe(
      'AccountsController:stateChange',
      this.#handleAccountsControllerSync.bind(this),
    );

    globalThis.setPreference = (key: keyof Preferences, value: boolean) => {
      return this.setFeatureFlag(key, value);
    };
  }

  /**
   * Sets the {@code forgottenPassword} state property
   *
   * @param forgottenPassword - whether or not the user has forgotten their password
   */
  setPasswordForgotten(forgottenPassword: boolean): void {
    this.update((state) => {
      state.forgottenPassword = forgottenPassword;
    });
  }

  /**
   * Setter for the `useBlockie` property
   *
   * @param val - Whether or not the user prefers blockie indicators
   */
  setUseBlockie(val: boolean): void {
    this.update((state) => {
      state.useBlockie = val;
    });
  }

  /**
   * Setter for the `useNonceField` property
   *
   * @param val - Whether or not the user prefers to set nonce
   */
  setUseNonceField(val: boolean): void {
    this.update((state) => {
      state.useNonceField = val;
    });
  }

  /**
   * Setter for the `usePhishDetect` property
   *
   * @param val - Whether or not the user prefers phishing domain protection
   */
  setUsePhishDetect(val: boolean): void {
    this.update((state) => {
      state.usePhishDetect = val;
    });
  }

  /**
   * Setter for the `useMultiAccountBalanceChecker` property
   *
   * @param val - Whether or not the user prefers to turn off/on all security settings
   */
  setUseMultiAccountBalanceChecker(val: boolean): void {
    this.update((state) => {
      state.useMultiAccountBalanceChecker = val;
    });
  }

  /**
   * Setter for the `useSafeChainsListValidation` property
   *
   * @param val - Whether or not the user prefers to turn off/on validation for manually adding networks
   */
  setUseSafeChainsListValidation(val: boolean): void {
    this.update((state) => {
      state.useSafeChainsListValidation = val;
    });
  }

  toggleExternalServices(useExternalServices: boolean): void {
    this.update((state) => {
      state.useExternalServices = useExternalServices;
    });
    this.setUseTokenDetection(useExternalServices);
    this.setUseCurrencyRateCheck(useExternalServices);
    this.setUsePhishDetect(useExternalServices);
    this.setUseAddressBarEnsResolution(useExternalServices);
    this.setOpenSeaEnabled(useExternalServices);
    this.setUseNftDetection(useExternalServices);
  }

  /**
   * Setter for the `useTokenDetection` property
   *
   * @param val - Whether or not the user prefers to use the static token list or dynamic token list from the API
   */
  setUseTokenDetection(val: boolean): void {
    this.update((state) => {
      state.useTokenDetection = val;
    });
  }

  /**
   * Setter for the `useNftDetection` property
   *
   * @param useNftDetection - Whether or not the user prefers to autodetect NFTs.
   */
  setUseNftDetection(useNftDetection: boolean): void {
    this.update((state) => {
      state.useNftDetection = useNftDetection;
    });
  }

  /**
   * Setter for the `use4ByteResolution` property
   *
   * @param use4ByteResolution - (Privacy) Whether or not the user prefers to have smart contract name details resolved with 4byte.directory
   */
  setUse4ByteResolution(use4ByteResolution: boolean): void {
    this.update((state) => {
      state.use4ByteResolution = use4ByteResolution;
    });
  }

  /**
   * Setter for the `useCurrencyRateCheck` property
   *
   * @param val - Whether or not the user prefers to use currency rate check for ETH and tokens.
   */
  setUseCurrencyRateCheck(val: boolean): void {
    this.update((state) => {
      state.useCurrencyRateCheck = val;
    });
  }

  /**
   * Setter for the `useRequestQueue` property
   *
   * @param val - Whether or not the user wants to have requests queued if network change is required.
   */
  setUseRequestQueue(val: boolean): void {
    this.update((state) => {
      state.useRequestQueue = val;
    });
  }

  /**
   * Setter for the `openSeaEnabled` property
   *
   * @param openSeaEnabled - Whether or not the user prefers to use the OpenSea API for NFTs data.
   */
  setOpenSeaEnabled(openSeaEnabled: boolean): void {
    this.update((state) => {
      state.openSeaEnabled = openSeaEnabled;
    });
  }

  /**
   * Setter for the `securityAlertsEnabled` property
   *
   * @param securityAlertsEnabled - Whether or not the user prefers to use the security alerts.
   */
  setSecurityAlertsEnabled(securityAlertsEnabled: boolean): void {
    this.update((state) => {
      state.securityAlertsEnabled = securityAlertsEnabled;
    });
  }

  ///: BEGIN:ONLY_INCLUDE_IF(keyring-snaps)
  /**
   * Setter for the `addSnapAccountEnabled` property.
   *
   * @param addSnapAccountEnabled - Whether or not the user wants to
   * enable the "Add Snap accounts" button.
   */
  setAddSnapAccountEnabled(addSnapAccountEnabled: boolean): void {
    this.update((state) => {
      state.addSnapAccountEnabled = addSnapAccountEnabled;
    });
  }
  ///: END:ONLY_INCLUDE_IF

  ///: BEGIN:ONLY_INCLUDE_IF(build-flask)
  /**
   * Setter for the `watchEthereumAccountEnabled` property.
   *
   * @param watchEthereumAccountEnabled - Whether or not the user wants to
   * enable the "Watch Ethereum account (Beta)" button.
   */
  setWatchEthereumAccountEnabled(watchEthereumAccountEnabled: boolean): void {
    this.update((state) => {
      state.watchEthereumAccountEnabled = watchEthereumAccountEnabled;
    });
  }

  /**
   * Setter for the `solanaSupportEnabled` property.
   *
   * @param solanaSupportEnabled - Whether or not the user wants to
   * enable the "Add a new Solana account" button.
   */
  setSolanaSupportEnabled(solanaSupportEnabled: boolean): void {
    this.update((state) => {
      state.solanaSupportEnabled = solanaSupportEnabled;
    });
  }
  ///: END:ONLY_INCLUDE_IF

  ///: BEGIN:ONLY_INCLUDE_IF(solana)
  /**
   * Setter for the `solanaSupportEnabled` property.
   *
   * @param solanaSupportEnabled - Whether or not the user wants to
   * enable the "Add a new Solana account" button.
   */
  setSolanaSupportEnabled(solanaSupportEnabled: boolean): void {
    this.update((state) => {
      state.solanaSupportEnabled = solanaSupportEnabled;
    });
  }
  ///: END:ONLY_INCLUDE_IF

  /**
   * Setter for the `bitcoinSupportEnabled` property.
   *
   * @param bitcoinSupportEnabled - Whether or not the user wants to
   * enable the "Add a new Bitcoin account (Beta)" button.
   */
  setBitcoinSupportEnabled(bitcoinSupportEnabled: boolean): void {
    this.update((state) => {
      state.bitcoinSupportEnabled = bitcoinSupportEnabled;
    });
  }

  /**
   * Setter for the `bitcoinTestnetSupportEnabled` property.
   *
   * @param bitcoinTestnetSupportEnabled - Whether or not the user wants to
   * enable the "Add a new Bitcoin account (Testnet)" button.
   */
  setBitcoinTestnetSupportEnabled(bitcoinTestnetSupportEnabled: boolean): void {
    this.update((state) => {
      state.bitcoinTestnetSupportEnabled = bitcoinTestnetSupportEnabled;
    });
  }

  /**
   * Setter for the `useExternalNameSources` property
   *
   * @param useExternalNameSources - Whether or not to use external name providers in the name controller.
   */
  setUseExternalNameSources(useExternalNameSources: boolean): void {
    this.update((state) => {
      state.useExternalNameSources = useExternalNameSources;
    });
  }

  /**
   * Setter for the `useTransactionSimulations` property
   *
   * @param useTransactionSimulations - Whether or not to use simulations in the transaction confirmations.
   */
  setUseTransactionSimulations(useTransactionSimulations: boolean): void {
    this.update((state) => {
      state.useTransactionSimulations = useTransactionSimulations;
    });
  }

  /**
   * Setter for the `advancedGasFee` property
   *
   * @param options
   * @param options.chainId - The chainId the advancedGasFees should be set on
   * @param options.gasFeePreferences - The advancedGasFee options to set
   */
  setAdvancedGasFee({
    chainId,
    gasFeePreferences,
  }: {
    chainId: string;
    gasFeePreferences: Record<string, string>;
  }): void {
    const { advancedGasFee } = this.state;
    this.update((state) => {
      state.advancedGasFee = {
        ...advancedGasFee,
        [chainId]: gasFeePreferences,
      };
    });
  }

  /**
   * Setter for the `theme` property
   *
   * @param val - 'default' or 'dark' value based on the mode selected by user.
   */
  setTheme(val: ThemeType): void {
    this.update((state) => {
      state.theme = val;
    });
  }

  /**
   * Add new methodData to state, to avoid requesting this information again through Infura
   *
   * @param fourBytePrefix - Four-byte method signature
   * @param methodData - Corresponding data method
   */
  addKnownMethodData(fourBytePrefix: string, methodData: string): void {
    const { knownMethodData } = this.state;

    const updatedKnownMethodData = { ...knownMethodData };
    updatedKnownMethodData[fourBytePrefix] = methodData;

    this.update((state) => {
      state.knownMethodData = updatedKnownMethodData;
    });
  }

  /**
   * Setter for the `currentLocale` property
   *
   * @param key - he preferred language locale key
   */
  setCurrentLocale(key: string): string {
    const textDirection = ['ar', 'dv', 'fa', 'he', 'ku'].includes(key)
      ? 'rtl'
      : 'auto';
    this.update((state) => {
      state.currentLocale = key;
      state.textDirection = textDirection;
    });
    return textDirection;
  }

  /**
   * Setter for the `selectedAddress` property
   *
   * @deprecated - Use setSelectedAccount from the AccountsController
   * @param address - A new hex address for an account
   */
  setSelectedAddress(address: string): void {
    const account = this.messagingSystem.call(
      'AccountsController:getAccountByAddress',
      address,
    );
    if (!account) {
      throw new Error(`Identity for '${address} not found`);
    }

    this.messagingSystem.call(
      'AccountsController:setSelectedAccount',
      account.id,
    );
  }

  /**
   * Getter for the `selectedAddress` property
   *
   * @deprecated - Use the getSelectedAccount from the AccountsController
   * @returns The hex address for the currently selected account
   */
  getSelectedAddress(): string {
    const selectedAccount = this.messagingSystem.call(
      'AccountsController:getSelectedAccount',
    );

    return selectedAccount.address;
  }

  /**
   * Getter for the `useRequestQueue` property
   *
   * @returns whether this option is on or off.
   */
  getUseRequestQueue(): boolean {
    return this.state.useRequestQueue;
  }

  /**
   * Sets a custom label for an account
   *
   * @deprecated - Use setAccountName from the AccountsController
   * @param address - the account to set a label for
   * @param label - the custom label for the account
   * @returns the account label
   */
  setAccountLabel(address: string, label: string): string | undefined {
    if (!address) {
      throw new Error(
        `setAccountLabel requires a valid address, got ${String(address)}`,
      );
    }

    const account = this.messagingSystem.call(
      'AccountsController:getAccountByAddress',
      address,
    );
    if (account) {
      this.messagingSystem.call(
        'AccountsController:setAccountName',
        account.id,
        label,
      );

      return label;
    }

    return undefined;
  }

  /**
   * Updates the `featureFlags` property, which is an object. One property within that object will be set to a boolean.
   *
   * @param feature - A key that corresponds to a UI feature.
   * @param activated - Indicates whether or not the UI feature should be displayed
   * @returns the updated featureFlags object.
   */
  setFeatureFlag(feature: string, activated: boolean): Record<string, boolean> {
    const currentFeatureFlags = this.state.featureFlags;
    const updatedFeatureFlags = {
      ...currentFeatureFlags,
      [feature]: activated,
    };

    this.update((state) => {
      state.featureFlags = updatedFeatureFlags;
    });
    return updatedFeatureFlags;
  }

  /**
   * Updates the `preferences` property, which is an object. These are user-controlled features
   * found in the settings page.
   *
   * @param preference - The preference to enable or disable.
   * @param value - Indicates whether or not the preference should be enabled or disabled.
   * @returns Promises a updated Preferences object.
   */
  setPreference(
    preference: keyof Preferences,
    value: Preferences[typeof preference],
  ): Preferences {
    const currentPreferences = this.getPreferences();
    const updatedPreferences = {
      ...currentPreferences,
      [preference]: value,
    };

    this.update((state) => {
      state.preferences = updatedPreferences;
    });
    return updatedPreferences;
  }

  /**
   * A getter for the `preferences` property
   *
   * @returns A map of user-selected preferences.
   */
  getPreferences(): Preferences {
    return this.state.preferences;
  }

  /**
   * A getter for the `ipfsGateway` property
   *
   * @returns The current IPFS gateway domain
   */
  getIpfsGateway(): string {
    return this.state.ipfsGateway;
  }

  /**
   * A setter for the `ipfsGateway` property
   *
   * @param domain - The new IPFS gateway domain
   * @returns the update IPFS gateway domain
   */
  setIpfsGateway(domain: string): string {
    this.update((state) => {
      state.ipfsGateway = domain;
    });
    return domain;
  }

  /**
   * A setter for the `isIpfsGatewayEnabled` property
   *
   * @param enabled - Whether or not IPFS is enabled
   */
  setIsIpfsGatewayEnabled(enabled: boolean): void {
    this.update((state) => {
      state.isIpfsGatewayEnabled = enabled;
    });
  }

  /**
   * A setter for the `useAddressBarEnsResolution` property
   *
   * @param useAddressBarEnsResolution - Whether or not user prefers IPFS resolution for domains
   */
  setUseAddressBarEnsResolution(useAddressBarEnsResolution: boolean): void {
    this.update((state) => {
      state.useAddressBarEnsResolution = useAddressBarEnsResolution;
    });
  }

  /**
   * A setter for the `ledgerTransportType` property.
   *
   * @deprecated We no longer support specifying a ledger transport type other
   * than webhid, therefore managing a preference is no longer necessary.
   * @param ledgerTransportType - 'webhid'
   * @returns The transport type that was set.
   */
  setLedgerTransportPreference(
    ledgerTransportType: LedgerTransportTypes,
  ): string {
    this.update((state) => {
      state.ledgerTransportType = ledgerTransportType;
    });
    return ledgerTransportType;
  }

  /**
   * A setter for the user preference to dismiss the seed phrase backup reminder
   *
   * @param dismissSeedBackUpReminder - User preference for dismissing the back up reminder.
   */
  setDismissSeedBackUpReminder(dismissSeedBackUpReminder: boolean): void {
    this.update((state) => {
      state.dismissSeedBackUpReminder = dismissSeedBackUpReminder;
    });
  }

  /**
   * A setter for the incomingTransactions in preference to be updated
   *
   * @param chainId - chainId of the network
   * @param value - preference of certain network, true to be enabled
   */
  setIncomingTransactionsPreferences(chainId: Hex, value: boolean): void {
    const previousValue = this.state.incomingTransactionsPreferences;
    const updatedValue = { ...previousValue, [chainId]: value };
    this.update((state) => {
      state.incomingTransactionsPreferences = updatedValue;
    });
  }

  setServiceWorkerKeepAlivePreference(value: boolean): void {
    this.update((state) => {
      state.enableMV3TimestampSave = value;
    });
  }

  ///: BEGIN:ONLY_INCLUDE_IF(keyring-snaps)
  setSnapsAddSnapAccountModalDismissed(value: boolean): void {
    this.update((state) => {
      state.snapsAddSnapAccountModalDismissed = value;
    });
  }
  ///: END:ONLY_INCLUDE_IF

  #handleAccountsControllerSync(
    newAccountsControllerState: AccountsControllerState,
  ): void {
    const { accounts, selectedAccount: selectedAccountId } =
      newAccountsControllerState.internalAccounts;
    const selectedAccount = accounts[selectedAccountId];

    const { identities, lostIdentities } = this.state;

    const addresses = Object.values(accounts).map((account) =>
      account.address.toLowerCase(),
    );

    const updatedLostIdentities = Object.keys(identities).reduce(
      (acc, identity) => {
        if (addresses.includes(identity.toLowerCase())) {
          acc[identity] = identities[identity];
        }
        return acc;
      },
      { ...(lostIdentities ?? {}) },
    );

    const updatedIdentities = Object.values(accounts).reduce(
      (identitiesMap: Record<string, AccountIdentityEntry>, account) => {
        identitiesMap[account.address] = {
          address: account.address,
          name: account.metadata.name,
          lastSelected: account.metadata.lastSelected,
        };

        return identitiesMap;
      },
      {},
    );

    this.update((state) => {
      state.identities = updatedIdentities;
      state.lostIdentities = updatedLostIdentities;
      state.selectedAddress = selectedAccount?.address || ''; // it will be an empty string during onboarding
    });
  }
}<|MERGE_RESOLUTION|>--- conflicted
+++ resolved
@@ -140,7 +140,6 @@
   useRequestQueue: boolean;
   ///: BEGIN:ONLY_INCLUDE_IF(build-flask)
   watchEthereumAccountEnabled: boolean;
-  solanaSupportEnabled: boolean;
   ///: END:ONLY_INCLUDE_IF
   ///: BEGIN:ONLY_INCLUDE_IF(solana)
   solanaSupportEnabled: boolean;
@@ -188,11 +187,7 @@
     openSeaEnabled: true,
     securityAlertsEnabled: true,
     watchEthereumAccountEnabled: false,
-<<<<<<< HEAD
-    ///: BEGIN:ONLY_INCLUDE_IF(build-flask)
-=======
     ///: BEGIN:ONLY_INCLUDE_IF(solana)
->>>>>>> 87299bed
     solanaSupportEnabled: false,
     ///: END:ONLY_INCLUDE_IF
     bitcoinSupportEnabled: false,
@@ -684,18 +679,6 @@
       state.watchEthereumAccountEnabled = watchEthereumAccountEnabled;
     });
   }
-
-  /**
-   * Setter for the `solanaSupportEnabled` property.
-   *
-   * @param solanaSupportEnabled - Whether or not the user wants to
-   * enable the "Add a new Solana account" button.
-   */
-  setSolanaSupportEnabled(solanaSupportEnabled: boolean): void {
-    this.update((state) => {
-      state.solanaSupportEnabled = solanaSupportEnabled;
-    });
-  }
   ///: END:ONLY_INCLUDE_IF
 
   ///: BEGIN:ONLY_INCLUDE_IF(solana)
