--- conflicted
+++ resolved
@@ -28,11 +28,7 @@
 // State shape for NetworkOrderController
 export type NetworkOrderControllerState = {
   orderedNetworkList: NetworksInfo[];
-<<<<<<< HEAD
-  enabledNetworkMap: Record<string, boolean>;
-=======
   enabledNetworkMap: EnabledNetworksByChainId;
->>>>>>> 7f4e6d9b
 };
 
 // Describes the structure of a state change event
@@ -63,9 +59,6 @@
 // Default state for the controller
 const defaultState: NetworkOrderControllerState = {
   orderedNetworkList: [],
-<<<<<<< HEAD
-  enabledNetworkMap: {},
-=======
   enabledNetworkMap: {
     [KnownCaipNamespace.Eip155]: {
       [CHAIN_IDS.MAINNET]: true,
@@ -76,7 +69,6 @@
       [SolScope.Mainnet]: true,
     },
   },
->>>>>>> 7f4e6d9b
 };
 
 // Metadata for the controller state
@@ -196,15 +188,6 @@
    * This method updates the enabledNetworkMap to mark specified networks as enabled.
    * It can handle both a single chain ID or an array of chain IDs.
    *
-<<<<<<< HEAD
-   * @param chainIds - A single CAIP-2 chain ID (e.g. 'eip155:1') or an array of chain IDs
-   * to be enabled. All other networks will be implicitly disabled.
-   */
-  setEnabledNetworks(chainIds: string | string[]) {
-    const ids = Array.isArray(chainIds) ? chainIds : [chainIds];
-    this.update((state) => {
-      state.enabledNetworkMap = Object.fromEntries(ids.map((id) => [id, true]));
-=======
    * @param chainIds - A single CaipChainId (e.g. 'eip155:1') or an array of chain IDs
    * to be enabled. All other networks will be implicitly disabled.
    * @param networkId - The CaipChainId of the currently selected network
@@ -217,7 +200,6 @@
 
       // Add the enabled networks to the mapping for the specified network type
       state.enabledNetworkMap[networkId] = enabledNetworks;
->>>>>>> 7f4e6d9b
     });
   }
 }