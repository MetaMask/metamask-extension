--- conflicted
+++ resolved
@@ -85,13 +85,10 @@
     [KnownCaipNamespace.Solana]: {
       [SolScope.Mainnet]: true,
     },
-<<<<<<< HEAD
+    [KnownCaipNamespace.Bip122]: {},
     'tron': {
       [TrxScope.Mainnet]: true,
     },
-=======
-    [KnownCaipNamespace.Bip122]: {},
->>>>>>> c8f7900a
   },
 };
 
