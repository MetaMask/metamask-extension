--- conflicted
+++ resolved
@@ -294,11 +294,6 @@
       !chainIds.includes(selectedNetworkChainId) &&
       clientId
     ) {
-<<<<<<< HEAD
-      // TODO: Fix in https://github.com/MetaMask/metamask-extension/issues/31878
-      // eslint-disable-next-line @typescript-eslint/no-floating-promises
-      this.messagingSystem.call('NetworkController:setActiveNetwork', clientId);
-=======
       // Settimout delay to run this in a seperate 'tick'.
       // There were some issues related to background state being updated, but persisted state not being updated.
       setTimeout(() => {
@@ -307,7 +302,6 @@
           clientId,
         );
       }, 0);
->>>>>>> 41691442
     }
   }
 }