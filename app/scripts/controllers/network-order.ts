--- conflicted
+++ resolved
@@ -242,19 +242,11 @@
    *
    * @param chainIds - A single CaipChainId (e.g. 'eip155:1') or an array of chain IDs
    * to be enabled. All other networks will be implicitly disabled.
-<<<<<<< HEAD
-   * @param networkId - The CaipChainId namespace of the currently selected network
-   */
-  setEnabledNetworks(chainIds: string | string[], networkId: string) {
-    if (!networkId) {
-      throw new Error('networkId is required to set enabled networks');
-=======
    * @param namespace - The caip-2 namespace of the currently selected network *(e.g. 'eip155' or 'solana')
    */
   setEnabledNetworks(chainIds: string | string[], namespace: CaipNamespace) {
     if (!namespace) {
       throw new Error('namespace is required to set enabled networks');
->>>>>>> 1892474c
     }
     if (!chainIds) {
       throw new Error('chainIds is required to set enabled networks');
