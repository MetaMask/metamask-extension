import { ethers } from 'ethers';
import log from 'loglevel';
import BigNumber from 'bignumber.js';
import { ObservableStore } from '@metamask/obs-store';
import { mapValues, cloneDeep } from 'lodash';
import abi from 'human-standard-token-abi';
import { conversionUtil } from '../../../shared/modules/conversion-util';
import {
  DEFAULT_ERC20_APPROVE_GAS,
  QUOTES_EXPIRED_ERROR,
  QUOTES_NOT_AVAILABLE_ERROR,
  SWAPS_FETCH_ORDER_CONFLICT,
  SWAPS_CHAINID_CONTRACT_ADDRESS_MAP,
} from '../../../shared/constants/swaps';

import {
  fetchTradesInfo as defaultFetchTradesInfo,
  fetchSwapsFeatureLiveness as defaultFetchSwapsFeatureLiveness,
  fetchSwapsQuoteRefreshTime as defaultFetchSwapsQuoteRefreshTime,
  isSwapsDefaultTokenAddress,
} from '../../../shared/modules/swaps.utils';

import { MINUTE, SECOND } from '../../../shared/constants/time';
import { calcGasTotal } from '../../../shared/modules/gas-utils';
import { calcTokenAmount } from '../../../shared/modules/token-utils';
import { NETWORK_EVENTS } from './network';

// The MAX_GAS_LIMIT is a number that is higher than the maximum gas costs we have observed on any aggregator
const MAX_GAS_LIMIT = 2500000;

// To ensure that our serves are not spammed if MetaMask is left idle, we limit the number of fetches for quotes that are made on timed intervals.
// 3 seems to be an appropriate balance of giving users the time they need when MetaMask is not left idle, and turning polling off when it is.
const POLL_COUNT_LIMIT = 3;

// If for any reason the MetaSwap API fails to provide a refresh time,
// provide a reasonable fallback to avoid further errors
const FALLBACK_QUOTE_REFRESH_TIME = MINUTE;

// This is the amount of time to wait, after successfully fetching quotes
// and their gas estimates, before fetching for new quotes
const QUOTE_POLLING_DIFFERENCE_INTERVAL = SECOND * 10;

function calculateGasEstimateWithRefund(
  maxGas = MAX_GAS_LIMIT,
  estimatedRefund = 0,
  estimatedGas = 0,
) {
  const maxGasMinusRefund = new BigNumber(maxGas, 10).minus(
    estimatedRefund,
    10,
  );

  const gasEstimateWithRefund = maxGasMinusRefund.lt(estimatedGas, 16)
    ? maxGasMinusRefund.toString(16)
    : estimatedGas;

  return gasEstimateWithRefund;
}

const initialState = {
  swapsState: {
    quotes: {},
    fetchParams: null,
    tokens: null,
    tradeTxId: null,
    approveTxId: null,
    quotesLastFetched: null,
    customMaxGas: '',
    customGasPrice: null,
    selectedAggId: null,
    customApproveTxData: '',
    errorKey: '',
    topAggId: null,
    routeState: '',
    swapsFeatureIsLive: true,
    swapsQuoteRefreshTime: FALLBACK_QUOTE_REFRESH_TIME,
  },
};

export default class SwapsController {
  constructor({
    getBufferedGasLimit,
    networkController,
    provider,
    getProviderConfig,
    tokenRatesStore,
    fetchTradesInfo = defaultFetchTradesInfo,
    fetchSwapsFeatureLiveness = defaultFetchSwapsFeatureLiveness,
    fetchSwapsQuoteRefreshTime = defaultFetchSwapsQuoteRefreshTime,
    getCurrentChainId,
  }) {
    this.store = new ObservableStore({
      swapsState: { ...initialState.swapsState },
    });

    this._fetchTradesInfo = fetchTradesInfo;
    this._fetchSwapsFeatureLiveness = fetchSwapsFeatureLiveness;
    this._fetchSwapsQuoteRefreshTime = fetchSwapsQuoteRefreshTime;
    this._getCurrentChainId = getCurrentChainId;

    this.getBufferedGasLimit = getBufferedGasLimit;
    this.tokenRatesStore = tokenRatesStore;

    this.pollCount = 0;
    this.getProviderConfig = getProviderConfig;

    this.indexOfNewestCallInFlight = 0;

    this.ethersProvider = new ethers.providers.Web3Provider(provider);
    this._currentNetwork = networkController.store.getState().network;
    networkController.on(NETWORK_EVENTS.NETWORK_DID_CHANGE, (network) => {
      if (network !== 'loading' && network !== this._currentNetwork) {
        this._currentNetwork = network;
        this.ethersProvider = new ethers.providers.Web3Provider(provider);
      }
    });
  }

  // Sets the refresh rate for quote updates from the MetaSwap API
  async _setSwapsQuoteRefreshTime() {
    const chainId = this._getCurrentChainId();
    // Default to fallback time unless API returns valid response
    let swapsQuoteRefreshTime = FALLBACK_QUOTE_REFRESH_TIME;
    try {
      swapsQuoteRefreshTime = await this._fetchSwapsQuoteRefreshTime(chainId);
    } catch (e) {
      console.error('Request for swaps quote refresh time failed: ', e);
    }

    const { swapsState } = this.store.getState();
    this.store.updateState({
      swapsState: { ...swapsState, swapsQuoteRefreshTime },
    });
  }

  // Once quotes are fetched, we poll for new ones to keep the quotes up to date. Market and aggregator contract conditions can change fast enough
  // that quotes will no longer be available after 1 or 2 minutes. When fetchAndSetQuotes is first called it, receives fetch that parameters are stored in
  // state. These stored parameters are used on subsequent calls made during polling.
  // Note: we stop polling after 3 requests, until new quotes are explicitly asked for. The logic that enforces that maximum is in the body of fetchAndSetQuotes
  pollForNewQuotes() {
    const {
      swapsState: { swapsQuoteRefreshTime },
    } = this.store.getState();

    this.pollingTimeout = setTimeout(() => {
      const { swapsState } = this.store.getState();
      this.fetchAndSetQuotes(
        swapsState.fetchParams,
        swapsState.fetchParams?.metaData,
        true,
      );
    }, swapsQuoteRefreshTime - QUOTE_POLLING_DIFFERENCE_INTERVAL);
  }

  stopPollingForQuotes() {
    clearTimeout(this.pollingTimeout);
  }

  async fetchAndSetQuotes(
    fetchParams,
    fetchParamsMetaData = {},
    isPolledRequest,
  ) {
    const { chainId } = fetchParamsMetaData;

    if (!fetchParams) {
      return null;
    }
    // Every time we get a new request that is not from the polling, we reset the poll count so we can poll for up to three more sets of quotes with these new params.
    if (!isPolledRequest) {
      this.pollCount = 0;
    }

    // If there are any pending poll requests, clear them so that they don't get call while this new fetch is in process
    clearTimeout(this.pollingTimeout);

    if (!isPolledRequest) {
      this.setSwapsErrorKey('');
    }

    const indexOfCurrentCall = this.indexOfNewestCallInFlight + 1;
    this.indexOfNewestCallInFlight = indexOfCurrentCall;

    let [newQuotes] = await Promise.all([
      this._fetchTradesInfo(fetchParams, fetchParamsMetaData),
      this._setSwapsQuoteRefreshTime(),
    ]);

    newQuotes = mapValues(newQuotes, (quote) => ({
      ...quote,
      sourceTokenInfo: fetchParamsMetaData.sourceTokenInfo,
      destinationTokenInfo: fetchParamsMetaData.destinationTokenInfo,
    }));

    const quotesLastFetched = Date.now();

    let approvalRequired = false;
    if (
      !isSwapsDefaultTokenAddress(fetchParams.sourceToken, chainId) &&
      Object.values(newQuotes).length
    ) {
      const allowance = await this._getERC20Allowance(
        fetchParams.sourceToken,
        fetchParams.fromAddress,
        chainId,
      );

      // For a user to be able to swap a token, they need to have approved the MetaSwap contract to withdraw that token.
      // _getERC20Allowance() returns the amount of the token they have approved for withdrawal. If that amount is greater
      // than 0, it means that approval has already occured and is not needed. Otherwise, for tokens to be swapped, a new
      // call of the ERC-20 approve method is required.
      approvalRequired = allowance.eq(0);
      if (!approvalRequired) {
        newQuotes = mapValues(newQuotes, (quote) => ({
          ...quote,
          approvalNeeded: null,
        }));
      } else if (!isPolledRequest) {
        const { gasLimit: approvalGas } = await this.timedoutGasReturn(
          Object.values(newQuotes)[0].approvalNeeded,
        );

        newQuotes = mapValues(newQuotes, (quote) => ({
          ...quote,
          approvalNeeded: {
            ...quote.approvalNeeded,
            gas: approvalGas || DEFAULT_ERC20_APPROVE_GAS,
          },
        }));
      }
    }

    let topAggId = null;

    // We can reduce time on the loading screen by only doing this after the
    // loading screen and best quote have rendered.
    if (!approvalRequired && !fetchParams?.balanceError) {
      newQuotes = await this.getAllQuotesWithGasEstimates(newQuotes);
    }

    if (Object.values(newQuotes).length === 0) {
      this.setSwapsErrorKey(QUOTES_NOT_AVAILABLE_ERROR);
    } else {
      const [
        _topAggId,
        quotesWithSavingsAndFeeData,
      ] = await this._findTopQuoteAndCalculateSavings(newQuotes);
      topAggId = _topAggId;
      newQuotes = quotesWithSavingsAndFeeData;
    }

    // If a newer call has been made, don't update state with old information
    // Prevents timing conflicts between fetches
    if (this.indexOfNewestCallInFlight !== indexOfCurrentCall) {
      throw new Error(SWAPS_FETCH_ORDER_CONFLICT);
    }

    const { swapsState } = this.store.getState();
    let { selectedAggId } = swapsState;
    if (!newQuotes[selectedAggId]) {
      selectedAggId = null;
    }

    this.store.updateState({
      swapsState: {
        ...swapsState,
        quotes: newQuotes,
        fetchParams: { ...fetchParams, metaData: fetchParamsMetaData },
        quotesLastFetched,
        selectedAggId,
        topAggId,
      },
    });

    // We only want to do up to a maximum of three requests from polling.
    this.pollCount += 1;
    if (this.pollCount < POLL_COUNT_LIMIT + 1) {
      this.pollForNewQuotes();
    } else {
      this.resetPostFetchState();
      this.setSwapsErrorKey(QUOTES_EXPIRED_ERROR);
      return null;
    }

    return [newQuotes, topAggId];
  }

  safeRefetchQuotes() {
    const { swapsState } = this.store.getState();
    if (!this.pollingTimeout && swapsState.fetchParams) {
      this.fetchAndSetQuotes(swapsState.fetchParams);
    }
  }

  setSelectedQuoteAggId(selectedAggId) {
    const { swapsState } = this.store.getState();
    this.store.updateState({ swapsState: { ...swapsState, selectedAggId } });
  }

  setSwapsTokens(tokens) {
    const { swapsState } = this.store.getState();
    this.store.updateState({ swapsState: { ...swapsState, tokens } });
  }

  setSwapsErrorKey(errorKey) {
    const { swapsState } = this.store.getState();
    this.store.updateState({ swapsState: { ...swapsState, errorKey } });
  }

  async getAllQuotesWithGasEstimates(quotes) {
    const quoteGasData = await Promise.all(
      Object.values(quotes).map(async (quote) => {
        const { gasLimit, simulationFails } = await this.timedoutGasReturn(
          quote.trade,
        );
        return [gasLimit, simulationFails, quote.aggregator];
      }),
    );

    const newQuotes = {};
    quoteGasData.forEach(([gasLimit, simulationFails, aggId]) => {
      if (gasLimit && !simulationFails) {
        const gasEstimateWithRefund = calculateGasEstimateWithRefund(
          quotes[aggId].maxGas,
          quotes[aggId].estimatedRefund,
          gasLimit,
        );

        newQuotes[aggId] = {
          ...quotes[aggId],
          gasEstimate: gasLimit,
          gasEstimateWithRefund,
        };
      } else if (quotes[aggId].approvalNeeded) {
        // If gas estimation fails, but an ERC-20 approve is needed, then we do not add any estimate property to the quote object
        // Such quotes will rely on the maxGas and averageGas properties from the api
        newQuotes[aggId] = quotes[aggId];
      }
      // If gas estimation fails and no approval is needed, then we filter that quote out, so that it is not shown to the user
    });
    return newQuotes;
  }

  timedoutGasReturn(tradeTxParams) {
    return new Promise((resolve) => {
      let gasTimedOut = false;

      const gasTimeout = setTimeout(() => {
        gasTimedOut = true;
        resolve({ gasLimit: null, simulationFails: true });
      }, SECOND * 5);

      // Remove gas from params that will be passed to the `estimateGas` call
      // Including it can cause the estimate to fail if the actual gas needed
      // exceeds the passed gas
      const tradeTxParamsForGasEstimate = {
        data: tradeTxParams.data,
        from: tradeTxParams.from,
        to: tradeTxParams.to,
        value: tradeTxParams.value,
      };

      this.getBufferedGasLimit({ txParams: tradeTxParamsForGasEstimate }, 1)
        .then(({ gasLimit, simulationFails }) => {
          if (!gasTimedOut) {
            clearTimeout(gasTimeout);
            resolve({ gasLimit, simulationFails });
          }
        })
        .catch((e) => {
          log.error(e);
          if (!gasTimedOut) {
            clearTimeout(gasTimeout);
            resolve({ gasLimit: null, simulationFails: true });
          }
        });
    });
  }

  async setInitialGasEstimate(initialAggId) {
    const { swapsState } = this.store.getState();

    const quoteToUpdate = { ...swapsState.quotes[initialAggId] };

    const {
      gasLimit: newGasEstimate,
      simulationFails,
    } = await this.timedoutGasReturn(quoteToUpdate.trade);

    if (newGasEstimate && !simulationFails) {
      const gasEstimateWithRefund = calculateGasEstimateWithRefund(
        quoteToUpdate.maxGas,
        quoteToUpdate.estimatedRefund,
        newGasEstimate,
      );

      quoteToUpdate.gasEstimate = newGasEstimate;
      quoteToUpdate.gasEstimateWithRefund = gasEstimateWithRefund;
    }

    this.store.updateState({
      swapsState: {
        ...swapsState,
        quotes: { ...swapsState.quotes, [initialAggId]: quoteToUpdate },
      },
    });
  }

  setApproveTxId(approveTxId) {
    const { swapsState } = this.store.getState();
    this.store.updateState({ swapsState: { ...swapsState, approveTxId } });
  }

  setTradeTxId(tradeTxId) {
    const { swapsState } = this.store.getState();
    this.store.updateState({ swapsState: { ...swapsState, tradeTxId } });
  }

  setQuotesLastFetched(quotesLastFetched) {
    const { swapsState } = this.store.getState();
    this.store.updateState({
      swapsState: { ...swapsState, quotesLastFetched },
    });
  }

  setSwapsTxGasPrice(gasPrice) {
    const { swapsState } = this.store.getState();
    this.store.updateState({
      swapsState: { ...swapsState, customGasPrice: gasPrice },
    });
  }

  setSwapsTxGasLimit(gasLimit) {
    const { swapsState } = this.store.getState();
    this.store.updateState({
      swapsState: { ...swapsState, customMaxGas: gasLimit },
    });
  }

  setCustomApproveTxData(data) {
    const { swapsState } = this.store.getState();
    this.store.updateState({
      swapsState: { ...swapsState, customApproveTxData: data },
    });
  }

  setBackgroundSwapRouteState(routeState) {
    const { swapsState } = this.store.getState();
    this.store.updateState({ swapsState: { ...swapsState, routeState } });
  }

  setSwapsLiveness(swapsFeatureIsLive) {
    const { swapsState } = this.store.getState();
    this.store.updateState({
      swapsState: { ...swapsState, swapsFeatureIsLive },
    });
  }

  resetPostFetchState() {
    const { swapsState } = this.store.getState();

    this.store.updateState({
      swapsState: {
        ...initialState.swapsState,
        tokens: swapsState.tokens,
        fetchParams: swapsState.fetchParams,
        swapsFeatureIsLive: swapsState.swapsFeatureIsLive,
        swapsQuoteRefreshTime: swapsState.swapsQuoteRefreshTime,
      },
    });
    clearTimeout(this.pollingTimeout);
  }

  resetSwapsState() {
    const { swapsState } = this.store.getState();

    this.store.updateState({
      swapsState: {
        ...initialState.swapsState,
        tokens: swapsState.tokens,
        swapsQuoteRefreshTime: swapsState.swapsQuoteRefreshTime,
      },
    });
    clearTimeout(this.pollingTimeout);
  }

  async _getEthersGasPrice() {
    const ethersGasPrice = await this.ethersProvider.getGasPrice();
    return ethersGasPrice.toHexString();
  }

  async _findTopQuoteAndCalculateSavings(quotes = {}) {
    const tokenConversionRates = this.tokenRatesStore.getState()
      .contractExchangeRates;
    const {
      swapsState: { customGasPrice },
    } = this.store.getState();
    const chainId = this._getCurrentChainId();

    const numQuotes = Object.keys(quotes).length;
    if (!numQuotes) {
      return {};
    }

    const newQuotes = cloneDeep(quotes);

    const usedGasPrice = customGasPrice || (await this._getEthersGasPrice());

    let topAggId = null;
    let overallValueOfBestQuoteForSorting = null;

    Object.values(newQuotes).forEach((quote) => {
      const {
        aggregator,
        approvalNeeded,
        averageGas,
        destinationAmount = 0,
        sourceAmount,
        destinationToken,
        destinationTokenInfo,
        gasEstimate,
        sourceAmount,
        sourceToken,
        trade,
        fee: metaMaskFee,
      } = quote;

      const tradeGasLimitForCalculation = gasEstimate
        ? new BigNumber(gasEstimate, 16)
        : new BigNumber(averageGas || MAX_GAS_LIMIT, 10);

      const totalGasLimitForCalculation = tradeGasLimitForCalculation
        .plus(approvalNeeded?.gas || '0x0', 16)
        .toString(16);

      const gasTotalInWeiHex = calcGasTotal(
        totalGasLimitForCalculation,
        usedGasPrice,
      );

      // trade.value is a sum of different values depending on the transaction.
      // It always includes any external fees charged by the quote source. In
      // addition, if the source asset is the selected chain's default token, trade.value
      // includes the amount of that token.
      const totalWeiCost = new BigNumber(gasTotalInWeiHex, 16).plus(
        trade.value,
        16,
      );

      const totalEthCost = conversionUtil(totalWeiCost, {
        fromCurrency: 'ETH',
        fromDenomination: 'WEI',
        toDenomination: 'ETH',
        fromNumericBase: 'BN',
        numberOfDecimals: 6,
      });

      // The total fee is aggregator/exchange fees plus gas fees.
      // If the swap is from the selected chain's default token, subtract
      // the sourceAmount from the total cost. Otherwise, the total fee
      // is simply trade.value plus gas fees.
      const ethFee = isSwapsDefaultTokenAddress(sourceToken, chainId)
        ? conversionUtil(
            totalWeiCost.minus(sourceAmount, 10), // sourceAmount is in wei
            {
              fromCurrency: 'ETH',
              fromDenomination: 'WEI',
              toDenomination: 'ETH',
              fromNumericBase: 'BN',
              numberOfDecimals: 6,
            },
          )
        : totalEthCost;

      const decimalAdjustedDestinationAmount = calcTokenAmount(
        destinationAmount,
        destinationTokenInfo.decimals,
      );

      const tokenPercentageOfPreFeeDestAmount = new BigNumber(100, 10)
        .minus(metaMaskFee, 10)
        .div(100);
      const destinationAmountBeforeMetaMaskFee = decimalAdjustedDestinationAmount.div(
        tokenPercentageOfPreFeeDestAmount,
      );
      const metaMaskFeeInTokens = destinationAmountBeforeMetaMaskFee.minus(
        decimalAdjustedDestinationAmount,
      );

      const tokenConversionRate = tokenConversionRates[destinationToken];
      const conversionRateForSorting = tokenConversionRate || 1;

      const ethValueOfTokens = decimalAdjustedDestinationAmount.times(
        conversionRateForSorting,
        10,
      );

      const conversionRateForCalculations = isSwapsDefaultTokenAddress(
        destinationToken,
        chainId,
      )
        ? 1
        : tokenConversionRate;

      const overallValueOfQuoteForSorting =
        conversionRateForCalculations === undefined
          ? ethValueOfTokens
          : ethValueOfTokens.minus(ethFee, 10);

      quote.ethFee = ethFee.toString(10);

      if (conversionRateForCalculations !== undefined) {
        quote.ethValueOfTokens = ethValueOfTokens.toString(10);
        quote.overallValueOfQuote = overallValueOfQuoteForSorting.toString(10);
        quote.metaMaskFeeInEth = metaMaskFeeInTokens
          .times(conversionRateForCalculations)
          .toString(10);
      }

      const nonGasNetworkFee = trade.value - sourceAmount

      ethValueSum += ethValueOfTrade
      networkFeeSum += (gasTotalInWeiHex + nonGasNetworkFee)


      if (
        overallValueOfBestQuoteForSorting === null ||
        overallValueOfQuoteForSorting.gt(overallValueOfBestQuoteForSorting)
      ) {
<<<<<<< HEAD
        topAggId = aggregator;
        overallValueOfBestQuoteForSorting = overallValueOfQuoteForSorting;
=======
        topAggId = aggregator
        ethValueOfTradeForBestQuote = ethValueOfTrade
        networkFeeForBestQuote = 
>>>>>>> b4214432
      }
    });

    ethValueSum -= ethValueOfTradeForBestQuote / quotes.length - 1
    networkFeeSum -= networkFeeForBestQuote

    const isBest =
      isSwapsDefaultTokenAddress(
        newQuotes[topAggId].destinationToken,
        chainId,
      ) || Boolean(tokenConversionRates[newQuotes[topAggId]?.destinationToken]);

<<<<<<< HEAD
    let savings = null;
=======
    return { topAggId, isBest, averageReceivingSaving, averageNetworkFeeSavings }
  }
>>>>>>> b4214432

    if (isBest) {
      const bestQuote = newQuotes[topAggId];

      savings = {};

      const {
        ethFee: medianEthFee,
        metaMaskFeeInEth: medianMetaMaskFee,
        ethValueOfTokens: medianEthValueOfTokens,
      } = getMedianEthValueQuote(Object.values(newQuotes));

      // Performance savings are calculated as:
      //   (ethValueOfTokens for the best trade) - (ethValueOfTokens for the media trade)
      savings.performance = new BigNumber(bestQuote.ethValueOfTokens, 10).minus(
        medianEthValueOfTokens,
        10,
      );

      // Fee savings are calculated as:
      //   (fee for the median trade) - (fee for the best trade)
      savings.fee = new BigNumber(medianEthFee).minus(bestQuote.ethFee, 10);

      savings.metaMaskFee = bestQuote.metaMaskFeeInEth;

      // Total savings are calculated as:
      //   performance savings + fee savings - metamask fee
      savings.total = savings.performance
        .plus(savings.fee)
        .minus(savings.metaMaskFee)
        .toString(10);
      savings.performance = savings.performance.toString(10);
      savings.fee = savings.fee.toString(10);
      savings.medianMetaMaskFee = medianMetaMaskFee;

      newQuotes[topAggId].isBestQuote = true;
      newQuotes[topAggId].savings = savings;
    }

    return [topAggId, newQuotes];
  }

  async _getERC20Allowance(contractAddress, walletAddress, chainId) {
    const contract = new ethers.Contract(
      contractAddress,
      abi,
      this.ethersProvider,
    );
    return await contract.allowance(
      walletAddress,
      SWAPS_CHAINID_CONTRACT_ADDRESS_MAP[chainId],
    );
  }
}

/**
 * Calculates the median overallValueOfQuote of a sample of quotes.
 *
 * @param {Array} quotes - A sample of quote objects with overallValueOfQuote, ethFee, metaMaskFeeInEth, and ethValueOfTokens properties
 * @returns {Object} An object with the ethValueOfTokens, ethFee, and metaMaskFeeInEth of the quote with the median overallValueOfQuote
 */
function getMedianEthValueQuote(_quotes) {
  if (!Array.isArray(_quotes) || _quotes.length === 0) {
    throw new Error('Expected non-empty array param.');
  }

  const quotes = [..._quotes];

  quotes.sort((quoteA, quoteB) => {
    const overallValueOfQuoteA = new BigNumber(quoteA.overallValueOfQuote, 10);
    const overallValueOfQuoteB = new BigNumber(quoteB.overallValueOfQuote, 10);
    if (overallValueOfQuoteA.equals(overallValueOfQuoteB)) {
      return 0;
    }
    return overallValueOfQuoteA.lessThan(overallValueOfQuoteB) ? -1 : 1;
  });

  if (quotes.length % 2 === 1) {
    // return middle values
    const medianOverallValue =
      quotes[(quotes.length - 1) / 2].overallValueOfQuote;
    const quotesMatchingMedianQuoteValue = quotes.filter(
      (quote) => medianOverallValue === quote.overallValueOfQuote,
    );
    return meansOfQuotesFeesAndValue(quotesMatchingMedianQuoteValue);
  }

  // return mean of middle two values
  const upperIndex = quotes.length / 2;
  const lowerIndex = upperIndex - 1;

  const overallValueAtUpperIndex = quotes[upperIndex].overallValueOfQuote;
  const overallValueAtLowerIndex = quotes[lowerIndex].overallValueOfQuote;

  const quotesMatchingUpperIndexValue = quotes.filter(
    (quote) => overallValueAtUpperIndex === quote.overallValueOfQuote,
  );
  const quotesMatchingLowerIndexValue = quotes.filter(
    (quote) => overallValueAtLowerIndex === quote.overallValueOfQuote,
  );

  const feesAndValueAtUpperIndex = meansOfQuotesFeesAndValue(
    quotesMatchingUpperIndexValue,
  );
  const feesAndValueAtLowerIndex = meansOfQuotesFeesAndValue(
    quotesMatchingLowerIndexValue,
  );

  return {
    ethFee: new BigNumber(feesAndValueAtUpperIndex.ethFee, 10)
      .plus(feesAndValueAtLowerIndex.ethFee, 10)
      .dividedBy(2)
      .toString(10),
    metaMaskFeeInEth: new BigNumber(
      feesAndValueAtUpperIndex.metaMaskFeeInEth,
      10,
    )
      .plus(feesAndValueAtLowerIndex.metaMaskFeeInEth, 10)
      .dividedBy(2)
      .toString(10),
    ethValueOfTokens: new BigNumber(
      feesAndValueAtUpperIndex.ethValueOfTokens,
      10,
    )
      .plus(feesAndValueAtLowerIndex.ethValueOfTokens, 10)
      .dividedBy(2)
      .toString(10),
  };
}

/**
 * Calculates the arithmetic mean for each of three properties - ethFee, metaMaskFeeInEth and ethValueOfTokens - across
 * an array of objects containing those properties.
 *
 * @param {Array} quotes - A sample of quote objects with overallValueOfQuote, ethFee, metaMaskFeeInEth and
 * ethValueOfTokens properties
 * @returns {Object} An object with the arithmetic mean each of the ethFee, metaMaskFeeInEth and ethValueOfTokens of
 * the passed quote objects
 */
function meansOfQuotesFeesAndValue(quotes) {
  const feeAndValueSumsAsBigNumbers = quotes.reduce(
    (feeAndValueSums, quote) => ({
      ethFee: feeAndValueSums.ethFee.plus(quote.ethFee, 10),
      metaMaskFeeInEth: feeAndValueSums.metaMaskFeeInEth.plus(
        quote.metaMaskFeeInEth,
        10,
      ),
      ethValueOfTokens: feeAndValueSums.ethValueOfTokens.plus(
        quote.ethValueOfTokens,
        10,
      ),
    }),
    {
      ethFee: new BigNumber(0, 10),
      metaMaskFeeInEth: new BigNumber(0, 10),
      ethValueOfTokens: new BigNumber(0, 10),
    },
  );

  return {
    ethFee: feeAndValueSumsAsBigNumbers.ethFee
      .div(quotes.length, 10)
      .toString(10),
    metaMaskFeeInEth: feeAndValueSumsAsBigNumbers.metaMaskFeeInEth
      .div(quotes.length, 10)
      .toString(10),
    ethValueOfTokens: feeAndValueSumsAsBigNumbers.ethValueOfTokens
      .div(quotes.length, 10)
      .toString(10),
  };
}

export const utils = {
  getMedianEthValueQuote,
  meansOfQuotesFeesAndValue,
};<|MERGE_RESOLUTION|>--- conflicted
+++ resolved
@@ -1,61 +1,51 @@
-import { ethers } from 'ethers';
-import log from 'loglevel';
-import BigNumber from 'bignumber.js';
-import { ObservableStore } from '@metamask/obs-store';
-import { mapValues, cloneDeep } from 'lodash';
-import abi from 'human-standard-token-abi';
-import { conversionUtil } from '../../../shared/modules/conversion-util';
+import { ethers } from 'ethers'
+import log from 'loglevel'
+import BigNumber from 'bignumber.js'
+import ObservableStore from 'obs-store'
+import { mapValues } from 'lodash'
+import abi from 'human-standard-token-abi'
+import { calcTokenAmount } from '../../../ui/app/helpers/utils/token-util'
+import { calcGasTotal } from '../../../ui/app/pages/send/send.utils'
+import { conversionUtil } from '../../../ui/app/helpers/utils/conversion-util'
 import {
+  ETH_SWAPS_TOKEN_ADDRESS,
   DEFAULT_ERC20_APPROVE_GAS,
   QUOTES_EXPIRED_ERROR,
   QUOTES_NOT_AVAILABLE_ERROR,
-  SWAPS_FETCH_ORDER_CONFLICT,
-  SWAPS_CHAINID_CONTRACT_ADDRESS_MAP,
-} from '../../../shared/constants/swaps';
-
+} from '../../../ui/app/helpers/constants/swaps'
 import {
   fetchTradesInfo as defaultFetchTradesInfo,
   fetchSwapsFeatureLiveness as defaultFetchSwapsFeatureLiveness,
-  fetchSwapsQuoteRefreshTime as defaultFetchSwapsQuoteRefreshTime,
-  isSwapsDefaultTokenAddress,
-} from '../../../shared/modules/swaps.utils';
-
-import { MINUTE, SECOND } from '../../../shared/constants/time';
-import { calcGasTotal } from '../../../shared/modules/gas-utils';
-import { calcTokenAmount } from '../../../shared/modules/token-utils';
-import { NETWORK_EVENTS } from './network';
+} from '../../../ui/app/pages/swaps/swaps.util'
+
+const METASWAP_ADDRESS = '0x881d40237659c251811cec9c364ef91dc08d300c'
 
 // The MAX_GAS_LIMIT is a number that is higher than the maximum gas costs we have observed on any aggregator
-const MAX_GAS_LIMIT = 2500000;
+const MAX_GAS_LIMIT = 2500000
 
 // To ensure that our serves are not spammed if MetaMask is left idle, we limit the number of fetches for quotes that are made on timed intervals.
 // 3 seems to be an appropriate balance of giving users the time they need when MetaMask is not left idle, and turning polling off when it is.
-const POLL_COUNT_LIMIT = 3;
-
-// If for any reason the MetaSwap API fails to provide a refresh time,
-// provide a reasonable fallback to avoid further errors
-const FALLBACK_QUOTE_REFRESH_TIME = MINUTE;
-
-// This is the amount of time to wait, after successfully fetching quotes
-// and their gas estimates, before fetching for new quotes
-const QUOTE_POLLING_DIFFERENCE_INTERVAL = SECOND * 10;
-
-function calculateGasEstimateWithRefund(
-  maxGas = MAX_GAS_LIMIT,
-  estimatedRefund = 0,
-  estimatedGas = 0,
-) {
-  const maxGasMinusRefund = new BigNumber(maxGas, 10).minus(
-    estimatedRefund,
+const POLL_COUNT_LIMIT = 3
+
+function calculateGasEstimateWithRefund (maxGas = MAX_GAS_LIMIT, estimatedRefund = 0, estimatedGas = 0) {
+  const maxGasMinusRefund = new BigNumber(
+    maxGas,
     10,
-  );
-
-  const gasEstimateWithRefund = maxGasMinusRefund.lt(estimatedGas, 16)
+  )
+    .minus(estimatedRefund, 10)
+
+  const gasEstimateWithRefund = maxGasMinusRefund.lt(
+    estimatedGas,
+    16,
+  )
     ? maxGasMinusRefund.toString(16)
-    : estimatedGas;
-
-  return gasEstimateWithRefund;
+    : estimatedGas
+
+  return gasEstimateWithRefund
 }
+
+// This is the amount of time to wait, after successfully fetching quotes and their gas estimates, before fetching for new quotes
+const QUOTE_POLLING_INTERVAL = 50 * 1000
 
 const initialState = {
   swapsState: {
@@ -72,153 +62,97 @@
     errorKey: '',
     topAggId: null,
     routeState: '',
-    swapsFeatureIsLive: true,
-    swapsQuoteRefreshTime: FALLBACK_QUOTE_REFRESH_TIME,
+    swapsFeatureIsLive: false,
   },
-};
+}
 
 export default class SwapsController {
-  constructor({
+  constructor ({
     getBufferedGasLimit,
-    networkController,
     provider,
     getProviderConfig,
     tokenRatesStore,
     fetchTradesInfo = defaultFetchTradesInfo,
     fetchSwapsFeatureLiveness = defaultFetchSwapsFeatureLiveness,
-    fetchSwapsQuoteRefreshTime = defaultFetchSwapsQuoteRefreshTime,
-    getCurrentChainId,
   }) {
     this.store = new ObservableStore({
       swapsState: { ...initialState.swapsState },
-    });
-
-    this._fetchTradesInfo = fetchTradesInfo;
-    this._fetchSwapsFeatureLiveness = fetchSwapsFeatureLiveness;
-    this._fetchSwapsQuoteRefreshTime = fetchSwapsQuoteRefreshTime;
-    this._getCurrentChainId = getCurrentChainId;
-
-    this.getBufferedGasLimit = getBufferedGasLimit;
-    this.tokenRatesStore = tokenRatesStore;
-
-    this.pollCount = 0;
-    this.getProviderConfig = getProviderConfig;
-
-    this.indexOfNewestCallInFlight = 0;
-
-    this.ethersProvider = new ethers.providers.Web3Provider(provider);
-    this._currentNetwork = networkController.store.getState().network;
-    networkController.on(NETWORK_EVENTS.NETWORK_DID_CHANGE, (network) => {
-      if (network !== 'loading' && network !== this._currentNetwork) {
-        this._currentNetwork = network;
-        this.ethersProvider = new ethers.providers.Web3Provider(provider);
-      }
-    });
-  }
-
-  // Sets the refresh rate for quote updates from the MetaSwap API
-  async _setSwapsQuoteRefreshTime() {
-    const chainId = this._getCurrentChainId();
-    // Default to fallback time unless API returns valid response
-    let swapsQuoteRefreshTime = FALLBACK_QUOTE_REFRESH_TIME;
-    try {
-      swapsQuoteRefreshTime = await this._fetchSwapsQuoteRefreshTime(chainId);
-    } catch (e) {
-      console.error('Request for swaps quote refresh time failed: ', e);
-    }
-
-    const { swapsState } = this.store.getState();
-    this.store.updateState({
-      swapsState: { ...swapsState, swapsQuoteRefreshTime },
-    });
+    })
+
+    this._fetchTradesInfo = fetchTradesInfo
+    this._fetchSwapsFeatureLiveness = fetchSwapsFeatureLiveness
+
+    this.getBufferedGasLimit = getBufferedGasLimit
+    this.tokenRatesStore = tokenRatesStore
+
+    this.pollCount = 0
+    this.getProviderConfig = getProviderConfig
+
+    this.ethersProvider = new ethers.providers.Web3Provider(provider)
+
+    this._setupSwapsLivenessFetching()
   }
 
   // Once quotes are fetched, we poll for new ones to keep the quotes up to date. Market and aggregator contract conditions can change fast enough
   // that quotes will no longer be available after 1 or 2 minutes. When fetchAndSetQuotes is first called it, receives fetch that parameters are stored in
   // state. These stored parameters are used on subsequent calls made during polling.
   // Note: we stop polling after 3 requests, until new quotes are explicitly asked for. The logic that enforces that maximum is in the body of fetchAndSetQuotes
-  pollForNewQuotes() {
-    const {
-      swapsState: { swapsQuoteRefreshTime },
-    } = this.store.getState();
-
+  pollForNewQuotes () {
     this.pollingTimeout = setTimeout(() => {
-      const { swapsState } = this.store.getState();
-      this.fetchAndSetQuotes(
-        swapsState.fetchParams,
-        swapsState.fetchParams?.metaData,
-        true,
-      );
-    }, swapsQuoteRefreshTime - QUOTE_POLLING_DIFFERENCE_INTERVAL);
-  }
-
-  stopPollingForQuotes() {
-    clearTimeout(this.pollingTimeout);
-  }
-
-  async fetchAndSetQuotes(
-    fetchParams,
-    fetchParamsMetaData = {},
-    isPolledRequest,
-  ) {
-    const { chainId } = fetchParamsMetaData;
-
+      const { swapsState } = this.store.getState()
+      this.fetchAndSetQuotes(swapsState.fetchParams, swapsState.fetchParams.metaData, true)
+    }, QUOTE_POLLING_INTERVAL)
+  }
+
+  stopPollingForQuotes () {
+    clearTimeout(this.pollingTimeout)
+  }
+
+  async fetchAndSetQuotes (fetchParams, fetchParamsMetaData = {}, isPolledRequest) {
     if (!fetchParams) {
-      return null;
-    }
+      return null
+    }
+
     // Every time we get a new request that is not from the polling, we reset the poll count so we can poll for up to three more sets of quotes with these new params.
     if (!isPolledRequest) {
-      this.pollCount = 0;
+      this.pollCount = 0
     }
 
     // If there are any pending poll requests, clear them so that they don't get call while this new fetch is in process
-    clearTimeout(this.pollingTimeout);
+    clearTimeout(this.pollingTimeout)
 
     if (!isPolledRequest) {
-      this.setSwapsErrorKey('');
-    }
-
-    const indexOfCurrentCall = this.indexOfNewestCallInFlight + 1;
-    this.indexOfNewestCallInFlight = indexOfCurrentCall;
-
-    let [newQuotes] = await Promise.all([
-      this._fetchTradesInfo(fetchParams, fetchParamsMetaData),
-      this._setSwapsQuoteRefreshTime(),
-    ]);
+      this.setSwapsErrorKey('')
+    }
+    let newQuotes = await this._fetchTradesInfo(fetchParams)
 
     newQuotes = mapValues(newQuotes, (quote) => ({
       ...quote,
       sourceTokenInfo: fetchParamsMetaData.sourceTokenInfo,
       destinationTokenInfo: fetchParamsMetaData.destinationTokenInfo,
-    }));
-
-    const quotesLastFetched = Date.now();
-
-    let approvalRequired = false;
-    if (
-      !isSwapsDefaultTokenAddress(fetchParams.sourceToken, chainId) &&
-      Object.values(newQuotes).length
-    ) {
+    }))
+
+    const quotesLastFetched = Date.now()
+
+    let approvalRequired = false
+    if (fetchParams.sourceToken !== ETH_SWAPS_TOKEN_ADDRESS && Object.values(newQuotes).length) {
       const allowance = await this._getERC20Allowance(
         fetchParams.sourceToken,
         fetchParams.fromAddress,
-        chainId,
-      );
+      )
 
       // For a user to be able to swap a token, they need to have approved the MetaSwap contract to withdraw that token.
       // _getERC20Allowance() returns the amount of the token they have approved for withdrawal. If that amount is greater
       // than 0, it means that approval has already occured and is not needed. Otherwise, for tokens to be swapped, a new
       // call of the ERC-20 approve method is required.
-      approvalRequired = allowance.eq(0);
+      approvalRequired = allowance.eq(0)
       if (!approvalRequired) {
         newQuotes = mapValues(newQuotes, (quote) => ({
           ...quote,
           approvalNeeded: null,
-        }));
+        }))
       } else if (!isPolledRequest) {
-        const { gasLimit: approvalGas } = await this.timedoutGasReturn(
-          Object.values(newQuotes)[0].approvalNeeded,
-        );
+        const { gasLimit: approvalGas } = await this.timedoutGasReturn(Object.values(newQuotes)[0].approvalNeeded)
 
         newQuotes = mapValues(newQuotes, (quote) => ({
           ...quote,
@@ -226,41 +160,34 @@
             ...quote.approvalNeeded,
             gas: approvalGas || DEFAULT_ERC20_APPROVE_GAS,
           },
-        }));
-      }
-    }
-
-    let topAggId = null;
+        }))
+      }
+    }
+
+    let topAggId = null
 
     // We can reduce time on the loading screen by only doing this after the
     // loading screen and best quote have rendered.
     if (!approvalRequired && !fetchParams?.balanceError) {
-      newQuotes = await this.getAllQuotesWithGasEstimates(newQuotes);
+      newQuotes = await this.getAllQuotesWithGasEstimates(newQuotes)
     }
 
     if (Object.values(newQuotes).length === 0) {
-      this.setSwapsErrorKey(QUOTES_NOT_AVAILABLE_ERROR);
+      this.setSwapsErrorKey(QUOTES_NOT_AVAILABLE_ERROR)
     } else {
-      const [
-        _topAggId,
-        quotesWithSavingsAndFeeData,
-      ] = await this._findTopQuoteAndCalculateSavings(newQuotes);
-      topAggId = _topAggId;
-      newQuotes = quotesWithSavingsAndFeeData;
-    }
-
-    // If a newer call has been made, don't update state with old information
-    // Prevents timing conflicts between fetches
-    if (this.indexOfNewestCallInFlight !== indexOfCurrentCall) {
-      throw new Error(SWAPS_FETCH_ORDER_CONFLICT);
-    }
-
-    const { swapsState } = this.store.getState();
-    let { selectedAggId } = swapsState;
+      const topAggData = await this._findTopQuoteAggId(newQuotes)
+
+      if (topAggData.topAggId) {
+        topAggId = topAggData.topAggId
+        newQuotes[topAggId].isBestQuote = topAggData.isBest
+      }
+    }
+
+    const { swapsState } = this.store.getState()
+    let { selectedAggId } = swapsState
     if (!newQuotes[selectedAggId]) {
-      selectedAggId = null;
-    }
-
+      selectedAggId = null
+    }
     this.store.updateState({
       swapsState: {
         ...swapsState,
@@ -270,85 +197,79 @@
         selectedAggId,
         topAggId,
       },
-    });
+    })
 
     // We only want to do up to a maximum of three requests from polling.
-    this.pollCount += 1;
+    this.pollCount += 1
     if (this.pollCount < POLL_COUNT_LIMIT + 1) {
-      this.pollForNewQuotes();
+      this.pollForNewQuotes()
     } else {
-      this.resetPostFetchState();
-      this.setSwapsErrorKey(QUOTES_EXPIRED_ERROR);
-      return null;
-    }
-
-    return [newQuotes, topAggId];
-  }
-
-  safeRefetchQuotes() {
-    const { swapsState } = this.store.getState();
+      this.resetPostFetchState()
+      this.setSwapsErrorKey(QUOTES_EXPIRED_ERROR)
+      return null
+    }
+
+    return [newQuotes, topAggId]
+  }
+
+  safeRefetchQuotes () {
+    const { swapsState } = this.store.getState()
     if (!this.pollingTimeout && swapsState.fetchParams) {
-      this.fetchAndSetQuotes(swapsState.fetchParams);
-    }
-  }
-
-  setSelectedQuoteAggId(selectedAggId) {
-    const { swapsState } = this.store.getState();
-    this.store.updateState({ swapsState: { ...swapsState, selectedAggId } });
-  }
-
-  setSwapsTokens(tokens) {
-    const { swapsState } = this.store.getState();
-    this.store.updateState({ swapsState: { ...swapsState, tokens } });
-  }
-
-  setSwapsErrorKey(errorKey) {
-    const { swapsState } = this.store.getState();
-    this.store.updateState({ swapsState: { ...swapsState, errorKey } });
-  }
-
-  async getAllQuotesWithGasEstimates(quotes) {
+      this.fetchAndSetQuotes(swapsState.fetchParams)
+    }
+  }
+
+  setSelectedQuoteAggId (selectedAggId) {
+    const { swapsState } = this.store.getState()
+    this.store.updateState({ swapsState: { ...swapsState, selectedAggId } })
+  }
+
+  setSwapsTokens (tokens) {
+    const { swapsState } = this.store.getState()
+    this.store.updateState({ swapsState: { ...swapsState, tokens } })
+  }
+
+  setSwapsErrorKey (errorKey) {
+    const { swapsState } = this.store.getState()
+    this.store.updateState({ swapsState: { ...swapsState, errorKey } })
+  }
+
+  async getAllQuotesWithGasEstimates (quotes) {
     const quoteGasData = await Promise.all(
       Object.values(quotes).map(async (quote) => {
-        const { gasLimit, simulationFails } = await this.timedoutGasReturn(
-          quote.trade,
-        );
-        return [gasLimit, simulationFails, quote.aggregator];
+        const { gasLimit, simulationFails } = await this.timedoutGasReturn(quote.trade)
+        return [gasLimit, simulationFails, quote.aggregator]
       }),
-    );
-
-    const newQuotes = {};
+    )
+
+    const newQuotes = {}
     quoteGasData.forEach(([gasLimit, simulationFails, aggId]) => {
       if (gasLimit && !simulationFails) {
-        const gasEstimateWithRefund = calculateGasEstimateWithRefund(
-          quotes[aggId].maxGas,
-          quotes[aggId].estimatedRefund,
-          gasLimit,
-        );
+        const gasEstimateWithRefund = calculateGasEstimateWithRefund(quotes[aggId].maxGas, quotes[aggId].estimatedRefund, gasLimit)
 
         newQuotes[aggId] = {
           ...quotes[aggId],
           gasEstimate: gasLimit,
           gasEstimateWithRefund,
-        };
+        }
       } else if (quotes[aggId].approvalNeeded) {
         // If gas estimation fails, but an ERC-20 approve is needed, then we do not add any estimate property to the quote object
         // Such quotes will rely on the maxGas and averageGas properties from the api
-        newQuotes[aggId] = quotes[aggId];
+        newQuotes[aggId] = quotes[aggId]
       }
       // If gas estimation fails and no approval is needed, then we filter that quote out, so that it is not shown to the user
-    });
-    return newQuotes;
-  }
-
-  timedoutGasReturn(tradeTxParams) {
+    })
+    return newQuotes
+  }
+
+  timedoutGasReturn (tradeTxParams) {
     return new Promise((resolve) => {
-      let gasTimedOut = false;
+      let gasTimedOut = false
 
       const gasTimeout = setTimeout(() => {
-        gasTimedOut = true;
-        resolve({ gasLimit: null, simulationFails: true });
-      }, SECOND * 5);
+        gasTimedOut = true
+        resolve({ gasLimit: null, simulationFails: true })
+      }, 5000)
 
       // Remove gas from params that will be passed to the `estimateGas` call
       // Including it can cause the estimate to fail if the actual gas needed
@@ -358,106 +279,95 @@
         from: tradeTxParams.from,
         to: tradeTxParams.to,
         value: tradeTxParams.value,
-      };
+      }
 
       this.getBufferedGasLimit({ txParams: tradeTxParamsForGasEstimate }, 1)
         .then(({ gasLimit, simulationFails }) => {
           if (!gasTimedOut) {
-            clearTimeout(gasTimeout);
-            resolve({ gasLimit, simulationFails });
+            clearTimeout(gasTimeout)
+            resolve({ gasLimit, simulationFails })
           }
         })
         .catch((e) => {
-          log.error(e);
+          log.error(e)
           if (!gasTimedOut) {
-            clearTimeout(gasTimeout);
-            resolve({ gasLimit: null, simulationFails: true });
+            clearTimeout(gasTimeout)
+            resolve({ gasLimit: null, simulationFails: true })
           }
-        });
-    });
-  }
-
-  async setInitialGasEstimate(initialAggId) {
-    const { swapsState } = this.store.getState();
-
-    const quoteToUpdate = { ...swapsState.quotes[initialAggId] };
+        })
+    })
+  }
+
+  async setInitialGasEstimate (initialAggId) {
+    const { swapsState } = this.store.getState()
+
+    const quoteToUpdate = { ...swapsState.quotes[initialAggId] }
 
     const {
       gasLimit: newGasEstimate,
       simulationFails,
-    } = await this.timedoutGasReturn(quoteToUpdate.trade);
+    } = await this.timedoutGasReturn(quoteToUpdate.trade)
 
     if (newGasEstimate && !simulationFails) {
-      const gasEstimateWithRefund = calculateGasEstimateWithRefund(
-        quoteToUpdate.maxGas,
-        quoteToUpdate.estimatedRefund,
-        newGasEstimate,
-      );
-
-      quoteToUpdate.gasEstimate = newGasEstimate;
-      quoteToUpdate.gasEstimateWithRefund = gasEstimateWithRefund;
-    }
-
-    this.store.updateState({
-      swapsState: {
-        ...swapsState,
-        quotes: { ...swapsState.quotes, [initialAggId]: quoteToUpdate },
-      },
-    });
-  }
-
-  setApproveTxId(approveTxId) {
-    const { swapsState } = this.store.getState();
-    this.store.updateState({ swapsState: { ...swapsState, approveTxId } });
-  }
-
-  setTradeTxId(tradeTxId) {
-    const { swapsState } = this.store.getState();
-    this.store.updateState({ swapsState: { ...swapsState, tradeTxId } });
-  }
-
-  setQuotesLastFetched(quotesLastFetched) {
-    const { swapsState } = this.store.getState();
-    this.store.updateState({
-      swapsState: { ...swapsState, quotesLastFetched },
-    });
-  }
-
-  setSwapsTxGasPrice(gasPrice) {
-    const { swapsState } = this.store.getState();
+      const gasEstimateWithRefund = calculateGasEstimateWithRefund(quoteToUpdate.maxGas, quoteToUpdate.estimatedRefund, newGasEstimate)
+
+      quoteToUpdate.gasEstimate = newGasEstimate
+      quoteToUpdate.gasEstimateWithRefund = gasEstimateWithRefund
+    }
+
+    this.store.updateState({
+      swapsState: { ...swapsState, quotes: { ...swapsState.quotes, [initialAggId]: quoteToUpdate } },
+    })
+  }
+
+  setApproveTxId (approveTxId) {
+    const { swapsState } = this.store.getState()
+    this.store.updateState({ swapsState: { ...swapsState, approveTxId } })
+  }
+
+  setTradeTxId (tradeTxId) {
+    const { swapsState } = this.store.getState()
+    this.store.updateState({ swapsState: { ...swapsState, tradeTxId } })
+  }
+
+  setQuotesLastFetched (quotesLastFetched) {
+    const { swapsState } = this.store.getState()
+    this.store.updateState({ swapsState: { ...swapsState, quotesLastFetched } })
+  }
+
+  setSwapsTxGasPrice (gasPrice) {
+    const { swapsState } = this.store.getState()
     this.store.updateState({
       swapsState: { ...swapsState, customGasPrice: gasPrice },
-    });
-  }
-
-  setSwapsTxGasLimit(gasLimit) {
-    const { swapsState } = this.store.getState();
+    })
+  }
+
+  setSwapsTxGasLimit (gasLimit) {
+    const { swapsState } = this.store.getState()
     this.store.updateState({
       swapsState: { ...swapsState, customMaxGas: gasLimit },
-    });
-  }
-
-  setCustomApproveTxData(data) {
-    const { swapsState } = this.store.getState();
+    })
+  }
+
+  setCustomApproveTxData (data) {
+    const { swapsState } = this.store.getState()
     this.store.updateState({
       swapsState: { ...swapsState, customApproveTxData: data },
-    });
-  }
-
-  setBackgroundSwapRouteState(routeState) {
-    const { swapsState } = this.store.getState();
-    this.store.updateState({ swapsState: { ...swapsState, routeState } });
-  }
-
-  setSwapsLiveness(swapsFeatureIsLive) {
-    const { swapsState } = this.store.getState();
-    this.store.updateState({
-      swapsState: { ...swapsState, swapsFeatureIsLive },
-    });
-  }
-
-  resetPostFetchState() {
-    const { swapsState } = this.store.getState();
+    })
+  }
+
+  setBackgroundSwapRouteState (routeState) {
+    const { swapsState } = this.store.getState()
+    this.store.updateState({ swapsState: { ...swapsState, routeState } })
+  }
+
+  setSwapsLiveness (swapsFeatureIsLive) {
+    const { swapsState } = this.store.getState()
+    this.store.updateState({ swapsState: { ...swapsState, swapsFeatureIsLive } })
+  }
+
+  resetPostFetchState () {
+    const { swapsState } = this.store.getState()
 
     this.store.updateState({
       swapsState: {
@@ -465,157 +375,88 @@
         tokens: swapsState.tokens,
         fetchParams: swapsState.fetchParams,
         swapsFeatureIsLive: swapsState.swapsFeatureIsLive,
-        swapsQuoteRefreshTime: swapsState.swapsQuoteRefreshTime,
       },
-    });
-    clearTimeout(this.pollingTimeout);
-  }
-
-  resetSwapsState() {
-    const { swapsState } = this.store.getState();
-
-    this.store.updateState({
-      swapsState: {
-        ...initialState.swapsState,
-        tokens: swapsState.tokens,
-        swapsQuoteRefreshTime: swapsState.swapsQuoteRefreshTime,
-      },
-    });
-    clearTimeout(this.pollingTimeout);
-  }
-
-  async _getEthersGasPrice() {
-    const ethersGasPrice = await this.ethersProvider.getGasPrice();
-    return ethersGasPrice.toHexString();
-  }
-
-  async _findTopQuoteAndCalculateSavings(quotes = {}) {
+    })
+    clearTimeout(this.pollingTimeout)
+  }
+
+  resetSwapsState () {
+    const { swapsState } = this.store.getState()
+
+    this.store.updateState({
+      swapsState: { ...initialState.swapsState, tokens: swapsState.tokens, swapsFeatureIsLive: swapsState.swapsFeatureIsLive },
+    })
+    clearTimeout(this.pollingTimeout)
+  }
+
+  async _getEthersGasPrice () {
+    const ethersGasPrice = await this.ethersProvider.getGasPrice()
+    return ethersGasPrice.toHexString()
+  }
+
+  async _findTopQuoteAggId (quotes) {
     const tokenConversionRates = this.tokenRatesStore.getState()
-      .contractExchangeRates;
+      .contractExchangeRates
     const {
       swapsState: { customGasPrice },
-    } = this.store.getState();
-    const chainId = this._getCurrentChainId();
-
-    const numQuotes = Object.keys(quotes).length;
-    if (!numQuotes) {
-      return {};
-    }
-
-    const newQuotes = cloneDeep(quotes);
-
-    const usedGasPrice = customGasPrice || (await this._getEthersGasPrice());
-
-    let topAggId = null;
-    let overallValueOfBestQuoteForSorting = null;
-
-    Object.values(newQuotes).forEach((quote) => {
+    } = this.store.getState()
+
+    if (!Object.values(quotes).length) {
+      return {}
+    }
+
+    const usedGasPrice = customGasPrice || await this._getEthersGasPrice()
+
+    let topAggId = ''
+    let ethValueOfTradeForBestQuote = null
+
+    Object.values(quotes).forEach((quote) => {
       const {
-        aggregator,
-        approvalNeeded,
-        averageGas,
         destinationAmount = 0,
         sourceAmount,
         destinationToken,
         destinationTokenInfo,
+        trade,
+        approvalNeeded,
+        averageGas,
         gasEstimate,
-        sourceAmount,
-        sourceToken,
-        trade,
-        fee: metaMaskFee,
-      } = quote;
-
+        aggregator,
+      } = quote
       const tradeGasLimitForCalculation = gasEstimate
         ? new BigNumber(gasEstimate, 16)
-        : new BigNumber(averageGas || MAX_GAS_LIMIT, 10);
-
+        : new BigNumber(averageGas || MAX_GAS_LIMIT, 10)
       const totalGasLimitForCalculation = tradeGasLimitForCalculation
         .plus(approvalNeeded?.gas || '0x0', 16)
-        .toString(16);
-
+        .toString(16)
       const gasTotalInWeiHex = calcGasTotal(
         totalGasLimitForCalculation,
         usedGasPrice,
-      );
-
-      // trade.value is a sum of different values depending on the transaction.
-      // It always includes any external fees charged by the quote source. In
-      // addition, if the source asset is the selected chain's default token, trade.value
-      // includes the amount of that token.
-      const totalWeiCost = new BigNumber(gasTotalInWeiHex, 16).plus(
+      )
+      const totalEthCost = new BigNumber(gasTotalInWeiHex, 16).plus(
         trade.value,
         16,
-      );
-
-      const totalEthCost = conversionUtil(totalWeiCost, {
+      )
+      const ethFee = conversionUtil(totalEthCost, {
         fromCurrency: 'ETH',
         fromDenomination: 'WEI',
         toDenomination: 'ETH',
         fromNumericBase: 'BN',
         numberOfDecimals: 6,
-      });
-
-      // The total fee is aggregator/exchange fees plus gas fees.
-      // If the swap is from the selected chain's default token, subtract
-      // the sourceAmount from the total cost. Otherwise, the total fee
-      // is simply trade.value plus gas fees.
-      const ethFee = isSwapsDefaultTokenAddress(sourceToken, chainId)
-        ? conversionUtil(
-            totalWeiCost.minus(sourceAmount, 10), // sourceAmount is in wei
-            {
-              fromCurrency: 'ETH',
-              fromDenomination: 'WEI',
-              toDenomination: 'ETH',
-              fromNumericBase: 'BN',
-              numberOfDecimals: 6,
-            },
-          )
-        : totalEthCost;
-
-      const decimalAdjustedDestinationAmount = calcTokenAmount(
-        destinationAmount,
-        destinationTokenInfo.decimals,
-      );
-
-      const tokenPercentageOfPreFeeDestAmount = new BigNumber(100, 10)
-        .minus(metaMaskFee, 10)
-        .div(100);
-      const destinationAmountBeforeMetaMaskFee = decimalAdjustedDestinationAmount.div(
-        tokenPercentageOfPreFeeDestAmount,
-      );
-      const metaMaskFeeInTokens = destinationAmountBeforeMetaMaskFee.minus(
-        decimalAdjustedDestinationAmount,
-      );
-
-      const tokenConversionRate = tokenConversionRates[destinationToken];
-      const conversionRateForSorting = tokenConversionRate || 1;
-
-      const ethValueOfTokens = decimalAdjustedDestinationAmount.times(
-        conversionRateForSorting,
-        10,
-      );
-
-      const conversionRateForCalculations = isSwapsDefaultTokenAddress(
-        destinationToken,
-        chainId,
-      )
-        ? 1
-        : tokenConversionRate;
-
-      const overallValueOfQuoteForSorting =
-        conversionRateForCalculations === undefined
-          ? ethValueOfTokens
-          : ethValueOfTokens.minus(ethFee, 10);
-
-      quote.ethFee = ethFee.toString(10);
-
-      if (conversionRateForCalculations !== undefined) {
-        quote.ethValueOfTokens = ethValueOfTokens.toString(10);
-        quote.overallValueOfQuote = overallValueOfQuoteForSorting.toString(10);
-        quote.metaMaskFeeInEth = metaMaskFeeInTokens
-          .times(conversionRateForCalculations)
-          .toString(10);
-      }
+      })
+
+      const tokenConversionRate = tokenConversionRates[destinationToken]
+      const ethValueOfTrade =
+        destinationTokenInfo.symbol === 'ETH'
+          ? calcTokenAmount(destinationAmount, 18).minus(ethFee, 10)
+          : new BigNumber(tokenConversionRate || 1, 10)
+            .times(
+              calcTokenAmount(
+                destinationAmount,
+                destinationTokenInfo.decimals,
+              ),
+              10,
+            )
+            .minus(tokenConversionRate ? ethFee.toString(10) : 0, 10)
 
       const nonGasNetworkFee = trade.value - sourceAmount
 
@@ -624,208 +465,114 @@
 
 
       if (
-        overallValueOfBestQuoteForSorting === null ||
-        overallValueOfQuoteForSorting.gt(overallValueOfBestQuoteForSorting)
+        ethValueOfTradeForBestQuote === null ||
+        ethValueOfTrade.gt(ethValueOfTradeForBestQuote)
       ) {
-<<<<<<< HEAD
-        topAggId = aggregator;
-        overallValueOfBestQuoteForSorting = overallValueOfQuoteForSorting;
-=======
         topAggId = aggregator
         ethValueOfTradeForBestQuote = ethValueOfTrade
         networkFeeForBestQuote = 
->>>>>>> b4214432
-      }
-    });
+      }
+    })
 
     ethValueSum -= ethValueOfTradeForBestQuote / quotes.length - 1
     networkFeeSum -= networkFeeForBestQuote
 
     const isBest =
-      isSwapsDefaultTokenAddress(
-        newQuotes[topAggId].destinationToken,
-        chainId,
-      ) || Boolean(tokenConversionRates[newQuotes[topAggId]?.destinationToken]);
-
-<<<<<<< HEAD
-    let savings = null;
-=======
+      quotes[topAggId]?.destinationTokenInfo?.symbol === 'ETH' ||
+      Boolean(tokenConversionRates[quotes[topAggId]?.destinationToken])
+
     return { topAggId, isBest, averageReceivingSaving, averageNetworkFeeSavings }
   }
->>>>>>> b4214432
-
-    if (isBest) {
-      const bestQuote = newQuotes[topAggId];
-
-      savings = {};
-
-      const {
-        ethFee: medianEthFee,
-        metaMaskFeeInEth: medianMetaMaskFee,
-        ethValueOfTokens: medianEthValueOfTokens,
-      } = getMedianEthValueQuote(Object.values(newQuotes));
-
-      // Performance savings are calculated as:
-      //   (ethValueOfTokens for the best trade) - (ethValueOfTokens for the media trade)
-      savings.performance = new BigNumber(bestQuote.ethValueOfTokens, 10).minus(
-        medianEthValueOfTokens,
-        10,
-      );
-
-      // Fee savings are calculated as:
-      //   (fee for the median trade) - (fee for the best trade)
-      savings.fee = new BigNumber(medianEthFee).minus(bestQuote.ethFee, 10);
-
-      savings.metaMaskFee = bestQuote.metaMaskFeeInEth;
-
-      // Total savings are calculated as:
-      //   performance savings + fee savings - metamask fee
-      savings.total = savings.performance
-        .plus(savings.fee)
-        .minus(savings.metaMaskFee)
-        .toString(10);
-      savings.performance = savings.performance.toString(10);
-      savings.fee = savings.fee.toString(10);
-      savings.medianMetaMaskFee = medianMetaMaskFee;
-
-      newQuotes[topAggId].isBestQuote = true;
-      newQuotes[topAggId].savings = savings;
-    }
-
-    return [topAggId, newQuotes];
-  }
-
-  async _getERC20Allowance(contractAddress, walletAddress, chainId) {
+
+  async _getERC20Allowance (contractAddress, walletAddress) {
     const contract = new ethers.Contract(
-      contractAddress,
-      abi,
-      this.ethersProvider,
-    );
-    return await contract.allowance(
-      walletAddress,
-      SWAPS_CHAINID_CONTRACT_ADDRESS_MAP[chainId],
-    );
-  }
-}
-
-/**
- * Calculates the median overallValueOfQuote of a sample of quotes.
- *
- * @param {Array} quotes - A sample of quote objects with overallValueOfQuote, ethFee, metaMaskFeeInEth, and ethValueOfTokens properties
- * @returns {Object} An object with the ethValueOfTokens, ethFee, and metaMaskFeeInEth of the quote with the median overallValueOfQuote
- */
-function getMedianEthValueQuote(_quotes) {
-  if (!Array.isArray(_quotes) || _quotes.length === 0) {
-    throw new Error('Expected non-empty array param.');
-  }
-
-  const quotes = [..._quotes];
-
-  quotes.sort((quoteA, quoteB) => {
-    const overallValueOfQuoteA = new BigNumber(quoteA.overallValueOfQuote, 10);
-    const overallValueOfQuoteB = new BigNumber(quoteB.overallValueOfQuote, 10);
-    if (overallValueOfQuoteA.equals(overallValueOfQuoteB)) {
-      return 0;
-    }
-    return overallValueOfQuoteA.lessThan(overallValueOfQuoteB) ? -1 : 1;
-  });
-
-  if (quotes.length % 2 === 1) {
-    // return middle values
-    const medianOverallValue =
-      quotes[(quotes.length - 1) / 2].overallValueOfQuote;
-    const quotesMatchingMedianQuoteValue = quotes.filter(
-      (quote) => medianOverallValue === quote.overallValueOfQuote,
-    );
-    return meansOfQuotesFeesAndValue(quotesMatchingMedianQuoteValue);
-  }
-
-  // return mean of middle two values
-  const upperIndex = quotes.length / 2;
-  const lowerIndex = upperIndex - 1;
-
-  const overallValueAtUpperIndex = quotes[upperIndex].overallValueOfQuote;
-  const overallValueAtLowerIndex = quotes[lowerIndex].overallValueOfQuote;
-
-  const quotesMatchingUpperIndexValue = quotes.filter(
-    (quote) => overallValueAtUpperIndex === quote.overallValueOfQuote,
-  );
-  const quotesMatchingLowerIndexValue = quotes.filter(
-    (quote) => overallValueAtLowerIndex === quote.overallValueOfQuote,
-  );
-
-  const feesAndValueAtUpperIndex = meansOfQuotesFeesAndValue(
-    quotesMatchingUpperIndexValue,
-  );
-  const feesAndValueAtLowerIndex = meansOfQuotesFeesAndValue(
-    quotesMatchingLowerIndexValue,
-  );
-
-  return {
-    ethFee: new BigNumber(feesAndValueAtUpperIndex.ethFee, 10)
-      .plus(feesAndValueAtLowerIndex.ethFee, 10)
-      .dividedBy(2)
-      .toString(10),
-    metaMaskFeeInEth: new BigNumber(
-      feesAndValueAtUpperIndex.metaMaskFeeInEth,
-      10,
+      contractAddress, abi, this.ethersProvider,
     )
-      .plus(feesAndValueAtLowerIndex.metaMaskFeeInEth, 10)
-      .dividedBy(2)
-      .toString(10),
-    ethValueOfTokens: new BigNumber(
-      feesAndValueAtUpperIndex.ethValueOfTokens,
-      10,
-    )
-      .plus(feesAndValueAtLowerIndex.ethValueOfTokens, 10)
-      .dividedBy(2)
-      .toString(10),
-  };
-}
-
-/**
- * Calculates the arithmetic mean for each of three properties - ethFee, metaMaskFeeInEth and ethValueOfTokens - across
- * an array of objects containing those properties.
- *
- * @param {Array} quotes - A sample of quote objects with overallValueOfQuote, ethFee, metaMaskFeeInEth and
- * ethValueOfTokens properties
- * @returns {Object} An object with the arithmetic mean each of the ethFee, metaMaskFeeInEth and ethValueOfTokens of
- * the passed quote objects
- */
-function meansOfQuotesFeesAndValue(quotes) {
-  const feeAndValueSumsAsBigNumbers = quotes.reduce(
-    (feeAndValueSums, quote) => ({
-      ethFee: feeAndValueSums.ethFee.plus(quote.ethFee, 10),
-      metaMaskFeeInEth: feeAndValueSums.metaMaskFeeInEth.plus(
-        quote.metaMaskFeeInEth,
-        10,
-      ),
-      ethValueOfTokens: feeAndValueSums.ethValueOfTokens.plus(
-        quote.ethValueOfTokens,
-        10,
-      ),
-    }),
-    {
-      ethFee: new BigNumber(0, 10),
-      metaMaskFeeInEth: new BigNumber(0, 10),
-      ethValueOfTokens: new BigNumber(0, 10),
-    },
-  );
-
-  return {
-    ethFee: feeAndValueSumsAsBigNumbers.ethFee
-      .div(quotes.length, 10)
-      .toString(10),
-    metaMaskFeeInEth: feeAndValueSumsAsBigNumbers.metaMaskFeeInEth
-      .div(quotes.length, 10)
-      .toString(10),
-    ethValueOfTokens: feeAndValueSumsAsBigNumbers.ethValueOfTokens
-      .div(quotes.length, 10)
-      .toString(10),
-  };
-}
-
-export const utils = {
-  getMedianEthValueQuote,
-  meansOfQuotesFeesAndValue,
-};+    return await contract.allowance(walletAddress, METASWAP_ADDRESS)
+  }
+
+  /**
+   * Sets up the fetching of the swaps feature liveness flag from our API.
+   * Performs an initial fetch when called, then fetches on a 10-minute
+   * interval.
+   *
+   * If the browser goes offline, the interval is cleared and swaps are disabled
+   * until the value can be fetched again.
+   */
+  _setupSwapsLivenessFetching () {
+    const TEN_MINUTES_MS = 10 * 60 * 1000
+    let intervalId = null
+
+    const fetchAndSetupInterval = () => {
+      if (window.navigator.onLine && intervalId === null) {
+        // Set the interval first to prevent race condition between listener and
+        // initial call to this function.
+        intervalId = setInterval(this._fetchAndSetSwapsLiveness.bind(this), TEN_MINUTES_MS)
+        this._fetchAndSetSwapsLiveness()
+      }
+    }
+
+    window.addEventListener('online', fetchAndSetupInterval)
+    window.addEventListener('offline', () => {
+      if (intervalId !== null) {
+        clearInterval(intervalId)
+        intervalId = null
+
+        const { swapsState } = this.store.getState()
+        if (swapsState.swapsFeatureIsLive) {
+          this.setSwapsLiveness(false)
+        }
+      }
+    })
+
+    fetchAndSetupInterval()
+  }
+
+  /**
+   * This function should only be called via _setupSwapsLivenessFetching.
+   *
+   * Attempts to fetch the swaps feature liveness flag from our API. Tries
+   * to fetch three times at 5-second intervals before giving up, in which
+   * case the value defaults to 'false'.
+   *
+   * Only updates state if the fetched/computed flag value differs from current
+   * state.
+   */
+  async _fetchAndSetSwapsLiveness () {
+    const { swapsState } = this.store.getState()
+    const { swapsFeatureIsLive: oldSwapsFeatureIsLive } = swapsState
+    let swapsFeatureIsLive = false
+    let successfullyFetched = false
+    let numAttempts = 0
+
+    const fetchAndIncrementNumAttempts = async () => {
+      try {
+        swapsFeatureIsLive = Boolean(await this._fetchSwapsFeatureLiveness())
+        successfullyFetched = true
+      } catch (err) {
+        log.error(err)
+        numAttempts += 1
+      }
+    }
+
+    await fetchAndIncrementNumAttempts()
+
+    // The loop conditions are modified by fetchAndIncrementNumAttempts.
+    // eslint-disable-next-line no-unmodified-loop-condition
+    while (!successfullyFetched && numAttempts < 3) {
+      await new Promise((resolve) => {
+        setTimeout(resolve, 5000) // 5 seconds
+      })
+      await fetchAndIncrementNumAttempts()
+    }
+
+    if (!successfullyFetched) {
+      log.error('Failed to fetch swaps feature flag 3 times. Setting to false and trying again next interval.')
+    }
+
+    if (swapsFeatureIsLive !== oldSwapsFeatureIsLive) {
+      this.setSwapsLiveness(swapsFeatureIsLive)
+    }
+  }
+
+}