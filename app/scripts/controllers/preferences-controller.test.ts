/**
 * @jest-environment node
 */
import { Messenger } from '@metamask/base-controller';
import { AccountsController } from '@metamask/accounts-controller';
import { KeyringControllerStateChangeEvent } from '@metamask/keyring-controller';
import type { MultichainNetworkControllerNetworkDidChangeEvent } from '@metamask/multichain-network-controller';
import { SnapControllerStateChangeEvent } from '@metamask/snaps-controllers';
import {
  SnapKeyringAccountAssetListUpdatedEvent,
  SnapKeyringAccountBalancesUpdatedEvent,
  SnapKeyringAccountTransactionsUpdatedEvent,
} from '@metamask/eth-snap-keyring';
import { CHAIN_IDS } from '../../../shared/constants/network';
import { mockNetworkState } from '../../../test/stub/networks';
import { ThemeType } from '../../../shared/constants/preferences';
import type {
  AllowedActions,
  AllowedEvents,
  PreferencesControllerMessenger,
  PreferencesControllerState,
} from './preferences-controller';
import { PreferencesController } from './preferences-controller';

const NETWORK_CONFIGURATION_DATA = mockNetworkState(
  {
    id: 'test-networkConfigurationId-1',
    rpcUrl: 'https://testrpc.com',
    chainId: CHAIN_IDS.GOERLI,
    blockExplorerUrl: 'https://etherscan.io',
    nickname: '0X5',
  },
  {
    id: 'test-networkConfigurationId-2',
    rpcUrl: 'http://localhost:8545',
    chainId: '0x539',
    ticker: 'ETH',
    nickname: 'Localhost 8545',
  },
).networkConfigurationsByChainId;

const setupController = ({
  state,
}: {
  state?: Partial<PreferencesControllerState>;
}) => {
  const messenger = new Messenger<
    AllowedActions,
    | AllowedEvents
    | KeyringControllerStateChangeEvent
    | SnapControllerStateChangeEvent
    | SnapKeyringAccountAssetListUpdatedEvent
    | SnapKeyringAccountBalancesUpdatedEvent
    | SnapKeyringAccountTransactionsUpdatedEvent
    | MultichainNetworkControllerNetworkDidChangeEvent
  >();
  const preferencesControllerMessenger: PreferencesControllerMessenger =
    messenger.getRestricted({
      name: 'PreferencesController',
      allowedActions: [
        'AccountsController:getAccountByAddress',
        'AccountsController:setAccountName',
        'AccountsController:getSelectedAccount',
        'AccountsController:setSelectedAccount',
        'NetworkController:getState',
      ],
      allowedEvents: ['AccountsController:stateChange'],
    });

  messenger.registerActionHandler(
    'NetworkController:getState',
    jest.fn().mockReturnValue({
      networkConfigurationsByChainId: NETWORK_CONFIGURATION_DATA,
    }),
  );
  const controller = new PreferencesController({
    messenger: preferencesControllerMessenger,
    state,
  });

  const accountsControllerMessenger = messenger.getRestricted({
    name: 'AccountsController',
    allowedEvents: [
      'KeyringController:stateChange',
      'SnapController:stateChange',
      'SnapKeyring:accountAssetListUpdated',
      'SnapKeyring:accountBalancesUpdated',
      'SnapKeyring:accountTransactionsUpdated',
      'MultichainNetworkController:networkDidChange',
    ],
    allowedActions: [],
  });
  const mockAccountsControllerState = {
    internalAccounts: {
      accounts: {},
      selectedAccount: '',
    },
  };
  const accountsController = new AccountsController({
    messenger: accountsControllerMessenger,
    state: mockAccountsControllerState,
  });

  return {
    controller,
    messenger,
    accountsController,
  };
};

describe('preferences controller', () => {
  describe('useBlockie', () => {
    it('defaults useBlockie to false', () => {
      const { controller } = setupController({});
      expect(controller.state.useBlockie).toStrictEqual(false);
    });

    it('setUseBlockie to true', () => {
      const { controller } = setupController({});
      controller.setUseBlockie(true);
      expect(controller.state.useBlockie).toStrictEqual(true);
    });
  });

  describe('setCurrentLocale', () => {
    it('checks the default currentLocale', () => {
      const { controller } = setupController({});
      const { currentLocale } = controller.state;
      expect(currentLocale).toStrictEqual('');
    });

    it('sets current locale in preferences controller', () => {
      const { controller } = setupController({});
      controller.setCurrentLocale('ja');
      const { currentLocale } = controller.state;
      expect(currentLocale).toStrictEqual('ja');
    });
  });

  describe('setAccountLabel', () => {
    const { controller, messenger, accountsController } = setupController({});
    const mockName = 'mockName';
    const firstAddress = '0x1f9090aaE28b8a3dCeaDf281B0F12828e676c326';
    const secondAddress = '0x0affb0a96fbefaa97dce488dfd97512346cf3ab8';

    it('updating name from preference controller will update the name in accounts controller and preferences controller', () => {
      messenger.publish(
        'KeyringController:stateChange',
        {
          isUnlocked: true,
          keyrings: [
            {
              type: 'HD Key Tree',
              accounts: [firstAddress, secondAddress],
              metadata: {
                id: '01JKDGGBRE3DGZA7N1PZJSQK4W',
                name: '',
              },
            },
          ],
        },
        [],
      );

      let [firstAccount, secondAccount] = accountsController.listAccounts();
      const { identities } = controller.state;
      const firstPreferenceAccount = identities[firstAccount.address];
      const secondPreferenceAccount = identities[secondAccount.address];

      expect(firstAccount.metadata.name).toBe(firstPreferenceAccount.name);
      expect(secondAccount.metadata.name).toBe(secondPreferenceAccount.name);

      controller.setAccountLabel(firstAccount.address, mockName);

      // refresh state after state changed

      [firstAccount, secondAccount] = accountsController.listAccounts();

      const { identities: updatedIdentities } = controller.state;

      const updatedFirstPreferenceAccount =
        updatedIdentities[firstAccount.address];
      const updatedSecondPreferenceAccount =
        updatedIdentities[secondAccount.address];

      expect(firstAccount.metadata.name).toBe(
        updatedFirstPreferenceAccount.name,
      );
      expect(updatedFirstPreferenceAccount.name).toBe(mockName);
      expect(secondAccount.metadata.name).toBe(
        updatedSecondPreferenceAccount.name,
      );
    });

    it('updating name from accounts controller updates the name in preferences controller', () => {
      messenger.publish(
        'KeyringController:stateChange',
        {
          isUnlocked: true,
          keyrings: [
            {
              type: 'HD Key Tree',
              accounts: [firstAddress, secondAddress],
              metadata: {
                id: '01JKDGGBRE3DGZA7N1PZJSQK4W',
                name: '',
              },
            },
          ],
        },
        [],
      );

      let [firstAccount, secondAccount] = accountsController.listAccounts();

      const { identities } = controller.state;

      const firstPreferenceAccount = identities[firstAccount.address];
      const secondPreferenceAccount = identities[secondAccount.address];

      expect(firstAccount.metadata.name).toBe(firstPreferenceAccount.name);
      expect(secondAccount.metadata.name).toBe(secondPreferenceAccount.name);

      accountsController.setAccountName(firstAccount.id, mockName);
      // refresh state after state changed

      [firstAccount, secondAccount] = accountsController.listAccounts();

      const { identities: updatedIdentities } = controller.state;

      const updatedFirstPreferenceAccount =
        updatedIdentities[firstAccount.address];
      const updatedSecondPreferenceAccount =
        updatedIdentities[secondAccount.address];

      expect(firstAccount.metadata.name).toBe(
        updatedFirstPreferenceAccount.name,
      );
      expect(updatedFirstPreferenceAccount.name).toBe(mockName);
      expect(secondAccount.metadata.name).toBe(
        updatedSecondPreferenceAccount.name,
      );
    });
  });

  describe('setSelectedAddress', () => {
    const { controller, messenger, accountsController } = setupController({});
    it('updating selectedAddress from preferences controller updates the selectedAccount in accounts controller and preferences controller', () => {
      const firstAddress = '0x1f9090aaE28b8a3dCeaDf281B0F12828e676c326';
      const secondAddress = '0x0affb0a96fbefaa97dce488dfd97512346cf3ab8';
      messenger.publish(
        'KeyringController:stateChange',
        {
          isUnlocked: true,
          keyrings: [
            {
              type: 'HD Key Tree',
              accounts: [firstAddress, secondAddress],
              metadata: {
                id: '01JKDGGBRE3DGZA7N1PZJSQK4W',
                name: '',
              },
            },
          ],
        },
        [],
      );

      const selectedAccount = accountsController.getSelectedAccount();

      const { selectedAddress } = controller.state;

      expect(selectedAddress).toBe(selectedAccount.address);

      controller.setSelectedAddress(secondAddress);
      // refresh state after state changed

      const { selectedAddress: updatedSelectedAddress } = controller.state;

      const updatedSelectedAccount = accountsController.getSelectedAccount();

      expect(updatedSelectedAddress).toBe(updatedSelectedAccount.address);

      expect(controller.getSelectedAddress()).toBe(secondAddress);
    });

    it('updating selectedAccount from accounts controller updates the selectedAddress in preferences controller', () => {
      const firstAddress = '0x1f9090aaE28b8a3dCeaDf281B0F12828e676c326';
      const secondAddress = '0x0affb0a96fbefaa97dce488dfd97512346cf3ab8';
      messenger.publish(
        'KeyringController:stateChange',
        {
          isUnlocked: true,
          keyrings: [
            {
              type: 'HD Key Tree',
              accounts: [firstAddress, secondAddress],
              metadata: {
                id: '01JKDGGBRE3DGZA7N1PZJSQK4W',
                name: '',
              },
            },
          ],
        },
        [],
      );

      const selectedAccount = accountsController.getSelectedAccount();
      const accounts = accountsController.listAccounts();

      const { selectedAddress } = controller.state;

      expect(selectedAddress).toBe(selectedAccount.address);

      accountsController.setSelectedAccount(accounts[1].id);
      // refresh state after state changed

      const { selectedAddress: updatedSelectedAddress } = controller.state;

      const updatedSelectedAccount = accountsController.getSelectedAccount();

      expect(updatedSelectedAddress).toBe(updatedSelectedAccount.address);
    });
  });

  describe('setPasswordForgotten', () => {
    const { controller } = setupController({});
    it('should default to false', () => {
      expect(controller.state.forgottenPassword).toStrictEqual(false);
    });

    it('should set the forgottenPassword property in state', () => {
      controller.setPasswordForgotten(true);
      expect(controller.state.forgottenPassword).toStrictEqual(true);
    });
  });

  describe('setUsePhishDetect', () => {
    const { controller } = setupController({});
    it('should default to true', () => {
      expect(controller.state.usePhishDetect).toStrictEqual(true);
    });

    it('should set the usePhishDetect property in state', () => {
      controller.setUsePhishDetect(false);
      expect(controller.state.usePhishDetect).toStrictEqual(false);
    });
  });

  describe('setUseMultiAccountBalanceChecker', () => {
    const { controller } = setupController({});
    it('should default to true', () => {
      expect(controller.state.useMultiAccountBalanceChecker).toStrictEqual(
        true,
      );
    });

    it('should set the setUseMultiAccountBalanceChecker property in state', () => {
      controller.setUseMultiAccountBalanceChecker(false);
      expect(controller.state.useMultiAccountBalanceChecker).toStrictEqual(
        false,
      );
    });
  });

  describe('setUseSafeChainsListValidation', function () {
    const { controller } = setupController({});
    it('should default to true', function () {
      const { state } = controller;

      expect(state.useSafeChainsListValidation).toStrictEqual(true);
    });

    it('should set the `setUseSafeChainsListValidation` property in state', function () {
      expect(controller.state.useSafeChainsListValidation).toStrictEqual(true);

      controller.setUseSafeChainsListValidation(false);

      expect(controller.state.useSafeChainsListValidation).toStrictEqual(false);
    });
  });

  describe('setUseTokenDetection', function () {
    const { controller } = setupController({});
    it('should default to true for new users', function () {
      const { state } = controller;

      expect(state.useTokenDetection).toStrictEqual(true);
    });

    it('should set the useTokenDetection property in state', () => {
      controller.setUseTokenDetection(true);
      expect(controller.state.useTokenDetection).toStrictEqual(true);
    });

    it('should keep initial value of useTokenDetection for existing users', function () {
      const { controller: preferencesControllerExistingUser } = setupController(
        {
          state: {
            useTokenDetection: false,
          },
        },
      );
      const { state } = preferencesControllerExistingUser;
      expect(state.useTokenDetection).toStrictEqual(false);
    });
  });

  describe('setUseNftDetection', () => {
    const { controller } = setupController({});
    it('should default to true', () => {
      expect(controller.state.useNftDetection).toStrictEqual(true);
    });

    it('should set the useNftDetection property in state', () => {
      controller.setOpenSeaEnabled(true);
      controller.setUseNftDetection(true);
      expect(controller.state.useNftDetection).toStrictEqual(true);
    });
  });

  describe('setUse4ByteResolution', () => {
    const { controller } = setupController({});
    it('should default to true', () => {
      expect(controller.state.use4ByteResolution).toStrictEqual(true);
    });

    it('should set the use4ByteResolution property in state', () => {
      controller.setUse4ByteResolution(false);
      expect(controller.state.use4ByteResolution).toStrictEqual(false);
    });
  });

  describe('setOpenSeaEnabled', () => {
    const { controller } = setupController({});
    it('should default to true', () => {
      expect(controller.state.openSeaEnabled).toStrictEqual(true);
    });

    it('should set the openSeaEnabled property in state', () => {
      controller.setOpenSeaEnabled(true);
      expect(controller.state.openSeaEnabled).toStrictEqual(true);
    });
  });

  describe('setAdvancedGasFee', () => {
    const { controller } = setupController({});
    it('should default to an empty object', () => {
      expect(controller.state.advancedGasFee).toStrictEqual({});
    });

    it('should set the setAdvancedGasFee property in state', () => {
      controller.setAdvancedGasFee({
        chainId: CHAIN_IDS.GOERLI,
        gasFeePreferences: {
          maxBaseFee: '1.5',
          priorityFee: '2',
        },
      });
      expect(
        controller.state.advancedGasFee[CHAIN_IDS.GOERLI].maxBaseFee,
      ).toStrictEqual('1.5');
      expect(
        controller.state.advancedGasFee[CHAIN_IDS.GOERLI].priorityFee,
      ).toStrictEqual('2');
    });
  });

  describe('setTheme', () => {
    const { controller } = setupController({});
    it('should default to value "OS"', () => {
      expect(controller.state.theme).toStrictEqual('os');
    });

    it('should set the setTheme property in state', () => {
      controller.setTheme(ThemeType.dark);
      expect(controller.state.theme).toStrictEqual('dark');
    });
  });

  describe('setUseCurrencyRateCheck', () => {
    const { controller } = setupController({});
    it('should default to false', () => {
      expect(controller.state.useCurrencyRateCheck).toStrictEqual(true);
    });

    it('should set the useCurrencyRateCheck property in state', () => {
      controller.setUseCurrencyRateCheck(false);
      expect(controller.state.useCurrencyRateCheck).toStrictEqual(false);
    });
  });

  describe('AccountsController:stateChange subscription', () => {
    const { controller, messenger, accountsController } = setupController({});
    it('sync the identities with the accounts in the accounts controller', () => {
      const firstAddress = '0x1f9090aaE28b8a3dCeaDf281B0F12828e676c326';
      const secondAddress = '0x0affb0a96fbefaa97dce488dfd97512346cf3ab8';
      messenger.publish(
        'KeyringController:stateChange',
        {
          isUnlocked: true,
          keyrings: [
            {
              type: 'HD Key Tree',
              accounts: [firstAddress, secondAddress],
              metadata: {
                id: '01JKDGGBRE3DGZA7N1PZJSQK4W',
                name: '',
              },
            },
          ],
        },
        [],
      );

      const accounts = accountsController.listAccounts();

      const { identities } = controller.state;

      expect(accounts.map((account) => account.address)).toStrictEqual(
        Object.keys(identities),
      );
    });
  });

  ///: BEGIN:ONLY_INCLUDE_IF(petnames)
  describe('setUseExternalNameSources', () => {
    const { controller } = setupController({});
    it('should default to true', () => {
      expect(controller.state.useExternalNameSources).toStrictEqual(true);
    });

    it('should set the useExternalNameSources property in state', () => {
      controller.setUseExternalNameSources(false);
      expect(controller.state.useExternalNameSources).toStrictEqual(false);
    });
  });
  ///: END:ONLY_INCLUDE_IF

  describe('setUseTransactionSimulations', () => {
    const { controller } = setupController({});
    it('should default to true', () => {
      expect(controller.state.useExternalNameSources).toStrictEqual(true);
    });

    it('should set the setUseTransactionSimulations property in state', () => {
      controller.setUseTransactionSimulations(false);
      expect(controller.state.useTransactionSimulations).toStrictEqual(false);
    });
  });

  describe('setServiceWorkerKeepAlivePreference', () => {
    const { controller } = setupController({});
    it('should default to true', () => {
      expect(controller.state.enableMV3TimestampSave).toStrictEqual(true);
    });

    it('should set the setServiceWorkerKeepAlivePreference property in state', () => {
      controller.setServiceWorkerKeepAlivePreference(false);
      expect(controller.state.enableMV3TimestampSave).toStrictEqual(false);
    });
  });

  describe('globalThis.setPreference', () => {
    it('setFeatureFlags to true', () => {
      const { controller } = setupController({});
      globalThis.setPreference('showFiatInTestnets', true);
      expect(controller.state.featureFlags.showFiatInTestnets).toStrictEqual(
        true,
      );
    });
  });

  describe('useExternalServices', () => {
    it('defaults useExternalServices to true', () => {
      const { controller } = setupController({});
      expect(controller.state.useExternalServices).toStrictEqual(true);
      expect(controller.state.useExternalServices).toStrictEqual(true);
      expect(controller.state.useTokenDetection).toStrictEqual(true);
      expect(controller.state.useCurrencyRateCheck).toStrictEqual(true);
      expect(controller.state.usePhishDetect).toStrictEqual(true);
      expect(controller.state.useAddressBarEnsResolution).toStrictEqual(true);
      expect(controller.state.openSeaEnabled).toStrictEqual(true);
      expect(controller.state.useNftDetection).toStrictEqual(true);
      expect(controller.state.useSafeChainsListValidation).toStrictEqual(true);
    });

    it('useExternalServices to false', () => {
      const { controller } = setupController({});
      controller.toggleExternalServices(false);
      expect(controller.state.useExternalServices).toStrictEqual(false);
      expect(controller.state.useTokenDetection).toStrictEqual(false);
      expect(controller.state.useCurrencyRateCheck).toStrictEqual(false);
      expect(controller.state.usePhishDetect).toStrictEqual(false);
      expect(controller.state.useAddressBarEnsResolution).toStrictEqual(false);
      expect(controller.state.openSeaEnabled).toStrictEqual(false);
      expect(controller.state.useNftDetection).toStrictEqual(false);
      expect(controller.state.useSafeChainsListValidation).toStrictEqual(false);
    });
  });

  describe('addSnapAccountEnabled', () => {
    it('defaults addSnapAccountEnabled to false', () => {
      const { controller } = setupController({});
      expect(controller.state.addSnapAccountEnabled).toStrictEqual(false);
    });

    it('setAddSnapAccountEnabled to true', () => {
      const { controller } = setupController({});
      controller.setAddSnapAccountEnabled(true);
      expect(controller.state.addSnapAccountEnabled).toStrictEqual(true);
    });
  });

  describe('watchEthereumAccountEnabled', () => {
    it('defaults watchEthereumAccountEnabled to false', () => {
      const { controller } = setupController({});
      expect(controller.state.watchEthereumAccountEnabled).toStrictEqual(false);
    });

    it('setWatchEthereumAccountEnabled to true', () => {
      const { controller } = setupController({});
      controller.setWatchEthereumAccountEnabled(true);
      expect(controller.state.watchEthereumAccountEnabled).toStrictEqual(true);
    });
  });

  describe('knownMethodData', () => {
    it('defaults knownMethodData', () => {
      const { controller } = setupController({});
      expect(controller.state.knownMethodData).toStrictEqual({});
    });

    it('addKnownMethodData', () => {
      const { controller } = setupController({});
      controller.addKnownMethodData('0x60806040', 'testMethodName');
      expect(controller.state.knownMethodData).toStrictEqual({
        '0x60806040': 'testMethodName',
      });
    });
  });

  describe('featureFlags', () => {
    it('defaults featureFlags', () => {
      const { controller } = setupController({});
      expect(controller.state.featureFlags).toStrictEqual({});
    });

    it('setFeatureFlags', () => {
      const { controller } = setupController({});
      controller.setFeatureFlag('showConfirmationAdvancedDetails', true);
      expect(
        controller.state.featureFlags.showConfirmationAdvancedDetails,
      ).toStrictEqual(true);
    });
  });

  describe('preferences', () => {
    it('defaults preferences', () => {
      const { controller } = setupController({});
      expect(controller.state.preferences).toStrictEqual({
        autoLockTimeLimit: undefined,
        showExtensionInFullSizeView: false,
        privacyMode: false,
        showFiatInTestnets: false,
        showTestNetworks: false,
        smartTransactionsMigrationApplied: false,
        smartTransactionsOptInStatus: true,
        useNativeCurrencyAsPrimaryCurrency: true,
        hideZeroBalanceTokens: false,
        petnamesEnabled: true,
        skipDeepLinkInterstitial: false,
        dismissSmartAccountSuggestionEnabled: false,
        featureNotificationsEnabled: false,
        showConfirmationAdvancedDetails: false,
        showMultiRpcModal: false,
        showNativeTokenAsMainBalance: false,
        smartAccountOptIn: true,
<<<<<<< HEAD
=======
        smartAccountOptInForAccounts: [],
>>>>>>> 7f4e6d9b
        tokenSortConfig: {
          key: 'tokenFiatAmount',
          order: 'dsc',
          sortCallback: 'stringNumeric',
        },
        tokenNetworkFilter: {},
      });
    });

    it('setPreference', () => {
      const { controller } = setupController({});
      controller.setPreference('showConfirmationAdvancedDetails', true);
      expect(controller.getPreferences()).toStrictEqual({
        autoLockTimeLimit: undefined,
        showExtensionInFullSizeView: false,
        showFiatInTestnets: false,
        showTestNetworks: false,
        smartTransactionsMigrationApplied: false,
        smartTransactionsOptInStatus: true,
        useNativeCurrencyAsPrimaryCurrency: true,
        hideZeroBalanceTokens: false,
        petnamesEnabled: true,
        skipDeepLinkInterstitial: false,
        privacyMode: false,
        dismissSmartAccountSuggestionEnabled: false,
        featureNotificationsEnabled: false,
        showConfirmationAdvancedDetails: true,
        showMultiRpcModal: false,
        showNativeTokenAsMainBalance: false,
        smartAccountOptIn: true,
<<<<<<< HEAD
=======
        smartAccountOptInForAccounts: [],
>>>>>>> 7f4e6d9b
        tokenSortConfig: {
          key: 'tokenFiatAmount',
          order: 'dsc',
          sortCallback: 'stringNumeric',
        },
        tokenNetworkFilter: {},
      });
    });
  });

  describe('ipfsGateway', () => {
    it('defaults ipfsGate to dweb.link', () => {
      const { controller } = setupController({});
      expect(controller.state.ipfsGateway).toStrictEqual('dweb.link');
    });

    it('setIpfsGateway to test.link', () => {
      const { controller } = setupController({});
      controller.setIpfsGateway('test.link');
      expect(controller.getIpfsGateway()).toStrictEqual('test.link');
    });
  });

  describe('isIpfsGatewayEnabled', () => {
    it('defaults isIpfsGatewayEnabled to true', () => {
      const { controller } = setupController({});
      expect(controller.state.isIpfsGatewayEnabled).toStrictEqual(true);
    });

    it('set isIpfsGatewayEnabled to false', () => {
      const { controller } = setupController({});
      controller.setIsIpfsGatewayEnabled(false);
      expect(controller.state.isIpfsGatewayEnabled).toStrictEqual(false);
    });
  });

  describe('useAddressBarEnsResolution', () => {
    it('defaults useAddressBarEnsResolution to true', () => {
      const { controller } = setupController({});
      expect(controller.state.useAddressBarEnsResolution).toStrictEqual(true);
    });

    it('set useAddressBarEnsResolution to false', () => {
      const { controller } = setupController({});
      controller.setUseAddressBarEnsResolution(false);
      expect(controller.state.useAddressBarEnsResolution).toStrictEqual(false);
    });
  });

  describe('dismissSeedBackUpReminder', () => {
    it('defaults dismissSeedBackUpReminder to false', () => {
      const { controller } = setupController({});
      expect(controller.state.dismissSeedBackUpReminder).toStrictEqual(false);
    });

    it('set dismissSeedBackUpReminder to true', () => {
      const { controller } = setupController({});
      controller.setDismissSeedBackUpReminder(true);
      expect(controller.state.dismissSeedBackUpReminder).toStrictEqual(true);
    });
  });

  describe('overrideContentSecurityPolicyHeader', () => {
    it('defaults overrideContentSecurityPolicyHeader to true', () => {
      const { controller } = setupController({});
      expect(
        controller.state.overrideContentSecurityPolicyHeader,
      ).toStrictEqual(true);
    });

    it('set overrideContentSecurityPolicyHeader to false', () => {
      const { controller } = setupController({});
      controller.setOverrideContentSecurityPolicyHeader(false);
      expect(
        controller.state.overrideContentSecurityPolicyHeader,
      ).toStrictEqual(false);
    });
  });

  describe('snapsAddSnapAccountModalDismissed', () => {
    it('defaults snapsAddSnapAccountModalDismissed to false', () => {
      const { controller } = setupController({});
      expect(controller.state.snapsAddSnapAccountModalDismissed).toStrictEqual(
        false,
      );
    });

    it('set snapsAddSnapAccountModalDismissed to true', () => {
      const { controller } = setupController({});
      controller.setSnapsAddSnapAccountModalDismissed(true);
      expect(controller.state.snapsAddSnapAccountModalDismissed).toStrictEqual(
        true,
      );
    });
  });

  describe('manageInstitutionalWallets', () => {
    it('defaults manageInstitutionalWallets to false', () => {
      const { controller } = setupController({});
      expect(controller.state.manageInstitutionalWallets).toStrictEqual(false);
    });
  });

  describe('setManageInstitutionalWallets', () => {
    it('sets manageInstitutionalWallets to true', () => {
      const { controller } = setupController({});
      controller.setManageInstitutionalWallets(true);
      expect(controller.state.manageInstitutionalWallets).toStrictEqual(true);
    });
  });

  describe('setSmartAccountOptInForAccounts', () => {
    it('adds the account to preferences.smartAccountOptInForAccounts', async () => {
      const { controller } = setupController({});
      controller.setSmartAccountOptInForAccounts(['0x123', '0xabc']);
      expect(
        controller.state.preferences.smartAccountOptInForAccounts,
      ).toStrictEqual(['0x123', '0xabc']);
    });
  });
});<|MERGE_RESOLUTION|>--- conflicted
+++ resolved
@@ -676,10 +676,7 @@
         showMultiRpcModal: false,
         showNativeTokenAsMainBalance: false,
         smartAccountOptIn: true,
-<<<<<<< HEAD
-=======
         smartAccountOptInForAccounts: [],
->>>>>>> 7f4e6d9b
         tokenSortConfig: {
           key: 'tokenFiatAmount',
           order: 'dsc',
@@ -710,10 +707,7 @@
         showMultiRpcModal: false,
         showNativeTokenAsMainBalance: false,
         smartAccountOptIn: true,
-<<<<<<< HEAD
-=======
         smartAccountOptInForAccounts: [],
->>>>>>> 7f4e6d9b
         tokenSortConfig: {
           key: 'tokenFiatAmount',
           order: 'dsc',
