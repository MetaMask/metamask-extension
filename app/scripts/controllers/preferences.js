--- conflicted
+++ resolved
@@ -94,14 +94,9 @@
         useNativeCurrencyAsPrimaryCurrency: true,
         hideZeroBalanceTokens: false,
         petnamesEnabled: true,
-<<<<<<< HEAD
-        redesignedConfirmationsEnabled: false,
-        featureNotificationsEnabled: false,
-=======
         redesignedConfirmationsEnabled: true,
         featureNotificationsEnabled: false,
         showTokenAutodetectModal: null,
->>>>>>> af8ef253
       },
       // ENS decentralized website resolution
       ipfsGateway: IPFS_DEFAULT_GATEWAY_URL,
