import { ObservableStore } from '@metamask/obs-store';
import { normalize as normalizeAddress } from '@metamask/eth-sig-util';
import {
  CHAIN_IDS,
  IPFS_DEFAULT_GATEWAY_URL,
} from '../../../shared/constants/network';
import { LedgerTransportTypes } from '../../../shared/constants/hardware-wallets';
import { ThemeType } from '../../../shared/constants/preferences';

const mainNetworks = {
  [CHAIN_IDS.MAINNET]: true,
  [CHAIN_IDS.LINEA_MAINNET]: true,
};

const testNetworks = {
  [CHAIN_IDS.GOERLI]: true,
  [CHAIN_IDS.SEPOLIA]: true,
  [CHAIN_IDS.LINEA_GOERLI]: true,
  [CHAIN_IDS.LINEA_SEPOLIA]: true,
};

export default class PreferencesController {
  /**
   *
   * @typedef {object} PreferencesController
   * @param {object} opts - Overrides the defaults for the initial state of this.store
   * @property {object} messenger - The controller messenger
   * @property {object} store The stored object containing a users preferences, stored in local storage
   * @property {boolean} store.useBlockie The users preference for blockie identicons within the UI
   * @property {boolean} store.useNonceField The users preference for nonce field within the UI
   * @property {object} store.featureFlags A key-boolean map, where keys refer to features and booleans to whether the
   * user wishes to see that feature.
   *
   * Feature flags can be set by the global function `setPreference(feature, enabled)`, and so should not expose any sensitive behavior.
   * @property {object} store.knownMethodData Contains all data methods known by the user
   * @property {string} store.currentLocale The preferred language locale key
   * @property {string} store.selectedAddress A hex string that matches the currently selected address in the app
   */
  constructor(opts = {}) {
    const addedNonMainNetwork = Object.values(
      opts.networkConfigurations,
    ).reduce((acc, element) => {
      acc[element.chainId] = true;
      return acc;
    }, {});

    const initState = {
      useBlockie: false,
      useNonceField: false,
      usePhishDetect: true,
      dismissSeedBackUpReminder: false,
      disabledRpcMethodPreferences: {
        eth_sign: false,
      },
      useMultiAccountBalanceChecker: true,
      hasDismissedOpenSeaToBlockaidBanner: false,
      useSafeChainsListValidation: true,
      // set to true means the dynamic list from the API is being used
      // set to false will be using the static list from contract-metadata
      useTokenDetection: opts?.initState?.useTokenDetection ?? true,
      useNftDetection: false,
      use4ByteResolution: true,
      useCurrencyRateCheck: true,
      useRequestQueue: true,
      openSeaEnabled: false,
      ///: BEGIN:ONLY_INCLUDE_IF(blockaid)
      securityAlertsEnabled: true,
      ///: END:ONLY_INCLUDE_IF
      ///: BEGIN:ONLY_INCLUDE_IF(keyring-snaps)
      addSnapAccountEnabled: false,
      ///: END:ONLY_INCLUDE_IF
      advancedGasFee: {},

      // WARNING: Do not use feature flags for security-sensitive things.
      // Feature flag toggling is available in the global namespace
      // for convenient testing of pre-release features, and should never
      // perform sensitive operations.
      featureFlags: {},
      incomingTransactionsPreferences: {
        ...mainNetworks,
        ...addedNonMainNetwork,
        ...testNetworks,
      },
      knownMethodData: {},
      currentLocale: opts.initLangCode,
      identities: {},
      lostIdentities: {},
      forgottenPassword: false,
      preferences: {
        autoLockTimeLimit: undefined,
        showExtensionInFullSizeView: false,
        showFiatInTestnets: false,
        showTestNetworks: false,
        smartTransactionsOptInStatus: null, // null means we will show the Smart Transactions opt-in modal to a user if they are eligible
        useNativeCurrencyAsPrimaryCurrency: true,
        hideZeroBalanceTokens: false,
        petnamesEnabled: true,
<<<<<<< HEAD
        redesignedConfirmationsEnabled: false,
        featureNotificationsEnabled: false,
=======
        redesignedConfirmationsEnabled: true,
        featureNotificationsEnabled: false,
        showTokenAutodetectModal: null,
>>>>>>> cf417bb2
      },
      // ENS decentralized website resolution
      ipfsGateway: IPFS_DEFAULT_GATEWAY_URL,
      isIpfsGatewayEnabled: true,
      useAddressBarEnsResolution: true,
      // Ledger transport type is deprecated. We currently only support webhid
      // on chrome, and u2f on firefox.
      ledgerTransportType: window.navigator.hid
        ? LedgerTransportTypes.webhid
        : LedgerTransportTypes.u2f,
      snapRegistryList: {},
      theme: ThemeType.os,
      ///: BEGIN:ONLY_INCLUDE_IF(keyring-snaps)
      snapsAddSnapAccountModalDismissed: false,
      ///: END:ONLY_INCLUDE_IF
      useExternalNameSources: true,
      useTransactionSimulations: true,
      enableMV3TimestampSave: true,
      // Turning OFF basic functionality toggle means turning OFF this useExternalServices flag.
      // Whenever useExternalServices is false, certain features will be disabled.
      // The flag is true by Default, meaning the toggle is ON by default.
      useExternalServices: true,
      ...opts.initState,
    };

    this.network = opts.network;

    this.store = new ObservableStore(initState);
    this.store.setMaxListeners(13);

    opts.onKeyringStateChange((state) => {
      const accounts = new Set();
      for (const keyring of state.keyrings) {
        for (const address of keyring.accounts) {
          accounts.add(address);
        }
      }
      if (accounts.size > 0) {
        this.#syncAddresses(Array.from(accounts));
      }
    });

    this.messagingSystem = opts.messenger;
    this.messagingSystem?.registerActionHandler(
      `PreferencesController:getState`,
      () => this.store.getState(),
    );
    this.messagingSystem?.registerInitialEventPayload({
      eventType: `PreferencesController:stateChange`,
      getPayload: () => [this.store.getState(), []],
    });

    global.setPreference = (key, value) => {
      return this.setFeatureFlag(key, value);
    };
  }
  // PUBLIC METHODS

  /**
   * Sets the {@code forgottenPassword} state property
   *
   * @param {boolean} forgottenPassword - whether or not the user has forgotten their password
   */
  setPasswordForgotten(forgottenPassword) {
    this.store.updateState({ forgottenPassword });
  }

  /**
   * Setter for the `useBlockie` property
   *
   * @param {boolean} val - Whether or not the user prefers blockie indicators
   */
  setUseBlockie(val) {
    this.store.updateState({ useBlockie: val });
  }

  /**
   * Setter for the `useNonceField` property
   *
   * @param {boolean} val - Whether or not the user prefers to set nonce
   */
  setUseNonceField(val) {
    this.store.updateState({ useNonceField: val });
  }

  /**
   * Setter for the `usePhishDetect` property
   *
   * @param {boolean} val - Whether or not the user prefers phishing domain protection
   */
  setUsePhishDetect(val) {
    this.store.updateState({ usePhishDetect: val });
  }

  /**
   * Setter for the `useMultiAccountBalanceChecker` property
   *
   * @param {boolean} val - Whether or not the user prefers to turn off/on all security settings
   */
  setUseMultiAccountBalanceChecker(val) {
    this.store.updateState({ useMultiAccountBalanceChecker: val });
  }

  /**
   * Setter for the `dismissOpenSeaToBlockaidBanner` property
   *
   */
  dismissOpenSeaToBlockaidBanner() {
    this.store.updateState({ hasDismissedOpenSeaToBlockaidBanner: true });
  }

  /**
   * Setter for the `useSafeChainsListValidation` property
   *
   * @param {boolean} val - Whether or not the user prefers to turn off/on validation for manually adding networks
   */
  setUseSafeChainsListValidation(val) {
    this.store.updateState({ useSafeChainsListValidation: val });
  }

  toggleExternalServices(useExternalServices) {
    this.store.updateState({ useExternalServices });
    this.setUseTokenDetection(useExternalServices);
    this.setUseCurrencyRateCheck(useExternalServices);
    this.setUsePhishDetect(useExternalServices);
    this.setUseAddressBarEnsResolution(useExternalServices);
    this.setOpenSeaEnabled(useExternalServices);
    this.setUseNftDetection(useExternalServices);
  }

  /**
   * Setter for the `useTokenDetection` property
   *
   * @param {boolean} val - Whether or not the user prefers to use the static token list or dynamic token list from the API
   */
  setUseTokenDetection(val) {
    this.store.updateState({ useTokenDetection: val });
  }

  /**
   * Setter for the `useNftDetection` property
   *
   * @param {boolean} useNftDetection - Whether or not the user prefers to autodetect NFTs.
   */
  setUseNftDetection(useNftDetection) {
    this.store.updateState({ useNftDetection });
  }

  /**
   * Setter for the `use4ByteResolution` property
   *
   * @param {boolean} use4ByteResolution - (Privacy) Whether or not the user prefers to have smart contract name details resolved with 4byte.directory
   */
  setUse4ByteResolution(use4ByteResolution) {
    this.store.updateState({ use4ByteResolution });
  }

  /**
   * Setter for the `useCurrencyRateCheck` property
   *
   * @param {boolean} val - Whether or not the user prefers to use currency rate check for ETH and tokens.
   */
  setUseCurrencyRateCheck(val) {
    this.store.updateState({ useCurrencyRateCheck: val });
  }

  /**
   * Setter for the `useRequestQueue` property
   *
   * @param {boolean} val - Whether or not the user wants to have requests queued if network change is required.
   */
  setUseRequestQueue(val) {
    this.store.updateState({ useRequestQueue: val });
  }

  /**
   * Setter for the `openSeaEnabled` property
   *
   * @param {boolean} openSeaEnabled - Whether or not the user prefers to use the OpenSea API for NFTs data.
   */
  setOpenSeaEnabled(openSeaEnabled) {
    this.store.updateState({
      openSeaEnabled,
    });
  }

  ///: BEGIN:ONLY_INCLUDE_IF(blockaid)
  /**
   * Setter for the `securityAlertsEnabled` property
   *
   * @param {boolean} securityAlertsEnabled - Whether or not the user prefers to use the security alerts.
   */
  setSecurityAlertsEnabled(securityAlertsEnabled) {
    this.store.updateState({
      securityAlertsEnabled,
    });
  }
  ///: END:ONLY_INCLUDE_IF

  ///: BEGIN:ONLY_INCLUDE_IF(keyring-snaps)
  /**
   * Setter for the `addSnapAccountEnabled` property.
   *
   * @param {boolean} addSnapAccountEnabled - Whether or not the user wants to
   * enable the "Add Snap accounts" button.
   */
  setAddSnapAccountEnabled(addSnapAccountEnabled) {
    this.store.updateState({
      addSnapAccountEnabled,
    });
  }
  ///: END:ONLY_INCLUDE_IF

  /**
   * Setter for the `useExternalNameSources` property
   *
   * @param {boolean} useExternalNameSources - Whether or not to use external name providers in the name controller.
   */
  setUseExternalNameSources(useExternalNameSources) {
    this.store.updateState({
      useExternalNameSources,
    });
  }

  /**
   * Setter for the `useTransactionSimulations` property
   *
   * @param {boolean} useTransactionSimulations - Whether or not to use simulations in the transaction confirmations.
   */
  setUseTransactionSimulations(useTransactionSimulations) {
    this.store.updateState({
      useTransactionSimulations,
    });
  }

  /**
   * Setter for the `advancedGasFee` property
   *
   * @param {object} options
   * @param {string} options.chainId - The chainId the advancedGasFees should be set on
   * @param {object} options.gasFeePreferences - The advancedGasFee options to set
   */
  setAdvancedGasFee({ chainId, gasFeePreferences }) {
    const { advancedGasFee } = this.store.getState();
    this.store.updateState({
      advancedGasFee: {
        ...advancedGasFee,
        [chainId]: gasFeePreferences,
      },
    });
  }

  /**
   * Setter for the `theme` property
   *
   * @param {string} val - 'default' or 'dark' value based on the mode selected by user.
   */
  setTheme(val) {
    this.store.updateState({ theme: val });
  }

  /**
   * Add new methodData to state, to avoid requesting this information again through Infura
   *
   * @param {string} fourBytePrefix - Four-byte method signature
   * @param {string} methodData - Corresponding data method
   */
  addKnownMethodData(fourBytePrefix, methodData) {
    const { knownMethodData } = this.store.getState();
    knownMethodData[fourBytePrefix] = methodData;
    this.store.updateState({ knownMethodData });
  }

  /**
   * Setter for the `currentLocale` property
   *
   * @param {string} key - he preferred language locale key
   */
  setCurrentLocale(key) {
    const textDirection = ['ar', 'dv', 'fa', 'he', 'ku'].includes(key)
      ? 'rtl'
      : 'auto';
    this.store.updateState({
      currentLocale: key,
      textDirection,
    });
    return textDirection;
  }

  /**
   * Removes an address from state
   *
   * @param {string} address - A hex address
   * @returns {string} the address that was removed
   */
  removeAddress(address) {
    const { identities } = this.store.getState();

    if (!identities[address]) {
      throw new Error(`${address} can't be deleted cause it was not found`);
    }
    delete identities[address];
    this.store.updateState({ identities });

    // If the selected account is no longer valid,
    // select an arbitrary other account:
    if (address === this.getSelectedAddress()) {
      const [selected] = Object.keys(identities);
      this.setSelectedAddress(selected);
    }

    return address;
  }

  /**
   * Adds addresses to the identities object without removing identities
   *
   * @param {string[]} addresses - An array of hex addresses
   */
  addAddresses(addresses) {
    const { identities } = this.store.getState();
    addresses.forEach((address) => {
      // skip if already exists
      if (identities[address]) {
        return;
      }
      // add missing identity
      const identityCount = Object.keys(identities).length;

      identities[address] = { name: `Account ${identityCount + 1}`, address };
    });
    this.store.updateState({ identities });
  }

  /**
   * Setter for the `selectedAddress` property
   *
   * @param {string} _address - A new hex address for an account
   */
  setSelectedAddress(_address) {
    const address = normalizeAddress(_address);

    const { identities } = this.store.getState();
    const selectedIdentity = identities[address];
    if (!selectedIdentity) {
      throw new Error(`Identity for '${address} not found`);
    }

    selectedIdentity.lastSelected = Date.now();
    this.store.updateState({ identities, selectedAddress: address });
  }

  /**
   * Getter for the `selectedAddress` property
   *
   * @returns {string} The hex address for the currently selected account
   */
  getSelectedAddress() {
    return this.store.getState().selectedAddress;
  }

  /**
   * Getter for the `useRequestQueue` property
   *
   * @returns {boolean} whether this option is on or off.
   */
  getUseRequestQueue() {
    return this.store.getState().useRequestQueue;
  }

  /**
   * Sets a custom label for an account
   *
   * @param {string} account - the account to set a label for
   * @param {string} label - the custom label for the account
   * @returns {Promise<string>}
   */
  async setAccountLabel(account, label) {
    if (!account) {
      throw new Error(
        `setAccountLabel requires a valid address, got ${String(account)}`,
      );
    }
    const address = normalizeAddress(account);
    const { identities } = this.store.getState();
    identities[address] = identities[address] || {};
    identities[address].name = label;
    this.store.updateState({ identities });
    return label;
  }

  /**
   * Updates the `featureFlags` property, which is an object. One property within that object will be set to a boolean.
   *
   * @param {string} feature - A key that corresponds to a UI feature.
   * @param {boolean} activated - Indicates whether or not the UI feature should be displayed
   * @returns {Promise<object>} Promises a new object; the updated featureFlags object.
   */
  async setFeatureFlag(feature, activated) {
    const currentFeatureFlags = this.store.getState().featureFlags;
    const updatedFeatureFlags = {
      ...currentFeatureFlags,
      [feature]: activated,
    };

    this.store.updateState({ featureFlags: updatedFeatureFlags });

    return updatedFeatureFlags;
  }

  /**
   * Updates the `preferences` property, which is an object. These are user-controlled features
   * found in the settings page.
   *
   * @param {string} preference - The preference to enable or disable.
   * @param {boolean |object} value - Indicates whether or not the preference should be enabled or disabled.
   * @returns {Promise<object>} Promises a new object; the updated preferences object.
   */
  async setPreference(preference, value) {
    const currentPreferences = this.getPreferences();
    const updatedPreferences = {
      ...currentPreferences,
      [preference]: value,
    };

    this.store.updateState({ preferences: updatedPreferences });
    return updatedPreferences;
  }

  /**
   * A getter for the `preferences` property
   *
   * @returns {object} A key-boolean map of user-selected preferences.
   */
  getPreferences() {
    return this.store.getState().preferences;
  }

  /**
   * A getter for the `ipfsGateway` property
   *
   * @returns {string} The current IPFS gateway domain
   */
  getIpfsGateway() {
    return this.store.getState().ipfsGateway;
  }

  /**
   * A setter for the `ipfsGateway` property
   *
   * @param {string} domain - The new IPFS gateway domain
   * @returns {Promise<string>} A promise of the update IPFS gateway domain
   */
  async setIpfsGateway(domain) {
    this.store.updateState({ ipfsGateway: domain });
    return domain;
  }

  /**
   * A setter for the `isIpfsGatewayEnabled` property
   *
   * @param {boolean} enabled - Whether or not IPFS is enabled
   */
  async setIsIpfsGatewayEnabled(enabled) {
    this.store.updateState({ isIpfsGatewayEnabled: enabled });
  }

  /**
   * A setter for the `useAddressBarEnsResolution` property
   *
   * @param {boolean} useAddressBarEnsResolution - Whether or not user prefers IPFS resolution for domains
   */
  async setUseAddressBarEnsResolution(useAddressBarEnsResolution) {
    this.store.updateState({ useAddressBarEnsResolution });
  }

  /**
   * A setter for the `ledgerTransportType` property.
   *
   * @deprecated We no longer support specifying a ledger transport type other
   * than webhid, therefore managing a preference is no longer necessary.
   * @param {LedgerTransportTypes.webhid} ledgerTransportType - 'webhid'
   * @returns {string} The transport type that was set.
   */
  setLedgerTransportPreference(ledgerTransportType) {
    this.store.updateState({ ledgerTransportType });
    return ledgerTransportType;
  }

  /**
   * A setter for the user preference to dismiss the seed phrase backup reminder
   *
   * @param {bool} dismissSeedBackUpReminder - User preference for dismissing the back up reminder.
   */
  async setDismissSeedBackUpReminder(dismissSeedBackUpReminder) {
    await this.store.updateState({
      dismissSeedBackUpReminder,
    });
  }

  /**
   * A setter for the user preference to enable/disable rpc methods
   *
   * @param {string} methodName - The RPC method name to change the setting of
   * @param {bool} isEnabled - true to enable the rpc method
   */
  async setDisabledRpcMethodPreference(methodName, isEnabled) {
    const currentRpcMethodPreferences =
      this.store.getState().disabledRpcMethodPreferences;
    const updatedRpcMethodPreferences = {
      ...currentRpcMethodPreferences,
      [methodName]: isEnabled,
    };

    this.store.updateState({
      disabledRpcMethodPreferences: updatedRpcMethodPreferences,
    });
  }

  /**
   * A setter for the incomingTransactions in preference to be updated
   *
   * @param {string} chainId - chainId of the network
   * @param {bool} value - preference of certain network, true to be enabled
   */
  setIncomingTransactionsPreferences(chainId, value) {
    const previousValue = this.store.getState().incomingTransactionsPreferences;
    const updatedValue = { ...previousValue, [chainId]: value };
    this.store.updateState({ incomingTransactionsPreferences: updatedValue });
  }

  setServiceWorkerKeepAlivePreference(value) {
    this.store.updateState({ enableMV3TimestampSave: value });
  }

  getRpcMethodPreferences() {
    return this.store.getState().disabledRpcMethodPreferences;
  }

  ///: BEGIN:ONLY_INCLUDE_IF(keyring-snaps)
  setSnapsAddSnapAccountModalDismissed(value) {
    this.store.updateState({ snapsAddSnapAccountModalDismissed: value });
  }
  ///: END:ONLY_INCLUDE_IF

  /**
   * Synchronizes identity entries with known accounts.
   * Removes any unknown identities, and returns the resulting selected address.
   *
   * @param {Array<string>} addresses - known to the vault.
   * @returns {string} selectedAddress the selected address.
   */
  #syncAddresses(addresses) {
    if (!Array.isArray(addresses) || addresses.length === 0) {
      throw new Error('Expected non-empty array of addresses. Error #11201');
    }

    const { identities, lostIdentities } = this.store.getState();

    Object.keys(identities).forEach((identity) => {
      if (!addresses.includes(identity)) {
        // store lost accounts
        lostIdentities[identity] = identities[identity];
        delete identities[identity];
      }
    });

    this.store.updateState({ identities, lostIdentities });
    this.addAddresses(addresses);

    // If the selected account is no longer valid,
    // select an arbitrary other account:
    let selected = this.getSelectedAddress();
    if (!addresses.includes(selected)) {
      [selected] = addresses;
      this.setSelectedAddress(selected);
    }

    return selected;
  }
}<|MERGE_RESOLUTION|>--- conflicted
+++ resolved
@@ -95,14 +95,9 @@
         useNativeCurrencyAsPrimaryCurrency: true,
         hideZeroBalanceTokens: false,
         petnamesEnabled: true,
-<<<<<<< HEAD
-        redesignedConfirmationsEnabled: false,
-        featureNotificationsEnabled: false,
-=======
         redesignedConfirmationsEnabled: true,
         featureNotificationsEnabled: false,
         showTokenAutodetectModal: null,
->>>>>>> cf417bb2
       },
       // ENS decentralized website resolution
       ipfsGateway: IPFS_DEFAULT_GATEWAY_URL,
