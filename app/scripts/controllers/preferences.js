import { ObservableStore } from '@metamask/obs-store';
import {
  CHAIN_IDS,
  IPFS_DEFAULT_GATEWAY_URL,
} from '../../../shared/constants/network';
import { LedgerTransportTypes } from '../../../shared/constants/hardware-wallets';
import { ThemeType } from '../../../shared/constants/preferences';

const mainNetworks = {
  [CHAIN_IDS.MAINNET]: true,
  [CHAIN_IDS.LINEA_MAINNET]: true,
};

const testNetworks = {
  [CHAIN_IDS.GOERLI]: true,
  [CHAIN_IDS.SEPOLIA]: true,
  [CHAIN_IDS.LINEA_SEPOLIA]: true,
};

export default class PreferencesController {
  /**
   *
   * @typedef {object} PreferencesController
   * @param {object} opts - Overrides the defaults for the initial state of this.store
   * @property {object} messenger - The controller messenger
   * @property {object} store The stored object containing a users preferences, stored in local storage
   * @property {boolean} store.useBlockie The users preference for blockie identicons within the UI
   * @property {boolean} store.useNonceField The users preference for nonce field within the UI
   * @property {object} store.featureFlags A key-boolean map, where keys refer to features and booleans to whether the
   * user wishes to see that feature.
   *
   * Feature flags can be set by the global function `setPreference(feature, enabled)`, and so should not expose any sensitive behavior.
   * @property {object} store.knownMethodData Contains all data methods known by the user
   * @property {string} store.currentLocale The preferred language locale key
   * @property {string} store.selectedAddress A hex string that matches the currently selected address in the app
   */
  constructor(opts = {}) {
    const addedNonMainNetwork = Object.values(
      opts.networkConfigurations,
    ).reduce((acc, element) => {
      acc[element.chainId] = true;
      return acc;
    }, {});

    const initState = {
      useBlockie: false,
      useNonceField: false,
      usePhishDetect: true,
      dismissSeedBackUpReminder: false,
      disabledRpcMethodPreferences: {
        eth_sign: false,
      },
      useMultiAccountBalanceChecker: true,
      useSafeChainsListValidation: true,
      isRedesignedConfirmationsFeatureEnabled: false,
      // set to true means the dynamic list from the API is being used
      // set to false will be using the static list from contract-metadata
      useTokenDetection: opts?.initState?.useTokenDetection ?? true,
      useNftDetection: opts?.initState?.useTokenDetection ?? true,
      use4ByteResolution: true,
      useCurrencyRateCheck: true,
      useRequestQueue: true,
      openSeaEnabled: true, // todo set this to true
      securityAlertsEnabled: true,
      ///: BEGIN:ONLY_INCLUDE_IF(keyring-snaps)
      addSnapAccountEnabled: false,
      ///: END:ONLY_INCLUDE_IF
      advancedGasFee: {},

      // WARNING: Do not use feature flags for security-sensitive things.
      // Feature flag toggling is available in the global namespace
      // for convenient testing of pre-release features, and should never
      // perform sensitive operations.
      featureFlags: {},
      incomingTransactionsPreferences: {
        ...mainNetworks,
        ...addedNonMainNetwork,
        ...testNetworks,
      },
      knownMethodData: {},
      currentLocale: opts.initLangCode,
      identities: {},
      lostIdentities: {},
      forgottenPassword: false,
      preferences: {
        autoLockTimeLimit: undefined,
        showExtensionInFullSizeView: false,
        showFiatInTestnets: false,
        showTestNetworks: false,
        smartTransactionsOptInStatus: null, // null means we will show the Smart Transactions opt-in modal to a user if they are eligible
        useNativeCurrencyAsPrimaryCurrency: true,
        hideZeroBalanceTokens: false,
        petnamesEnabled: true,
        redesignedConfirmationsEnabled: true,
        featureNotificationsEnabled: false,
        showTokenAutodetectModal: null,
        showNftAutodetectModal: null, // null because we want to show the modal only the first time
      },
      // ENS decentralized website resolution
      ipfsGateway: IPFS_DEFAULT_GATEWAY_URL,
      isIpfsGatewayEnabled: true,
      useAddressBarEnsResolution: true,
      // Ledger transport type is deprecated. We currently only support webhid
      // on chrome, and u2f on firefox.
      ledgerTransportType: window.navigator.hid
        ? LedgerTransportTypes.webhid
        : LedgerTransportTypes.u2f,
      snapRegistryList: {},
      theme: ThemeType.os,
      ///: BEGIN:ONLY_INCLUDE_IF(keyring-snaps)
      snapsAddSnapAccountModalDismissed: false,
      ///: END:ONLY_INCLUDE_IF
      useExternalNameSources: true,
      useTransactionSimulations: true,
      enableMV3TimestampSave: true,
      // Turning OFF basic functionality toggle means turning OFF this useExternalServices flag.
      // Whenever useExternalServices is false, certain features will be disabled.
      // The flag is true by Default, meaning the toggle is ON by default.
      useExternalServices: true,
      ...opts.initState,
    };

    this.network = opts.network;

    this.store = new ObservableStore(initState);
    this.store.setMaxListeners(13);

    this.messagingSystem = opts.messenger;
    this.messagingSystem?.registerActionHandler(
      `PreferencesController:getState`,
      () => this.store.getState(),
    );
    this.messagingSystem?.registerInitialEventPayload({
      eventType: `PreferencesController:stateChange`,
      getPayload: () => [this.store.getState(), []],
    });

    this.messagingSystem?.subscribe(
      'AccountsController:stateChange',
      this.#handleAccountsControllerSync.bind(this),
    );

    global.setPreference = (key, value) => {
      return this.setFeatureFlag(key, value);
    };
  }
  // PUBLIC METHODS

  /**
   * Sets the {@code forgottenPassword} state property
   *
   * @param {boolean} forgottenPassword - whether or not the user has forgotten their password
   */
  setPasswordForgotten(forgottenPassword) {
    this.store.updateState({ forgottenPassword });
  }

  /**
   * Setter for the `useBlockie` property
   *
   * @param {boolean} val - Whether or not the user prefers blockie indicators
   */
  setUseBlockie(val) {
    this.store.updateState({ useBlockie: val });
  }

  /**
   * Setter for the `useNonceField` property
   *
   * @param {boolean} val - Whether or not the user prefers to set nonce
   */
  setUseNonceField(val) {
    this.store.updateState({ useNonceField: val });
  }

  /**
   * Setter for the `usePhishDetect` property
   *
   * @param {boolean} val - Whether or not the user prefers phishing domain protection
   */
  setUsePhishDetect(val) {
    this.store.updateState({ usePhishDetect: val });
  }

  /**
   * Setter for the `useMultiAccountBalanceChecker` property
   *
   * @param {boolean} val - Whether or not the user prefers to turn off/on all security settings
   */
  setUseMultiAccountBalanceChecker(val) {
    this.store.updateState({ useMultiAccountBalanceChecker: val });
  }

  /**
<<<<<<< HEAD
   * Setter for the `dismissOpenSeaToBlockaidBanner` property
   *
   */
  dismissOpenSeaToBlockaidBanner() {
    this.store.updateState({ hasDismissedOpenSeaToBlockaidBanner: true });
  }

  /**
   * Setter for the `enableRedesignedConfirmations` property
   *
   * @param {boolean} val - Whether or not the user prefers to turn off/on all redesigned confirmations
   */
  setRedesignedConfirmationsEnabledFeature(val) {
    this.store.updateState({ isRedesignedConfirmationsFeatureEnabled: val });
  }

  /**
=======
>>>>>>> e0db3ef9
   * Setter for the `useSafeChainsListValidation` property
   *
   * @param {boolean} val - Whether or not the user prefers to turn off/on validation for manually adding networks
   */
  setUseSafeChainsListValidation(val) {
    this.store.updateState({ useSafeChainsListValidation: val });
  }

  toggleExternalServices(useExternalServices) {
    this.store.updateState({ useExternalServices });
    this.setUseTokenDetection(useExternalServices);
    this.setUseCurrencyRateCheck(useExternalServices);
    this.setUsePhishDetect(useExternalServices);
    this.setUseAddressBarEnsResolution(useExternalServices);
    this.setOpenSeaEnabled(useExternalServices);
    this.setUseNftDetection(useExternalServices);
  }

  /**
   * Setter for the `useTokenDetection` property
   *
   * @param {boolean} val - Whether or not the user prefers to use the static token list or dynamic token list from the API
   */
  setUseTokenDetection(val) {
    this.store.updateState({ useTokenDetection: val });
  }

  /**
   * Setter for the `useNftDetection` property
   *
   * @param {boolean} useNftDetection - Whether or not the user prefers to autodetect NFTs.
   */
  setUseNftDetection(useNftDetection) {
    this.store.updateState({ useNftDetection });
  }

  /**
   * Setter for the `use4ByteResolution` property
   *
   * @param {boolean} use4ByteResolution - (Privacy) Whether or not the user prefers to have smart contract name details resolved with 4byte.directory
   */
  setUse4ByteResolution(use4ByteResolution) {
    this.store.updateState({ use4ByteResolution });
  }

  /**
   * Setter for the `useCurrencyRateCheck` property
   *
   * @param {boolean} val - Whether or not the user prefers to use currency rate check for ETH and tokens.
   */
  setUseCurrencyRateCheck(val) {
    this.store.updateState({ useCurrencyRateCheck: val });
  }

  /**
   * Setter for the `useRequestQueue` property
   *
   * @param {boolean} val - Whether or not the user wants to have requests queued if network change is required.
   */
  setUseRequestQueue(val) {
    this.store.updateState({ useRequestQueue: val });
  }

  /**
   * Setter for the `openSeaEnabled` property
   *
   * @param {boolean} openSeaEnabled - Whether or not the user prefers to use the OpenSea API for NFTs data.
   */
  setOpenSeaEnabled(openSeaEnabled) {
    this.store.updateState({
      openSeaEnabled,
    });
  }

  /**
   * Setter for the `securityAlertsEnabled` property
   *
   * @param {boolean} securityAlertsEnabled - Whether or not the user prefers to use the security alerts.
   */
  setSecurityAlertsEnabled(securityAlertsEnabled) {
    this.store.updateState({
      securityAlertsEnabled,
    });
  }

  ///: BEGIN:ONLY_INCLUDE_IF(keyring-snaps)
  /**
   * Setter for the `addSnapAccountEnabled` property.
   *
   * @param {boolean} addSnapAccountEnabled - Whether or not the user wants to
   * enable the "Add Snap accounts" button.
   */
  setAddSnapAccountEnabled(addSnapAccountEnabled) {
    this.store.updateState({
      addSnapAccountEnabled,
    });
  }
  ///: END:ONLY_INCLUDE_IF

  /**
   * Setter for the `useExternalNameSources` property
   *
   * @param {boolean} useExternalNameSources - Whether or not to use external name providers in the name controller.
   */
  setUseExternalNameSources(useExternalNameSources) {
    this.store.updateState({
      useExternalNameSources,
    });
  }

  /**
   * Setter for the `useTransactionSimulations` property
   *
   * @param {boolean} useTransactionSimulations - Whether or not to use simulations in the transaction confirmations.
   */
  setUseTransactionSimulations(useTransactionSimulations) {
    this.store.updateState({
      useTransactionSimulations,
    });
  }

  /**
   * Setter for the `advancedGasFee` property
   *
   * @param {object} options
   * @param {string} options.chainId - The chainId the advancedGasFees should be set on
   * @param {object} options.gasFeePreferences - The advancedGasFee options to set
   */
  setAdvancedGasFee({ chainId, gasFeePreferences }) {
    const { advancedGasFee } = this.store.getState();
    this.store.updateState({
      advancedGasFee: {
        ...advancedGasFee,
        [chainId]: gasFeePreferences,
      },
    });
  }

  /**
   * Setter for the `theme` property
   *
   * @param {string} val - 'default' or 'dark' value based on the mode selected by user.
   */
  setTheme(val) {
    this.store.updateState({ theme: val });
  }

  /**
   * Add new methodData to state, to avoid requesting this information again through Infura
   *
   * @param {string} fourBytePrefix - Four-byte method signature
   * @param {string} methodData - Corresponding data method
   */
  addKnownMethodData(fourBytePrefix, methodData) {
    const { knownMethodData } = this.store.getState();
    knownMethodData[fourBytePrefix] = methodData;
    this.store.updateState({ knownMethodData });
  }

  /**
   * Setter for the `currentLocale` property
   *
   * @param {string} key - he preferred language locale key
   */
  setCurrentLocale(key) {
    const textDirection = ['ar', 'dv', 'fa', 'he', 'ku'].includes(key)
      ? 'rtl'
      : 'auto';
    this.store.updateState({
      currentLocale: key,
      textDirection,
    });
    return textDirection;
  }

  /**
   * Setter for the `selectedAddress` property
   *
   * @deprecated - Use setSelectedAccount from the AccountsController
   * @param {string} address - A new hex address for an account
   */
  setSelectedAddress(address) {
    const account = this.messagingSystem.call(
      'AccountsController:getAccountByAddress',
      address,
    );
    if (!account) {
      throw new Error(`Identity for '${address} not found`);
    }

    this.messagingSystem.call(
      'AccountsController:setSelectedAccount',
      account.id,
    );
  }

  /**
   * Getter for the `selectedAddress` property
   *
   * @deprecated - Use the getSelectedAccount from the AccountsController
   * @returns {string} The hex address for the currently selected account
   */
  getSelectedAddress() {
    const selectedAccount = this.messagingSystem.call(
      'AccountsController:getSelectedAccount',
    );

    return selectedAccount.address;
  }

  /**
   * Getter for the `useRequestQueue` property
   *
   * @returns {boolean} whether this option is on or off.
   */
  getUseRequestQueue() {
    return this.store.getState().useRequestQueue;
  }

  /**
   * Sets a custom label for an account
   *
   * @deprecated - Use setAccountName from the AccountsController
   * @param {string} address - the account to set a label for
   * @param {string} label - the custom label for the account
   * @returns {Promise<string>}
   */
  async setAccountLabel(address, label) {
    const account = this.messagingSystem.call(
      'AccountsController:getAccountByAddress',
      address,
    );
    if (!address) {
      throw new Error(
        `setAccountLabel requires a valid address, got ${String(address)}`,
      );
    }

    this.messagingSystem.call(
      'AccountsController:setAccountName',
      account.id,
      label,
    );

    return label;
  }

  /**
   * Updates the `featureFlags` property, which is an object. One property within that object will be set to a boolean.
   *
   * @param {string} feature - A key that corresponds to a UI feature.
   * @param {boolean} activated - Indicates whether or not the UI feature should be displayed
   * @returns {Promise<object>} Promises a new object; the updated featureFlags object.
   */
  async setFeatureFlag(feature, activated) {
    const currentFeatureFlags = this.store.getState().featureFlags;
    const updatedFeatureFlags = {
      ...currentFeatureFlags,
      [feature]: activated,
    };

    this.store.updateState({ featureFlags: updatedFeatureFlags });

    return updatedFeatureFlags;
  }

  /**
   * Updates the `preferences` property, which is an object. These are user-controlled features
   * found in the settings page.
   *
   * @param {string} preference - The preference to enable or disable.
   * @param {boolean |object} value - Indicates whether or not the preference should be enabled or disabled.
   * @returns {Promise<object>} Promises a new object; the updated preferences object.
   */
  async setPreference(preference, value) {
    const currentPreferences = this.getPreferences();
    const updatedPreferences = {
      ...currentPreferences,
      [preference]: value,
    };

    this.store.updateState({ preferences: updatedPreferences });
    return updatedPreferences;
  }

  /**
   * A getter for the `preferences` property
   *
   * @returns {object} A key-boolean map of user-selected preferences.
   */
  getPreferences() {
    return this.store.getState().preferences;
  }

  /**
   * A getter for the `ipfsGateway` property
   *
   * @returns {string} The current IPFS gateway domain
   */
  getIpfsGateway() {
    return this.store.getState().ipfsGateway;
  }

  /**
   * A setter for the `ipfsGateway` property
   *
   * @param {string} domain - The new IPFS gateway domain
   * @returns {Promise<string>} A promise of the update IPFS gateway domain
   */
  async setIpfsGateway(domain) {
    this.store.updateState({ ipfsGateway: domain });
    return domain;
  }

  /**
   * A setter for the `isIpfsGatewayEnabled` property
   *
   * @param {boolean} enabled - Whether or not IPFS is enabled
   */
  async setIsIpfsGatewayEnabled(enabled) {
    this.store.updateState({ isIpfsGatewayEnabled: enabled });
  }

  /**
   * A setter for the `useAddressBarEnsResolution` property
   *
   * @param {boolean} useAddressBarEnsResolution - Whether or not user prefers IPFS resolution for domains
   */
  async setUseAddressBarEnsResolution(useAddressBarEnsResolution) {
    this.store.updateState({ useAddressBarEnsResolution });
  }

  /**
   * A setter for the `ledgerTransportType` property.
   *
   * @deprecated We no longer support specifying a ledger transport type other
   * than webhid, therefore managing a preference is no longer necessary.
   * @param {LedgerTransportTypes.webhid} ledgerTransportType - 'webhid'
   * @returns {string} The transport type that was set.
   */
  setLedgerTransportPreference(ledgerTransportType) {
    this.store.updateState({ ledgerTransportType });
    return ledgerTransportType;
  }

  /**
   * A setter for the user preference to dismiss the seed phrase backup reminder
   *
   * @param {bool} dismissSeedBackUpReminder - User preference for dismissing the back up reminder.
   */
  async setDismissSeedBackUpReminder(dismissSeedBackUpReminder) {
    await this.store.updateState({
      dismissSeedBackUpReminder,
    });
  }

  /**
   * A setter for the user preference to enable/disable rpc methods
   *
   * @param {string} methodName - The RPC method name to change the setting of
   * @param {bool} isEnabled - true to enable the rpc method
   */
  async setDisabledRpcMethodPreference(methodName, isEnabled) {
    const currentRpcMethodPreferences =
      this.store.getState().disabledRpcMethodPreferences;
    const updatedRpcMethodPreferences = {
      ...currentRpcMethodPreferences,
      [methodName]: isEnabled,
    };

    this.store.updateState({
      disabledRpcMethodPreferences: updatedRpcMethodPreferences,
    });
  }

  /**
   * A setter for the incomingTransactions in preference to be updated
   *
   * @param {string} chainId - chainId of the network
   * @param {bool} value - preference of certain network, true to be enabled
   */
  setIncomingTransactionsPreferences(chainId, value) {
    const previousValue = this.store.getState().incomingTransactionsPreferences;
    const updatedValue = { ...previousValue, [chainId]: value };
    this.store.updateState({ incomingTransactionsPreferences: updatedValue });
  }

  setServiceWorkerKeepAlivePreference(value) {
    this.store.updateState({ enableMV3TimestampSave: value });
  }

  getRpcMethodPreferences() {
    return this.store.getState().disabledRpcMethodPreferences;
  }

  ///: BEGIN:ONLY_INCLUDE_IF(keyring-snaps)
  setSnapsAddSnapAccountModalDismissed(value) {
    this.store.updateState({ snapsAddSnapAccountModalDismissed: value });
  }
  ///: END:ONLY_INCLUDE_IF

  #handleAccountsControllerSync(newAccountsControllerState) {
    const { accounts, selectedAccount: selectedAccountId } =
      newAccountsControllerState.internalAccounts;

    const selectedAccount = accounts[selectedAccountId];

    const { identities, lostIdentities } = this.store.getState();

    const addresses = Object.values(accounts).map((account) =>
      account.address.toLowerCase(),
    );
    Object.keys(identities).forEach((identity) => {
      if (addresses.includes(identity.toLowerCase())) {
        lostIdentities[identity] = identities[identity];
      }
    });

    const updatedIdentities = Object.values(accounts).reduce(
      (identitiesMap, account) => {
        identitiesMap[account.address] = {
          address: account.address,
          name: account.metadata.name,
          lastSelected: account.metadata.lastSelected,
        };

        return identitiesMap;
      },
      {},
    );

    this.store.updateState({
      identities: updatedIdentities,
      lostIdentities,
      selectedAddress: selectedAccount?.address || '', // it will be an empty string during onboarding
    });
  }
}<|MERGE_RESOLUTION|>--- conflicted
+++ resolved
@@ -192,7 +192,6 @@
   }
 
   /**
-<<<<<<< HEAD
    * Setter for the `dismissOpenSeaToBlockaidBanner` property
    *
    */
@@ -210,8 +209,6 @@
   }
 
   /**
-=======
->>>>>>> e0db3ef9
    * Setter for the `useSafeChainsListValidation` property
    *
    * @param {boolean} val - Whether or not the user prefers to turn off/on validation for manually adding networks
