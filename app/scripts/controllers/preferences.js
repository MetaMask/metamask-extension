--- conflicted
+++ resolved
@@ -95,10 +95,7 @@
         useNativeCurrencyAsPrimaryCurrency: true,
         hideZeroBalanceTokens: false,
         petnamesEnabled: true,
-<<<<<<< HEAD
-=======
         redesignedConfirmationsEnabled: true,
->>>>>>> 38199bb1
         featureNotificationsEnabled: false,
       },
       // ENS decentralized website resolution
