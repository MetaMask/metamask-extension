--- conflicted
+++ resolved
@@ -309,16 +309,10 @@
    * @returns {Promise<array>} Promises the new array of AddedToken objects.
    *
    */
-<<<<<<< HEAD
-  async addToken (rawAddress, symbol, decimals, network) {
+  async addToken (rawAddress, symbol, decimals, image, network) {
     const address = normalizeAddress(rawAddress)
     const newEntry = { address, symbol, decimals, network }
 
-=======
-  async addToken (rawAddress, symbol, decimals, image) {
-    const address = normalizeAddress(rawAddress)
-    const newEntry = { address, symbol, decimals }
->>>>>>> 0c97fc1d
     const tokens = this.store.getState().tokens
     const assetImages = this.getAssetImages()
     const previousEntry = tokens.find((token, index) => {
@@ -409,12 +403,7 @@
 
   /**
    * Returns an updated rpcList based on the passed url and the current list.
-<<<<<<< HEAD
    * The returned list will have an unlimited length. The current list is modified and returned as a promise.
-=======
-   * The returned list will have a max length of 3. If the _url currently exists it the list, it will be moved to the
-   * end of the list. The current list is modified and returned as a promise.
->>>>>>> 0c97fc1d
    *
    * @param {string} _url The rpc url to add to the frequentRpcList.
    * @returns {Promise<array>} The updated frequentRpcList.
@@ -429,12 +418,6 @@
     if (_url !== 'http://localhost:8545') {
       rpcList.push(_url)
     }
-<<<<<<< HEAD
-=======
-    if (rpcList.length > 3) {
-      rpcList.shift()
-    }
->>>>>>> 0c97fc1d
     return Promise.resolve(rpcList)
   }
 
