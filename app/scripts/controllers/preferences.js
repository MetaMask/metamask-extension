--- conflicted
+++ resolved
@@ -1,30 +1,25 @@
-import { strict as assert } from 'assert';
 import { ObservableStore } from '@metamask/obs-store';
 import { normalize as normalizeAddress } from 'eth-sig-util';
-import { ethers } from 'ethers';
-import log from 'loglevel';
-import {
-  IPFS_DEFAULT_GATEWAY_URL,
-  NETWORK_TYPE_TO_ID_MAP,
-} from '../../../shared/constants/network';
+import { IPFS_DEFAULT_GATEWAY_URL } from '../../../shared/constants/network';
 import { isPrefixedFormattedHexString } from '../../../shared/modules/network.utils';
-import { LEDGER_TRANSPORT_TYPES } from '../../../shared/constants/hardware-wallets';
+import { LedgerTransportTypes } from '../../../shared/constants/hardware-wallets';
+import { ThemeType } from '../../../shared/constants/preferences';
 import { NETWORK_EVENTS } from './network';
 
 export default class PreferencesController {
   /**
    *
-   * @typedef {Object} PreferencesController
-   * @param {Object} opts - Overrides the defaults for the initial state of this.store
-   * @property {Object} store The stored object containing a users preferences, stored in local storage
+   * @typedef {object} PreferencesController
+   * @param {object} opts - Overrides the defaults for the initial state of this.store
+   * @property {object} store The stored object containing a users preferences, stored in local storage
    * @property {Array} store.frequentRpcList A list of custom rpcs to provide the user
    * @property {boolean} store.useBlockie The users preference for blockie identicons within the UI
    * @property {boolean} store.useNonceField The users preference for nonce field within the UI
-   * @property {Object} store.featureFlags A key-boolean map, where keys refer to features and booleans to whether the
+   * @property {object} store.featureFlags A key-boolean map, where keys refer to features and booleans to whether the
    * user wishes to see that feature.
    *
    * Feature flags can be set by the global function `setPreference(feature, enabled)`, and so should not expose any sensitive behavior.
-   * @property {Object} store.knownMethodData Contains all data methods known by the user
+   * @property {object} store.knownMethodData Contains all data methods known by the user
    * @property {string} store.currentLocale The preferred language locale key
    * @property {string} store.selectedAddress A hex string that matches the currently selected address in the app
    */
@@ -35,18 +30,16 @@
       useNonceField: false,
       usePhishDetect: true,
       dismissSeedBackUpReminder: false,
-<<<<<<< HEAD
-=======
       disabledRpcMethodPreferences: {
         eth_sign: false,
       },
       useMultiAccountBalanceChecker: true,
->>>>>>> 78095069
 
       // set to true means the dynamic list from the API is being used
       // set to false will be using the static list from contract-metadata
       useTokenDetection: false,
-      useCollectibleDetection: false,
+      useNftDetection: false,
+      useCurrencyRateCheck: true,
       openSeaEnabled: false,
       advancedGasFee: null,
 
@@ -73,20 +66,18 @@
       ipfsGateway: IPFS_DEFAULT_GATEWAY_URL,
       infuraBlocked: null,
       ledgerTransportType: window.navigator.hid
-        ? LEDGER_TRANSPORT_TYPES.WEBHID
-        : LEDGER_TRANSPORT_TYPES.U2F,
-      theme: window?.matchMedia('(prefers-color-scheme: dark)')?.matches
-        ? 'dark'
-        : 'default',
+        ? LedgerTransportTypes.webhid
+        : LedgerTransportTypes.u2f,
+      transactionSecurityCheckEnabled: false,
+      theme: ThemeType.os,
       ...opts.initState,
     };
 
     this.network = opts.network;
-    this.ethersProvider = new ethers.providers.Web3Provider(opts.provider);
     this.store = new ObservableStore(initState);
     this.store.setMaxListeners(13);
     this.openPopup = opts.openPopup;
-    this.migrateAddressBookState = opts.migrateAddressBookState;
+    this.tokenListController = opts.tokenListController;
 
     this._subscribeToInfuraAvailability();
 
@@ -133,21 +124,46 @@
   }
 
   /**
+   * Setter for the `useMultiAccountBalanceChecker` property
+   *
+   * @param {boolean} val - Whether or not the user prefers to turn off/on all security settings
+   */
+  setUseMultiAccountBalanceChecker(val) {
+    this.store.updateState({ useMultiAccountBalanceChecker: val });
+  }
+
+  /**
    * Setter for the `useTokenDetection` property
    *
    * @param {boolean} val - Whether or not the user prefers to use the static token list or dynamic token list from the API
    */
   setUseTokenDetection(val) {
     this.store.updateState({ useTokenDetection: val });
-  }
-
-  /**
-   * Setter for the `useCollectibleDetection` property
-   *
-   * @param {boolean} useCollectibleDetection - Whether or not the user prefers to autodetect collectibles.
-   */
-  setUseCollectibleDetection(useCollectibleDetection) {
-    this.store.updateState({ useCollectibleDetection });
+    this.tokenListController.updatePreventPollingOnNetworkRestart(!val);
+    if (val) {
+      this.tokenListController.start();
+    } else {
+      this.tokenListController.clearingTokenListData();
+      this.tokenListController.stop();
+    }
+  }
+
+  /**
+   * Setter for the `useNftDetection` property
+   *
+   * @param {boolean} useNftDetection - Whether or not the user prefers to autodetect collectibles.
+   */
+  setUseNftDetection(useNftDetection) {
+    this.store.updateState({ useNftDetection });
+  }
+
+  /**
+   * Setter for the `useCurrencyRateCheck` property
+   *
+   * @param {boolean} val - Whether or not the user prefers to use currency rate check for ETH and tokens.
+   */
+  setUseCurrencyRateCheck(val) {
+    this.store.updateState({ useCurrencyRateCheck: val });
   }
 
   /**
@@ -171,21 +187,23 @@
   }
 
   /**
-   * Setter for the `eip1559V2Enabled` property
-   *
-   * @param {object} val - holds the eip1559V2Enabled that the user set as experimental settings.
-   */
-  setEIP1559V2Enabled(val) {
-    this.store.updateState({ eip1559V2Enabled: val });
-  }
-
-  /**
    * Setter for the `theme` property
    *
    * @param {string} val - 'default' or 'dark' value based on the mode selected by user.
    */
   setTheme(val) {
     this.store.updateState({ theme: val });
+  }
+
+  /**
+   * Setter for the `transactionSecurityCheckEnabled` property
+   *
+   * @param transactionSecurityCheckEnabled
+   */
+  setTransactionSecurityCheckEnabled(transactionSecurityCheckEnabled) {
+    this.store.updateState({
+      transactionSecurityCheckEnabled,
+    });
   }
 
   /**
@@ -252,7 +270,7 @@
     // If the selected account is no longer valid,
     // select an arbitrary other account:
     if (address === this.getSelectedAddress()) {
-      const selected = Object.keys(identities)[0];
+      const [selected] = Object.keys(identities);
       this.setSelectedAddress(selected);
     }
     return address;
@@ -315,7 +333,7 @@
     // select an arbitrary other account:
     let selected = this.getSelectedAddress();
     if (!addresses.includes(selected)) {
-      selected = addresses[0];
+      [selected] = addresses;
       this.setSelectedAddress(selected);
     }
 
@@ -356,7 +374,7 @@
    * @param {string} label - the custom label for the account
    * @returns {Promise<string>}
    */
-  setAccountLabel(account, label) {
+  async setAccountLabel(account, label) {
     if (!account) {
       throw new Error(
         `setAccountLabel requires a valid address, got ${String(account)}`,
@@ -367,83 +385,7 @@
     identities[address] = identities[address] || {};
     identities[address].name = label;
     this.store.updateState({ identities });
-    return Promise.resolve(label);
-  }
-
-  /**
-   * updates custom RPC details
-   *
-   * @param {Object} newRpcDetails - Options bag.
-   * @param {string} newRpcDetails.rpcUrl - The RPC url to add to frequentRpcList.
-   * @param {string} newRpcDetails.chainId - The chainId of the selected network.
-   * @param {string} [newRpcDetails.ticker] - Optional ticker symbol of the selected network.
-   * @param {string} [newRpcDetails.nickname] - Optional nickname of the selected network.
-   * @param {Object} [newRpcDetails.rpcPrefs] - Optional RPC preferences, such as the block explorer URL
-   */
-  async updateRpc(newRpcDetails) {
-    const rpcList = this.getFrequentRpcListDetail();
-    const index = rpcList.findIndex((element) => {
-      return element.rpcUrl === newRpcDetails.rpcUrl;
-    });
-    if (index > -1) {
-      const rpcDetail = rpcList[index];
-      const updatedRpc = { ...rpcDetail, ...newRpcDetails };
-      if (rpcDetail.chainId !== updatedRpc.chainId) {
-        // When the chainId is changed, associated address book entries should
-        // also be migrated. The address book entries are keyed by the `network` state,
-        // which for custom networks is the chainId with a fallback to the networkId
-        // if the chainId is not set.
-
-        let addressBookKey = rpcDetail.chainId;
-        if (!addressBookKey) {
-          // We need to find the networkId to determine what these addresses were keyed by
-          try {
-            addressBookKey = await this.ethersProvider.send('net_version');
-            assert(typeof addressBookKey === 'string');
-          } catch (error) {
-            log.debug(error);
-            log.warn(
-              `Failed to get networkId from ${rpcDetail.rpcUrl}; skipping address book migration`,
-            );
-          }
-        }
-
-        // There is an edge case where two separate RPC endpoints are keyed by the same
-        // value. In this case, the contact book entries are duplicated so that they remain
-        // on both networks, since we don't know which network each contact is intended for.
-
-        let duplicate = false;
-        const builtInProviderNetworkIds = Object.values(
-          NETWORK_TYPE_TO_ID_MAP,
-        ).map((ids) => ids.networkId);
-        const otherRpcEntries = rpcList.filter(
-          (entry) => entry.rpcUrl !== newRpcDetails.rpcUrl,
-        );
-        if (
-          builtInProviderNetworkIds.includes(addressBookKey) ||
-          otherRpcEntries.some((entry) => entry.chainId === addressBookKey)
-        ) {
-          duplicate = true;
-        }
-
-        this.migrateAddressBookState(
-          addressBookKey,
-          updatedRpc.chainId,
-          duplicate,
-        );
-      }
-      rpcList[index] = updatedRpc;
-      this.store.updateState({ frequentRpcListDetail: rpcList });
-    } else {
-      const {
-        rpcUrl,
-        chainId,
-        ticker,
-        nickname,
-        rpcPrefs = {},
-      } = newRpcDetails;
-      this.addToFrequentRpcList(rpcUrl, chainId, ticker, nickname, rpcPrefs);
-    }
+    return label;
   }
 
   /**
@@ -453,9 +395,9 @@
    * @param {string} chainId - The chainId of the selected network.
    * @param {string} [ticker] - Ticker symbol of the selected network.
    * @param {string} [nickname] - Nickname of the selected network.
-   * @param {Object} [rpcPrefs] - Optional RPC preferences, such as the block explorer URL
-   */
-  addToFrequentRpcList(
+   * @param {object} [rpcPrefs] - Optional RPC preferences, such as the block explorer URL
+   */
+  upsertToFrequentRpcList(
     rpcUrl,
     chainId,
     ticker = 'ETH',
@@ -468,7 +410,8 @@
       return element.rpcUrl === rpcUrl;
     });
     if (index !== -1) {
-      rpcList.splice(index, 1);
+      rpcList.splice(index, 1, { rpcUrl, chainId, ticker, nickname, rpcPrefs });
+      return;
     }
 
     if (!isPrefixedFormattedHexString(chainId)) {
@@ -485,7 +428,7 @@
    * @param {string} url - The RPC url to remove from frequentRpcList.
    * @returns {Promise<Array>} Promise resolving to updated frequentRpcList.
    */
-  removeFromFrequentRpcList(url) {
+  async removeFromFrequentRpcList(url) {
     const rpcList = this.getFrequentRpcListDetail();
     const index = rpcList.findIndex((element) => {
       return element.rpcUrl === url;
@@ -494,7 +437,7 @@
       rpcList.splice(index, 1);
     }
     this.store.updateState({ frequentRpcListDetail: rpcList });
-    return Promise.resolve(rpcList);
+    return rpcList;
   }
 
   /**
@@ -513,7 +456,7 @@
    * @param {boolean} activated - Indicates whether or not the UI feature should be displayed
    * @returns {Promise<object>} Promises a new object; the updated featureFlags object.
    */
-  setFeatureFlag(feature, activated) {
+  async setFeatureFlag(feature, activated) {
     const currentFeatureFlags = this.store.getState().featureFlags;
     const updatedFeatureFlags = {
       ...currentFeatureFlags,
@@ -522,7 +465,7 @@
 
     this.store.updateState({ featureFlags: updatedFeatureFlags });
 
-    return Promise.resolve(updatedFeatureFlags);
+    return updatedFeatureFlags;
   }
 
   /**
@@ -533,7 +476,7 @@
    * @param {boolean} value - Indicates whether or not the preference should be enabled or disabled.
    * @returns {Promise<object>} Promises a new object; the updated preferences object.
    */
-  setPreference(preference, value) {
+  async setPreference(preference, value) {
     const currentPreferences = this.getPreferences();
     const updatedPreferences = {
       ...currentPreferences,
@@ -541,13 +484,13 @@
     };
 
     this.store.updateState({ preferences: updatedPreferences });
-    return Promise.resolve(updatedPreferences);
+    return updatedPreferences;
   }
 
   /**
    * A getter for the `preferences` property
    *
-   * @returns {Object} A key-boolean map of user-selected preferences.
+   * @returns {object} A key-boolean map of user-selected preferences.
    */
   getPreferences() {
     return this.store.getState().preferences;
@@ -568,9 +511,9 @@
    * @param {string} domain - The new IPFS gateway domain
    * @returns {Promise<string>} A promise of the update IPFS gateway domain
    */
-  setIpfsGateway(domain) {
+  async setIpfsGateway(domain) {
     this.store.updateState({ ipfsGateway: domain });
-    return Promise.resolve(domain);
+    return domain;
   }
 
   /**
