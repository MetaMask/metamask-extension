import { ObservableStore } from '@metamask/obs-store';
import { normalize as normalizeAddress } from 'eth-sig-util';
import {
  CHAIN_IDS,
  IPFS_DEFAULT_GATEWAY_URL,
} from '../../../shared/constants/network';
import { LedgerTransportTypes } from '../../../shared/constants/hardware-wallets';
import { ThemeType } from '../../../shared/constants/preferences';
<<<<<<< HEAD
///: BEGIN:ONLY_INCLUDE_IN(keyring-snaps)
=======
import { shouldShowLineaMainnet } from '../../../shared/modules/network.utils';
///: BEGIN:ONLY_INCLUDE_IF(keyring-snaps)
>>>>>>> c1345bf1
import { KEYRING_SNAPS_REGISTRY_URL } from '../../../shared/constants/app';
///: END:ONLY_INCLUDE_IF

const mainNetworks = {
  [CHAIN_IDS.MAINNET]: true,
  [CHAIN_IDS.LINEA_MAINNET]: true,
};

const testNetworks = {
  [CHAIN_IDS.GOERLI]: true,
  [CHAIN_IDS.SEPOLIA]: true,
  [CHAIN_IDS.LINEA_GOERLI]: true,
};

export default class PreferencesController {
  /**
   *
   * @typedef {object} PreferencesController
   * @param {object} opts - Overrides the defaults for the initial state of this.store
   * @property {object} store The stored object containing a users preferences, stored in local storage
   * @property {boolean} store.useBlockie The users preference for blockie identicons within the UI
   * @property {boolean} store.useNonceField The users preference for nonce field within the UI
   * @property {object} store.featureFlags A key-boolean map, where keys refer to features and booleans to whether the
   * user wishes to see that feature.
   *
   * Feature flags can be set by the global function `setPreference(feature, enabled)`, and so should not expose any sensitive behavior.
   * @property {object} store.knownMethodData Contains all data methods known by the user
   * @property {string} store.currentLocale The preferred language locale key
   * @property {string} store.selectedAddress A hex string that matches the currently selected address in the app
   */
  constructor(opts = {}) {
    const addedNonMainNetwork = Object.values(
      opts.networkConfigurations,
    ).reduce((acc, element) => {
      acc[element.chainId] = true;
      return acc;
    }, {});

    const initState = {
      useBlockie: false,
      useNonceField: false,
      usePhishDetect: true,
      dismissSeedBackUpReminder: false,
      disabledRpcMethodPreferences: {
        eth_sign: false,
      },
      useMultiAccountBalanceChecker: true,
      useSafeChainsListValidation: true,
      // set to true means the dynamic list from the API is being used
      // set to false will be using the static list from contract-metadata
      useTokenDetection: false,
      useNftDetection: false,
      use4ByteResolution: true,
      useCurrencyRateCheck: true,
      useRequestQueue: false,
      openSeaEnabled: false,
      ///: BEGIN:ONLY_INCLUDE_IF(blockaid)
      securityAlertsEnabled: false,
      ///: END:ONLY_INCLUDE_IF
      ///: BEGIN:ONLY_INCLUDE_IF(keyring-snaps)
      addSnapAccountEnabled: false,
      ///: END:ONLY_INCLUDE_IF
      advancedGasFee: {},

      // WARNING: Do not use feature flags for security-sensitive things.
      // Feature flag toggling is available in the global namespace
      // for convenient testing of pre-release features, and should never
      // perform sensitive operations.
      featureFlags: {},
      incomingTransactionsPreferences: {
        ...mainNetworks,
        ...addedNonMainNetwork,
        ...testNetworks,
      },
      knownMethodData: {},
      currentLocale: opts.initLangCode,
      identities: {},
      lostIdentities: {},
      forgottenPassword: false,
      preferences: {
        autoLockTimeLimit: undefined,
        showFiatInTestnets: false,
        showTestNetworks: false,
        useNativeCurrencyAsPrimaryCurrency: true,
        hideZeroBalanceTokens: false,
      },
      // ENS decentralized website resolution
      ipfsGateway: IPFS_DEFAULT_GATEWAY_URL,
      useAddressBarEnsResolution: true,
      ledgerTransportType: window.navigator.hid
        ? LedgerTransportTypes.webhid
        : LedgerTransportTypes.u2f,
      snapRegistryList: {},
      transactionSecurityCheckEnabled: false,
      theme: ThemeType.os,
      ///: BEGIN:ONLY_INCLUDE_IF(keyring-snaps)
      snapsAddSnapAccountModalDismissed: false,
<<<<<<< HEAD
      ///: END:ONLY_INCLUDE_IN
      ///: BEGIN:ONLY_INCLUDE_IN(petnames)
=======
      ///: END:ONLY_INCLUDE_IF
      isLineaMainnetReleased: false,
      ///: BEGIN:ONLY_INCLUDE_IF(petnames)
>>>>>>> c1345bf1
      useExternalNameSources: true,
      ///: END:ONLY_INCLUDE_IF
      ...opts.initState,
    };

    this.network = opts.network;

    this.store = new ObservableStore(initState);
    this.store.setMaxListeners(13);
    this.tokenListController = opts.tokenListController;

    global.setPreference = (key, value) => {
      return this.setFeatureFlag(key, value);
    };
  }
  // PUBLIC METHODS

  /**
   * Sets the {@code forgottenPassword} state property
   *
   * @param {boolean} forgottenPassword - whether or not the user has forgotten their password
   */
  setPasswordForgotten(forgottenPassword) {
    this.store.updateState({ forgottenPassword });
  }

  /**
   * Setter for the `useBlockie` property
   *
   * @param {boolean} val - Whether or not the user prefers blockie indicators
   */
  setUseBlockie(val) {
    this.store.updateState({ useBlockie: val });
  }

  /**
   * Setter for the `useNonceField` property
   *
   * @param {boolean} val - Whether or not the user prefers to set nonce
   */
  setUseNonceField(val) {
    this.store.updateState({ useNonceField: val });
  }

  /**
   * Setter for the `usePhishDetect` property
   *
   * @param {boolean} val - Whether or not the user prefers phishing domain protection
   */
  setUsePhishDetect(val) {
    this.store.updateState({ usePhishDetect: val });
  }

  /**
   * Setter for the `useMultiAccountBalanceChecker` property
   *
   * @param {boolean} val - Whether or not the user prefers to turn off/on all security settings
   */
  setUseMultiAccountBalanceChecker(val) {
    this.store.updateState({ useMultiAccountBalanceChecker: val });
  }

  /**
   * Setter for the `useSafeChainsListValidation` property
   *
   * @param {boolean} val - Whether or not the user prefers to turn off/on validation for manually adding networks
   */
  setUseSafeChainsListValidation(val) {
    this.store.updateState({ useSafeChainsListValidation: val });
  }

  /**
   * Setter for the `useTokenDetection` property
   *
   * @param {boolean} val - Whether or not the user prefers to use the static token list or dynamic token list from the API
   */
  setUseTokenDetection(val) {
    this.store.updateState({ useTokenDetection: val });
    this.tokenListController.updatePreventPollingOnNetworkRestart(!val);
    if (val) {
      this.tokenListController.start();
    } else {
      this.tokenListController.clearingTokenListData();
      this.tokenListController.stop();
    }
  }

  /**
   * Setter for the `useNftDetection` property
   *
   * @param {boolean} useNftDetection - Whether or not the user prefers to autodetect NFTs.
   */
  setUseNftDetection(useNftDetection) {
    this.store.updateState({ useNftDetection });
  }

  /**
   * Setter for the `use4ByteResolution` property
   *
   * @param {boolean} use4ByteResolution - (Privacy) Whether or not the user prefers to have smart contract name details resolved with 4byte.directory
   */
  setUse4ByteResolution(use4ByteResolution) {
    this.store.updateState({ use4ByteResolution });
  }

  /**
   * Setter for the `useCurrencyRateCheck` property
   *
   * @param {boolean} val - Whether or not the user prefers to use currency rate check for ETH and tokens.
   */
  setUseCurrencyRateCheck(val) {
    this.store.updateState({ useCurrencyRateCheck: val });
  }

  /**
   * Setter for the `useRequestQueue` property
   *
   * @param {boolean} val - Whether or not the user wants to have requests queued if network change is required.
   */
  setUseRequestQueue(val) {
    this.store.updateState({ useRequestQueue: val });
  }

  /**
   * Setter for the `openSeaEnabled` property
   *
   * @param {boolean} openSeaEnabled - Whether or not the user prefers to use the OpenSea API for NFTs data.
   */
  setOpenSeaEnabled(openSeaEnabled) {
    this.store.updateState({
      openSeaEnabled,
    });
  }

  ///: BEGIN:ONLY_INCLUDE_IF(blockaid)
  /**
   * Setter for the `securityAlertsEnabled` property
   *
   * @param {boolean} securityAlertsEnabled - Whether or not the user prefers to use the security alerts.
   */
  setSecurityAlertsEnabled(securityAlertsEnabled) {
    this.store.updateState({
      securityAlertsEnabled,
    });
  }
  ///: END:ONLY_INCLUDE_IF

  ///: BEGIN:ONLY_INCLUDE_IF(keyring-snaps)
  /**
   * Setter for the `addSnapAccountEnabled` property.
   *
   * @param {boolean} addSnapAccountEnabled - Whether or not the user wants to
   * enable the "Add Snap accounts" button.
   */
  setAddSnapAccountEnabled(addSnapAccountEnabled) {
    this.store.updateState({
      addSnapAccountEnabled,
    });
  }
  ///: END:ONLY_INCLUDE_IF

  ///: BEGIN:ONLY_INCLUDE_IF(petnames)
  /**
   * Setter for the `useExternalNameSources` property
   *
   * @param {boolean} useExternalNameSources - Whether or not to use external name providers in the name controller.
   */
  setUseExternalNameSources(useExternalNameSources) {
    this.store.updateState({
      useExternalNameSources,
    });
  }
  ///: END:ONLY_INCLUDE_IF

  /**
   * Setter for the `advancedGasFee` property
   *
   * @param {object} options
   * @param {string} options.chainId - The chainId the advancedGasFees should be set on
   * @param {object} options.gasFeePreferences - The advancedGasFee options to set
   */
  setAdvancedGasFee({ chainId, gasFeePreferences }) {
    const { advancedGasFee } = this.store.getState();
    this.store.updateState({
      advancedGasFee: {
        ...advancedGasFee,
        [chainId]: gasFeePreferences,
      },
    });
  }

  /**
   * Setter for the `theme` property
   *
   * @param {string} val - 'default' or 'dark' value based on the mode selected by user.
   */
  setTheme(val) {
    this.store.updateState({ theme: val });
  }

  /**
   * Setter for the `transactionSecurityCheckEnabled` property
   *
   * @param transactionSecurityCheckEnabled
   */
  setTransactionSecurityCheckEnabled(transactionSecurityCheckEnabled) {
    this.store.updateState({
      transactionSecurityCheckEnabled,
    });
  }

  /**
   * Add new methodData to state, to avoid requesting this information again through Infura
   *
   * @param {string} fourBytePrefix - Four-byte method signature
   * @param {string} methodData - Corresponding data method
   */
  addKnownMethodData(fourBytePrefix, methodData) {
    const { knownMethodData } = this.store.getState();
    knownMethodData[fourBytePrefix] = methodData;
    this.store.updateState({ knownMethodData });
  }

  /**
   * Setter for the `currentLocale` property
   *
   * @param {string} key - he preferred language locale key
   */
  setCurrentLocale(key) {
    const textDirection = ['ar', 'dv', 'fa', 'he', 'ku'].includes(key)
      ? 'rtl'
      : 'auto';
    this.store.updateState({
      currentLocale: key,
      textDirection,
    });
    return textDirection;
  }

  /**
   * Updates identities to only include specified addresses. Removes identities
   * not included in addresses array
   *
   * @param {string[]} addresses - An array of hex addresses
   */
  setAddresses(addresses) {
    const oldIdentities = this.store.getState().identities;

    const identities = addresses.reduce((ids, address, index) => {
      const oldId = oldIdentities[address] || {};
      ids[address] = { name: `Account ${index + 1}`, address, ...oldId };
      return ids;
    }, {});

    this.store.updateState({ identities });
  }

  /**
   * Removes an address from state
   *
   * @param {string} address - A hex address
   * @returns {string} the address that was removed
   */
  removeAddress(address) {
    const { identities } = this.store.getState();

    if (!identities[address]) {
      throw new Error(`${address} can't be deleted cause it was not found`);
    }
    delete identities[address];
    this.store.updateState({ identities });

    // If the selected account is no longer valid,
    // select an arbitrary other account:
    if (address === this.getSelectedAddress()) {
      const [selected] = Object.keys(identities);
      this.setSelectedAddress(selected);
    }

    return address;
  }

  /**
   * Adds addresses to the identities object without removing identities
   *
   * @param {string[]} addresses - An array of hex addresses
   */
  addAddresses(addresses) {
    const { identities } = this.store.getState();
    addresses.forEach((address) => {
      // skip if already exists
      if (identities[address]) {
        return;
      }
      // add missing identity
      const identityCount = Object.keys(identities).length;

      identities[address] = { name: `Account ${identityCount + 1}`, address };
    });
    this.store.updateState({ identities });
  }

  /**
   * Synchronizes identity entries with known accounts.
   * Removes any unknown identities, and returns the resulting selected address.
   *
   * @param {Array<string>} addresses - known to the vault.
   * @returns {Promise<string>} selectedAddress the selected address.
   */
  syncAddresses(addresses) {
    if (!Array.isArray(addresses) || addresses.length === 0) {
      throw new Error('Expected non-empty array of addresses. Error #11201');
    }

    const { identities, lostIdentities } = this.store.getState();

    const newlyLost = {};
    Object.keys(identities).forEach((identity) => {
      if (!addresses.includes(identity)) {
        newlyLost[identity] = identities[identity];
        delete identities[identity];
      }
    });

    // Identities are no longer present.
    if (Object.keys(newlyLost).length > 0) {
      // store lost accounts
      Object.keys(newlyLost).forEach((key) => {
        lostIdentities[key] = newlyLost[key];
      });
    }

    this.store.updateState({ identities, lostIdentities });
    this.addAddresses(addresses);

    // If the selected account is no longer valid,
    // select an arbitrary other account:
    let selected = this.getSelectedAddress();
    if (!addresses.includes(selected)) {
      [selected] = addresses;
      this.setSelectedAddress(selected);
    }

    return selected;
  }

  /**
   * Setter for the `selectedAddress` property
   *
   * @param {string} _address - A new hex address for an account
   */
  setSelectedAddress(_address) {
    const address = normalizeAddress(_address);

    const { identities } = this.store.getState();
    const selectedIdentity = identities[address];
    if (!selectedIdentity) {
      throw new Error(`Identity for '${address} not found`);
    }

    selectedIdentity.lastSelected = Date.now();
    this.store.updateState({ identities, selectedAddress: address });
  }

  /**
   * Getter for the `selectedAddress` property
   *
   * @returns {string} The hex address for the currently selected account
   */
  getSelectedAddress() {
    return this.store.getState().selectedAddress;
  }

  /**
   * Getter for the `useRequestQueue` property
   *
   * @returns {boolean} whether this option is on or off.
   */
  getUseRequestQueue() {
    return this.store.getState().useRequestQueue;
  }

  /**
   * Sets a custom label for an account
   *
   * @param {string} account - the account to set a label for
   * @param {string} label - the custom label for the account
   * @returns {Promise<string>}
   */
  async setAccountLabel(account, label) {
    if (!account) {
      throw new Error(
        `setAccountLabel requires a valid address, got ${String(account)}`,
      );
    }
    const address = normalizeAddress(account);
    const { identities } = this.store.getState();
    identities[address] = identities[address] || {};
    identities[address].name = label;
    this.store.updateState({ identities });
    return label;
  }

  /**
   * Updates the `featureFlags` property, which is an object. One property within that object will be set to a boolean.
   *
   * @param {string} feature - A key that corresponds to a UI feature.
   * @param {boolean} activated - Indicates whether or not the UI feature should be displayed
   * @returns {Promise<object>} Promises a new object; the updated featureFlags object.
   */
  async setFeatureFlag(feature, activated) {
    const currentFeatureFlags = this.store.getState().featureFlags;
    const updatedFeatureFlags = {
      ...currentFeatureFlags,
      [feature]: activated,
    };

    this.store.updateState({ featureFlags: updatedFeatureFlags });

    return updatedFeatureFlags;
  }

  /**
   * Updates the `preferences` property, which is an object. These are user-controlled features
   * found in the settings page.
   *
   * @param {string} preference - The preference to enable or disable.
   * @param {boolean |object} value - Indicates whether or not the preference should be enabled or disabled.
   * @returns {Promise<object>} Promises a new object; the updated preferences object.
   */
  async setPreference(preference, value) {
    const currentPreferences = this.getPreferences();
    const updatedPreferences = {
      ...currentPreferences,
      [preference]: value,
    };

    this.store.updateState({ preferences: updatedPreferences });
    return updatedPreferences;
  }

  /**
   * A getter for the `preferences` property
   *
   * @returns {object} A key-boolean map of user-selected preferences.
   */
  getPreferences() {
    return this.store.getState().preferences;
  }

  /**
   * A getter for the `ipfsGateway` property
   *
   * @returns {string} The current IPFS gateway domain
   */
  getIpfsGateway() {
    return this.store.getState().ipfsGateway;
  }

  /**
   * A setter for the `ipfsGateway` property
   *
   * @param {string} domain - The new IPFS gateway domain
   * @returns {Promise<string>} A promise of the update IPFS gateway domain
   */
  async setIpfsGateway(domain) {
    this.store.updateState({ ipfsGateway: domain });
    return domain;
  }

  /**
   * A setter for the `useAddressBarEnsResolution` property
   *
   * @param {boolean} useAddressBarEnsResolution - Whether or not user prefers IPFS resolution for domains
   */
  async setUseAddressBarEnsResolution(useAddressBarEnsResolution) {
    this.store.updateState({ useAddressBarEnsResolution });
  }

  /**
   * A setter for the `ledgerTransportType` property.
   *
   * @param {string} ledgerTransportType - Either 'ledgerLive', 'webhid' or 'u2f'
   * @returns {string} The transport type that was set.
   */
  setLedgerTransportPreference(ledgerTransportType) {
    this.store.updateState({ ledgerTransportType });
    return ledgerTransportType;
  }

  /**
   * A getter for the `ledgerTransportType` property.
   *
   * @returns {string} The current preferred Ledger transport type.
   */
  getLedgerTransportPreference() {
    return this.store.getState().ledgerTransportType;
  }

  /**
   * A setter for the user preference to dismiss the seed phrase backup reminder
   *
   * @param {bool} dismissSeedBackUpReminder - User preference for dismissing the back up reminder.
   */
  async setDismissSeedBackUpReminder(dismissSeedBackUpReminder) {
    await this.store.updateState({
      dismissSeedBackUpReminder,
    });
  }

  /**
   * A setter for the user preference to enable/disable rpc methods
   *
   * @param {string} methodName - The RPC method name to change the setting of
   * @param {bool} isEnabled - true to enable the rpc method
   */
  async setDisabledRpcMethodPreference(methodName, isEnabled) {
    const currentRpcMethodPreferences =
      this.store.getState().disabledRpcMethodPreferences;
    const updatedRpcMethodPreferences = {
      ...currentRpcMethodPreferences,
      [methodName]: isEnabled,
    };

    this.store.updateState({
      disabledRpcMethodPreferences: updatedRpcMethodPreferences,
    });
  }

  /**
   * A setter for the incomingTransactions in preference to be updated
   *
   * @param {string} chainId - chainId of the network
   * @param {bool} value - preference of certain network, true to be enabled
   */
  setIncomingTransactionsPreferences(chainId, value) {
    const previousValue = this.store.getState().incomingTransactionsPreferences;
    const updatedValue = { ...previousValue, [chainId]: value };
    this.store.updateState({ incomingTransactionsPreferences: updatedValue });
  }

  getRpcMethodPreferences() {
    return this.store.getState().disabledRpcMethodPreferences;
  }

  ///: BEGIN:ONLY_INCLUDE_IF(keyring-snaps)
  setSnapsAddSnapAccountModalDismissed(value) {
    this.store.updateState({ snapsAddSnapAccountModalDismissed: value });
  }

  async updateSnapRegistry() {
    let snapRegistry;
    try {
      const response = await fetch(KEYRING_SNAPS_REGISTRY_URL);
      snapRegistry = await response.json();
    } catch (error) {
      console.error(`Failed to fetch registry: `, error);
      snapRegistry = {};
    }
    this.store.updateState({ snapRegistryList: snapRegistry });
  }

<<<<<<< HEAD
  ///: END:ONLY_INCLUDE_IN
=======
  ///: END:ONLY_INCLUDE_IF

  /**
   * A method to check is the linea mainnet network should be displayed
   */
  _showShouldLineaMainnetNetwork() {
    const showLineaMainnet = shouldShowLineaMainnet();
    this.store.updateState({ isLineaMainnetReleased: showLineaMainnet });
  }
>>>>>>> c1345bf1
}<|MERGE_RESOLUTION|>--- conflicted
+++ resolved
@@ -6,12 +6,7 @@
 } from '../../../shared/constants/network';
 import { LedgerTransportTypes } from '../../../shared/constants/hardware-wallets';
 import { ThemeType } from '../../../shared/constants/preferences';
-<<<<<<< HEAD
 ///: BEGIN:ONLY_INCLUDE_IN(keyring-snaps)
-=======
-import { shouldShowLineaMainnet } from '../../../shared/modules/network.utils';
-///: BEGIN:ONLY_INCLUDE_IF(keyring-snaps)
->>>>>>> c1345bf1
 import { KEYRING_SNAPS_REGISTRY_URL } from '../../../shared/constants/app';
 ///: END:ONLY_INCLUDE_IF
 
@@ -109,14 +104,8 @@
       theme: ThemeType.os,
       ///: BEGIN:ONLY_INCLUDE_IF(keyring-snaps)
       snapsAddSnapAccountModalDismissed: false,
-<<<<<<< HEAD
       ///: END:ONLY_INCLUDE_IN
       ///: BEGIN:ONLY_INCLUDE_IN(petnames)
-=======
-      ///: END:ONLY_INCLUDE_IF
-      isLineaMainnetReleased: false,
-      ///: BEGIN:ONLY_INCLUDE_IF(petnames)
->>>>>>> c1345bf1
       useExternalNameSources: true,
       ///: END:ONLY_INCLUDE_IF
       ...opts.initState,
@@ -679,17 +668,5 @@
     this.store.updateState({ snapRegistryList: snapRegistry });
   }
 
-<<<<<<< HEAD
   ///: END:ONLY_INCLUDE_IN
-=======
-  ///: END:ONLY_INCLUDE_IF
-
-  /**
-   * A method to check is the linea mainnet network should be displayed
-   */
-  _showShouldLineaMainnetNetwork() {
-    const showLineaMainnet = shouldShowLineaMainnet();
-    this.store.updateState({ isLineaMainnetReleased: showLineaMainnet });
-  }
->>>>>>> c1345bf1
 }