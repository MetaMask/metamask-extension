import { ObservableStore } from '@metamask/obs-store';
import {
  CHAIN_IDS,
  IPFS_DEFAULT_GATEWAY_URL,
} from '../../../shared/constants/network';
import { LedgerTransportTypes } from '../../../shared/constants/hardware-wallets';
import { ThemeType } from '../../../shared/constants/preferences';

const mainNetworks = {
  [CHAIN_IDS.MAINNET]: true,
  [CHAIN_IDS.LINEA_MAINNET]: true,
};

const testNetworks = {
  [CHAIN_IDS.GOERLI]: true,
  [CHAIN_IDS.SEPOLIA]: true,
  [CHAIN_IDS.LINEA_SEPOLIA]: true,
};

export default class PreferencesController {
  /**
   *
   * @typedef {object} PreferencesController
   * @param {object} opts - Overrides the defaults for the initial state of this.store
   * @property {object} messenger - The controller messenger
   * @property {object} store The stored object containing a users preferences, stored in local storage
   * @property {boolean} store.useBlockie The users preference for blockie identicons within the UI
   * @property {boolean} store.useNonceField The users preference for nonce field within the UI
   * @property {object} store.featureFlags A key-boolean map, where keys refer to features and booleans to whether the
   * user wishes to see that feature.
   *
   * Feature flags can be set by the global function `setPreference(feature, enabled)`, and so should not expose any sensitive behavior.
   * @property {object} store.knownMethodData Contains all data methods known by the user
   * @property {string} store.currentLocale The preferred language locale key
   * @property {string} store.selectedAddress A hex string that matches the currently selected address in the app
   */
  constructor(opts = {}) {
    const addedNonMainNetwork = Object.values(
      opts.networkConfigurations,
    ).reduce((acc, element) => {
      acc[element.chainId] = true;
      return acc;
    }, {});

    const initState = {
      useBlockie: false,
      useNonceField: false,
      usePhishDetect: true,
      dismissSeedBackUpReminder: false,
      disabledRpcMethodPreferences: {
        eth_sign: false,
      },
      useMultiAccountBalanceChecker: true,
      useSafeChainsListValidation: true,
      // set to true means the dynamic list from the API is being used
      // set to false will be using the static list from contract-metadata
      useTokenDetection: opts?.initState?.useTokenDetection ?? true,
      useNftDetection: opts?.initState?.useTokenDetection ?? true,
      use4ByteResolution: true,
      useCurrencyRateCheck: true,
      useRequestQueue: true,
      openSeaEnabled: true, // todo set this to true
      securityAlertsEnabled: true,
      bitcoinSupportEnabled: false,
      bitcoinTestnetSupportEnabled: false,
      ///: BEGIN:ONLY_INCLUDE_IF(keyring-snaps)
      addSnapAccountEnabled: false,
      ///: END:ONLY_INCLUDE_IF
      advancedGasFee: {},

      // WARNING: Do not use feature flags for security-sensitive things.
      // Feature flag toggling is available in the global namespace
      // for convenient testing of pre-release features, and should never
      // perform sensitive operations.
      featureFlags: {},
      incomingTransactionsPreferences: {
        ...mainNetworks,
        ...addedNonMainNetwork,
        ...testNetworks,
      },
      knownMethodData: {},
      currentLocale: opts.initLangCode,
      identities: {},
      lostIdentities: {},
      forgottenPassword: false,
      preferences: {
        autoLockTimeLimit: undefined,
        showExtensionInFullSizeView: false,
        showFiatInTestnets: false,
        showTestNetworks: false,
        smartTransactionsOptInStatus: null, // null means we will show the Smart Transactions opt-in modal to a user if they are eligible
        useNativeCurrencyAsPrimaryCurrency: true,
        hideZeroBalanceTokens: false,
        petnamesEnabled: true,
        redesignedConfirmationsEnabled: true,
        featureNotificationsEnabled: false,
        showTokenAutodetectModal: null,
        showNftAutodetectModal: null, // null because we want to show the modal only the first time
<<<<<<< HEAD
        isRedesignedConfirmationsDeveloperEnabled: false,
=======
        showConfirmationAdvancedDetails: false,
>>>>>>> 8c519dbe
      },
      // ENS decentralized website resolution
      ipfsGateway: IPFS_DEFAULT_GATEWAY_URL,
      isIpfsGatewayEnabled: true,
      useAddressBarEnsResolution: true,
      // Ledger transport type is deprecated. We currently only support webhid
      // on chrome, and u2f on firefox.
      ledgerTransportType: window.navigator.hid
        ? LedgerTransportTypes.webhid
        : LedgerTransportTypes.u2f,
      snapRegistryList: {},
      theme: ThemeType.os,
      ///: BEGIN:ONLY_INCLUDE_IF(keyring-snaps)
      snapsAddSnapAccountModalDismissed: false,
      ///: END:ONLY_INCLUDE_IF
      useExternalNameSources: true,
      useTransactionSimulations: true,
      enableMV3TimestampSave: true,
      // Turning OFF basic functionality toggle means turning OFF this useExternalServices flag.
      // Whenever useExternalServices is false, certain features will be disabled.
      // The flag is true by Default, meaning the toggle is ON by default.
      useExternalServices: true,
      ...opts.initState,
    };

    this.network = opts.network;

    this.store = new ObservableStore(initState);
    this.store.setMaxListeners(13);

    this.messagingSystem = opts.messenger;
    this.messagingSystem?.registerActionHandler(
      `PreferencesController:getState`,
      () => this.store.getState(),
    );
    this.messagingSystem?.registerInitialEventPayload({
      eventType: `PreferencesController:stateChange`,
      getPayload: () => [this.store.getState(), []],
    });

    this.messagingSystem?.subscribe(
      'AccountsController:stateChange',
      this.#handleAccountsControllerSync.bind(this),
    );

    global.setPreference = (key, value) => {
      return this.setFeatureFlag(key, value);
    };
  }
  // PUBLIC METHODS

  /**
   * Sets the {@code forgottenPassword} state property
   *
   * @param {boolean} forgottenPassword - whether or not the user has forgotten their password
   */
  setPasswordForgotten(forgottenPassword) {
    this.store.updateState({ forgottenPassword });
  }

  /**
   * Setter for the `useBlockie` property
   *
   * @param {boolean} val - Whether or not the user prefers blockie indicators
   */
  setUseBlockie(val) {
    this.store.updateState({ useBlockie: val });
  }

  /**
   * Setter for the `useNonceField` property
   *
   * @param {boolean} val - Whether or not the user prefers to set nonce
   */
  setUseNonceField(val) {
    this.store.updateState({ useNonceField: val });
  }

  /**
   * Setter for the `usePhishDetect` property
   *
   * @param {boolean} val - Whether or not the user prefers phishing domain protection
   */
  setUsePhishDetect(val) {
    this.store.updateState({ usePhishDetect: val });
  }

  /**
   * Setter for the `useMultiAccountBalanceChecker` property
   *
   * @param {boolean} val - Whether or not the user prefers to turn off/on all security settings
   */
  setUseMultiAccountBalanceChecker(val) {
    this.store.updateState({ useMultiAccountBalanceChecker: val });
  }

  /**
   * Setter for the `useSafeChainsListValidation` property
   *
   * @param {boolean} val - Whether or not the user prefers to turn off/on validation for manually adding networks
   */
  setUseSafeChainsListValidation(val) {
    this.store.updateState({ useSafeChainsListValidation: val });
  }

  toggleExternalServices(useExternalServices) {
    this.store.updateState({ useExternalServices });
    this.setUseTokenDetection(useExternalServices);
    this.setUseCurrencyRateCheck(useExternalServices);
    this.setUsePhishDetect(useExternalServices);
    this.setUseAddressBarEnsResolution(useExternalServices);
    this.setOpenSeaEnabled(useExternalServices);
    this.setUseNftDetection(useExternalServices);
  }

  /**
   * Setter for the `useTokenDetection` property
   *
   * @param {boolean} val - Whether or not the user prefers to use the static token list or dynamic token list from the API
   */
  setUseTokenDetection(val) {
    this.store.updateState({ useTokenDetection: val });
  }

  /**
   * Setter for the `useNftDetection` property
   *
   * @param {boolean} useNftDetection - Whether or not the user prefers to autodetect NFTs.
   */
  setUseNftDetection(useNftDetection) {
    this.store.updateState({ useNftDetection });
  }

  /**
   * Setter for the `use4ByteResolution` property
   *
   * @param {boolean} use4ByteResolution - (Privacy) Whether or not the user prefers to have smart contract name details resolved with 4byte.directory
   */
  setUse4ByteResolution(use4ByteResolution) {
    this.store.updateState({ use4ByteResolution });
  }

  /**
   * Setter for the `useCurrencyRateCheck` property
   *
   * @param {boolean} val - Whether or not the user prefers to use currency rate check for ETH and tokens.
   */
  setUseCurrencyRateCheck(val) {
    this.store.updateState({ useCurrencyRateCheck: val });
  }

  /**
   * Setter for the `useRequestQueue` property
   *
   * @param {boolean} val - Whether or not the user wants to have requests queued if network change is required.
   */
  setUseRequestQueue(val) {
    this.store.updateState({ useRequestQueue: val });
  }

  /**
   * Setter for the `openSeaEnabled` property
   *
   * @param {boolean} openSeaEnabled - Whether or not the user prefers to use the OpenSea API for NFTs data.
   */
  setOpenSeaEnabled(openSeaEnabled) {
    this.store.updateState({
      openSeaEnabled,
    });
  }

  /**
   * Setter for the `securityAlertsEnabled` property
   *
   * @param {boolean} securityAlertsEnabled - Whether or not the user prefers to use the security alerts.
   */
  setSecurityAlertsEnabled(securityAlertsEnabled) {
    this.store.updateState({
      securityAlertsEnabled,
    });
  }

  ///: BEGIN:ONLY_INCLUDE_IF(keyring-snaps)
  /**
   * Setter for the `addSnapAccountEnabled` property.
   *
   * @param {boolean} addSnapAccountEnabled - Whether or not the user wants to
   * enable the "Add Snap accounts" button.
   */
  setAddSnapAccountEnabled(addSnapAccountEnabled) {
    this.store.updateState({
      addSnapAccountEnabled,
    });
  }
  ///: END:ONLY_INCLUDE_IF

  /**
   * Setter for the `bitcoinSupportEnabled` property.
   *
   * @param {boolean} bitcoinSupportEnabled - Whether or not the user wants to
   * enable the "Add a new Bitcoin account (Beta)" button.
   */
  setBitcoinSupportEnabled(bitcoinSupportEnabled) {
    this.store.updateState({
      bitcoinSupportEnabled,
    });
  }

  /**
   * Setter for the `bitcoinTestnetSupportEnabled` property.
   *
   * @param {boolean} bitcoinTestnetSupportEnabled - Whether or not the user wants to
   * enable the "Add a new Bitcoin account (Testnet)" button.
   */
  setBitcoinTestnetSupportEnabled(bitcoinTestnetSupportEnabled) {
    this.store.updateState({
      bitcoinTestnetSupportEnabled,
    });
  }

  /**
   * Setter for the `useExternalNameSources` property
   *
   * @param {boolean} useExternalNameSources - Whether or not to use external name providers in the name controller.
   */
  setUseExternalNameSources(useExternalNameSources) {
    this.store.updateState({
      useExternalNameSources,
    });
  }

  /**
   * Setter for the `useTransactionSimulations` property
   *
   * @param {boolean} useTransactionSimulations - Whether or not to use simulations in the transaction confirmations.
   */
  setUseTransactionSimulations(useTransactionSimulations) {
    this.store.updateState({
      useTransactionSimulations,
    });
  }

  /**
   * Setter for the `advancedGasFee` property
   *
   * @param {object} options
   * @param {string} options.chainId - The chainId the advancedGasFees should be set on
   * @param {object} options.gasFeePreferences - The advancedGasFee options to set
   */
  setAdvancedGasFee({ chainId, gasFeePreferences }) {
    const { advancedGasFee } = this.store.getState();
    this.store.updateState({
      advancedGasFee: {
        ...advancedGasFee,
        [chainId]: gasFeePreferences,
      },
    });
  }

  /**
   * Setter for the `theme` property
   *
   * @param {string} val - 'default' or 'dark' value based on the mode selected by user.
   */
  setTheme(val) {
    this.store.updateState({ theme: val });
  }

  /**
   * Add new methodData to state, to avoid requesting this information again through Infura
   *
   * @param {string} fourBytePrefix - Four-byte method signature
   * @param {string} methodData - Corresponding data method
   */
  addKnownMethodData(fourBytePrefix, methodData) {
    const { knownMethodData } = this.store.getState();
    knownMethodData[fourBytePrefix] = methodData;
    this.store.updateState({ knownMethodData });
  }

  /**
   * Setter for the `currentLocale` property
   *
   * @param {string} key - he preferred language locale key
   */
  setCurrentLocale(key) {
    const textDirection = ['ar', 'dv', 'fa', 'he', 'ku'].includes(key)
      ? 'rtl'
      : 'auto';
    this.store.updateState({
      currentLocale: key,
      textDirection,
    });
    return textDirection;
  }

  /**
   * Setter for the `selectedAddress` property
   *
   * @deprecated - Use setSelectedAccount from the AccountsController
   * @param {string} address - A new hex address for an account
   */
  setSelectedAddress(address) {
    const account = this.messagingSystem.call(
      'AccountsController:getAccountByAddress',
      address,
    );
    if (!account) {
      throw new Error(`Identity for '${address} not found`);
    }

    this.messagingSystem.call(
      'AccountsController:setSelectedAccount',
      account.id,
    );
  }

  /**
   * Getter for the `selectedAddress` property
   *
   * @deprecated - Use the getSelectedAccount from the AccountsController
   * @returns {string} The hex address for the currently selected account
   */
  getSelectedAddress() {
    const selectedAccount = this.messagingSystem.call(
      'AccountsController:getSelectedAccount',
    );

    return selectedAccount.address;
  }

  /**
   * Getter for the `useRequestQueue` property
   *
   * @returns {boolean} whether this option is on or off.
   */
  getUseRequestQueue() {
    return this.store.getState().useRequestQueue;
  }

  /**
   * Sets a custom label for an account
   *
   * @deprecated - Use setAccountName from the AccountsController
   * @param {string} address - the account to set a label for
   * @param {string} label - the custom label for the account
   * @returns {Promise<string>}
   */
  async setAccountLabel(address, label) {
    const account = this.messagingSystem.call(
      'AccountsController:getAccountByAddress',
      address,
    );
    if (!address) {
      throw new Error(
        `setAccountLabel requires a valid address, got ${String(address)}`,
      );
    }

    this.messagingSystem.call(
      'AccountsController:setAccountName',
      account.id,
      label,
    );

    return label;
  }

  /**
   * Updates the `featureFlags` property, which is an object. One property within that object will be set to a boolean.
   *
   * @param {string} feature - A key that corresponds to a UI feature.
   * @param {boolean} activated - Indicates whether or not the UI feature should be displayed
   * @returns {Promise<object>} Promises a new object; the updated featureFlags object.
   */
  async setFeatureFlag(feature, activated) {
    const currentFeatureFlags = this.store.getState().featureFlags;
    const updatedFeatureFlags = {
      ...currentFeatureFlags,
      [feature]: activated,
    };

    this.store.updateState({ featureFlags: updatedFeatureFlags });

    return updatedFeatureFlags;
  }

  /**
   * Updates the `preferences` property, which is an object. These are user-controlled features
   * found in the settings page.
   *
   * @param {string} preference - The preference to enable or disable.
   * @param {boolean |object} value - Indicates whether or not the preference should be enabled or disabled.
   * @returns {Promise<object>} Promises a new object; the updated preferences object.
   */
  async setPreference(preference, value) {
    const currentPreferences = this.getPreferences();
    const updatedPreferences = {
      ...currentPreferences,
      [preference]: value,
    };

    this.store.updateState({ preferences: updatedPreferences });
    return updatedPreferences;
  }

  /**
   * A getter for the `preferences` property
   *
   * @returns {object} A key-boolean map of user-selected preferences.
   */
  getPreferences() {
    return this.store.getState().preferences;
  }

  /**
   * A getter for the `ipfsGateway` property
   *
   * @returns {string} The current IPFS gateway domain
   */
  getIpfsGateway() {
    return this.store.getState().ipfsGateway;
  }

  /**
   * A setter for the `ipfsGateway` property
   *
   * @param {string} domain - The new IPFS gateway domain
   * @returns {Promise<string>} A promise of the update IPFS gateway domain
   */
  async setIpfsGateway(domain) {
    this.store.updateState({ ipfsGateway: domain });
    return domain;
  }

  /**
   * A setter for the `isIpfsGatewayEnabled` property
   *
   * @param {boolean} enabled - Whether or not IPFS is enabled
   */
  async setIsIpfsGatewayEnabled(enabled) {
    this.store.updateState({ isIpfsGatewayEnabled: enabled });
  }

  /**
   * A setter for the `useAddressBarEnsResolution` property
   *
   * @param {boolean} useAddressBarEnsResolution - Whether or not user prefers IPFS resolution for domains
   */
  async setUseAddressBarEnsResolution(useAddressBarEnsResolution) {
    this.store.updateState({ useAddressBarEnsResolution });
  }

  /**
   * A setter for the `ledgerTransportType` property.
   *
   * @deprecated We no longer support specifying a ledger transport type other
   * than webhid, therefore managing a preference is no longer necessary.
   * @param {LedgerTransportTypes.webhid} ledgerTransportType - 'webhid'
   * @returns {string} The transport type that was set.
   */
  setLedgerTransportPreference(ledgerTransportType) {
    this.store.updateState({ ledgerTransportType });
    return ledgerTransportType;
  }

  /**
   * A setter for the user preference to dismiss the seed phrase backup reminder
   *
   * @param {bool} dismissSeedBackUpReminder - User preference for dismissing the back up reminder.
   */
  async setDismissSeedBackUpReminder(dismissSeedBackUpReminder) {
    await this.store.updateState({
      dismissSeedBackUpReminder,
    });
  }

  /**
   * A setter for the user preference to enable/disable rpc methods
   *
   * @param {string} methodName - The RPC method name to change the setting of
   * @param {bool} isEnabled - true to enable the rpc method
   */
  async setDisabledRpcMethodPreference(methodName, isEnabled) {
    const currentRpcMethodPreferences =
      this.store.getState().disabledRpcMethodPreferences;
    const updatedRpcMethodPreferences = {
      ...currentRpcMethodPreferences,
      [methodName]: isEnabled,
    };

    this.store.updateState({
      disabledRpcMethodPreferences: updatedRpcMethodPreferences,
    });
  }

  /**
   * A setter for the incomingTransactions in preference to be updated
   *
   * @param {string} chainId - chainId of the network
   * @param {bool} value - preference of certain network, true to be enabled
   */
  setIncomingTransactionsPreferences(chainId, value) {
    const previousValue = this.store.getState().incomingTransactionsPreferences;
    const updatedValue = { ...previousValue, [chainId]: value };
    this.store.updateState({ incomingTransactionsPreferences: updatedValue });
  }

  setServiceWorkerKeepAlivePreference(value) {
    this.store.updateState({ enableMV3TimestampSave: value });
  }

  getRpcMethodPreferences() {
    return this.store.getState().disabledRpcMethodPreferences;
  }

  ///: BEGIN:ONLY_INCLUDE_IF(keyring-snaps)
  setSnapsAddSnapAccountModalDismissed(value) {
    this.store.updateState({ snapsAddSnapAccountModalDismissed: value });
  }
  ///: END:ONLY_INCLUDE_IF

  #handleAccountsControllerSync(newAccountsControllerState) {
    const { accounts, selectedAccount: selectedAccountId } =
      newAccountsControllerState.internalAccounts;

    const selectedAccount = accounts[selectedAccountId];

    const { identities, lostIdentities } = this.store.getState();

    const addresses = Object.values(accounts).map((account) =>
      account.address.toLowerCase(),
    );
    Object.keys(identities).forEach((identity) => {
      if (addresses.includes(identity.toLowerCase())) {
        lostIdentities[identity] = identities[identity];
      }
    });

    const updatedIdentities = Object.values(accounts).reduce(
      (identitiesMap, account) => {
        identitiesMap[account.address] = {
          address: account.address,
          name: account.metadata.name,
          lastSelected: account.metadata.lastSelected,
        };

        return identitiesMap;
      },
      {},
    );

    this.store.updateState({
      identities: updatedIdentities,
      lostIdentities,
      selectedAddress: selectedAccount?.address || '', // it will be an empty string during onboarding
    });
  }
}<|MERGE_RESOLUTION|>--- conflicted
+++ resolved
@@ -96,11 +96,8 @@
         featureNotificationsEnabled: false,
         showTokenAutodetectModal: null,
         showNftAutodetectModal: null, // null because we want to show the modal only the first time
-<<<<<<< HEAD
         isRedesignedConfirmationsDeveloperEnabled: false,
-=======
         showConfirmationAdvancedDetails: false,
->>>>>>> 8c519dbe
       },
       // ENS decentralized website resolution
       ipfsGateway: IPFS_DEFAULT_GATEWAY_URL,
