--- conflicted
+++ resolved
@@ -1455,7 +1455,6 @@
     });
   }
 
-<<<<<<< HEAD
   /**
    * Sets the active tab information
    *
@@ -1473,11 +1472,9 @@
   }): void {
     this.update((state) => {
       state.appActiveTab = tabData;
-=======
   setShowShieldEntryModalOnce(showShieldEntryModalOnce: boolean | null): void {
     this.update((state) => {
       state.showShieldEntryModalOnce = showShieldEntryModalOnce;
->>>>>>> f6fd98dd
     });
   }
 }