import { v4 as uuid } from 'uuid';
import log from 'loglevel';
import { ApprovalType } from '@metamask/controller-utils';
import {
  BaseController,
  ControllerGetStateAction,
  ControllerStateChangeEvent,
  RestrictedMessenger,
} from '@metamask/base-controller';
import {
  AcceptRequest,
  AddApprovalRequest,
} from '@metamask/approval-controller';
import { DeferredPromise, Json, createDeferredPromise } from '@metamask/utils';
import type { QrScanRequest, SerializedUR } from '@metamask/eth-qr-keyring';
import { Browser } from 'webextension-polyfill';
import { MINUTE } from '../../../shared/constants/time';
import { AUTO_LOCK_TIMEOUT_ALARM } from '../../../shared/constants/alarms';
import { isManifestV3 } from '../../../shared/modules/mv3.utils';
// TODO: Remove restricted import
// eslint-disable-next-line import/no-restricted-paths
import { isBeta } from '../../../ui/helpers/utils/build-types';
import {
  ENVIRONMENT_TYPE_BACKGROUND,
  POLLING_TOKEN_ENVIRONMENT_TYPES,
  ORIGIN_METAMASK,
  DOWNLOAD_MOBILE_APP_SLIDE_ID,
} from '../../../shared/constants/app';
import { DEFAULT_AUTO_LOCK_TIME_LIMIT } from '../../../shared/constants/preferences';
import { LastInteractedConfirmationInfo } from '../../../shared/types/confirm';
import { SecurityAlertResponse } from '../lib/ppom/types';
import {
  AccountOverviewTabKey,
  CarouselSlide,
} from '../../../shared/constants/app-state';
import type {
  ThrottledOrigins,
  ThrottledOrigin,
} from '../../../shared/types/origin-throttling';
import {
  ScanAddressResponse,
  GetAddressSecurityAlertResponse,
  AddAddressSecurityAlertResponse,
} from '../lib/trust-signals/types';
import type {
  Preferences,
  PreferencesControllerGetStateAction,
  PreferencesControllerStateChangeEvent,
} from './preferences-controller';

export type AppStateControllerState = {
  activeQrCodeScanRequest: QrScanRequest | null;
  addressSecurityAlertResponses: Record<string, ScanAddressResponse>;
  browserEnvironment: Record<string, string>;
  connectedStatusPopoverHasBeenShown: boolean;
  // States used for displaying the changed network toast
  currentExtensionPopupId: number;
  currentPopupId?: number;
  defaultHomeActiveTabName: AccountOverviewTabKey | null;
  enableEnforcedSimulations: boolean;
  enableEnforcedSimulationsForTransactions: Record<string, boolean>;
  enforcedSimulationsSlippage: number;
  enforcedSimulationsSlippageForTransactions: Record<string, number>;
  fullScreenGasPollTokens: string[];
  // This key is only used for checking if the user had set advancedGasFee
  // prior to Migration 92.3 where we split out the setting to support
  // multiple networks.
  // TODO: Fix in https://github.com/MetaMask/metamask-extension/issues/31860
  // eslint-disable-next-line @typescript-eslint/naming-convention
  hadAdvancedGasFeesSetPriorToMigration92_3: boolean;
  isRampCardClosed: boolean;
  isUpdateAvailable: boolean;
  lastInteractedConfirmationInfo?: LastInteractedConfirmationInfo;
  lastUpdatedAt: number | null;
  lastViewedUserSurvey: number | null;
  newPrivacyPolicyToastClickedOrClosed: boolean | null;
  newPrivacyPolicyToastShownDate: number | null;
  nftsDetectionNoticeDismissed: boolean;
  nftsDropdownState: Json;
  notificationGasPollTokens: string[];
  onboardingDate: number | null;
  outdatedBrowserWarningLastShown: number | null;
  popupGasPollTokens: string[];
  productTour?: string;
  recoveryPhraseReminderHasBeenShown: boolean;
  recoveryPhraseReminderLastShown: number;
  showAccountBanner: boolean;
  showBetaHeader: boolean;
  showDownloadMobileAppSlide: boolean;
  showNetworkBanner: boolean;
  showPermissionsTour: boolean;
  showTestnetMessageInDropdown: boolean;
  signatureSecurityAlertResponses: Record<string, SecurityAlertResponse>;
  slides: CarouselSlide[];
  snapsInstallPrivacyWarningShown?: boolean;
  surveyLinkLastClickedOrClosed: number | null;
  termsOfUseLastAgreed?: number;
  throttledOrigins: ThrottledOrigins;
  timeoutMinutes: number;
  trezorModel: string | null;
  updateModalLastDismissedAt: number | null;
<<<<<<< HEAD
  lastUpdatedAt: number | null;
  enableEnforcedSimulations: boolean;
  enableEnforcedSimulationsForTransactions: Record<string, boolean>;
  enforcedSimulationsSlippage: number;
  enforcedSimulationsSlippageForTransactions: Record<string, number>;
  hasShownMultichainIntroModal: boolean;
=======
>>>>>>> 705dce86
};

const controllerName = 'AppStateController';

/**
 * Returns the state of the {@link AppStateController}.
 */
export type AppStateControllerGetStateAction = ControllerGetStateAction<
  typeof controllerName,
  AppStateControllerState
>;

export type AppStateControllerRequestQrCodeScanAction = {
  type: 'AppStateController:requestQrCodeScan';
  handler: (request: QrScanRequest) => Promise<SerializedUR>;
};

/**
 * Actions exposed by the {@link AppStateController}.
 */
export type AppStateControllerActions =
  | AppStateControllerGetStateAction
  | AppStateControllerRequestQrCodeScanAction;

/**
 * Actions that this controller is allowed to call.
 */
type AllowedActions =
  | AddApprovalRequest
  | AcceptRequest
  | PreferencesControllerGetStateAction;

/**
 * Event emitted when the state of the {@link AppStateController} changes.
 */
export type AppStateControllerStateChangeEvent = ControllerStateChangeEvent<
  typeof controllerName,
  AppStateControllerState
>;

export type AppStateControllerUnlockChangeEvent = {
  type: 'AppStateController:unlockChange';
  payload: [];
};

/**
 * Events emitted by {@link AppStateController}.
 */
export type AppStateControllerEvents =
  | AppStateControllerStateChangeEvent
  | AppStateControllerUnlockChangeEvent;

/**
 * Events that this controller is allowed to subscribe.
 */
type AllowedEvents = PreferencesControllerStateChangeEvent;

export type AppStateControllerMessenger = RestrictedMessenger<
  typeof controllerName,
  AppStateControllerActions | AllowedActions,
  AppStateControllerEvents | AllowedEvents,
  AllowedActions['type'],
  AllowedEvents['type']
>;

type PollingTokenType =
  | 'popupGasPollTokens'
  | 'notificationGasPollTokens'
  | 'fullScreenGasPollTokens';

type AppStateControllerInitState = Partial<
  Omit<
    AppStateControllerState,
    | 'nftsDropdownState'
    | 'signatureSecurityAlertResponses'
    | 'addressSecurityAlertResponses'
    | 'currentExtensionPopupId'
  >
>;

export type AppStateControllerOptions = {
  addUnlockListener: (callback: () => void) => void;
  isUnlocked: () => boolean;
  state?: AppStateControllerInitState;
  onInactiveTimeout?: () => void;
  messenger: AppStateControllerMessenger;
  extension: Browser;
};

const getDefaultAppStateControllerState = (): AppStateControllerState => ({
  activeQrCodeScanRequest: null,
  browserEnvironment: {},
  connectedStatusPopoverHasBeenShown: true,
  defaultHomeActiveTabName: null,
  enableEnforcedSimulations: true,
  enableEnforcedSimulationsForTransactions: {},
  enforcedSimulationsSlippage: 10,
  enforcedSimulationsSlippageForTransactions: {},
  fullScreenGasPollTokens: [],
  // TODO: Fix in https://github.com/MetaMask/metamask-extension/issues/31860
  // eslint-disable-next-line @typescript-eslint/naming-convention
  hadAdvancedGasFeesSetPriorToMigration92_3: false,
  isRampCardClosed: false,
  isUpdateAvailable: false,
  lastUpdatedAt: null,
  lastViewedUserSurvey: null,
  newPrivacyPolicyToastClickedOrClosed: null,
  newPrivacyPolicyToastShownDate: null,
  nftsDetectionNoticeDismissed: false,
  notificationGasPollTokens: [],
  onboardingDate: null,
  outdatedBrowserWarningLastShown: null,
  popupGasPollTokens: [],
  productTour: 'accountIcon',
  recoveryPhraseReminderHasBeenShown: false,
  recoveryPhraseReminderLastShown: new Date().getTime(),
  showAccountBanner: true,
  showBetaHeader: isBeta(),
  showDownloadMobileAppSlide: true,
  showNetworkBanner: true,
  showPermissionsTour: true,
  showTestnetMessageInDropdown: true,
  slides: [],
  surveyLinkLastClickedOrClosed: null,
  throttledOrigins: {},
  timeoutMinutes: DEFAULT_AUTO_LOCK_TIME_LIMIT,
  trezorModel: null,
  updateModalLastDismissedAt: null,
<<<<<<< HEAD
  lastUpdatedAt: null,
  enableEnforcedSimulations: true,
  enableEnforcedSimulationsForTransactions: {},
  enforcedSimulationsSlippage: 10,
  enforcedSimulationsSlippageForTransactions: {},
  activeQrCodeScanRequest: null,
  hasShownMultichainIntroModal: false,
=======

>>>>>>> 705dce86
  ...getInitialStateOverrides(),
});

/**
 * Return initial state for properties that should overwrite persisted state.
 *
 * TODO: Stop persisting state that we want to override, so that we can remove this function.
 *
 * @returns Initial state for properties that should overwrite persisted state.
 */
function getInitialStateOverrides() {
  return {
    addressSecurityAlertResponses: {},
    currentExtensionPopupId: 0,
    nftsDropdownState: {},
    signatureSecurityAlertResponses: {},
  };
}

const controllerMetadata = {
  activeQrCodeScanRequest: {
    persist: false,
    anonymous: true,
  },
  addressSecurityAlertResponses: {
    persist: false,
    anonymous: true,
  },
  browserEnvironment: {
    persist: true,
    anonymous: true,
  },
  connectedStatusPopoverHasBeenShown: {
    persist: true,
    anonymous: true,
  },
  currentExtensionPopupId: {
    persist: false,
    anonymous: true,
  },
  currentPopupId: {
    persist: false,
    anonymous: true,
  },
  defaultHomeActiveTabName: {
    persist: true,
    anonymous: true,
  },
  enableEnforcedSimulations: {
    persist: true,
    anonymous: true,
  },
  enableEnforcedSimulationsForTransactions: {
    persist: false,
    anonymous: true,
  },
  enforcedSimulationsSlippage: {
    persist: true,
    anonymous: true,
  },
  enforcedSimulationsSlippageForTransactions: {
    persist: false,
    anonymous: true,
  },
  fullScreenGasPollTokens: {
    persist: false,
    anonymous: true,
  },
  // TODO: Fix in https://github.com/MetaMask/metamask-extension/issues/31860
  // eslint-disable-next-line @typescript-eslint/naming-convention
  hadAdvancedGasFeesSetPriorToMigration92_3: {
    persist: true,
    anonymous: true,
  },
  isRampCardClosed: {
    persist: true,
    anonymous: true,
  },
  isUpdateAvailable: {
    persist: false,
    anonymous: true,
  },
  lastInteractedConfirmationInfo: {
    persist: true,
    anonymous: true,
  },
  lastUpdatedAt: {
    persist: true,
    anonymous: true,
  },
  lastViewedUserSurvey: {
    persist: true,
    anonymous: true,
  },
  newPrivacyPolicyToastClickedOrClosed: {
    persist: true,
    anonymous: true,
  },
  newPrivacyPolicyToastShownDate: {
    persist: true,
    anonymous: true,
  },
  nftsDetectionNoticeDismissed: {
    persist: true,
    anonymous: true,
  },
  nftsDropdownState: {
    persist: false,
    anonymous: true,
  },
  notificationGasPollTokens: {
    persist: false,
    anonymous: true,
  },
  onboardingDate: {
    persist: true,
    anonymous: true,
  },
  outdatedBrowserWarningLastShown: {
    persist: true,
    anonymous: true,
  },
  popupGasPollTokens: {
    persist: false,
    anonymous: true,
  },
  productTour: {
    persist: true,
    anonymous: true,
  },
  recoveryPhraseReminderHasBeenShown: {
    persist: true,
    anonymous: true,
  },
  recoveryPhraseReminderLastShown: {
    persist: true,
    anonymous: true,
  },
  showAccountBanner: {
    persist: true,
    anonymous: true,
  },
  showBetaHeader: {
    persist: true,
    anonymous: true,
  },
  showDownloadMobileAppSlide: {
    persist: true,
    anonymous: true,
  },
  showNetworkBanner: {
    persist: true,
    anonymous: true,
  },
  showPermissionsTour: {
    persist: true,
    anonymous: true,
  },
  showTestnetMessageInDropdown: {
    persist: true,
    anonymous: true,
  },
  signatureSecurityAlertResponses: {
    persist: false,
    anonymous: true,
  },
  slides: {
    persist: true,
    anonymous: true,
  },
  snapsInstallPrivacyWarningShown: {
    persist: true,
    anonymous: true,
  },
  surveyLinkLastClickedOrClosed: {
    persist: true,
    anonymous: true,
  },
  termsOfUseLastAgreed: {
    persist: true,
    anonymous: true,
  },
  throttledOrigins: {
    persist: false,
    anonymous: true,
  },
  timeoutMinutes: {
    persist: true,
    anonymous: true,
  },
  trezorModel: {
    persist: true,
    anonymous: true,
  },
  updateModalLastDismissedAt: {
    persist: true,
    anonymous: true,
  },
  hasShownMultichainIntroModal: {
    persist: true,
    anonymous: true,
  },
};

export class AppStateController extends BaseController<
  typeof controllerName,
  AppStateControllerState,
  AppStateControllerMessenger
> {
  readonly #extension: AppStateControllerOptions['extension'];

  readonly #onInactiveTimeout: () => void;

  #timer: NodeJS.Timeout | null;

  isUnlocked: () => boolean;

  readonly waitingForUnlock: { resolve: () => void }[];

  #approvalRequestId: string | null;

  #qrCodeScanPromise: DeferredPromise<SerializedUR> | null = null;

  constructor({
    state = {},
    messenger,
    addUnlockListener,
    isUnlocked,
    onInactiveTimeout,
    extension,
  }: AppStateControllerOptions) {
    super({
      name: controllerName,
      metadata: controllerMetadata,
      state: {
        ...getDefaultAppStateControllerState(),
        ...state,
        ...getInitialStateOverrides(),
      },
      messenger,
    });

    this.#extension = extension;
    // TODO: Fix in https://github.com/MetaMask/metamask-extension/issues/31880
    // eslint-disable-next-line @typescript-eslint/prefer-nullish-coalescing
    this.#onInactiveTimeout = onInactiveTimeout || (() => undefined);
    this.#timer = null;

    this.isUnlocked = isUnlocked;
    this.waitingForUnlock = [];
    addUnlockListener(this.#handleUnlock.bind(this));

    messenger.subscribe(
      'PreferencesController:stateChange',
      ({ preferences }: { preferences: Partial<Preferences> }) => {
        const currentState = this.state;
        if (
          typeof preferences?.autoLockTimeLimit === 'number' &&
          currentState.timeoutMinutes !== preferences.autoLockTimeLimit
        ) {
          this.#setInactiveTimeout(preferences.autoLockTimeLimit);
        }
      },
    );

    const { preferences } = messenger.call('PreferencesController:getState');
    if (typeof preferences.autoLockTimeLimit === 'number') {
      this.#setInactiveTimeout(preferences.autoLockTimeLimit);
    }

    this.messagingSystem.registerActionHandler(
      'AppStateController:requestQrCodeScan',
      this.#requestQrCodeScan.bind(this),
    );

    this.#approvalRequestId = null;
  }

  /**
   * Get a Promise that resolves when the extension is unlocked.
   * This Promise will never reject.
   *
   * @param shouldShowUnlockRequest - Whether the extension notification
   * popup should be opened.
   * @returns A promise that resolves when the extension is
   * unlocked, or immediately if the extension is already unlocked.
   */
  getUnlockPromise(shouldShowUnlockRequest: boolean): Promise<void> {
    return new Promise((resolve) => {
      if (this.isUnlocked()) {
        resolve();
      } else {
        this.#waitForUnlock(resolve, shouldShowUnlockRequest);
      }
    });
  }

  /**
   * Adds a Promise's resolve function to the waitingForUnlock queue.
   * Also opens the extension popup if specified.
   *
   * @param resolve - A Promise's resolve function that will
   * be called when the extension is unlocked.
   * @param shouldShowUnlockRequest - Whether the extension notification
   * popup should be opened.
   */
  #waitForUnlock(resolve: () => void, shouldShowUnlockRequest: boolean): void {
    this.waitingForUnlock.push({ resolve });
    this.messagingSystem.publish('AppStateController:unlockChange');
    if (shouldShowUnlockRequest) {
      this.#requestApproval();
    }
  }

  /**
   * Drains the waitingForUnlock queue, resolving all the related Promises.
   */
  #handleUnlock(): void {
    if (this.waitingForUnlock.length > 0) {
      while (this.waitingForUnlock.length > 0) {
        this.waitingForUnlock.shift()?.resolve();
      }
      this.messagingSystem.publish('AppStateController:unlockChange');
    }

    this.#acceptApproval();
  }

  /**
   * Sets the default home tab
   *
   * @param defaultHomeActiveTabName - the tab name
   */
  setDefaultHomeActiveTabName(
    defaultHomeActiveTabName: AccountOverviewTabKey | null,
  ): void {
    this.update((state) => {
      state.defaultHomeActiveTabName = defaultHomeActiveTabName;
    });
  }

  /**
   * Record that the user has seen the connected status info popover
   */
  setConnectedStatusPopoverHasBeenShown(): void {
    this.update((state) => {
      state.connectedStatusPopoverHasBeenShown = true;
    });
  }

  /**
   * Record that the user has been shown the recovery phrase reminder.
   */
  setRecoveryPhraseReminderHasBeenShown(): void {
    this.update((state) => {
      state.recoveryPhraseReminderHasBeenShown = true;
    });
  }

  setSurveyLinkLastClickedOrClosed(time: number): void {
    this.update((state) => {
      state.surveyLinkLastClickedOrClosed = time;
    });
  }

  setOnboardingDate(): void {
    this.update((state) => {
      state.onboardingDate = Date.now();
    });
  }

  setLastViewedUserSurvey(id: number) {
    this.update((state) => {
      state.lastViewedUserSurvey = id;
    });
  }

  setRampCardClosed(): void {
    this.update((state) => {
      state.isRampCardClosed = true;
    });
  }

  setNewPrivacyPolicyToastClickedOrClosed(): void {
    this.update((state) => {
      state.newPrivacyPolicyToastClickedOrClosed = true;
    });
  }

  setNewPrivacyPolicyToastShownDate(time: number): void {
    this.update((state) => {
      state.newPrivacyPolicyToastShownDate = time;
    });
  }

  /**
   * Replaces slides in state with new slides. If a slide with the same id
   * already exists, it will be merged with the new slide.
   *
   * @param slides - Array of new slides
   */
  updateSlides(slides: CarouselSlide[]): void {
    this.update((state) => {
      const currentSlides = state.slides || [];

      const newSlides = slides.map((slide) => {
        const existingSlide = currentSlides.find((s) => s.id === slide.id);
        if (existingSlide) {
          return {
            ...existingSlide,
            ...slide,
          };
        }
        return slide;
      });

      state.slides = [...newSlides];
    });
  }

  /**
   * Marks a slide as dismissed by ID
   *
   * @param id - ID of the slide to dismiss
   */
  removeSlide(id: string): void {
    this.update((state) => {
      const slides = state.slides || [];
      state.slides = slides.map((slide) => {
        if (slide.id === id) {
          return { ...slide, dismissed: true };
        }
        return slide;
      });

      if (id === DOWNLOAD_MOBILE_APP_SLIDE_ID) {
        state.showDownloadMobileAppSlide = false;
      }
    });
  }

  /**
   * Record the timestamp of the last time the user has seen the recovery phrase reminder
   *
   * @param lastShown - timestamp when user was last shown the reminder.
   */
  setRecoveryPhraseReminderLastShown(lastShown: number): void {
    this.update((state) => {
      state.recoveryPhraseReminderLastShown = lastShown;
    });
  }

  /**
   * Record the timestamp of the last time the user has acceoted the terms of use
   *
   * @param lastAgreed - timestamp when user last accepted the terms of use
   */
  setTermsOfUseLastAgreed(lastAgreed: number): void {
    this.update((state) => {
      state.termsOfUseLastAgreed = lastAgreed;
    });
  }

  /**
   * Record if popover for snaps privacy warning has been shown
   * on the first install of a snap.
   *
   * @param shown - shown status
   */
  setSnapsInstallPrivacyWarningShownStatus(shown: boolean): void {
    this.update((state) => {
      state.snapsInstallPrivacyWarningShown = shown;
    });
  }

  /**
   * Record the timestamp of the last time the user has seen the outdated browser warning
   *
   * @param lastShown - Timestamp (in milliseconds) of when the user was last shown the warning.
   */
  setOutdatedBrowserWarningLastShown(lastShown: number): void {
    this.update((state) => {
      state.outdatedBrowserWarningLastShown = lastShown;
    });
  }

  /**
   * Sets the last active time to the current time.
   */
  setLastActiveTime(): void {
    this.#resetTimer();
  }

  /**
   * Set whether or not there is an update available
   *
   * @param isUpdateAvailable - Whether or not there is an update available
   */
  setIsUpdateAvailable(isUpdateAvailable: boolean): void {
    this.update((state) => {
      state.isUpdateAvailable = isUpdateAvailable;
    });
  }

  /**
   * Record the timestamp of the last time the user has dismissed the update modal
   *
   * @param updateModalLastDismissedAt - timestamp of the last time the user has dismissed the update modal.
   */
  setUpdateModalLastDismissedAt(updateModalLastDismissedAt: number): void {
    this.update((state) => {
      state.updateModalLastDismissedAt = updateModalLastDismissedAt;
    });
  }

  /**
   * Record the timestamp of the last time the user has updated
   *
   * @param lastUpdatedAt - timestamp of the last time the user has updated
   */
  setLastUpdatedAt(lastUpdatedAt: number): void {
    this.update((state) => {
      state.lastUpdatedAt = lastUpdatedAt;
    });
  }

  /**
   * Sets the inactive timeout for the app
   *
   * @param timeoutMinutes - The inactive timeout in minutes.
   */
  #setInactiveTimeout(timeoutMinutes: number): void {
    this.update((state) => {
      state.timeoutMinutes = timeoutMinutes;
    });

    this.#resetTimer();
  }

  /**
   * Resets the internal inactive timer
   *
   * If the {@code timeoutMinutes} state is falsy (i.e., zero) then a new
   * timer will not be created.
   *
   */
  #resetTimer(): void {
    const { timeoutMinutes } = this.state;

    if (this.#timer) {
      clearTimeout(this.#timer);
    } else if (isManifestV3) {
      this.#extension.alarms.clear(AUTO_LOCK_TIMEOUT_ALARM);
    }

    if (!timeoutMinutes) {
      return;
    }

    // This is a temporary fix until we add a state migration.
    // Due to a bug in ui/pages/settings/advanced-tab/advanced-tab.component.js,
    // it was possible for timeoutMinutes to be saved as a string, as explained
    // in PR 25109. `alarms.create` will fail in that case. We are
    // converting this to a number here to prevent that failure. Once
    // we add a migration to update the malformed state to the right type,
    // we will remove this conversion.
    const timeoutToSet = Number(timeoutMinutes);

    if (isManifestV3) {
      this.#extension.alarms.create(AUTO_LOCK_TIMEOUT_ALARM, {
        delayInMinutes: timeoutToSet,
        periodInMinutes: timeoutToSet,
      });
      this.#extension.alarms.onAlarm.addListener(
        (alarmInfo: { name: string }) => {
          if (alarmInfo.name === AUTO_LOCK_TIMEOUT_ALARM) {
            this.#onInactiveTimeout();
            this.#extension.alarms.clear(AUTO_LOCK_TIMEOUT_ALARM);
          }
        },
      );
    } else {
      this.#timer = setTimeout(
        () => this.#onInactiveTimeout(),
        timeoutToSet * MINUTE,
      );
    }
  }

  /**
   * Sets the current browser and OS environment
   *
   * @param os
   * @param browser
   */
  setBrowserEnvironment(os: string, browser: string): void {
    this.update((state) => {
      state.browserEnvironment = { os, browser };
    });
  }

  /**
   * Adds a pollingToken for a given environmentType
   *
   * @param pollingToken
   * @param pollingTokenType
   */
  addPollingToken(
    pollingToken: string,
    pollingTokenType: PollingTokenType,
  ): void {
    if (
      pollingTokenType.toString() !==
      POLLING_TOKEN_ENVIRONMENT_TYPES[ENVIRONMENT_TYPE_BACKGROUND]
    ) {
      if (this.#isValidPollingTokenType(pollingTokenType)) {
        this.#updatePollingTokens(pollingToken, pollingTokenType);
      }
    }
  }

  /**
   * Updates the polling token in the state.
   *
   * @param pollingToken
   * @param pollingTokenType
   */
  #updatePollingTokens(
    pollingToken: string,
    pollingTokenType: PollingTokenType,
  ) {
    this.update((state) => {
      state[pollingTokenType].push(pollingToken);
    });
  }

  /**
   * removes a pollingToken for a given environmentType
   *
   * @param pollingToken
   * @param pollingTokenType
   */
  removePollingToken(
    pollingToken: string,
    pollingTokenType: PollingTokenType,
  ): void {
    if (
      pollingTokenType.toString() !==
      POLLING_TOKEN_ENVIRONMENT_TYPES[ENVIRONMENT_TYPE_BACKGROUND]
    ) {
      const currentTokens: string[] = this.state[pollingTokenType];
      if (this.#isValidPollingTokenType(pollingTokenType)) {
        this.update((state) => {
          state[pollingTokenType] = currentTokens.filter(
            (token: string) => token !== pollingToken,
          );
        });
      }
    }
  }

  /**
   * Validates whether the given polling token type is a valid one.
   *
   * @param pollingTokenType
   * @returns true if valid, false otherwise.
   */
  #isValidPollingTokenType(pollingTokenType: PollingTokenType): boolean {
    const validTokenTypes: PollingTokenType[] = [
      'popupGasPollTokens',
      'notificationGasPollTokens',
      'fullScreenGasPollTokens',
    ];

    return validTokenTypes.includes(pollingTokenType);
  }

  /**
   * clears all pollingTokens
   */
  clearPollingTokens(): void {
    this.update((state) => {
      state.popupGasPollTokens = [];
      state.notificationGasPollTokens = [];
      state.fullScreenGasPollTokens = [];
    });
  }

  /**
   * Sets whether the testnet dismissal link should be shown in the network dropdown
   *
   * @param showTestnetMessageInDropdown
   */
  setShowTestnetMessageInDropdown(showTestnetMessageInDropdown: boolean): void {
    this.update((state) => {
      state.showTestnetMessageInDropdown = showTestnetMessageInDropdown;
    });
  }

  /**
   * Sets whether the beta notification heading on the home page
   *
   * @param showBetaHeader
   */
  setShowBetaHeader(showBetaHeader: boolean): void {
    this.update((state) => {
      state.showBetaHeader = showBetaHeader;
    });
  }

  /**
   * Sets whether the permissions tour should be shown to the user
   *
   * @param showPermissionsTour
   */
  setShowPermissionsTour(showPermissionsTour: boolean): void {
    this.update((state) => {
      state.showPermissionsTour = showPermissionsTour;
    });
  }

  /**
   * Sets whether the multichain intro modal has been shown to the user
   *
   * @param hasShown - Whether the modal has been shown
   */
  setHasShownMultichainIntroModal(hasShown: boolean): void {
    this.update((state) => {
      state.hasShownMultichainIntroModal = hasShown;
    });
  }
      
  /**
   * Sets the product tour to be shown to the user
   *
   * @param productTour - Tour name to show (e.g., 'accountIcon') or empty string to hide
   */
  setProductTour(productTour: string): void {
    this.update((state) => {
      state.productTour = productTour;
    });
  }

  /**
   * Sets whether the Network Banner should be shown
   *
   * @param showNetworkBanner
   */
  setShowNetworkBanner(showNetworkBanner: boolean): void {
    this.update((state) => {
      state.showNetworkBanner = showNetworkBanner;
    });
  }

  /**
   * Sets whether the Account Banner should be shown
   *
   * @param showAccountBanner
   */
  setShowAccountBanner(showAccountBanner: boolean): void {
    this.update((state) => {
      state.showAccountBanner = showAccountBanner;
    });
  }

  /**
   * Sets a unique ID for the current extension popup
   *
   * @param currentExtensionPopupId
   */
  setCurrentExtensionPopupId(currentExtensionPopupId: number): void {
    this.update((state) => {
      state.currentExtensionPopupId = currentExtensionPopupId;
    });
  }

  /**
   * Sets a property indicating the model of the user's Trezor hardware wallet
   *
   * @param trezorModel - The Trezor model.
   */
  setTrezorModel(trezorModel: string | null): void {
    this.update((state) => {
      state.trezorModel = trezorModel;
    });
  }

  /**
   * A setter for the `nftsDropdownState` property
   *
   * @param nftsDropdownState
   */
  updateNftDropDownState(nftsDropdownState: Json): void {
    this.update((state) => {
      // @ts-expect-error this is caused by a bug in Immer, not being able to handle recursive types like Json
      state.nftsDropdownState = nftsDropdownState;
    });
  }

  getSignatureSecurityAlertResponse(
    securityAlertId: string,
  ): SecurityAlertResponse {
    return this.state.signatureSecurityAlertResponses[securityAlertId];
  }

  addSignatureSecurityAlertResponse(
    securityAlertResponse: SecurityAlertResponse,
  ): void {
    if (securityAlertResponse.securityAlertId) {
      this.update((state) => {
        state.signatureSecurityAlertResponses[
          String(securityAlertResponse.securityAlertId)
        ] = securityAlertResponse;
      });
    }
  }

  getAddressSecurityAlertResponse: GetAddressSecurityAlertResponse = (
    address: string,
  ): ScanAddressResponse | undefined => {
    return this.state.addressSecurityAlertResponses[address.toLowerCase()];
  };

  addAddressSecurityAlertResponse: AddAddressSecurityAlertResponse = (
    address: string,
    addressSecurityAlertResponse: ScanAddressResponse,
  ): void => {
    this.update((state) => {
      state.addressSecurityAlertResponses[address.toLowerCase()] =
        addressSecurityAlertResponse;
    });
  };

  /**
   * A setter for the currentPopupId which indicates the id of popup window that's currently active
   *
   * @param currentPopupId
   */
  setCurrentPopupId(currentPopupId: number): void {
    this.update((state) => {
      state.currentPopupId = currentPopupId;
    });
  }

  /**
   * The function returns information about the last confirmation user interacted with
   */
  getLastInteractedConfirmationInfo():
    | LastInteractedConfirmationInfo
    | undefined {
    return this.state.lastInteractedConfirmationInfo;
  }

  /**
   * Update the information about the last confirmation user interacted with
   *
   * @param lastInteractedConfirmationInfo
   */
  setLastInteractedConfirmationInfo(
    lastInteractedConfirmationInfo: LastInteractedConfirmationInfo | undefined,
  ): void {
    this.update((state) => {
      state.lastInteractedConfirmationInfo = lastInteractedConfirmationInfo;
    });
  }

  /**
   * A getter to retrieve currentPopupId saved in the appState
   */
  getCurrentPopupId(): number | undefined {
    return this.state.currentPopupId;
  }

  #requestApproval(): void {
    // If we already have a pending request this is a no-op
    if (this.#approvalRequestId) {
      return;
    }
    this.#approvalRequestId = uuid();

    this.messagingSystem
      .call(
        'ApprovalController:addRequest',
        {
          id: this.#approvalRequestId,
          origin: ORIGIN_METAMASK,
          type: ApprovalType.Unlock,
        },
        true,
      )
      .catch(() => {
        // If the promise fails, we allow a new popup to be triggered
        this.#approvalRequestId = null;
      });
  }

  #acceptApproval(): void {
    if (!this.#approvalRequestId) {
      return;
    }
    try {
      this.messagingSystem.call(
        'ApprovalController:acceptRequest',
        this.#approvalRequestId,
      );
    } catch (error) {
      log.error('Failed to unlock approval request', error);
    }

    this.#approvalRequestId = null;
  }

  getThrottledOriginState(origin: string): ThrottledOrigin {
    return this.state.throttledOrigins[origin];
  }

  updateThrottledOriginState(
    origin: string,
    throttledOriginState: ThrottledOrigin,
  ): void {
    this.update((state) => {
      state.throttledOrigins[origin] = throttledOriginState;
    });
  }

  /**
   * Completes a QR code scan by resolving the promise with the scanned data.
   *
   * @param scannedData - The data that was scanned from the QR code.
   * @throws If no QR code scan is in progress.
   */
  completeQrCodeScan(scannedData: SerializedUR): void {
    if (!this.#qrCodeScanPromise) {
      throw new Error('No QR code scan is in progress.');
    }

    this.update((state) => {
      state.activeQrCodeScanRequest = null;
    });

    this.#qrCodeScanPromise.resolve(scannedData);
    this.#qrCodeScanPromise = null;
  }

  /**
   * Cancels the current QR code scan, if one is in progress.
   * This will reject the promise with an error.
   *
   * @param error - The error to reject the promise with.
   * @throws If no QR code scan is in progress.
   */
  cancelQrCodeScan(error?: Error): void {
    if (!this.#qrCodeScanPromise) {
      throw new Error('No QR code scan is in progress.');
    }

    this.update((state) => {
      state.activeQrCodeScanRequest = null;
    });

    this.#qrCodeScanPromise.reject(error || new Error('Scan cancelled'));
    this.#qrCodeScanPromise = null;
  }

  /**
   * Requests a QR code scan and returns a promise that resolves with the scanned data.
   * If a scan is already in progress, it returns the existing promise.
   *
   * @param request - The QR code scan request.
   * @returns The scanned QR code data.
   */
  #requestQrCodeScan(request: QrScanRequest): Promise<SerializedUR> {
    if (this.#qrCodeScanPromise) {
      return this.#qrCodeScanPromise.promise;
    }

    const deferredPromise = createDeferredPromise<SerializedUR>();
    this.#qrCodeScanPromise = deferredPromise;

    this.update((state) => {
      state.activeQrCodeScanRequest = request;
    });

    return deferredPromise.promise;
  }

  setEnableEnforcedSimulations(enabled: boolean): void {
    this.update((state) => {
      state.enableEnforcedSimulations = enabled;
    });
  }

  setEnableEnforcedSimulationsForTransaction(
    transactionId: string,
    enabled: boolean,
  ): void {
    this.update((state) => {
      state.enableEnforcedSimulationsForTransactions[transactionId] = enabled;
    });
  }

  setEnforcedSimulationsSlippage(value: number): void {
    this.update((state) => {
      state.enforcedSimulationsSlippage = value;
    });
  }

  setEnforcedSimulationsSlippageForTransaction(
    transactionId: string,
    value: number,
  ): void {
    this.update((state) => {
      state.enforcedSimulationsSlippageForTransactions[transactionId] = value;
    });
  }
}<|MERGE_RESOLUTION|>--- conflicted
+++ resolved
@@ -99,15 +99,7 @@
   timeoutMinutes: number;
   trezorModel: string | null;
   updateModalLastDismissedAt: number | null;
-<<<<<<< HEAD
-  lastUpdatedAt: number | null;
-  enableEnforcedSimulations: boolean;
-  enableEnforcedSimulationsForTransactions: Record<string, boolean>;
-  enforcedSimulationsSlippage: number;
-  enforcedSimulationsSlippageForTransactions: Record<string, number>;
   hasShownMultichainIntroModal: boolean;
-=======
->>>>>>> 705dce86
 };
 
 const controllerName = 'AppStateController';
@@ -236,17 +228,7 @@
   timeoutMinutes: DEFAULT_AUTO_LOCK_TIME_LIMIT,
   trezorModel: null,
   updateModalLastDismissedAt: null,
-<<<<<<< HEAD
-  lastUpdatedAt: null,
-  enableEnforcedSimulations: true,
-  enableEnforcedSimulationsForTransactions: {},
-  enforcedSimulationsSlippage: 10,
-  enforcedSimulationsSlippageForTransactions: {},
-  activeQrCodeScanRequest: null,
   hasShownMultichainIntroModal: false,
-=======
-
->>>>>>> 705dce86
   ...getInitialStateOverrides(),
 });
 
