--- conflicted
+++ resolved
@@ -29,13 +29,8 @@
     shortDescription: EntryFieldTypes.Text;
     image: EntryFieldTypes.EntryLink<ImageFields>;
     longDescription: EntryFieldTypes.RichText;
-<<<<<<< HEAD
     extensionLink?: EntryFieldTypes.EntryLink<TypeExtensionLinkFields>;
-=======
-    link?: EntryFieldTypes.EntryLink<TypeLinkFields>;
-    action?: EntryFieldTypes.EntryLink<TypeActionFields>;
     clients?: EntryFieldTypes.Text<'extension' | 'mobile' | 'portfolio'>;
->>>>>>> de2f6562
   };
   contentTypeId: 'productAnnouncement';
 };
