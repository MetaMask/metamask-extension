--- conflicted
+++ resolved
@@ -212,27 +212,25 @@
   | PushPlatformNotificationsControllerDisablePushNotifications
   | PushPlatformNotificationsControllerUpdateTriggerPushNotifications;
 
+export type Events =
+  | MetamaskNotificationsControllerNotificationsListUpdatedEvent
+  | MetamaskNotificationsControllerMarkNotificationsAsRead;
+
 // Allowed Events
 export type AllowedEvents =
   // Keyring Events
   | KeyringControllerStateChangeEvent
-<<<<<<< HEAD
-  | PushPlatformNotificationsControllerOnNewNotificationEvent
-  | MetamaskNotificationsControllerNotificationsListUpdatedEvent
-  | MetamaskNotificationsControllerMarkNotificationsAsRead;
-=======
   | KeyringControllerLockEvent
   | KeyringControllerUnlockEvent
   // Push Notification Events
   | PushPlatformNotificationsControllerOnNewNotificationEvent;
->>>>>>> 1e348f8c
 
 // Type for the messenger of MetamaskNotificationsController
 export type MetamaskNotificationsControllerMessenger =
   RestrictedControllerMessenger<
     typeof controllerName,
     Actions | AllowedActions,
-    AllowedEvents,
+    Events | AllowedEvents,
     AllowedActions['type'],
     AllowedEvents['type']
   >;
