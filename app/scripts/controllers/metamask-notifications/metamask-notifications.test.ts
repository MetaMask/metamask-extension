import { ControllerMessenger } from '@metamask/base-controller';
import * as ControllerUtils from '@metamask/controller-utils';
import {
  KeyringControllerGetAccountsAction,
  KeyringControllerState,
  KeyringControllerStateChangeEvent,
} from '@metamask/keyring-controller';
import {
  AuthenticationControllerGetBearerToken,
  AuthenticationControllerIsSignedIn,
} from '../authentication/authentication-controller';
import { MOCK_ACCESS_TOKEN } from '../authentication/mocks/mockServices';
import {
  UserStorageControllerGetStorageKey,
  UserStorageControllerPerformGetStorage,
  UserStorageControllerPerformSetStorage,
  UserStorageControllerEnableProfileSyncing,
} from '../user-storage/user-storage-controller';
import {
  PushPlatformNotificationsControllerEnablePushNotifications,
  PushPlatformNotificationsControllerDisablePushNotifications,
  PushPlatformNotificationsControllerUpdateTriggerPushNotifications,
} from '../push-platform-notifications/push-platform-notifications';
import {
  AllowedActions,
  AllowedEvents,
  MetamaskNotificationsController,
  defaultState,
} from './metamask-notifications';
import {
  createMockFeatureAnnouncementAPIResult,
  createMockFeatureAnnouncementRaw,
  mockFetchFeatureAnnouncementNotifications,
} from './mocks/mock-feature-announcements';
import {
  MOCK_USER_STORAGE_ACCOUNT,
  createMockFullUserStorage,
  createMockUserStorageWithTriggers,
} from './mocks/mock-notification-user-storage';
import {
  mockBatchCreateTriggers,
  mockBatchDeleteTriggers,
  mockListNotifications,
  mockMarkNotificationsAsRead,
} from './mocks/mock-onchain-notifications';
import { createMockNotificationEthSent } from './mocks/mock-raw-notifications';
import { processNotification } from './processors/process-notifications';
import * as OnChainNotifications from './services/onchain-notifications';
import { UserStorage } from './types/user-storage/user-storage';
import * as MetamaskNotificationsUtils from './utils/utils';

describe('metamask-notifications - constructor()', () => {
  test('initializes state & override state', () => {
    const controller1 = new MetamaskNotificationsController({
      messenger: mockNotificationMessenger().messenger,
    });
    expect(controller1.state).toEqual(defaultState);

    const controller2 = new MetamaskNotificationsController({
      messenger: mockNotificationMessenger().messenger,
      state: {
        ...defaultState,
        isFeatureAnnouncementsEnabled: true,
        isMetamaskNotificationsEnabled: true,
      },
    });
    expect(controller2.state.isFeatureAnnouncementsEnabled).toBe(true);
    expect(controller2.state.isMetamaskNotificationsEnabled).toBe(true);
  });

  test('Keyring Change Event but feature not enabled will not add or remove triggers', async () => {
    const { messenger, globalMessenger, mockListAccounts } = arrangeMocks();

    // initialize controller with 1 address
    mockListAccounts.mockResolvedValueOnce(['addr1']);
    const controller = new MetamaskNotificationsController({ messenger });

    const mockUpdate = jest
      .spyOn(controller, 'updateOnChainTriggersByAccount')
      .mockResolvedValue({} as UserStorage);
    const mockDelete = jest
      .spyOn(controller, 'deleteOnChainTriggersByAccount')
      .mockResolvedValue({} as UserStorage);

    // listAccounts has a new address
    mockListAccounts.mockResolvedValueOnce(['addr1', 'addr2']);
    await actPublishKeyringStateChange(globalMessenger);

    expect(mockUpdate).not.toBeCalled();
    expect(mockDelete).not.toBeCalled();
  });

  test('Keying Change Event with new triggers', async () => {
    const { messenger, globalMessenger, mockListAccounts } = arrangeMocks();

    // initialize controller with 1 address
    mockListAccounts.mockResolvedValueOnce(['addr1']);
<<<<<<< HEAD
    const controller = new MetamaskNotificationsController({ messenger });
    controller.setMetamaskNotificationsEnabled(true);
=======
    const controller = new MetamaskNotificationsController({
      messenger,
      state: { isMetamaskNotificationsEnabled: true },
    });
>>>>>>> a8862df8

    const mockUpdate = jest
      .spyOn(controller, 'updateOnChainTriggersByAccount')
      .mockResolvedValue({} as UserStorage);
    const mockDelete = jest
      .spyOn(controller, 'deleteOnChainTriggersByAccount')
      .mockResolvedValue({} as UserStorage);

    async function act(
      addresses: string[],
      assertion: () => Promise<void> | void,
    ) {
      mockListAccounts.mockResolvedValueOnce(addresses);
      await actPublishKeyringStateChange(globalMessenger);
      await assertion();

      // Clear mocks for next act/assert
      mockUpdate.mockClear();
      mockDelete.mockClear();
    }

    await act(['addr2'], () => {
      expect(mockUpdate).toBeCalled();
      expect(mockDelete).toBeCalled();
    });

    // Act - new accounts were added
    await act(['addr1', 'addr2'], () => {
      expect(mockUpdate).toBeCalled();
      expect(mockDelete).not.toBeCalled();
    });

    // Act - an account was removed
    await act(['addr1'], () => {
      expect(mockUpdate).not.toBeCalled();
      expect(mockDelete).toBeCalled();
    });

    // Act - an account was added and removed
    await act(['addr2'], () => {
      expect(mockUpdate).toBeCalled();
      expect(mockDelete).toBeCalled();
    });
  });

  function arrangeMocks() {
    const messengerMocks = mockNotificationMessenger();
    jest
      .spyOn(ControllerUtils, 'toChecksumHexAddress')
      .mockImplementation((x) => x);

    return messengerMocks;
  }

  async function actPublishKeyringStateChange(
    messenger: ControllerMessenger<never, KeyringControllerStateChangeEvent>,
  ) {
    await messenger.publish(
      'KeyringController:stateChange',
      {} as KeyringControllerState,
      [],
    );
  }
});

// See /utils for more in-depth testing
describe('metamask-notifications - checkAccountsPresence()', () => {
  test('Returns Record with accounts that have notifications enabled', async () => {
    const { messenger, mockPerformGetStorage } = mockNotificationMessenger();
    mockPerformGetStorage.mockResolvedValue(
      JSON.stringify(createMockFullUserStorage()),
    );

    const controller = new MetamaskNotificationsController({ messenger });
    const result = await controller.checkAccountsPresence([
      MOCK_USER_STORAGE_ACCOUNT,
      'fake_account',
    ]);
    expect(result).toEqual({
      [MOCK_USER_STORAGE_ACCOUNT]: true,
      fake_account: false,
    });
  });
});

describe('metamask-notifications - setFeatureAnnouncementsEnabled()', () => {
  test('flips state when the method is called', async () => {
    const { messenger, mockIsSignedIn } = mockNotificationMessenger();
    mockIsSignedIn.mockReturnValue(true);

    const controller = new MetamaskNotificationsController({
      messenger,
      state: { ...defaultState, isFeatureAnnouncementsEnabled: false },
    });

    await controller.setFeatureAnnouncementsEnabled(true);

    expect(controller.state.isFeatureAnnouncementsEnabled).toBe(true);
  });
});

describe('metamask-notifications - createOnChainTriggers()', () => {
  test('Create new triggers and push notifications if there is no User Storage (login for new user)', async () => {
    const {
      messenger,
      mockInitializeUserStorage,
      mockEnablePushNotifications,
      mockCreateOnChainTriggers,
      mockPerformGetStorage,
    } = arrangeMocks();
    const controller = new MetamaskNotificationsController({ messenger });
    mockPerformGetStorage.mockResolvedValue(null); // Mock no storage found.

    const result = await controller.createOnChainTriggers();
    expect(result).toBeDefined();
    expect(mockInitializeUserStorage).toBeCalled(); // called since no user storage (this is an existing user)
    expect(mockCreateOnChainTriggers).toBeCalled();
    expect(mockEnablePushNotifications).toBeCalled();
  });

  test('Throws if not given a valid auth & storage key', async () => {
    const mocks = arrangeMocks();
    const controller = new MetamaskNotificationsController({
      messenger: mocks.messenger,
    });

    const testScenarios = {
      ...arrangeFailureAuthAssertions(mocks),
      ...arrangeFailureUserStorageKeyAssertions(mocks),
    };

    for (const mockFailureAction of Object.values(testScenarios)) {
      mockFailureAction();
      await expect(controller.createOnChainTriggers()).rejects.toThrow();
    }
  });

  function arrangeMocks() {
    const messengerMocks = mockNotificationMessenger();
    const mockCreateOnChainTriggers = jest
      .spyOn(OnChainNotifications, 'createOnChainTriggers')
      .mockResolvedValue();
    const mockInitializeUserStorage = jest
      .spyOn(MetamaskNotificationsUtils, 'initializeUserStorage')
      .mockReturnValue(createMockUserStorageWithTriggers(['t1', 't2']));
    return {
      ...messengerMocks,
      mockCreateOnChainTriggers,
      mockInitializeUserStorage,
    };
  }
});

describe('metamask-notifications - deleteOnChainTriggersByAccount', () => {
  test('Deletes and disables push notifications for a given account', async () => {
    const {
      messenger,
      nockMockDeleteTriggersAPI,
      mockDisablePushNotifications,
    } = arrangeMocks();
    const controller = new MetamaskNotificationsController({ messenger });
    const result = await controller.deleteOnChainTriggersByAccount([
      MOCK_USER_STORAGE_ACCOUNT,
    ]);
    expect(
      MetamaskNotificationsUtils.traverseUserStorageTriggers(result).length,
    ).toBe(0);
    expect(nockMockDeleteTriggersAPI.isDone()).toBe(true);
    expect(mockDisablePushNotifications).toBeCalled();
  });

  test('Does nothing if account does not exist in storage', async () => {
    const { messenger, mockDisablePushNotifications } = arrangeMocks();
    const controller = new MetamaskNotificationsController({ messenger });
    const result = await controller.deleteOnChainTriggersByAccount([
      'UNKNOWN_ACCOUNT',
    ]);
    expect(
      MetamaskNotificationsUtils.traverseUserStorageTriggers(result).length,
    ).not.toBe(0);

    expect(mockDisablePushNotifications).not.toBeCalled();
  });

  test('Throws errors when invalid auth and storage', async () => {
    const mocks = arrangeMocks();
    const controller = new MetamaskNotificationsController({
      messenger: mocks.messenger,
    });

    const testScenarios = {
      ...arrangeFailureAuthAssertions(mocks),
      ...arrangeFailureUserStorageKeyAssertions(mocks),
      ...arrangeFailureUserStorageAssertions(mocks),
    };

    for (const mockFailureAction of Object.values(testScenarios)) {
      mockFailureAction();
      await expect(
        controller.deleteOnChainTriggersByAccount([MOCK_USER_STORAGE_ACCOUNT]),
      ).rejects.toThrow();
    }
  });

  function arrangeMocks() {
    const messengerMocks = mockNotificationMessenger();
    const nockMockDeleteTriggersAPI = mockBatchDeleteTriggers();
    return { ...messengerMocks, nockMockDeleteTriggersAPI };
  }
});

describe('metamask-notifications - updateOnChainTriggersByAccount()', () => {
  test('Creates Triggers and Push Notification Links for a new account', async () => {
    const {
      messenger,
      mockUpdateTriggerPushNotifications,
      mockPerformSetStorage,
    } = arrangeMocks();
    const MOCK_ACCOUNT = 'MOCK_ACCOUNT2';
    const controller = new MetamaskNotificationsController({ messenger });

    const result = await controller.updateOnChainTriggersByAccount([
      MOCK_ACCOUNT,
    ]);
    expect(
      MetamaskNotificationsUtils.traverseUserStorageTriggers(result, {
        address: MOCK_ACCOUNT.toLowerCase(),
      }).length > 0,
    ).toBe(true);

    expect(mockUpdateTriggerPushNotifications).toBeCalled();
    expect(mockPerformSetStorage).toBeCalled();
  });

  test('Throws errors when invalid auth and storage', async () => {
    const mocks = arrangeMocks();
    const controller = new MetamaskNotificationsController({
      messenger: mocks.messenger,
    });

    const testScenarios = {
      ...arrangeFailureAuthAssertions(mocks),
      ...arrangeFailureUserStorageKeyAssertions(mocks),
      ...arrangeFailureUserStorageAssertions(mocks),
    };

    for (const mockFailureAction of Object.values(testScenarios)) {
      mockFailureAction();
      await expect(
        controller.deleteOnChainTriggersByAccount([MOCK_USER_STORAGE_ACCOUNT]),
      ).rejects.toThrow();
    }
  });

  function arrangeMocks() {
    const messengerMocks = mockNotificationMessenger();
    const mockBatchTriggersAPI = mockBatchCreateTriggers();
    return { ...messengerMocks, mockBatchTriggersAPI };
  }
});

describe('metamask-notifications - fetchAndUpdateMetamaskNotifications()', () => {
  test('Processes and shows feature announcements and wallet notifications', async () => {
    const {
      messenger,
      mockFeatureAnnouncementAPIResult,
      mockListNotificationsAPIResult,
    } = arrangeMocks();

    const controller = new MetamaskNotificationsController({
      messenger,
      state: { ...defaultState, isFeatureAnnouncementsEnabled: true },
    });

    const result = await controller.fetchAndUpdateMetamaskNotifications();

    // Should have 1 feature announcement and 1 wallet notification
    expect(result.length).toBe(2);
    expect(
      result.find(
        (n) => n.id === mockFeatureAnnouncementAPIResult.items?.[0].fields.id,
      ),
    ).toBeDefined();
    expect(result.find((n) => n.id === mockListNotificationsAPIResult[0].id));

    // State is also updated
    expect(controller.state.metamaskNotificationsList.length).toBe(2);
  });

  test('Only fetches and processes feature announcements if not authenticated', async () => {
    const { messenger, mockGetBearerToken, mockFeatureAnnouncementAPIResult } =
      arrangeMocks();
    mockGetBearerToken.mockRejectedValue(
      new Error('MOCK - failed to get access token'),
    );

    const controller = new MetamaskNotificationsController({
      messenger,
      state: { ...defaultState, isFeatureAnnouncementsEnabled: true },
    });

    // Should only have feature announcement
    const result = await controller.fetchAndUpdateMetamaskNotifications();
    expect(result.length).toBe(1);
    expect(
      result.find(
        (n) => n.id === mockFeatureAnnouncementAPIResult.items?.[0].fields.id,
      ),
    ).toBeDefined();

    // State is also updated
    expect(controller.state.metamaskNotificationsList.length).toBe(1);
  });

  function arrangeMocks() {
    const messengerMocks = mockNotificationMessenger();

    const mockFeatureAnnouncementAPIResult =
      createMockFeatureAnnouncementAPIResult();
    const mockFeatureAnnouncementsAPI =
      mockFetchFeatureAnnouncementNotifications({
        status: 200,
        body: mockFeatureAnnouncementAPIResult,
      });

    const mockListNotificationsAPIResult = [createMockNotificationEthSent()];
    const mockListNotificationsAPI = mockListNotifications({
      status: 200,
      body: mockListNotificationsAPIResult,
    });
    return {
      ...messengerMocks,
      mockFeatureAnnouncementAPIResult,
      mockFeatureAnnouncementsAPI,
      mockListNotificationsAPIResult,
      mockListNotificationsAPI,
    };
  }
});

describe('metamask-notifications - markMetamaskNotificationsAsRead()', () => {
  test('updates feature announcements as read', async () => {
    const { messenger } = arrangeMocks();
    const controller = new MetamaskNotificationsController({ messenger });

    await controller.markMetamaskNotificationsAsRead([
      processNotification(createMockFeatureAnnouncementRaw()),
      processNotification(createMockNotificationEthSent()),
    ]);

    // Should see 2 items in controller read state
    expect(controller.state.metamaskNotificationsReadList.length).toBe(1);
  });

  test('should at least mark feature announcements locally if external updates fail', async () => {
    const { messenger } = arrangeMocks({ onChainMarkAsReadFails: true });
    const controller = new MetamaskNotificationsController({ messenger });

    await controller.markMetamaskNotificationsAsRead([
      processNotification(createMockFeatureAnnouncementRaw()),
      processNotification(createMockNotificationEthSent()),
    ]);

    // Should see 1 item in controller read state.
    // This is because on-chain failed.
    // We can debate & change implementation if it makes sense to mark as read locally if external APIs fail.
    expect(controller.state.metamaskNotificationsReadList.length).toBe(1);
  });

  function arrangeMocks(options?: { onChainMarkAsReadFails: boolean }) {
    const messengerMocks = mockNotificationMessenger();

    const mockMarkAsReadAPI = mockMarkNotificationsAsRead({
      status: options?.onChainMarkAsReadFails ? 500 : 200,
    });

    return {
      ...messengerMocks,
      mockMarkAsReadAPI,
    };
  }
});

describe('metamask-notifications - enableMetamaskNotifications()', () => {
  it('create new notifications when switched on and no new notifications', async () => {
    const mocks = arrangeMocks();
    mocks.mockListAccounts.mockResolvedValue(['0xAddr1']);
    const controller = new MetamaskNotificationsController({
      messenger: mocks.messenger,
    });

    const promise = controller.enableMetamaskNotifications();

    // Act - intermediate state
    expect(controller.state.isUpdatingMetamaskNotifications).toBe(true);

    await promise;

    // Act - final state
    expect(controller.state.isUpdatingMetamaskNotifications).toBe(false);
    expect(controller.state.isMetamaskNotificationsEnabled).toBe(true);

    // Act - services called
    expect(mocks.mockCreateOnChainTriggers).toBeCalled();
  });

  it('not create new notifications when enabling an account already in storage', async () => {
    const mocks = arrangeMocks();
    mocks.mockListAccounts.mockResolvedValue(['0xAddr1']);
    const userStorage = createMockFullUserStorage({ address: '0xAddr1' });
    mocks.mockPerformGetStorage.mockResolvedValue(JSON.stringify(userStorage));
    const controller = new MetamaskNotificationsController({
      messenger: mocks.messenger,
    });

    await controller.enableMetamaskNotifications();

    const existingTriggers =
      MetamaskNotificationsUtils.getAllUUIDs(userStorage);
    const upsertedTriggers =
      mocks.mockCreateOnChainTriggers.mock.calls[0][3].map((t) => t.id);

    expect(existingTriggers).toEqual(upsertedTriggers);
  });

  function arrangeMocks() {
    const messengerMocks = mockNotificationMessenger();

    const mockCreateOnChainTriggers = jest
      .spyOn(OnChainNotifications, 'createOnChainTriggers')
      .mockResolvedValue();

    return { ...messengerMocks, mockCreateOnChainTriggers };
  }
});

describe('metamask-notifications - disableMetamaskNotifications()', () => {
  it('disable notifications and turn off push notifications', async () => {
    const mocks = arrangeMocks();
    const controller = new MetamaskNotificationsController({
      messenger: mocks.messenger,
      state: { isMetamaskNotificationsEnabled: true },
    });

    const promise = controller.disableMetamaskNotifications();

    // Act - intermediate state
    expect(controller.state.isUpdatingMetamaskNotifications).toBe(true);

    await promise;

    // Act - final state
    expect(controller.state.isUpdatingMetamaskNotifications).toBe(false);
    expect(controller.state.isMetamaskNotificationsEnabled).toBe(false);

    expect(mocks.mockDisablePushNotifications).toBeCalled();

    // We do not delete triggers when disabling notifications
    // As other devices might be using those triggers to receive notifications
    expect(mocks.mockDeleteOnChainTriggers).not.toBeCalled();
  });

  function arrangeMocks() {
    const messengerMocks = mockNotificationMessenger();

    const mockDeleteOnChainTriggers = jest
      .spyOn(OnChainNotifications, 'deleteOnChainTriggers')
      .mockResolvedValue({} as UserStorage);

    return { ...messengerMocks, mockDeleteOnChainTriggers };
  }
});

// Type-Computation - we are extracting args and parameters from a generic type utility
// Thus this `AnyFunc` can be used to help constrain the generic parameters correctly
// eslint-disable-next-line @typescript-eslint/no-explicit-any
type AnyFunc = (...args: any[]) => any;
const typedMockAction = <Action extends { handler: AnyFunc }>() =>
  jest.fn<ReturnType<Action['handler']>, Parameters<Action['handler']>>();

function mockNotificationMessenger() {
  const globalMessenger = new ControllerMessenger<
    AllowedActions,
    AllowedEvents
  >();

  const messenger = globalMessenger.getRestricted({
    name: 'MetamaskNotificationsController',
    allowedActions: [
      'KeyringController:getAccounts',
      'AuthenticationController:getBearerToken',
      'AuthenticationController:isSignedIn',
      'PushPlatformNotificationsController:disablePushNotifications',
      'PushPlatformNotificationsController:enablePushNotifications',
      'PushPlatformNotificationsController:updateTriggerPushNotifications',
      'UserStorageController:getStorageKey',
      'UserStorageController:performGetStorage',
      'UserStorageController:performSetStorage',
      'UserStorageController:enableProfileSyncing',
    ],
    allowedEvents: [
      'KeyringController:stateChange',
      'PushPlatformNotificationsController:onNewNotifications',
    ],
  });

  const mockListAccounts =
    typedMockAction<KeyringControllerGetAccountsAction>().mockResolvedValue([]);

  const mockGetBearerToken =
    typedMockAction<AuthenticationControllerGetBearerToken>().mockResolvedValue(
      MOCK_ACCESS_TOKEN,
    );

  const mockIsSignedIn =
    typedMockAction<AuthenticationControllerIsSignedIn>().mockReturnValue(true);

  const mockDisablePushNotifications =
    typedMockAction<PushPlatformNotificationsControllerDisablePushNotifications>();

  const mockEnablePushNotifications =
    typedMockAction<PushPlatformNotificationsControllerEnablePushNotifications>();

  const mockUpdateTriggerPushNotifications =
    typedMockAction<PushPlatformNotificationsControllerUpdateTriggerPushNotifications>();

  const mockGetStorageKey =
    typedMockAction<UserStorageControllerGetStorageKey>().mockResolvedValue(
      'MOCK_STORAGE_KEY',
    );

  const mockEnableProfileSyncing =
    typedMockAction<UserStorageControllerEnableProfileSyncing>();

  const mockPerformGetStorage =
    typedMockAction<UserStorageControllerPerformGetStorage>().mockResolvedValue(
      JSON.stringify(createMockFullUserStorage()),
    );

  const mockPerformSetStorage =
    typedMockAction<UserStorageControllerPerformSetStorage>();

  jest.spyOn(messenger, 'call').mockImplementation((...args) => {
    const [actionType] = args;

    // This mock implementation does not have a nice discriminate union where types/parameters can be correctly inferred
    // eslint-disable-next-line @typescript-eslint/no-explicit-any
    const [, ...params]: any[] = args;

    if (actionType === 'KeyringController:getAccounts') {
      return mockListAccounts();
    }

    if (actionType === 'AuthenticationController:getBearerToken') {
      return mockGetBearerToken();
    }

    if (actionType === 'AuthenticationController:isSignedIn') {
      return mockIsSignedIn();
    }

    if (
      actionType ===
      'PushPlatformNotificationsController:disablePushNotifications'
    ) {
      return mockDisablePushNotifications(params[0]);
    }

    if (
      actionType ===
      'PushPlatformNotificationsController:enablePushNotifications'
    ) {
      return mockEnablePushNotifications(params[0]);
    }

    if (
      actionType ===
      'PushPlatformNotificationsController:updateTriggerPushNotifications'
    ) {
      return mockUpdateTriggerPushNotifications(params[0]);
    }

    if (actionType === 'UserStorageController:getStorageKey') {
      return mockGetStorageKey();
    }

    if (actionType === 'UserStorageController:enableProfileSyncing') {
      return mockEnableProfileSyncing();
    }

    if (actionType === 'UserStorageController:performGetStorage') {
      return mockPerformGetStorage(params[0]);
    }

    if (actionType === 'UserStorageController:performSetStorage') {
      return mockPerformSetStorage(params[0], params[1]);
    }

    function exhaustedMessengerMocks(action: never) {
      return new Error(`MOCK_FAIL - unsupported messenger call: ${action}`);
    }
    throw exhaustedMessengerMocks(actionType);
  });

  return {
    globalMessenger,
    messenger,
    mockListAccounts,
    mockGetBearerToken,
    mockIsSignedIn,
    mockDisablePushNotifications,
    mockEnablePushNotifications,
    mockUpdateTriggerPushNotifications,
    mockGetStorageKey,
    mockPerformGetStorage,
    mockPerformSetStorage,
  };
}

function arrangeFailureAuthAssertions(
  mocks: ReturnType<typeof mockNotificationMessenger>,
) {
  const testScenarios = {
    NotLoggedIn: () => mocks.mockIsSignedIn.mockReturnValue(false),

    // unlikely, but in case it returns null
    NoBearerToken: () =>
      mocks.mockGetBearerToken.mockResolvedValueOnce(null as unknown as string),

    RejectedBearerToken: () =>
      mocks.mockGetBearerToken.mockRejectedValueOnce(
        new Error('MOCK - no bearer token'),
      ),
  };

  return testScenarios;
}

function arrangeFailureUserStorageKeyAssertions(
  mocks: ReturnType<typeof mockNotificationMessenger>,
) {
  const testScenarios = {
    NoStorageKey: () =>
      mocks.mockGetStorageKey.mockResolvedValueOnce(null as unknown as string), // unlikely but in case it returns null
    RejectedStorageKey: () =>
      mocks.mockGetStorageKey.mockRejectedValueOnce(
        new Error('MOCK - no storage key'),
      ),
  };
  return testScenarios;
}

function arrangeFailureUserStorageAssertions(
  mocks: ReturnType<typeof mockNotificationMessenger>,
) {
  const testScenarios = {
    NoUserStorage: () =>
      mocks.mockPerformGetStorage.mockResolvedValueOnce(null),
    ThrowUserStorage: () =>
      mocks.mockPerformGetStorage.mockRejectedValueOnce(
        new Error('MOCK - Unable to call storage api'),
      ),
  };
  return testScenarios;
}<|MERGE_RESOLUTION|>--- conflicted
+++ resolved
@@ -95,15 +95,10 @@
 
     // initialize controller with 1 address
     mockListAccounts.mockResolvedValueOnce(['addr1']);
-<<<<<<< HEAD
-    const controller = new MetamaskNotificationsController({ messenger });
-    controller.setMetamaskNotificationsEnabled(true);
-=======
     const controller = new MetamaskNotificationsController({
       messenger,
       state: { isMetamaskNotificationsEnabled: true },
     });
->>>>>>> a8862df8
 
     const mockUpdate = jest
       .spyOn(controller, 'updateOnChainTriggersByAccount')
