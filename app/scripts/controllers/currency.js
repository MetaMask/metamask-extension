--- conflicted
+++ resolved
@@ -130,15 +130,12 @@
       currentCurrency = this.getCurrentCurrency()
       currentCoin = this.getCurrentCoin()
       let conversionRate, conversionDate
-<<<<<<< HEAD
       if (currentCoin === 'poa' || currentCoin === 'rbtc') {
-        const coinId = await this.getCoinMarketCapId(currentCoin)
-        const response = await fetch(`https://api.coinmarketcap.com/v2/ticker/${coinId}/?convert=${currentCurrency.toLowerCase()}`)
-=======
-      if (currentCoin === 'poa') {
+        if (currentCoin === 'rbtc') {
+          currentCoin = 'btc'
+        }
         const apiLink = `https://min-api.cryptocompare.com/data/price?fsym=${currentCoin.toUpperCase()}&tsyms=${currentCurrency.toUpperCase()}`
         const response = await fetch(apiLink)
->>>>>>> 380b5c89
         const parsedResponse = await response.json()
         conversionRate = Number(parsedResponse[currentCurrency.toUpperCase()])
         conversionDate = parseInt((new Date()).getTime() / 1000)
