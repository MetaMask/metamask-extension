import { warn } from 'loglevel';
import { MINUTE } from '../../../shared/constants/time';
import { CHAIN_IDS } from '../../../shared/constants/network';
import { STATIC_MAINNET_TOKEN_LIST } from '../../../shared/constants/tokens';
import { isTokenDetectionEnabledForNetwork } from '../../../shared/modules/network.utils';
import { isEqualCaseInsensitive } from '../../../shared/modules/string-utils';
import {
  AssetType,
  TokenStandard,
} from '../../../shared/constants/transaction';
import {
  MetaMetricsEventCategory,
  MetaMetricsEventName,
} from '../../../shared/constants/metametrics';

// By default, poll every 3 minutes
const DEFAULT_INTERVAL = MINUTE * 3;

/**
 * A controller that polls for token exchange
 * rates based on a user's current token list
 */
export default class DetectTokensController {
  /**
   * Creates a DetectTokensController
   *
   * @param {object} [config] - Options to configure controller
   * @param config.interval
   * @param config.preferences
   * @param config.network
   * @param config.tokenList
   * @param config.tokensController
   * @param config.assetsContractController
   * @param config.trackMetaMetricsEvent
   * @param config.messenger
   * @param config.getCurrentSelectedAccount
   */
  constructor({
    messenger,
    interval = DEFAULT_INTERVAL,
    preferences,
    network,
    tokenList,
    tokensController,
    assetsContractController = null,
    trackMetaMetricsEvent,
    getCurrentSelectedAccount,
  } = {}) {
    this.messenger = messenger;
    this.assetsContractController = assetsContractController;
    this.tokensController = tokensController;
    this.preferences = preferences;
    this.interval = interval;
    this.network = network;
    this.tokenList = tokenList;
    this.useTokenDetection =
      this.preferences?.store.getState().useTokenDetection;
    this.selectedAddress = getCurrentSelectedAccount().address;
    this.tokenAddresses = this.tokensController?.state.tokens.map((token) => {
      return token.address;
    });
    this.hiddenTokens = this.tokensController?.state.ignoredTokens;
    this.detectedTokens = this.tokensController?.state.detectedTokens;
    this.chainId = this.getChainIdFromNetworkStore();
    this._trackMetaMetricsEvent = trackMetaMetricsEvent;

    messenger.subscribe(
      'AccountsController:selectedAccountChange',
      (account) => {
        const useTokenDetection =
          this.preferences?.store.getState().useTokenDetection;
        if (
          this.selectedAddress !== account.address ||
          this.useTokenDetection !== useTokenDetection
        ) {
          this.selectedAddress = account.address;
          this.useTokenDetection = useTokenDetection;
<<<<<<< HEAD
          this.restartTokenDetection({ selectedAddress: this.selectedAddress });
=======
          this.restartTokenDetection({
            selectedAddress: this.selectedAddress,
          });
>>>>>>> 30c05176
        }
      },
    );

    tokensController?.subscribe(
      ({ tokens = [], ignoredTokens = [], detectedTokens = [] }) => {
        this.tokenAddresses = tokens.map((token) => {
          return token.address;
        });
        this.hiddenTokens = ignoredTokens;
        this.detectedTokens = detectedTokens;
      },
    );

    messenger.subscribe('NetworkController:stateChange', () => {
      if (this.chainId !== this.getChainIdFromNetworkStore()) {
        const chainId = this.getChainIdFromNetworkStore();
        this.chainId = chainId;
        this.restartTokenDetection({ chainId: this.chainId });
      }
    });

    this.#registerKeyringHandlers();
  }

  /**
   * For each token in the tokenlist provided by the TokenListController, check selectedAddress balance.
   *
   * @param options
   * @param options.selectedAddress - the selectedAddress against which to detect for token balances
   * @param options.chainId - the chainId against which to detect for token balances
   */
  async detectNewTokens({ selectedAddress, chainId } = {}) {
    const addressAgainstWhichToDetect = selectedAddress ?? this.selectedAddress;
    const chainIdAgainstWhichToDetect =
      chainId ?? this.getChainIdFromNetworkStore();
    if (!this.isActive) {
      return;
    }
    if (!isTokenDetectionEnabledForNetwork(chainIdAgainstWhichToDetect)) {
      return;
    }
    if (
      !this.useTokenDetection &&
      chainIdAgainstWhichToDetect !== CHAIN_IDS.MAINNET
    ) {
      return;
    }

    const isTokenDetectionInactiveInMainnet =
      !this.useTokenDetection &&
      chainIdAgainstWhichToDetect === CHAIN_IDS.MAINNET;
    const { tokenList } = this._tokenList.state;

    const tokenListUsed = isTokenDetectionInactiveInMainnet
      ? STATIC_MAINNET_TOKEN_LIST
      : tokenList;

    const tokensToDetect = [];
    for (const tokenAddress in tokenListUsed) {
      if (
        !this.tokenAddresses.find((address) =>
          isEqualCaseInsensitive(address, tokenAddress),
        ) &&
        !this.hiddenTokens.find((address) =>
          isEqualCaseInsensitive(address, tokenAddress),
        ) &&
        !this.detectedTokens.find(({ address }) =>
          isEqualCaseInsensitive(address, tokenAddress),
        )
      ) {
        tokensToDetect.push(tokenAddress);
      }
    }
    const sliceOfTokensToDetect = [
      tokensToDetect.slice(0, 1000),
      tokensToDetect.slice(1000, tokensToDetect.length - 1),
    ];
    for (const tokensSlice of sliceOfTokensToDetect) {
      let result;
      try {
        result = await this.assetsContractController.getBalancesInSingleCall(
          addressAgainstWhichToDetect,
          tokensSlice,
        );
      } catch (error) {
        warn(
          `MetaMask - DetectTokensController single call balance fetch failed`,
          error,
        );
        return;
      }

      const tokensWithBalance = [];
      const eventTokensDetails = [];
      if (result) {
        const nonZeroTokenAddresses = Object.keys(result);
        for (const nonZeroTokenAddress of nonZeroTokenAddresses) {
          const { address, symbol, decimals } =
            tokenListUsed[nonZeroTokenAddress];

          eventTokensDetails.push(`${symbol} - ${address}`);

          tokensWithBalance.push({
            address,
            symbol,
            decimals,
          });
        }

        if (tokensWithBalance.length > 0) {
          this._trackMetaMetricsEvent({
            event: MetaMetricsEventName.TokenDetected,
            category: MetaMetricsEventCategory.Wallet,
            properties: {
              tokens: eventTokensDetails,
              token_standard: TokenStandard.ERC20,
              asset_type: AssetType.token,
            },
          });
          await this.tokensController.addDetectedTokens(tokensWithBalance, {
            selectedAddress: addressAgainstWhichToDetect,
            chainId: chainIdAgainstWhichToDetect,
          });
        }
      }
    }
  }

  /**
   * Restart token detection polling period and call detectNewTokens
   * in case of address change or user session initialization.
   *
   * @param options
   * @param options.selectedAddress - the selectedAddress against which to detect for token balances
   * @param options.chainId - the chainId against which to detect for token balances
   */
  restartTokenDetection({ selectedAddress, chainId } = {}) {
    const addressAgainstWhichToDetect = selectedAddress ?? this.selectedAddress;
    const chainIdAgainstWhichToDetect = chainId ?? this.chainId;
    if (!(this.isActive && addressAgainstWhichToDetect)) {
      return;
    }
    this.detectNewTokens({
      selectedAddress: addressAgainstWhichToDetect,
      chainId: chainIdAgainstWhichToDetect,
    });
    this.interval = DEFAULT_INTERVAL;
  }

  getChainIdFromNetworkStore() {
    return this.network?.state.providerConfig.chainId;
  }

  /* eslint-disable accessor-pairs */
  /**
   * @type {number}
   */
  set interval(interval) {
    this._handle && clearInterval(this._handle);
    if (!interval) {
      return;
    }
    this._handle = setInterval(() => {
      this.detectNewTokens();
    }, interval);
  }

  /**
   * @type {object}
   */
  set tokenList(tokenList) {
    if (!tokenList) {
      return;
    }
    this._tokenList = tokenList;
  }

  /**
   * Internal isActive state
   *
   * @type {object}
   */
  get isActive() {
    return this.isOpen && this.isUnlocked;
  }
  /* eslint-enable accessor-pairs */

  /**
   * Constructor helper to register listeners on the keyring
   * locked state changes
   */
  #registerKeyringHandlers() {
    const { isUnlocked } = this.messenger.call('KeyringController:getState');
    this.isUnlocked = isUnlocked;

    this.messenger.subscribe('KeyringController:unlock', () => {
      this.isUnlocked = true;
      this.restartTokenDetection();
    });

    this.messenger.subscribe('KeyringController:lock', () => {
      this.isUnlocked = false;
    });
  }
}<|MERGE_RESOLUTION|>--- conflicted
+++ resolved
@@ -75,13 +75,9 @@
         ) {
           this.selectedAddress = account.address;
           this.useTokenDetection = useTokenDetection;
-<<<<<<< HEAD
-          this.restartTokenDetection({ selectedAddress: this.selectedAddress });
-=======
           this.restartTokenDetection({
             selectedAddress: this.selectedAddress,
           });
->>>>>>> 30c05176
         }
       },
     );
@@ -95,7 +91,6 @@
         this.detectedTokens = detectedTokens;
       },
     );
-
     messenger.subscribe('NetworkController:stateChange', () => {
       if (this.chainId !== this.getChainIdFromNetworkStore()) {
         const chainId = this.getChainIdFromNetworkStore();
