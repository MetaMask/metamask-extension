import { warn } from 'loglevel';
import { StaticIntervalPollingControllerOnly } from '@metamask/polling-controller';
import { MINUTE } from '../../../shared/constants/time';
import { CHAIN_IDS } from '../../../shared/constants/network';
import { STATIC_MAINNET_TOKEN_LIST } from '../../../shared/constants/tokens';
import { isTokenDetectionEnabledForNetwork } from '../../../shared/modules/network.utils';
import { isEqualCaseInsensitive } from '../../../shared/modules/string-utils';
import {
  AssetType,
  TokenStandard,
} from '../../../shared/constants/transaction';
import {
  MetaMetricsEventCategory,
  MetaMetricsEventName,
} from '../../../shared/constants/metametrics';

// By default, poll every 3 minutes
const DEFAULT_INTERVAL = MINUTE * 3;

/**
 * A controller that polls for token exchange
 * rates based on a user's current token list
 */
export default class DetectTokensController extends StaticIntervalPollingControllerOnly {
  /**
   * Creates a DetectTokensController
   *
   * @param {object} [config] - Options to configure controller
   * @param config.interval
   * @param config.preferences
   * @param config.network
   * @param config.tokenList
   * @param config.tokensController
   * @param config.assetsContractController
   * @param config.trackMetaMetricsEvent
   * @param config.messenger
   * @param config.getCurrentSelectedAccount
   * @param config.getNetworkClientById
   * @param config.disableLegacyInterval
   */
  constructor({
    messenger,
    interval = DEFAULT_INTERVAL,
    preferences,
    network,
    tokenList,
    tokensController,
    assetsContractController = null,
    trackMetaMetricsEvent,
    getCurrentSelectedAccount,
    getNetworkClientById,
    disableLegacyInterval = false,
  } = {}) {
    super();
    this.getNetworkClientById = getNetworkClientById;
    this.messenger = messenger;
    this.assetsContractController = assetsContractController;
    this.tokensController = tokensController;
    this.preferences = preferences;
    if (!disableLegacyInterval) {
      this.interval = interval;
    }
    this.network = network;
    this.tokenList = tokenList;
    this.useTokenDetection =
      this.preferences?.store.getState().useTokenDetection;
    this.selectedAddress = getCurrentSelectedAccount().address;
    this.setIntervalLength(interval);
    this.chainId = this.getChainIdFromNetworkStore();
    this._trackMetaMetricsEvent = trackMetaMetricsEvent;

    messenger.subscribe(
      'AccountsController:selectedAccountChange',
      (account) => {
        const useTokenDetection =
          this.preferences?.store.getState().useTokenDetection;
        if (
          this.selectedAddress !== account.address ||
          this.useTokenDetection !== useTokenDetection
        ) {
          this.selectedAddress = account.address;
          this.useTokenDetection = useTokenDetection;
          this.restartTokenDetection({
            selectedAddress: this.selectedAddress,
          });
        }
      },
    );

    preferences?.store.subscribe(({ useTokenDetection }) => {
      if (this.useTokenDetection !== useTokenDetection) {
        this.useTokenDetection = useTokenDetection;
        this.restartTokenDetection({
          selectedAddress: this.selectedAddress,
        });
      }
    });

    messenger.subscribe('NetworkController:stateChange', () => {
      if (this.chainId !== this.getChainIdFromNetworkStore()) {
        const chainId = this.getChainIdFromNetworkStore();
        this.chainId = chainId;
        this.restartTokenDetection({ chainId: this.chainId });
      }
    });

    messenger.subscribe('TokenListController:stateChange', () => {
      this.restartTokenDetection();
    });

    this.#registerKeyringHandlers();
  }

  async _executePoll(networkClientId, options) {
    await this.detectNewTokens({
      ...options,
      networkClientId,
    });
  }

  /**
   * For each token in the tokenlist provided by the TokenListController, check selectedAddress balance.
   *
   * @param options
   * @param options.selectedAddress - the selectedAddress against which to detect for token balances
   * @param options.chainId - the chainId against which to detect for token balances
   * @param options.networkClientId
   */
  async detectNewTokens({ selectedAddress, chainId, networkClientId } = {}) {
    const addressAgainstWhichToDetect = selectedAddress ?? this.selectedAddress;
    let chainIdAgainstWhichToDetect =
      chainId ?? this.getChainIdFromNetworkStore();

    if (networkClientId) {
      const networkClient = this.getNetworkClientById(networkClientId);
      chainIdAgainstWhichToDetect = networkClient.configuration.chainId;
    }

    if (!this.isActive) {
      return;
    }
    if (!isTokenDetectionEnabledForNetwork(chainIdAgainstWhichToDetect)) {
      return;
    }
    if (
      !this.useTokenDetection &&
      chainIdAgainstWhichToDetect !== CHAIN_IDS.MAINNET
    ) {
      return;
    }

    const isTokenDetectionInactiveInMainnet =
      !this.useTokenDetection &&
      chainIdAgainstWhichToDetect === CHAIN_IDS.MAINNET;
    const { tokenList } = this._tokenList.state;

    const tokenListUsed = isTokenDetectionInactiveInMainnet
      ? STATIC_MAINNET_TOKEN_LIST
      : tokenList;

    const tokensToDetect = [];
    for (const tokenAddress in tokenListUsed) {
      if (
        !this.tokensController.state.allTokens?.[chainIdAgainstWhichToDetect]?.[
          addressAgainstWhichToDetect
        ]?.find(({ address }) =>
          isEqualCaseInsensitive(address, tokenAddress),
        ) &&
        !this.tokensController.state.allIgnoredTokens?.[
          chainIdAgainstWhichToDetect
        ]?.[addressAgainstWhichToDetect]?.find((address) =>
          isEqualCaseInsensitive(address, tokenAddress),
        ) &&
        !this.tokensController.state.allDetectedTokens?.[
          chainIdAgainstWhichToDetect
        ]?.[addressAgainstWhichToDetect]?.find(({ address }) =>
          isEqualCaseInsensitive(address, tokenAddress),
        )
      ) {
        tokensToDetect.push(tokenAddress);
      }
    }
    const sliceOfTokensToDetect = [
      tokensToDetect.slice(0, 1000),
      tokensToDetect.slice(1000, tokensToDetect.length - 1),
    ];
    for (const tokensSlice of sliceOfTokensToDetect) {
      let result;
      try {
        result = await this.assetsContractController.getBalancesInSingleCall(
          addressAgainstWhichToDetect,
          tokensSlice,
<<<<<<< HEAD
          networkClientId,
=======
          this.network.findNetworkClientIdByChainId(
            chainIdAgainstWhichToDetect,
          ),
>>>>>>> 34df597a
        );
      } catch (error) {
        warn(
          `MetaMask - DetectTokensController single call balance fetch failed`,
          error,
        );
        return;
      }

      const tokensWithBalance = [];
      const eventTokensDetails = [];
      if (result) {
        const nonZeroTokenAddresses = Object.keys(result);
        for (const nonZeroTokenAddress of nonZeroTokenAddresses) {
          const { address, symbol, decimals } =
            tokenListUsed[nonZeroTokenAddress];

          eventTokensDetails.push(`${symbol} - ${address}`);

          tokensWithBalance.push({
            address,
            symbol,
            decimals,
          });
        }

        if (tokensWithBalance.length > 0) {
          this._trackMetaMetricsEvent({
            event: MetaMetricsEventName.TokenDetected,
            category: MetaMetricsEventCategory.Wallet,
            properties: {
              tokens: eventTokensDetails,
              token_standard: TokenStandard.ERC20,
              asset_type: AssetType.token,
            },
          });
          await this.tokensController.addDetectedTokens(tokensWithBalance, {
            selectedAddress: addressAgainstWhichToDetect,
            chainId: chainIdAgainstWhichToDetect,
          });
        }
      }
    }
  }

  /**
   * Restart token detection polling period and call detectNewTokens
   * in case of address change or user session initialization.
   *
   * @param options
   * @param options.selectedAddress - the selectedAddress against which to detect for token balances
   * @param options.chainId - the chainId against which to detect for token balances
   */
  restartTokenDetection({ selectedAddress, chainId } = {}) {
    const addressAgainstWhichToDetect = selectedAddress ?? this.selectedAddress;
    const chainIdAgainstWhichToDetect =
      chainId ?? this.getChainIdFromNetworkStore();
    if (!(this.isActive && addressAgainstWhichToDetect)) {
      return;
    }
    this.detectNewTokens({
      selectedAddress: addressAgainstWhichToDetect,
      chainId: chainIdAgainstWhichToDetect,
    });
    this.interval = DEFAULT_INTERVAL;
  }

  getChainIdFromNetworkStore() {
    return this.network?.state.providerConfig.chainId;
  }

  /* eslint-disable accessor-pairs */
  /**
   * @type {number}
   */
  set interval(interval) {
    this._handle && clearInterval(this._handle);
    if (!interval) {
      return;
    }
    this._handle = setInterval(() => {
      this.detectNewTokens();
    }, interval);
  }

  /**
   * @type {object}
   */
  set tokenList(tokenList) {
    if (!tokenList) {
      return;
    }
    this._tokenList = tokenList;
  }

  /**
   * Internal isActive state
   *
   * @type {object}
   */
  get isActive() {
    return this.isOpen && this.isUnlocked;
  }
  /* eslint-enable accessor-pairs */

  /**
   * Constructor helper to register listeners on the keyring
   * locked state changes
   */
  #registerKeyringHandlers() {
    const { isUnlocked } = this.messenger.call('KeyringController:getState');
    this.isUnlocked = isUnlocked;

    this.messenger.subscribe('KeyringController:unlock', () => {
      this.isUnlocked = true;
      this.restartTokenDetection();
    });

    this.messenger.subscribe('KeyringController:lock', () => {
      this.isUnlocked = false;
    });
  }
}<|MERGE_RESOLUTION|>--- conflicted
+++ resolved
@@ -128,12 +128,18 @@
    */
   async detectNewTokens({ selectedAddress, chainId, networkClientId } = {}) {
     const addressAgainstWhichToDetect = selectedAddress ?? this.selectedAddress;
-    let chainIdAgainstWhichToDetect =
-      chainId ?? this.getChainIdFromNetworkStore();
+    let chainIdAgainstWhichToDetect;
+    let networkClientIdAgainstWhichToDetect;
 
     if (networkClientId) {
+      networkClientIdAgainstWhichToDetect = networkClientId;
       const networkClient = this.getNetworkClientById(networkClientId);
       chainIdAgainstWhichToDetect = networkClient.configuration.chainId;
+    } else {
+      chainIdAgainstWhichToDetect = chainId ?? this.getChainIdFromNetworkStore();
+      networkClientIdAgainstWhichToDetect = this.network.findNetworkClientIdByChainId(
+        chainIdAgainstWhichToDetect,
+      )
     }
 
     if (!this.isActive) {
@@ -190,13 +196,7 @@
         result = await this.assetsContractController.getBalancesInSingleCall(
           addressAgainstWhichToDetect,
           tokensSlice,
-<<<<<<< HEAD
           networkClientId,
-=======
-          this.network.findNetworkClientIdByChainId(
-            chainIdAgainstWhichToDetect,
-          ),
->>>>>>> 34df597a
         );
       } catch (error) {
         warn(
