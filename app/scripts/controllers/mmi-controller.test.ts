/* eslint-disable */
// @ts-nocheck
import { KeyringController } from '@metamask/keyring-controller';
import {
  CUSTODIAN_TYPES,
  MmiConfigurationController,
} from '@metamask-institutional/custody-keyring';
import { TransactionUpdateController } from '@metamask-institutional/transaction-update';
import { SignatureController } from '@metamask/signature-controller';

import { NetworkController } from '@metamask/network-controller';
import { AccountsController } from '@metamask/accounts-controller';
import { EthAccountType, EthMethod } from '@metamask/keyring-api';

import { CustodyController } from '@metamask-institutional/custody-controller';
import {
  CHAIN_IDS,
  NETWORK_TYPES,
  TEST_NETWORK_TICKER_MAP,
} from '../../../shared/constants/network';

import MMIController from './mmi-controller';
import AppStateController from './app-state';
import { ControllerMessenger } from '@metamask/base-controller';
import { mmiKeyringBuilderFactory } from '../mmi-keyring-builder-factory';
import MetaMetricsController from './metametrics';

jest.mock('@metamask-institutional/portfolio-dashboard', () => ({
  handleMmiPortfolio: jest.fn(),
}));

import * as PortfolioDashboard from '@metamask-institutional/portfolio-dashboard';

jest.mock('./permissions', () => ({
  getPermissionBackgroundApiMethods: jest.fn().mockImplementation(() => {
    return {
      addPermittedAccount: jest.fn(),
    };
  }),
}));

const mockAccount = {
  address: '0x758b8178a9A4B7206d1f648c4a77C515Cbac7001',
  id: 'mock-id',
  metadata: {
    name: 'Test Account',
    keyring: {
      type: 'HD Key Tree',
    },
  },
  options: {},
  methods: [...Object.values(EthMethod)],
  type: EthAccountType.Eoa,
};
const mockAccount2 = {
  address: '0x95222290DD7278Aa3Ddd389Cc1E1d165CC4BAfe6',
  id: 'mock-id-2',
  metadata: {
    name: 'Test Account 2',
    keyring: {
      type: 'HD Key Tree',
    },
  },
  options: {},
  methods: [...Object.values(EthMethod)],
  type: EthAccountType.Eoa,
};

const mockMetaMetricsId = 'mock-metametrics-id';

describe('MMIController', function () {
  let mmiController,
    mmiConfigurationController,
    controllerMessenger,
    accountsController,
    networkController,
    keyringController,
    metaMetricsController,
    custodyController;
  let handleMmiPortfolioSpy, controllerMessengerSpy;

  beforeEach(async function () {
    const mockMessenger = {
      call: jest.fn(() => ({
        catch: jest.fn(),
      })),
      registerActionHandler: jest.fn(),
      registerInitialEventPayload: jest.fn(),
      publish: jest.fn(),
      subscribe: jest.fn(),
    };

    networkController = new NetworkController({
      messenger: new ControllerMessenger().getRestricted({
        name: 'NetworkController',
        allowedEvents: [
          'NetworkController:stateChange',
          'NetworkController:networkWillChange',
          'NetworkController:networkDidChange',
          'NetworkController:infuraIsBlocked',
          'NetworkController:infuraIsUnblocked',
        ],
      }),
      state: {
        providerConfig: {
          type: NETWORK_TYPES.SEPOLIA,
          chainId: CHAIN_IDS.SEPOLIA,
          ticker: TEST_NETWORK_TICKER_MAP[NETWORK_TYPES.SEPOLIA],
        },
      },
      infuraProjectId: 'mock-infura-project-id',
    });

    controllerMessenger = new ControllerMessenger();

    accountsController = new AccountsController({
      messenger: controllerMessenger.getRestricted({
        name: 'AccountsController',
        allowedEvents: [
          'SnapController:stateChange',
          'KeyringController:accountRemoved',
          'KeyringController:stateChange',
          'KeyringController:persistAllKeyrings',
          'AccountsController:selectedAccountChange',
        ],
        allowedActions: [
          'AccountsController:setCurrentAccount',
          'AccountsController:setAccountName',
          'AccountsController:listAccounts',
          'AccountsController:updateAccounts',
          'KeyringController:getAccounts',
          'KeyringController:getKeyringsByType',
          'KeyringController:getKeyringForAccount',
        ],
      }),
      state: {
        internalAccounts: {
          accounts: {
            [mockAccount.id]: mockAccount,
            [mockAccount2.id]: mockAccount2,
          },
          selectedAccount: mockAccount.id,
        },
      },
    });

    mmiConfigurationController = new MmiConfigurationController();

    const custodianKeyringBuilders = Object.keys(CUSTODIAN_TYPES).map(
      (custodianType) => {
        return mmiKeyringBuilderFactory(
          CUSTODIAN_TYPES[custodianType].keyringClass,
          { mmiConfigurationController },
        );
      },
    );

    keyringController = new KeyringController({
      messenger: controllerMessenger.getRestricted({
        name: 'KeyringController',
        allowedActions: [
          'KeyringController:getState',
          'KeyringController:signMessage',
          'KeyringController:signPersonalMessage',
          'KeyringController:signTypedMessage',
          'KeyringController:decryptMessage',
          'KeyringController:getEncryptionPublicKey',
          'KeyringController:getKeyringsByType',
          'KeyringController:getKeyringForAccount',
          'KeyringController:getAccounts',
        ],
        allowedEvents: [
          'KeyringController:stateChange',
          'KeyringController:lock',
          'KeyringController:unlock',
          'KeyringController:accountRemoved',
          'KeyringController:qrKeyringStateChange',
        ],
      }),
      keyringBuilders: [...custodianKeyringBuilders],
      state: {},
      encryptor: {
        encrypt(_, object) {
          this.object = object;
          return Promise.resolve('mock-encrypted');
        },
        decrypt() {
          return Promise.resolve(this.object);
        },
      },
      updateIdentities: jest.fn(),
      syncIdentities: jest.fn(),
    });

    const permissionController = {
      updateCaveat: () => jest.fn(),
      getCaveat: () => jest.fn().mockResolvedValue(),
    };

    custodyController = new CustodyController({
      initState: {
        custodyAccountDetails: {
          [mockAccount.address]: {
<<<<<<< HEAD
            custodyType: 'Custody - JSONRPC',
          },
          [mockAccount2.address]: {
            custodyType: 'Custody - JSONRPC',
=======
            custodyType: 'Custody - ECA3',
          },
          [mockAccount2.address]: {
            custodyType: 'Custody - ECA3',
>>>>>>> 640cad49
          },
        },
      },
    });

    metaMetricsController = new MetaMetricsController({
      preferencesStore: {
        getState: jest.fn().mockReturnValue({ currentLocale: 'en' }),
        subscribe: jest.fn(),
      },
      getCurrentChainId: jest.fn(),
      onNetworkDidChange: jest.fn(),
    });

    const mmiControllerMessenger = controllerMessenger.getRestricted({
      name: 'MMIController',
      allowedActions: [
        'AccountsController:getAccountByAddress',
        'AccountsController:setAccountName',
        'AccountsController:listAccounts',
        'AccountsController:getSelectedAccount',
        'AccountsController:setSelectedAccount',
      ],
    });

    mmiController = new MMIController({
      messenger: mmiControllerMessenger,
      mmiConfigurationController,
      keyringController,
      transactionUpdateController: new TransactionUpdateController({
        getCustodyKeyring: jest.fn(),
      }),
      signatureController: new SignatureController({
        messenger: mockMessenger,
        keyringController: new KeyringController({
          initState: {},
          messenger: mockMessenger,
        }),
        isEthSignEnabled: jest.fn(),
        getAllState: jest.fn(),
        getCurrentChainId: jest.fn(),
      }),
      appStateController: new AppStateController({
        addUnlockListener: jest.fn(),
        isUnlocked: jest.fn(() => true),
        initState: {},
        onInactiveTimeout: jest.fn(),
        showUnlockRequest: jest.fn(),
        preferencesStore: {
          subscribe: jest.fn(),
          getState: jest.fn(() => ({
            preferences: {
              autoLockTimeLimit: 0,
            },
          })),
        },
        messenger: mockMessenger,
      }),
      networkController,
      permissionController,
      custodyController,
      metaMetricsController,
      custodianEventHandlerFactory: jest.fn(),
      getTransactions: jest.fn(),
      updateTransactionHash: jest.fn(),
      trackTransactionEvents: jest.fn(),
      setTxStatusSigned: jest.fn(),
      setTxStatusSubmitted: jest.fn(),
      setTxStatusFailed: jest.fn(),
      updateTransaction: jest.fn(),
      extension: { runtime: { id: 'mock-extension-id' } },
    });

    jest.spyOn(metaMetricsController.store, 'getState').mockReturnValue({
      metaMetricsId: mockMetaMetricsId,
    });
  });

  afterEach(() => {
    jest.clearAllMocks();
  });

  describe('mmiController constructor', function () {
    it('should instantiate correctly', function () {
      expect(mmiController).toBeInstanceOf(MMIController);
    });

    it('should have all required properties', function () {
      expect(mmiController.opts).toBeDefined();
      expect(mmiController.mmiConfigurationController).toBeDefined();
      expect(mmiController.transactionUpdateController).toBeDefined();
    });
  });

  describe('persistKeyringsAfterRefreshTokenChange', function () {
    it('should call keyringController.persistAllKeyrings', async function () {
      mmiController.keyringController.persistAllKeyrings = jest.fn();

      await mmiController.persistKeyringsAfterRefreshTokenChange();

      expect(
        mmiController.keyringController.persistAllKeyrings,
      ).toHaveBeenCalled();
    });
  });

  describe('trackTransactionEventFromCustodianEvent', function () {
    it('should call trackTransactionEvents', function () {
      const event = 'event';

      mmiController.trackTransactionEventFromCustodianEvent({}, event);

      expect(mmiController.trackTransactionEvents).toHaveBeenCalledWith(
        {
          transactionMeta: {},
        },
        event,
      );
    });
  });

  describe('custodianEventHandlerFactory', function () {
    it('should call custodianEventHandlerFactory', async function () {
      mmiController.custodianEventHandlerFactory = jest.fn();

      mmiController.custodianEventHandlerFactory();

      expect(mmiController.custodianEventHandlerFactory).toHaveBeenCalled();
    });
  });

  describe('storeCustodianSupportedChains', function () {
    it('should call storeCustodianSupportedChains', async function () {
      mmiController.storeCustodianSupportedChains = jest.fn();

      mmiController.storeCustodianSupportedChains('0x1');

      expect(mmiController.storeCustodianSupportedChains).toHaveBeenCalledWith(
        '0x1',
      );
    });
  });

  describe('getAllCustodianAccountsWithToken', () => {
    it('should return custodian accounts with tokens', async () => { });
  });

  describe('handleMmiDashboardData', () => {
    it('should return internalAccounts as identities', async () => {
      const controllerMessengerSpy = jest.spyOn(controllerMessenger, 'call');
      await mmiController.handleMmiDashboardData();

      expect(controllerMessengerSpy).toHaveBeenCalledWith(
        'AccountsController:listAccounts',
      );
      expect(controllerMessengerSpy).toHaveReturnedWith([
        mockAccount,
        mockAccount2,
      ]);
      expect(PortfolioDashboard.handleMmiPortfolio).toBeCalledWith(
        expect.objectContaining({
          keyringAccounts: expect.anything(),
          identities: [mockAccount, mockAccount2].map((account) => {
            return { address: account.address, name: account.metadata.name };
          }),
          metaMetricsId: expect.anything(),
          networks: expect.anything(),
          getAccountDetails: expect.anything(),
          extensionId: expect.anything(),
        }),
      );
    });
  });

  describe('getCustodianJWTList', () => {
    it('should call the controller messenger to get internalAccounts', async () => {
      const controllerMessengerSpy = jest.spyOn(controllerMessenger, 'call');
      await mmiController.getCustodianJWTList();

      expect(controllerMessengerSpy).toHaveBeenCalledWith(
        'AccountsController:listAccounts',
      );

      expect(controllerMessengerSpy).toHaveReturnedWith([
        mockAccount,
        mockAccount2,
      ]);
    });
  });

  describe('setAccountAndNetwork', function () {
    it('should set a new selected account if the selectedAddress and the address from the arguments is different', async () => {
      const selectedAccountSpy = jest.spyOn(controllerMessenger, 'call');
      await mmiController.setAccountAndNetwork(
        'mock-origin',
        mockAccount2.address,
        '0x1',
      );

      expect(selectedAccountSpy).toHaveBeenCalledWith(
        'AccountsController:setSelectedAccount',
        mockAccount2.id,
      );

      const selectedAccount = accountsController.getSelectedAccount();

      expect(selectedAccount.id).toBe(mockAccount2.id);
    });

    it('should not set a new selected account the accounts are the same', async () => {
      const selectedAccountSpy = jest.spyOn(controllerMessenger, 'call');
      await mmiController.setAccountAndNetwork(
        'mock-origin',
        mockAccount.address,
        '0x1',
      );
      // only getSelectedAccount
      expect(selectedAccountSpy).toHaveBeenCalledTimes(1);
      const selectedAccount = accountsController.getSelectedAccount();
      expect(selectedAccount.id).toBe(mockAccount.id);
    });
  });

  describe('getCustodianAccounts', () => {
    const mockCustodialKeyring = jest.fn();
    it('returns custodian accounts', async () => {
      const selectedAccountSpy = jest.spyOn(controllerMessenger, 'call');
      const keyringControllerSpy = jest
        .spyOn(keyringController, 'addNewKeyring')
        .mockReturnValue({
          getCustodianAccounts: mockCustodialKeyring,
        });

<<<<<<< HEAD
      await mmiController.getCustodianAccounts('token', 'mock url', 'JSONRPC');

      expect(selectedAccountSpy).toHaveBeenCalledTimes(0);

      expect(keyringControllerSpy).toHaveBeenCalledWith('Custody - JSONRPC');
=======
      await mmiController.getCustodianAccounts('token', 'neptune-custody', 'ECA3');

      expect(selectedAccountSpy).toHaveBeenCalledTimes(0);

      expect(keyringControllerSpy).toHaveBeenCalledWith('Custody - ECA3');
>>>>>>> 640cad49
      expect(mockCustodialKeyring).toHaveBeenCalled();
    });

    it("returns custodian accounts when custodyType isn't set", async () => {
      const selectedAccountSpy = jest.spyOn(controllerMessenger, 'call');
      const keyringControllerSpy = jest
        .spyOn(keyringController, 'addNewKeyring')
        .mockReturnValue({
          getCustodianAccounts: mockCustodialKeyring,
        });

      await mmiController.getCustodianAccounts('token', 'neptune-custody');

      expect(selectedAccountSpy).toHaveBeenCalledWith(
        'AccountsController:getSelectedAccount',
      );
      expect(selectedAccountSpy).toHaveReturnedWith(mockAccount);

<<<<<<< HEAD
      expect(keyringControllerSpy).toHaveBeenCalledWith('Custody - JSONRPC');
=======
      expect(keyringControllerSpy).toHaveBeenCalledWith('Custody - ECA3');
>>>>>>> 640cad49
      expect(mockCustodialKeyring).toHaveBeenCalled();
    });
  });
});<|MERGE_RESOLUTION|>--- conflicted
+++ resolved
@@ -201,17 +201,10 @@
       initState: {
         custodyAccountDetails: {
           [mockAccount.address]: {
-<<<<<<< HEAD
-            custodyType: 'Custody - JSONRPC',
-          },
-          [mockAccount2.address]: {
-            custodyType: 'Custody - JSONRPC',
-=======
             custodyType: 'Custody - ECA3',
           },
           [mockAccount2.address]: {
             custodyType: 'Custody - ECA3',
->>>>>>> 640cad49
           },
         },
       },
@@ -445,19 +438,11 @@
           getCustodianAccounts: mockCustodialKeyring,
         });
 
-<<<<<<< HEAD
-      await mmiController.getCustodianAccounts('token', 'mock url', 'JSONRPC');
+      await mmiController.getCustodianAccounts('token', 'neptune-custody', 'ECA3');
 
       expect(selectedAccountSpy).toHaveBeenCalledTimes(0);
 
-      expect(keyringControllerSpy).toHaveBeenCalledWith('Custody - JSONRPC');
-=======
-      await mmiController.getCustodianAccounts('token', 'neptune-custody', 'ECA3');
-
-      expect(selectedAccountSpy).toHaveBeenCalledTimes(0);
-
       expect(keyringControllerSpy).toHaveBeenCalledWith('Custody - ECA3');
->>>>>>> 640cad49
       expect(mockCustodialKeyring).toHaveBeenCalled();
     });
 
@@ -476,11 +461,7 @@
       );
       expect(selectedAccountSpy).toHaveReturnedWith(mockAccount);
 
-<<<<<<< HEAD
-      expect(keyringControllerSpy).toHaveBeenCalledWith('Custody - JSONRPC');
-=======
       expect(keyringControllerSpy).toHaveBeenCalledWith('Custody - ECA3');
->>>>>>> 640cad49
       expect(mockCustodialKeyring).toHaveBeenCalled();
     });
   });
