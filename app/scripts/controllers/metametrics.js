import {
  isEqual,
  memoize,
  merge,
  omit,
  omitBy,
  pickBy,
  size,
  sum,
} from 'lodash';
import { ObservableStore } from '@metamask/obs-store';
import { bufferToHex, keccak } from 'ethereumjs-util';
import { v4 as uuidv4 } from 'uuid';
import { ENVIRONMENT_TYPE_BACKGROUND } from '../../../shared/constants/app';
import {
  METAMETRICS_ANONYMOUS_ID,
  METAMETRICS_BACKGROUND_PAGE_OBJECT,
  TRAITS,
} from '../../../shared/constants/metametrics';
import { SECOND } from '../../../shared/constants/time';
import { isManifestV3 } from '../../../shared/modules/mv3.utils';
import { METAMETRICS_FINALIZE_EVENT_FRAGMENT_ALARM } from '../../../shared/constants/alarms';
import { checkAlarmExists, generateRandomId, isValidDate } from '../lib/util';

const EXTENSION_UNINSTALL_URL = 'https://metamask.io/uninstalled';

const defaultCaptureException = (err) => {
  // throw error on clean stack so its captured by platform integrations (eg sentry)
  // but does not interrupt the call stack
  setTimeout(() => {
    throw err;
  });
};

// The function is used to build a unique messageId for segment messages
// It uses actionId and uniqueIdentifier from event if present
const buildUniqueMessageId = (args) => {
  let messageId = '';
  if (args.uniqueIdentifier) {
    messageId += `${args.uniqueIdentifier}-`;
  }
  if (args.actionId) {
    messageId += args.actionId;
  }
  if (messageId.length) {
    return messageId;
  }
  return generateRandomId();
};

const exceptionsToFilter = {
  [`You must pass either an "anonymousId" or a "userId".`]: true,
};

/**
 * @typedef {import('../../../shared/constants/metametrics').MetaMetricsContext} MetaMetricsContext
 * @typedef {import('../../../shared/constants/metametrics').MetaMetricsEventPayload} MetaMetricsEventPayload
 * @typedef {import('../../../shared/constants/metametrics').MetaMetricsEventOptions} MetaMetricsEventOptions
 * @typedef {import('../../../shared/constants/metametrics').SegmentEventPayload} SegmentEventPayload
 * @typedef {import('../../../shared/constants/metametrics').SegmentInterface} SegmentInterface
 * @typedef {import('../../../shared/constants/metametrics').MetaMetricsPagePayload} MetaMetricsPagePayload
 * @typedef {import('../../../shared/constants/metametrics').MetaMetricsPageOptions} MetaMetricsPageOptions
 * @typedef {import('../../../shared/constants/metametrics').MetaMetricsEventFragment} MetaMetricsEventFragment
 * @typedef {import('../../../shared/constants/metametrics').MetaMetricsTraits} MetaMetricsTraits
 */

/**
 * @typedef {object} MetaMetricsControllerState
 * @property {string} [metaMetricsId] - The user's metaMetricsId that will be
 *  attached to all non-anonymized event payloads
 * @property {boolean} [participateInMetaMetrics] - The user's preference for
 *  participating in the MetaMetrics analytics program. This setting controls
 *  whether or not events are tracked
 * @property {{[string]: MetaMetricsEventFragment}} [fragments] - Object keyed
 *  by UUID with stored fragments as values.
 * @property {Array} [eventsBeforeMetricsOptIn] - Array of queued events added before
 *  a user opts into metrics.
 * @property {object} [traits] - Traits that are not derived from other state keys.
 */

export default class MetaMetricsController {
  /**
   * @param {object} options
   * @param {object} options.segment - an instance of analytics for tracking
   *  events that conform to the new MetaMetrics tracking plan.
   * @param {object} options.preferencesStore - The preferences controller store, used
   *  to access and subscribe to preferences that will be attached to events
   * @param {Function} options.onNetworkDidChange - Used to attach a listener to the
   *  networkDidChange event emitted by the networkController
   * @param {Function} options.getCurrentChainId - Gets the current chain id from the
   *  network controller
   * @param {Function} options.getNetworkIdentifier - Gets the current network
   *  identifier from the network controller
   * @param {string} options.version - The version of the extension
   * @param {string} options.environment - The environment the extension is running in
   * @param {string} options.extension - webextension-polyfill
   * @param {MetaMetricsControllerState} options.initState - State to initialized with
   * @param options.captureException
   */
  constructor({
    segment,
    preferencesStore,
    onNetworkDidChange,
    getCurrentChainId,
    getNetworkIdentifier,
    version,
    environment,
    initState,
    extension,
    captureException = defaultCaptureException,
  }) {
    this._captureException = (err) => {
      // This is a temporary measure. Currently there are errors flooding sentry due to a problem in how we are tracking anonymousId
      // We intend on removing this as soon as we understand how to correctly solve that problem.
      if (!exceptionsToFilter[err.message]) {
        captureException(err);
      }
    };
    const prefState = preferencesStore.getState();
    this.chainId = getCurrentChainId();
    this.network = getNetworkIdentifier();
    this.locale = prefState.currentLocale.replace('_', '-');
    this.version =
      environment === 'production' ? version : `${version}-${environment}`;
    this.extension = extension;
    this.environment = environment;

    const abandonedFragments = omitBy(initState?.fragments, 'persist');
    const segmentApiCalls = initState?.segmentApiCalls || {};

    this.store = new ObservableStore({
      participateInMetaMetrics: true,
      metaMetricsId: null,
      eventsBeforeMetricsOptIn: [],
      traits: {},
      ...initState,
      fragments: {
        ...initState?.fragments,
      },
      segmentApiCalls: {
        ...segmentApiCalls,
      },
    });

    preferencesStore.subscribe(({ currentLocale }) => {
      this.locale = currentLocale.replace('_', '-');
    });

    onNetworkDidChange(() => {
      this.chainId = getCurrentChainId();
      this.network = getNetworkIdentifier();
    });
    this.segment = segment;

    // Track abandoned fragments that weren't properly cleaned up.
    // Abandoned fragments are those that were stored in persistent memory
    // and are available at controller instance creation, but do not have the
    // 'persist' flag set. This means anytime the extension is unlocked, any
    // fragments that are not marked as persistent will be purged and the
    // failure event will be emitted.
    Object.values(abandonedFragments).forEach((fragment) => {
      this.finalizeEventFragment(fragment.id, { abandoned: true });
    });

    // Code below submits any pending segmentApiCalls to Segment if/when the controller is re-instantiated
    if (isManifestV3) {
      Object.values(segmentApiCalls).forEach(
        ({ eventType, payload, callback }) => {
          this._submitSegmentAPICall(eventType, payload, callback);
        },
      );
    }

    // Close out event fragments that were created but not progressed. An
    // interval is used to routinely check if a fragment has not been updated
    // within the fragment's timeout window. When creating a new event fragment
    // a timeout can be specified that will cause an abandoned event to be
    // tracked if the event isn't progressed within that amount of time.
    if (isManifestV3) {
      /* eslint-disable no-undef */
      chrome.alarms.getAll((alarms) => {
        const hasAlarm = checkAlarmExists(
          alarms,
          METAMETRICS_FINALIZE_EVENT_FRAGMENT_ALARM,
        );

        if (!hasAlarm) {
          chrome.alarms.create(METAMETRICS_FINALIZE_EVENT_FRAGMENT_ALARM, {
            delayInMinutes: 1,
            periodInMinutes: 1,
          });
        }
      });
      chrome.alarms.onAlarm.addListener((alarmInfo) => {
        if (alarmInfo.name === METAMETRICS_FINALIZE_EVENT_FRAGMENT_ALARM) {
          this.finalizeAbandonedFragments();
        }
      });
    } else {
      setInterval(() => {
        this.finalizeAbandonedFragments();
      }, SECOND * 30);
    }
  }

  finalizeAbandonedFragments() {
    Object.values(this.store.getState().fragments).forEach((fragment) => {
      if (
        fragment.timeout &&
        Date.now() - fragment.lastUpdated / 1000 > fragment.timeout
      ) {
        this.finalizeEventFragment(fragment.id, { abandoned: true });
      }
    });
  }

  generateMetaMetricsId() {
    return bufferToHex(
      keccak(
        Buffer.from(
          String(Date.now()) +
            String(Math.round(Math.random() * Number.MAX_SAFE_INTEGER)),
        ),
      ),
    );
  }

  /**
   * Create an event fragment in state and returns the event fragment object.
   *
   * @param {MetaMetricsEventFragment} options - Fragment settings and properties
   *  to initiate the fragment with.
   * @returns {MetaMetricsEventFragment}
   */
  createEventFragment(options) {
    if (!options.successEvent || !options.category) {
      throw new Error(
        `Must specify success event and category. Success event was: ${
          options.event
        }. Category was: ${options.category}. Payload keys were: ${Object.keys(
          options,
        )}. ${
          typeof options.properties === 'object'
            ? `Payload property keys were: ${Object.keys(options.properties)}`
            : ''
        }`,
      );
    }

    const { fragments } = this.store.getState();

    const id = options.uniqueIdentifier ?? uuidv4();
    const fragment = {
      id,
      ...options,
      lastUpdated: Date.now(),
    };
    this.store.updateState({
      fragments: {
        ...fragments,
        [id]: fragment,
      },
    });

    if (options.initialEvent) {
      this.trackEvent({
        event: fragment.initialEvent,
        category: fragment.category,
        properties: fragment.properties,
        sensitiveProperties: fragment.sensitiveProperties,
        page: fragment.page,
        referrer: fragment.referrer,
        revenue: fragment.revenue,
        value: fragment.value,
        currency: fragment.currency,
        environmentType: fragment.environmentType,
        actionId: options.actionId,
        uniqueIdentifier: options.uniqueIdentifier,
      });
    }

    return fragment;
  }

  /**
   * Returns the fragment stored in memory with provided id or undefined if it
   * does not exist.
   *
   * @param {string} id - id of fragment to retrieve
   * @returns {[MetaMetricsEventFragment]}
   */
  getEventFragmentById(id) {
    const { fragments } = this.store.getState();

    const fragment = fragments[id];

    return fragment;
  }

  /**
   * Updates an event fragment in state
   *
   * @param {string} id - The fragment id to update
   * @param {MetaMetricsEventFragment} payload - Fragment settings and
   *  properties to initiate the fragment with.
   */
  updateEventFragment(id, payload) {
    const { fragments } = this.store.getState();

    const fragment = fragments[id];

    if (!fragment) {
      throw new Error(`Event fragment with id ${id} does not exist.`);
    }

    this.store.updateState({
      fragments: {
        ...fragments,
        [id]: merge(fragments[id], {
          ...payload,
          lastUpdated: Date.now(),
        }),
      },
    });
  }

  /**
   * Finalizes a fragment, tracking either a success event or failure Event
   * and then removes the fragment from state.
   *
   * @param {string} id - UUID of the event fragment to be closed
   * @param {object} options
   * @param {boolean} [options.abandoned] - if true track the failure
   *  event instead of the success event
   * @param {MetaMetricsContext.page} [options.page] - page the final event
   *  occurred on. This will override whatever is set on the fragment
   * @param {MetaMetricsContext.referrer} [options.referrer] - Dapp that
   *  originated the fragment. This is for fallback only, the fragment referrer
   *  property will take precedence.
   */
  finalizeEventFragment(id, { abandoned = false, page, referrer } = {}) {
    const fragment = this.store.getState().fragments[id];
    if (!fragment) {
      throw new Error(`Funnel with id ${id} does not exist.`);
    }

    const eventName = abandoned ? fragment.failureEvent : fragment.successEvent;

    this.trackEvent({
      event: eventName,
      category: fragment.category,
      properties: fragment.properties,
      sensitiveProperties: fragment.sensitiveProperties,
      page: page ?? fragment.page,
      referrer: fragment.referrer ?? referrer,
      revenue: fragment.revenue,
      value: fragment.value,
      currency: fragment.currency,
      environmentType: fragment.environmentType,
      actionId: fragment.actionId,
      uniqueIdentifier: fragment.uniqueIdentifier,
    });
    const { fragments } = this.store.getState();
    delete fragments[id];
    this.store.updateState({ fragments });
  }

  /**
   * Calls this._identify with validated metaMetricsId and user traits if user is participating
   * in the MetaMetrics analytics program
   *
   * @param {object} userTraits
   */
  identify(userTraits) {
    const { metaMetricsId, participateInMetaMetrics } = this.state;

    if (!participateInMetaMetrics || !metaMetricsId || !userTraits) {
      return;
    }
    if (typeof userTraits !== 'object') {
      console.warn(
        `MetaMetricsController#identify: userTraits parameter must be an object. Received type: ${typeof userTraits}`,
      );
      return;
    }

    const allValidTraits = this._buildValidTraits(userTraits);

    this._identify(allValidTraits);
  }

  // It sets an uninstall URL ("Sorry to see you go!" page),
  // which is opened if a user uninstalls the extension.
  updateExtensionUninstallUrl(participateInMetaMetrics, metaMetricsId) {
    const query = {};
    if (participateInMetaMetrics) {
      // We only want to track these things if a user opted into metrics.
      query.mmi = Buffer.from(metaMetricsId).toString('base64');
      query.env = this.environment;
      query.av = this.version;
    }
    const queryString = new URLSearchParams(query);

    // this.extension not currently defined in tests
    if (this.extension && this.extension.runtime) {
      this.extension.runtime.setUninstallURL(
        `${EXTENSION_UNINSTALL_URL}?${queryString}`,
      );
    }
  }

  /**
   * Setter for the `participateInMetaMetrics` property
   *
   * @param {boolean} participateInMetaMetrics - Whether or not the user wants
   *  to participate in MetaMetrics
   * @returns {string|null} the string of the new metametrics id, or null
   *  if not set
   */
  setParticipateInMetaMetrics(participateInMetaMetrics) {
    let { metaMetricsId } = this.state;
    if (participateInMetaMetrics && !metaMetricsId) {
      metaMetricsId = this.generateMetaMetricsId();
    } else if (participateInMetaMetrics === false) {
      metaMetricsId = null;
    }
    this.store.updateState({ participateInMetaMetrics, metaMetricsId });
    if (participateInMetaMetrics) {
      this.trackEventsAfterMetricsOptIn();
      this.clearEventsAfterMetricsOptIn();
    }

    this.updateExtensionUninstallUrl(participateInMetaMetrics, metaMetricsId);
    return metaMetricsId;
  }

  get state() {
    return this.store.getState();
  }

  /**
   * track a page view with Segment
   *
   * @param {MetaMetricsPagePayload} payload - details of the page viewed
   * @param {MetaMetricsPageOptions} [options] - options for handling the page
   *  view
   */
  trackPage(
    { name, params, environmentType, page, referrer, actionId },
    options,
  ) {
    try {
      if (this.state.participateInMetaMetrics === false) {
        return;
      }

      if (
        this.state.participateInMetaMetrics === null &&
        !options?.isOptInPath
      ) {
        return;
      }
      const { metaMetricsId } = this.state;
      const idTrait = metaMetricsId ? 'userId' : 'anonymousId';
      const idValue = metaMetricsId ?? METAMETRICS_ANONYMOUS_ID;
<<<<<<< HEAD
      this._submitSegmentEvent('page', {
        messageId: buildUniqueMessageId({ actionId }),
=======
      this._submitSegmentAPICall('page', {
>>>>>>> e7deab4b
        [idTrait]: idValue,
        name,
        properties: {
          params,
          locale: this.locale,
          network: this.network,
          chain_id: this.chainId,
          environment_type: environmentType,
        },
        context: this._buildContext(referrer, page),
      });
    } catch (err) {
      this._captureException(err);
    }
  }

  /**
   * submits a metametrics event, not waiting for it to complete or allowing its error to bubble up
   *
   * @param {MetaMetricsEventPayload} payload - details of the event
   * @param {MetaMetricsEventOptions} [options] - options for handling/routing the event
   */
  trackEvent(payload, options) {
    // validation is not caught and handled
    this.validatePayload(payload);
    this.submitEvent(payload, options).catch((err) =>
      this._captureException(err),
    );
  }

  /**
   * submits (or queues for submission) a metametrics event, performing necessary payload manipulation and
   * routing the event to the appropriate segment source. Will split events
   * with sensitiveProperties into two events, tracking the sensitiveProperties
   * with the anonymousId only.
   *
   * @param {MetaMetricsEventPayload} payload - details of the event
   * @param {MetaMetricsEventOptions} [options] - options for handling/routing the event
   * @returns {Promise<void>}
   */
  async submitEvent(payload, options) {
    this.validatePayload(payload);

    if (!this.state.participateInMetaMetrics && !options?.isOptIn) {
      return;
    }

    // We might track multiple events if sensitiveProperties is included, this array will hold
    // the promises returned from this._track.
    const events = [];

    if (payload.sensitiveProperties) {
      // sensitiveProperties will only be tracked using the anonymousId property and generic id
      // If the event options already specify to exclude the metaMetricsId we throw an error as
      // a signal to the developer that the event was implemented incorrectly
      if (options?.excludeMetaMetricsId === true) {
        throw new Error(
          'sensitiveProperties was specified in an event payload that also set the excludeMetaMetricsId flag',
        );
      }

      const combinedProperties = merge(
        payload.sensitiveProperties,
        payload.properties,
      );

      events.push(
        this._track(
          this._buildEventPayload({
            ...payload,
            properties: combinedProperties,
          }),
          { ...options, excludeMetaMetricsId: true },
        ),
      );
    }

    events.push(this._track(this._buildEventPayload(payload), options));

    await Promise.all(events);
  }

  /**
   * validates a metametrics event
   *
   * @param {MetaMetricsEventPayload} payload - details of the event
   */
  validatePayload(payload) {
    // event and category are required fields for all payloads
    if (!payload.event || !payload.category) {
      throw new Error(
        `Must specify event and category. Event was: ${
          payload.event
        }. Category was: ${payload.category}. Payload keys were: ${Object.keys(
          payload,
        )}. ${
          typeof payload.properties === 'object'
            ? `Payload property keys were: ${Object.keys(payload.properties)}`
            : ''
        }`,
      );
    }
  }

  handleMetaMaskStateUpdate(newState) {
    const userTraits = this._buildUserTraitsObject(newState);
    if (userTraits) {
      this.identify(userTraits);
    }
  }

  // Track all queued events after a user opted into metrics.
  trackEventsAfterMetricsOptIn() {
    const { eventsBeforeMetricsOptIn } = this.store.getState();
    eventsBeforeMetricsOptIn.forEach((eventBeforeMetricsOptIn) => {
      this.trackEvent(eventBeforeMetricsOptIn);
    });
  }

  // Once we track queued events after a user opts into metrics, we want to clear the event queue.
  clearEventsAfterMetricsOptIn() {
    this.store.updateState({
      eventsBeforeMetricsOptIn: [],
    });
  }

  // It adds an event into a queue, which is only tracked if a user opts into metrics.
  addEventBeforeMetricsOptIn(event) {
    const prevState = this.store.getState().eventsBeforeMetricsOptIn;
    this.store.updateState({
      eventsBeforeMetricsOptIn: [...prevState, event],
    });
  }

  // Add or update traits for tracking.
  updateTraits(newTraits) {
    const { traits } = this.store.getState();
    this.store.updateState({
      traits: { ...traits, ...newTraits },
    });
  }

  /** PRIVATE METHODS */

  /**
   * Build the context object to attach to page and track events.
   *
   * @private
   * @param {Pick<MetaMetricsContext, 'referrer'>} [referrer] - dapp origin that initialized
   *  the notification window.
   * @param {Pick<MetaMetricsContext, 'page'>} [page] - page object describing the current
   *  view of the extension. Defaults to the background-process object.
   * @returns {MetaMetricsContext}
   */
  _buildContext(referrer, page = METAMETRICS_BACKGROUND_PAGE_OBJECT) {
    return {
      app: {
        name: 'MetaMask Extension',
        version: this.version,
      },
      userAgent: window.navigator.userAgent,
      page,
      referrer,
    };
  }

  /**
   * Build's the event payload, processing all fields into a format that can be
   * fed to Segment's track method
   *
   * @private
   * @param {
   *  Omit<MetaMetricsEventPayload, 'sensitiveProperties'>
   * } rawPayload - raw payload provided to trackEvent
   * @returns {SegmentEventPayload} formatted event payload for segment
   */
  _buildEventPayload(rawPayload) {
    const {
      event,
      properties,
      revenue,
      value,
      currency,
      category,
      page,
      referrer,
      environmentType = ENVIRONMENT_TYPE_BACKGROUND,
    } = rawPayload;
    return {
      event,
      messageId: buildUniqueMessageId(rawPayload),
      properties: {
        // These values are omitted from properties because they have special meaning
        // in segment. https://segment.com/docs/connections/spec/track/#properties.
        // to avoid accidentally using these inappropriately, you must add them as top
        // level properties on the event payload. We also exclude locale to prevent consumers
        // from overwriting this context level property. We track it as a property
        // because not all destinations map locale from context.
        ...omit(properties, ['revenue', 'locale', 'currency', 'value']),
        revenue,
        value,
        currency,
        category,
        network: properties?.network ?? this.network,
        locale: this.locale,
        chain_id: properties?.chain_id ?? this.chainId,
        environment_type: environmentType,
      },
      context: this._buildContext(referrer, page),
    };
  }

  /**
   * This method generates the MetaMetrics user traits object, omitting any
   * traits that have not changed since the last invocation of this method.
   *
   * @param {object} metamaskState - Full metamask state object.
   * @returns {MetaMetricsTraits | null} traits that have changed since last update
   */
  _buildUserTraitsObject(metamaskState) {
    const { traits } = this.store.getState();
    /** @type {MetaMetricsTraits} */
    const currentTraits = {
      [TRAITS.ADDRESS_BOOK_ENTRIES]: sum(
        Object.values(metamaskState.addressBook).map(size),
      ),
      [TRAITS.INSTALL_DATE_EXT]: traits[TRAITS.INSTALL_DATE_EXT] || '',
      [TRAITS.LEDGER_CONNECTION_TYPE]: metamaskState.ledgerTransportType,
      [TRAITS.NETWORKS_ADDED]: metamaskState.frequentRpcListDetail.map(
        (rpc) => rpc.chainId,
      ),
      [TRAITS.NETWORKS_WITHOUT_TICKER]:
        metamaskState.frequentRpcListDetail.reduce(
          (networkList, currentNetwork) => {
            if (!currentNetwork.ticker) {
              networkList.push(currentNetwork.chainId);
            }
            return networkList;
          },
          [],
        ),
      [TRAITS.NFT_AUTODETECTION_ENABLED]: metamaskState.useCollectibleDetection,
      [TRAITS.NUMBER_OF_ACCOUNTS]: Object.values(metamaskState.identities)
        .length,
      [TRAITS.NUMBER_OF_NFT_COLLECTIONS]: this._getAllUniqueNFTAddressesLength(
        metamaskState.allCollectibles,
      ),
      [TRAITS.NUMBER_OF_NFTS]: this._getAllNFTsFlattened(
        metamaskState.allCollectibles,
      ).length,
      [TRAITS.NUMBER_OF_TOKENS]: this._getNumberOfTokens(metamaskState),
      [TRAITS.OPENSEA_API_ENABLED]: metamaskState.openSeaEnabled,
      [TRAITS.THREE_BOX_ENABLED]: false, // deprecated, hard-coded as false
      [TRAITS.THEME]: metamaskState.theme || 'default',
      [TRAITS.TOKEN_DETECTION_ENABLED]: metamaskState.useTokenDetection,
    };

    if (!this.previousTraits) {
      this.previousTraits = currentTraits;
      return currentTraits;
    }

    if (this.previousTraits && !isEqual(this.previousTraits, currentTraits)) {
      const updates = pickBy(
        currentTraits,
        (v, k) => !isEqual(this.previousTraits[k], v),
      );
      this.previousTraits = currentTraits;
      return updates;
    }

    return null;
  }

  /**
   * Returns a new object of all valid user traits. For dates, we transform them into ISO-8601 timestamp strings.
   *
   * @see {@link https://segment.com/docs/connections/spec/common/#timestamps}
   * @param {object} userTraits
   * @returns {object}
   */
  _buildValidTraits(userTraits) {
    return Object.entries(userTraits).reduce((validTraits, [key, value]) => {
      if (this._isValidTraitDate(value)) {
        validTraits[key] = value.toISOString();
      } else if (this._isValidTrait(value)) {
        validTraits[key] = value;
      } else {
        console.warn(
          `MetaMetricsController: "${key}" value is not a valid trait type`,
        );
      }
      return validTraits;
    }, {});
  }

  /**
   * Returns an array of all of the collectibles/NFTs the user
   * possesses across all networks and accounts.
   *
   * @param {object} allCollectibles
   * @returns {[]}
   */
  _getAllNFTsFlattened = memoize((allCollectibles = {}) => {
    return Object.values(allCollectibles).reduce((result, chainNFTs) => {
      return result.concat(...Object.values(chainNFTs));
    }, []);
  });

  /**
   * Returns the number of unique collectible/NFT addresses the user
   * possesses across all networks and accounts.
   *
   * @param {object} allCollectibles
   * @returns {number}
   */
  _getAllUniqueNFTAddressesLength(allCollectibles = {}) {
    const allNFTAddresses = this._getAllNFTsFlattened(allCollectibles).map(
      (nft) => nft.address,
    );
    const uniqueAddresses = new Set(allNFTAddresses);
    return uniqueAddresses.size;
  }

  /**
   * @param {object} metamaskState
   * @returns number of unique token addresses
   */
  _getNumberOfTokens(metamaskState) {
    return Object.values(metamaskState.allTokens).reduce(
      (result, accountsByChain) => {
        return result + sum(Object.values(accountsByChain).map(size));
      },
      0,
    );
  }

  /**
   * Calls segment.identify with given user traits
   *
   * @see {@link https://segment.com/docs/connections/sources/catalog/libraries/server/node/#identify}
   * @private
   * @param {object} userTraits
   */
  _identify(userTraits) {
    const { metaMetricsId } = this.state;

    if (!userTraits || Object.keys(userTraits).length === 0) {
      console.warn('MetaMetricsController#_identify: No userTraits found');
      return;
    }

    try {
      this._submitSegmentAPICall('identify', {
        userId: metaMetricsId,
        traits: userTraits,
      });
    } catch (err) {
      this._captureException(err);
    }
  }

  /**
   * Validates the trait value. Segment accepts any data type. We are adding validation here to
   * support data types for our Segment destination(s) e.g. MixPanel
   *
   * @param {*} value
   * @returns {boolean}
   */
  _isValidTrait(value) {
    const type = typeof value;

    return (
      type === 'string' ||
      type === 'boolean' ||
      type === 'number' ||
      this._isValidTraitArray(value) ||
      this._isValidTraitDate(value)
    );
  }

  /**
   * Segment accepts any data type value. We have special logic to validate arrays.
   *
   * @param {*} value
   * @returns {boolean}
   */
  _isValidTraitArray = (value) => {
    return (
      Array.isArray(value) &&
      (value.every((element) => {
        return typeof element === 'string';
      }) ||
        value.every((element) => {
          return typeof element === 'boolean';
        }) ||
        value.every((element) => {
          return typeof element === 'number';
        }))
    );
  };

  /**
   * Returns true if the value is an accepted date type
   *
   * @param {*} value
   * @returns {boolean}
   */
  _isValidTraitDate = (value) => {
    return Object.prototype.toString.call(value) === '[object Date]';
  };

  /**
   * Perform validation on the payload and update the id type to use before
   * sending to Segment. Also examines the options to route and handle the
   * event appropriately.
   *
   * @private
   * @param {SegmentEventPayload} payload - properties to attach to event
   * @param {MetaMetricsEventOptions} [options] - options for routing and
   *  handling the event
   * @returns {Promise<void>}
   */
  _track(payload, options) {
    const {
      isOptIn,
      metaMetricsId: metaMetricsIdOverride,
      matomoEvent,
      flushImmediately,
    } = options || {};
    let idType = 'userId';
    let idValue = this.state.metaMetricsId;
    let excludeMetaMetricsId = options?.excludeMetaMetricsId ?? false;
    // This is carried over from the old implementation, and will likely need
    // to be updated to work with the new tracking plan. I think we should use
    // a config setting for this instead of trying to match the event name
    const isSendFlow = Boolean(payload.event.match(/^send|^confirm/iu));
    if (isSendFlow) {
      excludeMetaMetricsId = true;
    }
    // If we are tracking sensitive data we will always use the anonymousId
    // property as well as our METAMETRICS_ANONYMOUS_ID. This prevents us from
    // associating potentially identifiable information with a specific id.
    // During the opt in flow we will track all events, but do so with the
    // anonymous id. The one exception to that rule is after the user opts in
    // to MetaMetrics. When that happens we receive back the user's new
    // MetaMetrics id before it is fully persisted to state. To avoid a race
    // condition we explicitly pass the new id to the track method. In that
    // case we will track the opt in event to the user's id. In all other cases
    // we use the metaMetricsId from state.
    if (excludeMetaMetricsId || (isOptIn && !metaMetricsIdOverride)) {
      idType = 'anonymousId';
      idValue = METAMETRICS_ANONYMOUS_ID;
    } else if (isOptIn && metaMetricsIdOverride) {
      idValue = metaMetricsIdOverride;
    }
    payload[idType] = idValue;

    // If this is an event on the old matomo schema, add a key to the payload
    // to designate it as such
    if (matomoEvent === true) {
      payload.properties.legacy_event = true;
    }

    // Promises will only resolve when the event is sent to segment. For any
    // event that relies on this promise being fulfilled before performing UI
    // updates, or otherwise delaying user interaction, supply the
    // 'flushImmediately' flag to the trackEvent method.
    return new Promise((resolve, reject) => {
      const callback = (err) => {
        if (err) {
          // The error that segment gives us has some manipulation done to it
          // that seemingly breaks with lockdown enabled. Creating a new error
          // here prevents the system from freezing when the network request to
          // segment fails for any reason.
          const safeError = new Error(err.message);
          safeError.stack = err.stack;
          return reject(safeError);
        }
        return resolve();
      };

      this._submitSegmentAPICall('track', payload, callback);
      if (flushImmediately) {
        this.segment.flush();
      }
    });
  }

  // Method below submits the request to analytics SDK.
  // It will also add event to controller store
  // and pass a callback to remove it from store once request is submitted to segment
  // Saving segmentApiCalls in controller store in MV3 ensures that events are tracked
  // even if service worker terminates before events are submiteed to segment.
  _submitSegmentAPICall(eventType, payload, callback) {
    const messageId = payload.messageId || generateRandomId();
    let timestamp = new Date();
    if (payload.timestamp) {
      const payloadDate = new Date(payload.timestamp);
      if (isValidDate(payloadDate)) {
        timestamp = payloadDate;
      }
    }
    const modifiedPayload = { ...payload, messageId, timestamp };
    this.store.updateState({
      segmentApiCalls: {
        ...this.store.getState().segmentApiCalls,
        [messageId]: {
          eventType,
          payload: {
            ...modifiedPayload,
            timestamp: modifiedPayload.timestamp.toString(),
          },
          callback,
        },
      },
    });
    const modifiedCallback = (result) => {
      const { segmentApiCalls } = this.store.getState();
      delete segmentApiCalls[messageId];
      this.store.updateState({
        segmentApiCalls,
      });
      return callback?.(result);
    };
    this.segment[eventType](modifiedPayload, modifiedCallback);
  }
}<|MERGE_RESOLUTION|>--- conflicted
+++ resolved
@@ -463,12 +463,8 @@
       const { metaMetricsId } = this.state;
       const idTrait = metaMetricsId ? 'userId' : 'anonymousId';
       const idValue = metaMetricsId ?? METAMETRICS_ANONYMOUS_ID;
-<<<<<<< HEAD
-      this._submitSegmentEvent('page', {
+      this._submitSegmentAPICall('page', {
         messageId: buildUniqueMessageId({ actionId }),
-=======
-      this._submitSegmentAPICall('page', {
->>>>>>> e7deab4b
         [idTrait]: idValue,
         name,
         properties: {
