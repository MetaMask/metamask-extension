import { strict as assert } from 'assert';
import EventEmitter from 'events';
import { ComposedStore, ObservableStore } from '@metamask/obs-store';
import { JsonRpcEngine } from 'json-rpc-engine';
import { providerFromEngine } from 'eth-json-rpc-middleware';
import log from 'loglevel';
import {
  createSwappableProxy,
  createEventEmitterProxy,
} from 'swappable-obj-proxy';
import EthQuery from 'eth-query';
import {
  RINKEBY,
  MAINNET,
  INFURA_PROVIDER_TYPES,
  NETWORK_TYPE_RPC,
  NETWORK_TYPE_TO_ID_MAP,
  MAINNET_CHAIN_ID,
  RINKEBY_CHAIN_ID,
  INFURA_BLOCKED_KEY,
} from '../../../../shared/constants/network';
import { SECOND } from '../../../../shared/constants/time';
import {
  isPrefixedFormattedHexString,
  isSafeChainId,
} from '../../../../shared/modules/network.utils';
import getFetchWithTimeout from '../../../../shared/modules/fetch-with-timeout';
import createMetamaskMiddleware from './createMetamaskMiddleware';
import createInfuraClient from './createInfuraClient';
import createJsonRpcClient from './createJsonRpcClient';
import Network from './network2';

const env = process.env.METAMASK_ENV;
const fetchWithTimeout = getFetchWithTimeout(SECOND * 30);

let defaultProviderConfigOpts;
if (process.env.IN_TEST) {
  defaultProviderConfigOpts = {
    type: NETWORK_TYPE_RPC,
    rpcUrl: 'http://localhost:8545',
    chainId: '0x539',
    nickname: 'Localhost 8545',
  };
} else if (process.env.METAMASK_DEBUG || env === 'test') {
  defaultProviderConfigOpts = { type: RINKEBY, chainId: RINKEBY_CHAIN_ID };
} else {
  defaultProviderConfigOpts = { type: MAINNET, chainId: MAINNET_CHAIN_ID };
}

const defaultProviderConfig = {
  ticker: 'ETH',
  ...defaultProviderConfigOpts,
};

const defaultNetworkDetailsState = {
  EIPS: { 1559: undefined },
};

export const NETWORK_EVENTS = {
  // Fired after the actively selected network is changed
  NETWORK_DID_CHANGE: 'networkDidChange',
  // Fired when the actively selected network *will* change
  NETWORK_WILL_CHANGE: 'networkWillChange',
  // Fired when Infura returns an error indicating no support
  INFURA_IS_BLOCKED: 'infuraIsBlocked',
  // Fired when not using an Infura network or when Infura returns no error, indicating support
  INFURA_IS_UNBLOCKED: 'infuraIsUnblocked',
};

export default class NetworkController extends EventEmitter {
  constructor(opts = {}) {
    super();

    // create stores
    this.providerStore = new ObservableStore(
      opts.provider || { ...defaultProviderConfig },
    );
    this.previousProviderStore = new ObservableStore(
      this.providerStore.getState(),
    );
    this.networkStore = new ObservableStore('loading');
    // We need to keep track of a few details about the current network
    // Ideally we'd merge this.networkStore with this new store, but doing so
    // will require a decent sized refactor of how we're accessing network
    // state. Currently this is only used for detecting EIP 1559 support but
    // can be extended to track other network details.
    this.networkDetails = new ObservableStore(
      opts.networkDetails || {
        ...defaultNetworkDetailsState,
      },
    );
    this.store = new ComposedStore({
      provider: this.providerStore,
      previousProviderStore: this.previousProviderStore,
      network: this.networkStore,
      networkDetails: this.networkDetails,
    });

    // provider and block tracker
    this._provider = null;
    this._blockTracker = null;

    // provider and block tracker proxies - because the network changes
    this._providerProxy = null;
    this._blockTrackerProxy = null;

    this.on(NETWORK_EVENTS.NETWORK_DID_CHANGE, this.lookupNetwork);

<<<<<<< HEAD
    this.setInfuraProjectId(opts.infuraProjectId);

    /*
     * type NetworkOps = { "type": string, "rpcUrl": string, "chainId": string };
     * type networkKey = `JSON.parse([type, rpcUrl, chainId])`
     * type Network = { "provider": Provider, "blockTracker": BlockTracker };
     * type networks = Map<NetworkKey, Network>;
     */
    this.networks = new Map();
    this.selectedNetwork = this._networkKeyForOpts(defaultProviderConfig);
=======
    this._hasInitializationBegun = false;
    this._promiseForProviderInitialized = new Promise((resolve) => {
      this._providerInitialized = resolve;
    });
  }

  async destroy() {
    if (this._hasInitializationBegun) {
      await this._promiseForProviderInitialized;
    }

    const { blockTracker } = this.getProviderAndBlockTracker();
    if (blockTracker !== null) {
      console.log('[NetworkController#destroy] Destroying block tracker');
      blockTracker.destroy();
    }
>>>>>>> c623066a
  }

  /**
   * Sets the Infura project ID
   *
   * @param {string} projectId - The Infura project ID
   * @throws {Error} If the project ID is not a valid string.
   */
  setInfuraProjectId(projectId) {
    if (!projectId || typeof projectId !== 'string') {
      throw new Error('Invalid Infura project ID');
    }

    this._infuraProjectId = projectId;
  }

  initializeProvider(providerParams) {
    this._hasInitializationBegun = true;
    this._baseProviderParams = providerParams;
    const { type, rpcUrl, chainId } = this.getProviderConfig();
<<<<<<< HEAD
    const networkOpts = { type, rpcUrl, chainId };

    const networkKey = this._networkKeyForOpts(networkOpts);
    let network = this.networks.get(networkKey);
    if (!network) {
      const network = new Network({...networkOpts, infuraProjectId: this._infuraProjectId, providerParams });
      this.networks.set(networkKey, network);
    }

    this._configureProvider(networkOpts, network);
    this.lookupNetwork();
=======
    this._configureProvider({ type, rpcUrl, chainId });
    // We intentionally do not wait for this promise to resolve outside of this
    // method so we don't have to make MetamaskController asynchronous.
    this.lookupNetwork()
      .then(() => {
        this._providerInitialized();
      })
      .catch((error) => {
        console.error(error);
      });
>>>>>>> c623066a
  }

  // return the proxies so the references will always be good
  getProviderAndBlockTracker() {
    const provider = this._providerProxy;
    const blockTracker = this._blockTrackerProxy;
    return { provider, blockTracker };
  }

  /**
   * Method to return the latest block for the current network
   *
   * @returns {Object} Block header
   */
  async getLatestBlock() {
    const { blockTracker } = this.getProviderAndBlockTracker();
    return await blockTracker.getLatestBlock();
  }

  /**
   * Method to check if the block header contains fields that indicate EIP 1559
   * support (baseFeePerGas).
   *
   * @returns {Promise<boolean>} true if current network supports EIP 1559
   */
  async getEIP1559Compatibility() {
    const { EIPS } = this.networkDetails.getState();
    if (EIPS[1559] !== undefined) {
      return EIPS[1559];
    }
    const latestBlock = await this.getLatestBlock();
    const supportsEIP1559 =
      latestBlock && latestBlock.baseFeePerGas !== undefined;
    this.setNetworkEIPSupport(1559, supportsEIP1559);
    return supportsEIP1559;
  }

  // TODO: Remove, as this seems unused
  async verifyNetwork() {
    // Check network when restoring connectivity:
    if (this.isNetworkLoading()) {
      await this.lookupNetwork();
    }
  }

  getNetworkState() {
    return this.networkStore.getState();
  }

  setNetworkState(network) {
    this.networkStore.putState(network);
  }

  /**
   * Set EIP support indication in the networkDetails store
   *
   * @param {number} EIPNumber - The number of the EIP to mark support for
   * @param {boolean} isSupported - True if the EIP is supported
   */
  setNetworkEIPSupport(EIPNumber, isSupported) {
    this.networkDetails.updateState({
      EIPS: {
        [EIPNumber]: isSupported,
      },
    });
  }

  /**
   * Reset EIP support to default (no support)
   */
  clearNetworkDetails() {
    this.networkDetails.putState({ ...defaultNetworkDetailsState });
  }

  isNetworkLoading() {
    return this.getNetworkState() === 'loading';
  }

  async lookupNetwork() {
    // Prevent firing when provider is not defined.
    if (!this._provider) {
      log.warn(
        'NetworkController - lookupNetwork aborted due to missing provider',
      );
      return;
    }

    const chainId = this.getCurrentChainId();
    if (!chainId) {
      log.warn(
        'NetworkController - lookupNetwork aborted due to missing chainId',
      );
      this.setNetworkState('loading');
      // keep network details in sync with network state
      this.clearNetworkDetails();
      return;
    }

    // Ping the RPC endpoint so we can confirm that it works
    const ethQuery = new EthQuery(this._provider);
    const initialNetwork = this.getNetworkState();
    const { type } = this.getProviderConfig();
    const isInfura = INFURA_PROVIDER_TYPES.includes(type);

    if (isInfura) {
      await this._checkInfuraAvailability(type);
    } else {
      this.emit(NETWORK_EVENTS.INFURA_IS_UNBLOCKED);
    }

    await new Promise((resolve) => {
      ethQuery.sendAsync({ method: 'net_version' }, (err, networkVersion) => {
        const currentNetwork = this.getNetworkState();
        if (initialNetwork === currentNetwork) {
          if (err) {
            this.setNetworkState('loading');
            // keep network details in sync with network state
            this.clearNetworkDetails();
            resolve();
          } else {
            this.setNetworkState(networkVersion);
            // look up EIP-1559 support
            this.getEIP1559Compatibility().then(() => resolve());
          }
        } else {
          resolve();
        }
      });
    });
  }

  getCurrentChainId() {
    const { type, chainId: configChainId } = this.getProviderConfig();
    return NETWORK_TYPE_TO_ID_MAP[type]?.chainId || configChainId;
  }

  setRpcTarget(rpcUrl, chainId, ticker = 'ETH', nickname = '', rpcPrefs) {
    assert.ok(
      isPrefixedFormattedHexString(chainId),
      `Invalid chain ID "${chainId}": invalid hex string.`,
    );
    assert.ok(
      isSafeChainId(parseInt(chainId, 16)),
      `Invalid chain ID "${chainId}": numerical value greater than max safe value.`,
    );
    this.setProviderConfig({
      type: NETWORK_TYPE_RPC,
      rpcUrl,
      chainId,
      ticker,
      nickname,
      rpcPrefs,
    });
  }

  async setProviderType(type) {
    assert.notStrictEqual(
      type,
      NETWORK_TYPE_RPC,
      `NetworkController - cannot call "setProviderType" with type "${NETWORK_TYPE_RPC}". Use "setRpcTarget"`,
    );
    assert.ok(
      INFURA_PROVIDER_TYPES.includes(type),
      `Unknown Infura provider type "${type}".`,
    );
    const { chainId } = NETWORK_TYPE_TO_ID_MAP[type];
    this.setProviderConfig({
      type,
      rpcUrl: '',
      chainId,
      ticker: 'ETH',
      nickname: '',
    });
  }

  resetConnection() {
    this.setProviderConfig(this.getProviderConfig());
  }

  /**
   * Sets the provider config and switches the network.
   *
   * @param config
   */
  setProviderConfig(config) {
    this.previousProviderStore.updateState(this.getProviderConfig());
    this.providerStore.updateState(config);
    this._switchNetwork(config);
  }

  rollbackToPreviousProvider() {
    const config = this.previousProviderStore.getState();
    this.providerStore.updateState(config);
    this._switchNetwork(config);
  }

  getProviderConfig() {
    return this.providerStore.getState();
  }

  getNetworkIdentifier() {
    const provider = this.providerStore.getState();
    return provider.type === NETWORK_TYPE_RPC ? provider.rpcUrl : provider.type;
  }

  //
  // Private
  //

  async _checkInfuraAvailability(network) {
    const rpcUrl = `https://${network}.infura.io/v3/${this._infuraProjectId}`;

    let networkChanged = false;
    this.once(NETWORK_EVENTS.NETWORK_DID_CHANGE, () => {
      networkChanged = true;
    });

    console.log('[NetworkController] Checking Infura availability');

    try {
      const response = await fetchWithTimeout(rpcUrl, {
        method: 'POST',
        body: JSON.stringify({
          jsonrpc: '2.0',
          method: 'eth_blockNumber',
          params: [],
          id: 1,
        }),
      });

      if (networkChanged) {
        return;
      }

      if (response.ok) {
        this.emit(NETWORK_EVENTS.INFURA_IS_UNBLOCKED);
      } else {
        const responseMessage = await response.json();
        if (networkChanged) {
          return;
        }
        if (responseMessage.error === INFURA_BLOCKED_KEY) {
          this.emit(NETWORK_EVENTS.INFURA_IS_BLOCKED);
        }
      }
    } catch (err) {
      console.log('[NetworkController] Infura availability check failed', err);
      log.warn(`MetaMask - Infura availability check failed`, err);
    }
  }

  _switchNetwork(opts) {
    // Indicate to subscribers that network is about to change
    this.emit(NETWORK_EVENTS.NETWORK_WILL_CHANGE);
    // Set loading state
    this.setNetworkState('loading');
    // Reset network details
    this.clearNetworkDetails();
    // Configure the provider appropriately
    this._configureProvider(opts);
    // Notify subscribers that network has changed
    this.emit(NETWORK_EVENTS.NETWORK_DID_CHANGE, opts.type);
  }

  _configureProvider(networkOpts, network) {
    const { type, rpcUrl, chainId } = networkOpts;

    if (!network) {
      network = new Network({...networkOpts, infuraProjectId: this._infuraProjectId, providerParams: this._baseProviderParams });
    }

    return this._configureLegacyProxiesFromNetwork(network);
  }

  _configureLegacyProxiesFromNetwork (network) {
    const { provider, blockTracker } = network;
    // update or intialize proxies
    if (this._providerProxy) {
      this._providerProxy.setTarget(provider);
    } else {
      this._providerProxy = createSwappableProxy(provider);
    }
    if (this._blockTrackerProxy) {
      this._blockTrackerProxy.setTarget(blockTracker);
    } else {
      this._blockTrackerProxy = createEventEmitterProxy(blockTracker, {
        eventFilter: 'skipInternal',
      });
    }
    // set new provider and blockTracker
    this._provider = provider;
    this._blockTracker = blockTracker;
  }

  _createChainConditionalProviderAndBlockTracker() {
    const metamaskMiddleware = createMetamaskMiddleware(
      this._baseProviderParams,
    );
    const engine = new JsonRpcEngine();
    engine.push(this._chainConditionalRequestMiddleware);
    engine.push(metamaskMiddleware);
    engine.push(networkMiddleware);
    const provider = providerFromEngine(engine);
    this._setProviderAndBlockTracker({ provider, blockTracker });
  }

  _chainConditionalRequestMiddleware (req, res, next, end) {
    // If no chainId is present, then behave as usual, using "current network" logic:
    if (!req?.params?.chainId) {
      return next();
    }

    const networkOptsArr = this.networks.keys.map(this._networkOptsForKey)
    .filter(key => key.chainId === req.params.chainId);

    const networkOpts = networkOptsArr[networkOptsArr.length - 1];

    if (networkOptsArr) {
      // We should retain dapp connection, maybe add the permitted chainId's provider
      // from the permissions controller, where the user would have granted a network access to a recipient.
      log.info(`Multiple providers for chainId ${req.params.chainId}, defaulting to newest, ${networkOpts.rpcUrl}`);
    }

    const networkKey = this._networkKeyForOpts(networkOptsArr);
    const { provider } = this.networks.get(networkKey);
    provider.send(req, (err, result) => {
      if (err) {
        res.error = err;
        return end();
      }

      res.result = result;
      end();
    });
  }

  _networkKeyForOpts({ type, rpcUrl, chainId }) {
    return JSON.stringify([ type, rpcUrl, chainId ]);
  }

  _networkOptsForKey(networkKey) {
    const [ type, rpcUrl, chainId ] = JSON.parse(networkKey);
    return { type, rpcUrl, chainId };
  }

  _setProviderAndBlockTracker({ provider, blockTracker }) {
    // update or initialize proxies
    if (this._providerProxy) {
      this._providerProxy.setTarget(provider);
    } else {
      this._providerProxy = createSwappableProxy(provider);
    }
    if (this._blockTrackerProxy) {
      this._blockTrackerProxy.setTarget(blockTracker);
    } else {
      this._blockTrackerProxy = createEventEmitterProxy(blockTracker, {
        eventFilter: 'skipInternal',
      });
    }

    // set new provider and blockTracker
    this._provider = provider;
    this._blockTracker = blockTracker;
  }

}<|MERGE_RESOLUTION|>--- conflicted
+++ resolved
@@ -18,6 +18,7 @@
   MAINNET_CHAIN_ID,
   RINKEBY_CHAIN_ID,
   INFURA_BLOCKED_KEY,
+  TEST_NETWORK_TICKER_MAP,
 } from '../../../../shared/constants/network';
 import { SECOND } from '../../../../shared/constants/time';
 import {
@@ -28,7 +29,6 @@
 import createMetamaskMiddleware from './createMetamaskMiddleware';
 import createInfuraClient from './createInfuraClient';
 import createJsonRpcClient from './createJsonRpcClient';
-import Network from './network2';
 
 const env = process.env.METAMASK_ENV;
 const fetchWithTimeout = getFetchWithTimeout(SECOND * 30);
@@ -42,7 +42,11 @@
     nickname: 'Localhost 8545',
   };
 } else if (process.env.METAMASK_DEBUG || env === 'test') {
-  defaultProviderConfigOpts = { type: RINKEBY, chainId: RINKEBY_CHAIN_ID };
+  defaultProviderConfigOpts = {
+    type: RINKEBY,
+    chainId: RINKEBY_CHAIN_ID,
+    ticker: TEST_NETWORK_TICKER_MAP.rinkeby,
+  };
 } else {
   defaultProviderConfigOpts = { type: MAINNET, chainId: MAINNET_CHAIN_ID };
 }
@@ -106,18 +110,6 @@
 
     this.on(NETWORK_EVENTS.NETWORK_DID_CHANGE, this.lookupNetwork);
 
-<<<<<<< HEAD
-    this.setInfuraProjectId(opts.infuraProjectId);
-
-    /*
-     * type NetworkOps = { "type": string, "rpcUrl": string, "chainId": string };
-     * type networkKey = `JSON.parse([type, rpcUrl, chainId])`
-     * type Network = { "provider": Provider, "blockTracker": BlockTracker };
-     * type networks = Map<NetworkKey, Network>;
-     */
-    this.networks = new Map();
-    this.selectedNetwork = this._networkKeyForOpts(defaultProviderConfig);
-=======
     this._hasInitializationBegun = false;
     this._promiseForProviderInitialized = new Promise((resolve) => {
       this._providerInitialized = resolve;
@@ -134,7 +126,6 @@
       console.log('[NetworkController#destroy] Destroying block tracker');
       blockTracker.destroy();
     }
->>>>>>> c623066a
   }
 
   /**
@@ -155,19 +146,6 @@
     this._hasInitializationBegun = true;
     this._baseProviderParams = providerParams;
     const { type, rpcUrl, chainId } = this.getProviderConfig();
-<<<<<<< HEAD
-    const networkOpts = { type, rpcUrl, chainId };
-
-    const networkKey = this._networkKeyForOpts(networkOpts);
-    let network = this.networks.get(networkKey);
-    if (!network) {
-      const network = new Network({...networkOpts, infuraProjectId: this._infuraProjectId, providerParams });
-      this.networks.set(networkKey, network);
-    }
-
-    this._configureProvider(networkOpts, network);
-    this.lookupNetwork();
-=======
     this._configureProvider({ type, rpcUrl, chainId });
     // We intentionally do not wait for this promise to resolve outside of this
     // method so we don't have to make MetamaskController asynchronous.
@@ -178,7 +156,6 @@
       .catch((error) => {
         console.error(error);
       });
->>>>>>> c623066a
   }
 
   // return the proxies so the references will always be good
@@ -344,12 +321,12 @@
       INFURA_PROVIDER_TYPES.includes(type),
       `Unknown Infura provider type "${type}".`,
     );
-    const { chainId } = NETWORK_TYPE_TO_ID_MAP[type];
+    const { chainId, ticker } = NETWORK_TYPE_TO_ID_MAP[type];
     this.setProviderConfig({
       type,
       rpcUrl: '',
       chainId,
-      ticker: 'ETH',
+      ticker: ticker ?? 'ETH',
       nickname: '',
     });
   }
@@ -443,19 +420,49 @@
     this.emit(NETWORK_EVENTS.NETWORK_DID_CHANGE, opts.type);
   }
 
-  _configureProvider(networkOpts, network) {
-    const { type, rpcUrl, chainId } = networkOpts;
-
-    if (!network) {
-      network = new Network({...networkOpts, infuraProjectId: this._infuraProjectId, providerParams: this._baseProviderParams });
-    }
-
-    return this._configureLegacyProxiesFromNetwork(network);
-  }
-
-  _configureLegacyProxiesFromNetwork (network) {
-    const { provider, blockTracker } = network;
-    // update or intialize proxies
+  _configureProvider({ type, rpcUrl, chainId }) {
+    // infura type-based endpoints
+    const isInfura = INFURA_PROVIDER_TYPES.includes(type);
+    if (isInfura) {
+      this._configureInfuraProvider(type, this._infuraProjectId);
+      // url-based rpc endpoints
+    } else if (type === NETWORK_TYPE_RPC) {
+      this._configureStandardProvider(rpcUrl, chainId);
+    } else {
+      throw new Error(
+        `NetworkController - _configureProvider - unknown type "${type}"`,
+      );
+    }
+  }
+
+  _configureInfuraProvider(type, projectId) {
+    log.info('NetworkController - configureInfuraProvider', type);
+    const networkClient = createInfuraClient({
+      network: type,
+      projectId,
+    });
+    this._setNetworkClient(networkClient);
+  }
+
+  _configureStandardProvider(rpcUrl, chainId) {
+    log.info('NetworkController - configureStandardProvider', rpcUrl);
+    const networkClient = createJsonRpcClient({ rpcUrl, chainId });
+    this._setNetworkClient(networkClient);
+  }
+
+  _setNetworkClient({ networkMiddleware, blockTracker }) {
+    const metamaskMiddleware = createMetamaskMiddleware(
+      this._baseProviderParams,
+    );
+    const engine = new JsonRpcEngine();
+    engine.push(metamaskMiddleware);
+    engine.push(networkMiddleware);
+    const provider = providerFromEngine(engine);
+    this._setProviderAndBlockTracker({ provider, blockTracker });
+  }
+
+  _setProviderAndBlockTracker({ provider, blockTracker }) {
+    // update or initialize proxies
     if (this._providerProxy) {
       this._providerProxy.setTarget(provider);
     } else {
@@ -472,76 +479,4 @@
     this._provider = provider;
     this._blockTracker = blockTracker;
   }
-
-  _createChainConditionalProviderAndBlockTracker() {
-    const metamaskMiddleware = createMetamaskMiddleware(
-      this._baseProviderParams,
-    );
-    const engine = new JsonRpcEngine();
-    engine.push(this._chainConditionalRequestMiddleware);
-    engine.push(metamaskMiddleware);
-    engine.push(networkMiddleware);
-    const provider = providerFromEngine(engine);
-    this._setProviderAndBlockTracker({ provider, blockTracker });
-  }
-
-  _chainConditionalRequestMiddleware (req, res, next, end) {
-    // If no chainId is present, then behave as usual, using "current network" logic:
-    if (!req?.params?.chainId) {
-      return next();
-    }
-
-    const networkOptsArr = this.networks.keys.map(this._networkOptsForKey)
-    .filter(key => key.chainId === req.params.chainId);
-
-    const networkOpts = networkOptsArr[networkOptsArr.length - 1];
-
-    if (networkOptsArr) {
-      // We should retain dapp connection, maybe add the permitted chainId's provider
-      // from the permissions controller, where the user would have granted a network access to a recipient.
-      log.info(`Multiple providers for chainId ${req.params.chainId}, defaulting to newest, ${networkOpts.rpcUrl}`);
-    }
-
-    const networkKey = this._networkKeyForOpts(networkOptsArr);
-    const { provider } = this.networks.get(networkKey);
-    provider.send(req, (err, result) => {
-      if (err) {
-        res.error = err;
-        return end();
-      }
-
-      res.result = result;
-      end();
-    });
-  }
-
-  _networkKeyForOpts({ type, rpcUrl, chainId }) {
-    return JSON.stringify([ type, rpcUrl, chainId ]);
-  }
-
-  _networkOptsForKey(networkKey) {
-    const [ type, rpcUrl, chainId ] = JSON.parse(networkKey);
-    return { type, rpcUrl, chainId };
-  }
-
-  _setProviderAndBlockTracker({ provider, blockTracker }) {
-    // update or initialize proxies
-    if (this._providerProxy) {
-      this._providerProxy.setTarget(provider);
-    } else {
-      this._providerProxy = createSwappableProxy(provider);
-    }
-    if (this._blockTrackerProxy) {
-      this._blockTrackerProxy.setTarget(blockTracker);
-    } else {
-      this._blockTrackerProxy = createEventEmitterProxy(blockTracker, {
-        eventFilter: 'skipInternal',
-      });
-    }
-
-    // set new provider and blockTracker
-    this._provider = provider;
-    this._blockTracker = blockTracker;
-  }
-
 }