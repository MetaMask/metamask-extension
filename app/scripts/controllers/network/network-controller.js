--- conflicted
+++ resolved
@@ -58,28 +58,7 @@
     };
   }
 
-<<<<<<< HEAD
   return {
-=======
-const name = 'NetworkController';
-
-let defaultProviderConfigOpts;
-if (process.env.IN_TEST) {
-  defaultProviderConfigOpts = {
-    type: NETWORK_TYPES.RPC,
-    rpcUrl: 'http://localhost:8545',
-    chainId: '0x539',
-    nickname: 'Localhost 8545',
-  };
-} else if (process.env.METAMASK_DEBUG || env === 'test') {
-  defaultProviderConfigOpts = {
-    type: NETWORK_TYPES.GOERLI,
-    chainId: CHAIN_IDS.GOERLI,
-    ticker: TEST_NETWORK_TICKER_MAP.GOERLI,
-  };
-} else {
-  defaultProviderConfigOpts = {
->>>>>>> 50d8740a
     type: NETWORK_TYPES.MAINNET,
     chainId: CHAIN_IDS.MAINNET,
     ticker: 'ETH',
@@ -106,18 +85,11 @@
   return {};
 }
 
-<<<<<<< HEAD
-export const NETWORK_EVENTS = {
-  // Fired after the actively selected network is changed
-  NETWORK_DID_CHANGE: 'networkDidChange',
-  // Fired when the actively selected network *will* change
-  NETWORK_WILL_CHANGE: 'networkWillChange',
-  // Fired when Infura returns an error indicating no support
-  INFURA_IS_BLOCKED: 'infuraIsBlocked',
-  // Fired when not using an Infura network or when Infura returns no error,
-  // indicating support
-  INFURA_IS_UNBLOCKED: 'infuraIsUnblocked',
-=======
+/**
+ * The name of the controller.
+ */
+const name = 'NetworkController';
+
 /**
  * The set of event types that this controller can publish via its messenger.
  */
@@ -142,7 +114,6 @@
    * network is changed to a custom network.
    */
   InfuraIsUnblocked: `${name}:infuraIsUnblocked`,
->>>>>>> 50d8740a
 };
 
 export default class NetworkController extends EventEmitter {
@@ -292,17 +263,17 @@
 
     const isInfura = INFURA_PROVIDER_TYPES.includes(type);
 
-<<<<<<< HEAD
-    this.once(NETWORK_EVENTS.NETWORK_DID_CHANGE, () => {
+    const listener = () => {
       networkChanged = true;
-    });
-=======
-    if (isInfura) {
-      this._checkInfuraAvailability(type);
-    } else {
-      this.messenger.publish(NetworkControllerEventTypes.InfuraIsUnblocked);
-    }
->>>>>>> 50d8740a
+      this.messenger.unsubscribe(
+        NetworkControllerEventTypes.NetworkDidChange,
+        listener,
+      );
+    };
+    this.messenger.subscribe(
+      NetworkControllerEventTypes.NetworkDidChange,
+      listener,
+    );
 
     try {
       const results = await Promise.all([
@@ -363,15 +334,15 @@
 
     if (isInfura) {
       if (networkStatus === NetworkStatus.Available) {
-        this.emit(NETWORK_EVENTS.INFURA_IS_UNBLOCKED);
+        this.messenger.publish(NetworkControllerEventTypes.InfuraIsUnblocked);
       } else if (networkStatus === NetworkStatus.Blocked) {
-        this.emit(NETWORK_EVENTS.INFURA_IS_BLOCKED);
+        this.messenger.publish(NetworkControllerEventTypes.InfuraIsBlocked);
       }
     } else {
-      // Always emit infuraIsUnblocked regardless of network status to prevent
-      // consumers from being stuck in a blocked state if they were previously
-      // connected to an Infura network that was blocked
-      this.emit(NETWORK_EVENTS.INFURA_IS_UNBLOCKED);
+      // Always publish infuraIsUnblocked regardless of network status to
+      // prevent consumers from being stuck in a blocked state if they were
+      // previously connected to an Infura network that was blocked
+      this.messenger.publish(NetworkControllerEventTypes.InfuraIsUnblocked);
     }
   }
 
@@ -509,7 +480,6 @@
     this._switchNetwork(config);
   }
 
-<<<<<<< HEAD
   /**
    * Retrieves the latest block from the currently selected network; if the
    * block has a `baseFeePerGas` property, then we know that the network
@@ -524,76 +494,12 @@
   }
 
   _switchNetwork(opts) {
-    this.emit(NETWORK_EVENTS.NETWORK_WILL_CHANGE);
+    this.messenger.publish(NetworkControllerEventTypes.NetworkWillChange);
     this._resetNetworkId();
     this._resetNetworkStatus();
     this._resetNetworkDetails();
     this._configureProvider(opts);
-    this.emit(NETWORK_EVENTS.NETWORK_DID_CHANGE);
-=======
-  async _checkInfuraAvailability(network) {
-    const rpcUrl = `https://${network}.infura.io/v3/${this._infuraProjectId}`;
-
-    let networkChanged = false;
-    const listener = () => {
-      networkChanged = true;
-      this.messenger.unsubscribe(
-        NetworkControllerEventTypes.NetworkDidChange,
-        listener,
-      );
-    };
-    this.messenger.subscribe(
-      NetworkControllerEventTypes.NetworkDidChange,
-      listener,
-    );
-
-    try {
-      const response = await fetchWithTimeout(rpcUrl, {
-        method: 'POST',
-        body: JSON.stringify({
-          jsonrpc: '2.0',
-          method: 'eth_blockNumber',
-          params: [],
-          id: 1,
-        }),
-      });
-
-      if (networkChanged) {
-        return;
-      }
-
-      if (response.ok) {
-        this.messenger.publish(NetworkControllerEventTypes.InfuraIsUnblocked);
-      } else {
-        const responseMessage = await response.json();
-        if (networkChanged) {
-          return;
-        }
-        if (responseMessage.error === INFURA_BLOCKED_KEY) {
-          this.messenger.publish(NetworkControllerEventTypes.InfuraIsBlocked);
-        }
-      }
-    } catch (err) {
-      log.warn(`MetaMask - Infura availability check failed`, err);
-    }
-  }
-
-  _switchNetwork(opts) {
-    // Indicate to subscribers that network is about to change
-    this.messenger.publish(NetworkControllerEventTypes.NetworkWillChange);
-    // Set loading state
-    this._setNetworkState('loading');
-    // Reset network details
-    this._clearNetworkDetails();
-    // Configure the provider appropriately
-    this._configureProvider(opts);
-    // Notify subscribers that network has changed
-    this.messenger.publish(
-      NetworkControllerEventTypes.NetworkDidChange,
-      opts.type,
-    );
-    this.lookupNetwork();
->>>>>>> 50d8740a
+    this.messenger.publish(NetworkControllerEventTypes.NetworkDidChange);
   }
 
   _configureProvider({ type, rpcUrl, chainId }) {
