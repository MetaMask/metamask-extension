--- conflicted
+++ resolved
@@ -2,51 +2,42 @@
 const RINKEBY = 'rinkeby'
 const KOVAN = 'kovan'
 const MAINNET = 'mainnet'
+const POA_SOKOL = 'sokol'
 const POA = 'poa'
 const LOCALHOST = 'localhost'
-const POA_SOKOL = 'sokol'
 
 const MAINNET_CODE = 1
 const ROPSTEN_CODE = 3
 const RINKEYBY_CODE = 4
 const KOVAN_CODE = 42
-<<<<<<< HEAD
+const POA_SOKOL_CODE = 77
 const POA_CODE = 99
-=======
-const POA_SOKOL_CODE = 77
->>>>>>> 67a0e50f
 
 const ROPSTEN_DISPLAY_NAME = 'Ropsten'
 const RINKEBY_DISPLAY_NAME = 'Rinkeby'
 const KOVAN_DISPLAY_NAME = 'Kovan'
 const POA_SOKOL_DISPLAY_NAME = 'Sokol'
+const POA_DISPLAY_NAME = 'POA Network'
 const MAINNET_DISPLAY_NAME = 'Main Ethereum Network'
-const POA_DISPLAY_NAME = 'POA Network'
 
 module.exports = {
   ROPSTEN,
   RINKEBY,
   KOVAN,
   MAINNET,
+  POA_SOKOL,
   POA,
   LOCALHOST,
-  POA_SOKOL,
   MAINNET_CODE,
   ROPSTEN_CODE,
   RINKEYBY_CODE,
   KOVAN_CODE,
-<<<<<<< HEAD
+  POA_SOKOL_CODE,
   POA_CODE,
-=======
-  POA_SOKOL_CODE,
->>>>>>> 67a0e50f
   ROPSTEN_DISPLAY_NAME,
   RINKEBY_DISPLAY_NAME,
   KOVAN_DISPLAY_NAME,
   MAINNET_DISPLAY_NAME,
-<<<<<<< HEAD
+  POA_SOKOL_DISPLAY_NAME,
   POA_DISPLAY_NAME,
-=======
-  POA_SOKOL_DISPLAY_NAME,
->>>>>>> 67a0e50f
 }