--- conflicted
+++ resolved
@@ -5583,17 +5583,10 @@
               });
               expect(controller.store.getState().provider).toStrictEqual({
                 type: networkType,
-<<<<<<< HEAD
                 rpcUrl: 'https://mock-rpc-url-1',
                 chainId: '0x111',
                 nickname: 'network 1',
                 ticker: 'TEST1',
-=======
-                rpcUrl: '',
-                chainId: BUILT_IN_NETWORKS[networkType].chainId,
-                ticker: BUILT_IN_NETWORKS[networkType].ticker,
-                nickname: '',
->>>>>>> 33a25cd6
                 rpcPrefs: {
                   blockExplorerUrl: 'https://test-block-explorer-1.com',
                 },
