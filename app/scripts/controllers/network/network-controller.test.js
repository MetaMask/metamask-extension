--- conflicted
+++ resolved
@@ -4,12 +4,9 @@
 import nock from 'nock';
 import sinon from 'sinon';
 import * as ethJsonRpcMiddlewareModule from '@metamask/eth-json-rpc-middleware';
-<<<<<<< HEAD
 import { ControllerMessenger } from '@metamask/base-controller';
-=======
 import { BUILT_IN_NETWORKS } from '../../../../shared/constants/network';
 import { EVENT } from '../../../../shared/constants/metametrics';
->>>>>>> 34ba6247
 import NetworkController from './network-controller';
 
 jest.mock('@metamask/eth-json-rpc-middleware', () => {
@@ -116,19 +113,6 @@
 const DEFAULT_INFURA_PROJECT_ID = 'fake-infura-project-id';
 
 /**
-<<<<<<< HEAD
-=======
- * Despite the signature of its constructor, NetworkController must take an
- * Infura project ID. This object is mixed into the options first when a
- * NetworkController is instantiated in tests.
- */
-const DEFAULT_CONTROLLER_OPTIONS = {
-  infuraProjectId: DEFAULT_INFURA_PROJECT_ID,
-  trackMetaMetricsEvent: jest.fn(),
-};
-
-/**
->>>>>>> 34ba6247
  * The set of properties allowed in a valid JSON-RPC response object.
  */
 const JSONRPC_RESPONSE_BODY_PROPERTIES = ['id', 'jsonrpc', 'result', 'error'];
@@ -2967,17 +2951,11 @@
     });
 
     it('emits networkDidChange', async () => {
-<<<<<<< HEAD
       const messenger = buildMessenger();
 
-      await withController({ messenger }, async ({ controller }) => {
-        const network = new NetworkCommunications({
-          networkClientType: 'custom',
-          networkClientOptions: {
-            customRpcUrl: 'https://mock-rpc-url',
-=======
       await withController(
         {
+          messenger,
           state: {
             networkConfigurations: {
               testNetworkConfigurationId: {
@@ -2987,7 +2965,6 @@
                 ticker: 'TEST',
               },
             },
->>>>>>> 34ba6247
           },
         },
         async ({ controller }) => {
@@ -2999,44 +2976,25 @@
           });
           network.mockEssentialRpcCalls();
 
-<<<<<<< HEAD
-        const networkDidChange = await waitForPublishedEvents({
-          messenger,
-          eventType: 'NetworkController:networkDidChange',
-          operation: () => {
-            controller.setRpcTarget('https://mock-rpc-url', '0x1337');
-          },
-        });
-
-        expect(networkDidChange).toBeTruthy();
-      });
+          const networkDidChange = await waitForPublishedEvents({
+            messenger,
+            eventType: 'NetworkController:networkDidChange',
+            operation: () => {
+              controller.setRpcTarget('https://mock-rpc-url', '0x1337');
+            },
+          });
+
+          expect(networkDidChange).toBe(true);
+        }
+      );
     });
 
     it('emits infuraIsUnblocked', async () => {
       const messenger = buildMessenger();
 
-      await withController({ messenger }, async ({ controller }) => {
-        const network = new NetworkCommunications({
-          networkClientType: 'custom',
-          networkClientOptions: {
-            customRpcUrl: 'https://mock-rpc-url',
-=======
-          const networkDidChange = await waitForEvent({
-            controller,
-            eventName: 'networkDidChange',
-            operation: () => {
-              controller.setActiveNetwork('testNetworkConfigurationId');
-            },
-          });
-
-          expect(networkDidChange).toBe(true);
-        },
-      );
-    });
-
-    it('emits infuraIsUnblocked', async () => {
       await withController(
         {
+          messenger,
           state: {
             networkConfigurations: {
               testNetworkConfigurationId: {
@@ -3046,7 +3004,6 @@
                 ticker: 'TEST',
               },
             },
->>>>>>> 34ba6247
           },
         },
         async ({ controller }) => {
@@ -3058,21 +3015,9 @@
           });
           network.mockEssentialRpcCalls();
 
-<<<<<<< HEAD
-        const infuraIsUnblocked = await waitForPublishedEvents({
-          messenger,
-          eventType: 'NetworkController:infuraIsUnblocked',
-          operation: () => {
-            controller.setRpcTarget('https://mock-rpc-url', '0x1337');
-          },
-        });
-
-        expect(infuraIsUnblocked).toBeTruthy();
-      });
-=======
-          const infuraIsUnblocked = await waitForEvent({
-            controller,
-            eventName: 'infuraIsUnblocked',
+          const infuraIsUnblocked = await waitForPublishedEvents({
+            messenger,
+            eventType: 'NetworkController:infuraIsUnblocked',
             operation: () => {
               controller.setActiveNetwork('testNetworkConfigurationId');
             },
@@ -3081,7 +3026,6 @@
           expect(infuraIsUnblocked).toBe(true);
         },
       );
->>>>>>> 34ba6247
     });
 
     it('persists the network version to state (assuming that the request for net_version responds successfully)', async () => {
@@ -6255,6 +6199,7 @@
   return {
     messenger: buildMessenger(),
     infuraProjectId: DEFAULT_INFURA_PROJECT_ID,
+    trackMetaMetricsEvent: jest.fn(),
   };
 }
 
