--- conflicted
+++ resolved
@@ -1459,10 +1459,7 @@
           ///: BEGIN:ONLY_INCLUDE_IF(build-mmi)
           custodyAccountDetails: {},
           ///: END:ONLY_INCLUDE_IF
-<<<<<<< HEAD
-=======
           sessionData: undefined,
->>>>>>> 71d92770
           keyrings: [],
         });
 
@@ -1563,10 +1560,7 @@
           ///: BEGIN:ONLY_INCLUDE_IF(build-mmi)
           custodyAccountDetails: {},
           ///: END:ONLY_INCLUDE_IF
-<<<<<<< HEAD
-=======
           sessionData: undefined,
->>>>>>> 71d92770
           keyrings: [],
         });
 
@@ -1627,8 +1621,6 @@
           ///: BEGIN:ONLY_INCLUDE_IF(build-mmi)
           custodyAccountDetails: {},
           ///: END:ONLY_INCLUDE_IF
-<<<<<<< HEAD
-=======
           sessionData: {
             token: {
               accessToken: '',
@@ -1641,7 +1633,6 @@
               metaMetricsId: 'testid',
             },
           },
->>>>>>> 71d92770
           keyrings: [],
         });
 
@@ -1711,8 +1702,6 @@
           ///: BEGIN:ONLY_INCLUDE_IF(build-mmi)
           custodyAccountDetails: {},
           ///: END:ONLY_INCLUDE_IF
-<<<<<<< HEAD
-=======
           sessionData: {
             token: {
               accessToken: '',
@@ -1725,7 +1714,6 @@
               metaMetricsId: 'testid',
             },
           },
->>>>>>> 71d92770
           keyrings: [],
         });
 
@@ -1776,8 +1764,6 @@
           ///: BEGIN:ONLY_INCLUDE_IF(build-mmi)
           custodyAccountDetails: {},
           ///: END:ONLY_INCLUDE_IF
-<<<<<<< HEAD
-=======
           sessionData: {
             token: {
               accessToken: '',
@@ -1790,7 +1776,6 @@
               metaMetricsId: 'testid',
             },
           },
->>>>>>> 71d92770
           keyrings: [],
         });
         expect(updatedTraits).toStrictEqual(null);
