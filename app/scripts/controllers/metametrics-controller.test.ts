import { toHex } from '@metamask/controller-utils';
import type {
  NetworkClientId,
  NetworkState,
} from '@metamask/network-controller';
import { NameEntry, NameType } from '@metamask/name-controller';
import { AddressBookEntry } from '@metamask/address-book-controller';
import {
  Nft,
  Token,
  TokensControllerState,
} from '@metamask/assets-controllers';
import { InternalAccount } from '@metamask/keyring-internal-api';
import { Browser } from 'webextension-polyfill';
import { Messenger } from '@metamask/base-controller';
import { merge } from 'lodash';
import { ENVIRONMENT_TYPE_BACKGROUND } from '../../../shared/constants/app';
import { createSegmentMock } from '../lib/segment';
import {
  METAMETRICS_ANONYMOUS_ID,
  METAMETRICS_BACKGROUND_PAGE_OBJECT,
  MetaMetricsUserTrait,
  MetaMetricsUserTraits,
} from '../../../shared/constants/metametrics';
import { CHAIN_IDS } from '../../../shared/constants/network';
import { KeyringType } from '../../../shared/constants/keyring';
import { LedgerTransportTypes } from '../../../shared/constants/hardware-wallets';
import * as Utils from '../lib/util';
import { mockNetworkState } from '../../../test/stub/networks';
import { flushPromises } from '../../../test/lib/timer-helpers';
import MetaMetricsController, {
  AllowedActions,
  AllowedEvents,
  MetaMetricsControllerOptions,
} from './metametrics-controller';
import {
  getDefaultPreferencesControllerState,
  PreferencesControllerState,
} from './preferences-controller';

const segmentMock = createSegmentMock(2);

const VERSION = '0.0.1-test';
const DEFAULT_CHAIN_ID = '0x1338';
const LOCALE = 'en_US';
const TEST_META_METRICS_ID = '0xabc';
const TEST_GA_COOKIE_ID = '123456.123455';
const DUMMY_ACTION_ID = 'DUMMY_ACTION_ID';
const MOCK_EXTENSION_ID = 'testid';

const MOCK_EXTENSION = {
  runtime: {
    id: MOCK_EXTENSION_ID,
    setUninstallURL: () => undefined,
  },
} as unknown as Browser;

const MOCK_TRAITS = {
  test_boolean: true,
  test_string: 'abc',
  test_number: 123,
  test_bool_array: [true, true, false],
  test_string_array: ['test', 'test', 'test'],
  test_boolean_array: [1, 2, 3],
} as MetaMetricsUserTraits;

const MOCK_INVALID_TRAITS = {
  test_null: null,
  test_array_multi_types: [true, 'a', 1],
} as MetaMetricsUserTraits;

const DEFAULT_TEST_CONTEXT = {
  app: {
    name: 'MetaMask Extension',
    version: VERSION,
  },
  page: METAMETRICS_BACKGROUND_PAGE_OBJECT,
  referrer: undefined,
  userAgent: window.navigator.userAgent,
  marketingCampaignCookieId: null,
};

const DEFAULT_SHARED_PROPERTIES = {
  chain_id: DEFAULT_CHAIN_ID,
  locale: LOCALE.replace('_', '-'),
  environment_type: 'background',
};

const DEFAULT_EVENT_PROPERTIES = {
  category: 'Unit Test',
  ...DEFAULT_SHARED_PROPERTIES,
};

const DEFAULT_PAGE_PROPERTIES = {
  ...DEFAULT_SHARED_PROPERTIES,
};

const SAMPLE_TX_SUBMITTED_PARTIAL_FRAGMENT = {
  id: 'transaction-submitted-0000',
  canDeleteIfAbandoned: true,
  category: 'Unit Test',
  successEvent: 'Transaction Finalized',
  persist: true,
  properties: {
    simulation_response: 'no_balance_change',
    test_stored_prop: 1,
  },
};

const SAMPLE_PERSISTED_EVENT_NO_ID = {
  persist: true,
  category: 'Unit Test',
  successEvent: 'sample persisted event success',
  failureEvent: 'sample persisted event failure',
  properties: {
    test: true,
  },
};

const SAMPLE_PERSISTED_EVENT = {
  id: 'testid',
  ...SAMPLE_PERSISTED_EVENT_NO_ID,
};

const SAMPLE_NON_PERSISTED_EVENT = {
  id: 'testid2',
  persist: false,
  category: 'Unit Test',
  successEvent: 'sample non-persisted event success',
  failureEvent: 'sample non-persisted event failure',
  uniqueIdentifier: 'sample-non-persisted-event',
  properties: {
    test: true,
  },
};

describe('MetaMetricsController', function () {
  describe('constructor', function () {
    it('should properly initialize', async function () {
      const spy = jest.spyOn(segmentMock, 'track');
      await withController(({ controller }) => {
        expect(controller.version).toStrictEqual(VERSION);
        expect(controller.chainId).toStrictEqual(DEFAULT_CHAIN_ID);
        expect(controller.state.participateInMetaMetrics).toStrictEqual(true);
        expect(controller.state.metaMetricsId).toStrictEqual(
          TEST_META_METRICS_ID,
        );
        expect(controller.state.marketingCampaignCookieId).toStrictEqual(null);
        expect(controller.locale).toStrictEqual(LOCALE.replace('_', '-'));
        expect(controller.state.fragments).toStrictEqual({
          testid: SAMPLE_PERSISTED_EVENT,
        });
        expect(spy).toHaveBeenCalledTimes(1);
        expect(spy).toHaveBeenCalledWith(
          {
            event: 'sample non-persisted event failure',
            userId: TEST_META_METRICS_ID,
            context: DEFAULT_TEST_CONTEXT,
            properties: {
              ...DEFAULT_EVENT_PROPERTIES,
              test: true,
            },
            messageId: 'sample-non-persisted-event-failure',
            timestamp: new Date(),
          },
          spy.mock.calls[0][1],
        );
      });
    });

    it('should update when network changes', async function () {
      const selectedNetworkClientId = 'selectedNetworkClientId2';
      const selectedChainId = '0x222';
      await withController(
        {
          mockNetworkClientConfigurationsByNetworkClientId: {
            [selectedNetworkClientId]: {
              chainId: selectedChainId,
            },
          },
        },
        ({ controller, triggerNetworkDidChange }) => {
          triggerNetworkDidChange({
            networkConfigurationsByChainId: {},
            selectedNetworkClientId: 'selectedNetworkClientId2',
            networksMetadata: {},
          });

          expect(controller.chainId).toStrictEqual(selectedChainId);
        },
      );
    });

    it('should update when preferences changes', async function () {
      await withController(
        {
          currentLocale: LOCALE,
        },
        ({ controller, triggerPreferencesControllerStateChange }) => {
          triggerPreferencesControllerStateChange({
            ...getDefaultPreferencesControllerState(),
            currentLocale: 'en_UK',
          });
          expect(controller.locale).toStrictEqual('en-UK');
        },
      );
    });
  });

  describe('createEventFragment', function () {
    it('should throw an error if the param is missing successEvent', async function () {
      await withController(async ({ controller }) => {
        await expect(() => {
          // eslint-disable-next-line @typescript-eslint/ban-ts-comment
          // @ts-expect-error because we are testing the error case
          controller.createEventFragment({ category: 'test' });
        }).toThrow(/Must specify success event\./u);
      });
    });

    it('should update fragments state with new fragment', async function () {
      await withController(({ controller }) => {
        jest.useFakeTimers().setSystemTime(1730798301422);
        const mockNewId = 'testid3';

        controller.createEventFragment({
          ...SAMPLE_PERSISTED_EVENT_NO_ID,
          uniqueIdentifier: mockNewId,
        });

        const resultFragment = controller.state.fragments[mockNewId];

        expect(resultFragment).toStrictEqual({
          ...SAMPLE_PERSISTED_EVENT_NO_ID,
          id: mockNewId,
          uniqueIdentifier: mockNewId,
          lastUpdated: 1730798301422,
        });
      });
    });

    it('should track the initial event if provided', async function () {
      await withController(
        {
          options: {
            state: {
              participateInMetaMetrics: true,
            },
          },
        },
        ({ controller }) => {
          const spy = jest.spyOn(segmentMock, 'track');
          const mockInitialEventName = 'Test Initial Event';

          controller.createEventFragment({
            ...SAMPLE_PERSISTED_EVENT_NO_ID,
            initialEvent: mockInitialEventName,
          });

          expect(spy).toHaveBeenCalledTimes(1);
        },
      );
    });

    it('should not call track if no initialEvent was provided', async function () {
      await withController(
        {
          options: {
            state: {
              participateInMetaMetrics: true,
            },
          },
        },
        ({ controller }) => {
          const spy = jest.spyOn(segmentMock, 'track');

          controller.createEventFragment({
            ...SAMPLE_PERSISTED_EVENT_NO_ID,
          });

          expect(spy).toHaveBeenCalledTimes(0);
        },
      );
    });

    describe('when intialEvent is "Transaction Submitted" and a fragment exists before createEventFragment is called', function () {
      it('should update existing fragment state with new fragment props', async function () {
        await withController(({ controller }) => {
          jest.useFakeTimers().setSystemTime(1730798302222);
          const { id } = SAMPLE_TX_SUBMITTED_PARTIAL_FRAGMENT;

          controller.updateEventFragment(
            SAMPLE_TX_SUBMITTED_PARTIAL_FRAGMENT.id,
            {
              ...SAMPLE_TX_SUBMITTED_PARTIAL_FRAGMENT,
            },
          );
          controller.createEventFragment({
            ...SAMPLE_PERSISTED_EVENT_NO_ID,
            initialEvent: 'Transaction Submitted',
            uniqueIdentifier: id,
          });

          const expectedFragment = merge(
            {},
            SAMPLE_TX_SUBMITTED_PARTIAL_FRAGMENT,
            SAMPLE_PERSISTED_EVENT_NO_ID,
            {
              canDeleteIfAbandoned: false,
              id,
              initialEvent: 'Transaction Submitted',
              uniqueIdentifier: id,
              lastUpdated: 1730798302222,
            },
          );

          expect(controller.state.fragments[id]).toStrictEqual(
            expectedFragment,
          );
        });
      });
    });
  });

  describe('updateEventFragment', function () {
    it('updates fragment with additional provided props', async function () {
      await withController(({ controller }) => {
        jest.useFakeTimers().setSystemTime(1730798303333);

        const MOCK_PROPS_TO_UPDATE = {
          properties: {
            test: 1,
          },
        };

        controller.updateEventFragment(
          SAMPLE_PERSISTED_EVENT.id,
          MOCK_PROPS_TO_UPDATE,
        );

        const expectedPartialFragment = {
          ...SAMPLE_PERSISTED_EVENT,
          ...MOCK_PROPS_TO_UPDATE,
          lastUpdated: 1730798303333,
        };

        expect(
          controller.state.fragments[SAMPLE_PERSISTED_EVENT.id],
        ).toStrictEqual(expectedPartialFragment);
      });
    });

    it('throws error when no existing fragment exists', async function () {
      await withController(async ({ controller }) => {
        jest.useFakeTimers().setSystemTime(1730798303333);

        const MOCK_NONEXISTING_ID = 'test-nonexistingid';

        await expect(() => {
          controller.updateEventFragment(MOCK_NONEXISTING_ID, {
            properties: { test: 1 },
          });
        }).toThrow(
          /Event fragment with id test-nonexistingid does not exist\./u,
        );

        jest.useRealTimers();
      });
    });

    describe('when id includes "transaction-submitted"', function () {
      it('creates and stores new fragment props with canDeleteIfAbandoned set to true', async function () {
        await withController(({ controller }) => {
          jest.useFakeTimers().setSystemTime(1730798303333);
          const MOCK_ID = 'transaction-submitted-1111';
          const MOCK_PROPS_TO_UPDATE = {
            properties: {
              test: 1,
            },
          };

          controller.updateEventFragment(MOCK_ID, MOCK_PROPS_TO_UPDATE);

          const resultFragment = controller.state.fragments[MOCK_ID];
          const expectedPartialFragment = {
            ...MOCK_PROPS_TO_UPDATE,
            category: 'Transactions',
            canDeleteIfAbandoned: true,
            id: MOCK_ID,
            lastUpdated: 1730798303333,
            successEvent: 'Transaction Finalized',
          };
          expect(resultFragment).toStrictEqual(expectedPartialFragment);

          jest.useRealTimers();
        });
      });
    });
  });

  describe('generateMetaMetricsId', function () {
    it('should generate an 0x prefixed hex string', async function () {
      await withController(({ controller }) => {
        expect(
          controller.generateMetaMetricsId().startsWith('0x'),
        ).toStrictEqual(true);
      });
    });
  });

  describe('getMetaMetricsId', function () {
    it('should generate or return the metametrics id', async function () {
      await withController(
        {
          options: {
            state: {
              participateInMetaMetrics: true,
              metaMetricsId: null,
            },
          },
        },
        ({ controller }) => {
          // Starts off being empty.
          expect(controller.state.metaMetricsId).toStrictEqual(null);

          // Create a new metametrics id.
          const clientMetaMetricsId = controller.getMetaMetricsId();
          expect(clientMetaMetricsId.startsWith('0x')).toStrictEqual(true);

          // Return same metametrics id.
          const sameMetaMetricsId = controller.getMetaMetricsId();
          expect(clientMetaMetricsId).toStrictEqual(sameMetaMetricsId);
        },
      );
    });
  });

  describe('identify', function () {
    it('should call segment.identify for valid traits if user is participating in metametrics', async function () {
      const spy = jest.spyOn(segmentMock, 'identify');
      await withController(
        {
          options: {
            state: {
              participateInMetaMetrics: true,
              metaMetricsId: TEST_META_METRICS_ID,
            },
          },
        },
        ({ controller }) => {
          controller.identify({
            ...MOCK_TRAITS,
            ...MOCK_INVALID_TRAITS,
          });
          expect(spy).toHaveBeenCalledTimes(1);
          expect(spy).toHaveBeenCalledWith(
            {
              userId: TEST_META_METRICS_ID,
              traits: MOCK_TRAITS,
              messageId: Utils.generateRandomId(),
              timestamp: new Date(),
            },
            spy.mock.calls[0][1],
          );
        },
      );
    });

    it('should transform date type traits into ISO-8601 timestamp strings', async function () {
      const spy = jest.spyOn(segmentMock, 'identify');
      await withController(
        {
          options: {
            state: {
              participateInMetaMetrics: true,
              metaMetricsId: TEST_META_METRICS_ID,
            },
          },
        },
        ({ controller }) => {
          controller.identify({
            test_date: new Date().toISOString(),
          } as MetaMetricsUserTraits);
          expect(spy).toHaveBeenCalledTimes(1);
          expect(spy).toHaveBeenCalledWith(
            {
              userId: TEST_META_METRICS_ID,
              traits: {
                test_date: new Date().toISOString(),
              },
              messageId: Utils.generateRandomId(),
              timestamp: new Date(),
            },
            spy.mock.calls[0][1],
          );
        },
      );
    });

    it('should not call segment.identify if user is not participating in metametrics', async function () {
      const spy = jest.spyOn(segmentMock, 'identify');
      await withController(
        {
          options: {
            state: {
              participateInMetaMetrics: false,
            },
          },
        },
        ({ controller }) => {
          controller.identify(MOCK_TRAITS);
          expect(spy).toHaveBeenCalledTimes(0);
        },
      );
    });

    it('should not call segment.identify if there are no valid traits to identify', async function () {
      const spy = jest.spyOn(segmentMock, 'identify');
      await withController(
        {
          options: {
            state: {
              participateInMetaMetrics: true,
              metaMetricsId: TEST_META_METRICS_ID,
            },
          },
        },
        ({ controller }) => {
          controller.identify(MOCK_INVALID_TRAITS);
          expect(spy).toHaveBeenCalledTimes(0);
        },
      );
    });
  });

  describe('setParticipateInMetaMetrics', function () {
    it('should update the value of participateInMetaMetrics', async function () {
      await withController(
        {
          options: {
            state: {
              participateInMetaMetrics: null,
              metaMetricsId: null,
            },
          },
        },
        async ({ controller }) => {
          expect(controller.state.participateInMetaMetrics).toStrictEqual(null);
          await controller.setParticipateInMetaMetrics(true);
          expect(controller.state.participateInMetaMetrics).toStrictEqual(true);
          await controller.setParticipateInMetaMetrics(false);
          expect(controller.state.participateInMetaMetrics).toStrictEqual(
            false,
          );
        },
      );
    });
    it('should generate and update the metaMetricsId when set to true', async function () {
      await withController(
        {
          options: {
            state: {
              participateInMetaMetrics: null,
              metaMetricsId: null,
            },
          },
        },
        async ({ controller }) => {
          expect(controller.state.metaMetricsId).toStrictEqual(null);
          await controller.setParticipateInMetaMetrics(true);
          expect(typeof controller.state.metaMetricsId).toStrictEqual('string');
        },
      );
    });
    it('should not nullify the metaMetricsId when set to false', async function () {
      await withController(async ({ controller }) => {
        await controller.setParticipateInMetaMetrics(false);
        expect(controller.state.metaMetricsId).toStrictEqual(
          TEST_META_METRICS_ID,
        );
      });
    });
    it('should nullify the marketingCampaignCookieId when participateInMetaMetrics is toggled off', async function () {
      await withController(
        {
          options: {
            state: {
              participateInMetaMetrics: true,
              metaMetricsId: TEST_META_METRICS_ID,
              dataCollectionForMarketing: true,
              marketingCampaignCookieId: TEST_GA_COOKIE_ID,
            },
          },
        },
        async ({ controller }) => {
          expect(controller.state.marketingCampaignCookieId).toStrictEqual(
            TEST_GA_COOKIE_ID,
          );
          await controller.setParticipateInMetaMetrics(false);
          expect(controller.state.marketingCampaignCookieId).toStrictEqual(
            null,
          );
        },
      );
    });
  });

  describe('trackEvent', function () {
    it('should not track an event if user is not participating in metametrics', async function () {
      const spy = jest.spyOn(segmentMock, 'track');
      await withController(
        {
          options: {
            state: {
              participateInMetaMetrics: false,
            },
          },
        },
        ({ controller }) => {
          controller.trackEvent({
            event: 'Fake Event',
            category: 'Unit Test',
            properties: {
              chain_id: '1',
            },
          });
          expect(spy).toHaveBeenCalledTimes(0);
        },
      );
    });

    it('should track an event if user has not opted in, but isOptIn is true', async function () {
      await withController(
        {
          options: {
            state: {
              participateInMetaMetrics: true,
            },
          },
        },
        ({ controller }) => {
          const spy = jest.spyOn(segmentMock, 'track');
          controller.trackEvent(
            {
              event: 'Fake Event',
              category: 'Unit Test',
              properties: {
                chain_id: '1',
              },
            },
            { isOptIn: true },
          );
          expect(spy).toHaveBeenCalledTimes(1);
          expect(spy).toHaveBeenCalledWith(
            {
              event: 'Fake Event',
              anonymousId: METAMETRICS_ANONYMOUS_ID,
              context: DEFAULT_TEST_CONTEXT,
              properties: {
                ...DEFAULT_EVENT_PROPERTIES,
                chain_id: '1',
              },
              messageId: Utils.generateRandomId(),
              timestamp: new Date(),
            },
            spy.mock.calls[0][1],
          );
        },
      );
    });

    it('should track an event during optin and allow for metaMetricsId override', async function () {
      await withController(
        {
          options: {
            state: {
              participateInMetaMetrics: true,
            },
          },
        },
        ({ controller }) => {
          const spy = jest.spyOn(segmentMock, 'track');
          controller.trackEvent(
            {
              event: 'Fake Event',
              category: 'Unit Test',
              properties: {
                chain_id: '1',
              },
            },
            { isOptIn: true, metaMetricsId: 'TESTID' },
          );
          expect(spy).toHaveBeenCalledTimes(1);
          expect(spy).toHaveBeenCalledWith(
            {
              event: 'Fake Event',
              userId: 'TESTID',
              context: DEFAULT_TEST_CONTEXT,
              properties: {
                ...DEFAULT_EVENT_PROPERTIES,
                chain_id: '1',
              },
              messageId: Utils.generateRandomId(),
              timestamp: new Date(),
            },
            spy.mock.calls[0][1],
          );
        },
      );
    });

    it('should track a legacy event', async function () {
      await withController(({ controller }) => {
        const spy = jest.spyOn(segmentMock, 'track');
        controller.trackEvent(
          {
            event: 'Fake Event',
            category: 'Unit Test',
            properties: {
              chain_id: '1',
            },
          },
          { matomoEvent: true },
        );
        expect(spy).toHaveBeenCalledTimes(1);
        expect(spy).toHaveBeenCalledWith(
          {
            event: 'Fake Event',
            userId: TEST_META_METRICS_ID,
            context: DEFAULT_TEST_CONTEXT,
            properties: {
              ...DEFAULT_EVENT_PROPERTIES,
              legacy_event: true,
              chain_id: '1',
            },
            messageId: Utils.generateRandomId(),
            timestamp: new Date(),
          },
          spy.mock.calls[0][1],
        );
      });
    });

    it('should track a non legacy event', async function () {
      await withController(({ controller }) => {
        const spy = jest.spyOn(segmentMock, 'track');
        controller.trackEvent({
          event: 'Fake Event',
          category: 'Unit Test',
          properties: {
            chain_id: '1',
          },
        });
        expect(spy).toHaveBeenCalledTimes(1);
        expect(spy).toHaveBeenCalledWith(
          {
            event: 'Fake Event',
            properties: {
              ...DEFAULT_EVENT_PROPERTIES,
              chain_id: '1',
            },
            context: DEFAULT_TEST_CONTEXT,
            userId: TEST_META_METRICS_ID,
            messageId: Utils.generateRandomId(),
            timestamp: new Date(),
          },
          spy.mock.calls[0][1],
        );
      });
    });

    it('should immediately flush queue if flushImmediately set to true', async function () {
      await withController(({ controller }) => {
        const spy = jest.spyOn(segmentMock, 'flush');
        controller.trackEvent(
          {
            event: 'Fake Event',
            category: 'Unit Test',
          },
          { flushImmediately: true },
        );
        expect(spy).not.toThrow();
      });
    });

    it('should throw if event not provided', async function () {
      await withController(({ controller }) => {
        expect(() => {
          // eslint-disable-next-line @typescript-eslint/ban-ts-comment
          // @ts-expect-error because we are testing the error case
          controller.trackEvent({ category: 'test' });
        }).toThrow(/Must specify event\./u);
      });
    });

    it('should throw if provided sensitiveProperties, when excludeMetaMetricsId is true', async function () {
      const captureExceptionMock = jest.fn();
      await withController(
        {
          options: {
            captureException: captureExceptionMock,
          },
        },
        async ({ controller }) => {
          controller.trackEvent(
            {
              event: 'Fake Event',
              category: 'Unit Test',
              sensitiveProperties: { foo: 'bar' },
            },
            { excludeMetaMetricsId: true },
          );
          await flushPromises();
          expect(captureExceptionMock).toHaveBeenCalledWith(
            new Error(
              'sensitiveProperties was specified in an event payload that also set the excludeMetaMetricsId flag',
            ),
          );
        },
      );
    });

    it('should track sensitiveProperties in a separate, anonymous event', async function () {
      await withController(({ controller }) => {
        const spy = jest.spyOn(segmentMock, 'track');
        controller.trackEvent({
          event: 'Fake Event',
          category: 'Unit Test',
          sensitiveProperties: { foo: 'bar' },
        });
        expect(spy).toHaveBeenCalledTimes(2);
        expect(spy).toHaveBeenCalledWith(
          {
            event: 'Fake Event',
            anonymousId: METAMETRICS_ANONYMOUS_ID,
            context: DEFAULT_TEST_CONTEXT,
            properties: {
              foo: 'bar',
              ...DEFAULT_EVENT_PROPERTIES,
            },
            messageId: Utils.generateRandomId(),
            timestamp: new Date(),
          },
          spy.mock.calls[0][1],
        );
        expect(spy).toHaveBeenCalledWith(
          {
            event: 'Fake Event',
            userId: TEST_META_METRICS_ID,
            context: DEFAULT_TEST_CONTEXT,
            properties: DEFAULT_EVENT_PROPERTIES,
            messageId: Utils.generateRandomId(),
            timestamp: new Date(),
          },
          spy.mock.calls[1][1],
        );
      });
    });
  });

  describe('Change Signature XXX anonymous event names', function () {
    // @ts-expect-error This function is missing from the Mocha type definitions
    it.each([
      ['Signature Requested', 'Signature Requested Anon'],
      ['Signature Rejected', 'Signature Rejected Anon'],
      ['Signature Approved', 'Signature Approved Anon'],
    ])(
      'should change "%s" anonymous event names to "%s"',
      async (eventType: string, anonEventType: string) => {
        await withController(({ controller }) => {
          const spy = jest.spyOn(segmentMock, 'track');
          controller.trackEvent({
            event: eventType,
            category: 'Unit Test',
            properties: DEFAULT_EVENT_PROPERTIES,
            sensitiveProperties: { foo: 'bar' },
          });

          expect(spy).toHaveBeenCalledTimes(2);

          expect(spy.mock.calls[0][0]).toMatchObject({
            event: anonEventType,
            properties: { foo: 'bar', ...DEFAULT_EVENT_PROPERTIES },
          });

          expect(spy.mock.calls[1][0]).toMatchObject({
            event: eventType,
            properties: { ...DEFAULT_EVENT_PROPERTIES },
          });
        });
      },
    );
  });

  describe('Change Transaction XXX anonymous event namnes', function () {
    it('should change "Transaction Added" anonymous event names to "Transaction Added Anon"', async function () {
      await withController(({ controller }) => {
        const spy = jest.spyOn(segmentMock, 'track');
        controller.trackEvent({
          event: 'Transaction Added',
          category: 'Unit Test',
          sensitiveProperties: { foo: 'bar' },
        });
        expect(spy).toHaveBeenCalledTimes(2);
        expect(spy).toHaveBeenCalledWith(
          {
            event: `Transaction Added Anon`,
            anonymousId: METAMETRICS_ANONYMOUS_ID,
            context: DEFAULT_TEST_CONTEXT,
            properties: {
              foo: 'bar',
              ...DEFAULT_EVENT_PROPERTIES,
            },
            messageId: Utils.generateRandomId(),
            timestamp: new Date(),
          },
          spy.mock.calls[0][1],
        );
      });
    });

    it('should change "Transaction Submitted" anonymous event names to "Transaction Added Anon"', async function () {
      await withController(({ controller }) => {
        const spy = jest.spyOn(segmentMock, 'track');
        controller.trackEvent({
          event: 'Transaction Submitted',
          category: 'Unit Test',
          sensitiveProperties: { foo: 'bar' },
        });
        expect(spy).toHaveBeenCalledTimes(2);
        expect(spy).toHaveBeenCalledWith(
          {
            event: `Transaction Submitted Anon`,
            anonymousId: METAMETRICS_ANONYMOUS_ID,
            context: DEFAULT_TEST_CONTEXT,
            properties: {
              foo: 'bar',
              ...DEFAULT_EVENT_PROPERTIES,
            },
            messageId: Utils.generateRandomId(),
            timestamp: new Date(),
          },
          spy.mock.calls[0][1],
        );
      });
    });

    it('should change "Transaction Finalized" anonymous event names to "Transaction Added Anon"', async function () {
      await withController(({ controller }) => {
        const spy = jest.spyOn(segmentMock, 'track');
        controller.trackEvent({
          event: 'Transaction Finalized',
          category: 'Unit Test',
          sensitiveProperties: { foo: 'bar' },
        });
        expect(spy).toHaveBeenCalledTimes(2);
        expect(spy).toHaveBeenCalledWith(
          {
            event: `Transaction Finalized Anon`,
            anonymousId: METAMETRICS_ANONYMOUS_ID,
            context: DEFAULT_TEST_CONTEXT,
            properties: {
              foo: 'bar',
              ...DEFAULT_EVENT_PROPERTIES,
            },
            messageId: Utils.generateRandomId(),
            timestamp: new Date(),
          },
          spy.mock.calls[0][1],
        );
      });
    });
  });

  describe('trackPage', function () {
    it('should track a page view', async function () {
      await withController(({ controller }) => {
        const spy = jest.spyOn(segmentMock, 'page');
        controller.trackPage({
          name: 'home',
          environmentType: ENVIRONMENT_TYPE_BACKGROUND,
          page: METAMETRICS_BACKGROUND_PAGE_OBJECT,
        });
        expect(spy).toHaveBeenCalledTimes(1);
        expect(spy).toHaveBeenCalledWith(
          {
            name: 'home',
            userId: TEST_META_METRICS_ID,
            context: DEFAULT_TEST_CONTEXT,
            properties: {
              params: undefined,
              ...DEFAULT_PAGE_PROPERTIES,
            },
            messageId: Utils.generateRandomId(),
            timestamp: new Date(),
          },
          spy.mock.calls[0][1],
        );
      });
    });

    it('should not track a page view if user is not participating in metametrics', async function () {
      await withController(
        {
          options: {
            state: {
              participateInMetaMetrics: false,
            },
          },
        },
        ({ controller }) => {
          const spy = jest.spyOn(segmentMock, 'page');
          controller.trackPage({
            name: 'home',
            environmentType: ENVIRONMENT_TYPE_BACKGROUND,
            page: METAMETRICS_BACKGROUND_PAGE_OBJECT,
          });
          expect(spy).toHaveBeenCalledTimes(0);
        },
      );
    });

    it('should track a page view if isOptInPath is true and user not yet opted in', async function () {
      await withController(
        {
          currentLocale: LOCALE,
          options: {
            state: {
              participateInMetaMetrics: true,
            },
          },
        },
        ({ controller }) => {
          const spy = jest.spyOn(segmentMock, 'page');
          controller.trackPage(
            {
              name: 'home',
              environmentType: ENVIRONMENT_TYPE_BACKGROUND,
              page: METAMETRICS_BACKGROUND_PAGE_OBJECT,
            },
            { isOptInPath: true },
          );

          expect(spy).toHaveBeenCalledTimes(1);
          expect(spy).toHaveBeenCalledWith(
            {
              name: 'home',
              userId: TEST_META_METRICS_ID,
              context: DEFAULT_TEST_CONTEXT,
              properties: {
                ...DEFAULT_PAGE_PROPERTIES,
              },
              messageId: Utils.generateRandomId(),
              timestamp: new Date(),
            },
            spy.mock.calls[0][1],
          );
        },
      );
    });

    it('multiple trackPage call with same actionId should result in same messageId being sent to segment', async function () {
      await withController(
        {
          currentLocale: LOCALE,
          options: {
            state: {
              participateInMetaMetrics: true,
            },
          },
        },
        ({ controller }) => {
          const spy = jest.spyOn(segmentMock, 'page');
          controller.trackPage(
            {
              name: 'home',
              actionId: DUMMY_ACTION_ID,
              environmentType: ENVIRONMENT_TYPE_BACKGROUND,
              page: METAMETRICS_BACKGROUND_PAGE_OBJECT,
            },
            { isOptInPath: true },
          );
          controller.trackPage(
            {
              name: 'home',
              actionId: DUMMY_ACTION_ID,
              environmentType: ENVIRONMENT_TYPE_BACKGROUND,
              page: METAMETRICS_BACKGROUND_PAGE_OBJECT,
            },
            { isOptInPath: true },
          );

          expect(spy).toHaveBeenCalledTimes(2);
          expect(spy).toHaveBeenCalledWith(
            {
              name: 'home',
              userId: TEST_META_METRICS_ID,
              context: DEFAULT_TEST_CONTEXT,
              properties: DEFAULT_PAGE_PROPERTIES,
              messageId: DUMMY_ACTION_ID,
              timestamp: new Date(),
            },
            spy.mock.calls[0][1],
          );
        },
      );
    });
  });

  describe('deterministic messageId', function () {
    it('should use the actionId as messageId when provided', async function () {
      await withController(({ controller }) => {
        const spy = jest.spyOn(segmentMock, 'track');
        controller.trackEvent({
          event: 'Fake Event',
          category: 'Unit Test',
          properties: {
            chain_id: 'bar',
          },
          actionId: '0x001',
        });
        expect(spy).toHaveBeenCalledTimes(1);
        expect(spy).toHaveBeenCalledWith(
          {
            event: 'Fake Event',
            userId: TEST_META_METRICS_ID,
            context: DEFAULT_TEST_CONTEXT,
            properties: {
              ...DEFAULT_EVENT_PROPERTIES,
              chain_id: 'bar',
            },
            messageId: '0x001',
            timestamp: new Date(),
          },
          spy.mock.calls[0][1],
        );
      });
    });

    it('should append 0x000 to the actionId of anonymized event when tracking sensitiveProperties', async function () {
      await withController(({ controller }) => {
        const spy = jest.spyOn(segmentMock, 'track');
        controller.trackEvent({
          event: 'Fake Event',
          category: 'Unit Test',
          sensitiveProperties: { foo: 'bar' },
          actionId: '0x001',
        });
        expect(spy).toHaveBeenCalledTimes(2);
        expect(spy).toHaveBeenCalledWith(
          {
            event: 'Fake Event',
            anonymousId: METAMETRICS_ANONYMOUS_ID,
            context: DEFAULT_TEST_CONTEXT,
            properties: {
              foo: 'bar',
              ...DEFAULT_EVENT_PROPERTIES,
            },
            messageId: '0x001-0x000',
            timestamp: new Date(),
          },
          spy.mock.calls[0][1],
        );
        expect(spy).toHaveBeenCalledWith(
          {
            event: 'Fake Event',
            userId: TEST_META_METRICS_ID,
            context: DEFAULT_TEST_CONTEXT,
            properties: DEFAULT_EVENT_PROPERTIES,
            messageId: '0x001',
            timestamp: new Date(),
          },
          spy.mock.calls[1][1],
        );
      });
    });

    it('should use the uniqueIdentifier as messageId when provided', async function () {
      await withController(({ controller }) => {
        const spy = jest.spyOn(segmentMock, 'track');
        controller.trackEvent({
          event: 'Fake Event',
          category: 'Unit Test',
          properties: {
            chain_id: 'bar',
          },
          uniqueIdentifier: 'transaction-submitted-0000',
        });
        expect(spy).toHaveBeenCalledTimes(1);
        expect(spy).toHaveBeenCalledWith(
          {
            event: 'Fake Event',
            userId: TEST_META_METRICS_ID,
            context: DEFAULT_TEST_CONTEXT,
            properties: {
              ...DEFAULT_EVENT_PROPERTIES,
              chain_id: 'bar',
            },
            messageId: 'transaction-submitted-0000',
            timestamp: new Date(),
          },
          spy.mock.calls[0][1],
        );
      });
    });

    it('should append 0x000 to the uniqueIdentifier of anonymized event when tracking sensitiveProperties', async function () {
      await withController(({ controller }) => {
        const spy = jest.spyOn(segmentMock, 'track');
        controller.trackEvent({
          event: 'Fake Event',
          category: 'Unit Test',
          sensitiveProperties: { foo: 'bar' },
          uniqueIdentifier: 'transaction-submitted-0000',
        });
        expect(spy).toHaveBeenCalledTimes(2);
        expect(spy).toHaveBeenCalledWith(
          {
            event: 'Fake Event',
            anonymousId: METAMETRICS_ANONYMOUS_ID,
            context: DEFAULT_TEST_CONTEXT,
            properties: {
              foo: 'bar',
              ...DEFAULT_EVENT_PROPERTIES,
            },
            messageId: 'transaction-submitted-0000-0x000',
            timestamp: new Date(),
          },
          spy.mock.calls[0][1],
        );
        expect(spy).toHaveBeenCalledWith(
          {
            event: 'Fake Event',
            userId: TEST_META_METRICS_ID,
            context: DEFAULT_TEST_CONTEXT,
            properties: {
              ...DEFAULT_EVENT_PROPERTIES,
            },
            messageId: 'transaction-submitted-0000',
            timestamp: new Date(),
          },
          spy.mock.calls[1][1],
        );
      });
    });

    it('should combine the uniqueIdentifier and actionId as messageId when both provided', async function () {
      await withController(({ controller }) => {
        const spy = jest.spyOn(segmentMock, 'track');
        controller.trackEvent({
          event: 'Fake Event',
          category: 'Unit Test',
          properties: { chain_id: 'bar' },
          actionId: '0x001',
          uniqueIdentifier: 'transaction-submitted-0000',
        });
        expect(spy).toHaveBeenCalledTimes(1);
        expect(spy).toHaveBeenCalledWith(
          {
            event: 'Fake Event',
            userId: TEST_META_METRICS_ID,
            context: DEFAULT_TEST_CONTEXT,
            properties: {
              ...DEFAULT_EVENT_PROPERTIES,
              chain_id: 'bar',
            },
            messageId: 'transaction-submitted-0000-0x001',
            timestamp: new Date(),
          },
          spy.mock.calls[0][1],
        );
      });
    });

    it('should append 0x000 to the combined uniqueIdentifier and actionId of anonymized event when tracking sensitiveProperties', async function () {
      await withController(({ controller }) => {
        const spy = jest.spyOn(segmentMock, 'track');
        controller.trackEvent({
          event: 'Fake Event',
          category: 'Unit Test',
          sensitiveProperties: { foo: 'bar' },
          actionId: '0x001',
          uniqueIdentifier: 'transaction-submitted-0000',
        });
        expect(spy).toHaveBeenCalledTimes(2);
        expect(spy).toHaveBeenCalledWith(
          {
            event: 'Fake Event',
            anonymousId: METAMETRICS_ANONYMOUS_ID,
            context: DEFAULT_TEST_CONTEXT,
            properties: {
              foo: 'bar',
              ...DEFAULT_EVENT_PROPERTIES,
            },
            messageId: 'transaction-submitted-0000-0x001-0x000',
            timestamp: new Date(),
          },
          spy.mock.calls[0][1],
        );
        expect(spy).toHaveBeenCalledWith(
          {
            event: 'Fake Event',
            userId: TEST_META_METRICS_ID,
            context: DEFAULT_TEST_CONTEXT,
            properties: {
              ...DEFAULT_EVENT_PROPERTIES,
            },
            messageId: 'transaction-submitted-0000-0x001',
            timestamp: new Date(),
          },
          spy.mock.calls[1][1],
        );
      });
    });
  });

  describe('_buildUserTraitsObject', function () {
    it('should return full user traits object on first call', async function () {
      const MOCK_ALL_TOKENS: TokensControllerState['allTokens'] = {
        [toHex(1)]: {
          '0x1235ce91d74254f29d4609f25932fe6d97bf4842': [
            {
              address: '0xd2cea331e5f5d8ee9fb1055c297795937645de91',
            },
            {
              address: '0xabc66500c84A76Ad7e9c93437bFc5Ac33E2DDaE9',
            },
          ] as Token[],
          '0xe364b0f9d1879e53e8183055c9d7dd2b7375d86b': [
            {
              address: '0xd2cea331e5f5d8ee9fb1055c297795937645de91',
            },
          ] as Token[],
        },
        [toHex(4)]: {
          '0x1235ce91d74254f29d4609f25932fe6d97bf4842': [
            {
              address: '0xd2cea331e5f5d8ee9fb1055c297795937645de91',
            },
            {
              address: '0x12317F958D2ee523a2206206994597C13D831ec7',
            },
          ] as Token[],
        },
      };

      await withController(({ controller }) => {
        const traits = controller._buildUserTraitsObject({
          addressBook: {
            [CHAIN_IDS.MAINNET]: {
              '0x': {
                address: '0x',
              } as AddressBookEntry,
            },
            [CHAIN_IDS.GOERLI]: {
              '0x': {
                address: '0x',
              } as AddressBookEntry,
              '0x0': {
                address: '0x0',
              } as AddressBookEntry,
            },
          },
          allNfts: {
            '0xac706cE8A9BF27Afecf080fB298d0ee13cfb978A': {
              [toHex(56)]: [
                {
                  address: '0xd2cea331e5f5d8ee9fb1055c297795937645de91',
                  tokenId: '100',
                },
                {
                  address: '0xd2cea331e5f5d8ee9fb1055c297795937645de91',
                  tokenId: '101',
                },
                {
                  address: '0x7488d2ce5deb26db021285b50b661d655eb3d3d9',
                  tokenId: '99',
                },
              ] as Nft[],
            },
            '0xe04AB39684A24D8D4124b114F3bd6FBEB779cacA': {
              [toHex(59)]: [
                {
                  address: '0x63d646bc7380562376d5de205123a57b1718184d',
                  tokenId: '14',
                },
              ] as Nft[],
            },
          },
          allTokens: MOCK_ALL_TOKENS,
          ...mockNetworkState(
            { chainId: CHAIN_IDS.MAINNET },
            { chainId: CHAIN_IDS.GOERLI },
            { chainId: '0xaf' },
          ),
          internalAccounts: {
            accounts: {
              mock1: {} as InternalAccount,
              mock2: {} as InternalAccount,
            },
            selectedAccount: 'mock1',
          },
          multichainNetworkConfigurationsByChainId: {
            'bip122:000000000019d6689c085ae165831e93': {
              chainId: 'bip122:000000000019d6689c085ae165831e93',
              isEvm: false,
              name: 'Bitcoin Mainnet',
              nativeCurrency:
                'bip122:000000000019d6689c085ae165831e93/slip44:0',
            },
            'solana:5eykt4UsFv8P8NJdTREpY1vzqKqZKvdp': {
              chainId: 'solana:5eykt4UsFv8P8NJdTREpY1vzqKqZKvdp',
              isEvm: false,
              name: 'Solana Mainnet',
              nativeCurrency:
                'solana:5eykt4UsFv8P8NJdTREpY1vzqKqZKvdp/token:EPjFWdd5AufqSSqeM2qN1xzybapC8G4wEGGkZwyTDt1v',
            },
          },
          ledgerTransportType: LedgerTransportTypes.webhid,
          openSeaEnabled: true,
          useNftDetection: false,
          securityAlertsEnabled: true,
          theme: 'default',
          useTokenDetection: true,
          ShowNativeTokenAsMainBalance: true,
          security_providers: [],
          names: {
            [NameType.ETHEREUM_ADDRESS]: {
              '0x123': {
                '0x1': {
                  name: 'Test 1',
                } as NameEntry,
                '0x2': {
                  name: 'Test 2',
                } as NameEntry,
                '0x3': {
                  name: null,
                } as NameEntry,
              },
              '0x456': {
                '0x1': {
                  name: 'Test 3',
                } as NameEntry,
              },
              '0x789': {
                '0x1': {
                  name: null,
                } as NameEntry,
              },
            },
          },
          tokenSortConfig: {
            key: 'token-sort-key',
            order: 'dsc',
            sortCallback: 'stringNumeric',
          },
          participateInMetaMetrics: true,
          currentCurrency: 'usd',
          dataCollectionForMarketing: false,
          preferences: { privacyMode: true, tokenNetworkFilter: [] },
<<<<<<< HEAD
          ///: BEGIN:ONLY_INCLUDE_IF(build-mmi)
          custodyAccountDetails: {},
          ///: END:ONLY_INCLUDE_IF
          srpSessionData: undefined,
=======
          sessionData: undefined,
>>>>>>> 4d5dc4d2
          keyrings: [],
        });

        expect(traits).toStrictEqual({
          [MetaMetricsUserTrait.AddressBookEntries]: 3,
          [MetaMetricsUserTrait.ChainIdList]: [
            'eip155:1',
            'eip155:5',
            'eip155:175',
            'bip122:000000000019d6689c085ae165831e93',
            'solana:5eykt4UsFv8P8NJdTREpY1vzqKqZKvdp',
          ],
          [MetaMetricsUserTrait.InstallDateExt]: '',
          [MetaMetricsUserTrait.LedgerConnectionType]:
            LedgerTransportTypes.webhid,
          [MetaMetricsUserTrait.NetworksAdded]: [
            CHAIN_IDS.MAINNET,
            CHAIN_IDS.GOERLI,
            '0xaf',
          ],
          [MetaMetricsUserTrait.NetworksWithoutTicker]: ['0xaf'],
          [MetaMetricsUserTrait.NftAutodetectionEnabled]: false,
          [MetaMetricsUserTrait.NumberOfAccounts]: 2,
          [MetaMetricsUserTrait.NumberOfNftCollections]: 3,
          [MetaMetricsUserTrait.NumberOfNfts]: 4,
          [MetaMetricsUserTrait.NumberOfTokens]: 5,
          [MetaMetricsUserTrait.NumberOfHDEntropies]: 0,
          [MetaMetricsUserTrait.OpenSeaApiEnabled]: true,
          [MetaMetricsUserTrait.ThreeBoxEnabled]: false,
          [MetaMetricsUserTrait.Theme]: 'default',
          [MetaMetricsUserTrait.TokenDetectionEnabled]: true,
          [MetaMetricsUserTrait.ShowNativeTokenAsMainBalance]: true,
          [MetaMetricsUserTrait.CurrentCurrency]: 'usd',
          [MetaMetricsUserTrait.HasMarketingConsent]: false,
          [MetaMetricsUserTrait.SecurityProviders]: ['blockaid'],
          [MetaMetricsUserTrait.IsMetricsOptedIn]: true,
          [MetaMetricsUserTrait.ProfileId]: undefined,
          ///: BEGIN:ONLY_INCLUDE_IF(petnames)
          [MetaMetricsUserTrait.PetnameAddressCount]: 3,
          ///: END:ONLY_INCLUDE_IF
          [MetaMetricsUserTrait.TokenSortPreference]: 'token-sort-key',
          [MetaMetricsUserTrait.PrivacyModeEnabled]: true,
          [MetaMetricsUserTrait.NetworkFilterPreference]: [],
        });
      });
    });

    it('should return only changed traits object on subsequent calls', async function () {
      await withController(({ controller }) => {
        const networkState = mockNetworkState(
          { chainId: CHAIN_IDS.MAINNET },
          { chainId: CHAIN_IDS.GOERLI },
        );
        controller._buildUserTraitsObject({
          addressBook: {
            [CHAIN_IDS.MAINNET]: {
              '0x': {
                address: '0x',
              } as AddressBookEntry,
            },
            [CHAIN_IDS.GOERLI]: {
              '0x': {
                address: '0x',
              } as AddressBookEntry,
              '0x0': {
                address: '0x0',
              } as AddressBookEntry,
            },
          },
          allTokens: {},
          ...networkState,
          ledgerTransportType: LedgerTransportTypes.webhid,
          openSeaEnabled: true,
          internalAccounts: {
            accounts: {
              mock1: {} as InternalAccount,
              mock2: {} as InternalAccount,
            },
            selectedAccount: 'mock1',
          },
          useNftDetection: false,
          theme: 'default',
          useTokenDetection: true,
          tokenSortConfig: {
            key: 'token-sort-key',
            order: 'dsc',
            sortCallback: 'stringNumeric',
          },
          ShowNativeTokenAsMainBalance: true,
          allNfts: {},
          participateInMetaMetrics: true,
          dataCollectionForMarketing: false,
          preferences: { privacyMode: true, tokenNetworkFilter: [] },
          securityAlertsEnabled: true,
          names: {
            ethereumAddress: {},
          },
          security_providers: ['blockaid'],
          currentCurrency: 'usd',
<<<<<<< HEAD
          ///: BEGIN:ONLY_INCLUDE_IF(build-mmi)
          custodyAccountDetails: {},
          ///: END:ONLY_INCLUDE_IF
          srpSessionData: undefined,
=======
          sessionData: undefined,
>>>>>>> 4d5dc4d2
          keyrings: [],
          multichainNetworkConfigurationsByChainId: {},
        });

        const updatedTraits = controller._buildUserTraitsObject({
          addressBook: {
            [CHAIN_IDS.MAINNET]: {
              '0x': {
                address: '0x',
              } as AddressBookEntry,
              '0x1': {
                address: '0x1',
              } as AddressBookEntry,
            },
            [CHAIN_IDS.GOERLI]: {
              '0x': {
                address: '0x',
              } as AddressBookEntry,
              '0x0': {
                address: '0x0',
              } as AddressBookEntry,
            },
          },
          allTokens: {
            [toHex(1)]: {
              '0xabcde': [{ address: '0xtestAddress' } as Token],
            },
          },
          ...networkState,
          ledgerTransportType: LedgerTransportTypes.webhid,
          openSeaEnabled: false,
          internalAccounts: {
            accounts: {
              mock1: {} as InternalAccount,
              mock2: {} as InternalAccount,
              mock3: {} as InternalAccount,
            },
            selectedAccount: 'mock1',
          },
          useNftDetection: false,
          theme: 'default',
          useTokenDetection: true,
          tokenSortConfig: {
            key: 'token-sort-key',
            order: 'dsc',
            sortCallback: 'stringNumeric',
          },
          ShowNativeTokenAsMainBalance: false,
          names: {
            ethereumAddress: {},
          },
          security_providers: ['blockaid'],
          currentCurrency: 'usd',
          allNfts: {},
          participateInMetaMetrics: true,
          dataCollectionForMarketing: false,
          preferences: { privacyMode: true, tokenNetworkFilter: [] },
          securityAlertsEnabled: true,
<<<<<<< HEAD
          ///: BEGIN:ONLY_INCLUDE_IF(build-mmi)
          custodyAccountDetails: {},
          ///: END:ONLY_INCLUDE_IF
          srpSessionData: {
            entropySourceId1: {
              token: {
                accessToken: '',
                expiresIn: 0,
                obtainedAt: 0,
              },
              profile: {
                identifierId: 'identifierId',
                profileId: 'profileId',
                metaMetricsId: 'testid',
              },
=======
          sessionData: {
            token: {
              accessToken: '',
              expiresIn: 0,
              obtainedAt: 0,
            },
            profile: {
              identifierId: 'identifierId',
              profileId: 'profileId',
              metaMetricsId: 'testid',
>>>>>>> 4d5dc4d2
            },
          },
          keyrings: [],
          multichainNetworkConfigurationsByChainId: {},
        });

        expect(updatedTraits).toStrictEqual({
          [MetaMetricsUserTrait.AddressBookEntries]: 4,
          [MetaMetricsUserTrait.NumberOfAccounts]: 3,
          [MetaMetricsUserTrait.NumberOfTokens]: 1,
          [MetaMetricsUserTrait.OpenSeaApiEnabled]: false,
          [MetaMetricsUserTrait.ShowNativeTokenAsMainBalance]: false,
          [MetaMetricsUserTrait.ProfileId]: 'profileId',
        });
      });
    });

    it('should return null if no traits changed', async function () {
      await withController(({ controller }) => {
        const networkState = mockNetworkState(
          { chainId: CHAIN_IDS.MAINNET },
          { chainId: CHAIN_IDS.GOERLI },
        );
        controller._buildUserTraitsObject({
          addressBook: {
            [CHAIN_IDS.MAINNET]: {
              '0x': {
                address: '0x',
              } as AddressBookEntry,
            },
            [CHAIN_IDS.GOERLI]: {
              '0x': {
                address: '0x',
              } as AddressBookEntry,
              '0x0': {
                address: '0x0',
              } as AddressBookEntry,
            },
          },
          allTokens: {},
          ...networkState,
          ledgerTransportType: LedgerTransportTypes.webhid,
          openSeaEnabled: true,
          internalAccounts: {
            accounts: {
              mock1: {} as InternalAccount,
              mock2: {} as InternalAccount,
            },
            selectedAccount: 'mock1',
          },
          useNftDetection: true,
          theme: 'default',
          useTokenDetection: true,
          tokenSortConfig: {
            key: 'token-sort-key',
            order: 'dsc',
            sortCallback: 'stringNumeric',
          },
          ShowNativeTokenAsMainBalance: true,
          allNfts: {},
          participateInMetaMetrics: true,
          dataCollectionForMarketing: false,
          preferences: { privacyMode: true, tokenNetworkFilter: [] },
          names: {
            ethereumAddress: {},
          },
          securityAlertsEnabled: true,
          security_providers: ['blockaid'],
          currentCurrency: 'usd',
<<<<<<< HEAD
          ///: BEGIN:ONLY_INCLUDE_IF(build-mmi)
          custodyAccountDetails: {},
          ///: END:ONLY_INCLUDE_IF
          srpSessionData: {
            entropySourceId1: {
              token: {
                accessToken: '',
                expiresIn: 0,
                obtainedAt: 0,
              },
              profile: {
                identifierId: 'identifierId',
                profileId: 'profileId',
                metaMetricsId: 'testid',
              },
=======
          sessionData: {
            token: {
              accessToken: '',
              expiresIn: 0,
              obtainedAt: 0,
            },
            profile: {
              identifierId: 'identifierId',
              profileId: 'profileId',
              metaMetricsId: 'testid',
>>>>>>> 4d5dc4d2
            },
          },
          keyrings: [],
          multichainNetworkConfigurationsByChainId: {},
        });

        const updatedTraits = controller._buildUserTraitsObject({
          addressBook: {
            [CHAIN_IDS.MAINNET]: {
              '0x': {
                address: '0x',
              } as AddressBookEntry,
            },
            [CHAIN_IDS.GOERLI]: {
              '0x': {
                address: '0x',
              } as AddressBookEntry,
              '0x0': { address: '0x0' } as AddressBookEntry,
            },
          },
          allTokens: {},
          ...networkState,
          ledgerTransportType: LedgerTransportTypes.webhid,
          openSeaEnabled: true,
          internalAccounts: {
            accounts: {
              mock1: {} as InternalAccount,
              mock2: {} as InternalAccount,
            },
            selectedAccount: 'mock1',
          },
          useNftDetection: true,
          theme: 'default',
          useTokenDetection: true,
          tokenSortConfig: {
            key: 'token-sort-key',
            order: 'dsc',
            sortCallback: 'stringNumeric',
          },
          ShowNativeTokenAsMainBalance: true,
          allNfts: {},
          participateInMetaMetrics: true,
          dataCollectionForMarketing: false,
          preferences: { privacyMode: true, tokenNetworkFilter: [] },
          names: {
            ethereumAddress: {},
          },
          securityAlertsEnabled: true,
          security_providers: ['blockaid'],
          currentCurrency: 'usd',
<<<<<<< HEAD
          ///: BEGIN:ONLY_INCLUDE_IF(build-mmi)
          custodyAccountDetails: {},
          ///: END:ONLY_INCLUDE_IF
          srpSessionData: {
            entropySourceId1: {
              token: {
                accessToken: '',
                expiresIn: 0,
                obtainedAt: 0,
              },
              profile: {
                identifierId: 'identifierId',
                profileId: 'profileId',
                metaMetricsId: 'testid',
              },
=======
          sessionData: {
            token: {
              accessToken: '',
              expiresIn: 0,
              obtainedAt: 0,
            },
            profile: {
              identifierId: 'identifierId',
              profileId: 'profileId',
              metaMetricsId: 'testid',
>>>>>>> 4d5dc4d2
            },
          },
          keyrings: [],
          multichainNetworkConfigurationsByChainId: {},
        });
        expect(updatedTraits).toStrictEqual(null);
      });
    });
  });

  describe('submitting segmentApiCalls to segment SDK', function () {
    it('should add event to store when submitting to SDK', async function () {
      await withController(({ controller }) => {
        controller.trackPage({}, { isOptInPath: true });
        const { segmentApiCalls } = controller.state;
        expect(Object.keys(segmentApiCalls).length > 0).toStrictEqual(true);
      });
    });

    it('should remove event from store when callback is invoked', async function () {
      const segmentInstance = createSegmentMock(2);
      const stubFn = (...args: unknown[]) => {
        const cb = args[1] as () => void;
        cb();
      };
      jest.spyOn(segmentInstance, 'track').mockImplementation(stubFn);
      jest.spyOn(segmentInstance, 'page').mockImplementation(stubFn);

      await withController(
        {
          options: {
            segment: segmentInstance,
          },
        },
        ({ controller }) => {
          controller.trackPage({}, { isOptInPath: true });
          const { segmentApiCalls } = controller.state;
          expect(Object.keys(segmentApiCalls).length === 0).toStrictEqual(true);
        },
      );
    });
  });
  describe('setMarketingCampaignCookieId', function () {
    it('should update marketingCampaignCookieId in the context when cookieId is available', async function () {
      await withController(
        {
          options: {
            state: {
              participateInMetaMetrics: true,
              metaMetricsId: TEST_META_METRICS_ID,
              dataCollectionForMarketing: true,
            },
          },
        },
        ({ controller }) => {
          controller.setMarketingCampaignCookieId(TEST_GA_COOKIE_ID);
          expect(controller.state.marketingCampaignCookieId).toStrictEqual(
            TEST_GA_COOKIE_ID,
          );
          const spy = jest.spyOn(segmentMock, 'track');
          controller.trackEvent(
            {
              event: 'Fake Event',
              category: 'Unit Test',
              properties: {
                chain_id: '1',
              },
            },
            { isOptIn: true },
          );
          expect(spy).toHaveBeenCalledTimes(1);
          expect(spy).toHaveBeenCalledWith(
            {
              event: 'Fake Event',
              anonymousId: METAMETRICS_ANONYMOUS_ID,
              context: {
                ...DEFAULT_TEST_CONTEXT,
                marketingCampaignCookieId: TEST_GA_COOKIE_ID,
              },
              properties: {
                ...DEFAULT_EVENT_PROPERTIES,
                chain_id: '1',
              },
              messageId: Utils.generateRandomId(),
              timestamp: new Date(),
            },
            spy.mock.calls[0][1],
          );
        },
      );
    });
  });
  describe('setDataCollectionForMarketing', function () {
    it('should nullify the marketingCampaignCookieId when Data collection for marketing is toggled off', async function () {
      await withController(
        {
          options: {
            state: {
              metaMetricsId: TEST_META_METRICS_ID,
              dataCollectionForMarketing: true,
              marketingCampaignCookieId: TEST_GA_COOKIE_ID,
            },
          },
        },
        async ({ controller }) => {
          expect(controller.state.marketingCampaignCookieId).toStrictEqual(
            TEST_GA_COOKIE_ID,
          );
          await controller.setDataCollectionForMarketing(false);
          expect(controller.state.marketingCampaignCookieId).toStrictEqual(
            null,
          );
        },
      );
    });
  });
  describe('updateExtensionUninstallUrl', function () {
    it('should include extension version in uninstall URL regardless of MetaMetrics participation', async function () {
      await withController(({ controller }) => {
        const setUninstallURLSpy = jest.spyOn(
          MOCK_EXTENSION.runtime,
          'setUninstallURL',
        );

        // Test with MetaMetrics disabled
        controller.updateExtensionUninstallUrl(false, 'test-id');
        expect(setUninstallURLSpy).toHaveBeenCalledWith(
          expect.stringContaining(`av=${VERSION}`),
        );
        expect(setUninstallURLSpy).toHaveBeenCalledWith(
          expect.not.stringContaining('mmi='),
        );
        expect(setUninstallURLSpy).toHaveBeenCalledWith(
          expect.not.stringContaining('env='),
        );

        // Test with MetaMetrics enabled
        controller.updateExtensionUninstallUrl(true, 'test-id');
        expect(setUninstallURLSpy).toHaveBeenCalledWith(
          expect.stringContaining(`av=${VERSION}`),
        );
        expect(setUninstallURLSpy).toHaveBeenCalledWith(
          expect.stringContaining('mmi='),
        );
        expect(setUninstallURLSpy).toHaveBeenCalledWith(
          expect.stringContaining('env='),
        );
      });
    });
  });

  describe('getNumberOfHDEntropies', function () {
    it('counts HD entropies correctly across various keyring configurations', async function () {
      await withController(({ controller: _ }) => {
        const testScenarios = [
          {
            name: 'with undefined keyrings',
            state: { keyrings: undefined },
            expectedCount: 0,
          },
          {
            name: 'with empty keyrings array',
            state: { keyrings: [] },
            expectedCount: 0,
          },
          {
            name: 'with one HD keyring',
            state: {
              keyrings: [{ type: KeyringType.hdKeyTree, accounts: ['0x123'] }],
            },
            expectedCount: 1,
          },
          {
            name: 'with two HD keyrings',
            state: {
              keyrings: [
                { type: KeyringType.hdKeyTree, accounts: ['0x123'] },
                { type: KeyringType.hdKeyTree, accounts: ['0x456'] },
              ],
            },
            expectedCount: 2,
          },
          {
            name: 'with mixed keyring types',
            state: {
              keyrings: [
                { type: KeyringType.hdKeyTree, accounts: ['0x123'] },
                { type: KeyringType.imported, accounts: ['0x456'] },
                { type: KeyringType.ledger, accounts: ['0x789'] },
                { type: KeyringType.hdKeyTree, accounts: ['0xabc'] },
              ],
            },
            expectedCount: 2,
          },
        ];

        testScenarios.forEach((scenario) => {
          // Implement the same logic as the private method
          const hdKeyringCount =
            scenario.state.keyrings?.filter(
              (keyring) => keyring.type === KeyringType.hdKeyTree,
            ).length ?? 0;
          expect(hdKeyringCount).toBe(scenario.expectedCount);
        });
      });
    });
  });
});

type WithControllerOptions = {
  currentLocale?: string;
  options?: Partial<MetaMetricsControllerOptions>;
  mockNetworkClientConfigurationsByNetworkClientId?: Record<
    NetworkClientId,
    {
      chainId: string;
    }
  >;
};

type WithControllerCallback<ReturnValue> = ({
  controller,
  triggerPreferencesControllerStateChange,
  triggerNetworkDidChange,
}: {
  controller: MetaMetricsController;
  triggerPreferencesControllerStateChange: (
    state: PreferencesControllerState,
  ) => void;
  triggerNetworkDidChange(state: NetworkState): void;
}) => ReturnValue;

type WithControllerArgs<ReturnValue> =
  | [WithControllerCallback<ReturnValue>]
  | [WithControllerOptions, WithControllerCallback<ReturnValue>];

async function withController<ReturnValue>(
  ...args: WithControllerArgs<ReturnValue>
): Promise<ReturnValue> {
  try {
    globalThis.sentry = {};
    jest.useFakeTimers().setSystemTime(new Date().getTime());
    jest.spyOn(Utils, 'generateRandomId').mockReturnValue('DUMMY_RANDOM_ID');

    const [{ ...rest }, fn] = args.length === 2 ? args : [{}, args[0]];
    const {
      options = {},
      currentLocale = LOCALE,
      mockNetworkClientConfigurationsByNetworkClientId = {
        selectedNetworkClientId: {
          chainId: DEFAULT_CHAIN_ID,
        },
      },
    } = rest;
    const messenger = new Messenger<AllowedActions, AllowedEvents>();

    messenger.registerActionHandler(
      'PreferencesController:getState',
      jest.fn().mockReturnValue({
        currentLocale,
      }),
    );

    messenger.registerActionHandler(
      'NetworkController:getState',
      jest.fn().mockReturnValue({
        selectedNetworkClientId: Object.keys(
          mockNetworkClientConfigurationsByNetworkClientId,
        )[0],
      }),
    );

    messenger.registerActionHandler(
      'NetworkController:getNetworkClientById',
      jest.fn().mockReturnValue({
        configuration: Object.values(
          mockNetworkClientConfigurationsByNetworkClientId,
        )[0],
      }),
    );

    return fn({
      controller: new MetaMetricsController({
        segment: segmentMock,
        messenger: messenger.getRestricted({
          name: 'MetaMetricsController',
          allowedActions: [
            'PreferencesController:getState',
            'NetworkController:getState',
            'NetworkController:getNetworkClientById',
          ],
          allowedEvents: [
            'PreferencesController:stateChange',
            'NetworkController:networkDidChange',
          ],
        }),
        version: '0.0.1',
        environment: 'test',
        extension: MOCK_EXTENSION,
        ...options,
        state: {
          participateInMetaMetrics: true,
          metaMetricsId: TEST_META_METRICS_ID,
          marketingCampaignCookieId: null,
          fragments: {
            testid: SAMPLE_PERSISTED_EVENT,
            testid2: SAMPLE_NON_PERSISTED_EVENT,
          },
          ...options.state,
        },
      }),
      triggerPreferencesControllerStateChange: (state) =>
        messenger.publish('PreferencesController:stateChange', state, []),
      triggerNetworkDidChange: (state) =>
        messenger.publish('NetworkController:networkDidChange', state),
    });
  } finally {
    // flush the queues manually after each test
    segmentMock.flush();
    jest.useRealTimers();
    jest.restoreAllMocks();
  }
}<|MERGE_RESOLUTION|>--- conflicted
+++ resolved
@@ -1458,14 +1458,7 @@
           currentCurrency: 'usd',
           dataCollectionForMarketing: false,
           preferences: { privacyMode: true, tokenNetworkFilter: [] },
-<<<<<<< HEAD
-          ///: BEGIN:ONLY_INCLUDE_IF(build-mmi)
-          custodyAccountDetails: {},
-          ///: END:ONLY_INCLUDE_IF
           srpSessionData: undefined,
-=======
-          sessionData: undefined,
->>>>>>> 4d5dc4d2
           keyrings: [],
         });
 
@@ -1565,14 +1558,7 @@
           },
           security_providers: ['blockaid'],
           currentCurrency: 'usd',
-<<<<<<< HEAD
-          ///: BEGIN:ONLY_INCLUDE_IF(build-mmi)
-          custodyAccountDetails: {},
-          ///: END:ONLY_INCLUDE_IF
           srpSessionData: undefined,
-=======
-          sessionData: undefined,
->>>>>>> 4d5dc4d2
           keyrings: [],
           multichainNetworkConfigurationsByChainId: {},
         });
@@ -1631,10 +1617,6 @@
           dataCollectionForMarketing: false,
           preferences: { privacyMode: true, tokenNetworkFilter: [] },
           securityAlertsEnabled: true,
-<<<<<<< HEAD
-          ///: BEGIN:ONLY_INCLUDE_IF(build-mmi)
-          custodyAccountDetails: {},
-          ///: END:ONLY_INCLUDE_IF
           srpSessionData: {
             entropySourceId1: {
               token: {
@@ -1647,18 +1629,6 @@
                 profileId: 'profileId',
                 metaMetricsId: 'testid',
               },
-=======
-          sessionData: {
-            token: {
-              accessToken: '',
-              expiresIn: 0,
-              obtainedAt: 0,
-            },
-            profile: {
-              identifierId: 'identifierId',
-              profileId: 'profileId',
-              metaMetricsId: 'testid',
->>>>>>> 4d5dc4d2
             },
           },
           keyrings: [],
@@ -1728,10 +1698,6 @@
           securityAlertsEnabled: true,
           security_providers: ['blockaid'],
           currentCurrency: 'usd',
-<<<<<<< HEAD
-          ///: BEGIN:ONLY_INCLUDE_IF(build-mmi)
-          custodyAccountDetails: {},
-          ///: END:ONLY_INCLUDE_IF
           srpSessionData: {
             entropySourceId1: {
               token: {
@@ -1744,18 +1710,6 @@
                 profileId: 'profileId',
                 metaMetricsId: 'testid',
               },
-=======
-          sessionData: {
-            token: {
-              accessToken: '',
-              expiresIn: 0,
-              obtainedAt: 0,
-            },
-            profile: {
-              identifierId: 'identifierId',
-              profileId: 'profileId',
-              metaMetricsId: 'testid',
->>>>>>> 4d5dc4d2
             },
           },
           keyrings: [],
@@ -1806,10 +1760,6 @@
           securityAlertsEnabled: true,
           security_providers: ['blockaid'],
           currentCurrency: 'usd',
-<<<<<<< HEAD
-          ///: BEGIN:ONLY_INCLUDE_IF(build-mmi)
-          custodyAccountDetails: {},
-          ///: END:ONLY_INCLUDE_IF
           srpSessionData: {
             entropySourceId1: {
               token: {
@@ -1822,18 +1772,6 @@
                 profileId: 'profileId',
                 metaMetricsId: 'testid',
               },
-=======
-          sessionData: {
-            token: {
-              accessToken: '',
-              expiresIn: 0,
-              obtainedAt: 0,
-            },
-            profile: {
-              identifierId: 'identifierId',
-              profileId: 'profileId',
-              metaMetricsId: 'testid',
->>>>>>> 4d5dc4d2
             },
           },
           keyrings: [],
