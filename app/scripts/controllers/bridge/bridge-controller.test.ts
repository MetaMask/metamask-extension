import nock from 'nock';
import { BigNumber } from 'bignumber.js';
import { add0x } from '@metamask/utils';
import { BRIDGE_API_BASE_URL } from '../../../../shared/constants/bridge';
import { CHAIN_IDS } from '../../../../shared/constants/network';
import { SWAPS_API_V2_BASE_URL } from '../../../../shared/constants/swaps';
import { flushPromises } from '../../../../test/lib/timer-helpers';
// TODO: Remove restricted import
// eslint-disable-next-line import/no-restricted-paths
import * as bridgeUtil from '../../../../ui/pages/bridge/bridge.util';
import * as balanceUtils from '../../../../shared/modules/bridge-utils/balance';
import mockBridgeQuotesErc20Native from '../../../../test/data/bridge/mock-quotes-erc20-native.json';
import mockBridgeQuotesNativeErc20 from '../../../../test/data/bridge/mock-quotes-native-erc20.json';
import mockBridgeQuotesNativeErc20Eth from '../../../../test/data/bridge/mock-quotes-native-erc20-eth.json';
import { QuoteResponse } from '../../../../shared/types/bridge';
import { decimalToHex } from '../../../../shared/modules/conversion.utils';
import BridgeController from './bridge-controller';
import { BridgeControllerMessenger } from './types';
<<<<<<< HEAD
import { DEFAULT_BRIDGE_STATE } from './constants';
=======
import { DEFAULT_BRIDGE_CONTROLLER_STATE, RequestStatus } from './constants';
>>>>>>> 9020abff

const EMPTY_INIT_STATE = {
  bridgeState: DEFAULT_BRIDGE_STATE,
};

const messengerMock = {
  call: jest.fn(),
  registerActionHandler: jest.fn(),
  registerInitialEventPayload: jest.fn(),
  publish: jest.fn(),
} as unknown as jest.Mocked<BridgeControllerMessenger>;

jest.mock('@ethersproject/contracts', () => {
  return {
    Contract: jest.fn(() => ({
      allowance: jest.fn(() => '100000000000000000000'),
    })),
  };
});

jest.mock('@ethersproject/providers', () => {
  return {
    Web3Provider: jest.fn(),
  };
});
const getLayer1GasFeeMock = jest.fn();

describe('BridgeController', function () {
  let bridgeController: BridgeController;

  beforeAll(function () {
    bridgeController = new BridgeController({
      messenger: messengerMock,
      getLayer1GasFee: getLayer1GasFeeMock,
    });
  });

  beforeEach(() => {
    jest.clearAllMocks();
    jest.clearAllTimers();

    nock(BRIDGE_API_BASE_URL)
      .get('/getAllFeatureFlags')
      .reply(200, {
        'extension-config': {
          refreshRate: 3,
          maxRefreshCount: 3,
          support: true,
          chains: {
            '10': {
              isActiveSrc: true,
              isActiveDest: false,
            },
            '534352': {
              isActiveSrc: true,
              isActiveDest: false,
            },
            '137': {
              isActiveSrc: false,
              isActiveDest: true,
            },
            '42161': {
              isActiveSrc: false,
              isActiveDest: true,
            },
          },
        },
        'approval-gas-multiplier': {
          '137': 1.1,
          '42161': 1.2,
          '10': 1.3,
          '534352': 1.4,
        },
        'bridge-gas-multiplier': {
          '137': 2.1,
          '42161': 2.2,
          '10': 2.3,
          '534352': 2.4,
        },
      });
    nock(BRIDGE_API_BASE_URL)
      .get('/getTokens?chainId=10')
      .reply(200, [
        {
          address: '0x1f9840a85d5af5bf1d1762f925bdaddc4201f984',
          symbol: 'ABC',
          decimals: 16,
          aggregators: ['lifl', 'socket'],
        },
        {
          address: '0x1291478912',
          symbol: 'DEF',
          decimals: 16,
        },
      ]);
    nock(SWAPS_API_V2_BASE_URL)
      .get('/networks/10/topAssets')
      .reply(200, [
        {
          address: '0x1f9840a85d5af5bf1d1762f925bdaddc4201f984',
          symbol: 'ABC',
        },
      ]);
    bridgeController.resetState();
  });

  it('constructor should setup correctly', function () {
    expect(bridgeController.state).toStrictEqual(EMPTY_INIT_STATE);
  });

  it('setBridgeFeatureFlags should fetch and set the bridge feature flags', async function () {
    const expectedFeatureFlagsResponse = {
      extensionConfig: {
        maxRefreshCount: 3,
        refreshRate: 3,
        support: true,
        chains: {
          [CHAIN_IDS.OPTIMISM]: { isActiveSrc: true, isActiveDest: false },
          [CHAIN_IDS.SCROLL]: { isActiveSrc: true, isActiveDest: false },
          [CHAIN_IDS.POLYGON]: { isActiveSrc: false, isActiveDest: true },
          [CHAIN_IDS.ARBITRUM]: { isActiveSrc: false, isActiveDest: true },
        },
      },
    };
    expect(bridgeController.state).toStrictEqual(EMPTY_INIT_STATE);

    const setIntervalLengthSpy = jest.spyOn(
      bridgeController,
      'setIntervalLength',
    );

    await bridgeController.setBridgeFeatureFlags();
    expect(bridgeController.state.bridgeState.bridgeFeatureFlags).toStrictEqual(
      expectedFeatureFlagsResponse,
    );
    expect(setIntervalLengthSpy).toHaveBeenCalledTimes(1);
    expect(setIntervalLengthSpy).toHaveBeenCalledWith(3);

    bridgeController.resetState();
    expect(bridgeController.state.bridgeState).toStrictEqual(
      expect.objectContaining({
        bridgeFeatureFlags: expectedFeatureFlagsResponse,
        quotes: DEFAULT_BRIDGE_STATE.quotes,
        quotesLastFetched: DEFAULT_BRIDGE_STATE.quotesLastFetched,
        quotesLoadingStatus: DEFAULT_BRIDGE_STATE.quotesLoadingStatus,
      }),
    );
  });

  it('selectDestNetwork should set the bridge dest tokens and top assets', async function () {
    await bridgeController.selectDestNetwork('0xa');
    expect(bridgeController.state.bridgeState.destTokens).toStrictEqual({
      '0x1f9840a85d5af5bf1d1762f925bdaddc4201f984': {
        address: '0x1f9840a85d5af5bf1d1762f925bdaddc4201f984',
        symbol: 'ABC',
        decimals: 16,
        aggregators: ['lifl', 'socket'],
      },
      '0x0000000000000000000000000000000000000000': {
        address: '0x0000000000000000000000000000000000000000',
        decimals: 18,
        iconUrl: './images/eth_logo.svg',
        name: 'Ether',
        symbol: 'ETH',
      },
    });
    expect(
      bridgeController.state.bridgeState.destTokensLoadingStatus,
    ).toStrictEqual(RequestStatus.FETCHED);
    expect(bridgeController.state.bridgeState.destTopAssets).toStrictEqual([
      { address: '0x1f9840a85d5af5bf1d1762f925bdaddc4201f984', symbol: 'ABC' },
    ]);
    expect(bridgeController.state.bridgeState.quoteRequest).toStrictEqual({
      slippage: 0.5,
      srcTokenAddress: '0x0000000000000000000000000000000000000000',
      walletAddress: undefined,
    });
  });

  it('selectSrcNetwork should set the bridge src tokens and top assets', async function () {
    await bridgeController.selectSrcNetwork('0xa');
    expect(bridgeController.state.bridgeState.srcTokens).toStrictEqual({
      '0x0000000000000000000000000000000000000000': {
        address: '0x0000000000000000000000000000000000000000',
        decimals: 18,
        iconUrl: './images/eth_logo.svg',
        name: 'Ether',
        symbol: 'ETH',
      },
      '0x1f9840a85d5af5bf1d1762f925bdaddc4201f984': {
        address: '0x1f9840a85d5af5bf1d1762f925bdaddc4201f984',
        symbol: 'ABC',
        decimals: 16,
        aggregators: ['lifl', 'socket'],
      },
    });
    expect(
      bridgeController.state.bridgeState.srcTokensLoadingStatus,
    ).toStrictEqual(RequestStatus.FETCHED);
    expect(bridgeController.state.bridgeState.srcTopAssets).toStrictEqual([
      {
        address: '0x1f9840a85d5af5bf1d1762f925bdaddc4201f984',
        symbol: 'ABC',
      },
    ]);
    expect(bridgeController.state.bridgeState.quoteRequest).toStrictEqual({
      slippage: 0.5,
      srcTokenAddress: '0x0000000000000000000000000000000000000000',
      walletAddress: undefined,
    });
  });

  it('updateBridgeQuoteRequestParams should update the quoteRequest state', function () {
    bridgeController.updateBridgeQuoteRequestParams({ srcChainId: 1 });
    expect(bridgeController.state.bridgeState.quoteRequest).toStrictEqual({
      srcChainId: 1,
      slippage: 0.5,
      srcTokenAddress: '0x0000000000000000000000000000000000000000',
      walletAddress: undefined,
    });

    bridgeController.updateBridgeQuoteRequestParams({ destChainId: 10 });
    expect(bridgeController.state.bridgeState.quoteRequest).toStrictEqual({
      destChainId: 10,
      slippage: 0.5,
      srcTokenAddress: '0x0000000000000000000000000000000000000000',
      walletAddress: undefined,
    });

    bridgeController.updateBridgeQuoteRequestParams({ destChainId: undefined });
    expect(bridgeController.state.bridgeState.quoteRequest).toStrictEqual({
      destChainId: undefined,
      slippage: 0.5,
      srcTokenAddress: '0x0000000000000000000000000000000000000000',
      walletAddress: undefined,
    });

    bridgeController.updateBridgeQuoteRequestParams({
      srcTokenAddress: undefined,
    });
    expect(bridgeController.state.bridgeState.quoteRequest).toStrictEqual({
      slippage: 0.5,
      srcTokenAddress: undefined,
      walletAddress: undefined,
    });

    bridgeController.updateBridgeQuoteRequestParams({
      srcTokenAmount: '100000',
      destTokenAddress: '0x123',
      slippage: 0.5,
      srcTokenAddress: '0x0000000000000000000000000000000000000000',
      walletAddress: undefined,
    });
    expect(bridgeController.state.bridgeState.quoteRequest).toStrictEqual({
      srcTokenAmount: '100000',
      destTokenAddress: '0x123',
      slippage: 0.5,
      srcTokenAddress: '0x0000000000000000000000000000000000000000',
      walletAddress: undefined,
    });

    bridgeController.updateBridgeQuoteRequestParams({
      srcTokenAddress: '0x2ABC',
    });
    expect(bridgeController.state.bridgeState.quoteRequest).toStrictEqual({
      slippage: 0.5,
      srcTokenAddress: '0x2ABC',
      walletAddress: undefined,
    });

    bridgeController.resetState();
    expect(bridgeController.state.bridgeState.quoteRequest).toStrictEqual({
      slippage: 0.5,
      srcTokenAddress: '0x0000000000000000000000000000000000000000',
      walletAddress: undefined,
    });
  });

  it('updateBridgeQuoteRequestParams should trigger quote polling if request is valid', async function () {
    jest.useFakeTimers();
    const stopAllPollingSpy = jest.spyOn(bridgeController, 'stopAllPolling');
    const startPollingSpy = jest.spyOn(bridgeController, 'startPolling');
    const hasSufficientBalanceSpy = jest
      .spyOn(balanceUtils, 'hasSufficientBalance')
      .mockResolvedValue(true);
    messengerMock.call.mockReturnValue({
      address: '0x123',
      provider: jest.fn(),
    } as never);

    const fetchBridgeQuotesSpy = jest
      .spyOn(bridgeUtil, 'fetchBridgeQuotes')
      .mockImplementationOnce(async () => {
        return await new Promise((resolve) => {
          return setTimeout(() => {
            resolve(mockBridgeQuotesNativeErc20Eth as never);
          }, 5000);
        });
      });

    fetchBridgeQuotesSpy.mockImplementationOnce(async () => {
      return await new Promise((resolve) => {
        return setTimeout(() => {
          resolve([
            ...mockBridgeQuotesNativeErc20Eth,
            ...mockBridgeQuotesNativeErc20Eth,
          ] as never);
        }, 10000);
      });
    });

    fetchBridgeQuotesSpy.mockImplementationOnce(async () => {
      return await new Promise((_, reject) => {
        return setTimeout(() => {
          reject(new Error('Network error'));
        }, 10000);
      });
    });

    const quoteParams = {
      srcChainId: 1,
      destChainId: 10,
      srcTokenAddress: '0x0000000000000000000000000000000000000000',
      destTokenAddress: '0x123',
      srcTokenAmount: '1000000000000000000',
    };
    const quoteRequest = {
      ...quoteParams,
      slippage: 0.5,
      walletAddress: '0x123',
    };
    await bridgeController.updateBridgeQuoteRequestParams(quoteParams);

    expect(stopAllPollingSpy).toHaveBeenCalledTimes(1);
    expect(startPollingSpy).toHaveBeenCalledTimes(1);
    expect(hasSufficientBalanceSpy).toHaveBeenCalledTimes(1);
    expect(startPollingSpy).toHaveBeenCalledWith({
      networkClientId: expect.anything(),
      updatedQuoteRequest: {
        ...quoteRequest,
        insufficientBal: false,
      },
    });

    expect(bridgeController.state.bridgeState).toStrictEqual(
      expect.objectContaining({
        quoteRequest: { ...quoteRequest, walletAddress: undefined },
        quotes: DEFAULT_BRIDGE_STATE.quotes,
        quotesLastFetched: DEFAULT_BRIDGE_STATE.quotesLastFetched,
        quotesLoadingStatus: DEFAULT_BRIDGE_STATE.quotesLoadingStatus,
      }),
    );

    // Loading state
    jest.advanceTimersByTime(1000);
    await flushPromises();
    expect(fetchBridgeQuotesSpy).toHaveBeenCalledTimes(1);
    expect(fetchBridgeQuotesSpy).toHaveBeenCalledWith(
      {
        ...quoteRequest,
        insufficientBal: false,
      },
      expect.any(AbortSignal),
    );
    expect(bridgeController.state.bridgeState.quotesLastFetched).toStrictEqual(
      undefined,
    );

    expect(bridgeController.state.bridgeState).toEqual(
      expect.objectContaining({
        quoteRequest: { ...quoteRequest, insufficientBal: false },
        quotes: [],
        quotesLoadingStatus: 0,
      }),
    );

    // After first fetch
    jest.advanceTimersByTime(10000);
    await flushPromises();
    expect(bridgeController.state.bridgeState).toEqual(
      expect.objectContaining({
        quoteRequest: { ...quoteRequest, insufficientBal: false },
        quotes: mockBridgeQuotesNativeErc20Eth,
        quotesLoadingStatus: 1,
      }),
    );
    const firstFetchTime =
      bridgeController.state.bridgeState.quotesLastFetched ?? 0;
    expect(firstFetchTime).toBeGreaterThan(0);

    // After 2nd fetch
    jest.advanceTimersByTime(50000);
    await flushPromises();
    expect(bridgeController.state.bridgeState).toEqual(
      expect.objectContaining({
        quoteRequest: { ...quoteRequest, insufficientBal: false },
        quotes: [
          ...mockBridgeQuotesNativeErc20Eth,
          ...mockBridgeQuotesNativeErc20Eth,
        ],
        quotesLoadingStatus: 1,
        quoteFetchError: undefined,
        quotesRefreshCount: 2,
      }),
    );
    expect(fetchBridgeQuotesSpy).toHaveBeenCalledTimes(2);
    const secondFetchTime =
      bridgeController.state.bridgeState.quotesLastFetched;
    expect(secondFetchTime).toBeGreaterThan(firstFetchTime);

    // After 3nd fetch throws an error
    jest.advanceTimersByTime(50000);
    await flushPromises();
    expect(fetchBridgeQuotesSpy).toHaveBeenCalledTimes(3);
    expect(bridgeController.state.bridgeState).toEqual(
      expect.objectContaining({
        quoteRequest: { ...quoteRequest, insufficientBal: false },
        quotes: [
          ...mockBridgeQuotesNativeErc20Eth,
          ...mockBridgeQuotesNativeErc20Eth,
        ],
        quotesLoadingStatus: 2,
        quoteFetchError: 'Network error',
        quotesRefreshCount: 3,
      }),
    );
    secondFetchTime &&
      expect(
        bridgeController.state.bridgeState.quotesLastFetched,
      ).toBeGreaterThan(secondFetchTime);

    expect(hasSufficientBalanceSpy).toHaveBeenCalledTimes(1);
    expect(getLayer1GasFeeMock).not.toHaveBeenCalled();
  });

  it('updateBridgeQuoteRequestParams should only poll once if insufficientBal=true', async function () {
    jest.useFakeTimers();
    const stopAllPollingSpy = jest.spyOn(bridgeController, 'stopAllPolling');
    const startPollingSpy = jest.spyOn(bridgeController, 'startPolling');
    const hasSufficientBalanceSpy = jest
      .spyOn(balanceUtils, 'hasSufficientBalance')
      .mockResolvedValue(false);
    messengerMock.call.mockReturnValue({
      address: '0x123',
      provider: jest.fn(),
    } as never);

    const fetchBridgeQuotesSpy = jest
      .spyOn(bridgeUtil, 'fetchBridgeQuotes')
      .mockImplementationOnce(async () => {
        return await new Promise((resolve) => {
          return setTimeout(() => {
            resolve(mockBridgeQuotesNativeErc20Eth as never);
          }, 5000);
        });
      });

    fetchBridgeQuotesSpy.mockImplementation(async () => {
      return await new Promise((resolve) => {
        return setTimeout(() => {
          resolve([
            ...mockBridgeQuotesNativeErc20Eth,
            ...mockBridgeQuotesNativeErc20Eth,
          ] as never);
        }, 10000);
      });
    });

    const quoteParams = {
      srcChainId: 1,
      destChainId: 10,
      srcTokenAddress: '0x0000000000000000000000000000000000000000',
      destTokenAddress: '0x123',
      srcTokenAmount: '1000000000000000000',
    };
    const quoteRequest = {
      ...quoteParams,
      slippage: 0.5,
      walletAddress: '0x123',
    };
    await bridgeController.updateBridgeQuoteRequestParams(quoteParams);

    expect(stopAllPollingSpy).toHaveBeenCalledTimes(1);
    expect(startPollingSpy).toHaveBeenCalledTimes(1);
    expect(hasSufficientBalanceSpy).toHaveBeenCalledTimes(1);
    expect(startPollingSpy).toHaveBeenCalledWith({
      networkClientId: expect.anything(),
      updatedQuoteRequest: {
        ...quoteRequest,
        insufficientBal: true,
      },
    });

    expect(bridgeController.state.bridgeState).toStrictEqual(
      expect.objectContaining({
        quoteRequest: { ...quoteRequest, walletAddress: undefined },
        quotes: DEFAULT_BRIDGE_STATE.quotes,
        quotesLastFetched: DEFAULT_BRIDGE_STATE.quotesLastFetched,
        quotesInitialLoadTime: undefined,
        quotesLoadingStatus: DEFAULT_BRIDGE_STATE.quotesLoadingStatus,
      }),
    );

    // Loading state
    jest.advanceTimersByTime(1000);
    await flushPromises();
    expect(fetchBridgeQuotesSpy).toHaveBeenCalledTimes(1);
    expect(fetchBridgeQuotesSpy).toHaveBeenCalledWith(
      {
        ...quoteRequest,
        insufficientBal: true,
      },
      expect.any(AbortSignal),
    );
    expect(bridgeController.state.bridgeState.quotesLastFetched).toStrictEqual(
      undefined,
    );

    expect(bridgeController.state.bridgeState).toEqual(
      expect.objectContaining({
        quoteRequest: { ...quoteRequest, insufficientBal: true },
        quotes: [],
        quotesLoadingStatus: 0,
      }),
    );

    // After first fetch
    jest.advanceTimersByTime(10000);
    await flushPromises();
    expect(bridgeController.state.bridgeState).toEqual(
      expect.objectContaining({
        quoteRequest: { ...quoteRequest, insufficientBal: true },
        quotes: mockBridgeQuotesNativeErc20Eth,
        quotesLoadingStatus: 1,
        quotesRefreshCount: 1,
        quotesInitialLoadTime: 11000,
      }),
    );
    const firstFetchTime =
      bridgeController.state.bridgeState.quotesLastFetched ?? 0;
    expect(firstFetchTime).toBeGreaterThan(0);

    // After 2nd fetch
    jest.advanceTimersByTime(50000);
    await flushPromises();
    expect(fetchBridgeQuotesSpy).toHaveBeenCalledTimes(1);
    expect(bridgeController.state.bridgeState).toEqual(
      expect.objectContaining({
        quoteRequest: { ...quoteRequest, insufficientBal: true },
        quotes: mockBridgeQuotesNativeErc20Eth,
        quotesLoadingStatus: 1,
        quotesRefreshCount: 1,
        quotesInitialLoadTime: 11000,
      }),
    );
    const secondFetchTime =
      bridgeController.state.bridgeState.quotesLastFetched;
    expect(secondFetchTime).toStrictEqual(firstFetchTime);
    expect(getLayer1GasFeeMock).not.toHaveBeenCalled();
  });

  it('updateBridgeQuoteRequestParams should not trigger quote polling if request is invalid', function () {
    const stopAllPollingSpy = jest.spyOn(bridgeController, 'stopAllPolling');
    const startPollingSpy = jest.spyOn(bridgeController, 'startPolling');
    messengerMock.call.mockReturnValue({
      address: '0x123',
      provider: jest.fn(),
    } as never);

    bridgeController.updateBridgeQuoteRequestParams({
      srcChainId: 1,
      destChainId: 10,
      srcTokenAddress: '0x0000000000000000000000000000000000000000',
      destTokenAddress: '0x123',
    });

    expect(stopAllPollingSpy).toHaveBeenCalledTimes(1);
    expect(startPollingSpy).not.toHaveBeenCalled();

    expect(bridgeController.state.bridgeState).toStrictEqual(
      expect.objectContaining({
        quoteRequest: {
          srcChainId: 1,
          slippage: 0.5,
          srcTokenAddress: '0x0000000000000000000000000000000000000000',
          walletAddress: undefined,
          destChainId: 10,
          destTokenAddress: '0x123',
        },
        quotes: DEFAULT_BRIDGE_STATE.quotes,
        quotesLastFetched: DEFAULT_BRIDGE_STATE.quotesLastFetched,
        quotesLoadingStatus: DEFAULT_BRIDGE_STATE.quotesLoadingStatus,
      }),
    );
  });

  describe('getBridgeERC20Allowance', () => {
    it('should return the atomic allowance of the ERC20 token contract', async () => {
      messengerMock.call.mockReturnValue({
        address: '0x123',
        provider: jest.fn(),
      } as never);

      const allowance = await bridgeController.getBridgeERC20Allowance(
        '0x1f9840a85d5af5bf1d1762f925bdaddc4201f984',
        '0xa',
      );
      expect(allowance).toBe('100000000000000000000');
    });
  });

  // @ts-expect-error This is missing from the Mocha type definitions
  it.each([
    [
      'should append l1GasFees if srcChain is 10 and srcToken is erc20',
      mockBridgeQuotesErc20Native,
      add0x(decimalToHex(new BigNumber('2608710388388').mul(2).toFixed())),
      12,
    ],
    [
      'should append l1GasFees if srcChain is 10 and srcToken is native',
      mockBridgeQuotesNativeErc20,
      add0x(decimalToHex(new BigNumber('2608710388388').toFixed())),
      2,
    ],
    [
      'should not append l1GasFees if srcChain is not 10',
      mockBridgeQuotesNativeErc20Eth,
      undefined,
      0,
    ],
  ])(
    'updateBridgeQuoteRequestParams: %s',
    async (
      _: string,
      quoteResponse: QuoteResponse[],
      l1GasFeesInHexWei: string,
      getLayer1GasFeeMockCallCount: number,
    ) => {
      jest.useFakeTimers();
      const stopAllPollingSpy = jest.spyOn(bridgeController, 'stopAllPolling');
      const startPollingSpy = jest.spyOn(bridgeController, 'startPolling');
      const hasSufficientBalanceSpy = jest
        .spyOn(balanceUtils, 'hasSufficientBalance')
        .mockResolvedValue(false);
      messengerMock.call.mockReturnValue({
        address: '0x123',
        provider: jest.fn(),
      } as never);
      getLayer1GasFeeMock.mockResolvedValue('0x25F63418AA4');

      const fetchBridgeQuotesSpy = jest
        .spyOn(bridgeUtil, 'fetchBridgeQuotes')
        .mockImplementationOnce(async () => {
          return await new Promise((resolve) => {
            return setTimeout(() => {
              resolve(quoteResponse as never);
            }, 1000);
          });
        });

      const quoteParams = {
        srcChainId: 10,
        destChainId: 1,
        srcTokenAddress: '0x4200000000000000000000000000000000000006',
        destTokenAddress: '0x0000000000000000000000000000000000000000',
        srcTokenAmount: '991250000000000000',
      };
      const quoteRequest = {
        ...quoteParams,
        slippage: 0.5,
        walletAddress: '0x123',
      };
      await bridgeController.updateBridgeQuoteRequestParams(quoteParams);

      expect(stopAllPollingSpy).toHaveBeenCalledTimes(1);
      expect(startPollingSpy).toHaveBeenCalledTimes(1);
      expect(hasSufficientBalanceSpy).toHaveBeenCalledTimes(1);
      expect(startPollingSpy).toHaveBeenCalledWith({
        networkClientId: expect.anything(),
        updatedQuoteRequest: {
          ...quoteRequest,
          insufficientBal: true,
        },
      });

      expect(bridgeController.state.bridgeState).toStrictEqual(
        expect.objectContaining({
          quoteRequest: { ...quoteRequest, walletAddress: undefined },
          quotes: DEFAULT_BRIDGE_STATE.quotes,
          quotesLastFetched: DEFAULT_BRIDGE_STATE.quotesLastFetched,
          quotesLoadingStatus: DEFAULT_BRIDGE_STATE.quotesLoadingStatus,
        }),
      );

      // // Loading state
      jest.advanceTimersByTime(500);
      await flushPromises();
      expect(fetchBridgeQuotesSpy).toHaveBeenCalledTimes(1);
      expect(fetchBridgeQuotesSpy).toHaveBeenCalledWith(
        {
          ...quoteRequest,
          insufficientBal: true,
        },
        expect.any(AbortSignal),
      );
      expect(
        bridgeController.state.bridgeState.quotesLastFetched,
      ).toStrictEqual(undefined);

      expect(bridgeController.state.bridgeState).toEqual(
        expect.objectContaining({
          quoteRequest: { ...quoteRequest, insufficientBal: true },
          quotes: [],
          quotesLoadingStatus: 0,
        }),
      );

      // After first fetch
      jest.advanceTimersByTime(1500);
      await flushPromises();
      const { quotes } = bridgeController.state.bridgeState;
      expect(bridgeController.state.bridgeState).toEqual(
        expect.objectContaining({
          quoteRequest: { ...quoteRequest, insufficientBal: true },
          quotesLoadingStatus: 1,
          quotesRefreshCount: 1,
        }),
      );
      quotes.forEach((quote) => {
        const expectedQuote = l1GasFeesInHexWei
          ? { ...quote, l1GasFeesInHexWei }
          : quote;
        expect(quote).toStrictEqual(expectedQuote);
      });

      const firstFetchTime =
        bridgeController.state.bridgeState.quotesLastFetched ?? 0;
      expect(firstFetchTime).toBeGreaterThan(0);

      expect(getLayer1GasFeeMock).toHaveBeenCalledTimes(
        getLayer1GasFeeMockCallCount,
      );
    },
  );
});<|MERGE_RESOLUTION|>--- conflicted
+++ resolved
@@ -1,7 +1,10 @@
 import nock from 'nock';
 import { BigNumber } from 'bignumber.js';
 import { add0x } from '@metamask/utils';
-import { BRIDGE_API_BASE_URL } from '../../../../shared/constants/bridge';
+import {
+  BRIDGE_API_BASE_URL,
+  RequestStatus,
+} from '../../../../shared/constants/bridge';
 import { CHAIN_IDS } from '../../../../shared/constants/network';
 import { SWAPS_API_V2_BASE_URL } from '../../../../shared/constants/swaps';
 import { flushPromises } from '../../../../test/lib/timer-helpers';
@@ -16,11 +19,7 @@
 import { decimalToHex } from '../../../../shared/modules/conversion.utils';
 import BridgeController from './bridge-controller';
 import { BridgeControllerMessenger } from './types';
-<<<<<<< HEAD
 import { DEFAULT_BRIDGE_STATE } from './constants';
-=======
-import { DEFAULT_BRIDGE_CONTROLLER_STATE, RequestStatus } from './constants';
->>>>>>> 9020abff
 
 const EMPTY_INIT_STATE = {
   bridgeState: DEFAULT_BRIDGE_STATE,
