import { add0x, type Hex } from '@metamask/utils';
import { StaticIntervalPollingController } from '@metamask/polling-controller';
import { NetworkClientId } from '@metamask/network-controller';
import { StateMetadata } from '@metamask/base-controller';
import { Contract } from '@ethersproject/contracts';
import { abiERC20 } from '@metamask/metamask-eth-abis';
import { Web3Provider } from '@ethersproject/providers';
import { BigNumber } from '@ethersproject/bignumber';
import { TransactionParams } from '@metamask/transaction-controller';
import type { ChainId } from '@metamask/controller-utils';
import {
  fetchBridgeFeatureFlags,
  fetchBridgeQuotes,
} from '../../../../shared/modules/bridge-utils/bridge.util';
import {
  decimalToHex,
  sumHexes,
} from '../../../../shared/modules/conversion.utils';
import {
  type L1GasFees,
  type QuoteResponse,
  type TxData,
  type BridgeControllerState,
  BridgeFeatureFlagsKey,
  RequestStatus,
  type GenericQuoteRequest,
} from '../../../../shared/types/bridge';
import { isValidQuoteRequest } from '../../../../shared/modules/bridge-utils/quote';
import { hasSufficientBalance } from '../../../../shared/modules/bridge-utils/balance';
import { CHAIN_IDS } from '../../../../shared/constants/network';
import { REFRESH_INTERVAL_MS } from '../../../../shared/constants/bridge';
import { MultichainNetworks } from '../../../../shared/constants/multichain/networks';
import {
  formatAddressToString,
  formatChainIdToHex,
} from '../../../../shared/modules/bridge-utils/caip-formatters';
import {
  formatAddressToString,
  formatChainIdToHex,
} from '../../../../shared/modules/bridge-utils/caip-formatters';
import { MultichainNetworks } from '../../../../shared/constants/multichain/networks';
import {
  BRIDGE_CONTROLLER_NAME,
  DEFAULT_BRIDGE_STATE,
  METABRIDGE_CHAIN_TO_ADDRESS_MAP,
} from './constants';
import type { BridgeControllerMessenger } from './types';

const metadata: StateMetadata<BridgeControllerState> = {
  bridgeState: {
    persist: false,
    anonymous: false,
  },
};

const RESET_STATE_ABORT_MESSAGE = 'Reset controller state';

/** The input to start polling for the {@link BridgeController} */
type BridgePollingInput = {
  networkClientId: NetworkClientId;
<<<<<<< HEAD
  updatedQuoteRequest: BridgeControllerState['bridgeState']['quoteRequest'];
=======
  updatedQuoteRequest: GenericQuoteRequest;
>>>>>>> d249fa7b
};

export default class BridgeController extends StaticIntervalPollingController<BridgePollingInput>()<
  typeof BRIDGE_CONTROLLER_NAME,
  BridgeControllerState,
  BridgeControllerMessenger
> {
  #abortController: AbortController | undefined;

  #quotesFirstFetched: number | undefined;

  #getLayer1GasFee: (params: {
    transactionParams: TransactionParams;
    chainId: ChainId;
  }) => Promise<string>;

  constructor({
    messenger,
    getLayer1GasFee,
  }: {
    messenger: BridgeControllerMessenger;
    getLayer1GasFee: (params: {
      transactionParams: TransactionParams;
      chainId: ChainId;
    }) => Promise<string>;
  }) {
    super({
      name: BRIDGE_CONTROLLER_NAME,
      metadata,
      messenger,
      state: {
        bridgeState: { ...DEFAULT_BRIDGE_STATE },
      },
    });

    this.setIntervalLength(REFRESH_INTERVAL_MS);

    this.#abortController = new AbortController();
    // Register action handlers
    this.messagingSystem.registerActionHandler(
      `${BRIDGE_CONTROLLER_NAME}:setBridgeFeatureFlags`,
      this.setBridgeFeatureFlags.bind(this),
    );
    this.messagingSystem.registerActionHandler(
      `${BRIDGE_CONTROLLER_NAME}:updateBridgeQuoteRequestParams`,
      this.updateBridgeQuoteRequestParams.bind(this),
    );
    this.messagingSystem.registerActionHandler(
      `${BRIDGE_CONTROLLER_NAME}:resetState`,
      this.resetState.bind(this),
    );
    this.messagingSystem.registerActionHandler(
      `${BRIDGE_CONTROLLER_NAME}:getBridgeERC20Allowance`,
      this.getBridgeERC20Allowance.bind(this),
    );

    this.#getLayer1GasFee = getLayer1GasFee;
  }

  _executePoll = async (pollingInput: BridgePollingInput) => {
    await this.#fetchBridgeQuotes(pollingInput);
  };

  updateBridgeQuoteRequestParams = async (
<<<<<<< HEAD
    paramsToUpdate: Partial<
      BridgeControllerState['bridgeState']['quoteRequest']
    >,
=======
    paramsToUpdate: Partial<GenericQuoteRequest>,
>>>>>>> d249fa7b
  ) => {
    this.stopAllPolling();
    this.#abortController?.abort('Quote request updated');

    const { bridgeState } = this.state;
    const updatedQuoteRequest = {
      ...DEFAULT_BRIDGE_STATE.quoteRequest,
      ...paramsToUpdate,
    };

    this.update((_state) => {
      _state.bridgeState = {
        ...bridgeState,
        quoteRequest: updatedQuoteRequest,
        quotes: DEFAULT_BRIDGE_STATE.quotes,
        quotesLastFetched: DEFAULT_BRIDGE_STATE.quotesLastFetched,
        quotesLoadingStatus: DEFAULT_BRIDGE_STATE.quotesLoadingStatus,
        quoteFetchError: DEFAULT_BRIDGE_STATE.quoteFetchError,
        quotesRefreshCount: DEFAULT_BRIDGE_STATE.quotesRefreshCount,
        quotesInitialLoadTime: DEFAULT_BRIDGE_STATE.quotesInitialLoadTime,
      };
    });

    if (isValidQuoteRequest(updatedQuoteRequest)) {
      this.#quotesFirstFetched = Date.now();
      const srcChainIdString = updatedQuoteRequest.srcChainId.toString();

<<<<<<< HEAD
      const insufficientBal =
        paramsToUpdate.insufficientBal ||
        !(await this.#hasSufficientBalance(updatedQuoteRequest));

      const networkClientId = srcChainIdString;
=======
      // Query the balance of the source token if the source chain is an EVM chain
      let insufficientBal: boolean | undefined;
      if (srcChainIdString === MultichainNetworks.SOLANA) {
        insufficientBal = paramsToUpdate.insufficientBal;
      } else {
        insufficientBal =
          paramsToUpdate.insufficientBal ||
          !(await this.#hasSufficientBalance(updatedQuoteRequest));
      }

>>>>>>> d249fa7b
      this.startPolling({
        networkClientId: srcChainIdString,
        updatedQuoteRequest: {
          ...updatedQuoteRequest,
          insufficientBal,
        },
      });
    }
  };

<<<<<<< HEAD
  #hasSufficientBalance = async (
    quoteRequest: BridgeControllerState['bridgeState']['quoteRequest'],
  ) => {
    if (quoteRequest.srcChainId === MultichainNetworks.SOLANA) {
      return false;
    }
=======
  #hasSufficientBalance = async (quoteRequest: GenericQuoteRequest) => {
>>>>>>> d249fa7b
    const walletAddress = this.#getSelectedAccount().address;
    const srcChainIdInHex = formatChainIdToHex(quoteRequest.srcChainId);
    const provider = this.#getSelectedNetworkClient()?.provider;
    const srcTokenAddressWithoutPrefix = formatAddressToString(
      quoteRequest.srcTokenAddress,
    );

    return (
      provider &&
      srcTokenAddressWithoutPrefix &&
      quoteRequest.srcTokenAmount &&
      srcChainIdInHex &&
      (await hasSufficientBalance(
        provider,
        walletAddress,
<<<<<<< HEAD
        formatAddressToString(quoteRequest.srcTokenAddress),
=======
        srcTokenAddressWithoutPrefix,
>>>>>>> d249fa7b
        quoteRequest.srcTokenAmount,
        srcChainIdInHex,
      ))
    );
  };

  resetState = () => {
    this.stopAllPolling();
    this.#abortController?.abort(RESET_STATE_ABORT_MESSAGE);

    this.update((_state) => {
      _state.bridgeState = {
        ...DEFAULT_BRIDGE_STATE,
        quotes: [],
        bridgeFeatureFlags: _state.bridgeState.bridgeFeatureFlags,
      };
    });
  };

  setBridgeFeatureFlags = async () => {
    const { bridgeState } = this.state;
    const bridgeFeatureFlags = await fetchBridgeFeatureFlags();
    this.update((_state) => {
      _state.bridgeState = { ...bridgeState, bridgeFeatureFlags };
    });
    this.setIntervalLength(
      bridgeFeatureFlags[BridgeFeatureFlagsKey.EXTENSION_CONFIG].refreshRate,
    );
  };

  #fetchBridgeQuotes = async ({
    networkClientId: _networkClientId,
    updatedQuoteRequest,
  }: BridgePollingInput) => {
    this.#abortController?.abort('New quote request');
    this.#abortController = new AbortController();
    const { bridgeState } = this.state;
    this.update((_state) => {
      _state.bridgeState = {
        ...bridgeState,
        quotesLoadingStatus: RequestStatus.LOADING,
        quoteRequest: updatedQuoteRequest,
        quoteFetchError: DEFAULT_BRIDGE_STATE.quoteFetchError,
      };
    });

    try {
      const quotes = await fetchBridgeQuotes(
        updatedQuoteRequest,
        this.#abortController.signal,
      );

      const quotesWithL1GasFees = await this.#appendL1GasFees(quotes);

      this.update((_state) => {
        _state.bridgeState = {
          ..._state.bridgeState,
          quotes: quotesWithL1GasFees,
          quotesLoadingStatus: RequestStatus.FETCHED,
        };
      });
    } catch (error) {
      const isAbortError = (error as Error).name === 'AbortError';
      const isAbortedDueToReset = error === RESET_STATE_ABORT_MESSAGE;
      if (isAbortedDueToReset || isAbortError) {
        return;
      }

      this.update((_state) => {
        _state.bridgeState = {
          ...bridgeState,
          quoteFetchError:
            error instanceof Error ? error.message : 'Unknown error',
          quotesLoadingStatus: RequestStatus.ERROR,
        };
      });
      console.log('Failed to fetch bridge quotes', error);
    } finally {
      const { maxRefreshCount } =
        bridgeState.bridgeFeatureFlags[BridgeFeatureFlagsKey.EXTENSION_CONFIG];

      const updatedQuotesRefreshCount = bridgeState.quotesRefreshCount + 1;
      // Stop polling if the maximum number of refreshes has been reached
      if (
        updatedQuoteRequest.insufficientBal ||
        (!updatedQuoteRequest.insufficientBal &&
          updatedQuotesRefreshCount >= maxRefreshCount)
      ) {
        this.stopAllPolling();
      }

      // Update quote fetching stats
      const quotesLastFetched = Date.now();
      this.update((_state) => {
        _state.bridgeState = {
          ..._state.bridgeState,
          quotesInitialLoadTime:
            updatedQuotesRefreshCount === 1 && this.#quotesFirstFetched
              ? quotesLastFetched - this.#quotesFirstFetched
              : bridgeState.quotesInitialLoadTime,
          quotesLastFetched,
          quotesRefreshCount: updatedQuotesRefreshCount,
        };
      });
    }
  };

  #appendL1GasFees = async (
    quotes: QuoteResponse[],
  ): Promise<(QuoteResponse & L1GasFees)[]> => {
    return await Promise.all(
      quotes.map(async (quoteResponse) => {
        const { quote, trade, approval } = quoteResponse;
        const chainId = add0x(decimalToHex(quote.srcChainId)) as ChainId;
        if (
          [CHAIN_IDS.OPTIMISM.toString(), CHAIN_IDS.BASE.toString()].includes(
            chainId,
          )
        ) {
          const getTxParams = (txData: TxData) => ({
            from: txData.from,
            to: txData.to,
            value: txData.value,
            data: txData.data,
            gasLimit: txData.gasLimit?.toString(),
          });
          const approvalL1GasFees = approval
            ? await this.#getLayer1GasFee({
                transactionParams: getTxParams(approval),
                chainId,
              })
            : '0';
          const tradeL1GasFees = await this.#getLayer1GasFee({
            transactionParams: getTxParams(trade),
            chainId,
          });
          return {
            ...quoteResponse,
            l1GasFeesInHexWei: sumHexes(approvalL1GasFees, tradeL1GasFees),
          };
        }
        return quoteResponse;
      }),
    );
  };

  #getSelectedAccount() {
    return this.messagingSystem.call('AccountsController:getSelectedAccount');
  }

  #getSelectedNetworkClient() {
    return this.messagingSystem.call(
      'NetworkController:getSelectedNetworkClient',
    );
  }

  #getSelectedNetworkClientId(chainId: Hex) {
    return this.messagingSystem.call(
      'NetworkController:findNetworkClientIdByChainId',
      chainId,
    );
  }

  /**
   *
   * @param contractAddress - The address of the ERC20 token contract
   * @param chainId - The hex chain ID of the bridge network
   * @returns The atomic allowance of the ERC20 token contract
   */
  getBridgeERC20Allowance = async (
    contractAddress: string,
    chainId: Hex,
  ): Promise<string> => {
    const provider = this.#getSelectedNetworkClient()?.provider;
    if (!provider) {
      throw new Error('No provider found');
    }

    const web3Provider = new Web3Provider(provider);
    const contract = new Contract(contractAddress, abiERC20, web3Provider);
    const { address: walletAddress } = this.#getSelectedAccount();
    const allowance = await contract.allowance(
      walletAddress,
      METABRIDGE_CHAIN_TO_ADDRESS_MAP[chainId],
    );
    return BigNumber.from(allowance).toString();
  };
}<|MERGE_RESOLUTION|>--- conflicted
+++ resolved
@@ -35,11 +35,6 @@
   formatChainIdToHex,
 } from '../../../../shared/modules/bridge-utils/caip-formatters';
 import {
-  formatAddressToString,
-  formatChainIdToHex,
-} from '../../../../shared/modules/bridge-utils/caip-formatters';
-import { MultichainNetworks } from '../../../../shared/constants/multichain/networks';
-import {
   BRIDGE_CONTROLLER_NAME,
   DEFAULT_BRIDGE_STATE,
   METABRIDGE_CHAIN_TO_ADDRESS_MAP,
@@ -58,11 +53,7 @@
 /** The input to start polling for the {@link BridgeController} */
 type BridgePollingInput = {
   networkClientId: NetworkClientId;
-<<<<<<< HEAD
-  updatedQuoteRequest: BridgeControllerState['bridgeState']['quoteRequest'];
-=======
   updatedQuoteRequest: GenericQuoteRequest;
->>>>>>> d249fa7b
 };
 
 export default class BridgeController extends StaticIntervalPollingController<BridgePollingInput>()<
@@ -127,13 +118,7 @@
   };
 
   updateBridgeQuoteRequestParams = async (
-<<<<<<< HEAD
-    paramsToUpdate: Partial<
-      BridgeControllerState['bridgeState']['quoteRequest']
-    >,
-=======
     paramsToUpdate: Partial<GenericQuoteRequest>,
->>>>>>> d249fa7b
   ) => {
     this.stopAllPolling();
     this.#abortController?.abort('Quote request updated');
@@ -161,13 +146,6 @@
       this.#quotesFirstFetched = Date.now();
       const srcChainIdString = updatedQuoteRequest.srcChainId.toString();
 
-<<<<<<< HEAD
-      const insufficientBal =
-        paramsToUpdate.insufficientBal ||
-        !(await this.#hasSufficientBalance(updatedQuoteRequest));
-
-      const networkClientId = srcChainIdString;
-=======
       // Query the balance of the source token if the source chain is an EVM chain
       let insufficientBal: boolean | undefined;
       if (srcChainIdString === MultichainNetworks.SOLANA) {
@@ -178,7 +156,6 @@
           !(await this.#hasSufficientBalance(updatedQuoteRequest));
       }
 
->>>>>>> d249fa7b
       this.startPolling({
         networkClientId: srcChainIdString,
         updatedQuoteRequest: {
@@ -189,16 +166,7 @@
     }
   };
 
-<<<<<<< HEAD
-  #hasSufficientBalance = async (
-    quoteRequest: BridgeControllerState['bridgeState']['quoteRequest'],
-  ) => {
-    if (quoteRequest.srcChainId === MultichainNetworks.SOLANA) {
-      return false;
-    }
-=======
   #hasSufficientBalance = async (quoteRequest: GenericQuoteRequest) => {
->>>>>>> d249fa7b
     const walletAddress = this.#getSelectedAccount().address;
     const srcChainIdInHex = formatChainIdToHex(quoteRequest.srcChainId);
     const provider = this.#getSelectedNetworkClient()?.provider;
@@ -214,11 +182,7 @@
       (await hasSufficientBalance(
         provider,
         walletAddress,
-<<<<<<< HEAD
-        formatAddressToString(quoteRequest.srcTokenAddress),
-=======
         srcTokenAddressWithoutPrefix,
->>>>>>> d249fa7b
         quoteRequest.srcTokenAmount,
         srcChainIdInHex,
       ))
