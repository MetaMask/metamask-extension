--- conflicted
+++ resolved
@@ -21,20 +21,14 @@
 
 export type BridgeControllerState = {
   bridgeFeatureFlags: BridgeFeatureFlags;
-<<<<<<< HEAD
-=======
   srcTokens: Record<string, SwapsTokenObject>;
   srcTopAssets: { address: string }[];
->>>>>>> 94969ee8
   destTokens: Record<string, SwapsTokenObject>;
   destTopAssets: { address: string }[];
 };
 
 export enum BridgeUserAction {
-<<<<<<< HEAD
-=======
   SELECT_SRC_NETWORK = 'selectSrcNetwork',
->>>>>>> 94969ee8
   SELECT_DEST_NETWORK = 'selectDestNetwork',
 }
 export enum BridgeBackgroundAction {
@@ -49,10 +43,7 @@
 // Maps to BridgeController function names
 type BridgeControllerActions =
   | BridgeControllerAction<BridgeBackgroundAction.SET_FEATURE_FLAGS>
-<<<<<<< HEAD
-=======
   | BridgeControllerAction<BridgeUserAction.SELECT_SRC_NETWORK>
->>>>>>> 94969ee8
   | BridgeControllerAction<BridgeUserAction.SELECT_DEST_NETWORK>;
 
 type BridgeControllerEvents = ControllerStateChangeEvent<
