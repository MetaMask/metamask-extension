--- conflicted
+++ resolved
@@ -5,11 +5,7 @@
   previousAppVersion: '',
   previousMigrationVersion: 0,
   currentMigrationVersion: 0,
-<<<<<<< HEAD
-  showTokenAutodetectModalOnUpgrade: false,
   showMultiRpcModalUpgrade: false,
-=======
->>>>>>> 33a33b42
 };
 
 describe('AppMetadataController', () => {
@@ -20,11 +16,7 @@
         previousAppVersion: '1',
         previousMigrationVersion: 1,
         currentMigrationVersion: 1,
-<<<<<<< HEAD
-        showTokenAutodetectModalOnUpgrade: false,
         showMultiRpcModalUpgrade: false,
-=======
->>>>>>> 33a33b42
       };
       const appMetadataController = new AppMetadataController({
         state: initState,
