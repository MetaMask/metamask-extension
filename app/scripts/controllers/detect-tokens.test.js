--- conflicted
+++ resolved
@@ -35,11 +35,8 @@
     tokenListController,
     accountsController,
     preferencesControllerMessenger,
-<<<<<<< HEAD
-=======
     getCurrentSelectedAccount,
     getNetworkClientById,
->>>>>>> 8b9ac648
     messenger;
 
   const noop = () => undefined;
@@ -53,10 +50,7 @@
         'KeyringController:lock',
         'KeyringController:unlock',
         'AccountsController:selectedAccountChange',
-<<<<<<< HEAD
-=======
         'TokenListController:stateChange',
->>>>>>> 8b9ac648
       ],
     });
   };
@@ -331,11 +325,7 @@
             listener({ selectedAddress: newlySelectedInternalAccount.address });
           },
         ),
-<<<<<<< HEAD
-      onNetworkStateChange: networkControllerMessenger.subscribe.bind(
-=======
       onNetworkDidChange: networkControllerMessenger.subscribe.bind(
->>>>>>> 8b9ac648
         networkControllerMessenger,
         'NetworkController:stateChange',
       ),
