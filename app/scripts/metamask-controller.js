--- conflicted
+++ resolved
@@ -427,14 +427,11 @@
 import { getIsQuicknodeEndpointUrl } from './lib/network-controller/utils';
 import { isRelaySupported } from './lib/transaction/transaction-relay';
 import { AccountTreeControllerInit } from './controller-init/accounts/account-tree-controller-init';
-<<<<<<< HEAD
 import { MultichainAccountServiceInit } from './controller-init/multichain/multichain-account-service-init';
-=======
 import OAuthService from './services/oauth/oauth-service';
 import { webAuthenticatorFactory } from './services/oauth/web-authenticator-factory';
 import { SeedlessOnboardingControllerInit } from './controller-init/seedless-onboarding/seedless-onboarding-controller-init';
 import { applyTransactionContainersExisting } from './lib/transaction/containers/util';
->>>>>>> 415c768f
 
 export const METAMASK_CONTROLLER_EVENTS = {
   // Fired after state changes that impact the extension badge (unapproved msg count)
@@ -1968,11 +1965,7 @@
       DeFiPositionsController: DeFiPositionsControllerInit,
       DelegationController: DelegationControllerInit,
       AccountTreeController: AccountTreeControllerInit,
-<<<<<<< HEAD
-      AccountTreeController: AccountTreeControllerInit,
-=======
       SeedlessOnboardingController: SeedlessOnboardingControllerInit,
->>>>>>> 415c768f
     };
 
     const {
