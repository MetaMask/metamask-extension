--- conflicted
+++ resolved
@@ -413,12 +413,9 @@
 import { getIsQuicknodeEndpointUrl } from './lib/network-controller/utils';
 import { isRelaySupported } from './lib/transaction/transaction-relay';
 import { AccountTreeControllerInit } from './controller-init/accounts/account-tree-controller-init';
-<<<<<<< HEAD
 import { qrKeyringBuilderFactory } from './lib/qr-keyring-builder-factory';
-=======
 import OAuthService from './services/oauth/oauth-service';
 import { webAuthenticatorFactory } from './services/oauth/web-authenticator-factory';
->>>>>>> bec71d2e
 
 export const METAMASK_CONTROLLER_EVENTS = {
   // Fired after state changes that impact the extension badge (unapproved msg count)
@@ -1095,16 +1092,6 @@
       state: initState.OnboardingController,
     });
 
-<<<<<<< HEAD
-    let additionalKeyrings = [
-      qrKeyringBuilderFactory(QrKeyring, QrKeyringScannerBridge, {
-        requestScan: async () =>
-          appStateControllerMessenger.call(
-            'AppStateController:requestQrCodeScan',
-          ),
-      }),
-    ];
-=======
     this.oauthService = process.env.SEEDLESS_ONBOARDING_ENABLED
       ? new OAuthService({
           env: {
@@ -1115,8 +1102,14 @@
         })
       : null;
 
-    let additionalKeyrings = [keyringBuilderFactory(QRHardwareKeyring)];
->>>>>>> bec71d2e
+    let additionalKeyrings = [
+      qrKeyringBuilderFactory(QrKeyring, QrKeyringScannerBridge, {
+        requestScan: async () =>
+          appStateControllerMessenger.call(
+            'AppStateController:requestQrCodeScan',
+          ),
+      }),
+    ];
 
     const keyringOverrides = this.opts.overrides?.keyrings;
 
