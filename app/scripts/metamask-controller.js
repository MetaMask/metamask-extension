--- conflicted
+++ resolved
@@ -1534,32 +1534,6 @@
       }),
     };
 
-<<<<<<< HEAD
-    this.txController = new TransactionController(
-      {
-        isSimulationEnabled: () => {
-          let enabled = false;
-          ///: BEGIN:ONLY_INCLUDE_IF(transaction-simulation)
-          // Only support transaction simulation on mainnet.
-          enabled =
-            this.networkController.state.providerConfig.chainId ===
-            CHAIN_IDS.MAINNET;
-          ///: END:ONLY_INCLUDE_IF
-          return enabled;
-        },
-        blockTracker: this.blockTracker,
-        cancelMultiplier: 1.1,
-        getCurrentNetworkEIP1559Compatibility:
-          this.networkController.getEIP1559Compatibility.bind(
-            this.networkController,
-          ),
-        getCurrentAccountEIP1559Compatibility:
-          this.getCurrentAccountEIP1559Compatibility.bind(this),
-        getExternalPendingTransactions:
-          this.getExternalPendingTransactions.bind(this),
-        getGasFeeEstimates: this.gasFeeController.fetchGasFeeEstimates.bind(
-          this.gasFeeController,
-=======
     const transactionControllerMessenger =
       this.controllerMessenger.getRestricted({
         name: 'TransactionController',
@@ -1575,7 +1549,6 @@
       getCurrentNetworkEIP1559Compatibility:
         this.networkController.getEIP1559Compatibility.bind(
           this.networkController,
->>>>>>> b1c90606
         ),
       getCurrentAccountEIP1559Compatibility:
         this.getCurrentAccountEIP1559Compatibility.bind(this),
@@ -1609,7 +1582,16 @@
         updateTransactions: false,
       },
       isMultichainEnabled: process.env.TRANSACTION_MULTICHAIN,
-      isSimulationEnabled: () => false,
+      isSimulationEnabled: () => {
+        let enabled = false;
+        ///: BEGIN:ONLY_INCLUDE_IF(transaction-simulation)
+        // Only support transaction simulation on mainnet.
+        enabled =
+          this.networkController.state.providerConfig.chainId ===
+          CHAIN_IDS.MAINNET;
+        ///: END:ONLY_INCLUDE_IF
+        return enabled;
+      },
       messenger: transactionControllerMessenger,
       onNetworkStateChange: (listener) => {
         networkControllerMessenger.subscribe(
