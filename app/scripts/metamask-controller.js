--- conflicted
+++ resolved
@@ -290,13 +290,8 @@
 import { AccountOrderController } from './controllers/account-order';
 import createOnboardingMiddleware from './lib/createOnboardingMiddleware';
 import { isStreamWritable, setupMultiplex } from './lib/stream-utils';
-<<<<<<< HEAD
-import PreferencesController from './controllers/preferences-controller';
+import { PreferencesController } from './controllers/preferences-controller';
 import { AppStateController } from './controllers/app-state-controller';
-=======
-import { PreferencesController } from './controllers/preferences-controller';
-import AppStateController from './controllers/app-state';
->>>>>>> 670d9cd1
 import AlertController from './controllers/alert';
 import OnboardingController from './controllers/onboarding';
 import Backup from './lib/backup';
@@ -843,10 +838,6 @@
       isUnlocked: this.isUnlocked.bind(this),
       initState: initState.AppStateController,
       onInactiveTimeout: () => this.setLocked(),
-<<<<<<< HEAD
-=======
-      preferencesController: this.preferencesController,
->>>>>>> 670d9cd1
       messenger: this.controllerMessenger.getRestricted({
         name: 'AppStateController',
         allowedActions: [
@@ -858,13 +849,6 @@
           `KeyringController:qrKeyringStateChange`,
           'PreferencesController:stateChange',
         ],
-<<<<<<< HEAD
-=======
-        allowedEvents: [
-          `KeyringController:qrKeyringStateChange`,
-          'PreferencesController:stateChange',
-        ],
->>>>>>> 670d9cd1
       }),
       extension: this.extension,
     });
