import EventEmitter from 'events';
import { pipeline } from 'readable-stream';
import {
  AssetsContractController,
  CurrencyRateController,
  NftController,
  NftDetectionController,
  TokenDetectionController,
  TokenListController,
  TokenRatesController,
  TokensController,
  CodefiTokenPricesServiceV2,
  RatesController,
  fetchMultiExchangeRate,
} from '@metamask/assets-controllers';
import { ObservableStore } from '@metamask/obs-store';
import { storeAsStream } from '@metamask/obs-store/dist/asStream';
import { JsonRpcEngine } from 'json-rpc-engine';
import { createEngineStream } from 'json-rpc-middleware-stream';
import { providerAsMiddleware } from '@metamask/eth-json-rpc-middleware';
import { debounce, throttle, memoize, wrap } from 'lodash';
import {
  KeyringController,
  keyringBuilderFactory,
} from '@metamask/keyring-controller';
import createFilterMiddleware from '@metamask/eth-json-rpc-filters';
import createSubscriptionManager from '@metamask/eth-json-rpc-filters/subscriptionManager';
import {
  errorCodes as rpcErrorCodes,
  EthereumRpcError,
  ethErrors,
} from 'eth-rpc-errors';

import { Mutex } from 'await-semaphore';
import log from 'loglevel';
import {
  TrezorConnectBridge,
  TrezorKeyring,
} from '@metamask/eth-trezor-keyring';
import {
  LedgerKeyring,
  LedgerIframeBridge,
} from '@metamask/eth-ledger-bridge-keyring';
import LatticeKeyring from 'eth-lattice-keyring';
import { MetaMaskKeyring as QRHardwareKeyring } from '@keystonehq/metamask-airgapped-keyring';
import EthQuery from '@metamask/eth-query';
import EthJSQuery from '@metamask/ethjs-query';
import nanoid from 'nanoid';
import { captureException } from '@sentry/browser';
import { AddressBookController } from '@metamask/address-book-controller';
import {
  ApprovalController,
  ApprovalRequestNotFoundError,
} from '@metamask/approval-controller';
import { ControllerMessenger } from '@metamask/base-controller';
import { EnsController } from '@metamask/ens-controller';
import { PhishingController } from '@metamask/phishing-controller';
import { AnnouncementController } from '@metamask/announcement-controller';
import { NetworkController } from '@metamask/network-controller';
import { GasFeeController } from '@metamask/gas-fee-controller';
import {
  PermissionController,
  PermissionDoesNotExistError,
  PermissionsRequestNotFoundError,
  SubjectMetadataController,
  SubjectType,
} from '@metamask/permission-controller';
import SmartTransactionsController from '@metamask/smart-transactions-controller';
import {
  METAMASK_DOMAIN,
  SelectedNetworkController,
  createSelectedNetworkMiddleware,
} from '@metamask/selected-network-controller';
import { LoggingController, LogType } from '@metamask/logging-controller';
import { PermissionLogController } from '@metamask/permission-log-controller';

import { RateLimitController } from '@metamask/rate-limit-controller';
import { NotificationController } from '@metamask/notification-controller';
import {
  CronjobController,
  JsonSnapsRegistry,
  SnapController,
  IframeExecutionService,
  SnapInterfaceController,
  OffscreenExecutionService,
} from '@metamask/snaps-controllers';
import {
  createSnapsMethodMiddleware,
  buildSnapEndowmentSpecifications,
  buildSnapRestrictedMethodSpecifications,
} from '@metamask/snaps-rpc-methods';

import { AccountsController } from '@metamask/accounts-controller';

///: BEGIN:ONLY_INCLUDE_IF(build-mmi)
import {
  CUSTODIAN_TYPES,
  MmiConfigurationController,
} from '@metamask-institutional/custody-keyring';
import { InstitutionalFeaturesController } from '@metamask-institutional/institutional-features';
import { CustodyController } from '@metamask-institutional/custody-controller';
import { TransactionUpdateController } from '@metamask-institutional/transaction-update';
///: END:ONLY_INCLUDE_IF
import { SignatureController } from '@metamask/signature-controller';
import { PPOMController } from '@metamask/ppom-validator';
import {
  ApprovalType,
  ERC1155,
  ERC20,
  ERC721,
} from '@metamask/controller-utils';
import { wordlist } from '@metamask/scure-bip39/dist/wordlists/english';

import {
  NameController,
  ENSNameProvider,
  EtherscanNameProvider,
  TokenNameProvider,
  LensNameProvider,
} from '@metamask/name-controller';

import {
  QueuedRequestController,
  createQueuedRequestMiddleware,
} from '@metamask/queued-request-controller';

import { UserOperationController } from '@metamask/user-operation-controller';

import {
  TransactionController,
  TransactionStatus,
  TransactionType,
} from '@metamask/transaction-controller';

///: BEGIN:ONLY_INCLUDE_IF(keyring-snaps)
import {
  getLocalizedSnapManifest,
  stripSnapPrefix,
} from '@metamask/snaps-utils';
///: END:ONLY_INCLUDE_IF

import { Interface } from '@ethersproject/abi';
import { abiERC1155, abiERC721 } from '@metamask/metamask-eth-abis';
import { isEvmAccountType } from '@metamask/keyring-api';
import {
  methodsRequiringNetworkSwitch,
  methodsWithConfirmation,
} from '../../shared/constants/methods-tags';

///: BEGIN:ONLY_INCLUDE_IF(build-mmi)
import { toChecksumHexAddress } from '../../shared/modules/hexstring-utils';
///: END:ONLY_INCLUDE_IF

import { AssetType, TokenStandard } from '../../shared/constants/transaction';
import {
  GAS_API_BASE_URL,
  GAS_DEV_API_BASE_URL,
  SWAPS_CLIENT_ID,
} from '../../shared/constants/swaps';
import {
  CHAIN_IDS,
  NETWORK_TYPES,
  TEST_NETWORK_TICKER_MAP,
  NetworkStatus,
} from '../../shared/constants/network';
import { getAllowedSmartTransactionsChainIds } from '../../shared/constants/smartTransactions';

import {
  HardwareDeviceNames,
  LedgerTransportTypes,
} from '../../shared/constants/hardware-wallets';
import { KeyringType } from '../../shared/constants/keyring';
import {
  CaveatTypes,
  RestrictedMethods,
  EndowmentPermissions,
  ExcludedSnapPermissions,
  ExcludedSnapEndowments,
} from '../../shared/constants/permissions';
import { UI_NOTIFICATIONS } from '../../shared/notifications';
import { MILLISECOND, SECOND } from '../../shared/constants/time';
import {
  ORIGIN_METAMASK,
  SNAP_DIALOG_TYPES,
  POLLING_TOKEN_ENVIRONMENT_TYPES,
} from '../../shared/constants/app';
import {
  MetaMetricsEventCategory,
  MetaMetricsEventName,
} from '../../shared/constants/metametrics';
import { LOG_EVENT } from '../../shared/constants/logs';

import {
  getTokenIdParam,
  fetchTokenBalance,
  fetchERC1155Balance,
} from '../../shared/lib/token-util';
import { isEqualCaseInsensitive } from '../../shared/modules/string-utils';
import { parseStandardTokenTransactionData } from '../../shared/modules/transaction.utils';
import { STATIC_MAINNET_TOKEN_LIST } from '../../shared/constants/tokens';
import { getTokenValueParam } from '../../shared/lib/metamask-controller-utils';
import { isManifestV3 } from '../../shared/modules/mv3.utils';
import { convertNetworkId } from '../../shared/modules/network.utils';
import {
  getIsSmartTransaction,
  getFeatureFlagsByChainId,
  getSmartTransactionsOptInStatus,
  getCurrentChainSupportsSmartTransactions,
} from '../../shared/modules/selectors';
import { createCaipStream } from '../../shared/modules/caip-stream';
import { BaseUrl } from '../../shared/constants/urls';
import {
  TOKEN_TRANSFER_LOG_TOPIC_HASH,
  TRANSFER_SINFLE_LOG_TOPIC_HASH,
} from '../../shared/lib/transactions-controller-utils';
import { BalancesController as MultichainBalancesController } from './lib/accounts/BalancesController';
import {
  ///: BEGIN:ONLY_INCLUDE_IF(build-mmi)
  handleMMITransactionUpdate,
  ///: END:ONLY_INCLUDE_IF
  handleTransactionAdded,
  handleTransactionApproved,
  handleTransactionFailed,
  handleTransactionConfirmed,
  handleTransactionDropped,
  handleTransactionRejected,
  handleTransactionSubmitted,
  handlePostTransactionBalanceUpdate,
  createTransactionEventFragmentWithTxId,
} from './lib/transaction/metrics';
///: BEGIN:ONLY_INCLUDE_IF(build-mmi)
import {
  afterTransactionSign as afterTransactionSignMMI,
  beforeCheckPendingTransaction as beforeCheckPendingTransactionMMI,
  beforeTransactionPublish as beforeTransactionPublishMMI,
  beforeTransactionApproveOnInit as beforeApproveOnInitMMI,
  getAdditionalSignArguments as getAdditionalSignArgumentsMMI,
} from './lib/transaction/mmi-hooks';
///: END:ONLY_INCLUDE_IF
import { submitSmartTransactionHook } from './lib/transaction/smart-transactions';
///: BEGIN:ONLY_INCLUDE_IF(keyring-snaps)
import { keyringSnapPermissionsBuilder } from './lib/snap-keyring/keyring-snaps-permissions';
///: END:ONLY_INCLUDE_IF

import { SnapsNameProvider } from './lib/SnapsNameProvider';
import { AddressBookPetnamesBridge } from './lib/AddressBookPetnamesBridge';
import { AccountIdentitiesPetnamesBridge } from './lib/AccountIdentitiesPetnamesBridge';
import { createPPOMMiddleware } from './lib/ppom/ppom-middleware';
import * as PPOMModule from './lib/ppom/ppom';
import {
  onMessageReceived,
  checkForMultipleVersionsRunning,
} from './detect-multiple-instances';
///: BEGIN:ONLY_INCLUDE_IF(build-mmi)
import MMIController from './controllers/mmi-controller';
import { mmiKeyringBuilderFactory } from './mmi-keyring-builder-factory';
///: END:ONLY_INCLUDE_IF
import ComposableObservableStore from './lib/ComposableObservableStore';
import AccountTracker from './lib/account-tracker';
import createDupeReqFilterStream from './lib/createDupeReqFilterStream';
import createLoggerMiddleware from './lib/createLoggerMiddleware';
import {
  createLegacyMethodMiddleware,
  createMethodMiddleware,
  createUnsupportedMethodMiddleware,
} from './lib/rpc-method-middleware';
import createOriginMiddleware from './lib/createOriginMiddleware';
import createTabIdMiddleware from './lib/createTabIdMiddleware';
import { NetworkOrderController } from './controllers/network-order';
import { AccountOrderController } from './controllers/account-order';
import createOnboardingMiddleware from './lib/createOnboardingMiddleware';
import { isStreamWritable, setupMultiplex } from './lib/stream-utils';
import PreferencesController from './controllers/preferences';
import AppStateController from './controllers/app-state';
import AlertController from './controllers/alert';
import OnboardingController from './controllers/onboarding';
import Backup from './lib/backup';
import DecryptMessageController from './controllers/decrypt-message';
import SwapsController from './controllers/swaps';
import MetaMetricsController from './controllers/metametrics';
import { segment } from './lib/segment';
import createMetaRPCHandler from './lib/createMetaRPCHandler';
import { previousValueComparator } from './lib/util';
import createMetamaskMiddleware from './lib/createMetamaskMiddleware';
import { hardwareKeyringBuilderFactory } from './lib/hardware-keyring-builder-factory';
import EncryptionPublicKeyController from './controllers/encryption-public-key';
import AppMetadataController from './controllers/app-metadata';

import {
  CaveatFactories,
  CaveatMutatorFactories,
  getCaveatSpecifications,
  getChangedAccounts,
  getPermissionBackgroundApiMethods,
  getPermissionSpecifications,
  getPermittedAccountsByOrigin,
  NOTIFICATION_NAMES,
  PermissionNames,
  unrestrictedMethods,
} from './controllers/permissions';
import createRPCMethodTrackingMiddleware from './lib/createRPCMethodTrackingMiddleware';
import { IndexedDBPPOMStorage } from './lib/ppom/indexed-db-backend';
import { updateCurrentLocale } from './translate';
import { TrezorOffscreenBridge } from './lib/offscreen-bridge/trezor-offscreen-bridge';
import { LedgerOffscreenBridge } from './lib/offscreen-bridge/ledger-offscreen-bridge';
///: BEGIN:ONLY_INCLUDE_IF(keyring-snaps)
import { snapKeyringBuilder, getAccountsBySnapId } from './lib/snap-keyring';
///: END:ONLY_INCLUDE_IF
import { encryptorFactory } from './lib/encryptor-factory';
import { addDappTransaction, addTransaction } from './lib/transaction/util';
import { LatticeKeyringOffscreen } from './lib/offscreen-bridge/lattice-offscreen-keyring';
import PREINSTALLED_SNAPS from './snaps/preinstalled-snaps';
import { WeakRefObjectMap } from './lib/WeakRefObjectMap';

// Notification controllers
import AuthenticationController from './controllers/authentication/authentication-controller';
import UserStorageController from './controllers/user-storage/user-storage-controller';
import { PushPlatformNotificationsController } from './controllers/push-platform-notifications/push-platform-notifications';
import { MetamaskNotificationsController } from './controllers/metamask-notifications/metamask-notifications';
import { createTxVerificationMiddleware } from './lib/tx-verification/tx-verification-middleware';
import { updateSecurityAlertResponse } from './lib/ppom/ppom-util';
import createEvmMethodsToNonEvmAccountReqFilterMiddleware from './lib/createEvmMethodsToNonEvmAccountReqFilterMiddleware';
import { isEthAddress } from './lib/multichain/address';
import BridgeController from './controllers/bridge';

export const METAMASK_CONTROLLER_EVENTS = {
  // Fired after state changes that impact the extension badge (unapproved msg count)
  // The process of updating the badge happens in app/scripts/background.js.
  UPDATE_BADGE: 'updateBadge',
  // TODO: Add this and similar enums to the `controllers` repo and export them
  APPROVAL_STATE_CHANGE: 'ApprovalController:stateChange',
  QUEUED_REQUEST_STATE_CHANGE: 'QueuedRequestController:stateChange',
  METAMASK_NOTIFICATIONS_LIST_UPDATED:
    'MetamaskNotificationsController:notificationsListUpdated',
  METAMASK_NOTIFICATIONS_MARK_AS_READ:
    'MetamaskNotificationsController:markNotificationsAsRead',
  NOTIFICATIONS_STATE_CHANGE: 'NotificationController:stateChange',
};

// stream channels
const PHISHING_SAFELIST = 'metamask-phishing-safelist';

export default class MetamaskController extends EventEmitter {
  /**
   * @param {object} opts
   */
  constructor(opts) {
    super();

    const { isFirstMetaMaskControllerSetup } = opts;

    this.defaultMaxListeners = 20;

    this.sendUpdate = debounce(
      this.privateSendUpdate.bind(this),
      MILLISECOND * 200,
    );
    this.opts = opts;
    this.extension = opts.browser;
    this.platform = opts.platform;
    this.notificationManager = opts.notificationManager;
    const initState = opts.initState || {};
    const version = this.platform.getVersion();
    this.recordFirstTimeInfo(initState);
    this.featureFlags = opts.featureFlags;

    // this keeps track of how many "controllerStream" connections are open
    // the only thing that uses controller connections are open metamask UI instances
    this.activeControllerConnections = 0;

    this.offscreenPromise = opts.offscreenPromise ?? Promise.resolve();

    this.getRequestAccountTabIds = opts.getRequestAccountTabIds;
    this.getOpenMetamaskTabsIds = opts.getOpenMetamaskTabsIds;

    this.controllerMessenger = new ControllerMessenger();

    this.loggingController = new LoggingController({
      messenger: this.controllerMessenger.getRestricted({
        name: 'LoggingController',
      }),
      state: initState.LoggingController,
    });

    // instance of a class that wraps the extension's storage local API.
    this.localStoreApiWrapper = opts.localStore;

    this.currentMigrationVersion = opts.currentMigrationVersion;

    // observable state store
    this.store = new ComposableObservableStore({
      state: initState,
      controllerMessenger: this.controllerMessenger,
      persist: true,
    });

    // external connections by origin
    // Do not modify directly. Use the associated methods.
    this.connections = {};

    // lock to ensure only one vault created at once
    this.createVaultMutex = new Mutex();

    this.extension.runtime.onInstalled.addListener((details) => {
      if (details.reason === 'update') {
        if (version === '8.1.0') {
          this.platform.openExtensionInBrowser();
        }
        this.loggingController.add({
          type: LogType.GenericLog,
          data: {
            event: LOG_EVENT.VERSION_UPDATE,
            previousVersion: details.previousVersion,
            version,
          },
        });
      }
    });

    this.appMetadataController = new AppMetadataController({
      state: initState.AppMetadataController,
      currentMigrationVersion: this.currentMigrationVersion,
      currentAppVersion: version,
    });

    // next, we will initialize the controllers
    // controller initialization order matters
    const clearPendingConfirmations = () => {
      this.encryptionPublicKeyController.clearUnapproved();
      this.decryptMessageController.clearUnapproved();
      this.signatureController.clearUnapproved();
      this.approvalController.clear(ethErrors.provider.userRejectedRequest());
    };

    this.queuedRequestController = new QueuedRequestController({
      messenger: this.controllerMessenger.getRestricted({
        name: 'QueuedRequestController',
        allowedActions: [
          'NetworkController:getState',
          'NetworkController:setActiveNetwork',
          'SelectedNetworkController:getNetworkClientIdForDomain',
        ],
        allowedEvents: ['SelectedNetworkController:stateChange'],
      }),
      shouldRequestSwitchNetwork: ({ method }) =>
        methodsRequiringNetworkSwitch.includes(method),
      clearPendingConfirmations,
      showApprovalRequest: opts.showUserConfirmation,
    });

    this.approvalController = new ApprovalController({
      messenger: this.controllerMessenger.getRestricted({
        name: 'ApprovalController',
      }),
      showApprovalRequest: opts.showUserConfirmation,
      typesExcludedFromRateLimiting: [
        ApprovalType.EthSign,
        ApprovalType.PersonalSign,
        ApprovalType.EthSignTypedData,
        ApprovalType.Transaction,
        ApprovalType.WatchAsset,
        ApprovalType.EthGetEncryptionPublicKey,
        ApprovalType.EthDecrypt,
      ],
    });

    ///: BEGIN:ONLY_INCLUDE_IF(build-mmi)
    this.mmiConfigurationController = new MmiConfigurationController({
      initState: initState.MmiConfigurationController,
      mmiConfigurationServiceUrl: process.env.MMI_CONFIGURATION_SERVICE_URL,
    });
    ///: END:ONLY_INCLUDE_IF

    const networkControllerMessenger = this.controllerMessenger.getRestricted({
      name: 'NetworkController',
    });

    let initialNetworkControllerState = {};
    if (initState.NetworkController) {
      initialNetworkControllerState = initState.NetworkController;
    } else if (process.env.IN_TEST) {
      const networkConfig = {
        chainId: CHAIN_IDS.LOCALHOST,
        nickname: 'Localhost 8545',
        rpcPrefs: {},
        rpcUrl: 'http://localhost:8545',
        ticker: 'ETH',
        id: 'networkConfigurationId',
      };
      initialNetworkControllerState = {
        providerConfig: {
          ...networkConfig,
          type: 'rpc',
        },
        networkConfigurations: {
          networkConfigurationId: {
            ...networkConfig,
          },
        },
      };
    } else if (
      process.env.METAMASK_DEBUG ||
      process.env.METAMASK_ENVIRONMENT === 'test'
    ) {
      initialNetworkControllerState = {
        providerConfig: {
          type: NETWORK_TYPES.SEPOLIA,
          chainId: CHAIN_IDS.SEPOLIA,
          ticker: TEST_NETWORK_TICKER_MAP[NETWORK_TYPES.SEPOLIA],
        },
      };
    }
    this.networkController = new NetworkController({
      messenger: networkControllerMessenger,
      state: initialNetworkControllerState,
      infuraProjectId: opts.infuraProjectId,
      trackMetaMetricsEvent: (...args) =>
        this.metaMetricsController.trackEvent(...args),
    });
    this.networkController.initializeProvider();
    this.provider =
      this.networkController.getProviderAndBlockTracker().provider;
    this.blockTracker =
      this.networkController.getProviderAndBlockTracker().blockTracker;
    this.deprecatedNetworkVersions = {};

    const accountsControllerMessenger = this.controllerMessenger.getRestricted({
      name: 'AccountsController',
      allowedEvents: [
        'SnapController:stateChange',
        'KeyringController:accountRemoved',
        'KeyringController:stateChange',
      ],
      allowedActions: [
        'KeyringController:getAccounts',
        'KeyringController:getKeyringsByType',
        'KeyringController:getKeyringForAccount',
      ],
    });

    this.accountsController = new AccountsController({
      messenger: accountsControllerMessenger,
      state: initState.AccountsController,
    });

    const preferencesMessenger = this.controllerMessenger.getRestricted({
      name: 'PreferencesController',
      allowedActions: [
        'AccountsController:setSelectedAccount',
        'AccountsController:getAccountByAddress',
        'AccountsController:setAccountName',
      ],
      allowedEvents: ['AccountsController:stateChange'],
    });

    this.preferencesController = new PreferencesController({
      initState: initState.PreferencesController,
      initLangCode: opts.initLangCode,
      messenger: preferencesMessenger,
      provider: this.provider,
      networkConfigurations: this.networkController.state.networkConfigurations,
    });

    const tokenListMessenger = this.controllerMessenger.getRestricted({
      name: 'TokenListController',
      allowedActions: ['NetworkController:getNetworkClientById'],
      allowedEvents: ['NetworkController:stateChange'],
    });

    this.tokenListController = new TokenListController({
      chainId: this.networkController.state.providerConfig.chainId,
      preventPollingOnNetworkRestart: !this.#isTokenListPollingRequired(
        this.preferencesController.store.getState(),
      ),
      messenger: tokenListMessenger,
      state: initState.TokenListController,
    });

    this.assetsContractController = new AssetsContractController(
      {
        chainId: this.networkController.state.providerConfig.chainId,
        onPreferencesStateChange: (listener) =>
          this.preferencesController.store.subscribe(listener),
        onNetworkDidChange: (cb) =>
          networkControllerMessenger.subscribe(
            'NetworkController:networkDidChange',
            () => {
              const networkState = this.networkController.state;
              return cb(networkState);
            },
          ),
        getNetworkClientById: this.networkController.getNetworkClientById.bind(
          this.networkController,
        ),
      },
      {
        provider: this.provider,
      },
      initState.AssetsContractController,
    );

    const tokensControllerMessenger = this.controllerMessenger.getRestricted({
      name: 'TokensController',
      allowedActions: [
        'ApprovalController:addRequest',
        'NetworkController:getNetworkClientById',
        'AccountsController:getSelectedAccount',
        'AccountsController:getAccount',
      ],
      allowedEvents: [
        'NetworkController:networkDidChange',
        'AccountsController:selectedEvmAccountChange',
        'PreferencesController:stateChange',
        'TokenListController:stateChange',
      ],
    });
    this.tokensController = new TokensController({
      state: initState.TokensController,
      provider: this.provider,
      messenger: tokensControllerMessenger,
      chainId: this.networkController.state.providerConfig.chainId,
    });

    const nftControllerMessenger = this.controllerMessenger.getRestricted({
      name: 'NftController',
      allowedEvents: [
        'PreferencesController:stateChange',
        'NetworkController:networkDidChange',
        'AccountsController:selectedEvmAccountChange',
      ],
      allowedActions: [
        `${this.approvalController.name}:addRequest`,
        `${this.networkController.name}:getNetworkClientById`,
        'AccountsController:getSelectedAccount',
        'AccountsController:getAccount',
      ],
    });
    this.nftController = new NftController({
      state: initState.NftController,
      messenger: nftControllerMessenger,
      chainId: this.networkController.state.providerConfig.chainId,
      getERC721AssetName: this.assetsContractController.getERC721AssetName.bind(
        this.assetsContractController,
      ),
      getERC721AssetSymbol:
        this.assetsContractController.getERC721AssetSymbol.bind(
          this.assetsContractController,
        ),
      getERC721TokenURI: this.assetsContractController.getERC721TokenURI.bind(
        this.assetsContractController,
      ),
      getERC721OwnerOf: this.assetsContractController.getERC721OwnerOf.bind(
        this.assetsContractController,
      ),
      getERC1155BalanceOf:
        this.assetsContractController.getERC1155BalanceOf.bind(
          this.assetsContractController,
        ),
      getERC1155TokenURI: this.assetsContractController.getERC1155TokenURI.bind(
        this.assetsContractController,
      ),
      onNftAdded: ({ address, symbol, tokenId, standard, source }) =>
        this.metaMetricsController.trackEvent({
          event: MetaMetricsEventName.NftAdded,
          category: MetaMetricsEventCategory.Wallet,
          sensitiveProperties: {
            token_contract_address: address,
            token_symbol: symbol,
            token_id: tokenId,
            token_standard: standard,
            asset_type: AssetType.NFT,
            source,
          },
        }),
    });

    this.nftController.setApiKey(process.env.OPENSEA_KEY);

    const nftDetectionControllerMessenger =
      this.controllerMessenger.getRestricted({
        name: 'NftDetectionController',
        allowedEvents: [
          'NetworkController:stateChange',
          'PreferencesController:stateChange',
        ],
        allowedActions: [
          'ApprovalController:addRequest',
          'NetworkController:getState',
          'NetworkController:getNetworkClientById',
          'AccountsController:getSelectedAccount',
        ],
      });

    this.nftDetectionController = new NftDetectionController({
      messenger: nftDetectionControllerMessenger,
      chainId: this.networkController.state.providerConfig.chainId,
      getOpenSeaApiKey: () => this.nftController.openSeaApiKey,
      getBalancesInSingleCall:
        this.assetsContractController.getBalancesInSingleCall.bind(
          this.assetsContractController,
        ),
      addNft: this.nftController.addNft.bind(this.nftController),
      getNftState: () => this.nftController.state,
      // added this to track previous value of useNftDetection, should be true on very first initializing of controller[]
      disabled:
        this.preferencesController.store.getState().useNftDetection ===
        undefined
          ? false // the detection is enabled by default
          : !this.preferencesController.store.getState().useNftDetection,
    });

    this.metaMetricsController = new MetaMetricsController({
      segment,
      preferencesStore: this.preferencesController.store,
      onNetworkDidChange: networkControllerMessenger.subscribe.bind(
        networkControllerMessenger,
        'NetworkController:networkDidChange',
      ),
      getNetworkIdentifier: () => {
        const { type, rpcUrl } = this.networkController.state.providerConfig;
        return type === NETWORK_TYPES.RPC ? rpcUrl : type;
      },
      getCurrentChainId: () =>
        this.networkController.state.providerConfig.chainId,
      version: this.platform.getVersion(),
      environment: process.env.METAMASK_ENVIRONMENT,
      extension: this.extension,
      initState: initState.MetaMetricsController,
      captureException,
    });

    this.on('update', (update) => {
      this.metaMetricsController.handleMetaMaskStateUpdate(update);
    });

    const gasFeeMessenger = this.controllerMessenger.getRestricted({
      name: 'GasFeeController',
      allowedActions: [
        'NetworkController:getEIP1559Compatibility',
        'NetworkController:getNetworkClientById',
        'NetworkController:getState',
      ],
      allowedEvents: ['NetworkController:stateChange'],
    });

    const gasApiBaseUrl = process.env.SWAPS_USE_DEV_APIS
      ? GAS_DEV_API_BASE_URL
      : GAS_API_BASE_URL;

    this.gasFeeController = new GasFeeController({
      state: initState.GasFeeController,
      interval: 10000,
      messenger: gasFeeMessenger,
      clientId: SWAPS_CLIENT_ID,
      getProvider: () =>
        this.networkController.getProviderAndBlockTracker().provider,
      onNetworkDidChange: (eventHandler) => {
        networkControllerMessenger.subscribe(
          'NetworkController:networkDidChange',
          () => eventHandler(this.networkController.state),
        );
      },
      getCurrentNetworkEIP1559Compatibility:
        this.networkController.getEIP1559Compatibility.bind(
          this.networkController,
        ),
      getCurrentAccountEIP1559Compatibility:
        this.getCurrentAccountEIP1559Compatibility.bind(this),
      legacyAPIEndpoint: `${gasApiBaseUrl}/networks/<chain_id>/gasPrices`,
      EIP1559APIEndpoint: `${gasApiBaseUrl}/networks/<chain_id>/suggestedGasFees`,
      getCurrentNetworkLegacyGasAPICompatibility: () => {
        const { chainId } = this.networkController.state.providerConfig;
        return chainId === CHAIN_IDS.BSC;
      },
      getChainId: () => this.networkController.state.providerConfig.chainId,
    });

    this.appStateController = new AppStateController({
      addUnlockListener: this.on.bind(this, 'unlock'),
      isUnlocked: this.isUnlocked.bind(this),
      initState: initState.AppStateController,
      onInactiveTimeout: () => this.setLocked(),
      preferencesStore: this.preferencesController.store,
      messenger: this.controllerMessenger.getRestricted({
        name: 'AppStateController',
        allowedActions: [
          `${this.approvalController.name}:addRequest`,
          `${this.approvalController.name}:acceptRequest`,
        ],
        allowedEvents: [`KeyringController:qrKeyringStateChange`],
      }),
      extension: this.extension,
    });

    const currencyRateMessenger = this.controllerMessenger.getRestricted({
      name: 'CurrencyRateController',
      allowedActions: [`${this.networkController.name}:getNetworkClientById`],
    });
    this.currencyRateController = new CurrencyRateController({
      includeUsdRate: true,
      messenger: currencyRateMessenger,
      state: initState.CurrencyController,
    });
    const initialFetchExchangeRate =
      this.currencyRateController.fetchExchangeRate.bind(
        this.currencyRateController,
      );
    this.currencyRateController.fetchExchangeRate = (...args) => {
      if (this.preferencesController.store.getState().useCurrencyRateCheck) {
        return initialFetchExchangeRate(...args);
      }
      return {
        conversionRate: null,
        usdConversionRate: null,
      };
    };

    const phishingControllerMessenger = this.controllerMessenger.getRestricted({
      name: 'PhishingController',
    });

    this.phishingController = new PhishingController({
      messenger: phishingControllerMessenger,
      state: initState.PhishingController,
      hotlistRefreshInterval: process.env.IN_TEST ? 5 * SECOND : undefined,
      stalelistRefreshInterval: process.env.IN_TEST ? 30 * SECOND : undefined,
    });

    this.ppomController = new PPOMController({
      messenger: this.controllerMessenger.getRestricted({
        name: 'PPOMController',
        allowedEvents: ['NetworkController:stateChange'],
      }),
      storageBackend: new IndexedDBPPOMStorage('PPOMDB', 1),
      provider: this.provider,
      ppomProvider: { PPOM: PPOMModule.PPOM, ppomInit: PPOMModule.default },
      state: initState.PPOMController,
      chainId: this.networkController.state.providerConfig.chainId,
      securityAlertsEnabled:
        this.preferencesController.store.getState().securityAlertsEnabled,
      onPreferencesChange: this.preferencesController.store.subscribe.bind(
        this.preferencesController.store,
      ),
      cdnBaseUrl: process.env.BLOCKAID_FILE_CDN,
      blockaidPublicKey: process.env.BLOCKAID_PUBLIC_KEY,
    });

    const announcementMessenger = this.controllerMessenger.getRestricted({
      name: 'AnnouncementController',
    });

    this.announcementController = new AnnouncementController({
      messenger: announcementMessenger,
      allAnnouncements: UI_NOTIFICATIONS,
      state: initState.AnnouncementController,
    });

    const networkOrderMessenger = this.controllerMessenger.getRestricted({
      name: 'NetworkOrderController',
      allowedEvents: ['NetworkController:stateChange'],
    });
    this.networkOrderController = new NetworkOrderController({
      messenger: networkOrderMessenger,
      state: initState.NetworkOrderController,
    });

    const accountOrderMessenger = this.controllerMessenger.getRestricted({
      name: 'AccountOrderController',
    });
    this.accountOrderController = new AccountOrderController({
      messenger: accountOrderMessenger,
      state: initState.AccountOrderController,
    });

    const multichainBalancesControllerMessenger =
      this.controllerMessenger.getRestricted({
        name: 'BalancesController',
        allowedEvents: ['AccountsController:stateChange'],
        allowedActions: ['SnapController:handleRequest'],
      });

    this.multichainBalancesController = new MultichainBalancesController({
      messenger: multichainBalancesControllerMessenger,
      state: {},
      // TODO: remove when listMultichainAccounts action is available
      listMultichainAccounts:
        this.accountsController.listMultichainAccounts.bind(
          this.accountsController,
        ),
    });

    const multichainRatesControllerMessenger =
      this.controllerMessenger.getRestricted({
        name: 'RatesController',
      });
    this.multichainRatesController = new RatesController({
      state: initState.MultichainRatesController,
      messenger: multichainRatesControllerMessenger,
      includeUsdRate: true,
      fetchMultiExchangeRate,
    });

    const tokenRatesMessenger = this.controllerMessenger.getRestricted({
      name: 'TokenRatesController',
      allowedActions: [
        'TokensController:getState',
        'NetworkController:getNetworkClientById',
        'NetworkController:getState',
        'AccountsController:getAccount',
        'AccountsController:getSelectedAccount',
      ],
      allowedEvents: [
        'NetworkController:stateChange',
        'AccountsController:selectedEvmAccountChange',
        'PreferencesController:stateChange',
        'TokensController:stateChange',
      ],
    });

    // token exchange rate tracker
    this.tokenRatesController = new TokenRatesController({
      state: initState.TokenRatesController,
      messenger: tokenRatesMessenger,
      tokenPricesService: new CodefiTokenPricesServiceV2(),
    });

    this.preferencesController.store.subscribe(
      previousValueComparator((prevState, currState) => {
        const { useCurrencyRateCheck: prevUseCurrencyRateCheck } = prevState;
        const { useCurrencyRateCheck: currUseCurrencyRateCheck } = currState;
        if (currUseCurrencyRateCheck && !prevUseCurrencyRateCheck) {
          this.tokenRatesController.start();
        } else if (!currUseCurrencyRateCheck && prevUseCurrencyRateCheck) {
          this.tokenRatesController.stop();
        }
      }, this.preferencesController.store.getState()),
    );

    this.ensController = new EnsController({
      messenger: this.controllerMessenger.getRestricted({
        name: 'EnsController',
      }),
      provider: this.provider,
      onNetworkDidChange: networkControllerMessenger.subscribe.bind(
        networkControllerMessenger,
        'NetworkController:networkDidChange',
      ),
    });

    this.onboardingController = new OnboardingController({
      initState: initState.OnboardingController,
    });

    let additionalKeyrings = [keyringBuilderFactory(QRHardwareKeyring)];

    if (isManifestV3 === false) {
      const keyringOverrides = this.opts.overrides?.keyrings;

      const additionalKeyringTypes = [
        keyringOverrides?.lattice || LatticeKeyring,
        QRHardwareKeyring,
      ];

      const additionalBridgedKeyringTypes = [
        {
          keyring: keyringOverrides?.trezor || TrezorKeyring,
          bridge: keyringOverrides?.trezorBridge || TrezorConnectBridge,
        },
        {
          keyring: keyringOverrides?.ledger || LedgerKeyring,
          bridge: keyringOverrides?.ledgerBridge || LedgerIframeBridge,
        },
      ];

      additionalKeyrings = additionalKeyringTypes.map((keyringType) =>
        keyringBuilderFactory(keyringType),
      );

      additionalBridgedKeyringTypes.forEach((keyringType) =>
        additionalKeyrings.push(
          hardwareKeyringBuilderFactory(
            keyringType.keyring,
            keyringType.bridge,
          ),
        ),
      );
    } else {
      additionalKeyrings.push(
        hardwareKeyringBuilderFactory(TrezorKeyring, TrezorOffscreenBridge),
        hardwareKeyringBuilderFactory(LedgerKeyring, LedgerOffscreenBridge),
        keyringBuilderFactory(LatticeKeyringOffscreen),
      );
    }

    ///: BEGIN:ONLY_INCLUDE_IF(build-mmi)
    for (const custodianType of Object.keys(CUSTODIAN_TYPES)) {
      additionalKeyrings.push(
        mmiKeyringBuilderFactory(CUSTODIAN_TYPES[custodianType].keyringClass, {
          mmiConfigurationController: this.mmiConfigurationController,
          captureException,
        }),
      );
    }
    ///: END:ONLY_INCLUDE_IF

    ///: BEGIN:ONLY_INCLUDE_IF(keyring-snaps)
    const snapKeyringBuildMessenger = this.controllerMessenger.getRestricted({
      name: 'SnapKeyringBuilder',
      allowedActions: [
        'ApprovalController:addRequest',
        'ApprovalController:acceptRequest',
        'ApprovalController:rejectRequest',
        'ApprovalController:startFlow',
        'ApprovalController:endFlow',
        'ApprovalController:showSuccess',
        'ApprovalController:showError',
        'PhishingController:test',
        'PhishingController:maybeUpdateState',
        'KeyringController:getAccounts',
        'AccountsController:setSelectedAccount',
        'AccountsController:getAccountByAddress',
      ],
    });

    const getSnapController = () => this.snapController;

    // Necessary to persist the keyrings and update the accounts both within the keyring controller and accounts controller
    const persistAndUpdateAccounts = async () => {
      await this.keyringController.persistAllKeyrings();
      await this.accountsController.updateAccounts();
    };

    const getSnapName = (id) => {
      if (!id) {
        return null;
      }

      const currentLocale = this.getLocale();
      const { snaps } = this.snapController.state;
      const snap = snaps[id];

      if (!snap) {
        return stripSnapPrefix(id);
      }

      if (snap.localizationFiles) {
        const localizedManifest = getLocalizedSnapManifest(
          snap.manifest,
          currentLocale,
          snap.localizationFiles,
        );
        return localizedManifest.proposedName;
      }

      return snap.manifest.proposedName;
    };

    const isSnapPreinstalled = (id) => {
      return PREINSTALLED_SNAPS.some((snap) => snap.snapId === id);
    };

    additionalKeyrings.push(
      snapKeyringBuilder(
        snapKeyringBuildMessenger,
        getSnapController,
        persistAndUpdateAccounts,
        (address) => this.preferencesController.setSelectedAddress(address),
        (address) => this.removeAccount(address),
        this.metaMetricsController.trackEvent.bind(this.metaMetricsController),
        getSnapName,
        isSnapPreinstalled,
      ),
    );

    ///: END:ONLY_INCLUDE_IF

    const keyringControllerMessenger = this.controllerMessenger.getRestricted({
      name: 'KeyringController',
    });

    this.keyringController = new KeyringController({
      cacheEncryptionKey: true,
      keyringBuilders: additionalKeyrings,
      state: initState.KeyringController,
      encryptor: opts.encryptor || encryptorFactory(600_000),
      messenger: keyringControllerMessenger,
    });

    this.controllerMessenger.subscribe('KeyringController:unlock', () =>
      this._onUnlock(),
    );
    this.controllerMessenger.subscribe('KeyringController:lock', () =>
      this._onLock(),
    );

    this.controllerMessenger.subscribe(
      'KeyringController:stateChange',
      (state) => {
        this._onKeyringControllerUpdate(state);
      },
    );

    this.permissionController = new PermissionController({
      messenger: this.controllerMessenger.getRestricted({
        name: 'PermissionController',
        allowedActions: [
          `${this.approvalController.name}:addRequest`,
          `${this.approvalController.name}:hasRequest`,
          `${this.approvalController.name}:acceptRequest`,
          `${this.approvalController.name}:rejectRequest`,
          `SnapController:getPermitted`,
          `SnapController:install`,
          `SubjectMetadataController:getSubjectMetadata`,
        ],
      }),
      state: initState.PermissionController,
      caveatSpecifications: getCaveatSpecifications({
        getInternalAccounts: this.accountsController.listAccounts.bind(
          this.accountsController,
        ),
        findNetworkClientIdByChainId:
          this.networkController.findNetworkClientIdByChainId.bind(
            this.networkController,
          ),
      }),
      permissionSpecifications: {
        ...getPermissionSpecifications({
          getInternalAccounts: this.accountsController.listAccounts.bind(
            this.accountsController,
          ),
          getAllAccounts: this.keyringController.getAccounts.bind(
            this.keyringController,
          ),
          captureKeyringTypesWithMissingIdentities: (
            internalAccounts = [],
            accounts = [],
          ) => {
            const accountsMissingIdentities = accounts.filter(
              (address) =>
                !internalAccounts.some(
                  (account) =>
                    account.address.toLowerCase() === address.toLowerCase(),
                ),
            );
            const keyringTypesWithMissingIdentities =
              accountsMissingIdentities.map((address) =>
                this.keyringController.getAccountKeyringType(address),
              );

            const internalAccountCount = internalAccounts.length;

            const accountTrackerCount = Object.keys(
              this.accountTracker.store.getState().accounts || {},
            ).length;

            captureException(
              new Error(
                `Attempt to get permission specifications failed because their were ${accounts.length} accounts, but ${internalAccountCount} identities, and the ${keyringTypesWithMissingIdentities} keyrings included accounts with missing identities. Meanwhile, there are ${accountTrackerCount} accounts in the account tracker.`,
              ),
            );
          },
        }),
        ...this.getSnapPermissionSpecifications(),
      },
      unrestrictedMethods,
    });

    this.selectedNetworkController = new SelectedNetworkController({
      messenger: this.controllerMessenger.getRestricted({
        name: 'SelectedNetworkController',
        allowedActions: [
          'NetworkController:getNetworkClientById',
          'NetworkController:getState',
          'NetworkController:getSelectedNetworkClient',
          'PermissionController:hasPermissions',
          'PermissionController:getSubjectNames',
        ],
        allowedEvents: [
          'NetworkController:stateChange',
          'PermissionController:stateChange',
        ],
      }),
      state: initState.SelectedNetworkController,
      useRequestQueuePreference:
        this.preferencesController.store.getState().useRequestQueue,
      onPreferencesStateChange: (listener) =>
        this.preferencesController.store.subscribe(listener),
      domainProxyMap: new WeakRefObjectMap(),
    });

    this.permissionLogController = new PermissionLogController({
      messenger: this.controllerMessenger.getRestricted({
        name: 'PermissionLogController',
      }),
      restrictedMethods: new Set(Object.keys(RestrictedMethods)),
      state: initState.PermissionLogController,
    });

    this.subjectMetadataController = new SubjectMetadataController({
      messenger: this.controllerMessenger.getRestricted({
        name: 'SubjectMetadataController',
        allowedActions: [`${this.permissionController.name}:hasPermissions`],
      }),
      state: initState.SubjectMetadataController,
      subjectCacheLimit: 100,
    });

    const shouldUseOffscreenExecutionService =
      isManifestV3 &&
      typeof chrome !== 'undefined' &&
      // eslint-disable-next-line no-undef
      typeof chrome.offscreen !== 'undefined';

    const snapExecutionServiceArgs = {
      messenger: this.controllerMessenger.getRestricted({
        name: 'ExecutionService',
      }),
      setupSnapProvider: this.setupSnapProvider.bind(this),
    };

    this.snapExecutionService =
      shouldUseOffscreenExecutionService === false
        ? new IframeExecutionService({
            ...snapExecutionServiceArgs,
            iframeUrl: new URL(process.env.IFRAME_EXECUTION_ENVIRONMENT_URL),
          })
        : new OffscreenExecutionService({
            ...snapExecutionServiceArgs,
            offscreenPromise: this.offscreenPromise,
          });

    const snapControllerMessenger = this.controllerMessenger.getRestricted({
      name: 'SnapController',
      allowedEvents: [
        'ExecutionService:unhandledError',
        'ExecutionService:outboundRequest',
        'ExecutionService:outboundResponse',
      ],
      allowedActions: [
        `${this.permissionController.name}:getEndowments`,
        `${this.permissionController.name}:getPermissions`,
        `${this.permissionController.name}:hasPermission`,
        `${this.permissionController.name}:hasPermissions`,
        `${this.permissionController.name}:requestPermissions`,
        `${this.permissionController.name}:revokeAllPermissions`,
        `${this.permissionController.name}:revokePermissions`,
        `${this.permissionController.name}:revokePermissionForAllSubjects`,
        `${this.permissionController.name}:getSubjectNames`,
        `${this.permissionController.name}:updateCaveat`,
        `${this.approvalController.name}:addRequest`,
        `${this.approvalController.name}:updateRequestState`,
        `${this.permissionController.name}:grantPermissions`,
        `${this.subjectMetadataController.name}:getSubjectMetadata`,
        `${this.subjectMetadataController.name}:addSubjectMetadata`,
        'ExecutionService:executeSnap',
        'ExecutionService:getRpcRequestHandler',
        'ExecutionService:terminateSnap',
        'ExecutionService:terminateAllSnaps',
        'ExecutionService:handleRpcRequest',
        'SnapsRegistry:get',
        'SnapsRegistry:getMetadata',
        'SnapsRegistry:update',
        'SnapsRegistry:resolveVersion',
        `SnapInterfaceController:createInterface`,
        `SnapInterfaceController:getInterface`,
      ],
    });

    const allowLocalSnaps = process.env.ALLOW_LOCAL_SNAPS;
    const requireAllowlist = process.env.REQUIRE_SNAPS_ALLOWLIST;

    this.snapController = new SnapController({
      environmentEndowmentPermissions: Object.values(EndowmentPermissions),
      excludedPermissions: {
        ...ExcludedSnapPermissions,
        ...ExcludedSnapEndowments,
      },
      closeAllConnections: this.removeAllConnections.bind(this),
      state: initState.SnapController,
      messenger: snapControllerMessenger,
      featureFlags: {
        dappsCanUpdateSnaps: true,
        allowLocalSnaps,
        requireAllowlist,
      },
      encryptor: encryptorFactory(600_000),
      getMnemonic: this.getPrimaryKeyringMnemonic.bind(this),
      preinstalledSnaps: PREINSTALLED_SNAPS,
      getFeatureFlags: () => {
        return {
          disableSnaps:
            this.preferencesController.store.getState().useExternalServices ===
            false,
        };
      },
    });

    this.notificationController = new NotificationController({
      messenger: this.controllerMessenger.getRestricted({
        name: 'NotificationController',
      }),
      state: initState.NotificationController,
    });

    this.rateLimitController = new RateLimitController({
      state: initState.RateLimitController,
      messenger: this.controllerMessenger.getRestricted({
        name: 'RateLimitController',
      }),
      implementations: {
        showNativeNotification: {
          method: (origin, message) => {
            const subjectMetadataState = this.controllerMessenger.call(
              'SubjectMetadataController:getState',
            );

            const originMetadata = subjectMetadataState.subjectMetadata[origin];

            this.platform
              ._showNotification(originMetadata?.name ?? origin, message)
              .catch((error) => {
                log.error('Failed to create notification', error);
              });

            return null;
          },
          // 2 calls per 5 minutes
          rateLimitCount: 2,
          rateLimitTimeout: 300000,
        },
        showInAppNotification: {
          method: (origin, message) => {
            this.controllerMessenger.call(
              'NotificationController:show',
              origin,
              message,
            );

            return null;
          },
          // 5 calls per minute
          rateLimitCount: 5,
          rateLimitTimeout: 60000,
        },
      },
    });
    const cronjobControllerMessenger = this.controllerMessenger.getRestricted({
      name: 'CronjobController',
      allowedEvents: [
        'SnapController:snapInstalled',
        'SnapController:snapUpdated',
        'SnapController:snapUninstalled',
        'SnapController:snapEnabled',
        'SnapController:snapDisabled',
      ],
      allowedActions: [
        `${this.permissionController.name}:getPermissions`,
        'SnapController:handleRequest',
        'SnapController:getAll',
      ],
    });
    this.cronjobController = new CronjobController({
      state: initState.CronjobController,
      messenger: cronjobControllerMessenger,
    });

    const snapsRegistryMessenger = this.controllerMessenger.getRestricted({
      name: 'SnapsRegistry',
      allowedEvents: [],
      allowedActions: [],
    });

    this.snapsRegistry = new JsonSnapsRegistry({
      state: initState.SnapsRegistry,
      messenger: snapsRegistryMessenger,
      refetchOnAllowlistMiss: requireAllowlist,
      url: {
        registry: 'https://acl.execution.metamask.io/latest/registry.json',
        signature: 'https://acl.execution.metamask.io/latest/signature.json',
      },
      publicKey:
        '0x025b65308f0f0fb8bc7f7ff87bfc296e0330eee5d3c1d1ee4a048b2fd6a86fa0a6',
    });

    const snapInterfaceControllerMessenger =
      this.controllerMessenger.getRestricted({
        name: 'SnapInterfaceController',
        allowedActions: [
          `${this.phishingController.name}:maybeUpdateState`,
          `${this.phishingController.name}:testOrigin`,
        ],
      });

    this.snapInterfaceController = new SnapInterfaceController({
      state: initState.SnapInterfaceController,
      messenger: snapInterfaceControllerMessenger,
    });

    // Notification Controllers
    this.authenticationController = new AuthenticationController({
      state: initState.AuthenticationController,
      messenger: this.controllerMessenger.getRestricted({
        name: 'AuthenticationController',
        allowedActions: [
          'SnapController:handleRequest',
          'UserStorageController:disableProfileSyncing',
        ],
      }),
      metametrics: {
        getMetaMetricsId: () => this.metaMetricsController.getMetaMetricsId(),
      },
    });

    this.userStorageController = new UserStorageController({
      getMetaMetricsState: () =>
        this.metaMetricsController.state.participateInMetaMetrics,
      state: initState.UserStorageController,
      messenger: this.controllerMessenger.getRestricted({
        name: 'UserStorageController',
        allowedActions: [
          'SnapController:handleRequest',
          'AuthenticationController:getBearerToken',
          'AuthenticationController:getSessionProfile',
          'AuthenticationController:isSignedIn',
          'AuthenticationController:performSignOut',
          'AuthenticationController:performSignIn',
          'MetamaskNotificationsController:disableMetamaskNotifications',
          'MetamaskNotificationsController:selectIsMetamaskNotificationsEnabled',
        ],
      }),
    });

    const pushPlatformNotificationsControllerMessenger =
      this.controllerMessenger.getRestricted({
        name: 'PushPlatformNotificationsController',
        allowedActions: ['AuthenticationController:getBearerToken'],
      });
    this.pushPlatformNotificationsController =
      new PushPlatformNotificationsController({
        state: initState.PushPlatformNotificationsController,
        messenger: pushPlatformNotificationsControllerMessenger,
      });
    pushPlatformNotificationsControllerMessenger.subscribe(
      'PushPlatformNotificationsController:onNewNotifications',
      (notification) => {
        this.metaMetricsController.trackEvent({
          event: MetaMetricsEventName.PushNotificationReceived,
          category: MetaMetricsEventCategory.PushNotifications,
          properties: {
            notification_type: notification.type,
            chain_id: notification?.chain_id,
          },
        });
      },
    );
    pushPlatformNotificationsControllerMessenger.subscribe(
      'PushPlatformNotificationsController:pushNotificationClicked',
      (notification) => {
        this.metaMetricsController.trackEvent({
          event: MetaMetricsEventName.PushNotificationClicked,
          category: MetaMetricsEventCategory.PushNotifications,
          properties: {
            notification_type: notification.type,
            chain_id: notification?.chain_id,
          },
        });
      },
    );

    this.metamaskNotificationsController = new MetamaskNotificationsController({
      messenger: this.controllerMessenger.getRestricted({
        name: 'MetamaskNotificationsController',
        allowedActions: [
          'KeyringController:getAccounts',
          'AuthenticationController:getBearerToken',
          'AuthenticationController:isSignedIn',
          'UserStorageController:enableProfileSyncing',
          'UserStorageController:getStorageKey',
          'UserStorageController:performGetStorage',
          'UserStorageController:performSetStorage',
          'PushPlatformNotificationsController:enablePushNotifications',
          'PushPlatformNotificationsController:disablePushNotifications',
          'PushPlatformNotificationsController:updateTriggerPushNotifications',
        ],
        allowedEvents: [
          'KeyringController:stateChange',
          'PushPlatformNotificationsController:onNewNotifications',
        ],
      }),
      state: initState.MetamaskNotificationsController,
    });

    // account tracker watches balances, nonces, and any code at their address
    this.accountTracker = new AccountTracker({
      provider: this.provider,
      blockTracker: this.blockTracker,
      getCurrentChainId: () =>
        this.networkController.state.providerConfig.chainId,
      getNetworkIdentifier: (providerConfig) => {
        const { type, rpcUrl } =
          providerConfig ?? this.networkController.state.providerConfig;
        return type === NETWORK_TYPES.RPC ? rpcUrl : type;
      },
      preferencesController: this.preferencesController,
      onboardingController: this.onboardingController,
      controllerMessenger: this.controllerMessenger.getRestricted({
        name: 'AccountTracker',
        allowedEvents: ['AccountsController:selectedEvmAccountChange'],
        allowedActions: ['AccountsController:getSelectedAccount'],
      }),
      initState: { accounts: {} },
      onAccountRemoved: this.controllerMessenger.subscribe.bind(
        this.controllerMessenger,
        'KeyringController:accountRemoved',
      ),
    });

    // start and stop polling for balances based on activeControllerConnections
    this.on('controllerConnectionChanged', (activeControllerConnections) => {
      const { completedOnboarding } =
        this.onboardingController.store.getState();
      if (activeControllerConnections > 0 && completedOnboarding) {
        this.triggerNetworkrequests();
      } else {
        this.stopNetworkRequests();
      }
    });

    this.onboardingController.store.subscribe(
      previousValueComparator(async (prevState, currState) => {
        const { completedOnboarding: prevCompletedOnboarding } = prevState;
        const { completedOnboarding: currCompletedOnboarding } = currState;
        if (!prevCompletedOnboarding && currCompletedOnboarding) {
          const { address } = this.accountsController.getSelectedAccount();

          this._addAccountsWithBalance();

          this.postOnboardingInitialization();
          this.triggerNetworkrequests();
          // execute once the token detection on the post-onboarding
          await this.tokenDetectionController.detectTokens({
            selectedAddress: address,
          });
        }
      }, this.onboardingController.store.getState()),
    );

    const tokenDetectionControllerMessenger =
      this.controllerMessenger.getRestricted({
        name: 'TokenDetectionController',
        allowedActions: [
          'AccountsController:getAccount',
          'AccountsController:getSelectedAccount',
          'KeyringController:getState',
          'NetworkController:getNetworkClientById',
          'NetworkController:getNetworkConfigurationByNetworkClientId',
          'NetworkController:getState',
          'PreferencesController:getState',
          'TokenListController:getState',
          'TokensController:getState',
          'TokensController:addDetectedTokens',
        ],
        allowedEvents: [
          'AccountsController:selectedEvmAccountChange',
          'KeyringController:lock',
          'KeyringController:unlock',
          'NetworkController:networkDidChange',
          'PreferencesController:stateChange',
          'TokenListController:stateChange',
        ],
      });

    this.tokenDetectionController = new TokenDetectionController({
      messenger: tokenDetectionControllerMessenger,
      getBalancesInSingleCall:
        this.assetsContractController.getBalancesInSingleCall.bind(
          this.assetsContractController,
        ),
      trackMetaMetricsEvent: this.metaMetricsController.trackEvent.bind(
        this.metaMetricsController,
      ),
    });

    this.addressBookController = new AddressBookController(
      undefined,
      initState.AddressBookController,
    );

    this.alertController = new AlertController({
      initState: initState.AlertController,
      preferencesStore: this.preferencesController.store,
      controllerMessenger: this.controllerMessenger.getRestricted({
        name: 'AlertController',
        allowedEvents: ['AccountsController:selectedAccountChange'],
        allowedActions: ['AccountsController:getSelectedAccount'],
      }),
    });

    ///: BEGIN:ONLY_INCLUDE_IF(build-mmi)
    this.custodyController = new CustodyController({
      initState: initState.CustodyController,
      captureException,
    });
    this.institutionalFeaturesController = new InstitutionalFeaturesController({
      initState: initState.InstitutionalFeaturesController,
      showConfirmRequest: opts.showUserConfirmation,
    });
    this.transactionUpdateController = new TransactionUpdateController({
      initState: initState.TransactionUpdateController,
      getCustodyKeyring: this.getCustodyKeyringIfExists.bind(this),
      mmiConfigurationController: this.mmiConfigurationController,
      captureException,
    });
    ///: END:ONLY_INCLUDE_IF

    this.backup = new Backup({
      preferencesController: this.preferencesController,
      addressBookController: this.addressBookController,
      accountsController: this.accountsController,
      networkController: this.networkController,
      trackMetaMetricsEvent: this.metaMetricsController.trackEvent.bind(
        this.metaMetricsController,
      ),
    });

    // This gets used as a ...spread parameter in two places: new TransactionController() and createRPCMethodTrackingMiddleware()
    this.snapAndHardwareMetricsParams = {
      getSelectedAccount: this.accountsController.getSelectedAccount.bind(
        this.accountsController,
      ),
      getAccountType: this.getAccountType.bind(this),
      getDeviceModel: this.getDeviceModel.bind(this),
      snapAndHardwareMessenger: this.controllerMessenger.getRestricted({
        name: 'SnapAndHardwareMessenger',
        allowedActions: [
          'KeyringController:getKeyringForAccount',
          'SnapController:get',
          'AccountsController:getSelectedAccount',
        ],
      }),
    };

    const transactionControllerMessenger =
      this.controllerMessenger.getRestricted({
        name: 'TransactionController',
        allowedActions: [
          `${this.approvalController.name}:addRequest`,
          'NetworkController:findNetworkClientIdByChainId',
          'NetworkController:getNetworkClientById',
        ],
        allowedEvents: [`NetworkController:stateChange`],
      });
    this.txController = new TransactionController({
      blockTracker: this.blockTracker,
      getCurrentNetworkEIP1559Compatibility:
        this.networkController.getEIP1559Compatibility.bind(
          this.networkController,
        ),
      getCurrentAccountEIP1559Compatibility:
        this.getCurrentAccountEIP1559Compatibility.bind(this),
      getExternalPendingTransactions:
        this.getExternalPendingTransactions.bind(this),
      getGasFeeEstimates: this.gasFeeController.fetchGasFeeEstimates.bind(
        this.gasFeeController,
      ),
      getNetworkClientRegistry:
        this.networkController.getNetworkClientRegistry.bind(
          this.networkController,
        ),
      getNetworkState: () => this.networkController.state,
      getPermittedAccounts: this.getPermittedAccounts.bind(this),
      getSavedGasFees: () =>
        this.preferencesController.store.getState().advancedGasFee[
          this.networkController.state.providerConfig.chainId
        ],
      getSelectedAddress: () =>
        this.accountsController.getSelectedAccount().address,
      incomingTransactions: {
        includeTokenTransfers: false,
        isEnabled: () =>
          Boolean(
            this.preferencesController.store.getState()
              .incomingTransactionsPreferences?.[
              this.networkController.state.providerConfig.chainId
            ] && this.onboardingController.store.getState().completedOnboarding,
          ),
        queryEntireHistory: false,
        updateTransactions: false,
      },
      isMultichainEnabled: process.env.TRANSACTION_MULTICHAIN,
      isSimulationEnabled: () =>
        this.preferencesController.store.getState().useTransactionSimulations,
      messenger: transactionControllerMessenger,
      onNetworkStateChange: (listener) => {
        networkControllerMessenger.subscribe(
          'NetworkController:networkDidChange',
          () => listener(),
        );
      },
      pendingTransactions: {
        isResubmitEnabled: () => {
          const state = this._getMetaMaskState();
          return !(
            getSmartTransactionsOptInStatus(state) &&
            getCurrentChainSupportsSmartTransactions(state)
          );
        },
      },
      provider: this.provider,
      testGasFeeFlows: process.env.TEST_GAS_FEE_FLOWS,
      hooks: {
        ///: BEGIN:ONLY_INCLUDE_IF(build-mmi)
        afterSign: (txMeta, signedEthTx) =>
          afterTransactionSignMMI(
            txMeta,
            signedEthTx,
            this.transactionUpdateController.addTransactionToWatchList.bind(
              this.transactionUpdateController,
            ),
          ),
        beforeCheckPendingTransaction:
          beforeCheckPendingTransactionMMI.bind(this),
        beforeApproveOnInit: beforeApproveOnInitMMI.bind(this),
        beforePublish: beforeTransactionPublishMMI.bind(this),
        getAdditionalSignArguments: getAdditionalSignArgumentsMMI.bind(this),
        ///: END:ONLY_INCLUDE_IF
        publish: this._publishSmartTransactionHook.bind(this),
      },
      sign: (...args) => this.keyringController.signTransaction(...args),
      state: initState.TransactionController,
    });

    this._addTransactionControllerListeners();

    this.decryptMessageController = new DecryptMessageController({
      getState: this.getState.bind(this),
      messenger: this.controllerMessenger.getRestricted({
        name: 'DecryptMessageController',
        allowedActions: [
          `${this.approvalController.name}:addRequest`,
          `${this.approvalController.name}:acceptRequest`,
          `${this.approvalController.name}:rejectRequest`,
          `${this.keyringController.name}:decryptMessage`,
        ],
      }),
      metricsEvent: this.metaMetricsController.trackEvent.bind(
        this.metaMetricsController,
      ),
    });

    this.encryptionPublicKeyController = new EncryptionPublicKeyController({
      messenger: this.controllerMessenger.getRestricted({
        name: 'EncryptionPublicKeyController',
        allowedActions: [
          `${this.approvalController.name}:addRequest`,
          `${this.approvalController.name}:acceptRequest`,
          `${this.approvalController.name}:rejectRequest`,
        ],
      }),
      getEncryptionPublicKey:
        this.keyringController.getEncryptionPublicKey.bind(
          this.keyringController,
        ),
      getAccountKeyringType: this.keyringController.getAccountKeyringType.bind(
        this.keyringController,
      ),
      getState: this.getState.bind(this),
      metricsEvent: this.metaMetricsController.trackEvent.bind(
        this.metaMetricsController,
      ),
    });

    this.signatureController = new SignatureController({
      messenger: this.controllerMessenger.getRestricted({
        name: 'SignatureController',
        allowedActions: [
          `${this.approvalController.name}:addRequest`,
          `${this.keyringController.name}:signMessage`,
          `${this.keyringController.name}:signPersonalMessage`,
          `${this.keyringController.name}:signTypedMessage`,
          `${this.loggingController.name}:add`,
        ],
      }),
      isEthSignEnabled: () =>
        this.preferencesController.store.getState()
          ?.disabledRpcMethodPreferences?.eth_sign,
      getAllState: this.getState.bind(this),
      getCurrentChainId: () =>
        this.networkController.state.providerConfig.chainId,
    });

    this.signatureController.hub.on(
      'cancelWithReason',
      ({ message, reason }) => {
        this.metaMetricsController.trackEvent({
          event: reason,
          category: MetaMetricsEventCategory.Transactions,
          properties: {
            action: 'Sign Request',
            type: message.type,
          },
        });
      },
    );

    ///: BEGIN:ONLY_INCLUDE_IF(build-mmi)
    const transactionMetricsRequest = this.getTransactionMetricsRequest();

    const mmiControllerMessenger = this.controllerMessenger.getRestricted({
      name: 'MMIController',
      allowedActions: [
        'AccountsController:getAccountByAddress',
        'AccountsController:setAccountName',
        'AccountsController:listAccounts',
        'AccountsController:getSelectedAccount',
        'AccountsController:setSelectedAccount',
      ],
    });

    this.mmiController = new MMIController({
      messenger: mmiControllerMessenger,
      mmiConfigurationController: this.mmiConfigurationController,
      keyringController: this.keyringController,
      preferencesController: this.preferencesController,
      appStateController: this.appStateController,
      transactionUpdateController: this.transactionUpdateController,
      custodyController: this.custodyController,
      getState: this.getState.bind(this),
      getPendingNonce: this.getPendingNonce.bind(this),
      accountTracker: this.accountTracker,
      metaMetricsController: this.metaMetricsController,
      networkController: this.networkController,
      permissionController: this.permissionController,
      signatureController: this.signatureController,
      platform: this.platform,
      extension: this.extension,
      getTransactions: this.txController.getTransactions.bind(
        this.txController,
      ),
      setTxStatusSigned: (id) =>
        this.txController.updateCustodialTransaction(id, {
          status: TransactionStatus.signed,
        }),
      setTxStatusSubmitted: (id) =>
        this.txController.updateCustodialTransaction(id, {
          status: TransactionStatus.submitted,
        }),
      setTxStatusFailed: (id, reason) =>
        this.txController.updateCustodialTransaction(id, {
          status: TransactionStatus.failed,
          errorMessage: reason,
        }),
      trackTransactionEvents: handleMMITransactionUpdate.bind(
        null,
        transactionMetricsRequest,
      ),
      updateTransaction: (txMeta, note) =>
        this.txController.updateTransaction(txMeta, note),
      updateTransactionHash: (id, hash) =>
        this.txController.updateCustodialTransaction(id, { hash }),
      setChannelId: (channelId) =>
        this.institutionalFeaturesController.setChannelId(channelId),
      setConnectionRequest: (payload) =>
        this.institutionalFeaturesController.setConnectionRequest(payload),
    });
    ///: END:ONLY_INCLUDE_IF

    this.swapsController = new SwapsController(
      {
        getBufferedGasLimit: async (txMeta, multiplier) => {
          const { gas: gasLimit, simulationFails } =
            await this.txController.estimateGasBuffered(
              txMeta.txParams,
              multiplier,
            );

          return { gasLimit, simulationFails };
        },
        provider: this.provider,
        getProviderConfig: () => this.networkController.state.providerConfig,
        getTokenRatesState: () => this.tokenRatesController.state,
        getCurrentChainId: () =>
          this.networkController.state.providerConfig.chainId,
        getEIP1559GasFeeEstimates:
          this.gasFeeController.fetchGasFeeEstimates.bind(
            this.gasFeeController,
          ),
        getLayer1GasFee: this.txController.getLayer1GasFee.bind(
          this.txController,
        ),
        getNetworkClientId: () =>
          this.networkController.state.selectedNetworkClientId,
        trackMetaMetricsEvent: this.metaMetricsController.trackEvent.bind(
          this.metaMetricsController,
        ),
      },
      initState.SwapsController,
    );
    this.bridgeController = new BridgeController();
    this.smartTransactionsController = new SmartTransactionsController(
      {
        getNetworkClientById: this.networkController.getNetworkClientById.bind(
          this.networkController,
        ),
        onNetworkStateChange: networkControllerMessenger.subscribe.bind(
          networkControllerMessenger,
          'NetworkController:stateChange',
        ),
        getNonceLock: this.txController.getNonceLock.bind(this.txController),
        confirmExternalTransaction:
          this.txController.confirmExternalTransaction.bind(this.txController),
        getTransactions: this.txController.getTransactions.bind(
          this.txController,
        ),
        provider: this.provider,
        trackMetaMetricsEvent: this.metaMetricsController.trackEvent.bind(
          this.metaMetricsController,
        ),
      },
      {
        supportedChainIds: getAllowedSmartTransactionsChainIds(),
      },
      initState.SmartTransactionsController,
    );

    const isExternalNameSourcesEnabled = () =>
      this.preferencesController.store.getState().useExternalNameSources;

    this.nameController = new NameController({
      messenger: this.controllerMessenger.getRestricted({
        name: 'NameController',
        allowedActions: [],
      }),
      providers: [
        new ENSNameProvider({
          reverseLookup: this.ensController.reverseResolveAddress.bind(
            this.ensController,
          ),
        }),
        new EtherscanNameProvider({ isEnabled: isExternalNameSourcesEnabled }),
        new TokenNameProvider({ isEnabled: isExternalNameSourcesEnabled }),
        new LensNameProvider({ isEnabled: isExternalNameSourcesEnabled }),
        new SnapsNameProvider({
          messenger: this.controllerMessenger.getRestricted({
            name: 'SnapsNameProvider',
            allowedActions: [
              'SnapController:getAll',
              'SnapController:get',
              'SnapController:handleRequest',
              'PermissionController:getState',
            ],
          }),
        }),
      ],
      state: initState.NameController,
    });

    const petnamesBridgeMessenger = this.controllerMessenger.getRestricted({
      name: 'PetnamesBridge',
      allowedEvents: [
        'NameController:stateChange',
        'AccountsController:stateChange',
      ],
      allowedActions: ['AccountsController:listAccounts'],
    });

    new AddressBookPetnamesBridge({
      addressBookController: this.addressBookController,
      nameController: this.nameController,
      messenger: petnamesBridgeMessenger,
    }).init();

    new AccountIdentitiesPetnamesBridge({
      nameController: this.nameController,
      messenger: petnamesBridgeMessenger,
    }).init();

    this.userOperationController = new UserOperationController({
      entrypoint: process.env.EIP_4337_ENTRYPOINT,
      getGasFeeEstimates: this.gasFeeController.fetchGasFeeEstimates.bind(
        this.gasFeeController,
      ),
      messenger: this.controllerMessenger.getRestricted({
        name: 'UserOperationController',
        allowedActions: [
          'ApprovalController:addRequest',
          'NetworkController:getNetworkClientById',
          'KeyringController:prepareUserOperation',
          'KeyringController:patchUserOperation',
          'KeyringController:signUserOperation',
        ],
      }),
      state: initState.UserOperationController,
    });

    this.userOperationController.hub.on(
      'user-operation-added',
      this._onUserOperationAdded.bind(this),
    );

    this.userOperationController.hub.on(
      'transaction-updated',
      this._onUserOperationTransactionUpdated.bind(this),
    );

    // ensure accountTracker updates balances after network change
    networkControllerMessenger.subscribe(
      'NetworkController:networkDidChange',
      () => {
        this.accountTracker.updateAccounts();
      },
    );

    // clear unapproved transactions and messages when the network will change
    networkControllerMessenger.subscribe(
      'NetworkController:networkWillChange',
      clearPendingConfirmations.bind(this),
    );

    this.metamaskMiddleware = createMetamaskMiddleware({
      static: {
        eth_syncing: false,
        web3_clientVersion: `MetaMask/v${version}`,
      },
      version,
      // account mgmt
      getAccounts: async (
        { origin: innerOrigin },
        { suppressUnauthorizedError = true } = {},
      ) => {
        if (innerOrigin === ORIGIN_METAMASK) {
          const selectedAddress =
            this.accountsController.getSelectedAccount().address;
          return selectedAddress ? [selectedAddress] : [];
        } else if (this.isUnlocked()) {
          return await this.getPermittedAccounts(innerOrigin, {
            suppressUnauthorizedError,
          });
        }
        return []; // changing this is a breaking change
      },
      // tx signing
      processTransaction: (transactionParams, dappRequest) =>
        addDappTransaction(
          this.getAddTransactionRequest({ transactionParams, dappRequest }),
        ),
      // msg signing
      ///: BEGIN:ONLY_INCLUDE_IF(build-main,build-beta,build-flask)
      processEthSignMessage: this.signatureController.newUnsignedMessage.bind(
        this.signatureController,
      ),
      processTypedMessage:
        this.signatureController.newUnsignedTypedMessage.bind(
          this.signatureController,
        ),
      processTypedMessageV3:
        this.signatureController.newUnsignedTypedMessage.bind(
          this.signatureController,
        ),
      processTypedMessageV4:
        this.signatureController.newUnsignedTypedMessage.bind(
          this.signatureController,
        ),
      processPersonalMessage:
        this.signatureController.newUnsignedPersonalMessage.bind(
          this.signatureController,
        ),
      ///: END:ONLY_INCLUDE_IF

      ///: BEGIN:ONLY_INCLUDE_IF(build-mmi)
      /* eslint-disable no-dupe-keys */
      processEthSignMessage: this.mmiController.newUnsignedMessage.bind(
        this.mmiController,
      ),
      processTypedMessage: this.mmiController.newUnsignedMessage.bind(
        this.mmiController,
      ),
      processTypedMessageV3: this.mmiController.newUnsignedMessage.bind(
        this.mmiController,
      ),
      processTypedMessageV4: this.mmiController.newUnsignedMessage.bind(
        this.mmiController,
      ),
      processPersonalMessage: this.mmiController.newUnsignedMessage.bind(
        this.mmiController,
      ),
      setTypedMessageInProgress:
        this.signatureController.setTypedMessageInProgress.bind(
          this.signatureController,
        ),
      setPersonalMessageInProgress:
        this.signatureController.setPersonalMessageInProgress.bind(
          this.signatureController,
        ),
      /* eslint-enable no-dupe-keys */
      ///: END:ONLY_INCLUDE_IF

      processEncryptionPublicKey:
        this.encryptionPublicKeyController.newRequestEncryptionPublicKey.bind(
          this.encryptionPublicKeyController,
        ),

      processDecryptMessage:
        this.decryptMessageController.newRequestDecryptMessage.bind(
          this.decryptMessageController,
        ),
      getPendingNonce: this.getPendingNonce.bind(this),
      getPendingTransactionByHash: (hash) =>
        this.txController.state.transactions.find(
          (meta) =>
            meta.hash === hash && meta.status === TransactionStatus.submitted,
        ),
    });

    // ensure isClientOpenAndUnlocked is updated when memState updates
    this.on('update', (memState) => this._onStateUpdate(memState));

    /**
     * All controllers in Memstore but not in store. They are not persisted.
     * On chrome profile re-start, they will be re-initialized.
     */
    const resetOnRestartStore = {
      AccountTracker: this.accountTracker.store,
      TokenRatesController: this.tokenRatesController,
      DecryptMessageController: this.decryptMessageController,
      EncryptionPublicKeyController: this.encryptionPublicKeyController,
      SignatureController: this.signatureController,
      SwapsController: this.swapsController.store,
      BridgeController: this.bridgeController.store,
      EnsController: this.ensController,
      ApprovalController: this.approvalController,
      PPOMController: this.ppomController,
    };

    this.store.updateStructure({
      AccountsController: this.accountsController,
      AppStateController: this.appStateController.store,
      AppMetadataController: this.appMetadataController.store,
      MultichainBalancesController: this.multichainBalancesController,
      TransactionController: this.txController,
      KeyringController: this.keyringController,
      PreferencesController: this.preferencesController.store,
      MetaMetricsController: this.metaMetricsController.store,
      AddressBookController: this.addressBookController,
      CurrencyController: this.currencyRateController,
      NetworkController: this.networkController,
      AlertController: this.alertController.store,
      OnboardingController: this.onboardingController.store,
      PermissionController: this.permissionController,
      PermissionLogController: this.permissionLogController,
      SubjectMetadataController: this.subjectMetadataController,
      AnnouncementController: this.announcementController,
      NetworkOrderController: this.networkOrderController,
      AccountOrderController: this.accountOrderController,
      GasFeeController: this.gasFeeController,
      TokenListController: this.tokenListController,
      TokensController: this.tokensController,
      SmartTransactionsController: this.smartTransactionsController,
      NftController: this.nftController,
      PhishingController: this.phishingController,
      SelectedNetworkController: this.selectedNetworkController,
      LoggingController: this.loggingController,
      MultichainRatesController: this.multichainRatesController,
      SnapController: this.snapController,
      CronjobController: this.cronjobController,
      SnapsRegistry: this.snapsRegistry,
      NotificationController: this.notificationController,
      SnapInterfaceController: this.snapInterfaceController,
      ///: BEGIN:ONLY_INCLUDE_IF(build-mmi)
      CustodyController: this.custodyController.store,
      InstitutionalFeaturesController:
        this.institutionalFeaturesController.store,
      MmiConfigurationController: this.mmiConfigurationController.store,
      ///: END:ONLY_INCLUDE_IF
      PPOMController: this.ppomController,
      NameController: this.nameController,
      UserOperationController: this.userOperationController,
      // Notification Controllers
      AuthenticationController: this.authenticationController,
      UserStorageController: this.userStorageController,
      MetamaskNotificationsController: this.metamaskNotificationsController,
      PushPlatformNotificationsController:
        this.pushPlatformNotificationsController,
      ...resetOnRestartStore,
    });

    this.memStore = new ComposableObservableStore({
      config: {
        AccountsController: this.accountsController,
        AppStateController: this.appStateController.store,
        AppMetadataController: this.appMetadataController.store,
        MultichainBalancesController: this.multichainBalancesController,
        NetworkController: this.networkController,
        KeyringController: this.keyringController,
        PreferencesController: this.preferencesController.store,
        MetaMetricsController: this.metaMetricsController.store,
        AddressBookController: this.addressBookController,
        CurrencyController: this.currencyRateController,
        AlertController: this.alertController.store,
        OnboardingController: this.onboardingController.store,
        PermissionController: this.permissionController,
        PermissionLogController: this.permissionLogController,
        SubjectMetadataController: this.subjectMetadataController,
        AnnouncementController: this.announcementController,
        NetworkOrderController: this.networkOrderController,
        AccountOrderController: this.accountOrderController,
        GasFeeController: this.gasFeeController,
        TokenListController: this.tokenListController,
        TokensController: this.tokensController,
        SmartTransactionsController: this.smartTransactionsController,
        NftController: this.nftController,
        SelectedNetworkController: this.selectedNetworkController,
        LoggingController: this.loggingController,
        TxController: this.txController,
        MultichainRatesController: this.multichainRatesController,
        SnapController: this.snapController,
        CronjobController: this.cronjobController,
        SnapsRegistry: this.snapsRegistry,
        NotificationController: this.notificationController,
        SnapInterfaceController: this.snapInterfaceController,
        ///: BEGIN:ONLY_INCLUDE_IF(build-mmi)
        CustodyController: this.custodyController.store,
        InstitutionalFeaturesController:
          this.institutionalFeaturesController.store,
        MmiConfigurationController: this.mmiConfigurationController.store,
        ///: END:ONLY_INCLUDE_IF
        NameController: this.nameController,
        UserOperationController: this.userOperationController,
        // Notification Controllers
        AuthenticationController: this.authenticationController,
        UserStorageController: this.userStorageController,
        MetamaskNotificationsController: this.metamaskNotificationsController,
        QueuedRequestController: this.queuedRequestController,
        PushPlatformNotificationsController:
          this.pushPlatformNotificationsController,
        ...resetOnRestartStore,
      },
      controllerMessenger: this.controllerMessenger,
    });

    // if this is the first time, clear the state of by calling these methods
    const resetMethods = [
      this.accountTracker.resetState,
      this.decryptMessageController.resetState.bind(
        this.decryptMessageController,
      ),
      this.encryptionPublicKeyController.resetState.bind(
        this.encryptionPublicKeyController,
      ),
      this.signatureController.resetState.bind(this.signatureController),
      this.swapsController.resetState,
      this.ensController.resetState.bind(this.ensController),
      this.approvalController.clear.bind(this.approvalController),
      // WE SHOULD ADD TokenListController.resetState here too. But it's not implemented yet.
    ];

    if (isManifestV3) {
      if (isFirstMetaMaskControllerSetup === true) {
        this.resetStates(resetMethods);
        this.extension.storage.session.set({
          isFirstMetaMaskControllerSetup: false,
        });
      }
    } else {
      // it's always the first time in MV2
      this.resetStates(resetMethods);
    }

    // Automatic login via config password
    const password = process.env.PASSWORD;
    if (
      !this.isUnlocked() &&
      this.onboardingController.store.getState().completedOnboarding &&
      password &&
      !process.env.IN_TEST
    ) {
      this._loginUser(password);
    } else {
      this._startUISync();
    }

    // Lazily update the store with the current extension environment
    this.extension.runtime.getPlatformInfo().then(({ os }) => {
      this.appStateController.setBrowserEnvironment(
        os,
        // This method is presently only supported by Firefox
        this.extension.runtime.getBrowserInfo === undefined
          ? 'chrome'
          : 'firefox',
      );
    });

    this.setupControllerEventSubscriptions();
    this.setupMultichainDataAndSubscriptions();

    // For more information about these legacy streams, see here:
    // https://github.com/MetaMask/metamask-extension/issues/15491
    // TODO:LegacyProvider: Delete
    this.publicConfigStore = this.createPublicConfigStore();

    // Multiple MetaMask instances launched warning
    this.extension.runtime.onMessageExternal.addListener(onMessageReceived);
    // Fire a ping message to check if other extensions are running
    checkForMultipleVersionsRunning();

    if (this.onboardingController.store.getState().completedOnboarding) {
      this.postOnboardingInitialization();
    }
  }

  postOnboardingInitialization() {
    const { usePhishDetect } = this.preferencesController.store.getState();

    this.networkController.lookupNetwork();

    if (usePhishDetect) {
      this.phishingController.maybeUpdateState();
    }
  }

  triggerNetworkrequests() {
    this.accountTracker.start();
    this.txController.startIncomingTransactionPolling();
    this.tokenDetectionController.enable();

    const preferencesControllerState =
      this.preferencesController.store.getState();

    const { useCurrencyRateCheck } = preferencesControllerState;

    if (useCurrencyRateCheck) {
      this.tokenRatesController.start();
    }

    if (this.#isTokenListPollingRequired(preferencesControllerState)) {
      this.tokenListController.start();
    }
  }

  stopNetworkRequests() {
    this.accountTracker.stop();
    this.txController.stopIncomingTransactionPolling();
    this.tokenDetectionController.disable();

    const preferencesControllerState =
      this.preferencesController.store.getState();

    const { useCurrencyRateCheck } = preferencesControllerState;

    if (useCurrencyRateCheck) {
      this.tokenRatesController.stop();
    }

    if (this.#isTokenListPollingRequired(preferencesControllerState)) {
      this.tokenListController.stop();
    }
  }

  resetStates(resetMethods) {
    resetMethods.forEach((resetMethod) => {
      try {
        resetMethod();
      } catch (err) {
        console.error(err);
      }
    });
  }

  ///: BEGIN:ONLY_INCLUDE_IF(keyring-snaps)
  /**
   * Initialize the snap keyring if it is not present.
   *
   * @returns {SnapKeyring}
   */
  async getSnapKeyring() {
    let [snapKeyring] = this.keyringController.getKeyringsByType(
      KeyringType.snap,
    );
    if (!snapKeyring) {
      snapKeyring = await this.keyringController.addNewKeyring(
        KeyringType.snap,
      );
    }
    return snapKeyring;
  }
  ///: END:ONLY_INCLUDE_IF

  trackInsightSnapView(snapId) {
    this.metaMetricsController.trackEvent({
      event: MetaMetricsEventName.InsightSnapViewed,
      category: MetaMetricsEventCategory.Snaps,
      properties: {
        snap_id: snapId,
      },
    });
  }

  /**
   * Get snap metadata from the current state without refreshing the registry database.
   *
   * @param {string} snapId - A snap id.
   * @returns The available metadata for the snap, if any.
   */
  _getSnapMetadata(snapId) {
    return this.snapsRegistry.state.database?.verifiedSnaps?.[snapId]?.metadata;
  }

  /**
   * Tracks snaps export usage.
   * Note: This function is throttled to 1 call per 60 seconds per snap id + handler combination.
   *
   * @param {string} snapId - The ID of the snap the handler is being triggered on.
   * @param {string} handler - The handler to trigger on the snap for the request.
   * @param {boolean} success - Whether the invocation was successful or not.
   * @param {string} origin - The origin of the request.
   */
  _trackSnapExportUsage = wrap(
    memoize(
      () =>
        throttle(
          (snapId, handler, success, origin) =>
            this.metaMetricsController.trackEvent({
              event: MetaMetricsEventName.SnapExportUsed,
              category: MetaMetricsEventCategory.Snaps,
              properties: {
                snap_id: snapId,
                export: handler,
                snap_category: this._getSnapMetadata(snapId)?.category,
                success,
                origin,
              },
            }),
          SECOND * 60,
        ),
      (snapId, handler, _, origin) => `${snapId}${handler}${origin}`,
    ),
    (getFunc, ...args) => getFunc(...args)(...args),
  );

  /**
   * Passes a JSON-RPC request object to the SnapController for execution.
   *
   * @param {object} args - A bag of options.
   * @param {string} args.snapId - The ID of the recipient snap.
   * @param {string} args.origin - The origin of the RPC request.
   * @param {string} args.handler - The handler to trigger on the snap for the request.
   * @param {object} args.request - The JSON-RPC request object.
   * @returns The result of the JSON-RPC request.
   */
  async handleSnapRequest(args) {
    try {
      const response = await this.controllerMessenger.call(
        'SnapController:handleRequest',
        args,
      );
      this._trackSnapExportUsage(args.snapId, args.handler, true, args.origin);
      return response;
    } catch (error) {
      this._trackSnapExportUsage(args.snapId, args.handler, false, args.origin);
      throw error;
    }
  }

  /**
   * Gets the currently selected locale from the PreferencesController.
   *
   * @returns The currently selected locale.
   */
  getLocale() {
    const { currentLocale } = this.preferencesController.store.getState();

    return currentLocale;
  }

  /**
   * Constructor helper for getting Snap permission specifications.
   */
  getSnapPermissionSpecifications() {
    return {
      ...buildSnapEndowmentSpecifications(Object.keys(ExcludedSnapEndowments)),
      ...buildSnapRestrictedMethodSpecifications(
        Object.keys(ExcludedSnapPermissions),
        {
          getLocale: this.getLocale.bind(this),
          clearSnapState: this.controllerMessenger.call.bind(
            this.controllerMessenger,
            'SnapController:clearSnapState',
          ),
          getMnemonic: this.getPrimaryKeyringMnemonic.bind(this),
          getUnlockPromise: this.appStateController.getUnlockPromise.bind(
            this.appStateController,
          ),
          getSnap: this.controllerMessenger.call.bind(
            this.controllerMessenger,
            'SnapController:get',
          ),
          handleSnapRpcRequest: this.handleSnapRequest.bind(this),
          getSnapState: this.controllerMessenger.call.bind(
            this.controllerMessenger,
            'SnapController:getSnapState',
          ),
          showDialog: (origin, type, id, placeholder) =>
            this.approvalController.addAndShowApprovalRequest({
              origin,
              type: SNAP_DIALOG_TYPES[type],
              requestData: { id, placeholder },
            }),
          showNativeNotification: (origin, args) =>
            this.controllerMessenger.call(
              'RateLimitController:call',
              origin,
              'showNativeNotification',
              origin,
              args.message,
            ),
          showInAppNotification: (origin, args) =>
            this.controllerMessenger.call(
              'RateLimitController:call',
              origin,
              'showInAppNotification',
              origin,
              args.message,
            ),
          updateSnapState: this.controllerMessenger.call.bind(
            this.controllerMessenger,
            'SnapController:updateSnapState',
          ),
          maybeUpdatePhishingList: () => {
            const { usePhishDetect } =
              this.preferencesController.store.getState();

            if (!usePhishDetect) {
              return;
            }

            this.controllerMessenger.call(
              'PhishingController:maybeUpdateState',
            );
          },
          isOnPhishingList: (origin) => {
            const { usePhishDetect } =
              this.preferencesController.store.getState();

            if (!usePhishDetect) {
              return false;
            }

            return this.controllerMessenger.call(
              'PhishingController:testOrigin',
              origin,
            ).result;
          },
          createInterface: this.controllerMessenger.call.bind(
            this.controllerMessenger,
            'SnapInterfaceController:createInterface',
          ),
          getInterface: this.controllerMessenger.call.bind(
            this.controllerMessenger,
            'SnapInterfaceController:getInterface',
          ),
          ///: BEGIN:ONLY_INCLUDE_IF(keyring-snaps)
          getSnapKeyring: this.getSnapKeyring.bind(this),
          ///: END:ONLY_INCLUDE_IF
        },
      ),
    };
  }

  /**
   * Deletes the specified notifications from state.
   *
   * @param {string[]} ids - The notifications ids to delete.
   */
  dismissNotifications(ids) {
    this.notificationController.dismiss(ids);
  }

  /**
   * Updates the readDate attribute of the specified notifications.
   *
   * @param {string[]} ids - The notifications ids to mark as read.
   */
  markNotificationsAsRead(ids) {
    this.notificationController.markRead(ids);
  }

  /**
   * Sets up BaseController V2 event subscriptions. Currently, this includes
   * the subscriptions necessary to notify permission subjects of account
   * changes.
   *
   * Some of the subscriptions in this method are ControllerMessenger selector
   * event subscriptions. See the relevant documentation for
   * `@metamask/base-controller` for more information.
   *
   * Note that account-related notifications emitted when the extension
   * becomes unlocked are handled in MetaMaskController._onUnlock.
   */
  setupControllerEventSubscriptions() {
    let lastSelectedAddress;

    this.preferencesController.store.subscribe(
      previousValueComparator((prevState, currState) => {
        this.#onPreferencesControllerStateChange(currState, prevState);
      }, this.preferencesController.store.getState()),
    );

    this.controllerMessenger.subscribe(
      `${this.accountsController.name}:selectedAccountChange`,
      async (account) => {
        if (account.address && account.address !== lastSelectedAddress) {
          lastSelectedAddress = account.address;
          await this._onAccountChange(account.address);
        }
      },
    );

    // This handles account changes every time relevant permission state
    // changes, for any reason.
    this.controllerMessenger.subscribe(
      `${this.permissionController.name}:stateChange`,
      async (currentValue, previousValue) => {
        const changedAccounts = getChangedAccounts(currentValue, previousValue);

        for (const [origin, accounts] of changedAccounts.entries()) {
          this._notifyAccountsChange(origin, accounts);
        }
      },
      getPermittedAccountsByOrigin,
    );

    this.controllerMessenger.subscribe(
      'NetworkController:networkDidChange',
      async () => {
        await this.txController.updateIncomingTransactions();
      },
    );

    this.controllerMessenger.subscribe(
      `${this.snapController.name}:snapInstallStarted`,
      (snapId, origin, isUpdate) => {
        const snapCategory = this._getSnapMetadata(snapId)?.category;
        this.metaMetricsController.trackEvent({
          event: isUpdate
            ? MetaMetricsEventName.SnapUpdateStarted
            : MetaMetricsEventName.SnapInstallStarted,
          category: MetaMetricsEventCategory.Snaps,
          properties: {
            snap_id: snapId,
            origin,
            snap_category: snapCategory,
          },
        });
      },
    );

    this.controllerMessenger.subscribe(
      `${this.snapController.name}:snapInstallFailed`,
      (snapId, origin, isUpdate, error) => {
        const isRejected = error.includes('User rejected the request.');
        const failedEvent = isUpdate
          ? MetaMetricsEventName.SnapUpdateFailed
          : MetaMetricsEventName.SnapInstallFailed;
        const rejectedEvent = isUpdate
          ? MetaMetricsEventName.SnapUpdateRejected
          : MetaMetricsEventName.SnapInstallRejected;

        const snapCategory = this._getSnapMetadata(snapId)?.category;
        this.metaMetricsController.trackEvent({
          event: isRejected ? rejectedEvent : failedEvent,
          category: MetaMetricsEventCategory.Snaps,
          properties: {
            snap_id: snapId,
            origin,
            snap_category: snapCategory,
          },
        });
      },
    );

    this.controllerMessenger.subscribe(
      `${this.snapController.name}:snapInstalled`,
      (truncatedSnap, origin) => {
        const snapId = truncatedSnap.id;
        const snapCategory = this._getSnapMetadata(snapId)?.category;
        this.metaMetricsController.trackEvent({
          event: MetaMetricsEventName.SnapInstalled,
          category: MetaMetricsEventCategory.Snaps,
          properties: {
            snap_id: snapId,
            version: truncatedSnap.version,
            origin,
            snap_category: snapCategory,
          },
        });
      },
    );

    this.controllerMessenger.subscribe(
      `${this.snapController.name}:snapUpdated`,
      (newSnap, oldVersion, origin) => {
        const snapId = newSnap.id;
        const snapCategory = this._getSnapMetadata(snapId)?.category;
        this.metaMetricsController.trackEvent({
          event: MetaMetricsEventName.SnapUpdated,
          category: MetaMetricsEventCategory.Snaps,
          properties: {
            snap_id: snapId,
            old_version: oldVersion,
            new_version: newSnap.version,
            origin,
            snap_category: snapCategory,
          },
        });
      },
    );

    this.controllerMessenger.subscribe(
      `${this.snapController.name}:snapTerminated`,
      (truncatedSnap) => {
        const approvals = Object.values(
          this.approvalController.state.pendingApprovals,
        ).filter(
          (approval) =>
            approval.origin === truncatedSnap.id &&
            approval.type.startsWith(RestrictedMethods.snap_dialog),
        );
        for (const approval of approvals) {
          this.approvalController.reject(
            approval.id,
            new Error('Snap was terminated.'),
          );
        }
      },
    );

    this.controllerMessenger.subscribe(
      `${this.snapController.name}:snapUninstalled`,
      (truncatedSnap) => {
        const notificationIds = Object.values(
          this.notificationController.state.notifications,
        ).reduce((idList, notification) => {
          if (notification.origin === truncatedSnap.id) {
            idList.push(notification.id);
          }
          return idList;
        }, []);

        this.dismissNotifications(notificationIds);

        const snapId = truncatedSnap.id;
        const snapCategory = this._getSnapMetadata(snapId)?.category;
        this.metaMetricsController.trackEvent({
          event: MetaMetricsEventName.SnapUninstalled,
          category: MetaMetricsEventCategory.Snaps,
          properties: {
            snap_id: snapId,
            version: truncatedSnap.version,
            snap_category: snapCategory,
          },
        });
      },
    );
  }

  /**
   * Sets up multichain data and subscriptions.
   * This method is called during the MetaMaskController constructor.
   * It starts the MultichainRatesController if selected account is non-EVM
   * and subscribes to account changes.
   */
  setupMultichainDataAndSubscriptions() {
    if (
      !isEvmAccountType(
        this.accountsController.getSelectedMultichainAccount().type,
      )
    ) {
      this.multichainRatesController.start();
    }

    this.controllerMessenger.subscribe(
      'AccountsController:selectedAccountChange',
      (selectedAccount) => {
        if (isEvmAccountType(selectedAccount.type)) {
          this.multichainRatesController.stop();
          return;
        }
        this.multichainRatesController.start();
      },
    );
    this.multichainBalancesController.start();
    this.multichainBalancesController.updateBalances();
  }

  /**
   * TODO:LegacyProvider: Delete
   * Constructor helper: initialize a public config store.
   * This store is used to make some config info available to Dapps synchronously.
   */
  createPublicConfigStore() {
    // subset of state for metamask inpage provider
    const publicConfigStore = new ObservableStore();

    const selectPublicState = async ({ isUnlocked }) => {
      const { chainId, networkVersion } = await this.getProviderNetworkState();

      return {
        isUnlocked,
        chainId,
        networkVersion: networkVersion ?? 'loading',
      };
    };

    const updatePublicConfigStore = async (memState) => {
      const networkStatus =
        memState.networksMetadata[memState.selectedNetworkClientId]?.status;
      if (networkStatus === NetworkStatus.Available) {
        publicConfigStore.putState(await selectPublicState(memState));
      }
    };

    // setup memStore subscription hooks
    this.on('update', updatePublicConfigStore);
    updatePublicConfigStore(this.getState());

    return publicConfigStore;
  }

  /**
   * Gets relevant state for the provider of an external origin.
   *
   * @param {string} origin - The origin to get the provider state for.
   * @returns {Promise<{ isUnlocked: boolean, networkVersion: string, chainId: string, accounts: string[] }>} An object with relevant state properties.
   */
  async getProviderState(origin) {
    const providerNetworkState = await this.getProviderNetworkState(
      this.preferencesController.getUseRequestQueue() ? origin : undefined,
    );

    return {
      isUnlocked: this.isUnlocked(),
      accounts: await this.getPermittedAccounts(origin),
      ...providerNetworkState,
    };
  }

  /**
   * Retrieves network state information relevant for external providers.
   *
   * @param {string} origin - The origin identifier for which network state is requested (default: 'metamask').
   * @returns {object} An object containing important network state properties, including chainId and networkVersion.
   */
  async getProviderNetworkState(origin = METAMASK_DOMAIN) {
    const networkClientId = this.controllerMessenger.call(
      'SelectedNetworkController:getNetworkClientIdForDomain',
      origin,
    );

    const networkClient = this.controllerMessenger.call(
      'NetworkController:getNetworkClientById',
      networkClientId,
    );

    const { chainId } = networkClient.configuration;

    const { completedOnboarding } = this.onboardingController.store.getState();

    let networkVersion = this.deprecatedNetworkVersions[networkClientId];
    if (!networkVersion && completedOnboarding) {
      const ethQuery = new EthQuery(networkClient.provider);
      networkVersion = await new Promise((resolve) => {
        ethQuery.sendAsync({ method: 'net_version' }, (error, result) => {
          if (error) {
            console.error(error);
            resolve(null);
          } else {
            resolve(convertNetworkId(result));
          }
        });
      });
      this.deprecatedNetworkVersions[networkClientId] = networkVersion;
    }

    return {
      chainId,
      networkVersion: networkVersion ?? 'loading',
    };
  }

  //=============================================================================
  // EXPOSED TO THE UI SUBSYSTEM
  //=============================================================================

  /**
   * The metamask-state of the various controllers, made available to the UI
   *
   * @returns {object} status
   */
  getState() {
    const { vault } = this.keyringController.state;
    const isInitialized = Boolean(vault);

    const flatState = this.memStore.getFlatState();

    // The vault should not be exposed to the UI
    delete flatState.vault;

    return {
      isInitialized,
      ...flatState,
      // Snap state, source code and other files are stripped out to prevent piping to the MetaMask UI.
      snapStates: {},
      unencryptedSnapStates: {},
      snaps: Object.values(flatState.snaps ?? {}).reduce((acc, snap) => {
        // eslint-disable-next-line no-unused-vars
        const { sourceCode, auxiliaryFiles, ...rest } = snap;
        acc[snap.id] = rest;
        return acc;
      }, {}),
    };
  }

  /**
   * Returns an Object containing API Callback Functions.
   * These functions are the interface for the UI.
   * The API object can be transmitted over a stream via JSON-RPC.
   *
   * @returns {object} Object containing API functions.
   */
  getApi() {
    const {
      accountsController,
      addressBookController,
      alertController,
      appStateController,
      keyringController,
      nftController,
      nftDetectionController,
      currencyRateController,
      tokenDetectionController,
      ensController,
      gasFeeController,
      metaMetricsController,
      networkController,
      announcementController,
      onboardingController,
      appMetadataController,
      permissionController,
      preferencesController,
      bridgeController,
      swapsController,
      tokensController,
      smartTransactionsController,
      txController,
      assetsContractController,
      backup,
      approvalController,
      phishingController,
      // Notification Controllers
      authenticationController,
      userStorageController,
      metamaskNotificationsController,
      pushPlatformNotificationsController,
    } = this;

    return {
      // etc
      getState: this.getState.bind(this),
      setCurrentCurrency: currencyRateController.setCurrentCurrency.bind(
        currencyRateController,
      ),
      setUseBlockie: preferencesController.setUseBlockie.bind(
        preferencesController,
      ),
      setUseNonceField: preferencesController.setUseNonceField.bind(
        preferencesController,
      ),
      setUsePhishDetect: preferencesController.setUsePhishDetect.bind(
        preferencesController,
      ),
      setUseMultiAccountBalanceChecker:
        preferencesController.setUseMultiAccountBalanceChecker.bind(
          preferencesController,
        ),
<<<<<<< HEAD
      dismissOpenSeaToBlockaidBanner:
        preferencesController.dismissOpenSeaToBlockaidBanner.bind(
          preferencesController,
        ),
      setRedesignedConfirmationsEnabledFeature:
        preferencesController.setRedesignedConfirmationsEnabledFeature.bind(
          preferencesController,
        ),
=======
>>>>>>> e0db3ef9
      setUseSafeChainsListValidation:
        preferencesController.setUseSafeChainsListValidation.bind(
          preferencesController,
        ),
      setUseTokenDetection: preferencesController.setUseTokenDetection.bind(
        preferencesController,
      ),
      setUseNftDetection: preferencesController.setUseNftDetection.bind(
        preferencesController,
      ),
      setUse4ByteResolution: preferencesController.setUse4ByteResolution.bind(
        preferencesController,
      ),
      setUseCurrencyRateCheck:
        preferencesController.setUseCurrencyRateCheck.bind(
          preferencesController,
        ),
      setOpenSeaEnabled: preferencesController.setOpenSeaEnabled.bind(
        preferencesController,
      ),
      getUseRequestQueue: this.preferencesController.getUseRequestQueue.bind(
        this.preferencesController,
      ),
      getProviderConfig: () => this.networkController.state.providerConfig,
      setSecurityAlertsEnabled:
        preferencesController.setSecurityAlertsEnabled.bind(
          preferencesController,
        ),
      ///: BEGIN:ONLY_INCLUDE_IF(keyring-snaps)
      setAddSnapAccountEnabled:
        preferencesController.setAddSnapAccountEnabled.bind(
          preferencesController,
        ),
      ///: END:ONLY_INCLUDE_IF
      setUseExternalNameSources:
        preferencesController.setUseExternalNameSources.bind(
          preferencesController,
        ),
      setUseTransactionSimulations:
        preferencesController.setUseTransactionSimulations.bind(
          preferencesController,
        ),
      setUseRequestQueue: this.setUseRequestQueue.bind(this),
      setIpfsGateway: preferencesController.setIpfsGateway.bind(
        preferencesController,
      ),
      setIsIpfsGatewayEnabled:
        preferencesController.setIsIpfsGatewayEnabled.bind(
          preferencesController,
        ),
      setUseAddressBarEnsResolution:
        preferencesController.setUseAddressBarEnsResolution.bind(
          preferencesController,
        ),
      setParticipateInMetaMetrics:
        metaMetricsController.setParticipateInMetaMetrics.bind(
          metaMetricsController,
        ),
      setDataCollectionForMarketing:
        metaMetricsController.setDataCollectionForMarketing.bind(
          metaMetricsController,
        ),
      setCurrentLocale: preferencesController.setCurrentLocale.bind(
        preferencesController,
      ),
      setIncomingTransactionsPreferences:
        preferencesController.setIncomingTransactionsPreferences.bind(
          preferencesController,
        ),
      setServiceWorkerKeepAlivePreference:
        preferencesController.setServiceWorkerKeepAlivePreference.bind(
          preferencesController,
        ),
      markPasswordForgotten: this.markPasswordForgotten.bind(this),
      unMarkPasswordForgotten: this.unMarkPasswordForgotten.bind(this),
      getRequestAccountTabIds: this.getRequestAccountTabIds,
      getOpenMetamaskTabsIds: this.getOpenMetamaskTabsIds,
      markNotificationPopupAsAutomaticallyClosed: () =>
        this.notificationManager.markAsAutomaticallyClosed(),

      // approval
      requestUserApproval:
        approvalController.addAndShowApprovalRequest.bind(approvalController),

      // primary keyring management
      addNewAccount: this.addNewAccount.bind(this),
      getSeedPhrase: this.getSeedPhrase.bind(this),
      resetAccount: this.resetAccount.bind(this),
      removeAccount: this.removeAccount.bind(this),
      importAccountWithStrategy: this.importAccountWithStrategy.bind(this),
      getNextAvailableAccountName:
        accountsController.getNextAvailableAccountName.bind(accountsController),
      ///: BEGIN:ONLY_INCLUDE_IF(keyring-snaps)
      getAccountsBySnapId: (snapId) => getAccountsBySnapId(this, snapId),
      ///: END:ONLY_INCLUDE_IF

      // hardware wallets
      connectHardware: this.connectHardware.bind(this),
      forgetDevice: this.forgetDevice.bind(this),
      checkHardwareStatus: this.checkHardwareStatus.bind(this),
      unlockHardwareWalletAccount: this.unlockHardwareWalletAccount.bind(this),
      attemptLedgerTransportCreation:
        this.attemptLedgerTransportCreation.bind(this),

      // qr hardware devices
      submitQRHardwareCryptoHDKey:
        keyringController.submitQRCryptoHDKey.bind(keyringController),
      submitQRHardwareCryptoAccount:
        keyringController.submitQRCryptoAccount.bind(keyringController),
      cancelSyncQRHardware:
        keyringController.cancelQRSynchronization.bind(keyringController),
      submitQRHardwareSignature:
        keyringController.submitQRSignature.bind(keyringController),
      cancelQRHardwareSignRequest:
        keyringController.cancelQRSignRequest.bind(keyringController),

      // vault management
      submitPassword: this.submitPassword.bind(this),
      verifyPassword: this.verifyPassword.bind(this),

      // network management
      setProviderType: (type) => {
        return this.networkController.setProviderType(type);
      },
      setActiveNetwork: (networkConfigurationId) => {
        return this.networkController.setActiveNetwork(networkConfigurationId);
      },
      setNetworkClientIdForDomain: (origin, networkClientId) => {
        return this.selectedNetworkController.setNetworkClientIdForDomain(
          origin,
          networkClientId,
        );
      },
      rollbackToPreviousProvider:
        networkController.rollbackToPreviousProvider.bind(networkController),
      removeNetworkConfiguration: this.removeNetworkConfiguration.bind(this),
      upsertNetworkConfiguration:
        this.networkController.upsertNetworkConfiguration.bind(
          this.networkController,
        ),
      getCurrentNetworkEIP1559Compatibility:
        this.networkController.getEIP1559Compatibility.bind(
          this.networkController,
        ),
      getNetworkConfigurationByNetworkClientId:
        this.networkController.getNetworkConfigurationByNetworkClientId.bind(
          this.networkController,
        ),
      // PreferencesController
      setSelectedAddress: (address) => {
        const account = this.accountsController.getAccountByAddress(address);
        if (account) {
          this.accountsController.setSelectedAccount(account.id);
        } else {
          throw new Error(`No account found for address: ${address}`);
        }
      },
      toggleExternalServices: this.toggleExternalServices.bind(this),
      addToken: tokensController.addToken.bind(tokensController),
      updateTokenType: tokensController.updateTokenType.bind(tokensController),
      setFeatureFlag: preferencesController.setFeatureFlag.bind(
        preferencesController,
      ),
      setPreference: preferencesController.setPreference.bind(
        preferencesController,
      ),

      addKnownMethodData: preferencesController.addKnownMethodData.bind(
        preferencesController,
      ),
      setDismissSeedBackUpReminder:
        preferencesController.setDismissSeedBackUpReminder.bind(
          preferencesController,
        ),
      setDisabledRpcMethodPreference:
        preferencesController.setDisabledRpcMethodPreference.bind(
          preferencesController,
        ),
      getRpcMethodPreferences:
        preferencesController.getRpcMethodPreferences.bind(
          preferencesController,
        ),
      setAdvancedGasFee: preferencesController.setAdvancedGasFee.bind(
        preferencesController,
      ),
      setTheme: preferencesController.setTheme.bind(preferencesController),
      ///: BEGIN:ONLY_INCLUDE_IF(keyring-snaps)
      setSnapsAddSnapAccountModalDismissed:
        preferencesController.setSnapsAddSnapAccountModalDismissed.bind(
          preferencesController,
        ),
      ///: END:ONLY_INCLUDE_IF

      // AccountsController
      setSelectedInternalAccount: (id) => {
        const account = this.accountsController.getAccount(id);
        if (account) {
          this.accountsController.setSelectedAccount(id);
        }
      },

      setAccountName:
        accountsController.setAccountName.bind(accountsController),

      setAccountLabel: (address, label) => {
        this.preferencesController.setAccountLabel(address, label);
        const account = this.accountsController.getAccountByAddress(address);
        if (account === undefined) {
          throw new Error(`No account found for address: ${address}`);
        }
        this.accountsController.setAccountName(account.id, label);
      },

      // AssetsContractController
      getTokenStandardAndDetails: this.getTokenStandardAndDetails.bind(this),
      getTokenSymbol: this.getTokenSymbol.bind(this),

      // NftController
      addNft: nftController.addNft.bind(nftController),

      addNftVerifyOwnership:
        nftController.addNftVerifyOwnership.bind(nftController),

      removeAndIgnoreNft: nftController.removeAndIgnoreNft.bind(nftController),

      removeNft: nftController.removeNft.bind(nftController),

      checkAndUpdateAllNftsOwnershipStatus:
        nftController.checkAndUpdateAllNftsOwnershipStatus.bind(nftController),

      checkAndUpdateSingleNftOwnershipStatus:
        nftController.checkAndUpdateSingleNftOwnershipStatus.bind(
          nftController,
        ),

      isNftOwner: nftController.isNftOwner.bind(nftController),

      // AddressController
      setAddressBook: addressBookController.set.bind(addressBookController),
      removeFromAddressBook: addressBookController.delete.bind(
        addressBookController,
      ),

      // AppStateController
      setLastActiveTime:
        appStateController.setLastActiveTime.bind(appStateController),
      setCurrentExtensionPopupId:
        appStateController.setCurrentExtensionPopupId.bind(appStateController),
      setDefaultHomeActiveTabName:
        appStateController.setDefaultHomeActiveTabName.bind(appStateController),
      setConnectedStatusPopoverHasBeenShown:
        appStateController.setConnectedStatusPopoverHasBeenShown.bind(
          appStateController,
        ),
      setRecoveryPhraseReminderHasBeenShown:
        appStateController.setRecoveryPhraseReminderHasBeenShown.bind(
          appStateController,
        ),
      setRecoveryPhraseReminderLastShown:
        appStateController.setRecoveryPhraseReminderLastShown.bind(
          appStateController,
        ),
      setTermsOfUseLastAgreed:
        appStateController.setTermsOfUseLastAgreed.bind(appStateController),
      setSurveyLinkLastClickedOrClosed:
        appStateController.setSurveyLinkLastClickedOrClosed.bind(
          appStateController,
        ),
      setOnboardingDate:
        appStateController.setOnboardingDate.bind(appStateController),
      setNewPrivacyPolicyToastClickedOrClosed:
        appStateController.setNewPrivacyPolicyToastClickedOrClosed.bind(
          appStateController,
        ),
      setNewPrivacyPolicyToastShownDate:
        appStateController.setNewPrivacyPolicyToastShownDate.bind(
          appStateController,
        ),
      setSnapsInstallPrivacyWarningShownStatus:
        appStateController.setSnapsInstallPrivacyWarningShownStatus.bind(
          appStateController,
        ),
      setOutdatedBrowserWarningLastShown:
        appStateController.setOutdatedBrowserWarningLastShown.bind(
          appStateController,
        ),
      setShowTestnetMessageInDropdown:
        appStateController.setShowTestnetMessageInDropdown.bind(
          appStateController,
        ),
      setShowBetaHeader:
        appStateController.setShowBetaHeader.bind(appStateController),
      setShowPermissionsTour:
        appStateController.setShowPermissionsTour.bind(appStateController),
      setShowAccountBanner:
        appStateController.setShowAccountBanner.bind(appStateController),
      setShowNetworkBanner:
        appStateController.setShowNetworkBanner.bind(appStateController),
      updateNftDropDownState:
        appStateController.updateNftDropDownState.bind(appStateController),
      setFirstTimeUsedNetwork:
        appStateController.setFirstTimeUsedNetwork.bind(appStateController),
      setSwitchedNetworkDetails:
        appStateController.setSwitchedNetworkDetails.bind(appStateController),
      clearSwitchedNetworkDetails:
        appStateController.clearSwitchedNetworkDetails.bind(appStateController),
      setSwitchedNetworkNeverShowMessage:
        appStateController.setSwitchedNetworkNeverShowMessage.bind(
          appStateController,
        ),

      // EnsController
      tryReverseResolveAddress:
        ensController.reverseResolveAddress.bind(ensController),

      // KeyringController
      setLocked: this.setLocked.bind(this),
      createNewVaultAndKeychain: this.createNewVaultAndKeychain.bind(this),
      createNewVaultAndRestore: this.createNewVaultAndRestore.bind(this),
      exportAccount: this.exportAccount.bind(this),

      // txController
      updateTransaction: txController.updateTransaction.bind(txController),
      approveTransactionsWithSameNonce:
        txController.approveTransactionsWithSameNonce.bind(txController),
      createCancelTransaction: this.createCancelTransaction.bind(this),
      createSpeedUpTransaction: this.createSpeedUpTransaction.bind(this),
      estimateGas: this.estimateGas.bind(this),
      getNextNonce: this.getNextNonce.bind(this),
      addTransaction: (transactionParams, transactionOptions) =>
        addTransaction(
          this.getAddTransactionRequest({
            transactionParams,
            transactionOptions,
            waitForSubmit: false,
          }),
        ),
      addTransactionAndWaitForPublish: (
        transactionParams,
        transactionOptions,
      ) =>
        addTransaction(
          this.getAddTransactionRequest({
            transactionParams,
            transactionOptions,
            waitForSubmit: true,
          }),
        ),
      createTransactionEventFragment:
        createTransactionEventFragmentWithTxId.bind(
          null,
          this.getTransactionMetricsRequest(),
        ),
      getTransactions: this.txController.getTransactions.bind(
        this.txController,
      ),
      updateEditableParams: this.txController.updateEditableParams.bind(
        this.txController,
      ),
      updateTransactionGasFees:
        txController.updateTransactionGasFees.bind(txController),
      updateTransactionSendFlowHistory:
        txController.updateTransactionSendFlowHistory.bind(txController),
      updatePreviousGasParams:
        txController.updatePreviousGasParams.bind(txController),
      abortTransactionSigning:
        txController.abortTransactionSigning.bind(txController),
      getLayer1GasFee: txController.getLayer1GasFee.bind(txController),

      // decryptMessageController
      decryptMessage: this.decryptMessageController.decryptMessage.bind(
        this.decryptMessageController,
      ),
      decryptMessageInline:
        this.decryptMessageController.decryptMessageInline.bind(
          this.decryptMessageController,
        ),
      cancelDecryptMessage:
        this.decryptMessageController.cancelDecryptMessage.bind(
          this.decryptMessageController,
        ),

      // EncryptionPublicKeyController
      encryptionPublicKey:
        this.encryptionPublicKeyController.encryptionPublicKey.bind(
          this.encryptionPublicKeyController,
        ),
      cancelEncryptionPublicKey:
        this.encryptionPublicKeyController.cancelEncryptionPublicKey.bind(
          this.encryptionPublicKeyController,
        ),

      // AppMetadataController
      setShowTokenAutodetectModalOnUpgrade:
        appMetadataController.setShowTokenAutodetectModalOnUpgrade.bind(
          appMetadataController,
        ),

      // onboarding controller
      setSeedPhraseBackedUp:
        onboardingController.setSeedPhraseBackedUp.bind(onboardingController),
      completeOnboarding:
        onboardingController.completeOnboarding.bind(onboardingController),
      setFirstTimeFlowType:
        onboardingController.setFirstTimeFlowType.bind(onboardingController),

      // alert controller
      setAlertEnabledness:
        alertController.setAlertEnabledness.bind(alertController),
      setUnconnectedAccountAlertShown:
        alertController.setUnconnectedAccountAlertShown.bind(alertController),
      setWeb3ShimUsageAlertDismissed:
        alertController.setWeb3ShimUsageAlertDismissed.bind(alertController),

      // permissions
      removePermissionsFor: this.removePermissionsFor,
      approvePermissionsRequest: this.acceptPermissionsRequest,
      rejectPermissionsRequest: this.rejectPermissionsRequest,
      ...getPermissionBackgroundApiMethods(permissionController),

      ///: BEGIN:ONLY_INCLUDE_IF(build-mmi)
      connectCustodyAddresses: this.mmiController.connectCustodyAddresses.bind(
        this.mmiController,
      ),
      getCustodianAccounts: this.mmiController.getCustodianAccounts.bind(
        this.mmiController,
      ),
      getCustodianAccountsByAddress:
        this.mmiController.getCustodianAccountsByAddress.bind(
          this.mmiController,
        ),
      getCustodianTransactionDeepLink:
        this.mmiController.getCustodianTransactionDeepLink.bind(
          this.mmiController,
        ),
      getCustodianConfirmDeepLink:
        this.mmiController.getCustodianConfirmDeepLink.bind(this.mmiController),
      getCustodianSignMessageDeepLink:
        this.mmiController.getCustodianSignMessageDeepLink.bind(
          this.mmiController,
        ),
      getCustodianToken: this.mmiController.getCustodianToken.bind(
        this.mmiController,
      ),
      getCustodianJWTList: this.mmiController.getCustodianJWTList.bind(
        this.mmiController,
      ),
      getAllCustodianAccountsWithToken:
        this.mmiController.getAllCustodianAccountsWithToken.bind(
          this.mmiController,
        ),
      setCustodianNewRefreshToken:
        this.mmiController.setCustodianNewRefreshToken.bind(this.mmiController),
      setWaitForConfirmDeepLinkDialog:
        this.custodyController.setWaitForConfirmDeepLinkDialog.bind(
          this.custodyController,
        ),
      getMmiConfiguration:
        this.mmiConfigurationController.getConfiguration.bind(
          this.mmiConfigurationController,
        ),
      removeAddTokenConnectRequest:
        this.institutionalFeaturesController.removeAddTokenConnectRequest.bind(
          this.institutionalFeaturesController,
        ),
      setConnectionRequest:
        this.institutionalFeaturesController.setConnectionRequest.bind(
          this.institutionalFeaturesController,
        ),
      showInteractiveReplacementTokenBanner:
        appStateController.showInteractiveReplacementTokenBanner.bind(
          appStateController,
        ),
      setCustodianDeepLink:
        appStateController.setCustodianDeepLink.bind(appStateController),
      ///: END:ONLY_INCLUDE_IF

      // snaps
      disableSnap: this.controllerMessenger.call.bind(
        this.controllerMessenger,
        'SnapController:disable',
      ),
      enableSnap: this.controllerMessenger.call.bind(
        this.controllerMessenger,
        'SnapController:enable',
      ),
      updateSnap: (origin, requestedSnaps) => {
        // We deliberately do not await this promise as that would mean waiting for the update to complete
        // Instead we return null to signal to the UI that it is safe to redirect to the update flow
        this.controllerMessenger.call(
          'SnapController:install',
          origin,
          requestedSnaps,
        );
        return null;
      },
      removeSnap: this.controllerMessenger.call.bind(
        this.controllerMessenger,
        'SnapController:remove',
      ),
      handleSnapRequest: this.handleSnapRequest.bind(this),
      revokeDynamicSnapPermissions: this.controllerMessenger.call.bind(
        this.controllerMessenger,
        'SnapController:revokeDynamicPermissions',
      ),
      dismissNotifications: this.dismissNotifications.bind(this),
      markNotificationsAsRead: this.markNotificationsAsRead.bind(this),
      disconnectOriginFromSnap: this.controllerMessenger.call.bind(
        this.controllerMessenger,
        'SnapController:disconnectOrigin',
      ),
      updateNetworksList: this.updateNetworksList.bind(this),
      updateAccountsList: this.updateAccountsList.bind(this),
      updateHiddenAccountsList: this.updateHiddenAccountsList.bind(this),
      getPhishingResult: async (website) => {
        await phishingController.maybeUpdateState();

        return phishingController.test(website);
      },
      deleteInterface: this.controllerMessenger.call.bind(
        this.controllerMessenger,
        'SnapInterfaceController:deleteInterface',
      ),
      updateInterfaceState: this.controllerMessenger.call.bind(
        this.controllerMessenger,
        'SnapInterfaceController:updateInterfaceState',
      ),

      // swaps
      fetchAndSetQuotes:
        swapsController.fetchAndSetQuotes.bind(swapsController),
      setSelectedQuoteAggId:
        swapsController.setSelectedQuoteAggId.bind(swapsController),
      resetSwapsState: swapsController.resetSwapsState.bind(swapsController),
      setSwapsTokens: swapsController.setSwapsTokens.bind(swapsController),
      clearSwapsQuotes: swapsController.clearSwapsQuotes.bind(swapsController),
      setApproveTxId: swapsController.setApproveTxId.bind(swapsController),
      setTradeTxId: swapsController.setTradeTxId.bind(swapsController),
      setSwapsTxGasPrice:
        swapsController.setSwapsTxGasPrice.bind(swapsController),
      setSwapsTxGasLimit:
        swapsController.setSwapsTxGasLimit.bind(swapsController),
      setSwapsTxMaxFeePerGas:
        swapsController.setSwapsTxMaxFeePerGas.bind(swapsController),
      setSwapsTxMaxFeePriorityPerGas:
        swapsController.setSwapsTxMaxFeePriorityPerGas.bind(swapsController),
      safeRefetchQuotes:
        swapsController.safeRefetchQuotes.bind(swapsController),
      stopPollingForQuotes:
        swapsController.stopPollingForQuotes.bind(swapsController),
      setBackgroundSwapRouteState:
        swapsController.setBackgroundSwapRouteState.bind(swapsController),
      resetPostFetchState:
        swapsController.resetPostFetchState.bind(swapsController),
      setSwapsErrorKey: swapsController.setSwapsErrorKey.bind(swapsController),
      setInitialGasEstimate:
        swapsController.setInitialGasEstimate.bind(swapsController),
      setCustomApproveTxData:
        swapsController.setCustomApproveTxData.bind(swapsController),
      setSwapsLiveness: swapsController.setSwapsLiveness.bind(swapsController),
      setSwapsFeatureFlags:
        swapsController.setSwapsFeatureFlags.bind(swapsController),
      setSwapsUserFeeLevel:
        swapsController.setSwapsUserFeeLevel.bind(swapsController),
      setSwapsQuotesPollingLimitEnabled:
        swapsController.setSwapsQuotesPollingLimitEnabled.bind(swapsController),

      // Bridge
      setBridgeFeatureFlags:
        bridgeController.setBridgeFeatureFlags.bind(bridgeController),

      // Smart Transactions
      fetchSmartTransactionFees: smartTransactionsController.getFees.bind(
        smartTransactionsController,
      ),
      clearSmartTransactionFees: smartTransactionsController.clearFees.bind(
        smartTransactionsController,
      ),
      submitSignedTransactions:
        smartTransactionsController.submitSignedTransactions.bind(
          smartTransactionsController,
        ),
      cancelSmartTransaction:
        smartTransactionsController.cancelSmartTransaction.bind(
          smartTransactionsController,
        ),
      fetchSmartTransactionsLiveness:
        smartTransactionsController.fetchLiveness.bind(
          smartTransactionsController,
        ),
      updateSmartTransaction:
        smartTransactionsController.updateSmartTransaction.bind(
          smartTransactionsController,
        ),
      setStatusRefreshInterval:
        smartTransactionsController.setStatusRefreshInterval.bind(
          smartTransactionsController,
        ),

      // MetaMetrics
      trackMetaMetricsEvent: metaMetricsController.trackEvent.bind(
        metaMetricsController,
      ),
      trackMetaMetricsPage: metaMetricsController.trackPage.bind(
        metaMetricsController,
      ),
      createEventFragment: metaMetricsController.createEventFragment.bind(
        metaMetricsController,
      ),
      updateEventFragment: metaMetricsController.updateEventFragment.bind(
        metaMetricsController,
      ),
      finalizeEventFragment: metaMetricsController.finalizeEventFragment.bind(
        metaMetricsController,
      ),
      trackInsightSnapView: this.trackInsightSnapView.bind(this),

      // approval controller
      resolvePendingApproval: this.resolvePendingApproval,
      rejectPendingApproval: this.rejectPendingApproval,

      // Notifications
      resetViewedNotifications: announcementController.resetViewed.bind(
        announcementController,
      ),
      updateViewedNotifications: announcementController.updateViewed.bind(
        announcementController,
      ),

      // CurrencyRateController
      currencyRateStartPollingByNetworkClientId:
        currencyRateController.startPollingByNetworkClientId.bind(
          currencyRateController,
        ),
      currencyRateStopPollingByPollingToken:
        currencyRateController.stopPollingByPollingToken.bind(
          currencyRateController,
        ),

      // GasFeeController
      gasFeeStartPollingByNetworkClientId:
        gasFeeController.startPollingByNetworkClientId.bind(gasFeeController),
      gasFeeStopPollingByPollingToken:
        gasFeeController.stopPollingByPollingToken.bind(gasFeeController),

      getGasFeeTimeEstimate:
        gasFeeController.getTimeEstimate.bind(gasFeeController),

      addPollingTokenToAppState:
        appStateController.addPollingToken.bind(appStateController),

      removePollingTokenFromAppState:
        appStateController.removePollingToken.bind(appStateController),

      // Backup
      backupUserData: backup.backupUserData.bind(backup),
      restoreUserData: backup.restoreUserData.bind(backup),

      // TokenDetectionController
      detectTokens: tokenDetectionController.detectTokens.bind(
        tokenDetectionController,
      ),

      // DetectCollectibleController
      detectNfts: nftDetectionController.detectNfts.bind(
        nftDetectionController,
      ),

      /** Token Detection V2 */
      addDetectedTokens:
        tokensController.addDetectedTokens.bind(tokensController),
      addImportedTokens: tokensController.addTokens.bind(tokensController),
      ignoreTokens: tokensController.ignoreTokens.bind(tokensController),
      getBalancesInSingleCall:
        assetsContractController.getBalancesInSingleCall.bind(
          assetsContractController,
        ),

      // Authentication Controller
      performSignIn: authenticationController.performSignIn.bind(
        authenticationController,
      ),
      performSignOut: authenticationController.performSignOut.bind(
        authenticationController,
      ),

      // UserStorageController
      enableProfileSyncing: userStorageController.enableProfileSyncing.bind(
        userStorageController,
      ),
      disableProfileSyncing: userStorageController.disableProfileSyncing.bind(
        userStorageController,
      ),
      setIsProfileSyncingEnabled:
        userStorageController.setIsProfileSyncingEnabled.bind(
          userStorageController,
        ),

      // MetamaskNotificationsController
      checkAccountsPresence:
        metamaskNotificationsController.checkAccountsPresence.bind(
          metamaskNotificationsController,
        ),
      createOnChainTriggers:
        metamaskNotificationsController.createOnChainTriggers.bind(
          metamaskNotificationsController,
        ),
      deleteOnChainTriggersByAccount:
        metamaskNotificationsController.deleteOnChainTriggersByAccount.bind(
          metamaskNotificationsController,
        ),
      updateOnChainTriggersByAccount:
        metamaskNotificationsController.updateOnChainTriggersByAccount.bind(
          metamaskNotificationsController,
        ),
      fetchAndUpdateMetamaskNotifications:
        metamaskNotificationsController.fetchAndUpdateMetamaskNotifications.bind(
          metamaskNotificationsController,
        ),
      markMetamaskNotificationsAsRead:
        metamaskNotificationsController.markMetamaskNotificationsAsRead.bind(
          metamaskNotificationsController,
        ),
      setFeatureAnnouncementsEnabled:
        metamaskNotificationsController.setFeatureAnnouncementsEnabled.bind(
          metamaskNotificationsController,
        ),
      enablePushNotifications:
        pushPlatformNotificationsController.enablePushNotifications.bind(
          pushPlatformNotificationsController,
        ),
      disablePushNotifications:
        pushPlatformNotificationsController.disablePushNotifications.bind(
          pushPlatformNotificationsController,
        ),
      updateTriggerPushNotifications:
        pushPlatformNotificationsController.updateTriggerPushNotifications.bind(
          pushPlatformNotificationsController,
        ),
      enableMetamaskNotifications:
        metamaskNotificationsController.enableMetamaskNotifications.bind(
          metamaskNotificationsController,
        ),
      disableMetamaskNotifications:
        metamaskNotificationsController.disableMetamaskNotifications.bind(
          metamaskNotificationsController,
        ),

      // E2E testing
      throwTestError: this.throwTestError.bind(this),

      updateProposedNames: this.nameController.updateProposedNames.bind(
        this.nameController,
      ),
      setName: this.nameController.setName.bind(this.nameController),
    };
  }

  async exportAccount(address, password) {
    await this.verifyPassword(password);
    return this.keyringController.exportAccount(password, address);
  }

  async getTokenStandardAndDetails(address, userAddress, tokenId) {
    const { tokenList } = this.tokenListController.state;
    const { tokens } = this.tokensController.state;

    const staticTokenListDetails =
      STATIC_MAINNET_TOKEN_LIST[address.toLowerCase()] || {};
    const tokenListDetails = tokenList[address.toLowerCase()] || {};
    const userDefinedTokenDetails =
      tokens.find(({ address: _address }) =>
        isEqualCaseInsensitive(_address, address),
      ) || {};

    const tokenDetails = {
      ...staticTokenListDetails,
      ...tokenListDetails,
      ...userDefinedTokenDetails,
    };

    const tokenDetailsStandardIsERC20 =
      isEqualCaseInsensitive(tokenDetails.standard, TokenStandard.ERC20) ||
      tokenDetails.erc20 === true;

    const noEvidenceThatTokenIsAnNFT =
      !tokenId &&
      !isEqualCaseInsensitive(tokenDetails.standard, TokenStandard.ERC1155) &&
      !isEqualCaseInsensitive(tokenDetails.standard, TokenStandard.ERC721) &&
      !tokenDetails.erc721;

    const otherDetailsAreERC20Like =
      tokenDetails.decimals !== undefined && tokenDetails.symbol;

    const tokenCanBeTreatedAsAnERC20 =
      tokenDetailsStandardIsERC20 ||
      (noEvidenceThatTokenIsAnNFT && otherDetailsAreERC20Like);

    let details;
    if (tokenCanBeTreatedAsAnERC20) {
      try {
        const balance = userAddress
          ? await fetchTokenBalance(address, userAddress, this.provider)
          : undefined;

        details = {
          address,
          balance,
          standard: TokenStandard.ERC20,
          decimals: tokenDetails.decimals,
          symbol: tokenDetails.symbol,
        };
      } catch (e) {
        // If the `fetchTokenBalance` call failed, `details` remains undefined, and we
        // fall back to the below `assetsContractController.getTokenStandardAndDetails` call
        log.warn(`Failed to get token balance. Error: ${e}`);
      }
    }

    // `details`` will be undefined if `tokenCanBeTreatedAsAnERC20`` is false,
    // or if it is true but the `fetchTokenBalance`` call failed. In either case, we should
    // attempt to retrieve details from `assetsContractController.getTokenStandardAndDetails`
    if (details === undefined) {
      details = await this.assetsContractController.getTokenStandardAndDetails(
        address,
        userAddress,
        tokenId,
      );
    }

    const tokenDetailsStandardIsERC1155 = isEqualCaseInsensitive(
      details.standard,
      TokenStandard.ERC1155,
    );

    if (tokenDetailsStandardIsERC1155) {
      try {
        const balance = await fetchERC1155Balance(
          address,
          userAddress,
          tokenId,
          this.provider,
        );

        const balanceToUse = balance?._hex
          ? parseInt(balance._hex, 16).toString()
          : null;

        details = {
          ...details,
          balance: balanceToUse,
        };
      } catch (e) {
        // If the `fetchTokenBalance` call failed, `details` remains undefined, and we
        // fall back to the below `assetsContractController.getTokenStandardAndDetails` call
        log.warn('Failed to get token balance. Error:', e);
      }
    }

    return {
      ...details,
      decimals: details?.decimals?.toString(10),
      balance: details?.balance?.toString(10),
    };
  }

  async getTokenSymbol(address) {
    try {
      const details =
        await this.assetsContractController.getTokenStandardAndDetails(address);
      return details?.symbol;
    } catch (e) {
      return null;
    }
  }

  //=============================================================================
  // VAULT / KEYRING RELATED METHODS
  //=============================================================================

  /**
   * Creates a new Vault and create a new keychain.
   *
   * A vault, or KeyringController, is a controller that contains
   * many different account strategies, currently called Keyrings.
   * Creating it new means wiping all previous keyrings.
   *
   * A keychain, or keyring, controls many accounts with a single backup and signing strategy.
   * For example, a mnemonic phrase can generate many accounts, and is a keyring.
   *
   * @param {string} password
   * @returns {object} vault
   */
  async createNewVaultAndKeychain(password) {
    const releaseLock = await this.createVaultMutex.acquire();
    try {
      return await this.keyringController.createNewVaultAndKeychain(password);
    } finally {
      releaseLock();
    }
  }

  /**
   * Create a new Vault and restore an existent keyring.
   *
   * @param {string} password
   * @param {number[]} encodedSeedPhrase - The seed phrase, encoded as an array
   * of UTF-8 bytes.
   */
  async createNewVaultAndRestore(password, encodedSeedPhrase) {
    const releaseLock = await this.createVaultMutex.acquire();
    try {
      const { completedOnboarding } =
        this.onboardingController.store.getState();

      const seedPhraseAsBuffer = Buffer.from(encodedSeedPhrase);

      // clear permissions
      this.permissionController.clearState();

      // Clear snap state
      this.snapController.clearState();
      // Clear notification state
      this.notificationController.clear();

      // clear accounts in accountTracker
      this.accountTracker.clearAccounts();

      this.txController.clearUnapprovedTransactions();

      if (completedOnboarding) {
        this.tokenDetectionController.enable();
      }

      // create new vault
      await this.keyringController.createNewVaultAndRestore(
        password,
        this._convertMnemonicToWordlistIndices(seedPhraseAsBuffer),
      );

      if (completedOnboarding) {
        await this._addAccountsWithBalance();

        // This must be set as soon as possible to communicate to the
        // keyring's iframe and have the setting initialized properly
        // Optimistically called to not block MetaMask login due to
        // Ledger Keyring GitHub downtime
        this.setLedgerTransportPreference();
      }
    } finally {
      releaseLock();
    }
  }

  async _addAccountsWithBalance() {
    // Scan accounts until we find an empty one
    const { chainId } = this.networkController.state.providerConfig;
    const ethQuery = new EthQuery(this.provider);
    const accounts = await this.keyringController.getAccounts();
    let address = accounts[accounts.length - 1];

    for (let count = accounts.length; ; count++) {
      const balance = await this.getBalance(address, ethQuery);

      if (balance === '0x0') {
        // This account has no balance, so check for tokens
        await this.tokenDetectionController.detectTokens({
          selectedAddress: address,
        });

        const tokens =
          this.tokensController.state.allTokens?.[chainId]?.[address];
        const detectedTokens =
          this.tokensController.state.allDetectedTokens?.[chainId]?.[address];

        if (
          (tokens?.length ?? 0) === 0 &&
          (detectedTokens?.length ?? 0) === 0
        ) {
          // This account has no balance or tokens
          if (count !== 1) {
            await this.removeAccount(address);
          }
          break;
        }
      }

      // This account has assets, so check the next one
      address = await this.keyringController.addNewAccount(count);
    }
  }

  /**
   * Encodes a BIP-39 mnemonic as the indices of words in the English BIP-39 wordlist.
   *
   * @param {Buffer} mnemonic - The BIP-39 mnemonic.
   * @returns {Buffer} The Unicode code points for the seed phrase formed from the words in the wordlist.
   */
  _convertMnemonicToWordlistIndices(mnemonic) {
    const indices = mnemonic
      .toString()
      .split(' ')
      .map((word) => wordlist.indexOf(word));
    return new Uint8Array(new Uint16Array(indices).buffer);
  }

  /**
   * Converts a BIP-39 mnemonic stored as indices of words in the English wordlist to a buffer of Unicode code points.
   *
   * @param {Uint8Array} wordlistIndices - Indices to specific words in the BIP-39 English wordlist.
   * @returns {Buffer} The BIP-39 mnemonic formed from the words in the English wordlist, encoded as a list of Unicode code points.
   */
  _convertEnglishWordlistIndicesToCodepoints(wordlistIndices) {
    return Buffer.from(
      Array.from(new Uint16Array(wordlistIndices.buffer))
        .map((i) => wordlist[i])
        .join(' '),
    );
  }

  /**
   * Get an account balance from the AccountTracker or request it directly from the network.
   *
   * @param {string} address - The account address
   * @param {EthQuery} ethQuery - The EthQuery instance to use when asking the network
   */
  getBalance(address, ethQuery) {
    return new Promise((resolve, reject) => {
      const cached = this.accountTracker.store.getState().accounts[address];

      if (cached && cached.balance) {
        resolve(cached.balance);
      } else {
        ethQuery.getBalance(address, (error, balance) => {
          if (error) {
            reject(error);
            log.error(error);
          } else {
            resolve(balance || '0x0');
          }
        });
      }
    });
  }

  /**
   * Submits the user's password and attempts to unlock the vault.
   * Also synchronizes the preferencesController, to ensure its schema
   * is up to date with known accounts once the vault is decrypted.
   *
   * @param {string} password - The user's password
   */
  async submitPassword(password) {
    const { completedOnboarding } = this.onboardingController.store.getState();

    // Before attempting to unlock the keyrings, we need the offscreen to have loaded.
    await this.offscreenPromise;

    await this.keyringController.submitPassword(password);

    ///: BEGIN:ONLY_INCLUDE_IF(build-mmi)
    this.mmiController.onSubmitPassword();
    ///: END:ONLY_INCLUDE_IF

    try {
      await this.blockTracker.checkForLatestBlock();
    } catch (error) {
      log.error('Error while unlocking extension.', error);
    }

    await this.accountsController.updateAccounts();

    // This must be set as soon as possible to communicate to the
    // keyring's iframe and have the setting initialized properly
    // Optimistically called to not block MetaMask login due to
    // Ledger Keyring GitHub downtime
    if (completedOnboarding) {
      this.setLedgerTransportPreference();
    }
  }

  async _loginUser(password) {
    try {
      // Automatic login via config password
      await this.submitPassword(password);

      // Updating accounts in this.accountTracker before starting UI syncing ensure that
      // state has account balance before it is synced with UI
      await this.accountTracker.updateAccountsAllActiveNetworks();
    } finally {
      this._startUISync();
    }
  }

  _startUISync() {
    // Message startUISync is used to start syncing state with UI
    // Sending this message after login is completed helps to ensure that incomplete state without
    // account details are not flushed to UI.
    this.emit('startUISync');
    this.startUISync = true;
    this.memStore.subscribe(this.sendUpdate.bind(this));
  }

  /**
   * Submits a user's encryption key to log the user in via login token
   */
  async submitEncryptionKey() {
    try {
      const { loginToken, loginSalt } =
        await this.extension.storage.session.get(['loginToken', 'loginSalt']);
      if (loginToken && loginSalt) {
        const { vault } = this.keyringController.state;

        const jsonVault = JSON.parse(vault);

        if (jsonVault.salt !== loginSalt) {
          console.warn(
            'submitEncryptionKey: Stored salt and vault salt do not match',
          );
          await this.clearLoginArtifacts();
          return;
        }

        await this.keyringController.submitEncryptionKey(loginToken, loginSalt);
      }
    } catch (e) {
      // If somehow this login token doesn't work properly,
      // remove it and the user will get shown back to the unlock screen
      await this.clearLoginArtifacts();
      throw e;
    }
  }

  async clearLoginArtifacts() {
    await this.extension.storage.session.remove(['loginToken', 'loginSalt']);
  }

  /**
   * Submits a user's password to check its validity.
   *
   * @param {string} password - The user's password
   */
  async verifyPassword(password) {
    await this.keyringController.verifyPassword(password);
  }

  /**
   * @type Identity
   * @property {string} name - The account nickname.
   * @property {string} address - The account's ethereum address, in lower case.
   * receiving funds from our automatic Ropsten faucet.
   */

  /**
   * Gets the mnemonic of the user's primary keyring.
   */
  getPrimaryKeyringMnemonic() {
    const [keyring] = this.keyringController.getKeyringsByType(
      KeyringType.hdKeyTree,
    );
    if (!keyring.mnemonic) {
      throw new Error('Primary keyring mnemonic unavailable.');
    }

    return keyring.mnemonic;
  }

  ///: BEGIN:ONLY_INCLUDE_IF(build-mmi)
  async getCustodyKeyringIfExists(address) {
    const custodyType = this.custodyController.getCustodyTypeByAddress(
      toChecksumHexAddress(address),
    );
    const keyring = this.keyringController.getKeyringsByType(custodyType)[0];
    return keyring?.getAccountDetails(address) ? keyring : undefined;
  }
  ///: END:ONLY_INCLUDE_IF

  //
  // Hardware
  //

  async getKeyringForDevice(deviceName, hdPath = null) {
    const keyringOverrides = this.opts.overrides?.keyrings;
    let keyringName = null;
    switch (deviceName) {
      case HardwareDeviceNames.trezor:
        keyringName = keyringOverrides?.trezor?.type || TrezorKeyring.type;
        break;
      case HardwareDeviceNames.ledger:
        keyringName = keyringOverrides?.ledger?.type || LedgerKeyring.type;
        break;
      case HardwareDeviceNames.qr:
        keyringName = QRHardwareKeyring.type;
        break;
      case HardwareDeviceNames.lattice:
        keyringName = keyringOverrides?.lattice?.type || LatticeKeyring.type;
        break;
      default:
        throw new Error(
          'MetamaskController:getKeyringForDevice - Unknown device',
        );
    }
    let [keyring] = await this.keyringController.getKeyringsByType(keyringName);
    if (!keyring) {
      keyring = await this.keyringController.addNewKeyring(keyringName);
    }
    if (hdPath && keyring.setHdPath) {
      keyring.setHdPath(hdPath);
    }
    if (deviceName === HardwareDeviceNames.lattice) {
      keyring.appName = 'MetaMask';
    }
    if (deviceName === HardwareDeviceNames.trezor) {
      const model = keyring.getModel();
      this.appStateController.setTrezorModel(model);
    }

    keyring.network = this.networkController.state.providerConfig.type;

    return keyring;
  }

  async attemptLedgerTransportCreation() {
    const keyring = await this.getKeyringForDevice(HardwareDeviceNames.ledger);
    return await keyring.attemptMakeApp();
  }

  /**
   * Fetch account list from a hardware device.
   *
   * @param deviceName
   * @param page
   * @param hdPath
   * @returns [] accounts
   */
  async connectHardware(deviceName, page, hdPath) {
    const keyring = await this.getKeyringForDevice(deviceName, hdPath);

    if (deviceName === HardwareDeviceNames.ledger) {
      await this.setLedgerTransportPreference(keyring);
    }

    let accounts = [];
    switch (page) {
      case -1:
        accounts = await keyring.getPreviousPage();
        break;
      case 1:
        accounts = await keyring.getNextPage();
        break;
      default:
        accounts = await keyring.getFirstPage();
    }

    // Merge with existing accounts
    // and make sure addresses are not repeated
    const oldAccounts = await this.keyringController.getAccounts();

    const accountsToTrack = [
      ...new Set(
        oldAccounts.concat(accounts.map((a) => a.address.toLowerCase())),
      ),
    ];
    this.accountTracker.syncWithAddresses(accountsToTrack);
    return accounts;
  }

  /**
   * Check if the device is unlocked
   *
   * @param deviceName
   * @param hdPath
   * @returns {Promise<boolean>}
   */
  async checkHardwareStatus(deviceName, hdPath) {
    const keyring = await this.getKeyringForDevice(deviceName, hdPath);
    return keyring.isUnlocked();
  }

  /**
   * Clear
   *
   * @param deviceName
   * @returns {Promise<boolean>}
   */
  async forgetDevice(deviceName) {
    const keyring = await this.getKeyringForDevice(deviceName);

    for (const address of keyring.accounts) {
      await this.removeAccount(address);
    }

    keyring.forgetDevice();
    return true;
  }

  /**
   * Retrieves the keyring for the selected address and using the .type returns
   * a subtype for the account. Either 'hardware', 'imported', 'snap', or 'MetaMask'.
   *
   * @param {string} address - Address to retrieve keyring for
   * @returns {'hardware' | 'imported' | 'snap' | 'MetaMask'}
   */
  async getAccountType(address) {
    const keyringType = await this.keyringController.getAccountKeyringType(
      address,
    );
    switch (keyringType) {
      case KeyringType.trezor:
      case KeyringType.lattice:
      case KeyringType.qr:
      case KeyringType.ledger:
        return 'hardware';
      case KeyringType.imported:
        return 'imported';
      case KeyringType.snap:
        return 'snap';
      default:
        return 'MetaMask';
    }
  }

  /**
   * Retrieves the keyring for the selected address and using the .type
   * determines if a more specific name for the device is available. Returns
   * undefined for non hardware wallets.
   *
   * @param {string} address - Address to retrieve keyring for
   * @returns {'ledger' | 'lattice' | string | undefined}
   */
  async getDeviceModel(address) {
    const keyring = await this.keyringController.getKeyringForAccount(address);
    switch (keyring.type) {
      case KeyringType.trezor:
        return keyring.getModel();
      case KeyringType.qr:
        return keyring.getName();
      case KeyringType.ledger:
        // TODO: get model after ledger keyring exposes method
        return HardwareDeviceNames.ledger;
      case KeyringType.lattice:
        // TODO: get model after lattice keyring exposes method
        return HardwareDeviceNames.lattice;
      default:
        return undefined;
    }
  }

  /**
   * get hardware account label
   *
   * @returns string label
   */

  getAccountLabel(name, index, hdPathDescription) {
    return `${name[0].toUpperCase()}${name.slice(1)} ${
      parseInt(index, 10) + 1
    } ${hdPathDescription || ''}`.trim();
  }

  /**
   * Imports an account from a Trezor or Ledger device.
   *
   * @param index
   * @param deviceName
   * @param hdPath
   * @param hdPathDescription
   * @returns {} keyState
   */
  async unlockHardwareWalletAccount(
    index,
    deviceName,
    hdPath,
    hdPathDescription,
  ) {
    const keyring = await this.getKeyringForDevice(deviceName, hdPath);

    keyring.setAccountToUnlock(index);
    const unlockedAccount =
      await this.keyringController.addNewAccountForKeyring(keyring);
    const label = this.getAccountLabel(
      deviceName === HardwareDeviceNames.qr ? keyring.getName() : deviceName,
      index,
      hdPathDescription,
    );
    // Set the account label to Trezor 1 / Ledger 1 / QR Hardware 1, etc
    this.preferencesController.setAccountLabel(unlockedAccount, label);
    // Select the account
    this.preferencesController.setSelectedAddress(unlockedAccount);

    // It is expected that the account also exist in the accounts-controller
    // in other case, an error shall be thrown
    const account =
      this.accountsController.getAccountByAddress(unlockedAccount);
    this.accountsController.setAccountName(account.id, label);

    const accounts = this.accountsController.listAccounts();

    const { identities } = this.preferencesController.store.getState();
    return { unlockedAccount, identities, accounts };
  }

  //
  // Account Management
  //

  /**
   * Adds a new account to the default (first) HD seed phrase Keyring.
   *
   * @param accountCount
   * @returns {Promise<string>} The address of the newly-created account.
   */
  async addNewAccount(accountCount) {
    const oldAccounts = await this.keyringController.getAccounts();

    const addedAccountAddress = await this.keyringController.addNewAccount(
      accountCount,
    );

    if (!oldAccounts.includes(addedAccountAddress)) {
      this.preferencesController.setSelectedAddress(addedAccountAddress);
    }

    return addedAccountAddress;
  }

  /**
   * Verifies the validity of the current vault's seed phrase.
   *
   * Validity: seed phrase restores the accounts belonging to the current vault.
   *
   * Called when the first account is created and on unlocking the vault.
   *
   * @param password
   * @returns {Promise<number[]>} The seed phrase to be confirmed by the user,
   * encoded as an array of UTF-8 bytes.
   */
  async getSeedPhrase(password) {
    return this._convertEnglishWordlistIndicesToCodepoints(
      await this.keyringController.exportSeedPhrase(password),
    );
  }

  /**
   * Clears the transaction history, to allow users to force-reset their nonces.
   * Mostly used in development environments, when networks are restarted with
   * the same network ID.
   *
   * @returns {Promise<string>} The current selected address.
   */
  async resetAccount() {
    const selectedAddress =
      this.accountsController.getSelectedAccount().address;
    this.txController.wipeTransactions(false, selectedAddress);
    this.smartTransactionsController.wipeSmartTransactions({
      address: selectedAddress,
      ignoreNetwork: false,
    });
    this.networkController.resetConnection();

    return selectedAddress;
  }

  /**
   * Gets the permitted accounts for the specified origin. Returns an empty
   * array if no accounts are permitted.
   *
   * @param {string} origin - The origin whose exposed accounts to retrieve.
   * @param {boolean} [suppressUnauthorizedError] - Suppresses the unauthorized error.
   * @returns {Promise<string[]>} The origin's permitted accounts, or an empty
   * array.
   */
  async getPermittedAccounts(
    origin,
    { suppressUnauthorizedError = true } = {},
  ) {
    try {
      return await this.permissionController.executeRestrictedMethod(
        origin,
        RestrictedMethods.eth_accounts,
      );
    } catch (error) {
      if (
        suppressUnauthorizedError &&
        error.code === rpcErrorCodes.provider.unauthorized
      ) {
        return [];
      }
      throw error;
    }
  }

  /**
   * Stops exposing the specified chain ID to all third parties.
   * Exposed chain IDs are stored in caveats of the permittedChains permission. This
   * method uses `PermissionController.updatePermissionsByCaveat` to
   * remove the specified chain ID from every permittedChains permission. If a
   * permission only included this chain ID, the permission is revoked entirely.
   *
   * @param {string} targetChainId - The chain ID to stop exposing
   * to third parties.
   */
  removeAllChainIdPermissions(targetChainId) {
    this.permissionController.updatePermissionsByCaveat(
      CaveatTypes.restrictNetworkSwitching,
      (existingChainIds) =>
        CaveatMutatorFactories[
          CaveatTypes.restrictNetworkSwitching
        ].removeChainId(targetChainId, existingChainIds),
    );
  }

  removeNetworkConfiguration(networkConfigurationId) {
    const { networkConfigurations } = this.networkController.state;
    const { chainId } = networkConfigurations[networkConfigurationId] ?? {};
    if (!chainId) {
      throw new Error('Network configuration not found');
    }
    const hasOtherConfigsForChainId = Object.values(networkConfigurations).some(
      (config) =>
        config.chainId === chainId &&
        config.id !== networkConfigurationId &&
        config.type !== networkConfigurationId,
    );

    // if this network configuration is only one for a given chainId
    // remove all permissions for that chainId
    if (!hasOtherConfigsForChainId) {
      this.removeAllChainIdPermissions(chainId);
    }

    this.networkController.removeNetworkConfiguration(networkConfigurationId);
  }

  /**
   * Stops exposing the account with the specified address to all third parties.
   * Exposed accounts are stored in caveats of the eth_accounts permission. This
   * method uses `PermissionController.updatePermissionsByCaveat` to
   * remove the specified address from every eth_accounts permission. If a
   * permission only included this address, the permission is revoked entirely.
   *
   * @param {string} targetAccount - The address of the account to stop exposing
   * to third parties.
   */
  removeAllAccountPermissions(targetAccount) {
    this.permissionController.updatePermissionsByCaveat(
      CaveatTypes.restrictReturnedAccounts,
      (existingAccounts) =>
        CaveatMutatorFactories[
          CaveatTypes.restrictReturnedAccounts
        ].removeAccount(targetAccount, existingAccounts),
    );
  }

  /**
   * Removes an account from state / storage.
   *
   * @param {string[]} address - A hex address
   */
  async removeAccount(address) {
    // Remove all associated permissions
    this.removeAllAccountPermissions(address);

    ///: BEGIN:ONLY_INCLUDE_IF(build-mmi)
    this.custodyController.removeAccount(address);
    ///: END:ONLY_INCLUDE_IF(build-mmi)

    const keyring = await this.keyringController.getKeyringForAccount(address);
    // Remove account from the keyring
    await this.keyringController.removeAccount(address);
    const updatedKeyringAccounts = keyring ? await keyring.getAccounts() : {};
    if (updatedKeyringAccounts?.length === 0) {
      keyring.destroy?.();
    }

    return address;
  }

  /**
   * Imports an account with the specified import strategy.
   * These are defined in @metamask/keyring-controller
   * Each strategy represents a different way of serializing an Ethereum key pair.
   *
   * @param {'privateKey' | 'json'} strategy - A unique identifier for an account import strategy.
   * @param {any} args - The data required by that strategy to import an account.
   */
  async importAccountWithStrategy(strategy, args) {
    const importedAccountAddress =
      await this.keyringController.importAccountWithStrategy(strategy, args);
    // set new account as selected
    this.preferencesController.setSelectedAddress(importedAccountAddress);
  }

  // ---------------------------------------------------------------------------
  // Identity Management (signature operations)

  getAddTransactionRequest({
    transactionParams,
    transactionOptions,
    dappRequest,
  }) {
    return {
      dappRequest,
      networkClientId:
        dappRequest?.networkClientId ??
        this.networkController.state.selectedNetworkClientId,
      selectedAccount: this.accountsController.getAccountByAddress(
        transactionParams.from,
      ),
      transactionController: this.txController,
      transactionOptions,
      transactionParams,
      userOperationController: this.userOperationController,
      chainId: this.networkController.state.providerConfig.chainId,
      ppomController: this.ppomController,
      securityAlertsEnabled:
        this.preferencesController.store.getState()?.securityAlertsEnabled,
      updateSecurityAlertResponse: this.updateSecurityAlertResponse.bind(this),
    };
  }

  /**
   * @returns {boolean} true if the keyring type supports EIP-1559
   */
  async getCurrentAccountEIP1559Compatibility() {
    return true;
  }

  //=============================================================================
  // END (VAULT / KEYRING RELATED METHODS)
  //=============================================================================

  /**
   * Allows a user to attempt to cancel a previously submitted transaction
   * by creating a new transaction.
   *
   * @param {number} originalTxId - the id of the txMeta that you want to
   *  attempt to cancel
   * @param {import(
   *  './controllers/transactions'
   * ).CustomGasSettings} [customGasSettings] - overrides to use for gas params
   *  instead of allowing this method to generate them
   * @param options
   * @returns {object} MetaMask state
   */
  async createCancelTransaction(originalTxId, customGasSettings, options) {
    await this.txController.stopTransaction(
      originalTxId,
      customGasSettings,
      options,
    );
    const state = this.getState();
    return state;
  }

  /**
   * Allows a user to attempt to speed up a previously submitted transaction
   * by creating a new transaction.
   *
   * @param {number} originalTxId - the id of the txMeta that you want to
   *  attempt to speed up
   * @param {import(
   *  './controllers/transactions'
   * ).CustomGasSettings} [customGasSettings] - overrides to use for gas params
   *  instead of allowing this method to generate them
   * @param options
   * @returns {object} MetaMask state
   */
  async createSpeedUpTransaction(originalTxId, customGasSettings, options) {
    await this.txController.speedUpTransaction(
      originalTxId,
      customGasSettings,
      options,
    );
    const state = this.getState();
    return state;
  }

  async estimateGas(estimateGasParams) {
    return new Promise((resolve, reject) => {
      return new EthJSQuery(this.provider).estimateGas(
        estimateGasParams,
        (err, res) => {
          if (err) {
            return reject(err);
          }

          return resolve(res.toString(16));
        },
      );
    });
  }

  handleWatchAssetRequest = ({ asset, type, origin, networkClientId }) => {
    switch (type) {
      case ERC20:
        return this.tokensController.watchAsset({
          asset,
          type,
          networkClientId,
        });
      case ERC721:
      case ERC1155:
        return this.nftController.watchNft(asset, type, origin);
      default:
        throw new Error(`Asset type ${type} not supported`);
    }
  };

  async updateSecurityAlertResponse(
    method,
    securityAlertId,
    securityAlertResponse,
  ) {
    updateSecurityAlertResponse({
      appStateController: this.appStateController,
      method,
      securityAlertId,
      securityAlertResponse,
      signatureController: this.signatureController,
      transactionController: this.txController,
    });
  }

  //=============================================================================
  // PASSWORD MANAGEMENT
  //=============================================================================

  /**
   * Allows a user to begin the seed phrase recovery process.
   */
  markPasswordForgotten() {
    this.preferencesController.setPasswordForgotten(true);
    this.sendUpdate();
  }

  /**
   * Allows a user to end the seed phrase recovery process.
   */
  unMarkPasswordForgotten() {
    this.preferencesController.setPasswordForgotten(false);
    this.sendUpdate();
  }

  //=============================================================================
  // REQUEST QUEUE
  //=============================================================================

  setUseRequestQueue(value) {
    this.preferencesController.setUseRequestQueue(value);
  }

  //=============================================================================
  // SETUP
  //=============================================================================

  /**
   * A runtime.MessageSender object, as provided by the browser:
   *
   * @see https://developer.mozilla.org/en-US/docs/Mozilla/Add-ons/WebExtensions/API/runtime/MessageSender
   * @typedef {object} MessageSender
   * @property {string} - The URL of the page or frame hosting the script that sent the message.
   */

  /**
   * A Snap sender object.
   *
   * @typedef {object} SnapSender
   * @property {string} snapId - The ID of the snap.
   */

  /**
   * Used to create a multiplexed stream for connecting to an untrusted context
   * like a Dapp or other extension.
   *
   * @param options - Options bag.
   * @param {ReadableStream} options.connectionStream - The Duplex stream to connect to.
   * @param {MessageSender | SnapSender} options.sender - The sender of the messages on this stream.
   * @param {string} [options.subjectType] - The type of the sender, i.e. subject.
   */
  setupUntrustedCommunicationEip1193({
    connectionStream,
    sender,
    subjectType,
  }) {
    const { completedOnboarding } = this.onboardingController.store.getState();
    const { usePhishDetect } = this.preferencesController.store.getState();

    let inputSubjectType;
    if (subjectType) {
      inputSubjectType = subjectType;
    } else if (sender.id && sender.id !== this.extension.runtime.id) {
      inputSubjectType = SubjectType.Extension;
    } else {
      inputSubjectType = SubjectType.Website;
    }

    if (usePhishDetect && completedOnboarding && sender.url) {
      const { hostname } = new URL(sender.url);
      this.phishingController.maybeUpdateState();
      // Check if new connection is blocked if phishing detection is on
      const phishingTestResponse = this.phishingController.test(hostname);
      if (phishingTestResponse?.result) {
        this.sendPhishingWarning(connectionStream, hostname);
        this.metaMetricsController.trackEvent({
          event: MetaMetricsEventName.PhishingPageDisplayed,
          category: MetaMetricsEventCategory.Phishing,
          properties: {
            url: hostname,
          },
        });
        return;
      }
    }

    // setup multiplexing
    const mux = setupMultiplex(connectionStream);

    // messages between inpage and background
    this.setupProviderConnectionEip1193(
      mux.createStream('metamask-provider'),
      sender,
      inputSubjectType,
    );

    // TODO:LegacyProvider: Delete
    if (sender.url) {
      // legacy streams
      this.setupPublicConfig(mux.createStream('publicConfig'));
    }
  }

  /**
   * Used to create a CAIP stream for connecting to an untrusted context.
   *
   * @param options - Options bag.
   * @param {ReadableStream} options.connectionStream - The Duplex stream to connect to.
   * @param {MessageSender | SnapSender} options.sender - The sender of the messages on this stream.
   * @param {string} [options.subjectType] - The type of the sender, i.e. subject.
   */

  setupUntrustedCommunicationCaip({ connectionStream, sender, subjectType }) {
    let inputSubjectType;
    if (subjectType) {
      inputSubjectType = subjectType;
    } else if (sender.id && sender.id !== this.extension.runtime.id) {
      inputSubjectType = SubjectType.Extension;
    } else {
      inputSubjectType = SubjectType.Website;
    }

    const caipStream = createCaipStream(connectionStream);

    // messages between subject and background
    this.setupProviderConnectionCaip(caipStream, sender, inputSubjectType);
  }

  /**
   * Used to create a multiplexed stream for connecting to a trusted context,
   * like our own user interfaces, which have the provider APIs, but also
   * receive the exported API from this controller, which includes trusted
   * functions, like the ability to approve transactions or sign messages.
   *
   * @param {*} connectionStream - The duplex stream to connect to.
   * @param {MessageSender} sender - The sender of the messages on this stream
   */
  setupTrustedCommunication(connectionStream, sender) {
    // setup multiplexing
    const mux = setupMultiplex(connectionStream);
    // connect features
    this.setupControllerConnection(mux.createStream('controller'));
    this.setupProviderConnectionEip1193(
      mux.createStream('provider'),
      sender,
      SubjectType.Internal,
    );
  }

  /**
   * Used to create a multiplexed stream for connecting to the phishing warning page.
   *
   * @param options - Options bag.
   * @param {ReadableStream} options.connectionStream - The Duplex stream to connect to.
   */
  setupPhishingCommunication({ connectionStream }) {
    const { usePhishDetect } = this.preferencesController.store.getState();

    if (!usePhishDetect) {
      return;
    }

    // setup multiplexing
    const mux = setupMultiplex(connectionStream);
    const phishingStream = mux.createStream(PHISHING_SAFELIST);

    // set up postStream transport
    phishingStream.on(
      'data',
      createMetaRPCHandler(
        {
          safelistPhishingDomain: this.safelistPhishingDomain.bind(this),
          backToSafetyPhishingWarning:
            this.backToSafetyPhishingWarning.bind(this),
        },
        phishingStream,
      ),
    );
  }

  /**
   * Called when we detect a suspicious domain. Requests the browser redirects
   * to our anti-phishing page.
   *
   * @private
   * @param {*} connectionStream - The duplex stream to the per-page script,
   * for sending the reload attempt to.
   * @param {string} hostname - The hostname that triggered the suspicion.
   */
  sendPhishingWarning(connectionStream, hostname) {
    const mux = setupMultiplex(connectionStream);
    const phishingStream = mux.createStream('phishing');
    phishingStream.write({ hostname });
  }

  /**
   * A method for providing our API over a stream using JSON-RPC.
   *
   * @param {*} outStream - The stream to provide our API over.
   */
  setupControllerConnection(outStream) {
    const api = this.getApi();

    // report new active controller connection
    this.activeControllerConnections += 1;
    this.emit('controllerConnectionChanged', this.activeControllerConnections);

    // set up postStream transport
    outStream.on('data', createMetaRPCHandler(api, outStream));
    const handleUpdate = (update) => {
      if (!isStreamWritable(outStream)) {
        return;
      }
      // send notification to client-side
      outStream.write({
        jsonrpc: '2.0',
        method: 'sendUpdate',
        params: [update],
      });
    };
    this.on('update', handleUpdate);
    const startUISync = () => {
      if (!isStreamWritable(outStream)) {
        return;
      }
      // send notification to client-side
      outStream.write({
        jsonrpc: '2.0',
        method: 'startUISync',
      });
    };

    if (this.startUISync) {
      startUISync();
    } else {
      this.once('startUISync', startUISync);
    }

    outStream.on('end', () => {
      this.activeControllerConnections -= 1;
      this.emit(
        'controllerConnectionChanged',
        this.activeControllerConnections,
      );
      this.removeListener('update', handleUpdate);
    });
  }

  /**
   * A method for serving our ethereum provider over a given stream.
   *
   * @param {*} outStream - The stream to provide over.
   * @param {MessageSender | SnapSender} sender - The sender of the messages on this stream
   * @param {SubjectType} subjectType - The type of the sender, i.e. subject.
   */
  setupProviderConnectionEip1193(outStream, sender, subjectType) {
    let origin;
    if (subjectType === SubjectType.Internal) {
      origin = ORIGIN_METAMASK;
    } else if (subjectType === SubjectType.Snap) {
      origin = sender.snapId;
    } else {
      origin = new URL(sender.url).origin;
    }

    if (sender.id && sender.id !== this.extension.runtime.id) {
      this.subjectMetadataController.addSubjectMetadata({
        origin,
        extensionId: sender.id,
        subjectType: SubjectType.Extension,
      });
    }

    let tabId;
    if (sender.tab && sender.tab.id) {
      tabId = sender.tab.id;
    }

    const engine = this.setupProviderEngineEip1193({
      origin,
      sender,
      subjectType,
      tabId,
    });

    const dupeReqFilterStream = createDupeReqFilterStream();

    // setup connection
    const providerStream = createEngineStream({ engine });

    const connectionId = this.addConnection(origin, { engine });

    pipeline(
      outStream,
      dupeReqFilterStream,
      providerStream,
      outStream,
      (err) => {
        // handle any middleware cleanup
        engine._middleware.forEach((mid) => {
          if (mid.destroy && typeof mid.destroy === 'function') {
            mid.destroy();
          }
        });
        connectionId && this.removeConnection(origin, connectionId);
        if (err) {
          log.error(err);
        }
      },
    );

    // Used to show wallet liveliness to the provider
    if (subjectType !== SubjectType.Internal) {
      this._notifyChainChangeForConnection({ engine }, origin);
    }
  }

  /**
   * A method for serving our CAIP provider over a given stream.
   *
   * @param {*} outStream - The stream to provide over.
   * @param {MessageSender | SnapSender} sender - The sender of the messages on this stream
   * @param {SubjectType} subjectType - The type of the sender, i.e. subject.
   */
  setupProviderConnectionCaip(outStream, sender, subjectType) {
    let origin;
    if (subjectType === SubjectType.Internal) {
      origin = ORIGIN_METAMASK;
    } else if (subjectType === SubjectType.Snap) {
      origin = sender.snapId;
    } else {
      origin = new URL(sender.url).origin;
    }

    if (sender.id && sender.id !== this.extension.runtime.id) {
      this.subjectMetadataController.addSubjectMetadata({
        origin,
        extensionId: sender.id,
        subjectType: SubjectType.Extension,
      });
    }

    let tabId;
    if (sender.tab && sender.tab.id) {
      tabId = sender.tab.id;
    }

    const engine = this.setupProviderEngineCaip({
      origin,
      tabId,
    });

    const dupeReqFilterStream = createDupeReqFilterStream();

    // setup connection
    const providerStream = createEngineStream({ engine });

    const connectionId = this.addConnection(origin, { engine });

    pipeline(
      outStream,
      dupeReqFilterStream,
      providerStream,
      outStream,
      (err) => {
        // handle any middleware cleanup
        engine._middleware.forEach((mid) => {
          if (mid.destroy && typeof mid.destroy === 'function') {
            mid.destroy();
          }
        });
        connectionId && this.removeConnection(origin, connectionId);
        if (err) {
          log.error(err);
        }
      },
    );

    // Used to show wallet liveliness to the provider
    if (subjectType !== SubjectType.Internal) {
      this._notifyChainChangeForConnection({ engine }, origin);
    }
  }

  /**
   * For snaps running in workers.
   *
   * @param snapId
   * @param connectionStream
   */
  setupSnapProvider(snapId, connectionStream) {
    this.setupUntrustedCommunicationEip1193({
      connectionStream,
      sender: { snapId },
      subjectType: SubjectType.Snap,
    });
  }

  /**
   * A method for creating an ethereum provider that is safely restricted for the requesting subject.
   *
   * @param {object} options - Provider engine options
   * @param {string} options.origin - The origin of the sender
   * @param {MessageSender | SnapSender} options.sender - The sender object.
   * @param {string} options.subjectType - The type of the sender subject.
   * @param {tabId} [options.tabId] - The tab ID of the sender - if the sender is within a tab
   */
  setupProviderEngineEip1193({ origin, subjectType, sender, tabId }) {
    const engine = new JsonRpcEngine();

    // Append origin to each request
    engine.push(createOriginMiddleware({ origin }));

    // Append selectedNetworkClientId to each request
    engine.push(createSelectedNetworkMiddleware(this.controllerMessenger));

    // Add a middleware that will switch chain on each request (as needed)
    const requestQueueMiddleware = createQueuedRequestMiddleware({
      enqueueRequest: this.queuedRequestController.enqueueRequest.bind(
        this.queuedRequestController,
      ),
      useRequestQueue: this.preferencesController.getUseRequestQueue.bind(
        this.preferencesController,
      ),
      shouldEnqueueRequest: (request) => {
        if (
          request.method === 'eth_requestAccounts' &&
          this.permissionController.hasPermission(
            request.origin,
            PermissionNames.eth_accounts,
          )
        ) {
          return false;
        }
        return methodsWithConfirmation.includes(request.method);
      },
    });
    engine.push(requestQueueMiddleware);

    // If the origin is not in the selectedNetworkController's `domains` state
    // when the provider engine is created, the selectedNetworkController will
    // fetch the globally selected networkClient from the networkController and wrap
    // it in a proxy which can be switched to use its own state if/when the origin
    // is added to the `domains` state
    const proxyClient =
      this.selectedNetworkController.getProviderAndBlockTracker(origin);

    // We create the filter and subscription manager middleware now, but they will
    // be inserted into the engine later.
    const filterMiddleware = createFilterMiddleware(proxyClient);
    const subscriptionManager = createSubscriptionManager(proxyClient);
    subscriptionManager.events.on('notification', (message) =>
      engine.emit('notification', message),
    );

    // Append tabId to each request if it exists
    if (tabId) {
      engine.push(createTabIdMiddleware({ tabId }));
    }

    engine.push(createLoggerMiddleware({ origin }));
    engine.push(this.permissionLogController.createMiddleware());

    if (origin === BaseUrl.Portfolio) {
      engine.push(createTxVerificationMiddleware(this.networkController));
    }

    engine.push(
      createPPOMMiddleware(
        this.ppomController,
        this.preferencesController,
        this.networkController,
        this.appStateController,
        this.updateSecurityAlertResponse.bind(this),
      ),
    );

    const isConfirmationRedesignEnabled = () => {
      return this.preferencesController.store.getState().preferences
        .redesignedConfirmationsEnabled;
    };

    engine.push(
      createRPCMethodTrackingMiddleware({
        trackEvent: this.metaMetricsController.trackEvent.bind(
          this.metaMetricsController,
        ),
        getMetricsState: this.metaMetricsController.store.getState.bind(
          this.metaMetricsController.store,
        ),
        getAccountType: this.getAccountType.bind(this),
        getDeviceModel: this.getDeviceModel.bind(this),
        isConfirmationRedesignEnabled,
        snapAndHardwareMessenger: this.controllerMessenger.getRestricted({
          name: 'SnapAndHardwareMessenger',
          allowedActions: [
            'KeyringController:getKeyringForAccount',
            'SnapController:get',
            'AccountsController:getSelectedAccount',
          ],
        }),
        appStateController: this.appStateController,
      }),
    );

    engine.push(createUnsupportedMethodMiddleware());

    // Legacy RPC methods that need to be implemented _ahead of_ the permission
    // middleware.
    engine.push(
      createLegacyMethodMiddleware({
        getAccounts: this.getPermittedAccounts.bind(this, origin),
      }),
    );

    if (subjectType !== SubjectType.Internal) {
      engine.push(
        this.permissionController.createPermissionMiddleware({
          origin,
        }),
      );
    }

    if (subjectType === SubjectType.Website) {
      engine.push(
        createOnboardingMiddleware({
          location: sender.url,
          registerOnboarding: this.onboardingController.registerOnboarding,
        }),
      );
    }

    // EVM requests and eth permissions should not be passed to non-EVM accounts
    // this middleware intercepts these requests and returns an error.
    engine.push(
      createEvmMethodsToNonEvmAccountReqFilterMiddleware({
        messenger: this.controllerMessenger.getRestricted({
          name: 'EvmMethodsToNonEvmAccountFilterMessenger',
          allowedActions: ['AccountsController:getSelectedAccount'],
        }),
      }),
    );

    // Unrestricted/permissionless RPC method implementations.
    // They must nevertheless be placed _behind_ the permission middleware.
    engine.push(
      createMethodMiddleware({
        origin,

        subjectType,

        // Miscellaneous
        addSubjectMetadata:
          this.subjectMetadataController.addSubjectMetadata.bind(
            this.subjectMetadataController,
          ),
        metamaskState: this.getState(),
        getProviderState: this.getProviderState.bind(this),
        getUnlockPromise: this.appStateController.getUnlockPromise.bind(
          this.appStateController,
        ),
        handleWatchAssetRequest: this.handleWatchAssetRequest.bind(this),
        requestUserApproval:
          this.approvalController.addAndShowApprovalRequest.bind(
            this.approvalController,
          ),
        startApprovalFlow: this.approvalController.startFlow.bind(
          this.approvalController,
        ),
        endApprovalFlow: this.approvalController.endFlow.bind(
          this.approvalController,
        ),
        sendMetrics: this.metaMetricsController.trackEvent.bind(
          this.metaMetricsController,
        ),
        // Permission-related
        getAccounts: this.getPermittedAccounts.bind(this, origin),
        getPermissionsForOrigin: this.permissionController.getPermissions.bind(
          this.permissionController,
          origin,
        ),
        hasPermission: this.permissionController.hasPermission.bind(
          this.permissionController,
          origin,
        ),
        requestAccountsPermission:
          this.permissionController.requestPermissions.bind(
            this.permissionController,
            { origin },
            { eth_accounts: {} },
          ),
        requestPermittedChainsPermission: (chainIds) =>
          this.permissionController.requestPermissions(
            { origin },
            {
              [PermissionNames.permittedChains]: {
                caveats: [
                  CaveatFactories[CaveatTypes.restrictNetworkSwitching](
                    chainIds,
                  ),
                ],
              },
            },
          ),
        requestPermissionsForOrigin:
          this.permissionController.requestPermissions.bind(
            this.permissionController,
            { origin },
          ),
        revokePermissionsForOrigin: (permissionKeys) => {
          try {
            this.permissionController.revokePermissions({
              [origin]: permissionKeys,
            });
          } catch (e) {
            // we dont want to handle errors here because
            // the revokePermissions api method should just
            // return `null` if the permissions were not
            // successfully revoked or if the permissions
            // for the origin do not exist
            console.log(e);
          }
        },
        getCaveat: ({ target, caveatType }) => {
          try {
            return this.permissionController.getCaveat(
              origin,
              target,
              caveatType,
            );
          } catch (e) {
            if (e instanceof PermissionDoesNotExistError) {
              // suppress expected error in case that the origin
              // does not have the target permission yet
            } else {
              throw e;
            }
          }

          return undefined;
        },
        getChainPermissionsFeatureFlag: () =>
          Boolean(process.env.CHAIN_PERMISSIONS),
        getCurrentRpcUrl: () =>
          this.networkController.state.providerConfig.rpcUrl,
        // network configuration-related
        upsertNetworkConfiguration:
          this.networkController.upsertNetworkConfiguration.bind(
            this.networkController,
          ),
        setActiveNetwork: async (networkClientId) => {
          await this.networkController.setActiveNetwork(networkClientId);
          // if the origin has the eth_accounts permission
          // we set per dapp network selection state
          if (
            this.permissionController.hasPermission(
              origin,
              PermissionNames.eth_accounts,
            )
          ) {
            this.selectedNetworkController.setNetworkClientIdForDomain(
              origin,
              networkClientId,
            );
          }
        },
        findNetworkConfigurationBy: this.findNetworkConfigurationBy.bind(this),
        getCurrentChainIdForDomain: (domain) => {
          const networkClientId =
            this.selectedNetworkController.getNetworkClientIdForDomain(domain);
          const { chainId } =
            this.networkController.getNetworkConfigurationByNetworkClientId(
              networkClientId,
            );
          return chainId;
        },

        // Web3 shim-related
        getWeb3ShimUsageState: this.alertController.getWeb3ShimUsageState.bind(
          this.alertController,
        ),
        setWeb3ShimUsageRecorded:
          this.alertController.setWeb3ShimUsageRecorded.bind(
            this.alertController,
          ),

        ///: BEGIN:ONLY_INCLUDE_IF(build-mmi)
        handleMmiAuthenticate:
          this.institutionalFeaturesController.handleMmiAuthenticate.bind(
            this.institutionalFeaturesController,
          ),
        handleMmiCheckIfTokenIsPresent:
          this.mmiController.handleMmiCheckIfTokenIsPresent.bind(
            this.mmiController,
          ),
        handleMmiDashboardData: this.mmiController.handleMmiDashboardData.bind(
          this.mmiController,
        ),
        handleMmiSetAccountAndNetwork:
          this.mmiController.setAccountAndNetwork.bind(this.mmiController),
        handleMmiOpenAddHardwareWallet:
          this.mmiController.handleMmiOpenAddHardwareWallet.bind(
            this.mmiController,
          ),
        ///: END:ONLY_INCLUDE_IF
      }),
    );

    engine.push(
      createSnapsMethodMiddleware(subjectType === SubjectType.Snap, {
        getUnlockPromise: this.appStateController.getUnlockPromise.bind(
          this.appStateController,
        ),
        getSnaps: this.controllerMessenger.call.bind(
          this.controllerMessenger,
          'SnapController:getPermitted',
          origin,
        ),
        requestPermissions: async (requestedPermissions) =>
          await this.permissionController.requestPermissions(
            { origin },
            requestedPermissions,
          ),
        getPermissions: this.permissionController.getPermissions.bind(
          this.permissionController,
          origin,
        ),
        getSnapFile: this.controllerMessenger.call.bind(
          this.controllerMessenger,
          'SnapController:getFile',
          origin,
        ),
        installSnaps: this.controllerMessenger.call.bind(
          this.controllerMessenger,
          'SnapController:install',
          origin,
        ),
        invokeSnap: this.permissionController.executeRestrictedMethod.bind(
          this.permissionController,
          origin,
          RestrictedMethods.wallet_snap,
        ),
        getIsLocked: () => {
          return !this.appStateController.isUnlocked();
        },
        ///: BEGIN:ONLY_INCLUDE_IF(keyring-snaps)
        hasPermission: this.permissionController.hasPermission.bind(
          this.permissionController,
          origin,
        ),
        getSnap: this.controllerMessenger.call.bind(
          this.controllerMessenger,
          'SnapController:get',
        ),
        getAllSnaps: this.controllerMessenger.call.bind(
          this.controllerMessenger,
          'SnapController:getAll',
        ),
        handleSnapRpcRequest: (args) =>
          this.handleSnapRequest({ ...args, origin }),
        getAllowedKeyringMethods: keyringSnapPermissionsBuilder(
          this.subjectMetadataController,
          origin,
        ),
        createInterface: this.controllerMessenger.call.bind(
          this.controllerMessenger,
          'SnapInterfaceController:createInterface',
          origin,
        ),
        getInterfaceState: (...args) =>
          this.controllerMessenger.call(
            'SnapInterfaceController:getInterface',
            origin,
            ...args,
          ).state,
        updateInterface: this.controllerMessenger.call.bind(
          this.controllerMessenger,
          'SnapInterfaceController:updateInterface',
          origin,
        ),
        ///: END:ONLY_INCLUDE_IF
      }),
    );

    engine.push(filterMiddleware);
    engine.push(subscriptionManager.middleware);

    engine.push(this.metamaskMiddleware);

    engine.push(providerAsMiddleware(proxyClient.provider));

    return engine;
  }

  /**
   * A method for creating a CAIP provider that is safely restricted for the requesting subject.
   *
   * @param {object} options - Provider engine options
   * @param {string} options.origin - The origin of the sender
   * @param {tabId} [options.tabId] - The tab ID of the sender - if the sender is within a tab
   */
  setupProviderEngineCaip({ origin, tabId }) {
    const engine = new JsonRpcEngine();

    engine.push((request, _res, _next, end) => {
      console.log('CAIP request received', { origin, tabId, request });
      return end(new Error('CAIP RPC Pipeline not yet implemented.'));
    });

    return engine;
  }

  /**
   * TODO:LegacyProvider: Delete
   * A method for providing our public config info over a stream.
   * This includes info we like to be synchronous if possible, like
   * the current selected account, and network ID.
   *
   * Since synchronous methods have been deprecated in web3,
   * this is a good candidate for deprecation.
   *
   * @param {*} outStream - The stream to provide public config over.
   */
  setupPublicConfig(outStream) {
    const configStream = storeAsStream(this.publicConfigStore);

    pipeline(configStream, outStream, (err) => {
      configStream.destroy();
      if (err) {
        log.error(err);
      }
    });
  }

  /**
   * Adds a reference to a connection by origin. Ignores the 'metamask' origin.
   * Caller must ensure that the returned id is stored such that the reference
   * can be deleted later.
   *
   * @param {string} origin - The connection's origin string.
   * @param {object} options - Data associated with the connection
   * @param {object} options.engine - The connection's JSON Rpc Engine
   * @returns {string} The connection's id (so that it can be deleted later)
   */
  addConnection(origin, { engine }) {
    if (origin === ORIGIN_METAMASK) {
      return null;
    }

    if (!this.connections[origin]) {
      this.connections[origin] = {};
    }

    const id = nanoid();
    this.connections[origin][id] = {
      engine,
    };

    return id;
  }

  /**
   * Deletes a reference to a connection, by origin and id.
   * Ignores unknown origins.
   *
   * @param {string} origin - The connection's origin string.
   * @param {string} id - The connection's id, as returned from addConnection.
   */
  removeConnection(origin, id) {
    const connections = this.connections[origin];
    if (!connections) {
      return;
    }

    delete connections[id];

    if (Object.keys(connections).length === 0) {
      delete this.connections[origin];
    }
  }

  /**
   * Closes all connections for the given origin, and removes the references
   * to them.
   * Ignores unknown origins.
   *
   * @param {string} origin - The origin string.
   */
  removeAllConnections(origin) {
    const connections = this.connections[origin];
    if (!connections) {
      return;
    }

    Object.keys(connections).forEach((id) => {
      this.removeConnection(origin, id);
    });
  }

  /**
   * Causes the RPC engines associated with the connections to the given origin
   * to emit a notification event with the given payload.
   *
   * The caller is responsible for ensuring that only permitted notifications
   * are sent.
   *
   * Ignores unknown origins.
   *
   * @param {string} origin - The connection's origin string.
   * @param {unknown} payload - The event payload.
   */
  notifyConnections(origin, payload) {
    const connections = this.connections[origin];

    if (connections) {
      Object.values(connections).forEach((conn) => {
        if (conn.engine) {
          conn.engine.emit('notification', payload);
        }
      });
    }
  }

  /**
   * Causes the RPC engines associated with all connections to emit a
   * notification event with the given payload.
   *
   * If the "payload" parameter is a function, the payload for each connection
   * will be the return value of that function called with the connection's
   * origin.
   *
   * The caller is responsible for ensuring that only permitted notifications
   * are sent.
   *
   * @param {unknown} payload - The event payload, or payload getter function.
   */
  notifyAllConnections(payload) {
    const getPayload =
      typeof payload === 'function'
        ? (origin) => payload(origin)
        : () => payload;

    Object.keys(this.connections).forEach((origin) => {
      Object.values(this.connections[origin]).forEach(async (conn) => {
        try {
          this.notifyConnection(conn, await getPayload(origin));
        } catch (err) {
          console.error(err);
        }
      });
    });
  }

  /**
   * Causes the RPC engine for passed connection to emit a
   * notification event with the given payload.
   *
   * The caller is responsible for ensuring that only permitted notifications
   * are sent.
   *
   * @param {object} connection - Data associated with the connection
   * @param {object} connection.engine - The connection's JSON Rpc Engine
   * @param {unknown} payload - The event payload
   */
  notifyConnection(connection, payload) {
    try {
      if (connection.engine) {
        connection.engine.emit('notification', payload);
      }
    } catch (err) {
      console.error(err);
    }
  }

  // handlers

  /**
   * Handle a KeyringController update
   *
   * @param {object} state - the KC state
   * @returns {Promise<void>}
   * @private
   */
  async _onKeyringControllerUpdate(state) {
    const { keyrings } = state;

    // The accounts tracker only supports EVM addresses and the keyring
    // controller may pass non-EVM addresses, so we filter them out
    const addresses = keyrings
      .reduce((acc, { accounts }) => acc.concat(accounts), [])
      .filter(isEthAddress);

    if (!addresses.length) {
      return;
    }

    this.accountTracker.syncWithAddresses(addresses);
  }

  /**
   * Handle global application unlock.
   * Notifies all connections that the extension is unlocked, and which
   * account(s) are currently accessible, if any.
   */
  _onUnlock() {
    this.notifyAllConnections(async (origin) => {
      return {
        method: NOTIFICATION_NAMES.unlockStateChanged,
        params: {
          isUnlocked: true,
          accounts: await this.getPermittedAccounts(origin),
        },
      };
    });

    this.unMarkPasswordForgotten();

    // In the current implementation, this handler is triggered by a
    // KeyringController event. Other controllers subscribe to the 'unlock'
    // event of the MetaMaskController itself.
    this.emit('unlock');
  }

  /**
   * Handle global application lock.
   * Notifies all connections that the extension is locked.
   */
  _onLock() {
    this.notifyAllConnections({
      method: NOTIFICATION_NAMES.unlockStateChanged,
      params: {
        isUnlocked: false,
      },
    });

    // In the current implementation, this handler is triggered by a
    // KeyringController event. Other controllers subscribe to the 'lock'
    // event of the MetaMaskController itself.
    this.emit('lock');
  }

  /**
   * Handle memory state updates.
   * - Ensure isClientOpenAndUnlocked is updated
   * - Notifies all connections with the new provider network state
   *   - The external providers handle diffing the state
   *
   * @param newState
   */
  _onStateUpdate(newState) {
    this.isClientOpenAndUnlocked = newState.isUnlocked && this._isClientOpen;
    this._notifyChainChange();
  }

  // misc

  /**
   * A method for emitting the full MetaMask state to all registered listeners.
   *
   * @private
   */
  privateSendUpdate() {
    this.emit('update', this.getState());
  }

  /**
   * @returns {boolean} Whether the extension is unlocked.
   */
  isUnlocked() {
    return this.keyringController.state.isUnlocked;
  }

  //=============================================================================
  // MISCELLANEOUS
  //=============================================================================

  getExternalPendingTransactions(address) {
    return this.smartTransactionsController.getTransactions({
      addressFrom: address,
      status: 'pending',
    });
  }

  /**
   * Returns the nonce that will be associated with a transaction once approved
   *
   * @param {string} address - The hex string address for the transaction
   * @param networkClientId - The optional networkClientId to get the nonce lock with
   * @returns {Promise<number>}
   */
  async getPendingNonce(address, networkClientId) {
    const { nonceDetails, releaseLock } = await this.txController.getNonceLock(
      address,
      process.env.TRANSACTION_MULTICHAIN ? networkClientId : undefined,
    );

    const pendingNonce = nonceDetails.params.highestSuggested;

    releaseLock();
    return pendingNonce;
  }

  /**
   * Returns the next nonce according to the nonce-tracker
   *
   * @param {string} address - The hex string address for the transaction
   * @param networkClientId - The optional networkClientId to get the nonce lock with
   * @returns {Promise<number>}
   */
  async getNextNonce(address, networkClientId) {
    const nonceLock = await this.txController.getNonceLock(
      address,
      process.env.TRANSACTION_MULTICHAIN ? networkClientId : undefined,
    );
    nonceLock.releaseLock();
    return nonceLock.nextNonce;
  }

  /**
   * Throw an artificial error in a timeout handler for testing purposes.
   *
   * @param message - The error message.
   * @deprecated This is only mean to facilitiate E2E testing. We should not
   * use this for handling errors.
   */
  throwTestError(message) {
    setTimeout(() => {
      const error = new Error(message);
      error.name = 'TestError';
      throw error;
    });
  }

  /**
   * A method for setting TransactionController event listeners
   */
  _addTransactionControllerListeners() {
    const transactionMetricsRequest = this.getTransactionMetricsRequest();

    this.controllerMessenger.subscribe(
      'TransactionController:postTransactionBalanceUpdated',
      handlePostTransactionBalanceUpdate.bind(null, transactionMetricsRequest),
    );

    this.controllerMessenger.subscribe(
      'TransactionController:unapprovedTransactionAdded',
      (transactionMeta) =>
        handleTransactionAdded(transactionMetricsRequest, { transactionMeta }),
    );

    this.controllerMessenger.subscribe(
      'TransactionController:transactionApproved',
      handleTransactionApproved.bind(null, transactionMetricsRequest),
    );

    this.controllerMessenger.subscribe(
      'TransactionController:transactionDropped',
      handleTransactionDropped.bind(null, transactionMetricsRequest),
    );

    this.controllerMessenger.subscribe(
      'TransactionController:transactionConfirmed',
      handleTransactionConfirmed.bind(null, transactionMetricsRequest),
    );

    this.controllerMessenger.subscribe(
      'TransactionController:transactionFailed',
      handleTransactionFailed.bind(null, transactionMetricsRequest),
    );

    this.controllerMessenger.subscribe(
      'TransactionController:transactionNewSwap',
      ({ transactionMeta }) =>
        this.swapsController.setTradeTxId(transactionMeta.id),
    );

    this.controllerMessenger.subscribe(
      'TransactionController:transactionNewSwapApproval',
      ({ transactionMeta }) =>
        this.swapsController.setApproveTxId(transactionMeta.id),
    );

    this.controllerMessenger.subscribe(
      'TransactionController:transactionRejected',
      handleTransactionRejected.bind(null, transactionMetricsRequest),
    );

    this.controllerMessenger.subscribe(
      'TransactionController:transactionSubmitted',
      handleTransactionSubmitted.bind(null, transactionMetricsRequest),
    );

    this.controllerMessenger.subscribe(
      'TransactionController:transactionStatusUpdated',
      ({ transactionMeta }) => {
        this._onFinishedTransaction(transactionMeta);
      },
    );
  }

  getTransactionMetricsRequest() {
    const controllerActions = {
      // Metametrics Actions
      createEventFragment: this.metaMetricsController.createEventFragment.bind(
        this.metaMetricsController,
      ),
      finalizeEventFragment:
        this.metaMetricsController.finalizeEventFragment.bind(
          this.metaMetricsController,
        ),
      getEventFragmentById:
        this.metaMetricsController.getEventFragmentById.bind(
          this.metaMetricsController,
        ),
      getParticipateInMetrics: () =>
        this.metaMetricsController.state.participateInMetaMetrics,
      trackEvent: this.metaMetricsController.trackEvent.bind(
        this.metaMetricsController,
      ),
      updateEventFragment: this.metaMetricsController.updateEventFragment.bind(
        this.metaMetricsController,
      ),
      // Other dependencies
      getAccountType: this.getAccountType.bind(this),
      getDeviceModel: this.getDeviceModel.bind(this),
      getEIP1559GasFeeEstimates:
        this.gasFeeController.fetchGasFeeEstimates.bind(this.gasFeeController),
      getSelectedAddress: () =>
        this.accountsController.getSelectedAccount().address,
      getTokenStandardAndDetails: this.getTokenStandardAndDetails.bind(this),
      getTransaction: (id) =>
        this.txController.state.transactions.find((tx) => tx.id === id),
      getIsSmartTransaction: () => {
        return getIsSmartTransaction(this._getMetaMaskState());
      },
      getSmartTransactionByMinedTxHash: (txHash) => {
        return this.smartTransactionsController.getSmartTransactionByMinedTxHash(
          txHash,
        );
      },
    };
    return {
      ...controllerActions,
      snapAndHardwareMessenger: this.controllerMessenger.getRestricted({
        name: 'SnapAndHardwareMessenger',
        allowedActions: [
          'KeyringController:getKeyringForAccount',
          'SnapController:get',
          'AccountsController:getSelectedAccount',
        ],
      }),
      provider: this.provider,
    };
  }

  toggleExternalServices(useExternal) {
    this.preferencesController.toggleExternalServices(useExternal);
    this.tokenListController.updatePreventPollingOnNetworkRestart(!useExternal);
    if (useExternal) {
      this.tokenDetectionController.enable();
      this.gasFeeController.enableNonRPCGasFeeApis();
    } else {
      this.tokenDetectionController.disable();
      this.gasFeeController.disableNonRPCGasFeeApis();
    }
  }

  //=============================================================================
  // CONFIG
  //=============================================================================

  /**
   * Returns the first network configuration object that matches at least one field of the
   * provided search criteria. Returns null if no match is found
   *
   * @param {object} rpcInfo - The RPC endpoint properties and values to check.
   * @returns {object} rpcInfo found in the network configurations list
   */
  findNetworkConfigurationBy(rpcInfo) {
    const { networkConfigurations } = this.networkController.state;
    const networkConfiguration = Object.values(networkConfigurations).find(
      (configuration) => {
        return Object.keys(rpcInfo).some((key) => {
          return configuration[key] === rpcInfo[key];
        });
      },
    );

    return networkConfiguration || null;
  }

  /**
   * Sets the Ledger Live preference to use for Ledger hardware wallet support
   *
   * @param _keyring
   * @deprecated This method is deprecated and will be removed in the future.
   * Only webhid connections are supported in chrome and u2f in firefox.
   */
  async setLedgerTransportPreference(_keyring) {
    const transportType = window.navigator.hid
      ? LedgerTransportTypes.webhid
      : LedgerTransportTypes.u2f;
    const keyring =
      _keyring || (await this.getKeyringForDevice(HardwareDeviceNames.ledger));
    if (keyring?.updateTransportMethod) {
      return keyring.updateTransportMethod(transportType).catch((e) => {
        throw e;
      });
    }

    return undefined;
  }

  /**
   * A method for initializing storage the first time.
   *
   * @param {object} initState - The default state to initialize with.
   * @private
   */
  recordFirstTimeInfo(initState) {
    if (!('firstTimeInfo' in initState)) {
      const version = this.platform.getVersion();
      initState.firstTimeInfo = {
        version,
        date: Date.now(),
      };
    }
  }

  // TODO: Replace isClientOpen methods with `controllerConnectionChanged` events.
  /* eslint-disable accessor-pairs */
  /**
   * A method for recording whether the MetaMask user interface is open or not.
   *
   * @param {boolean} open
   */
  set isClientOpen(open) {
    this._isClientOpen = open;
  }
  /* eslint-enable accessor-pairs */

  /**
   * A method that is called by the background when all instances of metamask are closed.
   * Currently used to stop polling in the gasFeeController.
   */
  onClientClosed() {
    try {
      this.gasFeeController.stopAllPolling();
      this.currencyRateController.stopAllPolling();
      this.appStateController.clearPollingTokens();
    } catch (error) {
      console.error(error);
    }
  }

  /**
   * A method that is called by the background when a particular environment type is closed (fullscreen, popup, notification).
   * Currently used to stop polling in the gasFeeController for only that environement type
   *
   * @param environmentType
   */
  onEnvironmentTypeClosed(environmentType) {
    const appStatePollingTokenType =
      POLLING_TOKEN_ENVIRONMENT_TYPES[environmentType];
    const pollingTokensToDisconnect =
      this.appStateController.store.getState()[appStatePollingTokenType];
    pollingTokensToDisconnect.forEach((pollingToken) => {
      this.gasFeeController.stopPollingByPollingToken(pollingToken);
      this.currencyRateController.stopPollingByPollingToken(pollingToken);
      this.appStateController.removePollingToken(
        pollingToken,
        appStatePollingTokenType,
      );
    });
  }

  /**
   * Adds a domain to the PhishingController safelist
   *
   * @param {string} hostname - the domain to safelist
   */
  safelistPhishingDomain(hostname) {
    return this.phishingController.bypass(hostname);
  }

  async backToSafetyPhishingWarning() {
    const extensionURL = this.platform.getExtensionURL();
    await this.platform.switchToAnotherURL(undefined, extensionURL);
  }

  /**
   * Locks MetaMask
   */
  setLocked() {
    return this.keyringController.setLocked();
  }

  removePermissionsFor = (subjects) => {
    try {
      this.permissionController.revokePermissions(subjects);
    } catch (exp) {
      if (!(exp instanceof PermissionsRequestNotFoundError)) {
        throw exp;
      }
    }
  };

  updateCaveat = (origin, target, caveatType, caveatValue) => {
    try {
      this.controllerMessenger.call(
        'PermissionController:updateCaveat',
        origin,
        target,
        caveatType,
        caveatValue,
      );
    } catch (exp) {
      if (!(exp instanceof PermissionsRequestNotFoundError)) {
        throw exp;
      }
    }
  };

  updateNetworksList = (sortedNetworkList) => {
    try {
      this.networkOrderController.updateNetworksList(sortedNetworkList);
    } catch (err) {
      log.error(err.message);
      throw err;
    }
  };

  updateAccountsList = (pinnedAccountList) => {
    try {
      this.accountOrderController.updateAccountsList(pinnedAccountList);
    } catch (err) {
      log.error(err.message);
      throw err;
    }
  };

  updateHiddenAccountsList = (hiddenAccountList) => {
    try {
      this.accountOrderController.updateHiddenAccountsList(hiddenAccountList);
    } catch (err) {
      log.error(err.message);
      throw err;
    }
  };

  rejectPermissionsRequest = (requestId) => {
    try {
      this.permissionController.rejectPermissionsRequest(requestId);
    } catch (exp) {
      if (!(exp instanceof PermissionsRequestNotFoundError)) {
        throw exp;
      }
    }
  };

  acceptPermissionsRequest = (request) => {
    try {
      this.permissionController.acceptPermissionsRequest(request);
    } catch (exp) {
      if (!(exp instanceof PermissionsRequestNotFoundError)) {
        throw exp;
      }
    }
  };

  resolvePendingApproval = async (id, value, options) => {
    try {
      await this.approvalController.accept(id, value, options);
    } catch (exp) {
      if (!(exp instanceof ApprovalRequestNotFoundError)) {
        throw exp;
      }
    }
  };

  rejectPendingApproval = (id, error) => {
    try {
      this.approvalController.reject(
        id,
        new EthereumRpcError(error.code, error.message, error.data),
      );
    } catch (exp) {
      if (!(exp instanceof ApprovalRequestNotFoundError)) {
        throw exp;
      }
    }
  };

  async _onAccountChange(newAddress) {
    const permittedAccountsMap = getPermittedAccountsByOrigin(
      this.permissionController.state,
    );

    for (const [origin, accounts] of permittedAccountsMap.entries()) {
      if (accounts.includes(newAddress)) {
        this._notifyAccountsChange(origin, accounts);
      }
    }

    await this.txController.updateIncomingTransactions();
  }

  async _notifyAccountsChange(origin, newAccounts) {
    if (this.isUnlocked()) {
      this.notifyConnections(origin, {
        method: NOTIFICATION_NAMES.accountsChanged,
        // This should be the same as the return value of `eth_accounts`,
        // namely an array of the current / most recently selected Ethereum
        // account.
        params:
          newAccounts.length < 2
            ? // If the length is 1 or 0, the accounts are sorted by definition.
              newAccounts
            : // If the length is 2 or greater, we have to execute
              // `eth_accounts` vi this method.
              await this.getPermittedAccounts(origin),
      });
    }

    this.permissionLogController.updateAccountsHistory(origin, newAccounts);
  }

  async _notifyChainChange() {
    if (this.preferencesController.getUseRequestQueue()) {
      this.notifyAllConnections(async (origin) => ({
        method: NOTIFICATION_NAMES.chainChanged,
        params: await this.getProviderNetworkState(origin),
      }));
    } else {
      this.notifyAllConnections({
        method: NOTIFICATION_NAMES.chainChanged,
        params: await this.getProviderNetworkState(),
      });
    }
  }

  async _notifyChainChangeForConnection(connection, origin) {
    if (this.preferencesController.getUseRequestQueue()) {
      this.notifyConnection(connection, {
        method: NOTIFICATION_NAMES.chainChanged,
        params: await this.getProviderNetworkState(origin),
      });
    } else {
      this.notifyConnection(connection, {
        method: NOTIFICATION_NAMES.chainChanged,
        params: await this.getProviderNetworkState(),
      });
    }
  }

  async _onFinishedTransaction(transactionMeta) {
    if (
      ![TransactionStatus.confirmed, TransactionStatus.failed].includes(
        transactionMeta.status,
      )
    ) {
      return;
    }

    await this._createTransactionNotifcation(transactionMeta);
    await this._updateNFTOwnership(transactionMeta);
    this._trackTransactionFailure(transactionMeta);
  }

  async _createTransactionNotifcation(transactionMeta) {
    const { chainId } = transactionMeta;
    let rpcPrefs = {};

    if (chainId) {
      const { networkConfigurations } = this.networkController.state;

      const matchingNetworkConfig = Object.values(networkConfigurations).find(
        (networkConfiguration) => networkConfiguration.chainId === chainId,
      );

      rpcPrefs = matchingNetworkConfig?.rpcPrefs ?? {};
    }

    try {
      await this.platform.showTransactionNotification(
        transactionMeta,
        rpcPrefs,
      );
    } catch (error) {
      log.error('Failed to create transaction notification', error);
    }
  }

  async _updateNFTOwnership(transactionMeta) {
    // if this is a transferFrom method generated from within the app it may be an NFT transfer transaction
    // in which case we will want to check and update ownership status of the transferred NFT.

    const { type, txParams, chainId, txReceipt } = transactionMeta;
    const selectedAddress =
      this.accountsController.getSelectedAccount().address;

    const { allNfts } = this.nftController.state;
    const txReceiptLogs = txReceipt?.logs;

    const isContractInteractionTx =
      type === TransactionType.contractInteraction && txReceiptLogs;
    const isTransferFromTx =
      (type === TransactionType.tokenMethodTransferFrom ||
        type === TransactionType.tokenMethodSafeTransferFrom) &&
      txParams !== undefined;

    if (!isContractInteractionTx && !isTransferFromTx) {
      return;
    }

    if (isTransferFromTx) {
      const { data, to: contractAddress, from: userAddress } = txParams;
      const transactionData = parseStandardTokenTransactionData(data);
      // Sometimes the tokenId value is parsed as "_value" param. Not seeing this often any more, but still occasionally:
      // i.e. call approve() on BAYC contract - https://etherscan.io/token/0xbc4ca0eda7647a8ab7c2061c2e118a18a936f13d#writeContract, and tokenId shows up as _value,
      // not sure why since it doesn't match the ERC721 ABI spec we use to parse these transactions - https://github.com/MetaMask/metamask-eth-abis/blob/d0474308a288f9252597b7c93a3a8deaad19e1b2/src/abis/abiERC721.ts#L62.
      const transactionDataTokenId =
        getTokenIdParam(transactionData) ?? getTokenValueParam(transactionData);

      // check if its a known NFT
      const knownNft = allNfts?.[userAddress]?.[chainId]?.find(
        ({ address, tokenId }) =>
          isEqualCaseInsensitive(address, contractAddress) &&
          tokenId === transactionDataTokenId,
      );

      // if it is we check and update ownership status.
      if (knownNft) {
        this.nftController.checkAndUpdateSingleNftOwnershipStatus(
          knownNft,
          false,
          // TODO add networkClientId once it is available in the transactionMeta
          // the chainId previously passed here didn't actually allow us to check for ownership on a non globally selected network
          // because the check would use the provider for the globally selected network, not the chainId passed here.
          { userAddress },
        );
      }
    } else {
      // Else if contract interaction we will parse the logs

      const allNftTransferLog = txReceiptLogs.map((txReceiptLog) => {
        const isERC1155NftTransfer =
          txReceiptLog.topics &&
          txReceiptLog.topics[0] === TRANSFER_SINFLE_LOG_TOPIC_HASH;
        const isERC721NftTransfer =
          txReceiptLog.topics &&
          txReceiptLog.topics[0] === TOKEN_TRANSFER_LOG_TOPIC_HASH;
        let isTransferToSelectedAddress;

        if (isERC1155NftTransfer) {
          isTransferToSelectedAddress =
            txReceiptLog.topics &&
            txReceiptLog.topics[3] &&
            txReceiptLog.topics[3].match(selectedAddress?.slice(2));
        }

        if (isERC721NftTransfer) {
          isTransferToSelectedAddress =
            txReceiptLog.topics &&
            txReceiptLog.topics[2] &&
            txReceiptLog.topics[2].match(selectedAddress?.slice(2));
        }

        return {
          isERC1155NftTransfer,
          isERC721NftTransfer,
          isTransferToSelectedAddress,
          ...txReceiptLog,
        };
      });
      if (allNftTransferLog.length !== 0) {
        const allNftParsedLog = [];
        allNftTransferLog.forEach((singleLog) => {
          if (
            singleLog.isTransferToSelectedAddress &&
            (singleLog.isERC1155NftTransfer || singleLog.isERC721NftTransfer)
          ) {
            let iface;
            if (singleLog.isERC1155NftTransfer) {
              iface = new Interface(abiERC1155);
            } else {
              iface = new Interface(abiERC721);
            }
            try {
              const parsedLog = iface.parseLog({
                data: singleLog.data,
                topics: singleLog.topics,
              });
              allNftParsedLog.push({
                contract: singleLog.address,
                ...parsedLog,
              });
            } catch (err) {
              // ignore
            }
          }
        });
        // Filter known nfts and new Nfts
        const knownNFTs = [];
        const newNFTs = [];
        allNftParsedLog.forEach((single) => {
          const tokenIdFromLog = getTokenIdParam(single);
          const existingNft = allNfts?.[selectedAddress]?.[chainId]?.find(
            ({ address, tokenId }) => {
              return (
                isEqualCaseInsensitive(address, single.contract) &&
                tokenId === tokenIdFromLog
              );
            },
          );
          if (existingNft) {
            knownNFTs.push(existingNft);
          } else {
            newNFTs.push({
              tokenId: tokenIdFromLog,
              ...single,
            });
          }
        });
        // For known nfts only refresh ownership
        const refreshOwnershipNFts = knownNFTs.map(async (singleNft) => {
          return this.nftController.checkAndUpdateSingleNftOwnershipStatus(
            singleNft,
            false,
            // TODO add networkClientId once it is available in the transactionMeta
            // the chainId previously passed here didn't actually allow us to check for ownership on a non globally selected network
            // because the check would use the provider for the globally selected network, not the chainId passed here.
            { selectedAddress },
          );
        });
        await Promise.allSettled(refreshOwnershipNFts);
        // For new nfts, add them to state
        const addNftPromises = newNFTs.map(async (singleNft) => {
          return this.nftController.addNft(
            singleNft.contract,
            singleNft.tokenId,
          );
        });
        await Promise.allSettled(addNftPromises);
      }
    }
  }

  _trackTransactionFailure(transactionMeta) {
    const { txReceipt } = transactionMeta;
    const metamaskState = this.getState();

    if (!txReceipt || txReceipt.status !== '0x0') {
      return;
    }

    this.metaMetricsController.trackEvent(
      {
        event: 'Tx Status Update: On-Chain Failure',
        category: MetaMetricsEventCategory.Background,
        properties: {
          action: 'Transactions',
          errorMessage: transactionMeta.simulationFails?.reason,
          numberOfTokens: metamaskState.tokens.length,
          numberOfAccounts: Object.keys(metamaskState.accounts).length,
        },
      },
      {
        matomoEvent: true,
      },
    );
  }

  _onUserOperationAdded(userOperationMeta) {
    const transactionMeta = this.txController.state.transactions.find(
      (tx) => tx.id === userOperationMeta.id,
    );

    if (!transactionMeta) {
      return;
    }

    if (transactionMeta.type === TransactionType.swap) {
      this.controllerMessenger.publish(
        'TransactionController:transactionNewSwap',
        { transactionMeta },
      );
    } else if (transactionMeta.type === TransactionType.swapApproval) {
      this.controllerMessenger.publish(
        'TransactionController:transactionNewSwapApproval',
        { transactionMeta },
      );
    }
  }

  _onUserOperationTransactionUpdated(transactionMeta) {
    const updatedTransactionMeta = {
      ...transactionMeta,
      txParams: {
        ...transactionMeta.txParams,
        from: this.accountsController.getSelectedAccount().address,
      },
    };

    const transactionExists = this.txController.state.transactions.some(
      (tx) => tx.id === updatedTransactionMeta.id,
    );

    if (!transactionExists) {
      this.txController.update((state) => {
        state.transactions.push(updatedTransactionMeta);
      });
    }

    this.txController.updateTransaction(
      updatedTransactionMeta,
      'Generated from user operation',
    );

    this.controllerMessenger.publish(
      'TransactionController:transactionStatusUpdated',
      { transactionMeta: updatedTransactionMeta },
    );
  }

  _publishSmartTransactionHook(transactionMeta) {
    const state = this._getMetaMaskState();
    const isSmartTransaction = getIsSmartTransaction(state);
    if (!isSmartTransaction) {
      // Will cause TransactionController to publish to the RPC provider as normal.
      return { transactionHash: undefined };
    }
    const featureFlags = getFeatureFlagsByChainId(state);
    return submitSmartTransactionHook({
      transactionMeta,
      transactionController: this.txController,
      smartTransactionsController: this.smartTransactionsController,
      controllerMessenger: this.controllerMessenger,
      isSmartTransaction,
      featureFlags,
    });
  }

  _getMetaMaskState() {
    return {
      metamask: this.getState(),
    };
  }

  async #onPreferencesControllerStateChange(currentState, previousState) {
    const { currentLocale } = currentState;
    const { chainId } = this.networkController.state.providerConfig;

    await updateCurrentLocale(currentLocale);

    if (currentState.incomingTransactionsPreferences?.[chainId]) {
      this.txController.startIncomingTransactionPolling();
    } else {
      this.txController.stopIncomingTransactionPolling();
    }

    this.#checkTokenListPolling(currentState, previousState);

    // TODO: Remove once the preferences controller has been replaced with the core monorepo implementation
    this.controllerMessenger.publish(
      'PreferencesController:stateChange',
      currentState,
      [],
    );
  }

  #checkTokenListPolling(currentState, previousState) {
    const previousEnabled = this.#isTokenListPollingRequired(previousState);
    const newEnabled = this.#isTokenListPollingRequired(currentState);

    if (previousEnabled === newEnabled) {
      return;
    }

    this.tokenListController.updatePreventPollingOnNetworkRestart(!newEnabled);

    if (newEnabled) {
      log.debug('Started token list controller polling');
      this.tokenListController.start();
    } else {
      log.debug('Stopped token list controller polling');
      this.tokenListController.clearingTokenListData();
      this.tokenListController.stop();
    }
  }

  #isTokenListPollingRequired(preferencesControllerState) {
    const { useTokenDetection, useTransactionSimulations, preferences } =
      preferencesControllerState ?? {};

    const { petnamesEnabled } = preferences ?? {};

    return useTokenDetection || petnamesEnabled || useTransactionSimulations;
  }
}<|MERGE_RESOLUTION|>--- conflicted
+++ resolved
@@ -2982,7 +2982,6 @@
         preferencesController.setUseMultiAccountBalanceChecker.bind(
           preferencesController,
         ),
-<<<<<<< HEAD
       dismissOpenSeaToBlockaidBanner:
         preferencesController.dismissOpenSeaToBlockaidBanner.bind(
           preferencesController,
@@ -2991,8 +2990,6 @@
         preferencesController.setRedesignedConfirmationsEnabledFeature.bind(
           preferencesController,
         ),
-=======
->>>>>>> e0db3ef9
       setUseSafeChainsListValidation:
         preferencesController.setUseSafeChainsListValidation.bind(
           preferencesController,
