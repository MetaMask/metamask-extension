--- conflicted
+++ resolved
@@ -14,11 +14,7 @@
 import { ObservableStore } from '@metamask/obs-store';
 import { storeAsStream } from '@metamask/obs-store/dist/asStream';
 import { providerAsMiddleware } from '@metamask/eth-json-rpc-middleware';
-<<<<<<< HEAD
-import { debounce, throttle, memoize, wrap, pick, cloneDeep } from 'lodash';
-=======
-import { debounce, throttle, memoize, wrap, pick, uniq } from 'lodash';
->>>>>>> e2517fca
+import { debounce, throttle, memoize, wrap, pick } from 'lodash';
 import {
   KeyringController,
   KeyringTypes,
@@ -2700,16 +2696,22 @@
         for (const [origin, chains] of changedChains.entries()) {
           const currentNetworkClientIdForOrigin =
             this.selectedNetworkController.getNetworkClientIdForDomain(origin);
-          const { chainId: currentChainIdForOrigin } =
+
+          const networkConfig =
             this.networkController.getNetworkConfigurationByNetworkClientId(
               currentNetworkClientIdForOrigin,
             );
-          // if(chains.length === 0) {
-          // TODO: This particular case should also occur at the same time
-          // that eth_accounts is revoked. When eth_accounts is revoked,
-          // the networkClientId for that origin should be reset to track
-          // the globally selected network.
-          // }
+
+          // Guard clause: skip this iteration or handle the case if networkConfig is undefined.
+          if (!networkConfig) {
+            log.warn(
+              `No network configuration found for clientId: ${currentNetworkClientIdForOrigin}`,
+            );
+            continue;
+          }
+
+          const { chainId: currentChainIdForOrigin } = networkConfig;
+
           if (chains.length > 0 && !chains.includes(currentChainIdForOrigin)) {
             const networkClientId =
               this.networkController.findNetworkClientIdByChainId(chains[0]);
@@ -2813,53 +2815,6 @@
     }
 
     this.controllerMessenger.subscribe(
-<<<<<<< HEAD
-=======
-      `${this.permissionController.name}:stateChange`,
-      async (currentValue, previousValue) => {
-        const changedChains = diffMap(currentValue, previousValue);
-
-        // This operates under the assumption that there will be at maximum
-        // one origin permittedChains value change per event handler call
-        for (const [origin, chains] of changedChains.entries()) {
-          const currentNetworkClientIdForOrigin =
-            this.selectedNetworkController.getNetworkClientIdForDomain(origin);
-
-          const networkConfig =
-            this.networkController.getNetworkConfigurationByNetworkClientId(
-              currentNetworkClientIdForOrigin,
-            );
-
-          // Guard clause: skip this iteration or handle the case if networkConfig is undefined.
-          if (!networkConfig) {
-            log.warn(
-              `No network configuration found for clientId: ${currentNetworkClientIdForOrigin}`,
-            );
-            continue;
-          }
-
-          const { chainId: currentChainIdForOrigin } = networkConfig;
-
-          if (chains.length > 0 && !chains.includes(currentChainIdForOrigin)) {
-            const networkClientId =
-              this.networkController.findNetworkClientIdByChainId(chains[0]);
-            // setActiveNetwork should be called before setNetworkClientIdForDomain
-            // to ensure that the isConnected value can be accurately inferred from
-            // NetworkController.state.networksMetadata in return value of
-            // `metamask_getProviderState` requests and `metamask_chainChanged` events.
-            this.networkController.setActiveNetwork(networkClientId);
-            this.selectedNetworkController.setNetworkClientIdForDomain(
-              origin,
-              networkClientId,
-            );
-          }
-        }
-      },
-      getPermittedChainsByOrigin,
-    );
-
-    this.controllerMessenger.subscribe(
->>>>>>> e2517fca
       'NetworkController:networkRemoved',
       ({ chainId }) => {
         const scopeString = toCaipChainId(
