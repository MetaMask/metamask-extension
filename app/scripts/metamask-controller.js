import EventEmitter from 'events';
import { finished, pipeline } from 'readable-stream';
import {
  CurrencyRateController,
  RatesController,
  fetchMultiExchangeRate,
} from '@metamask/assets-controllers';
import { JsonRpcEngine } from '@metamask/json-rpc-engine';
import { createEngineStream } from '@metamask/json-rpc-middleware-stream';
import { ObservableStore } from '@metamask/obs-store';
import { storeAsStream } from '@metamask/obs-store/dist/asStream';
import { providerAsMiddleware } from '@metamask/eth-json-rpc-middleware';
import { debounce, uniq } from 'lodash';
import {
  KeyringController,
  KeyringTypes,
  keyringBuilderFactory,
} from '@metamask/keyring-controller';
import createFilterMiddleware from '@metamask/eth-json-rpc-filters';
import createSubscriptionManager from '@metamask/eth-json-rpc-filters/subscriptionManager';
import { JsonRpcError, rpcErrors } from '@metamask/rpc-errors';
import { Mutex } from 'await-semaphore';
import log from 'loglevel';
import {
  OneKeyKeyring,
  TrezorConnectBridge,
  TrezorKeyring,
} from '@metamask/eth-trezor-keyring';
import {
  LedgerKeyring,
  LedgerIframeBridge,
} from '@metamask/eth-ledger-bridge-keyring';
import LatticeKeyring from 'eth-lattice-keyring';
import { rawChainData } from 'eth-chainlist';
import { QrKeyring, QrKeyringScannerBridge } from '@metamask/eth-qr-keyring';
import { nanoid } from 'nanoid';
import { AddressBookController } from '@metamask/address-book-controller';
import {
  ApprovalController,
  ApprovalRequestNotFoundError,
} from '@metamask/approval-controller';
import { Messenger } from '@metamask/base-controller';
import { EnsController } from '@metamask/ens-controller';
import { PhishingController } from '@metamask/phishing-controller';
import { AnnouncementController } from '@metamask/announcement-controller';
import {
  NetworkController,
  getDefaultNetworkControllerState,
} from '@metamask/network-controller';
import { GasFeeController } from '@metamask/gas-fee-controller';
import {
  MethodNames,
  PermissionController,
  PermissionDoesNotExistError,
  PermissionsRequestNotFoundError,
  SubjectMetadataController,
  SubjectType,
} from '@metamask/permission-controller';

import {
  METAMASK_DOMAIN,
  SelectedNetworkController,
  createSelectedNetworkMiddleware,
} from '@metamask/selected-network-controller';
import { LoggingController, LogType } from '@metamask/logging-controller';
import { PermissionLogController } from '@metamask/permission-log-controller';

import { MultichainRouter } from '@metamask/snaps-controllers';
import {
  createPreinstalledSnapsMiddleware,
  createSnapsMethodMiddleware,
  buildSnapEndowmentSpecifications,
  buildSnapRestrictedMethodSpecifications,
} from '@metamask/snaps-rpc-methods';
import {
  ApprovalType,
  ERC1155,
  ERC20,
  ERC721,
  BlockExplorerUrl,
  ChainId,
  handleFetch,
} from '@metamask/controller-utils';

import { AccountsController } from '@metamask/accounts-controller';
import {
  RemoteFeatureFlagController,
  ClientConfigApiService,
  ClientType,
  DistributionType,
  EnvironmentType,
} from '@metamask/remote-feature-flag-controller';

import { SignatureController } from '@metamask/signature-controller';
import { wordlist } from '@metamask/scure-bip39/dist/wordlists/english';

import {
  NameController,
  ENSNameProvider,
  EtherscanNameProvider,
  TokenNameProvider,
  LensNameProvider,
} from '@metamask/name-controller';

import { UserOperationController } from '@metamask/user-operation-controller';
import {
  BridgeController,
  BRIDGE_CONTROLLER_NAME,
  BridgeUserAction,
  BridgeBackgroundAction,
  BridgeClientId,
  UNIFIED_SWAP_BRIDGE_EVENT_CATEGORY,
} from '@metamask/bridge-controller';

import {
  TransactionStatus,
  TransactionType,
} from '@metamask/transaction-controller';

import { Interface } from '@ethersproject/abi';
import { abiERC1155, abiERC721 } from '@metamask/metamask-eth-abis';
import {
  isEvmAccountType,
  SolAccountType,
  ///: BEGIN:ONLY_INCLUDE_IF(bitcoin)
  BtcScope,
  ///: END:ONLY_INCLUDE_IF
  SolScope,
} from '@metamask/keyring-api';
import {
  hasProperty,
  hexToBigInt,
  toCaipChainId,
  parseCaipAccountId,
  add0x,
  hexToBytes,
  bytesToHex,
} from '@metamask/utils';
import { normalize } from '@metamask/eth-sig-util';

import { TRIGGER_TYPES } from '@metamask/notification-services-controller/notification-services';

import {
  multichainMethodCallValidatorMiddleware,
  MultichainSubscriptionManager,
  MultichainMiddlewareManager,
  walletGetSession,
  walletRevokeSession,
  walletInvokeMethod,
  MultichainApiNotifications,
  walletCreateSession,
} from '@metamask/multichain-api-middleware';

import {
  getCallsStatus,
  getCapabilities,
  processSendCalls,
} from '@metamask/eip-5792-middleware';

import {
  Caip25CaveatMutators,
  Caip25CaveatType,
  Caip25EndowmentPermissionName,
  getEthAccounts,
  getSessionScopes,
  setPermittedEthChainIds,
  getPermittedAccountsForScopes,
  KnownSessionProperties,
  getAllScopesFromCaip25CaveatValue,
  requestPermittedChainsPermissionIncremental,
  getCaip25PermissionFromLegacyPermissions,
} from '@metamask/chain-agnostic-permission';
import {
  BridgeStatusController,
  BRIDGE_STATUS_CONTROLLER_NAME,
  BridgeStatusAction,
} from '@metamask/bridge-status-controller';

import { ErrorReportingService } from '@metamask/error-reporting-service';
import {
  SeedlessOnboardingControllerErrorMessage,
  SecretType,
  RecoveryError,
} from '@metamask/seedless-onboarding-controller';
import { captureException } from '../../shared/lib/sentry';
import { TokenStandard } from '../../shared/constants/transaction';
import {
  GAS_API_BASE_URL,
  GAS_DEV_API_BASE_URL,
  SWAPS_CLIENT_ID,
} from '../../shared/constants/swaps';
import {
  CHAIN_IDS,
  CHAIN_SPEC_URL,
  NETWORK_TYPES,
  NetworkStatus,
  UNSUPPORTED_RPC_METHODS,
  getFailoverUrlsForInfuraNetwork,
} from '../../shared/constants/network';

import {
  HardwareDeviceNames,
  HardwareKeyringType,
  LedgerTransportTypes,
} from '../../shared/constants/hardware-wallets';
import { KeyringType } from '../../shared/constants/keyring';
import {
  RestrictedMethods,
  ExcludedSnapPermissions,
  ExcludedSnapEndowments,
} from '../../shared/constants/permissions';
import { UI_NOTIFICATIONS } from '../../shared/notifications';
import { MILLISECOND, MINUTE, SECOND } from '../../shared/constants/time';
import {
  ORIGIN_METAMASK,
  POLLING_TOKEN_ENVIRONMENT_TYPES,
  MESSAGE_TYPE,
  SMART_TRANSACTION_CONFIRMATION_TYPES,
  PLATFORM_FIREFOX,
} from '../../shared/constants/app';
import {
  MetaMetricsEventCategory,
  MetaMetricsEventName,
  MetaMetricsRequestedThrough,
} from '../../shared/constants/metametrics';
import { LOG_EVENT } from '../../shared/constants/logs';

import {
  getStorageItem,
  setStorageItem,
} from '../../shared/lib/storage-helpers';
import {
  getTokenIdParam,
  fetchTokenBalance,
  fetchERC1155Balance,
} from '../../shared/lib/token-util';
import { isEqualCaseInsensitive } from '../../shared/modules/string-utils';
import { parseStandardTokenTransactionData } from '../../shared/modules/transaction.utils';
import { STATIC_MAINNET_TOKEN_LIST } from '../../shared/constants/tokens';
import { getTokenValueParam } from '../../shared/lib/metamask-controller-utils';
import { isManifestV3 } from '../../shared/modules/mv3.utils';
import { convertNetworkId } from '../../shared/modules/network.utils';
import { getIsSmartTransaction } from '../../shared/modules/selectors';
import {
  TOKEN_TRANSFER_LOG_TOPIC_HASH,
  TRANSFER_SINFLE_LOG_TOPIC_HASH,
} from '../../shared/lib/transactions-controller-utils';
import { getProviderConfig } from '../../shared/modules/selectors/networks';
import {
  trace,
  endTrace,
  TraceName,
  TraceOperation,
} from '../../shared/lib/trace';
import { ENVIRONMENT } from '../../development/build/constants';
import fetchWithCache from '../../shared/lib/fetch-with-cache';
import { MultichainNetworks } from '../../shared/constants/multichain/networks';
import { BRIDGE_API_BASE_URL } from '../../shared/constants/bridge';
///: BEGIN:ONLY_INCLUDE_IF(multichain)
import { MultichainWalletSnapClient } from '../../shared/lib/accounts';
///: END:ONLY_INCLUDE_IF
///: BEGIN:ONLY_INCLUDE_IF(bitcoin)
import { BITCOIN_WALLET_SNAP_ID } from '../../shared/lib/accounts/bitcoin-wallet-snap';
///: END:ONLY_INCLUDE_IF
import { SOLANA_WALLET_SNAP_ID } from '../../shared/lib/accounts/solana-wallet-snap';
import { FirstTimeFlowType } from '../../shared/constants/onboarding';
import { updateCurrentLocale } from '../../shared/lib/translate';
import {
  getIsSeedlessOnboardingFeatureEnabled,
  isGatorPermissionsFeatureEnabled,
} from '../../shared/modules/environment';
import { isSnapPreinstalled } from '../../shared/lib/snaps/snaps';
import { getShieldGatewayConfig } from '../../shared/modules/shield';
import { createTransactionEventFragmentWithTxId } from './lib/transaction/metrics';
///: BEGIN:ONLY_INCLUDE_IF(keyring-snaps)
import { keyringSnapPermissionsBuilder } from './lib/snap-keyring/keyring-snaps-permissions';
///: END:ONLY_INCLUDE_IF

import { SnapsNameProvider } from './lib/SnapsNameProvider';
import { AddressBookPetnamesBridge } from './lib/AddressBookPetnamesBridge';
import { AccountIdentitiesPetnamesBridge } from './lib/AccountIdentitiesPetnamesBridge';
import { createPPOMMiddleware } from './lib/ppom/ppom-middleware';
import { createTrustSignalsMiddleware } from './lib/trust-signals/trust-signals-middleware';
import {
  onMessageReceived,
  checkForMultipleVersionsRunning,
} from './detect-multiple-instances';
import ComposableObservableStore from './lib/ComposableObservableStore';
import AccountTrackerController from './controllers/account-tracker-controller';
import createDupeReqFilterStream from './lib/createDupeReqFilterStream';
import createLoggerMiddleware from './lib/createLoggerMiddleware';
import {
  createEthAccountsMethodMiddleware,
  createEip1193MethodMiddleware,
  createUnsupportedMethodMiddleware,
  createMultichainMethodMiddleware,
  makeMethodMiddlewareMaker,
} from './lib/rpc-method-middleware';
import createOriginMiddleware from './lib/createOriginMiddleware';
import createMainFrameOriginMiddleware from './lib/createMainFrameOriginMiddleware';
import createTabIdMiddleware from './lib/createTabIdMiddleware';
import { AccountOrderController } from './controllers/account-order';
import createOnboardingMiddleware from './lib/createOnboardingMiddleware';
import { isStreamWritable, setupMultiplex } from './lib/stream-utils';
import { PreferencesController } from './controllers/preferences-controller';
import { AppStateController } from './controllers/app-state-controller';
import { AlertController } from './controllers/alert-controller';
import OnboardingController from './controllers/onboarding';
import Backup from './lib/backup';
import DecryptMessageController from './controllers/decrypt-message';
import SwapsController from './controllers/swaps';
import createMetaRPCHandler from './lib/createMetaRPCHandler';
import {
  addHexPrefix,
  getEnvironmentType,
  getMethodDataName,
  previousValueComparator,
  initializeRpcProviderDomains,
  getPlatform,
} from './lib/util';
import createMetamaskMiddleware from './lib/createMetamaskMiddleware';
import { hardwareKeyringBuilderFactory } from './lib/hardware-keyring-builder-factory';
import EncryptionPublicKeyController from './controllers/encryption-public-key';
import AppMetadataController from './controllers/app-metadata';

import {
  getCaveatSpecifications,
  diffMap,
  getPermissionBackgroundApiMethods,
  getPermissionSpecifications,
  getPermittedAccountsByOrigin,
  getPermittedChainsByOrigin,
  NOTIFICATION_NAMES,
  unrestrictedMethods,
  getRemovedAuthorizations,
  getChangedAuthorizations,
  getAuthorizedScopesByOrigin,
  getPermittedAccountsForScopesByOrigin,
  getOriginsWithSessionProperty,
} from './controllers/permissions';
import { MetaMetricsDataDeletionController } from './controllers/metametrics-data-deletion/metametrics-data-deletion';
import { DataDeletionService } from './services/data-deletion-service';
import createRPCMethodTrackingMiddleware from './lib/createRPCMethodTrackingMiddleware';
import { TrezorOffscreenBridge } from './lib/offscreen-bridge/trezor-offscreen-bridge';
import { LedgerOffscreenBridge } from './lib/offscreen-bridge/ledger-offscreen-bridge';
///: BEGIN:ONLY_INCLUDE_IF(keyring-snaps)
import { snapKeyringBuilder, getAccountsBySnapId } from './lib/snap-keyring';
///: END:ONLY_INCLUDE_IF
import { encryptorFactory } from './lib/encryptor-factory';
import { addDappTransaction, addTransaction } from './lib/transaction/util';
import { addTypedMessage, addPersonalMessage } from './lib/signature/util';
import { LatticeKeyringOffscreen } from './lib/offscreen-bridge/lattice-offscreen-keyring';
import { WeakRefObjectMap } from './lib/WeakRefObjectMap';
import {
  METAMASK_CAIP_MULTICHAIN_PROVIDER,
  METAMASK_COOKIE_HANDLER,
  METAMASK_EIP_1193_PROVIDER,
} from './constants/stream';

// Notification controllers
import {
  updateSecurityAlertResponse,
  validateRequestWithPPOM,
} from './lib/ppom/ppom-util';
import createEvmMethodsToNonEvmAccountReqFilterMiddleware from './lib/createEvmMethodsToNonEvmAccountReqFilterMiddleware';
import { isEthAddress } from './lib/multichain/address';

import { decodeTransactionData } from './lib/transaction/decode/util';
import createTracingMiddleware from './lib/createTracingMiddleware';
import createOriginThrottlingMiddleware from './lib/createOriginThrottlingMiddleware';
import { PatchStore } from './lib/PatchStore';
import { sanitizeUIState } from './lib/state-utils';
import {
  rejectAllApprovals,
  rejectOriginApprovals,
} from './lib/approval/utils';
import { InstitutionalSnapControllerInit } from './controller-init/institutional-snap/institutional-snap-controller-init';
import {
  ///: BEGIN:ONLY_INCLUDE_IF(multichain)
  MultichainAssetsControllerInit,
  MultichainTransactionsControllerInit,
  MultichainBalancesControllerInit,
  MultichainAssetsRatesControllerInit,
  ///: END:ONLY_INCLUDE_IF
  MultichainNetworkControllerInit,
} from './controller-init/multichain';
import {
  AssetsContractControllerInit,
  NetworkOrderControllerInit,
  NftControllerInit,
  NftDetectionControllerInit,
  TokenRatesControllerInit,
} from './controller-init/assets';
import { TransactionControllerInit } from './controller-init/confirmations/transaction-controller-init';
import { PPOMControllerInit } from './controller-init/confirmations/ppom-controller-init';
import { SmartTransactionsControllerInit } from './controller-init/smart-transactions/smart-transactions-controller-init';
import { initControllers } from './controller-init/utils';
import {
  CronjobControllerInit,
  ExecutionServiceInit,
  RateLimitControllerInit,
  SnapControllerInit,
  SnapInsightsControllerInit,
  SnapInterfaceControllerInit,
  SnapsRegistryInit,
  WebSocketServiceInit,
} from './controller-init/snaps';
import { AuthenticationControllerInit } from './controller-init/identity/authentication-controller-init';
import { UserStorageControllerInit } from './controller-init/identity/user-storage-controller-init';
import { DeFiPositionsControllerInit } from './controller-init/defi-positions/defi-positions-controller-init';
import { NotificationServicesControllerInit } from './controller-init/notifications/notification-services-controller-init';
import { NotificationServicesPushControllerInit } from './controller-init/notifications/notification-services-push-controller-init';
import { DelegationControllerInit } from './controller-init/delegation/delegation-controller-init';
import {
  onRpcEndpointUnavailable,
  onRpcEndpointDegraded,
} from './lib/network-controller/messenger-action-handlers';
import { getIsQuicknodeEndpointUrl } from './lib/network-controller/utils';
import { isRelaySupported } from './lib/transaction/transaction-relay';
import { openUpdateTabAndReload } from './lib/open-update-tab-and-reload';
import { AccountTreeControllerInit } from './controller-init/accounts/account-tree-controller-init';
import { qrKeyringBuilderFactory } from './lib/qr-keyring-builder-factory';
import { MultichainAccountServiceInit } from './controller-init/multichain/multichain-account-service-init';
import {
  OAuthServiceInit,
  SeedlessOnboardingControllerInit,
} from './controller-init/seedless-onboarding';
import { applyTransactionContainersExisting } from './lib/transaction/containers/util';
import {
  getSendBundleSupportedChains,
  isSendBundleSupported,
} from './lib/transaction/sentinel-api';
import { ShieldControllerInit } from './controller-init/shield/shield-controller-init';
import { GatorPermissionsControllerInit } from './controller-init/gator-permissions/gator-permissions-controller-init';

import { forwardRequestToSnap } from './lib/forwardRequestToSnap';
import { MetaMetricsControllerInit } from './controller-init/metametrics-controller-init';
import { TokenListControllerInit } from './controller-init/token-list-controller-init';
import { TokenDetectionControllerInit } from './controller-init/token-detection-controller-init';
import { TokensControllerInit } from './controller-init/tokens-controller-init';
import { TokenBalancesControllerInit } from './controller-init/token-balances-controller-init';

export const METAMASK_CONTROLLER_EVENTS = {
  // Fired after state changes that impact the extension badge (unapproved msg count)
  // The process of updating the badge happens in app/scripts/background.js.
  UPDATE_BADGE: 'updateBadge',
  DECRYPT_MESSAGE_MANAGER_UPDATE_BADGE: 'DecryptMessageManager:updateBadge',
  ENCRYPTION_PUBLIC_KEY_MANAGER_UPDATE_BADGE:
    'EncryptionPublicKeyManager:updateBadge',
  // TODO: Add this and similar enums to the `controllers` repo and export them
  APPROVAL_STATE_CHANGE: 'ApprovalController:stateChange',
  APP_STATE_UNLOCK_CHANGE: 'AppStateController:unlockChange',
  METAMASK_NOTIFICATIONS_LIST_UPDATED:
    'NotificationServicesController:notificationsListUpdated',
  METAMASK_NOTIFICATIONS_MARK_AS_READ:
    'NotificationServicesController:markNotificationsAsRead',
};

/**
 * @typedef {import('../../ui/store/store').MetaMaskReduxState} MetaMaskReduxState
 */

// Types of APIs
const API_TYPE = {
  EIP1193: 'eip-1193',
  CAIP_MULTICHAIN: 'caip-multichain',
};

// stream channels
const PHISHING_SAFELIST = 'metamask-phishing-safelist';

const environmentMappingForRemoteFeatureFlag = {
  [ENVIRONMENT.DEVELOPMENT]: EnvironmentType.Development,
  [ENVIRONMENT.RELEASE_CANDIDATE]: EnvironmentType.ReleaseCandidate,
  [ENVIRONMENT.PRODUCTION]: EnvironmentType.Production,
};

const buildTypeMappingForRemoteFeatureFlag = {
  flask: DistributionType.Flask,
  main: DistributionType.Main,
  beta: DistributionType.Beta,
  experimental: DistributionType.Main, // experimental builds use main distribution
};

export default class MetamaskController extends EventEmitter {
  /**
   * @param {object} opts
   */
  constructor(opts) {
    super();

    const { isFirstMetaMaskControllerSetup } = opts;

    this.defaultMaxListeners = 20;

    this.sendUpdate = debounce(
      this.privateSendUpdate.bind(this),
      MILLISECOND * 200,
    );
    this.opts = opts;
    this.requestSafeReload =
      opts.requestSafeReload ?? (() => Promise.resolve());
    this.extension = opts.browser;
    this.platform = opts.platform;
    this.notificationManager = opts.notificationManager;
    const initState = opts.initState || {};
    const version = process.env.METAMASK_VERSION;
    this.recordFirstTimeInfo(initState);
    this.featureFlags = opts.featureFlags;

    // this keeps track of how many "controllerStream" connections are open
    // the only thing that uses controller connections are open metamask UI instances
    this.activeControllerConnections = 0;

    this.offscreenPromise = opts.offscreenPromise ?? Promise.resolve();

    this.getRequestAccountTabIds = opts.getRequestAccountTabIds;
    this.getOpenMetamaskTabsIds = opts.getOpenMetamaskTabsIds;

    this.initializeChainlist();

    this.controllerMessenger = new Messenger();

    this.loggingController = new LoggingController({
      messenger: this.controllerMessenger.getRestricted({
        name: 'LoggingController',
        allowedActions: [],
        allowedEvents: [],
      }),
      state: initState.LoggingController,
    });

    this.currentMigrationVersion = opts.currentMigrationVersion;

    // observable state store
    this.store = new ComposableObservableStore({
      state: initState,
      controllerMessenger: this.controllerMessenger,
      persist: true,
    });

    // external connections by origin
    // Do not modify directly. Use the associated methods.
    this.connections = {};

    // lock to ensure only one vault created at once
    this.createVaultMutex = new Mutex();

    // lock to ensure only one seedless onboarding operation is running at once
    this.seedlessOperationMutex = new Mutex();

    this.extension.runtime.onInstalled.addListener((details) => {
      if (details.reason === 'update') {
        if (version === '8.1.0') {
          this.platform.openExtensionInBrowser();
        }
        this.loggingController.add({
          type: LogType.GenericLog,
          data: {
            event: LOG_EVENT.VERSION_UPDATE,
            previousVersion: details.previousVersion,
            version,
          },
        });
      }
    });

    this.appMetadataController = new AppMetadataController({
      state: initState.AppMetadataController,
      messenger: this.controllerMessenger.getRestricted({
        name: 'AppMetadataController',
        allowedActions: [],
        allowedEvents: [],
      }),
      currentMigrationVersion: this.currentMigrationVersion,
      currentAppVersion: version,
    });

    this.approvalController = new ApprovalController({
      messenger: this.controllerMessenger.getRestricted({
        name: 'ApprovalController',
      }),
      showApprovalRequest: opts.showUserConfirmation,
      typesExcludedFromRateLimiting: [
        ApprovalType.PersonalSign,
        ApprovalType.EthSignTypedData,
        ApprovalType.Transaction,
        ApprovalType.WatchAsset,
        ApprovalType.EthGetEncryptionPublicKey,
        ApprovalType.EthDecrypt,
        // Exclude Smart TX Status Page from rate limiting to allow sequential transactions
        SMART_TRANSACTION_CONFIRMATION_TYPES.showSmartTransactionStatusPage,
      ],
    });

    const errorReportingServiceMessenger =
      this.controllerMessenger.getRestricted({
        name: 'ErrorReportingService',
        allowedActions: [],
        allowedEvents: [],
      });
    // Initializing the ErrorReportingService populates the
    // ErrorReportingServiceMessenger.
    // eslint-disable-next-line no-new
    new ErrorReportingService({
      messenger: errorReportingServiceMessenger,
      captureException,
    });

    const networkControllerMessenger = this.controllerMessenger.getRestricted({
      name: 'NetworkController',
      allowedEvents: [],
      allowedActions: ['ErrorReportingService:captureException'],
    });

    let initialNetworkControllerState = initState.NetworkController;
    const additionalDefaultNetworks = [
      ChainId['megaeth-testnet'],
      ChainId['monad-testnet'],
    ];

    if (!initialNetworkControllerState) {
      initialNetworkControllerState = getDefaultNetworkControllerState(
        additionalDefaultNetworks,
      );

      /** @type {import('@metamask/network-controller').NetworkState['networkConfigurationsByChainId']} */
      const networks =
        initialNetworkControllerState.networkConfigurationsByChainId;

      // TODO: Consider changing `getDefaultNetworkControllerState` on the
      // controller side to include some of these tweaks.

      Object.values(networks).forEach((network) => {
        const id = network.rpcEndpoints[0].networkClientId;
        // Process only if the default network has a corresponding networkClientId in BlockExplorerUrl.
        if (hasProperty(BlockExplorerUrl, id)) {
          network.blockExplorerUrls = [BlockExplorerUrl[id]];
        }
        network.defaultBlockExplorerUrlIndex = 0;
      });

      // Add failovers for default Infura RPC endpoints
      networks[CHAIN_IDS.MAINNET].rpcEndpoints[0].failoverUrls =
        getFailoverUrlsForInfuraNetwork('ethereum-mainnet');
      networks[CHAIN_IDS.LINEA_MAINNET].rpcEndpoints[0].failoverUrls =
        getFailoverUrlsForInfuraNetwork('linea-mainnet');
      networks[CHAIN_IDS.BASE].rpcEndpoints[0].failoverUrls =
        getFailoverUrlsForInfuraNetwork('base-mainnet');

      let network;
      if (process.env.IN_TEST) {
        network = {
          chainId: CHAIN_IDS.LOCALHOST,
          name: 'Localhost 8545',
          nativeCurrency: 'ETH',
          blockExplorerUrls: [],
          defaultRpcEndpointIndex: 0,
          rpcEndpoints: [
            {
              networkClientId: 'networkConfigurationId',
              url: 'http://localhost:8545',
              type: 'custom',
              failoverUrls: [],
            },
          ],
        };
        networks[CHAIN_IDS.LOCALHOST] = network;
      } else if (
        process.env.METAMASK_DEBUG ||
        process.env.METAMASK_ENVIRONMENT === 'test'
      ) {
        network = networks[CHAIN_IDS.SEPOLIA];
      } else {
        network = networks[CHAIN_IDS.MAINNET];
      }

      initialNetworkControllerState.selectedNetworkClientId =
        network.rpcEndpoints[network.defaultRpcEndpointIndex].networkClientId;
    }

    // Fix the network controller state (selectedNetworkClientId) if it is invalid and report the error
    if (
      initialNetworkControllerState.networkConfigurationsByChainId &&
      !Object.values(
        initialNetworkControllerState.networkConfigurationsByChainId,
      )
        .flatMap((networkConfiguration) =>
          networkConfiguration.rpcEndpoints.map(
            (rpcEndpoint) => rpcEndpoint.networkClientId,
          ),
        )
        .includes(initialNetworkControllerState.selectedNetworkClientId)
    ) {
      captureException(
        new Error(
          `NetworkController state is invalid: \`selectedNetworkClientId\` '${initialNetworkControllerState.selectedNetworkClientId}' does not refer to an RPC endpoint within a network configuration`,
        ),
      );

      initialNetworkControllerState.selectedNetworkClientId =
        initialNetworkControllerState.networkConfigurationsByChainId[
          CHAIN_IDS.MAINNET
        ].rpcEndpoints[0].networkClientId;
    }

    this.networkController = new NetworkController({
      messenger: networkControllerMessenger,
      state: initialNetworkControllerState,
      infuraProjectId: opts.infuraProjectId,
      getBlockTrackerOptions: () => {
        return process.env.IN_TEST
          ? {}
          : {
              pollingInterval: 20 * SECOND,
              // The retry timeout is pretty short by default, and if the endpoint is
              // down, it will end up exhausting the max number of consecutive
              // failures quickly.
              retryTimeout: 20 * SECOND,
            };
      },
      getRpcServiceOptions: (rpcEndpointUrl) => {
        const maxRetries = 4;
        const commonOptions = {
          fetch: globalThis.fetch.bind(globalThis),
          btoa: globalThis.btoa.bind(globalThis),
        };

        if (getIsQuicknodeEndpointUrl(rpcEndpointUrl)) {
          return {
            ...commonOptions,
            policyOptions: {
              maxRetries,
              // When we fail over to Quicknode, we expect it to be down at
              // first while it is being automatically activated. If an endpoint
              // is down, the failover logic enters a "cooldown period" of 30
              // minutes. We'd really rather not enter that for Quicknode, so
              // keep retrying longer.
              maxConsecutiveFailures: (maxRetries + 1) * 14,
            },
          };
        }

        return {
          ...commonOptions,
          policyOptions: {
            maxRetries,
            // Ensure that the circuit does not break too quickly.
            maxConsecutiveFailures: (maxRetries + 1) * 7,
          },
        };
      },
      additionalDefaultNetworks,
    });
    networkControllerMessenger.subscribe(
      'NetworkController:rpcEndpointUnavailable',
      async ({ chainId, endpointUrl, error }) => {
        onRpcEndpointUnavailable({
          chainId,
          endpointUrl,
          error,
          infuraProjectId: opts.infuraProjectId,
          trackEvent: this.controllerMessenger.call.bind(
            this.controllerMessenger,
            'MetaMetricsController:trackEvent',
          ),
          metaMetricsId: this.controllerMessenger.call(
            'MetaMetricsController:getMetaMetricsId',
          ),
        });
      },
    );
    networkControllerMessenger.subscribe(
      'NetworkController:rpcEndpointDegraded',
      async ({ chainId, endpointUrl, error }) => {
        onRpcEndpointDegraded({
          chainId,
          endpointUrl,
          error,
          infuraProjectId: opts.infuraProjectId,
          trackEvent: this.controllerMessenger.call.bind(
            this.controllerMessenger,
            'MetaMetricsController:trackEvent',
          ),
          metaMetricsId: this.controllerMessenger.call(
            'MetaMetricsController:getMetaMetricsId',
          ),
        });
      },
    );
    this.networkController.initializeProvider();

    this.multichainSubscriptionManager = new MultichainSubscriptionManager({
      getNetworkClientById: this.networkController.getNetworkClientById.bind(
        this.networkController,
      ),
      findNetworkClientIdByChainId:
        this.networkController.findNetworkClientIdByChainId.bind(
          this.networkController,
        ),
    });
    this.multichainMiddlewareManager = new MultichainMiddlewareManager();
    this.provider =
      this.networkController.getProviderAndBlockTracker().provider;
    this.blockTracker =
      this.networkController.getProviderAndBlockTracker().blockTracker;
    this.deprecatedNetworkVersions = {};

    const accountsControllerMessenger = this.controllerMessenger.getRestricted({
      name: 'AccountsController',
      allowedEvents: [
        'SnapController:stateChange',
        'KeyringController:accountRemoved',
        'KeyringController:stateChange',
        'SnapKeyring:accountAssetListUpdated',
        'SnapKeyring:accountBalancesUpdated',
        'SnapKeyring:accountTransactionsUpdated',
        'MultichainNetworkController:networkDidChange',
      ],
      allowedActions: [
        'KeyringController:getState',
        'KeyringController:getKeyringsByType',
      ],
    });

    this.accountsController = new AccountsController({
      messenger: accountsControllerMessenger,
      state: initState.AccountsController,
    });

    const preferencesMessenger = this.controllerMessenger.getRestricted({
      name: 'PreferencesController',
      allowedActions: [
        'AccountsController:setSelectedAccount',
        'AccountsController:getSelectedAccount',
        'AccountsController:getAccountByAddress',
        'AccountsController:setAccountName',
        'NetworkController:getState',
      ],
      allowedEvents: ['AccountsController:stateChange'],
    });

    this.preferencesController = new PreferencesController({
      state: {
        currentLocale: opts.initLangCode ?? '',
        ...initState.PreferencesController,
      },
      messenger: preferencesMessenger,
    });

    const dataDeletionService = new DataDeletionService();
    const metaMetricsDataDeletionMessenger =
      this.controllerMessenger.getRestricted({
        name: 'MetaMetricsDataDeletionController',
        allowedActions: ['MetaMetricsController:getState'],
        allowedEvents: [],
      });
    this.metaMetricsDataDeletionController =
      new MetaMetricsDataDeletionController({
        dataDeletionService,
        messenger: metaMetricsDataDeletionMessenger,
        state: initState.metaMetricsDataDeletionController,
      });

    const gasFeeMessenger = this.controllerMessenger.getRestricted({
      name: 'GasFeeController',
      allowedActions: [
        'NetworkController:getEIP1559Compatibility',
        'NetworkController:getNetworkClientById',
        'NetworkController:getState',
      ],
      allowedEvents: ['NetworkController:stateChange'],
    });

    const gasApiBaseUrl = process.env.SWAPS_USE_DEV_APIS
      ? GAS_DEV_API_BASE_URL
      : GAS_API_BASE_URL;

    this.gasFeeController = new GasFeeController({
      state: initState.GasFeeController,
      interval: 10000,
      messenger: gasFeeMessenger,
      clientId: SWAPS_CLIENT_ID,
      getProvider: () =>
        this.networkController.getProviderAndBlockTracker().provider,
      onNetworkDidChange: (eventHandler) => {
        networkControllerMessenger.subscribe(
          'NetworkController:networkDidChange',
          () => eventHandler(this.networkController.state),
        );
      },
      getCurrentNetworkEIP1559Compatibility:
        this.networkController.getEIP1559Compatibility.bind(
          this.networkController,
        ),
      getCurrentAccountEIP1559Compatibility:
        this.getCurrentAccountEIP1559Compatibility.bind(this),
      legacyAPIEndpoint: `${gasApiBaseUrl}/networks/<chain_id>/gasPrices`,
      EIP1559APIEndpoint: `${gasApiBaseUrl}/networks/<chain_id>/suggestedGasFees`,
      getCurrentNetworkLegacyGasAPICompatibility: () => {
        const chainId = this.#getGlobalChainId();
        return chainId === CHAIN_IDS.BSC;
      },
      getChainId: () => this.#getGlobalChainId(),
    });

    const appStateControllerMessenger = this.controllerMessenger.getRestricted({
      name: 'AppStateController',
      allowedActions: [
        `${this.approvalController.name}:addRequest`,
        `${this.approvalController.name}:acceptRequest`,
        `PreferencesController:getState`,
      ],
      allowedEvents: ['PreferencesController:stateChange'],
    });
    this.appStateController = new AppStateController({
      addUnlockListener: this.on.bind(this, 'unlock'),
      isUnlocked: this.isUnlocked.bind(this),
      state: initState.AppStateController,
      onInactiveTimeout: () => this.setLocked(),
      messenger: appStateControllerMessenger,
      extension: this.extension,
    });

    const currencyRateMessenger = this.controllerMessenger.getRestricted({
      name: 'CurrencyRateController',
      allowedActions: [`${this.networkController.name}:getNetworkClientById`],
    });
    this.currencyRateController = new CurrencyRateController({
      includeUsdRate: true,
      messenger: currencyRateMessenger,
      state: initState.CurrencyController,
      useExternalServices: () =>
        this.preferencesController.state.useExternalServices,
    });
    const initialFetchMultiExchangeRate =
      this.currencyRateController.fetchMultiExchangeRate.bind(
        this.currencyRateController,
      );
    this.currencyRateController.fetchMultiExchangeRate = (...args) => {
      if (this.preferencesController.state.useCurrencyRateCheck) {
        return initialFetchMultiExchangeRate(...args);
      }
      return {
        conversionRate: null,
        usdConversionRate: null,
      };
    };

<<<<<<< HEAD
    const tokenBalancesMessenger = this.controllerMessenger.getRestricted({
      name: 'TokenBalancesController',
      allowedActions: [
        'NetworkController:getState',
        'NetworkController:getNetworkClientById',
        'TokensController:getState',
        'PreferencesController:getState',
        'AccountsController:getSelectedAccount',
        'AccountsController:listAccounts',
        'AccountTrackerController:updateNativeBalances',
        'AccountTrackerController:updateStakedBalances',
      ],
      allowedEvents: [
        'PreferencesController:stateChange',
        'TokensController:stateChange',
        'NetworkController:stateChange',
        'KeyringController:accountRemoved',
      ],
    });

    this.tokenBalancesController = new TokenBalancesController({
      messenger: tokenBalancesMessenger,
      state: initState.TokenBalancesController,
      useAccountsAPI: false,
      queryMultipleAccounts:
        this.preferencesController.state.useMultiAccountBalanceChecker,
      interval: 30000,
    });

=======
>>>>>>> fd295214
    const phishingControllerMessenger = this.controllerMessenger.getRestricted({
      name: 'PhishingController',
    });

    this.phishingController = new PhishingController({
      messenger: phishingControllerMessenger,
      state: initState.PhishingController,
      hotlistRefreshInterval: process.env.IN_TEST ? 5 * SECOND : undefined,
      stalelistRefreshInterval: process.env.IN_TEST ? 30 * SECOND : undefined,
    });

    const announcementMessenger = this.controllerMessenger.getRestricted({
      name: 'AnnouncementController',
    });

    this.announcementController = new AnnouncementController({
      messenger: announcementMessenger,
      allAnnouncements: UI_NOTIFICATIONS,
      state: initState.AnnouncementController,
    });

    const accountOrderMessenger = this.controllerMessenger.getRestricted({
      name: 'AccountOrderController',
    });
    this.accountOrderController = new AccountOrderController({
      messenger: accountOrderMessenger,
      state: initState.AccountOrderController,
    });

    const multichainRatesControllerMessenger =
      this.controllerMessenger.getRestricted({
        name: 'RatesController',
      });
    this.multichainRatesController = new RatesController({
      state: initState.MultichainRatesController,
      messenger: multichainRatesControllerMessenger,
      includeUsdRate: true,
      fetchMultiExchangeRate,
    });

    this.controllerMessenger.subscribe(
      'PreferencesController:stateChange',
      previousValueComparator((prevState, currState) => {
        const { useCurrencyRateCheck: prevUseCurrencyRateCheck } = prevState;
        const { useCurrencyRateCheck: currUseCurrencyRateCheck } = currState;
        if (currUseCurrencyRateCheck && !prevUseCurrencyRateCheck) {
          this.tokenRatesController.enable();
        } else if (!currUseCurrencyRateCheck && prevUseCurrencyRateCheck) {
          this.tokenRatesController.disable();
        }
      }, this.preferencesController.state),
    );

    this.ensController = new EnsController({
      messenger: this.controllerMessenger.getRestricted({
        name: 'EnsController',
        allowedActions: [
          'NetworkController:getNetworkClientById',
          'NetworkController:getState',
        ],
        allowedEvents: [],
      }),
      onNetworkDidChange: networkControllerMessenger.subscribe.bind(
        networkControllerMessenger,
        'NetworkController:networkDidChange',
      ),
    });

    const onboardingControllerMessenger =
      this.controllerMessenger.getRestricted({
        name: 'OnboardingController',
        allowedActions: [],
        allowedEvents: [],
      });
    this.onboardingController = new OnboardingController({
      messenger: onboardingControllerMessenger,
      state: initState.OnboardingController,
    });

    const keyringOverrides = this.opts.overrides?.keyrings;

    const additionalKeyrings = [
      qrKeyringBuilderFactory(
        keyringOverrides?.qr || QrKeyring,
        keyringOverrides?.qrBridge || QrKeyringScannerBridge,
        {
          requestScan: async (request) =>
            appStateControllerMessenger.call(
              'AppStateController:requestQrCodeScan',
              request,
            ),
        },
      ),
    ];

    if (isManifestV3 === false) {
      additionalKeyrings.push(
        keyringBuilderFactory(keyringOverrides?.lattice || LatticeKeyring),
        hardwareKeyringBuilderFactory(
          TrezorKeyring,
          keyringOverrides?.trezorBridge || TrezorConnectBridge,
        ),
        hardwareKeyringBuilderFactory(
          OneKeyKeyring,
          keyringOverrides?.oneKey || TrezorConnectBridge,
        ),
        hardwareKeyringBuilderFactory(
          LedgerKeyring,
          keyringOverrides?.ledgerBridge || LedgerIframeBridge,
        ),
      );
    } else {
      additionalKeyrings.push(
        hardwareKeyringBuilderFactory(
          TrezorKeyring,
          keyringOverrides?.trezorBridge || TrezorOffscreenBridge,
        ),
        hardwareKeyringBuilderFactory(
          OneKeyKeyring,
          keyringOverrides?.oneKey || TrezorOffscreenBridge,
        ),
        hardwareKeyringBuilderFactory(
          LedgerKeyring,
          keyringOverrides?.ledgerBridge || LedgerOffscreenBridge,
        ),
        keyringBuilderFactory(LatticeKeyringOffscreen),
      );
    }

    ///: BEGIN:ONLY_INCLUDE_IF(keyring-snaps)
    const snapKeyringBuildMessenger = this.controllerMessenger.getRestricted({
      name: 'SnapKeyring',
      allowedActions: [
        'ApprovalController:addRequest',
        'ApprovalController:acceptRequest',
        'ApprovalController:rejectRequest',
        'ApprovalController:startFlow',
        'ApprovalController:endFlow',
        'ApprovalController:showSuccess',
        'ApprovalController:showError',
        'PhishingController:test',
        'PhishingController:maybeUpdateState',
        'KeyringController:getAccounts',
        'AccountsController:setSelectedAccount',
        'AccountsController:getAccountByAddress',
        'AccountsController:setAccountName',
        'AccountsController:listMultichainAccounts',
        'SnapController:handleRequest',
        'SnapController:get',
        'SnapController:isMinimumPlatformVersion',
        'PreferencesController:getState',
      ],
    });

    // Necessary to persist the keyrings and update the accounts both within the keyring controller and accounts controller
    const persistAndUpdateAccounts = async () => {
      await this.keyringController.persistAllKeyrings();
      await this.accountsController.updateAccounts();
    };

    additionalKeyrings.push(
      snapKeyringBuilder(snapKeyringBuildMessenger, {
        persistKeyringHelper: () => persistAndUpdateAccounts(),
        removeAccountHelper: (address) => this.removeAccount(address),
        trackEvent: this.controllerMessenger.call.bind(
          this.controllerMessenger,
          'MetaMetricsController:trackEvent',
        ),
      }),
    );

    ///: END:ONLY_INCLUDE_IF

    const keyringControllerMessenger = this.controllerMessenger.getRestricted({
      name: 'KeyringController',
    });

    this.keyringController = new KeyringController({
      cacheEncryptionKey: true,
      keyringBuilders: additionalKeyrings,
      state: initState.KeyringController,
      encryptor: opts.encryptor || encryptorFactory(600_000),
      messenger: keyringControllerMessenger,
    });

    this.controllerMessenger.subscribe('KeyringController:unlock', () =>
      this._onUnlock(),
    );
    this.controllerMessenger.subscribe('KeyringController:lock', () =>
      this._onLock(),
    );

    this.controllerMessenger.subscribe(
      'KeyringController:stateChange',
      (state) => {
        this._onKeyringControllerUpdate(state);
      },
    );

    this.permissionController = new PermissionController({
      messenger: this.controllerMessenger.getRestricted({
        name: 'PermissionController',
        allowedActions: [
          `${this.approvalController.name}:addRequest`,
          `${this.approvalController.name}:hasRequest`,
          `${this.approvalController.name}:acceptRequest`,
          `${this.approvalController.name}:rejectRequest`,
          `SnapController:getPermitted`,
          `SnapController:install`,
          `SubjectMetadataController:getSubjectMetadata`,
        ],
      }),
      state: initState.PermissionController,
      caveatSpecifications: getCaveatSpecifications({
        listAccounts: this.accountsController.listAccounts.bind(
          this.accountsController,
        ),
        findNetworkClientIdByChainId:
          this.networkController.findNetworkClientIdByChainId.bind(
            this.networkController,
          ),
        isNonEvmScopeSupported: this.controllerMessenger.call.bind(
          this.controllerMessenger,
          'MultichainRouter:isSupportedScope',
        ),
        getNonEvmAccountAddresses: this.controllerMessenger.call.bind(
          this.controllerMessenger,
          'MultichainRouter:getSupportedAccounts',
        ),
      }),
      permissionSpecifications: {
        ...getPermissionSpecifications(),
        ...this.getSnapPermissionSpecifications(),
      },
      unrestrictedMethods,
    });

    this.selectedNetworkController = new SelectedNetworkController({
      messenger: this.controllerMessenger.getRestricted({
        name: 'SelectedNetworkController',
        allowedActions: [
          'NetworkController:getNetworkClientById',
          'NetworkController:getState',
          'NetworkController:getSelectedNetworkClient',
          'PermissionController:hasPermissions',
          'PermissionController:getSubjectNames',
        ],
        allowedEvents: [
          'NetworkController:stateChange',
          'PermissionController:stateChange',
        ],
      }),
      state: initState.SelectedNetworkController,
      useRequestQueuePreference: true,
      onPreferencesStateChange: () => {
        // noop
        // we have removed the ability to toggle the useRequestQueue preference
        // both useRequestQueue and onPreferencesStateChange will be removed
        // once mobile supports per dapp network selection
        // see https://github.com/MetaMask/core/pull/5065#issue-2736965186
      },
      domainProxyMap: new WeakRefObjectMap(),
    });

    this.permissionLogController = new PermissionLogController({
      messenger: this.controllerMessenger.getRestricted({
        name: 'PermissionLogController',
      }),
      restrictedMethods: new Set(Object.keys(RestrictedMethods)),
      state: initState.PermissionLogController,
    });

    this.subjectMetadataController = new SubjectMetadataController({
      messenger: this.controllerMessenger.getRestricted({
        name: 'SubjectMetadataController',
        allowedActions: [`${this.permissionController.name}:hasPermissions`],
      }),
      state: initState.SubjectMetadataController,
      subjectCacheLimit: 100,
    });

    // @TODO(snaps): This fixes an issue where `withKeyring` would lock the `KeyringController` mutex.
    // That meant that if a snap requested a keyring operation (like requesting entropy) while the `KeyringController` was locked,
    // it would cause a deadlock.
    // This is a temporary fix until we can refactor how we handle requests to the Snaps Keyring.
    const withSnapKeyring = async (operation) => {
      const keyring = await this.getSnapKeyring();

      return operation({ keyring });
    };

    const multichainRouterMessenger = this.controllerMessenger.getRestricted({
      name: 'MultichainRouter',
      allowedActions: [
        `SnapController:getAll`,
        `SnapController:handleRequest`,
        `${this.permissionController.name}:getPermissions`,
        `AccountsController:listMultichainAccounts`,
      ],
      allowedEvents: [],
    });

    this.multichainRouter = new MultichainRouter({
      messenger: multichainRouterMessenger,
      withSnapKeyring,
    });

    // account tracker watches balances, nonces, and any code at their address
    this.accountTrackerController = new AccountTrackerController({
      state: { accounts: {} },
      messenger: this.controllerMessenger.getRestricted({
        name: 'AccountTrackerController',
        allowedActions: [
          'AccountsController:getSelectedAccount',
          'NetworkController:getState',
          'NetworkController:getNetworkClientById',
          'OnboardingController:getState',
          'PreferencesController:getState',
        ],
        allowedEvents: [
          'AccountsController:selectedEvmAccountChange',
          'OnboardingController:stateChange',
          'KeyringController:accountRemoved',
        ],
      }),
      provider: this.provider,
      blockTracker: this.blockTracker,
      getNetworkIdentifier: (providerConfig) => {
        const { type, rpcUrl } =
          providerConfig ??
          getProviderConfig({
            metamask: this.networkController.state,
          });
        return type === NETWORK_TYPES.RPC ? rpcUrl : type;
      },
    });

    // start and stop polling for balances based on activeControllerConnections
    this.on('controllerConnectionChanged', (activeControllerConnections) => {
      const { completedOnboarding } = this.onboardingController.state;
      if (activeControllerConnections > 0 && completedOnboarding) {
        this.triggerNetworkrequests();
      } else {
        this.stopNetworkRequests();
      }
    });

    this.controllerMessenger.subscribe(
      `${this.onboardingController.name}:stateChange`,
      previousValueComparator(async (prevState, currState) => {
        const { completedOnboarding: prevCompletedOnboarding } = prevState;
        const {
          completedOnboarding: currCompletedOnboarding,
          firstTimeFlowType,
        } = currState;
        if (!prevCompletedOnboarding && currCompletedOnboarding) {
          const { address } = this.accountsController.getSelectedAccount();

          if (firstTimeFlowType === FirstTimeFlowType.socialImport) {
            // importing multiple SRPs on social login rehydration
            await this._importAccountsWithBalances();
          } else {
            await this._addAccountsWithBalance();
          }

          this.postOnboardingInitialization();
          this.triggerNetworkrequests();

          // execute once the token detection on the post-onboarding
          await this.tokenDetectionController.detectTokens({
            selectedAddress: address,
          });
        }
      }, this.onboardingController.state),
    );

    const addressBookControllerMessenger =
      this.controllerMessenger.getRestricted({
        name: 'AddressBookController',
        allowedActions: [],
        allowedEvents: [],
      });

    this.addressBookController = new AddressBookController({
      messenger: addressBookControllerMessenger,
      state: initState.AddressBookController,
    });

    this.alertController = new AlertController({
      state: initState.AlertController,
      messenger: this.controllerMessenger.getRestricted({
        name: 'AlertController',
        allowedEvents: ['AccountsController:selectedAccountChange'],
        allowedActions: ['AccountsController:getSelectedAccount'],
      }),
    });

    this.backup = new Backup({
      preferencesController: this.preferencesController,
      addressBookController: this.addressBookController,
      accountsController: this.accountsController,
      networkController: this.networkController,
      trackMetaMetricsEvent: this.controllerMessenger.call.bind(
        this.controllerMessenger,
        'MetaMetricsController:trackEvent',
      ),
    });

    // This gets used as a ...spread parameter in two places: new TransactionController() and createRPCMethodTrackingMiddleware()
    this.snapAndHardwareMetricsParams = {
      getSelectedAccount: this.accountsController.getSelectedAccount.bind(
        this.accountsController,
      ),
      getAccountType: this.getAccountType.bind(this),
      getDeviceModel: this.getDeviceModel.bind(this),
      getHardwareTypeForMetric: this.getHardwareTypeForMetric.bind(this),
      snapAndHardwareMessenger: this.controllerMessenger.getRestricted({
        name: 'SnapAndHardwareMessenger',
        allowedActions: [
          'KeyringController:getKeyringForAccount',
          'SnapController:get',
          'AccountsController:getSelectedAccount',
        ],
      }),
    };

    this.decryptMessageController = new DecryptMessageController({
      getState: this.getState.bind(this),
      messenger: this.controllerMessenger.getRestricted({
        name: 'DecryptMessageController',
        allowedActions: [
          `${this.approvalController.name}:addRequest`,
          `${this.approvalController.name}:acceptRequest`,
          `${this.approvalController.name}:rejectRequest`,
          `${this.keyringController.name}:decryptMessage`,
        ],
        allowedEvents: [
          'DecryptMessageManager:stateChange',
          'DecryptMessageManager:unapprovedMessage',
        ],
      }),
      managerMessenger: this.controllerMessenger.getRestricted({
        name: 'DecryptMessageManager',
      }),
      metricsEvent: this.controllerMessenger.call.bind(
        this.controllerMessenger,
        'MetaMetricsController:trackEvent',
      ),
    });

    this.encryptionPublicKeyController = new EncryptionPublicKeyController({
      messenger: this.controllerMessenger.getRestricted({
        name: 'EncryptionPublicKeyController',
        allowedActions: [
          `${this.approvalController.name}:addRequest`,
          `${this.approvalController.name}:acceptRequest`,
          `${this.approvalController.name}:rejectRequest`,
        ],
        allowedEvents: [
          'EncryptionPublicKeyManager:stateChange',
          'EncryptionPublicKeyManager:unapprovedMessage',
        ],
      }),
      managerMessenger: this.controllerMessenger.getRestricted({
        name: 'EncryptionPublicKeyManager',
      }),
      getEncryptionPublicKey:
        this.keyringController.getEncryptionPublicKey.bind(
          this.keyringController,
        ),
      getAccountKeyringType: this.keyringController.getAccountKeyringType.bind(
        this.keyringController,
      ),
      getState: this.getState.bind(this),
      metricsEvent: this.controllerMessenger.call.bind(
        this.controllerMessenger,
        'MetaMetricsController:trackEvent',
      ),
    });

    this.signatureController = new SignatureController({
      messenger: this.controllerMessenger.getRestricted({
        name: 'SignatureController',
        allowedActions: [
          `${this.accountsController.name}:getState`,
          `${this.approvalController.name}:addRequest`,
          `${this.keyringController.name}:signMessage`,
          `${this.keyringController.name}:signPersonalMessage`,
          `${this.keyringController.name}:signTypedMessage`,
          `${this.loggingController.name}:add`,
          `${this.networkController.name}:getNetworkClientById`,
        ],
      }),
      trace,
      decodingApiUrl: process.env.DECODING_API_URL,
      isDecodeSignatureRequestEnabled: () =>
        this.preferencesController.state.useTransactionSimulations,
    });

    this.signatureController.hub.on(
      'cancelWithReason',
      ({ metadata: message, reason }) => {
        this.controllerMessenger.call('MetaMetricsController:trackEvent', {
          event: reason,
          category: MetaMetricsEventCategory.Transactions,
          properties: {
            action: 'Sign Request',
            type: message.type,
          },
        });
      },
    );

    const swapsControllerMessenger = this.controllerMessenger.getRestricted({
      name: 'SwapsController',
      // TODO: allow these internal calls once GasFeeController and TransactionController
      // export these action types and register its action handlers
      // allowedActions: [
      //   'GasFeeController:getEIP1559GasFeeEstimates',
      //   'TransactionController:getLayer1GasFee',
      // ],
      allowedActions: [
        'NetworkController:getState',
        'NetworkController:getNetworkClientById',
        'TokenRatesController:getState',
      ],
      allowedEvents: [],
    });

    this.swapsController = new SwapsController(
      {
        messenger: swapsControllerMessenger,
        getBufferedGasLimit: async (txMeta, multiplier) => {
          const { gas: gasLimit, simulationFails } =
            await this.txController.estimateGasBuffered(
              txMeta.txParams,
              multiplier,
              this.#getGlobalNetworkClientId(),
            );

          return { gasLimit, simulationFails };
        },
        // TODO: Remove once GasFeeController exports this action type
        getEIP1559GasFeeEstimates:
          this.gasFeeController.fetchGasFeeEstimates.bind(
            this.gasFeeController,
          ),
        // TODO: Remove once TransactionController exports this action type
        getLayer1GasFee: (...args) =>
          this.txController.getLayer1GasFee(...args),
        trackMetaMetricsEvent: this.controllerMessenger.call.bind(
          this.controllerMessenger,
          'MetaMetricsController:trackEvent',
        ),
      },
      initState.SwapsController,
    );

    const bridgeControllerMessenger = this.controllerMessenger.getRestricted({
      name: BRIDGE_CONTROLLER_NAME,
      allowedActions: [
        'AccountsController:getSelectedMultichainAccount',
        'SnapController:handleRequest',
        'NetworkController:getState',
        'NetworkController:getNetworkClientById',
        'NetworkController:findNetworkClientIdByChainId',
        'TokenRatesController:getState',
        'MultichainAssetsRatesController:getState',
        'RemoteFeatureFlagController:getState',
        'CurrencyRateController:getState',
      ],
      allowedEvents: [],
    });
    this.bridgeController = new BridgeController({
      messenger: bridgeControllerMessenger,
      clientId: BridgeClientId.EXTENSION,
      // TODO: Remove once TransactionController exports this action type
      getLayer1GasFee: (...args) => this.txController.getLayer1GasFee(...args),
      fetchFn: async (
        url,
        { cacheOptions, functionName, ...requestOptions },
      ) => {
        if (functionName === 'fetchBridgeTokens') {
          return await fetchWithCache({
            url,
            fetchOptions: { method: 'GET', ...requestOptions },
            cacheOptions,
            functionName,
          });
        }
        return await handleFetch(url, {
          method: 'GET',
          ...requestOptions,
        });
      },
      trackMetaMetricsFn: (event, properties) => {
        const actionId = (Date.now() + Math.random()).toString();
        const trackEvent = this.controllerMessenger.call.bind(
          this.controllerMessenger,
          'MetaMetricsController:trackEvent',
        );
        trackEvent({
          category: UNIFIED_SWAP_BRIDGE_EVENT_CATEGORY,
          event,
          properties: {
            ...(properties ?? {}),
            environmentType: getEnvironmentType(),
            actionId,
          },
        });
      },
      traceFn: (...args) => trace(...args),
      config: {
        customBridgeApiBaseUrl: BRIDGE_API_BASE_URL,
      },
    });

    const bridgeStatusControllerMessenger =
      this.controllerMessenger.getRestricted({
        name: BRIDGE_STATUS_CONTROLLER_NAME,
        allowedActions: [
          'AccountsController:getSelectedMultichainAccount',
          'NetworkController:getNetworkClientById',
          'NetworkController:findNetworkClientIdByChainId',
          'NetworkController:getState',
          'BridgeController:getBridgeERC20Allowance',
          'BridgeController:trackUnifiedSwapBridgeEvent',
          'BridgeController:stopPollingForQuotes',
          'GasFeeController:getState',
          'AccountsController:getAccountByAddress',
          'SnapController:handleRequest',
          'TransactionController:getState',
          'RemoteFeatureFlagController:getState',
        ],
        allowedEvents: [
          'MultichainTransactionsController:transactionConfirmed',
          'TransactionController:transactionFailed',
          'TransactionController:transactionConfirmed',
        ],
      });
    this.bridgeStatusController = new BridgeStatusController({
      messenger: bridgeStatusControllerMessenger,
      state: initState.BridgeStatusController,
      fetchFn: async (url, requestOptions) => {
        return await handleFetch(url, {
          method: 'GET',
          ...requestOptions,
        });
      },
      addTransactionFn: (...args) => this.txController.addTransaction(...args),
      addTransactionBatchFn: (...args) =>
        this.txController.addTransactionBatch(...args),
      estimateGasFeeFn: (...args) => this.txController.estimateGasFee(...args),
      updateTransactionFn: (...args) =>
        this.txController.updateTransaction(...args),
      config: {
        customBridgeApiBaseUrl: BRIDGE_API_BASE_URL,
      },
      traceFn: (...args) => trace(...args),
    });

    const isExternalNameSourcesEnabled = () =>
      this.preferencesController.state.useExternalNameSources;

    this.nameController = new NameController({
      messenger: this.controllerMessenger.getRestricted({
        name: 'NameController',
        allowedActions: [],
      }),
      providers: [
        new ENSNameProvider({
          reverseLookup: this.ensController.reverseResolveAddress.bind(
            this.ensController,
          ),
        }),
        new EtherscanNameProvider({ isEnabled: isExternalNameSourcesEnabled }),
        new TokenNameProvider({ isEnabled: isExternalNameSourcesEnabled }),
        new LensNameProvider({ isEnabled: isExternalNameSourcesEnabled }),
        new SnapsNameProvider({
          messenger: this.controllerMessenger.getRestricted({
            name: 'SnapsNameProvider',
            allowedActions: [
              'SnapController:getAll',
              'SnapController:get',
              'SnapController:handleRequest',
              'PermissionController:getState',
            ],
          }),
        }),
      ],
      state: initState.NameController,
    });

    const petnamesBridgeMessenger = this.controllerMessenger.getRestricted({
      name: 'PetnamesBridge',
      allowedEvents: [
        'NameController:stateChange',
        'AccountsController:stateChange',
        'AddressBookController:stateChange',
      ],
      allowedActions: ['AccountsController:listAccounts'],
    });

    new AddressBookPetnamesBridge({
      addressBookController: this.addressBookController,
      nameController: this.nameController,
      messenger: petnamesBridgeMessenger,
    }).init();

    new AccountIdentitiesPetnamesBridge({
      nameController: this.nameController,
      messenger: petnamesBridgeMessenger,
    }).init();

    this.userOperationController = new UserOperationController({
      entrypoint: process.env.EIP_4337_ENTRYPOINT,
      getGasFeeEstimates: this.gasFeeController.fetchGasFeeEstimates.bind(
        this.gasFeeController,
      ),
      messenger: this.controllerMessenger.getRestricted({
        name: 'UserOperationController',
        allowedActions: [
          'ApprovalController:addRequest',
          'NetworkController:getNetworkClientById',
          'KeyringController:prepareUserOperation',
          'KeyringController:patchUserOperation',
          'KeyringController:signUserOperation',
        ],
      }),
      state: initState.UserOperationController,
    });

    this.userOperationController.hub.on(
      'user-operation-added',
      this._onUserOperationAdded.bind(this),
    );

    this.userOperationController.hub.on(
      'transaction-updated',
      this._onUserOperationTransactionUpdated.bind(this),
    );

    // ensure AccountTrackerController updates balances after network change
    networkControllerMessenger.subscribe(
      'NetworkController:networkDidChange',
      () => {
        this.accountTrackerController.updateAccounts();
      },
    );

    // RemoteFeatureFlagController has subscription for preferences changes
    this.controllerMessenger.subscribe(
      'PreferencesController:stateChange',
      previousValueComparator((prevState, currState) => {
        const { useExternalServices: prevUseExternalServices } = prevState;
        const { useExternalServices: currUseExternalServices } = currState;
        if (currUseExternalServices && !prevUseExternalServices) {
          this.remoteFeatureFlagController.enable();
          this.remoteFeatureFlagController
            .updateRemoteFeatureFlags()
            .catch((error) => {
              console.error('Failed to update remote feature flags:', error);
            });
        } else if (!currUseExternalServices && prevUseExternalServices) {
          this.remoteFeatureFlagController.disable();
        }
      }, this.preferencesController.state),
    );

    // MultichainAccountService has subscription for preferences changes
    this.controllerMessenger.subscribe(
      'PreferencesController:stateChange',
      previousValueComparator((prevState, currState) => {
        const { useExternalServices: prevUseExternalServices } = prevState;
        const { useExternalServices: currUseExternalServices } = currState;
        if (prevUseExternalServices !== currUseExternalServices) {
          // Set basic functionality and trigger alignment when enabled
          // This single call handles both provider disable/enable and alignment
          // Only call if MultichainAccountService is available (multichain builds)
          if (this.multichainAccountService) {
            this.controllerMessenger
              .call(
                'MultichainAccountService:setBasicFunctionality',
                currUseExternalServices,
              )
              .catch((error) => {
                console.error(
                  'Failed to set basic functionality on MultichainAccountService:',
                  error,
                );
              });
          }
        }
      }, this.preferencesController.state),
    );

    // Initialize RemoteFeatureFlagController
    const remoteFeatureFlagControllerMessenger =
      this.controllerMessenger.getRestricted({
        name: 'RemoteFeatureFlagController',
        allowedActions: [],
        allowedEvents: [],
      });
    remoteFeatureFlagControllerMessenger.subscribe(
      'RemoteFeatureFlagController:stateChange',
      (isRpcFailoverEnabled) => {
        if (isRpcFailoverEnabled) {
          console.log(
            'isRpcFailoverEnabled = ',
            isRpcFailoverEnabled,
            ', enabling RPC failover',
          );
          this.networkController.enableRpcFailover();
        } else {
          console.log(
            'isRpcFailoverEnabled = ',
            isRpcFailoverEnabled,
            ', disabling RPC failover',
          );
          this.networkController.disableRpcFailover();
        }
      },
      (state) => state.remoteFeatureFlags.walletFrameworkRpcFailoverEnabled,
    );
    this.remoteFeatureFlagController = new RemoteFeatureFlagController({
      messenger: remoteFeatureFlagControllerMessenger,
      fetchInterval: 15 * 60 * 1000, // 15 minutes in milliseconds
      disabled: !this.preferencesController.state.useExternalServices,
      getMetaMetricsId: this.controllerMessenger.call.bind(
        this.controllerMessenger,
        'MetaMetricsController:getMetaMetricsId',
      ),
      clientConfigApiService: new ClientConfigApiService({
        fetch: globalThis.fetch.bind(globalThis),
        config: {
          client: ClientType.Extension,
          distribution:
            this._getConfigForRemoteFeatureFlagRequest().distribution,
          environment: this._getConfigForRemoteFeatureFlagRequest().environment,
        },
      }),
    });

    const existingControllers = [
      this.networkController,
      this.preferencesController,
      this.gasFeeController,
      this.onboardingController,
      this.keyringController,
      this.accountsController,
    ];

    /** @type {import('./controller-init/utils').InitFunctions} */
    const controllerInitFunctions = {
      MetaMetricsController: MetaMetricsControllerInit,
      ExecutionService: ExecutionServiceInit,
      InstitutionalSnapController: InstitutionalSnapControllerInit,
      RateLimitController: RateLimitControllerInit,
      SnapsRegistry: SnapsRegistryInit,
      CronjobController: CronjobControllerInit,
      SnapController: SnapControllerInit,
      SnapInsightsController: SnapInsightsControllerInit,
      SnapInterfaceController: SnapInterfaceControllerInit,
      WebSocketService: WebSocketServiceInit,
      PPOMController: PPOMControllerInit,
      TransactionController: TransactionControllerInit,
      SmartTransactionsController: SmartTransactionsControllerInit,
      NftController: NftControllerInit,
      AssetsContractController: AssetsContractControllerInit,
      NftDetectionController: NftDetectionControllerInit,
      TokenListController: TokenListControllerInit,
      TokenDetectionController: TokenDetectionControllerInit,
      TokensController: TokensControllerInit,
      TokenBalancesController: TokenBalancesControllerInit,
      TokenRatesController: TokenRatesControllerInit,
      ///: BEGIN:ONLY_INCLUDE_IF(multichain)
      MultichainAssetsController: MultichainAssetsControllerInit,
      MultichainAssetsRatesController: MultichainAssetsRatesControllerInit,
      MultichainBalancesController: MultichainBalancesControllerInit,
      MultichainTransactionsController: MultichainTransactionsControllerInit,
      MultichainAccountService: MultichainAccountServiceInit,
      ///: END:ONLY_INCLUDE_IF
      MultichainNetworkController: MultichainNetworkControllerInit,
      AuthenticationController: AuthenticationControllerInit,
      UserStorageController: UserStorageControllerInit,
      NotificationServicesController: NotificationServicesControllerInit,
      NotificationServicesPushController:
        NotificationServicesPushControllerInit,
      DeFiPositionsController: DeFiPositionsControllerInit,
      DelegationController: DelegationControllerInit,
      AccountTreeController: AccountTreeControllerInit,
      OAuthService: OAuthServiceInit,
      SeedlessOnboardingController: SeedlessOnboardingControllerInit,
      NetworkOrderController: NetworkOrderControllerInit,
      ShieldController: ShieldControllerInit,
      GatorPermissionsController: GatorPermissionsControllerInit,
    };

    const {
      controllerApi,
      controllerMemState,
      controllerPersistedState,
      controllersByName,
    } = this.#initControllers({
      existingControllers,
      initFunctions: controllerInitFunctions,
      initState,
    });

    this.controllerApi = controllerApi;
    this.controllerMemState = controllerMemState;
    this.controllerPersistedState = controllerPersistedState;
    this.controllersByName = controllersByName;

    // Backwards compatibility for existing references
    this.metaMetricsController = controllersByName.MetaMetricsController;
    this.cronjobController = controllersByName.CronjobController;
    this.rateLimitController = controllersByName.RateLimitController;
    this.snapController = controllersByName.SnapController;
    this.snapInsightsController = controllersByName.SnapInsightsController;
    this.snapInterfaceController = controllersByName.SnapInterfaceController;
    this.snapsRegistry = controllersByName.SnapsRegistry;
    this.ppomController = controllersByName.PPOMController;
    this.txController = controllersByName.TransactionController;
    this.smartTransactionsController =
      controllersByName.SmartTransactionsController;
    this.nftController = controllersByName.NftController;
    this.nftDetectionController = controllersByName.NftDetectionController;
    this.assetsContractController = controllersByName.AssetsContractController;
    ///: BEGIN:ONLY_INCLUDE_IF(multichain)
    this.multichainAssetsController =
      controllersByName.MultichainAssetsController;
    this.multichainBalancesController =
      controllersByName.MultichainBalancesController;
    this.multichainTransactionsController =
      controllersByName.MultichainTransactionsController;
    this.multichainAssetsRatesController =
      controllersByName.MultichainAssetsRatesController;
    this.multichainAccountService = controllersByName.MultichainAccountService;
    ///: END:ONLY_INCLUDE_IF
    this.tokenBalancesController = controllersByName.TokenBalancesController;
    this.tokenListController = controllersByName.TokenListController;
    this.tokenDetectionController = controllersByName.TokenDetectionController;
    this.tokensController = controllersByName.TokensController;
    this.tokenRatesController = controllersByName.TokenRatesController;
    this.multichainNetworkController =
      controllersByName.MultichainNetworkController;
    this.authenticationController = controllersByName.AuthenticationController;
    this.userStorageController = controllersByName.UserStorageController;
    this.delegationController = controllersByName.DelegationController;
    this.notificationServicesController =
      controllersByName.NotificationServicesController;
    this.notificationServicesPushController =
      controllersByName.NotificationServicesPushController;
    this.deFiPositionsController = controllersByName.DeFiPositionsController;
    this.accountTreeController = controllersByName.AccountTreeController;
    this.oauthService = controllersByName.OAuthService;
    this.seedlessOnboardingController =
      controllersByName.SeedlessOnboardingController;
    this.networkOrderController = controllersByName.NetworkOrderController;
    this.shieldController = controllersByName.ShieldController;
    this.gatorPermissionsController =
      controllersByName.GatorPermissionsController;

    this.on('update', (update) => {
      this.metaMetricsController.handleMetaMaskStateUpdate(update);
    });

    this.getSecurityAlertsConfig = () => {
      return async (url) => {
        const getToken = () =>
          this.controllerMessenger.call(
            'AuthenticationController:getBearerToken',
          );
        return getShieldGatewayConfig(getToken, url);
      };
    };

    this.getSecurityAlertsConfig = () => {
      return async (url) => {
        const getToken = () =>
          this.controllerMessenger.call(
            'AuthenticationController:getBearerToken',
          );
        return getShieldGatewayConfig(getToken, url);
      };
    };

    this.notificationServicesController.init();
    this.snapController.init();
    this.cronjobController.init();

    this.controllerMessenger.subscribe(
      'TransactionController:transactionStatusUpdated',
      ({ transactionMeta }) => {
        this._onFinishedTransaction(transactionMeta);
      },
    );

    this.controllerMessenger.subscribe(
      'NotificationServicesPushController:onNewNotifications',
      (notification) => {
        this.metaMetricsController.trackEvent({
          category: MetaMetricsEventCategory.PushNotifications,
          event: MetaMetricsEventName.PushNotificationReceived,
          properties: {
            notification_id: notification.id,
            notification_type: notification.type,
            chain_id: notification?.chain_id,
          },
        });
      },
    );

    this.controllerMessenger.subscribe(
      'NotificationServicesPushController:pushNotificationClicked',
      (notification) => {
        this.metaMetricsController.trackEvent({
          category: MetaMetricsEventCategory.PushNotifications,
          event: MetaMetricsEventName.PushNotificationClicked,
          properties: {
            notification_id: notification.id,
            notification_type: notification.type,
            chain_id: notification?.chain_id,
          },
        });
      },
    );

    this.metamaskMiddleware = createMetamaskMiddleware({
      static: {
        eth_syncing: false,
        web3_clientVersion: `MetaMask/v${version}`,
      },
      version,
      // account mgmt
      getAccounts: ({ origin: innerOrigin }) => {
        if (innerOrigin === ORIGIN_METAMASK) {
          const selectedAddress =
            this.accountsController.getSelectedAccount().address;
          return selectedAddress ? [selectedAddress] : [];
        }
        return this.getPermittedAccounts(innerOrigin);
      },
      // tx signing
      processTransaction: (transactionParams, dappRequest) =>
        addDappTransaction(
          this.getAddTransactionRequest({ transactionParams, dappRequest }),
        ),
      // msg signing

      processTypedMessage: (...args) =>
        addTypedMessage({
          signatureController: this.signatureController,
          signatureParams: args,
        }),
      processTypedMessageV3: (...args) =>
        addTypedMessage({
          signatureController: this.signatureController,
          signatureParams: args,
        }),
      processTypedMessageV4: (...args) =>
        addTypedMessage({
          signatureController: this.signatureController,
          signatureParams: args,
        }),
      processPersonalMessage: (...args) =>
        addPersonalMessage({
          signatureController: this.signatureController,
          signatureParams: args,
        }),

      processEncryptionPublicKey:
        this.encryptionPublicKeyController.newRequestEncryptionPublicKey.bind(
          this.encryptionPublicKeyController,
        ),

      processDecryptMessage:
        this.decryptMessageController.newRequestDecryptMessage.bind(
          this.decryptMessageController,
        ),
      getPendingNonce: this.getPendingNonce.bind(this),
      getPendingTransactionByHash: (hash) =>
        this.txController.state.transactions.find(
          (meta) =>
            meta.hash === hash && meta.status === TransactionStatus.submitted,
        ),

      // EIP-5792
      processSendCalls: processSendCalls.bind(
        null,
        {
          addTransaction: this.txController.addTransaction.bind(
            this.txController,
          ),
          addTransactionBatch: this.txController.addTransactionBatch.bind(
            this.txController,
          ),
          getDismissSmartAccountSuggestionEnabled: () =>
            this.preferencesController.state.preferences
              .dismissSmartAccountSuggestionEnabled,
          isAtomicBatchSupported: this.txController.isAtomicBatchSupported.bind(
            this.txController,
          ),
          validateSecurity: (securityAlertId, request, chainId) =>
            validateRequestWithPPOM({
              chainId,
              ppomController: this.ppomController,
              request,
              securityAlertId,
              updateSecurityAlertResponse:
                this.updateSecurityAlertResponse.bind(this),
            }),
        },
        this.controllerMessenger,
      ),
      getCallsStatus: getCallsStatus.bind(null, this.controllerMessenger),
      getCapabilities: getCapabilities.bind(
        null,
        {
          getDismissSmartAccountSuggestionEnabled: () =>
            this.preferencesController.state.preferences
              .dismissSmartAccountSuggestionEnabled,
          getIsSmartTransaction: (chainId) =>
            getIsSmartTransaction(this._getMetaMaskState(), chainId),
          isAtomicBatchSupported: this.txController.isAtomicBatchSupported.bind(
            this.txController,
          ),
          isRelaySupported,
          getSendBundleSupportedChains,
        },
        this.controllerMessenger,
      ),
      processRequestExecutionPermissions: isGatorPermissionsFeatureEnabled()
        ? forwardRequestToSnap.bind(null, {
            snapId: process.env.PERMISSIONS_KERNEL_SNAP_ID,
            handleRequest: this.handleSnapRequest.bind(this),
          })
        : undefined,
    });

    // ensure isClientOpenAndUnlocked is updated when memState updates
    this.on('update', (memState) => this._onStateUpdate(memState));

    /**
     * All controllers in Memstore but not in store. They are not persisted.
     * On chrome profile re-start, they will be re-initialized.
     */
    const resetOnRestartStore = {
      AccountTracker: this.accountTrackerController,
      TokenRatesController: this.tokenRatesController,
      DecryptMessageController: this.decryptMessageController,
      EncryptionPublicKeyController: this.encryptionPublicKeyController,
      SignatureController: this.signatureController,
      SwapsController: this.swapsController,
      BridgeController: this.bridgeController,
      BridgeStatusController: this.bridgeStatusController,
      EnsController: this.ensController,
      ApprovalController: this.approvalController,
    };

    this.store.updateStructure({
      AccountsController: this.accountsController,
      AppStateController: this.appStateController,
      AppMetadataController: this.appMetadataController,
      KeyringController: this.keyringController,
      PreferencesController: this.preferencesController,
      MetaMetricsController: this.metaMetricsController,
      MetaMetricsDataDeletionController: this.metaMetricsDataDeletionController,
      AddressBookController: this.addressBookController,
      CurrencyController: this.currencyRateController,
      MultichainNetworkController: this.multichainNetworkController,
      NetworkController: this.networkController,
      AlertController: this.alertController,
      OnboardingController: this.onboardingController,
      SeedlessOnboardingController: this.seedlessOnboardingController,
      PermissionController: this.permissionController,
      PermissionLogController: this.permissionLogController,
      SubjectMetadataController: this.subjectMetadataController,
      AnnouncementController: this.announcementController,
      NetworkOrderController: this.networkOrderController,
      AccountOrderController: this.accountOrderController,
      GasFeeController: this.gasFeeController,
      GatorPermissionsController: this.gatorPermissionsController,
      TokenListController: this.tokenListController,
      TokensController: this.tokensController,
      TokenBalancesController: this.tokenBalancesController,
      SmartTransactionsController: this.smartTransactionsController,
      NftController: this.nftController,
      PhishingController: this.phishingController,
      SelectedNetworkController: this.selectedNetworkController,
      LoggingController: this.loggingController,
      MultichainRatesController: this.multichainRatesController,
      NameController: this.nameController,
      UserOperationController: this.userOperationController,
      // Notification Controllers
      AuthenticationController: this.authenticationController,
      UserStorageController: this.userStorageController,
      NotificationServicesController: this.notificationServicesController,
      NotificationServicesPushController:
        this.notificationServicesPushController,
      RemoteFeatureFlagController: this.remoteFeatureFlagController,
      DeFiPositionsController: this.deFiPositionsController,
      ...resetOnRestartStore,
      ...controllerPersistedState,
    });

    this.memStore = new ComposableObservableStore({
      config: {
        AccountsController: this.accountsController,
        AppStateController: this.appStateController,
        AppMetadataController: this.appMetadataController,
        ///: BEGIN:ONLY_INCLUDE_IF(multichain)
        MultichainAssetsController: this.multichainAssetsController,
        MultichainBalancesController: this.multichainBalancesController,
        MultichainTransactionsController: this.multichainTransactionsController,
        MultichainAssetsRatesController: this.multichainAssetsRatesController,
        ///: END:ONLY_INCLUDE_IF
        TokenRatesController: this.tokenRatesController,
        MultichainNetworkController: this.multichainNetworkController,
        NetworkController: this.networkController,
        KeyringController: this.keyringController,
        PreferencesController: this.preferencesController,
        MetaMetricsController: this.metaMetricsController,
        MetaMetricsDataDeletionController:
          this.metaMetricsDataDeletionController,
        AddressBookController: this.addressBookController,
        CurrencyController: this.currencyRateController,
        AlertController: this.alertController,
        OnboardingController: this.onboardingController,
        SeedlessOnboardingController: this.seedlessOnboardingController,
        PermissionController: this.permissionController,
        PermissionLogController: this.permissionLogController,
        SubjectMetadataController: this.subjectMetadataController,
        AnnouncementController: this.announcementController,
        NetworkOrderController: this.networkOrderController,
        AccountOrderController: this.accountOrderController,
        GasFeeController: this.gasFeeController,
        TokenListController: this.tokenListController,
        TokensController: this.tokensController,
        TokenBalancesController: this.tokenBalancesController,
        SmartTransactionsController: this.smartTransactionsController,
        NftController: this.nftController,
        SelectedNetworkController: this.selectedNetworkController,
        LoggingController: this.loggingController,
        MultichainRatesController: this.multichainRatesController,
        SnapController: this.snapController,
        CronjobController: this.cronjobController,
        SnapsRegistry: this.snapsRegistry,
        SnapInterfaceController: this.snapInterfaceController,
        SnapInsightsController: this.snapInsightsController,
        NameController: this.nameController,
        UserOperationController: this.userOperationController,
        // Notification Controllers
        AuthenticationController: this.authenticationController,
        UserStorageController: this.userStorageController,
        NotificationServicesController: this.notificationServicesController,
        NotificationServicesPushController:
          this.notificationServicesPushController,
        RemoteFeatureFlagController: this.remoteFeatureFlagController,
        DeFiPositionsController: this.deFiPositionsController,
        PhishingController: this.phishingController,
        ShieldController: this.shieldController,
        ...resetOnRestartStore,
        ...controllerMemState,
      },
      controllerMessenger: this.controllerMessenger,
    });

    // if this is the first time, clear the state of by calling these methods
    const resetMethods = [
      this.accountTrackerController.resetState.bind(
        this.accountTrackerController,
      ),
      this.decryptMessageController.resetState.bind(
        this.decryptMessageController,
      ),
      this.encryptionPublicKeyController.resetState.bind(
        this.encryptionPublicKeyController,
      ),
      this.signatureController.resetState.bind(this.signatureController),
      this.swapsController.resetState.bind(this.swapsController),
      this.bridgeController.resetState.bind(this.bridgeController),
      this.ensController.resetState.bind(this.ensController),
      this.approvalController.clear.bind(this.approvalController),
      // WE SHOULD ADD TokenListController.resetState here too. But it's not implemented yet.
    ];

    if (isManifestV3) {
      if (isFirstMetaMaskControllerSetup === true) {
        this.resetStates(resetMethods);
        this.extension.storage.session.set({
          isFirstMetaMaskControllerSetup: false,
        });
      }
    } else {
      // it's always the first time in MV2
      this.resetStates(resetMethods);
    }

    // Automatic login via config password
    const password = process.env.PASSWORD;
    if (
      !this.isUnlocked() &&
      this.onboardingController.state.completedOnboarding &&
      password &&
      !process.env.IN_TEST
    ) {
      this._loginUser(password);
    } else {
      this._startUISync();
    }

    // Lazily update the store with the current extension environment
    this.extension.runtime.getPlatformInfo().then(({ os }) => {
      this.appStateController.setBrowserEnvironment(
        os,
        // This method is presently only supported by Firefox
        this.extension.runtime.getBrowserInfo === undefined
          ? 'chrome'
          : 'firefox',
      );
    });

    this.setupControllerEventSubscriptions();
    this.setupMultichainDataAndSubscriptions();

    // For more information about these legacy streams, see here:
    // https://github.com/MetaMask/metamask-extension/issues/15491
    // TODO:LegacyProvider: Delete
    this.publicConfigStore = this.createPublicConfigStore();

    // Multiple MetaMask instances launched warning
    this.extension.runtime.onMessageExternal.addListener(onMessageReceived);
    // Fire a ping message to check if other extensions are running
    checkForMultipleVersionsRunning();

    if (this.onboardingController.state.completedOnboarding) {
      this.postOnboardingInitialization();
    }
  }

  // Provides a method for getting feature flags for the multichain
  // initial rollout, such that we can remotely modify polling interval
  getInfuraFeatureFlags() {
    fetchWithCache({
      url: 'https://bridge.api.cx.metamask.io/featureFlags',
      cacheRefreshTime: MINUTE * 20,
    })
      .then(this.onFeatureFlagResponseReceived)
      .catch((e) => {
        // API unreachable (?)
        log.warn('Feature flag endpoint is unreachable', e);
      });
  }

  onFeatureFlagResponseReceived(response) {
    const { multiChainAssets = {} } = response;
    const { pollInterval } = multiChainAssets;
    // Polling interval is provided in seconds
    if (pollInterval > 0) {
      this.tokenBalancesController.setIntervalLength(pollInterval * SECOND);
    }
  }

  postOnboardingInitialization() {
    const { usePhishDetect } = this.preferencesController.state;

    this.networkController.lookupNetwork();

    if (usePhishDetect) {
      this.phishingController.maybeUpdateState();
    }
  }

  triggerNetworkrequests() {
    this.tokenDetectionController.enable();
    this.getInfuraFeatureFlags();
    if (
      !isEvmAccountType(
        this.accountsController.getSelectedMultichainAccount().type,
      )
    ) {
      this.multichainRatesController.start();
    }
  }

  stopNetworkRequests() {
    this.txController.stopIncomingTransactionPolling();
    this.tokenDetectionController.disable();
    this.multichainRatesController.stop();
  }

  resetStates(resetMethods) {
    resetMethods.forEach((resetMethod) => {
      try {
        resetMethod();
      } catch (err) {
        console.error(err);
      }
    });
  }

  ///: BEGIN:ONLY_INCLUDE_IF(keyring-snaps)
  /**
   * Initialize the snap keyring if it is not present.
   *
   * @returns {SnapKeyring}
   */
  async getSnapKeyring() {
    // TODO: Use `withKeyring` instead
    let [snapKeyring] = this.keyringController.getKeyringsByType(
      KeyringType.snap,
    );
    if (!snapKeyring) {
      await this.keyringController.addNewKeyring(KeyringType.snap);
      // TODO: Use `withKeyring` instead
      [snapKeyring] = this.keyringController.getKeyringsByType(
        KeyringType.snap,
      );
    }
    return snapKeyring;
  }
  ///: END:ONLY_INCLUDE_IF

  trackInsightSnapView(snapId) {
    this.metaMetricsController.trackEvent({
      event: MetaMetricsEventName.InsightSnapViewed,
      category: MetaMetricsEventCategory.Snaps,
      properties: {
        snap_id: snapId,
      },
    });
  }

  /**
   * Get snap metadata from the current state without refreshing the registry database.
   *
   * @param {string} snapId - A snap id.
   * @returns The available metadata for the snap, if any.
   */
  _getSnapMetadata(snapId) {
    return this.snapsRegistry.state.database?.verifiedSnaps?.[snapId]?.metadata;
  }

  /**
   * Passes a JSON-RPC request object to the SnapController for execution.
   *
   * @param {object} args - A bag of options.
   * @param {string} args.snapId - The ID of the recipient snap.
   * @param {string} args.origin - The origin of the RPC request.
   * @param {string} args.handler - The handler to trigger on the snap for the request.
   * @param {object} args.request - The JSON-RPC request object.
   * @returns The result of the JSON-RPC request.
   */
  async handleSnapRequest(args) {
    return await this.controllerMessenger.call(
      'SnapController:handleRequest',
      args,
    );
  }

  /**
   * Gets the currently selected locale from the PreferencesController.
   *
   * @returns The currently selected locale.
   */
  getLocale() {
    const { currentLocale } = this.preferencesController.state;

    return currentLocale;
  }

  /**
   * Gets a subset of preferences from the PreferencesController to pass to a snap.
   *
   * @returns {object} A subset of preferences.
   */
  getPreferences() {
    const {
      preferences,
      securityAlertsEnabled,
      useCurrencyRateCheck,
      useTransactionSimulations,
      useTokenDetection,
      useMultiAccountBalanceChecker,
      openSeaEnabled,
      useNftDetection,
    } = this.preferencesController.state;

    return {
      privacyMode: preferences.privacyMode,
      showTestnets: preferences.showTestNetworks,
      securityAlertsEnabled,
      useCurrencyRateCheck,
      useTransactionSimulations,
      useTokenDetection,
      useMultiAccountBalanceChecker,
      openSeaEnabled,
      useNftDetection,
    };
  }

  /**
   * Constructor helper for getting Snap permission specifications.
   */
  getSnapPermissionSpecifications() {
    return {
      ...buildSnapEndowmentSpecifications(Object.keys(ExcludedSnapEndowments)),
      ...buildSnapRestrictedMethodSpecifications(
        Object.keys(ExcludedSnapPermissions),
        {
          getPreferences: () => {
            const locale = this.getLocale();
            const currency = this.currencyRateController.state.currentCurrency;
            const {
              privacyMode,
              securityAlertsEnabled,
              useCurrencyRateCheck,
              useTransactionSimulations,
              useTokenDetection,
              useMultiAccountBalanceChecker,
              openSeaEnabled,
              useNftDetection,
              showTestnets,
            } = this.getPreferences();
            return {
              locale,
              currency,
              hideBalances: privacyMode,
              useSecurityAlerts: securityAlertsEnabled,
              useExternalPricingData: useCurrencyRateCheck,
              simulateOnChainActions: useTransactionSimulations,
              useTokenDetection,
              batchCheckBalances: useMultiAccountBalanceChecker,
              displayNftMedia: openSeaEnabled,
              useNftDetection,
              showTestnets,
            };
          },
          clearSnapState: this.controllerMessenger.call.bind(
            this.controllerMessenger,
            'SnapController:clearSnapState',
          ),
          getMnemonic: async (source) => {
            if (!source) {
              return this.getPrimaryKeyringMnemonic();
            }

            try {
              const { type, mnemonic } = await this.controllerMessenger.call(
                'KeyringController:withKeyring',
                {
                  id: source,
                },
                async ({ keyring }) => ({
                  type: keyring.type,
                  mnemonic: keyring.mnemonic,
                }),
              );

              if (type !== KeyringTypes.hd || !mnemonic) {
                // The keyring isn't guaranteed to have a mnemonic (e.g.,
                // hardware wallets, which can't be used as entropy sources),
                // so we throw an error if it doesn't.
                throw new Error(
                  `Entropy source with ID "${source}" not found.`,
                );
              }

              return mnemonic;
            } catch {
              throw new Error(`Entropy source with ID "${source}" not found.`);
            }
          },
          getMnemonicSeed: async (source) => {
            if (!source) {
              return this.getPrimaryKeyringMnemonicSeed();
            }

            try {
              const { type, seed } = await this.controllerMessenger.call(
                'KeyringController:withKeyring',
                {
                  id: source,
                },
                async ({ keyring }) => ({
                  type: keyring.type,
                  seed: keyring.seed,
                }),
              );

              if (type !== KeyringTypes.hd || !seed) {
                // The keyring isn't guaranteed to have a seed (e.g.,
                // hardware wallets, which can't be used as entropy sources),
                // so we throw an error if it doesn't.
                throw new Error(
                  `Entropy source with ID "${source}" not found.`,
                );
              }

              return seed;
            } catch {
              throw new Error(`Entropy source with ID "${source}" not found.`);
            }
          },
          getUnlockPromise: this.appStateController.getUnlockPromise.bind(
            this.appStateController,
          ),
          getSnap: this.controllerMessenger.call.bind(
            this.controllerMessenger,
            'SnapController:get',
          ),
          handleSnapRpcRequest: this.handleSnapRequest.bind(this),
          getSnapState: this.controllerMessenger.call.bind(
            this.controllerMessenger,
            'SnapController:getSnapState',
          ),
          requestUserApproval:
            this.approvalController.addAndShowApprovalRequest.bind(
              this.approvalController,
            ),
          showNativeNotification: (origin, args) =>
            this.controllerMessenger.call(
              'RateLimitController:call',
              origin,
              'showNativeNotification',
              origin,
              args.message,
            ),
          showInAppNotification: (origin, args) => {
            const { message, title, footerLink } = args;
            const notificationArgs = {
              interfaceId: args.content,
              message,
              title,
              footerLink,
            };
            return this.controllerMessenger.call(
              'RateLimitController:call',
              origin,
              'showInAppNotification',
              origin,
              notificationArgs,
            );
          },
          updateSnapState: this.controllerMessenger.call.bind(
            this.controllerMessenger,
            'SnapController:updateSnapState',
          ),
          maybeUpdatePhishingList: () => {
            const { usePhishDetect } = this.preferencesController.state;

            if (!usePhishDetect) {
              return;
            }

            this.controllerMessenger.call(
              'PhishingController:maybeUpdateState',
            );
          },
          isOnPhishingList: (url) => {
            const { usePhishDetect } = this.preferencesController.state;

            if (!usePhishDetect) {
              return false;
            }

            return this.controllerMessenger.call(
              'PhishingController:testOrigin',
              url,
            ).result;
          },
          createInterface: this.controllerMessenger.call.bind(
            this.controllerMessenger,
            'SnapInterfaceController:createInterface',
          ),
          getInterface: this.controllerMessenger.call.bind(
            this.controllerMessenger,
            'SnapInterfaceController:getInterface',
          ),
          // We don't currently use special cryptography for the extension client.
          getClientCryptography: () => ({}),
          ///: BEGIN:ONLY_INCLUDE_IF(keyring-snaps)
          getSnapKeyring: this.getSnapKeyring.bind(this),
          ///: END:ONLY_INCLUDE_IF
        },
      ),
    };
  }

  /**
   * Sets up BaseController V2 event subscriptions. Currently, this includes
   * the subscriptions necessary to notify permission subjects of account
   * changes.
   *
   * Some of the subscriptions in this method are Messenger selector
   * event subscriptions. See the relevant documentation for
   * `@metamask/base-controller` for more information.
   *
   * Note that account-related notifications emitted when the extension
   * becomes unlocked are handled in MetaMaskController._onUnlock.
   */
  setupControllerEventSubscriptions() {
    let lastSelectedAddress;
    let lastSelectedSolanaAccountAddress;

    // this throws if there is no solana account... perhaps we should handle this better at the controller level
    try {
      lastSelectedSolanaAccountAddress =
        this.accountsController.getSelectedMultichainAccount(
          MultichainNetworks.SOLANA,
        )?.address;
    } catch {
      // noop
    }

    this.controllerMessenger.subscribe(
      'PreferencesController:stateChange',
      previousValueComparator(async (_, currState) => {
        const { currentLocale } = currState;

        await updateCurrentLocale(currentLocale);
      }, this.preferencesController.state),
    );

    this.controllerMessenger.subscribe(
      `${this.accountsController.name}:selectedAccountChange`,
      async (account) => {
        if (account.address && account.address !== lastSelectedAddress) {
          lastSelectedAddress = account.address;
          await this._onAccountChange(account.address);
        }
      },
    );

    // This handles account changes every time relevant permission state
    // changes, for any reason.
    this.controllerMessenger.subscribe(
      `${this.permissionController.name}:stateChange`,
      async (currentValue, previousValue) => {
        const changedAccounts = diffMap(currentValue, previousValue);

        for (const [origin, accounts] of changedAccounts.entries()) {
          this._notifyAccountsChange(origin, accounts);
        }
      },
      getPermittedAccountsByOrigin,
    );

    // This handles CAIP-25 authorization changes every time relevant permission state
    // changes, for any reason.
    // wallet_sessionChanged and eth_subscription setup/teardown
    this.controllerMessenger.subscribe(
      `${this.permissionController.name}:stateChange`,
      async (currentValue, previousValue) => {
        const changedAuthorizations = getChangedAuthorizations(
          currentValue,
          previousValue,
        );

        const removedAuthorizations = getRemovedAuthorizations(
          currentValue,
          previousValue,
        );

        // remove any existing notification subscriptions for removed authorizations
        for (const [origin, authorization] of removedAuthorizations.entries()) {
          const sessionScopes = getSessionScopes(authorization, {
            getNonEvmSupportedMethods:
              this.getNonEvmSupportedMethods.bind(this),
          });
          // if the eth_subscription notification is in the scope and eth_subscribe is in the methods
          // then remove middleware and unsubscribe
          Object.entries(sessionScopes).forEach(([scope, scopeObject]) => {
            if (
              scopeObject.notifications.includes('eth_subscription') &&
              scopeObject.methods.includes('eth_subscribe')
            ) {
              this.removeMultichainApiEthSubscriptionMiddleware({
                scope,
                origin,
              });
            }
          });
        }

        // add new notification subscriptions for added/changed authorizations
        for (const [origin, authorization] of changedAuthorizations.entries()) {
          const sessionScopes = getSessionScopes(authorization, {
            getNonEvmSupportedMethods:
              this.getNonEvmSupportedMethods.bind(this),
          });

          // if the eth_subscription notification is in the scope and eth_subscribe is in the methods
          // then get the subscriptionManager going for that scope
          Object.entries(sessionScopes).forEach(([scope, scopeObject]) => {
            if (
              scopeObject.notifications.includes('eth_subscription') &&
              scopeObject.methods.includes('eth_subscribe')
            ) {
              // for each tabId
              Object.values(this.connections[origin] ?? {}).forEach(
                ({ tabId }) => {
                  this.addMultichainApiEthSubscriptionMiddleware({
                    scope,
                    origin,
                    tabId,
                  });
                },
              );
            } else {
              this.removeMultichainApiEthSubscriptionMiddleware({
                scope,
                origin,
              });
            }
          });
          this._notifyAuthorizationChange(origin, authorization);
        }
      },
      getAuthorizedScopesByOrigin,
    );

    // wallet_notify for solana accountChanged when permission changes
    this.controllerMessenger.subscribe(
      `${this.permissionController.name}:stateChange`,
      async (currentValue, previousValue) => {
        const origins = uniq([...previousValue.keys(), ...currentValue.keys()]);
        origins.forEach((origin) => {
          const previousCaveatValue = previousValue.get(origin);
          const currentCaveatValue = currentValue.get(origin);

          const previousSolanaAccountChangedNotificationsEnabled = Boolean(
            previousCaveatValue?.sessionProperties?.[
              KnownSessionProperties.SolanaAccountChangedNotifications
            ],
          );
          const currentSolanaAccountChangedNotificationsEnabled = Boolean(
            currentCaveatValue?.sessionProperties?.[
              KnownSessionProperties.SolanaAccountChangedNotifications
            ],
          );

          if (
            !previousSolanaAccountChangedNotificationsEnabled &&
            !currentSolanaAccountChangedNotificationsEnabled
          ) {
            return;
          }

          const previousSolanaCaipAccountIds = previousCaveatValue
            ? getPermittedAccountsForScopes(previousCaveatValue, [
                MultichainNetworks.SOLANA,
                MultichainNetworks.SOLANA_DEVNET,
                MultichainNetworks.SOLANA_TESTNET,
              ])
            : [];
          const previousNonUniqueSolanaHexAccountAddresses =
            previousSolanaCaipAccountIds.map((caipAccountId) => {
              const { address } = parseCaipAccountId(caipAccountId);
              return address;
            });
          const previousSolanaHexAccountAddresses = uniq(
            previousNonUniqueSolanaHexAccountAddresses,
          );
          const [previousSelectedSolanaAccountAddress] =
            this.sortMultichainAccountsByLastSelected(
              previousSolanaHexAccountAddresses,
            );

          const currentSolanaCaipAccountIds = currentCaveatValue
            ? getPermittedAccountsForScopes(currentCaveatValue, [
                MultichainNetworks.SOLANA,
                MultichainNetworks.SOLANA_DEVNET,
                MultichainNetworks.SOLANA_TESTNET,
              ])
            : [];
          const currentNonUniqueSolanaHexAccountAddresses =
            currentSolanaCaipAccountIds.map((caipAccountId) => {
              const { address } = parseCaipAccountId(caipAccountId);
              return address;
            });
          const currentSolanaHexAccountAddresses = uniq(
            currentNonUniqueSolanaHexAccountAddresses,
          );
          const [currentSelectedSolanaAccountAddress] =
            this.sortMultichainAccountsByLastSelected(
              currentSolanaHexAccountAddresses,
            );

          if (
            previousSelectedSolanaAccountAddress !==
            currentSelectedSolanaAccountAddress
          ) {
            this._notifySolanaAccountChange(
              origin,
              currentSelectedSolanaAccountAddress
                ? [currentSelectedSolanaAccountAddress]
                : [],
            );
          }
        });
      },
      getAuthorizedScopesByOrigin,
    );

    // wallet_notify for solana accountChanged when selected account changes
    this.controllerMessenger.subscribe(
      `${this.accountsController.name}:selectedAccountChange`,
      async (account) => {
        if (
          account.type === SolAccountType.DataAccount &&
          account.address !== lastSelectedSolanaAccountAddress
        ) {
          lastSelectedSolanaAccountAddress = account.address;

          const originsWithSolanaAccountChangedNotifications =
            getOriginsWithSessionProperty(
              this.permissionController.state,
              KnownSessionProperties.SolanaAccountChangedNotifications,
            );

          // returns a map of origins to permitted solana accounts
          const solanaAccounts = getPermittedAccountsForScopesByOrigin(
            this.permissionController.state,
            [
              MultichainNetworks.SOLANA,
              MultichainNetworks.SOLANA_DEVNET,
              MultichainNetworks.SOLANA_TESTNET,
            ],
          );

          if (solanaAccounts.size > 0) {
            for (const [origin, accounts] of solanaAccounts.entries()) {
              const parsedSolanaAddresses = accounts.map((caipAccountId) => {
                const { address } = parseCaipAccountId(caipAccountId);
                return address;
              });

              if (
                parsedSolanaAddresses.includes(account.address) &&
                originsWithSolanaAccountChangedNotifications[origin]
              ) {
                this._notifySolanaAccountChange(origin, [account.address]);
              }
            }
          }
        }
      },
    );

    this.controllerMessenger.subscribe(
      `${this.permissionController.name}:stateChange`,
      async (currentValue, previousValue) => {
        const changedChains = diffMap(currentValue, previousValue);

        // This operates under the assumption that there will be at maximum
        // one origin permittedChains value change per event handler call
        for (const [origin, chains] of changedChains.entries()) {
          const currentNetworkClientIdForOrigin =
            this.selectedNetworkController.getNetworkClientIdForDomain(origin);

          const networkConfig =
            this.networkController.getNetworkConfigurationByNetworkClientId(
              currentNetworkClientIdForOrigin,
            );

          // Guard clause: skip this iteration or handle the case if networkConfig is undefined.
          if (!networkConfig) {
            log.warn(
              `No network configuration found for clientId: ${currentNetworkClientIdForOrigin}`,
            );
            continue;
          }

          const { chainId: currentChainIdForOrigin } = networkConfig;

          if (chains.length > 0 && !chains.includes(currentChainIdForOrigin)) {
            const networkClientId =
              this.networkController.findNetworkClientIdByChainId(chains[0]);
            // setActiveNetwork should be called before setNetworkClientIdForDomain
            // to ensure that the isConnected value can be accurately inferred from
            // NetworkController.state.networksMetadata in return value of
            // `metamask_getProviderState` requests and `metamask_chainChanged` events.
            this.networkController.setActiveNetwork(networkClientId);
            this.selectedNetworkController.setNetworkClientIdForDomain(
              origin,
              networkClientId,
            );
          }
        }
      },
      getPermittedChainsByOrigin,
    );

    this.controllerMessenger.subscribe(
      'NetworkController:networkRemoved',
      ({ chainId }) => {
        const scopeString = toCaipChainId(
          'eip155',
          hexToBigInt(chainId).toString(10),
        );
        this.removeAllScopePermissions(scopeString);
      },
    );

    this.controllerMessenger.subscribe(
      `${this.snapController.name}:snapInstallStarted`,
      (snapId, origin, isUpdate) => {
        const snapCategory = this._getSnapMetadata(snapId)?.category;
        this.metaMetricsController.trackEvent({
          event: isUpdate
            ? MetaMetricsEventName.SnapUpdateStarted
            : MetaMetricsEventName.SnapInstallStarted,
          category: MetaMetricsEventCategory.Snaps,
          properties: {
            snap_id: snapId,
            origin,
            snap_category: snapCategory,
          },
        });
      },
    );

    this.controllerMessenger.subscribe(
      `${this.snapController.name}:snapInstallFailed`,
      (snapId, origin, isUpdate, error) => {
        const isRejected = error.includes('User rejected the request.');
        const failedEvent = isUpdate
          ? MetaMetricsEventName.SnapUpdateFailed
          : MetaMetricsEventName.SnapInstallFailed;
        const rejectedEvent = isUpdate
          ? MetaMetricsEventName.SnapUpdateRejected
          : MetaMetricsEventName.SnapInstallRejected;

        const snapCategory = this._getSnapMetadata(snapId)?.category;
        this.metaMetricsController.trackEvent({
          event: isRejected ? rejectedEvent : failedEvent,
          category: MetaMetricsEventCategory.Snaps,
          properties: {
            snap_id: snapId,
            origin,
            snap_category: snapCategory,
          },
        });
      },
    );

    this.controllerMessenger.subscribe(
      `${this.snapController.name}:snapInstalled`,
      (truncatedSnap, origin, preinstalled) => {
        if (preinstalled) {
          return;
        }

        const snapId = truncatedSnap.id;
        const snapCategory = this._getSnapMetadata(snapId)?.category;
        this.metaMetricsController.trackEvent({
          event: MetaMetricsEventName.SnapInstalled,
          category: MetaMetricsEventCategory.Snaps,
          properties: {
            snap_id: snapId,
            version: truncatedSnap.version,
            origin,
            snap_category: snapCategory,
          },
        });
      },
    );

    this.controllerMessenger.subscribe(
      `${this.snapController.name}:snapUpdated`,
      (newSnap, oldVersion, origin, preinstalled) => {
        if (preinstalled) {
          return;
        }

        const snapId = newSnap.id;
        const snapCategory = this._getSnapMetadata(snapId)?.category;
        this.metaMetricsController.trackEvent({
          event: MetaMetricsEventName.SnapUpdated,
          category: MetaMetricsEventCategory.Snaps,
          properties: {
            snap_id: snapId,
            old_version: oldVersion,
            new_version: newSnap.version,
            origin,
            snap_category: snapCategory,
          },
        });
      },
    );

    this.controllerMessenger.subscribe(
      `${this.snapController.name}:snapTerminated`,
      (truncatedSnap) => {
        const approvals = Object.values(
          this.approvalController.state.pendingApprovals,
        ).filter(
          (approval) =>
            approval.origin === truncatedSnap.id &&
            approval.type.startsWith(RestrictedMethods.snap_dialog),
        );
        for (const approval of approvals) {
          this.approvalController.reject(
            approval.id,
            new Error('Snap was terminated.'),
          );
        }
      },
    );

    this.controllerMessenger.subscribe(
      `${this.snapController.name}:snapUninstalled`,
      (truncatedSnap) => {
        const notificationIds = this.notificationServicesController
          .getNotificationsByType(TRIGGER_TYPES.SNAP)
          .filter(
            (notification) => notification.data.origin === truncatedSnap.id,
          )
          .map((notification) => notification.id);

        this.notificationServicesController.deleteNotificationsById(
          notificationIds,
        );

        const snapId = truncatedSnap.id;
        const snapCategory = this._getSnapMetadata(snapId)?.category;
        this.metaMetricsController.trackEvent({
          event: MetaMetricsEventName.SnapUninstalled,
          category: MetaMetricsEventCategory.Snaps,
          properties: {
            snap_id: snapId,
            version: truncatedSnap.version,
            snap_category: snapCategory,
          },
        });
      },
    );
  }

  /**
   * Sets up multichain data and subscriptions.
   * This method is called during the MetaMaskController constructor.
   * It starts the MultichainRatesController if selected account is non-EVM
   * and subscribes to account changes.
   */
  setupMultichainDataAndSubscriptions() {
    this.controllerMessenger.subscribe(
      'AccountsController:selectedAccountChange',
      (selectedAccount) => {
        if (
          this.activeControllerConnections === 0 ||
          isEvmAccountType(selectedAccount.type)
        ) {
          this.multichainRatesController.stop();
          return;
        }
        this.multichainRatesController.start();
      },
    );

    this.controllerMessenger.subscribe(
      'CurrencyRateController:stateChange',
      ({ currentCurrency }) => {
        if (
          currentCurrency !== this.multichainRatesController.state.fiatCurrency
        ) {
          this.multichainRatesController.setFiatCurrency(currentCurrency);
        }
      },
    );
  }

  /**
   * If it does not already exist, creates and inserts middleware to handle eth
   * subscriptions for a particular evm scope on a specific Multichain API
   * JSON-RPC pipeline by origin and tabId.
   *
   * @param {object} options - The options object.
   * @param {string} options.scope - The evm scope to handle eth susbcriptions for.
   * @param {string} options.origin - The origin to handle eth subscriptions for.
   * @param {string} options.tabId - The tabId to handle eth subscriptions for.
   */
  addMultichainApiEthSubscriptionMiddleware({ scope, origin, tabId }) {
    const subscriptionManager = this.multichainSubscriptionManager.subscribe({
      scope,
      origin,
      tabId,
    });
    this.multichainMiddlewareManager.addMiddleware({
      scope,
      origin,
      tabId,
      middleware: subscriptionManager.middleware,
    });
  }

  /**
   * If it does exist, removes all middleware that were handling eth
   * subscriptions for a particular evm scope for all Multichain API
   * JSON-RPC pipelines for an origin.
   *
   * @param {object} options - The options object.
   * @param {string} options.scope - The evm scope to handle eth susbcriptions for.
   * @param {string} options.origin - The origin to handle eth subscriptions for.
   */

  removeMultichainApiEthSubscriptionMiddleware({ scope, origin }) {
    this.multichainMiddlewareManager.removeMiddlewareByScopeAndOrigin(
      scope,
      origin,
    );
    this.multichainSubscriptionManager.unsubscribeByScopeAndOrigin(
      scope,
      origin,
    );
  }

  /**
   * TODO:LegacyProvider: Delete
   * Constructor helper: initialize a public config store.
   * This store is used to make some config info available to Dapps synchronously.
   */
  createPublicConfigStore() {
    // subset of state for metamask inpage provider
    const publicConfigStore = new ObservableStore();

    const selectPublicState = async ({ isUnlocked }) => {
      const { chainId, networkVersion, isConnected } =
        await this.getProviderNetworkState();

      return {
        isUnlocked,
        chainId,
        networkVersion: isConnected ? networkVersion : 'loading',
      };
    };

    const updatePublicConfigStore = async (memState) => {
      const networkStatus =
        memState.networksMetadata[memState.selectedNetworkClientId]?.status;
      if (networkStatus === NetworkStatus.Available) {
        publicConfigStore.putState(await selectPublicState(memState));
      }
    };

    // setup memStore subscription hooks
    this.on('update', updatePublicConfigStore);
    // Update the store asynchronously, out-of-band
    updatePublicConfigStore(this.getState());

    return publicConfigStore;
  }

  /**
   * Gets relevant state for the provider of an external origin.
   *
   * @param {string} origin - The origin to get the provider state for.
   * @param {object} [options] - Options.
   * @param {boolean} [options.isInitializingStreamProvider] - Whether this method is being used to initialize the StreamProvider (default: false).
   * @returns {Promise<{ isUnlocked: boolean, networkVersion: string, chainId: string, accounts: string[], extensionId: string | undefined }>} An object with relevant state properties.
   */
  async getProviderState(
    origin,
    { isInitializingStreamProvider = false } = {},
  ) {
    const providerNetworkState = await this.getProviderNetworkState({
      origin,
      isInitializingStreamProvider,
    });
    const metadata = {};
    if (isManifestV3) {
      const { chrome } = globalThis;
      metadata.extensionId = chrome?.runtime?.id;
    }
    return {
      /**
       * We default `isUnlocked` to `true` because even though we no longer emit events depending on this,
       * embedded dapp providers might listen directly to our streams, and therefore depend on it, so we leave it here.
       */
      isUnlocked: true,
      accounts: this.getPermittedAccounts(origin),
      ...metadata,
      ...providerNetworkState,
    };
  }

  /**
   * Retrieves network state information relevant for external providers.
   *
   * @param {object} [args] - The arguments to this function.
   * @param {string} [args.origin] - The origin identifier for which network state is requested (default: 'metamask').
   * @param {boolean} [args.isInitializingStreamProvider] - Whether this method is being used to initialize the StreamProvider (default: false).
   * @returns {object} An object containing important network state properties, including chainId and networkVersion.
   */
  async getProviderNetworkState({
    origin = METAMASK_DOMAIN,
    isInitializingStreamProvider = false,
  } = {}) {
    const networkClientId = this.controllerMessenger.call(
      'SelectedNetworkController:getNetworkClientIdForDomain',
      origin,
    );

    const networkClient = this.controllerMessenger.call(
      'NetworkController:getNetworkClientById',
      networkClientId,
    );

    const { chainId } = networkClient.configuration;

    const { completedOnboarding } = this.onboardingController.state;

    let networkVersion = this.deprecatedNetworkVersions[networkClientId];
    // We use `metamask_getProviderState` to set the initial state of the
    // StreamProvider. The StreamProvider allows the UI to make network requests
    // through the background connection, and it must be initialized before we
    // can show the UI. However, this creates a problem if the selected network
    // is slow or unresponsive, because then the network request will hang and
    // thus we will be unable to show the UI. To get around this, we prevent a
    // request from occurring during initialization
    // (`isInitializingStreamProvider` = true). `metamask_getProviderState` is
    // called each time the memState is updated, so eventually we _will_ make
    // this request (`isInitializingStreamProvider` = false), and if the network
    // recovers, the network version will be properly retrieved at that time.
    if (
      networkVersion === undefined &&
      completedOnboarding &&
      !isInitializingStreamProvider
    ) {
      try {
        const result = await networkClient.provider.request({
          method: 'net_version',
        });
        networkVersion = convertNetworkId(result);
      } catch (error) {
        console.error(error);
        networkVersion = null;
      }

      this.deprecatedNetworkVersions[networkClientId] = networkVersion;
    }

    const metadata =
      this.networkController.state.networksMetadata[networkClientId];

    return {
      chainId,
      networkVersion: networkVersion ?? 'loading',
      isConnected: metadata?.status === NetworkStatus.Available,
    };
  }

  //=============================================================================
  // EXPOSED TO THE UI SUBSYSTEM
  //=============================================================================

  /**
   * The metamask-state of the various controllers, made available to the UI
   *
   * @returns {MetaMaskReduxState["metamask"]} status
   */
  getState() {
    const { vault } = this.keyringController.state;
    const isInitialized = Boolean(vault);
    const flatState = this.memStore.getFlatState();

    return {
      isInitialized,
      ...sanitizeUIState(flatState),
    };
  }

  /**
   * Returns an Object containing API Callback Functions.
   * These functions are the interface for the UI.
   * The API object can be transmitted over a stream via JSON-RPC.
   *
   * @returns {object} Object containing API functions.
   */
  getApi() {
    const {
      accountsController,
      addressBookController,
      alertController,
      appStateController,
      nftController,
      nftDetectionController,
      currencyRateController,
      tokenBalancesController,
      tokenDetectionController,
      ensController,
      tokenListController,
      gasFeeController,
      gatorPermissionsController,
      metaMetricsController,
      networkController,
      multichainNetworkController,
      announcementController,
      onboardingController,
      permissionController,
      preferencesController,
      tokensController,
      smartTransactionsController,
      txController,
      backup,
      approvalController,
      phishingController,
      tokenRatesController,
      accountTrackerController,
      // Notification Controllers
      authenticationController,
      userStorageController,
      notificationServicesController,
      notificationServicesPushController,
      deFiPositionsController,
    } = this;

    return {
      // etc
      getState: this.getState.bind(this),
      setCurrentCurrency: currencyRateController.setCurrentCurrency.bind(
        currencyRateController,
      ),
      // @deprecated Use setAvatarType instead
      setUseBlockie: preferencesController.setUseBlockie.bind(
        preferencesController,
      ),
      setAvatarType: (avatarType) =>
        preferencesController.setPreference('avatarType', avatarType),
      setUsePhishDetect: preferencesController.setUsePhishDetect.bind(
        preferencesController,
      ),
      setUseMultiAccountBalanceChecker:
        preferencesController.setUseMultiAccountBalanceChecker.bind(
          preferencesController,
        ),
      setUseSafeChainsListValidation:
        preferencesController.setUseSafeChainsListValidation.bind(
          preferencesController,
        ),
      setUseTokenDetection: preferencesController.setUseTokenDetection.bind(
        preferencesController,
      ),
      setUseNftDetection: preferencesController.setUseNftDetection.bind(
        preferencesController,
      ),
      setUse4ByteResolution: preferencesController.setUse4ByteResolution.bind(
        preferencesController,
      ),
      setUseCurrencyRateCheck:
        preferencesController.setUseCurrencyRateCheck.bind(
          preferencesController,
        ),
      setOpenSeaEnabled: preferencesController.setOpenSeaEnabled.bind(
        preferencesController,
      ),
      getProviderConfig: () =>
        getProviderConfig({
          metamask: this.networkController.state,
        }),
      grantPermissionsIncremental:
        this.permissionController.grantPermissionsIncremental.bind(
          this.permissionController,
        ),
      grantPermissions: this.permissionController.grantPermissions.bind(
        this.permissionController,
      ),
      setSecurityAlertsEnabled:
        preferencesController.setSecurityAlertsEnabled.bind(
          preferencesController,
        ),
      ///: BEGIN:ONLY_INCLUDE_IF(keyring-snaps)
      setAddSnapAccountEnabled:
        preferencesController.setAddSnapAccountEnabled.bind(
          preferencesController,
        ),
      ///: END:ONLY_INCLUDE_IF
      ///: BEGIN:ONLY_INCLUDE_IF(build-flask)
      setWatchEthereumAccountEnabled:
        preferencesController.setWatchEthereumAccountEnabled.bind(
          preferencesController,
        ),
      ///: END:ONLY_INCLUDE_IF
      setUseExternalNameSources:
        preferencesController.setUseExternalNameSources.bind(
          preferencesController,
        ),
      setUseTransactionSimulations:
        preferencesController.setUseTransactionSimulations.bind(
          preferencesController,
        ),
      setIpfsGateway: preferencesController.setIpfsGateway.bind(
        preferencesController,
      ),
      setIsIpfsGatewayEnabled:
        preferencesController.setIsIpfsGatewayEnabled.bind(
          preferencesController,
        ),
      setUseAddressBarEnsResolution:
        preferencesController.setUseAddressBarEnsResolution.bind(
          preferencesController,
        ),
      setParticipateInMetaMetrics:
        metaMetricsController.setParticipateInMetaMetrics.bind(
          metaMetricsController,
        ),
      setDataCollectionForMarketing:
        metaMetricsController.setDataCollectionForMarketing.bind(
          metaMetricsController,
        ),
      setMarketingCampaignCookieId:
        metaMetricsController.setMarketingCampaignCookieId.bind(
          metaMetricsController,
        ),
      setCurrentLocale: preferencesController.setCurrentLocale.bind(
        preferencesController,
      ),
      setServiceWorkerKeepAlivePreference:
        preferencesController.setServiceWorkerKeepAlivePreference.bind(
          preferencesController,
        ),
      markPasswordForgotten: this.markPasswordForgotten.bind(this),
      unMarkPasswordForgotten: this.unMarkPasswordForgotten.bind(this),
      getRequestAccountTabIds: this.getRequestAccountTabIds,
      getOpenMetamaskTabsIds: this.getOpenMetamaskTabsIds,
      markNotificationPopupAsAutomaticallyClosed: () =>
        this.notificationManager.markAsAutomaticallyClosed(),
      getCode: this.getCode.bind(this),

      // primary keyring management
      addNewAccount: this.addNewAccount.bind(this),
      getSeedPhrase: this.getSeedPhrase.bind(this),
      resetAccount: this.resetAccount.bind(this),
      removeAccount: this.removeAccount.bind(this),
      importAccountWithStrategy: this.importAccountWithStrategy.bind(this),
      getNextAvailableAccountName:
        accountsController.getNextAvailableAccountName.bind(accountsController),
      ///: BEGIN:ONLY_INCLUDE_IF(keyring-snaps)
      getAccountsBySnapId: (snapId) =>
        getAccountsBySnapId(this.getSnapKeyring.bind(this), snapId),
      ///: END:ONLY_INCLUDE_IF
      checkIsSeedlessPasswordOutdated:
        this.checkIsSeedlessPasswordOutdated.bind(this),
      syncPasswordAndUnlockWallet: this.syncPasswordAndUnlockWallet.bind(this),

      // hardware wallets
      connectHardware: this.connectHardware.bind(this),
      forgetDevice: this.forgetDevice.bind(this),
      checkHardwareStatus: this.checkHardwareStatus.bind(this),
      unlockHardwareWalletAccount: this.unlockHardwareWalletAccount.bind(this),
      attemptLedgerTransportCreation:
        this.attemptLedgerTransportCreation.bind(this),

      // qr hardware devices
      completeQrCodeScan:
        appStateController.completeQrCodeScan.bind(appStateController),
      cancelQrCodeScan:
        appStateController.cancelQrCodeScan.bind(appStateController),

      // vault management
      submitPassword: this.submitPassword.bind(this),
      verifyPassword: this.verifyPassword.bind(this),

      // network management
      setActiveNetwork: async (id) => {
        // The multichain network controller will proxy the call to the network controller
        // in the case that the ID is an EVM network client ID.
        return await this.multichainNetworkController.setActiveNetwork(id);
      },
      findNetworkClientIdByChainId:
        this.networkController.findNetworkClientIdByChainId.bind(
          this.networkController,
        ),

      // active networks by accounts
      getNetworksWithTransactionActivityByAccounts:
        this.multichainNetworkController.getNetworksWithTransactionActivityByAccounts.bind(
          this.multichainNetworkController,
        ),
      // Avoids returning the promise so that initial call to switch network
      // doesn't block on the network lookup step
      setActiveNetworkConfigurationId: (networkConfigurationId) => {
        this.networkController.setActiveNetwork(networkConfigurationId);
      },
      setNetworkClientIdForDomain: (origin, networkClientId) => {
        return this.selectedNetworkController.setNetworkClientIdForDomain(
          origin,
          networkClientId,
        );
      },
      rollbackToPreviousProvider:
        networkController.rollbackToPreviousProvider.bind(networkController),
      addNetwork: this.networkController.addNetwork.bind(
        this.networkController,
      ),
      updateNetwork: this.networkController.updateNetwork.bind(
        this.networkController,
      ),
      removeNetwork: this.multichainNetworkController.removeNetwork.bind(
        this.multichainNetworkController,
      ),
      getCurrentNetworkEIP1559Compatibility:
        this.networkController.getEIP1559Compatibility.bind(
          this.networkController,
        ),
      getNetworkConfigurationByNetworkClientId:
        this.networkController.getNetworkConfigurationByNetworkClientId.bind(
          this.networkController,
        ),
      // PreferencesController
      setSelectedAddress: (address) => {
        const account = this.accountsController.getAccountByAddress(address);
        if (account) {
          this.accountsController.setSelectedAccount(account.id);
        } else {
          throw new Error(`No account found for address: ${address}`);
        }
      },
      toggleExternalServices: this.toggleExternalServices.bind(this),
      addToken: tokensController.addToken.bind(tokensController),
      updateTokenType: tokensController.updateTokenType.bind(tokensController),
      setFeatureFlag: preferencesController.setFeatureFlag.bind(
        preferencesController,
      ),
      setPreference: preferencesController.setPreference.bind(
        preferencesController,
      ),

      addKnownMethodData: preferencesController.addKnownMethodData.bind(
        preferencesController,
      ),
      setDismissSeedBackUpReminder:
        preferencesController.setDismissSeedBackUpReminder.bind(
          preferencesController,
        ),
      setOverrideContentSecurityPolicyHeader:
        preferencesController.setOverrideContentSecurityPolicyHeader.bind(
          preferencesController,
        ),
      setAdvancedGasFee: preferencesController.setAdvancedGasFee.bind(
        preferencesController,
      ),
      setTheme: preferencesController.setTheme.bind(preferencesController),
      ///: BEGIN:ONLY_INCLUDE_IF(keyring-snaps)
      setSnapsAddSnapAccountModalDismissed:
        preferencesController.setSnapsAddSnapAccountModalDismissed.bind(
          preferencesController,
        ),
      ///: END:ONLY_INCLUDE_IF

      setManageInstitutionalWallets:
        preferencesController.setManageInstitutionalWallets.bind(
          preferencesController,
        ),

      // AccountsController
      setSelectedInternalAccount: (id) => {
        const account = this.accountsController.getAccount(id);
        if (account) {
          this.accountsController.setSelectedAccount(id);
        }
      },

      setAccountName:
        accountsController.setAccountName.bind(accountsController),

      setAccountLabel: (address, label) => {
        const account = this.accountsController.getAccountByAddress(address);
        if (account === undefined) {
          throw new Error(`No account found for address: ${address}`);
        }
        this.accountsController.setAccountName(account.id, label);
      },

      // AccountTreeController
      setSelectedMultichainAccount: (accountGroupId) => {
        this.accountTreeController.setSelectedAccountGroup(accountGroupId);
      },

<<<<<<< HEAD
=======
      setAccountGroupName: (accountGroupId, accountGroupName) => {
        this.accountTreeController.setAccountGroupName(
          accountGroupId,
          accountGroupName,
        );
      },

>>>>>>> fd295214
      // MultichainAccountService
      createNextMultichainAccountGroup: async (walletId) => {
        await this.multichainAccountService.createNextMultichainAccountGroup({
          entropySource: walletId,
        });
      },

      // AssetsContractController
      getTokenStandardAndDetails: this.getTokenStandardAndDetails.bind(this),
      getTokenSymbol: this.getTokenSymbol.bind(this),
      getTokenStandardAndDetailsByChain:
        this.getTokenStandardAndDetailsByChain.bind(this),
      getERC1155BalanceOf:
        this.assetsContractController.getERC1155BalanceOf.bind(
          this.assetsContractController,
        ),
      getERC721AssetSymbol:
        this.assetsContractController.getERC721AssetSymbol.bind(
          this.assetsContractController,
        ),

      // NftController
      addNft: nftController.addNft.bind(nftController),

      addNftVerifyOwnership:
        nftController.addNftVerifyOwnership.bind(nftController),

      removeAndIgnoreNft: nftController.removeAndIgnoreNft.bind(nftController),

      removeNft: nftController.removeNft.bind(nftController),

      checkAndUpdateAllNftsOwnershipStatus:
        nftController.checkAndUpdateAllNftsOwnershipStatus.bind(nftController),

      checkAndUpdateSingleNftOwnershipStatus:
        nftController.checkAndUpdateSingleNftOwnershipStatus.bind(
          nftController,
        ),

      getNFTContractInfo: nftController.getNFTContractInfo.bind(nftController),

      isNftOwner: nftController.isNftOwner.bind(nftController),

      // TransactionController
      updateIncomingTransactions:
        txController.updateIncomingTransactions.bind(txController),

      // AddressController
      setAddressBook: addressBookController.set.bind(addressBookController),
      removeFromAddressBook: addressBookController.delete.bind(
        addressBookController,
      ),

      // AppStateController
      setLastActiveTime:
        appStateController.setLastActiveTime.bind(appStateController),
      setCurrentExtensionPopupId:
        appStateController.setCurrentExtensionPopupId.bind(appStateController),
      setDefaultHomeActiveTabName:
        appStateController.setDefaultHomeActiveTabName.bind(appStateController),
      setConnectedStatusPopoverHasBeenShown:
        appStateController.setConnectedStatusPopoverHasBeenShown.bind(
          appStateController,
        ),
      setRecoveryPhraseReminderHasBeenShown:
        appStateController.setRecoveryPhraseReminderHasBeenShown.bind(
          appStateController,
        ),
      setRecoveryPhraseReminderLastShown:
        appStateController.setRecoveryPhraseReminderLastShown.bind(
          appStateController,
        ),
      setTermsOfUseLastAgreed:
        appStateController.setTermsOfUseLastAgreed.bind(appStateController),
      setSurveyLinkLastClickedOrClosed:
        appStateController.setSurveyLinkLastClickedOrClosed.bind(
          appStateController,
        ),
      setOnboardingDate:
        appStateController.setOnboardingDate.bind(appStateController),
      setLastViewedUserSurvey:
        appStateController.setLastViewedUserSurvey.bind(appStateController),
      setRampCardClosed:
        appStateController.setRampCardClosed.bind(appStateController),
      setNewPrivacyPolicyToastClickedOrClosed:
        appStateController.setNewPrivacyPolicyToastClickedOrClosed.bind(
          appStateController,
        ),
      setNewPrivacyPolicyToastShownDate:
        appStateController.setNewPrivacyPolicyToastShownDate.bind(
          appStateController,
        ),
      setSnapsInstallPrivacyWarningShownStatus:
        appStateController.setSnapsInstallPrivacyWarningShownStatus.bind(
          appStateController,
        ),
      setOutdatedBrowserWarningLastShown:
        appStateController.setOutdatedBrowserWarningLastShown.bind(
          appStateController,
        ),
      setIsUpdateAvailable:
        appStateController.setIsUpdateAvailable.bind(appStateController),
      setUpdateModalLastDismissedAt:
        appStateController.setUpdateModalLastDismissedAt.bind(
          appStateController,
        ),
      setLastUpdatedAt:
        appStateController.setLastUpdatedAt.bind(appStateController),
      setShowTestnetMessageInDropdown:
        appStateController.setShowTestnetMessageInDropdown.bind(
          appStateController,
        ),
      setShowBetaHeader:
        appStateController.setShowBetaHeader.bind(appStateController),
      setShowPermissionsTour:
        appStateController.setShowPermissionsTour.bind(appStateController),
      setShowAccountBanner:
        appStateController.setShowAccountBanner.bind(appStateController),
      setProductTour:
        appStateController.setProductTour.bind(appStateController),
      setShowNetworkBanner:
        appStateController.setShowNetworkBanner.bind(appStateController),
      updateNftDropDownState:
        appStateController.updateNftDropDownState.bind(appStateController),
      getLastInteractedConfirmationInfo:
        appStateController.getLastInteractedConfirmationInfo.bind(
          appStateController,
        ),
      setLastInteractedConfirmationInfo:
        appStateController.setLastInteractedConfirmationInfo.bind(
          appStateController,
        ),
      updateSlides: appStateController.updateSlides.bind(appStateController),
      removeSlide: appStateController.removeSlide.bind(appStateController),
      setEnableEnforcedSimulations:
        appStateController.setEnableEnforcedSimulations.bind(
          appStateController,
        ),
      setEnableEnforcedSimulationsForTransaction:
        appStateController.setEnableEnforcedSimulationsForTransaction.bind(
          appStateController,
        ),
      setEnforcedSimulationsSlippageForTransaction:
        appStateController.setEnforcedSimulationsSlippageForTransaction.bind(
          appStateController,
        ),

      // EnsController
      tryReverseResolveAddress:
        ensController.reverseResolveAddress.bind(ensController),

      // OAuthService
      startOAuthLogin: this.oauthService.startOAuthLogin.bind(
        this.oauthService,
      ),

      // SeedlessOnboardingController
      authenticate: this.seedlessOnboardingController.authenticate.bind(
        this.seedlessOnboardingController,
      ),
      resetOAuthLoginState: this.seedlessOnboardingController.clearState.bind(
        this.seedlessOnboardingController,
      ),
      createSeedPhraseBackup: this.createSeedPhraseBackup.bind(this),
      storeKeyringEncryptionKey:
        this.seedlessOnboardingController.storeKeyringEncryptionKey.bind(
          this.seedlessOnboardingController,
        ),
      restoreSocialBackupAndGetSeedPhrase:
        this.restoreSocialBackupAndGetSeedPhrase.bind(this),
      syncSeedPhrases: this.syncSeedPhrases.bind(this),
      changePassword: this.changePassword.bind(this),

      // GatorPermissionsController
      fetchAndUpdateGatorPermissions:
        gatorPermissionsController.fetchAndUpdateGatorPermissions.bind(
          gatorPermissionsController,
        ),

      // KeyringController
      setLocked: this.setLocked.bind(this),
      createNewVaultAndKeychain: this.createNewVaultAndKeychain.bind(this),
      createNewVaultAndRestore: this.createNewVaultAndRestore.bind(this),
      generateNewMnemonicAndAddToVault:
        this.generateNewMnemonicAndAddToVault.bind(this),
      importMnemonicToVault: this.importMnemonicToVault.bind(this),
      exportAccount: this.exportAccount.bind(this),

      // txController
      updateTransaction: txController.updateTransaction.bind(txController),
      approveTransactionsWithSameNonce:
        txController.approveTransactionsWithSameNonce.bind(txController),
      createCancelTransaction: this.createCancelTransaction.bind(this),
      createSpeedUpTransaction: this.createSpeedUpTransaction.bind(this),
      estimateGas: this.estimateGas.bind(this),
      estimateGasFee: txController.estimateGasFee.bind(txController),
      getNextNonce: this.getNextNonce.bind(this),
      addTransaction: (transactionParams, transactionOptions) =>
        addTransaction(
          this.getAddTransactionRequest({
            transactionParams,
            transactionOptions,
            waitForSubmit: false,
          }),
        ),
      addTransactionAndWaitForPublish: (
        transactionParams,
        transactionOptions,
      ) =>
        addTransaction(
          this.getAddTransactionRequest({
            transactionParams,
            transactionOptions,
            waitForSubmit: true,
          }),
        ),
      createTransactionEventFragment:
        createTransactionEventFragmentWithTxId.bind(
          null,
          this.getTransactionMetricsRequest(),
        ),
      setTransactionActive:
        txController.setTransactionActive.bind(txController),
      // decryptMessageController
      decryptMessage: this.decryptMessageController.decryptMessage.bind(
        this.decryptMessageController,
      ),
      decryptMessageInline:
        this.decryptMessageController.decryptMessageInline.bind(
          this.decryptMessageController,
        ),
      cancelDecryptMessage:
        this.decryptMessageController.cancelDecryptMessage.bind(
          this.decryptMessageController,
        ),

      // EncryptionPublicKeyController
      encryptionPublicKey:
        this.encryptionPublicKeyController.encryptionPublicKey.bind(
          this.encryptionPublicKeyController,
        ),
      cancelEncryptionPublicKey:
        this.encryptionPublicKeyController.cancelEncryptionPublicKey.bind(
          this.encryptionPublicKeyController,
        ),

      // onboarding controller
      setSeedPhraseBackedUp:
        onboardingController.setSeedPhraseBackedUp.bind(onboardingController),
      completeOnboarding:
        onboardingController.completeOnboarding.bind(onboardingController),
      setFirstTimeFlowType:
        onboardingController.setFirstTimeFlowType.bind(onboardingController),

      // alert controller
      setAlertEnabledness:
        alertController.setAlertEnabledness.bind(alertController),
      setUnconnectedAccountAlertShown:
        alertController.setUnconnectedAccountAlertShown.bind(alertController),
      setWeb3ShimUsageAlertDismissed:
        alertController.setWeb3ShimUsageAlertDismissed.bind(alertController),

      // permissions
      removePermissionsFor: this.removePermissionsFor,
      approvePermissionsRequest: this.acceptPermissionsRequest,
      rejectPermissionsRequest: this.rejectPermissionsRequest,
      ...getPermissionBackgroundApiMethods({
        permissionController,
        approvalController,
        accountsController,
        networkController,
        multichainNetworkController,
      }),

      // snaps
      disableSnap: this.controllerMessenger.call.bind(
        this.controllerMessenger,
        'SnapController:disable',
      ),
      enableSnap: this.controllerMessenger.call.bind(
        this.controllerMessenger,
        'SnapController:enable',
      ),
      updateSnap: (origin, requestedSnaps) => {
        // We deliberately do not await this promise as that would mean waiting for the update to complete
        // Instead we return null to signal to the UI that it is safe to redirect to the update flow
        this.controllerMessenger.call(
          'SnapController:install',
          origin,
          requestedSnaps,
        );
        return null;
      },
      removeSnap: this.controllerMessenger.call.bind(
        this.controllerMessenger,
        'SnapController:remove',
      ),
      handleSnapRequest: this.handleSnapRequest.bind(this),
      revokeDynamicSnapPermissions: this.controllerMessenger.call.bind(
        this.controllerMessenger,
        'SnapController:revokeDynamicPermissions',
      ),
      disconnectOriginFromSnap: this.controllerMessenger.call.bind(
        this.controllerMessenger,
        'SnapController:disconnectOrigin',
      ),
      updateNetworksList: this.updateNetworksList.bind(this),
      updateAccountsList: this.updateAccountsList.bind(this),
      setEnabledNetworks: this.setEnabledNetworks.bind(this),
      setEnabledNetworksMultichain:
        this.setEnabledNetworksMultichain.bind(this),
      updateHiddenAccountsList: this.updateHiddenAccountsList.bind(this),
      getPhishingResult: async (website) => {
        await phishingController.maybeUpdateState();

        return phishingController.test(website);
      },
      deleteInterface: this.controllerMessenger.call.bind(
        this.controllerMessenger,
        'SnapInterfaceController:deleteInterface',
      ),
      updateInterfaceState: this.controllerMessenger.call.bind(
        this.controllerMessenger,
        'SnapInterfaceController:updateInterfaceState',
      ),

      // swaps
      fetchAndSetQuotes: this.controllerMessenger.call.bind(
        this.controllerMessenger,
        'SwapsController:fetchAndSetQuotes',
      ),
      setSelectedQuoteAggId: this.controllerMessenger.call.bind(
        this.controllerMessenger,
        'SwapsController:setSelectedQuoteAggId',
      ),
      resetSwapsState: this.controllerMessenger.call.bind(
        this.controllerMessenger,
        'SwapsController:resetSwapsState',
      ),
      setSwapsTokens: this.controllerMessenger.call.bind(
        this.controllerMessenger,
        'SwapsController:setSwapsTokens',
      ),
      clearSwapsQuotes: this.controllerMessenger.call.bind(
        this.controllerMessenger,
        'SwapsController:clearSwapsQuotes',
      ),
      setApproveTxId: this.controllerMessenger.call.bind(
        this.controllerMessenger,
        'SwapsController:setApproveTxId',
      ),
      setTradeTxId: this.controllerMessenger.call.bind(
        this.controllerMessenger,
        'SwapsController:setTradeTxId',
      ),
      setSwapsTxGasPrice: this.controllerMessenger.call.bind(
        this.controllerMessenger,
        'SwapsController:setSwapsTxGasPrice',
      ),
      setSwapsTxGasLimit: this.controllerMessenger.call.bind(
        this.controllerMessenger,
        'SwapsController:setSwapsTxGasLimit',
      ),
      setSwapsTxMaxFeePerGas: this.controllerMessenger.call.bind(
        this.controllerMessenger,
        'SwapsController:setSwapsTxMaxFeePerGas',
      ),
      setSwapsTxMaxFeePriorityPerGas: this.controllerMessenger.call.bind(
        this.controllerMessenger,
        'SwapsController:setSwapsTxMaxFeePriorityPerGas',
      ),
      safeRefetchQuotes: this.controllerMessenger.call.bind(
        this.controllerMessenger,
        'SwapsController:safeRefetchQuotes',
      ),
      stopPollingForQuotes: this.controllerMessenger.call.bind(
        this.controllerMessenger,
        'SwapsController:stopPollingForQuotes',
      ),
      setBackgroundSwapRouteState: this.controllerMessenger.call.bind(
        this.controllerMessenger,
        'SwapsController:setBackgroundSwapRouteState',
      ),
      resetPostFetchState: this.controllerMessenger.call.bind(
        this.controllerMessenger,
        'SwapsController:resetPostFetchState',
      ),
      setSwapsErrorKey: this.controllerMessenger.call.bind(
        this.controllerMessenger,
        'SwapsController:setSwapsErrorKey',
      ),
      setInitialGasEstimate: this.controllerMessenger.call.bind(
        this.controllerMessenger,
        'SwapsController:setInitialGasEstimate',
      ),
      setCustomApproveTxData: this.controllerMessenger.call.bind(
        this.controllerMessenger,
        'SwapsController:setCustomApproveTxData',
      ),
      setSwapsLiveness: this.controllerMessenger.call.bind(
        this.controllerMessenger,
        'SwapsController:setSwapsLiveness',
      ),
      setSwapsFeatureFlags: this.controllerMessenger.call.bind(
        this.controllerMessenger,
        'SwapsController:setSwapsFeatureFlags',
      ),
      setSwapsUserFeeLevel: this.controllerMessenger.call.bind(
        this.controllerMessenger,
        'SwapsController:setSwapsUserFeeLevel',
      ),
      setSwapsQuotesPollingLimitEnabled: this.controllerMessenger.call.bind(
        this.controllerMessenger,
        'SwapsController:setSwapsQuotesPollingLimitEnabled',
      ),

      // Bridge
      [BridgeBackgroundAction.RESET_STATE]: this.controllerMessenger.call.bind(
        this.controllerMessenger,
        `${BRIDGE_CONTROLLER_NAME}:${BridgeBackgroundAction.RESET_STATE}`,
      ),
      [BridgeUserAction.UPDATE_QUOTE_PARAMS]:
        this.controllerMessenger.call.bind(
          this.controllerMessenger,
          `${BRIDGE_CONTROLLER_NAME}:${BridgeUserAction.UPDATE_QUOTE_PARAMS}`,
        ),
      [BridgeBackgroundAction.TRACK_METAMETRICS_EVENT]:
        this.controllerMessenger.call.bind(
          this.controllerMessenger,
          `${BRIDGE_CONTROLLER_NAME}:${BridgeBackgroundAction.TRACK_METAMETRICS_EVENT}`,
        ),

      // Bridge Tx submission
      [BridgeStatusAction.SUBMIT_TX]: this.controllerMessenger.call.bind(
        this.controllerMessenger,
        `${BRIDGE_STATUS_CONTROLLER_NAME}:${BridgeStatusAction.SUBMIT_TX}`,
      ),

      // Smart Transactions
      fetchSmartTransactionFees: smartTransactionsController.getFees.bind(
        smartTransactionsController,
      ),
      clearSmartTransactionFees: smartTransactionsController.clearFees.bind(
        smartTransactionsController,
      ),
      submitSignedTransactions:
        smartTransactionsController.submitSignedTransactions.bind(
          smartTransactionsController,
        ),
      cancelSmartTransaction:
        smartTransactionsController.cancelSmartTransaction.bind(
          smartTransactionsController,
        ),
      fetchSmartTransactionsLiveness:
        smartTransactionsController.fetchLiveness.bind(
          smartTransactionsController,
        ),
      updateSmartTransaction:
        smartTransactionsController.updateSmartTransaction.bind(
          smartTransactionsController,
        ),
      setStatusRefreshInterval:
        smartTransactionsController.setStatusRefreshInterval.bind(
          smartTransactionsController,
        ),

      // MetaMetrics
      trackMetaMetricsEvent: metaMetricsController.trackEvent.bind(
        metaMetricsController,
      ),
      trackMetaMetricsPage: metaMetricsController.trackPage.bind(
        metaMetricsController,
      ),
      createEventFragment: metaMetricsController.createEventFragment.bind(
        metaMetricsController,
      ),
      updateEventFragment: metaMetricsController.updateEventFragment.bind(
        metaMetricsController,
      ),
      finalizeEventFragment: metaMetricsController.finalizeEventFragment.bind(
        metaMetricsController,
      ),
      trackInsightSnapView: this.trackInsightSnapView.bind(this),

      // MetaMetrics buffering for onboarding
      addEventBeforeMetricsOptIn:
        metaMetricsController.addEventBeforeMetricsOptIn.bind(
          metaMetricsController,
        ),

      // Buffered Trace API that checks consent and handles buffering/immediate execution
      bufferedTrace: metaMetricsController.bufferedTrace.bind(
        metaMetricsController,
      ),
      bufferedEndTrace: metaMetricsController.bufferedEndTrace.bind(
        metaMetricsController,
      ),

      // ApprovalController
      rejectAllPendingApprovals: this.rejectAllPendingApprovals.bind(this),
      rejectPendingApproval: this.rejectPendingApproval,
      requestUserApproval:
        approvalController.addAndShowApprovalRequest.bind(approvalController),
      resolvePendingApproval: this.resolvePendingApproval,

      // Notifications
      resetViewedNotifications: announcementController.resetViewed.bind(
        announcementController,
      ),
      updateViewedNotifications: announcementController.updateViewed.bind(
        announcementController,
      ),

      // CurrencyRateController
      currencyRateStartPolling: currencyRateController.startPolling.bind(
        currencyRateController,
      ),
      currencyRateStopPollingByPollingToken:
        currencyRateController.stopPollingByPollingToken.bind(
          currencyRateController,
        ),

      tokenRatesStartPolling:
        tokenRatesController.startPolling.bind(tokenRatesController),
      tokenRatesStopPollingByPollingToken:
        tokenRatesController.stopPollingByPollingToken.bind(
          tokenRatesController,
        ),
      accountTrackerStartPolling:
        accountTrackerController.startPollingByNetworkClientId.bind(
          accountTrackerController,
        ),
      accountTrackerStopPollingByPollingToken:
        accountTrackerController.stopPollingByPollingToken.bind(
          accountTrackerController,
        ),

      tokenDetectionStartPolling: tokenDetectionController.startPolling.bind(
        tokenDetectionController,
      ),
      tokenDetectionStopPollingByPollingToken:
        tokenDetectionController.stopPollingByPollingToken.bind(
          tokenDetectionController,
        ),

      tokenListStartPolling:
        tokenListController.startPolling.bind(tokenListController),
      tokenListStopPollingByPollingToken:
        tokenListController.stopPollingByPollingToken.bind(tokenListController),

      tokenBalancesStartPolling: tokenBalancesController.startPolling.bind(
        tokenBalancesController,
      ),
      tokenBalancesStopPollingByPollingToken:
        tokenBalancesController.stopPollingByPollingToken.bind(
          tokenBalancesController,
        ),
      deFiStartPolling: deFiPositionsController.startPolling.bind(
        deFiPositionsController,
      ),
      deFiStopPolling: deFiPositionsController.stopPollingByPollingToken.bind(
        deFiPositionsController,
      ),

      // GasFeeController
      gasFeeStartPolling: gasFeeController.startPolling.bind(gasFeeController),
      gasFeeStopPollingByPollingToken:
        gasFeeController.stopPollingByPollingToken.bind(gasFeeController),

      getGasFeeTimeEstimate:
        gasFeeController.getTimeEstimate.bind(gasFeeController),

      addPollingTokenToAppState:
        appStateController.addPollingToken.bind(appStateController),

      removePollingTokenFromAppState:
        appStateController.removePollingToken.bind(appStateController),

      updateThrottledOriginState:
        appStateController.updateThrottledOriginState.bind(appStateController),

      // Backup
      backupUserData: backup.backupUserData.bind(backup),
      restoreUserData: backup.restoreUserData.bind(backup),

      // TokenDetectionController
      detectTokens: tokenDetectionController.detectTokens.bind(
        tokenDetectionController,
      ),

      // MultichainAssetsRatesController
      fetchHistoricalPricesForAsset: (...args) =>
        this.multichainAssetsRatesController.fetchHistoricalPricesForAsset(
          ...args,
        ),

      // DetectCollectibleController
      detectNfts: nftDetectionController.detectNfts.bind(
        nftDetectionController,
      ),

      /** Token Detection V2 */
      addDetectedTokens:
        tokensController.addDetectedTokens.bind(tokensController),
      addImportedTokens: tokensController.addTokens.bind(tokensController),
      ignoreTokens: tokensController.ignoreTokens.bind(tokensController),
      getBalancesInSingleCall: (...args) =>
        this.assetsContractController.getBalancesInSingleCall(...args),

      // Authentication Controller
      performSignIn: authenticationController.performSignIn.bind(
        authenticationController,
      ),
      performSignOut: authenticationController.performSignOut.bind(
        authenticationController,
      ),
      getUserProfileLineage:
        authenticationController.getUserProfileLineage.bind(
          authenticationController,
        ),

      // UserStorageController
      setIsBackupAndSyncFeatureEnabled:
        userStorageController.setIsBackupAndSyncFeatureEnabled.bind(
          userStorageController,
        ),
      syncInternalAccountsWithUserStorage:
        userStorageController.syncInternalAccountsWithUserStorage.bind(
          userStorageController,
        ),
      setHasAccountSyncingSyncedAtLeastOnce:
        userStorageController.setHasAccountSyncingSyncedAtLeastOnce.bind(
          userStorageController,
        ),
      setIsAccountSyncingReadyToBeDispatched:
        userStorageController.setIsAccountSyncingReadyToBeDispatched.bind(
          userStorageController,
        ),
      deleteAccountSyncingDataFromUserStorage:
        userStorageController.performDeleteStorageAllFeatureEntries.bind(
          userStorageController,
        ),
      syncContactsWithUserStorage:
        userStorageController.syncContactsWithUserStorage.bind(
          userStorageController,
        ),

      // NotificationServicesController
      checkAccountsPresence:
        notificationServicesController.checkAccountsPresence.bind(
          notificationServicesController,
        ),
      createOnChainTriggers:
        notificationServicesController.createOnChainTriggers.bind(
          notificationServicesController,
        ),
      disableAccounts: notificationServicesController.disableAccounts.bind(
        notificationServicesController,
      ),
      enableAccounts: notificationServicesController.enableAccounts.bind(
        notificationServicesController,
      ),
      fetchAndUpdateMetamaskNotifications:
        notificationServicesController.fetchAndUpdateMetamaskNotifications.bind(
          notificationServicesController,
        ),
      deleteNotificationsById:
        notificationServicesController.deleteNotificationsById.bind(
          notificationServicesController,
        ),
      getNotificationsByType:
        notificationServicesController.getNotificationsByType.bind(
          notificationServicesController,
        ),
      markMetamaskNotificationsAsRead:
        notificationServicesController.markMetamaskNotificationsAsRead.bind(
          notificationServicesController,
        ),
      setFeatureAnnouncementsEnabled:
        notificationServicesController.setFeatureAnnouncementsEnabled.bind(
          notificationServicesController,
        ),
      enablePushNotifications:
        notificationServicesPushController.enablePushNotifications.bind(
          notificationServicesPushController,
        ),
      disablePushNotifications:
        notificationServicesPushController.disablePushNotifications.bind(
          notificationServicesPushController,
        ),
      enableMetamaskNotifications:
        notificationServicesController.enableMetamaskNotifications.bind(
          notificationServicesController,
        ),
      disableMetamaskNotifications:
        notificationServicesController.disableNotificationServices.bind(
          notificationServicesController,
        ),

      // Testing
      throwTestError: this.throwTestError.bind(this),
      captureTestError: this.captureTestError.bind(this),

      // NameController
      updateProposedNames: this.nameController.updateProposedNames.bind(
        this.nameController,
      ),
      setName: this.nameController.setName.bind(this.nameController),

      ///: BEGIN:ONLY_INCLUDE_IF(keyring-snaps)
      // SnapKeyring
      createSnapAccount: async (snapId, options, internalOptions) => {
        // NOTE: We should probably start using `withKeyring` with `createIfMissing: true`
        // in this case.
        const keyring = await this.getSnapKeyring();

        return await keyring.createAccount(snapId, options, internalOptions);
      },
      ///: END:ONLY_INCLUDE_IF

      ///: BEGIN:ONLY_INCLUDE_IF(multichain)
      // MultichainBalancesController
      multichainUpdateBalance: (accountId) =>
        this.multichainBalancesController.updateBalance(accountId),

      // MultichainTransactionsController
      multichainUpdateTransactions: (accountId) =>
        this.multichainTransactionsController.updateTransactionsForAccount(
          accountId,
        ),
      ///: END:ONLY_INCLUDE_IF
      // Transaction Decode
      decodeTransactionData: (request) =>
        decodeTransactionData({
          ...request,
          provider: this.provider,
        }),
      // metrics data deleteion
      createMetaMetricsDataDeletionTask:
        this.metaMetricsDataDeletionController.createMetaMetricsDataDeletionTask.bind(
          this.metaMetricsDataDeletionController,
        ),
      updateDataDeletionTaskStatus:
        this.metaMetricsDataDeletionController.updateDataDeletionTaskStatus.bind(
          this.metaMetricsDataDeletionController,
        ),

      // Other
      endTrace,
      isRelaySupported,
      isSendBundleSupported,
      openUpdateTabAndReload: () =>
        openUpdateTabAndReload(this.requestSafeReload.bind(this)),
      requestSafeReload: this.requestSafeReload.bind(this),
      applyTransactionContainersExisting: (transactionId, containerTypes) =>
        applyTransactionContainersExisting({
          containerTypes,
          messenger: this.controllerMessenger,
          transactionId,
          updateEditableParams: this.txController.updateEditableParams.bind(
            this.txController,
          ),
        }),
    };
  }

  rejectOriginPendingApprovals(origin) {
    const deleteInterface = (id) =>
      this.controllerMessenger.call(
        'SnapInterfaceController:deleteInterface',
        id,
      );

    rejectOriginApprovals({
      approvalController: this.approvalController,
      deleteInterface,
      origin,
    });
  }

  async exportAccount(address, password) {
    await this.verifyPassword(password);
    return this.keyringController.exportAccount(password, address);
  }

  async getTokenStandardAndDetails(address, userAddress, tokenId) {
    const currentChainId = this.#getGlobalChainId();

    const { tokensChainsCache } = this.tokenListController.state;
    const tokenList = tokensChainsCache?.[currentChainId]?.data || {};
    const { allTokens } = this.tokensController.state;

    const tokens = allTokens?.[currentChainId]?.[userAddress] || [];

    const staticTokenListDetails =
      STATIC_MAINNET_TOKEN_LIST[address?.toLowerCase()] || {};
    const tokenListDetails = tokenList[address?.toLowerCase()] || {};
    const userDefinedTokenDetails =
      tokens.find(({ address: _address }) =>
        isEqualCaseInsensitive(_address, address),
      ) || {};

    const tokenDetails = {
      ...staticTokenListDetails,
      ...tokenListDetails,
      ...userDefinedTokenDetails,
    };

    // boolean to check if the token is an ERC20
    const tokenDetailsStandardIsERC20 =
      isEqualCaseInsensitive(tokenDetails.standard, TokenStandard.ERC20) ||
      tokenDetails.erc20 === true;

    // boolean to check if the token is an NFT
    const noEvidenceThatTokenIsAnNFT =
      !tokenId &&
      !isEqualCaseInsensitive(tokenDetails.standard, TokenStandard.ERC1155) &&
      !isEqualCaseInsensitive(tokenDetails.standard, TokenStandard.ERC721) &&
      !tokenDetails.erc721;

    // boolean to check if the token is an ERC20 like
    const otherDetailsAreERC20Like =
      tokenDetails.decimals !== undefined && tokenDetails.symbol;

    // boolean to check if the token can be treated as an ERC20
    const tokenCanBeTreatedAsAnERC20 =
      tokenDetailsStandardIsERC20 ||
      (noEvidenceThatTokenIsAnNFT && otherDetailsAreERC20Like);

    let details;
    if (tokenCanBeTreatedAsAnERC20) {
      try {
        const balance = userAddress
          ? await fetchTokenBalance(address, userAddress, this.provider)
          : undefined;

        details = {
          address,
          balance,
          standard: TokenStandard.ERC20,
          decimals: tokenDetails.decimals,
          symbol: tokenDetails.symbol,
        };
      } catch (e) {
        // If the `fetchTokenBalance` call failed, `details` remains undefined, and we
        // fall back to the below `assetsContractController.getTokenStandardAndDetails` call
        log.warn(`Failed to get token balance. Error: ${e}`);
      }
    }

    // `details`` will be undefined if `tokenCanBeTreatedAsAnERC20`` is false,
    // or if it is true but the `fetchTokenBalance`` call failed. In either case, we should
    // attempt to retrieve details from `assetsContractController.getTokenStandardAndDetails`
    if (details === undefined) {
      try {
        details =
          await this.assetsContractController.getTokenStandardAndDetails(
            address,
            userAddress,
            tokenId,
          );
      } catch (e) {
        log.warn(`Failed to get token standard and details. Error: ${e}`);
      }
    }

    if (details) {
      const tokenDetailsStandardIsERC1155 = isEqualCaseInsensitive(
        details.standard,
        TokenStandard.ERC1155,
      );

      if (tokenDetailsStandardIsERC1155) {
        try {
          const balance = await fetchERC1155Balance(
            address,
            userAddress,
            tokenId,
            this.provider,
          );

          const balanceToUse = balance?._hex
            ? parseInt(balance._hex, 16).toString()
            : null;

          details = {
            ...details,
            balance: balanceToUse,
          };
        } catch (e) {
          // If the `fetchTokenBalance` call failed, `details` remains undefined, and we
          // fall back to the below `assetsContractController.getTokenStandardAndDetails` call
          log.warn('Failed to get token balance. Error:', e);
        }
      }
    }

    return {
      ...details,
      decimals: details?.decimals?.toString(10),
      balance: details?.balance?.toString(10),
    };
  }

  async getTokenStandardAndDetailsByChain(
    address,
    userAddress,
    tokenId,
    chainId,
  ) {
    const { tokensChainsCache } = this.tokenListController.state;
    const tokenList = tokensChainsCache?.[chainId]?.data || {};

    const { allTokens } = this.tokensController.state;
    const selectedAccount = this.accountsController.getSelectedAccount();
    const tokens = allTokens?.[chainId]?.[selectedAccount.address] || [];

    let staticTokenListDetails = {};
    if (chainId === CHAIN_IDS.MAINNET) {
      staticTokenListDetails =
        STATIC_MAINNET_TOKEN_LIST[address?.toLowerCase()] || {};
    }

    const tokenListDetails = tokenList[address?.toLowerCase()] || {};
    const userDefinedTokenDetails =
      tokens.find(({ address: _address }) =>
        isEqualCaseInsensitive(_address, address),
      ) || {};
    const tokenDetails = {
      ...staticTokenListDetails,
      ...tokenListDetails,
      ...userDefinedTokenDetails,
    };

    const tokenDetailsStandardIsERC20 =
      isEqualCaseInsensitive(tokenDetails.standard, TokenStandard.ERC20) ||
      tokenDetails.erc20 === true;

    const noEvidenceThatTokenIsAnNFT =
      !tokenId &&
      !isEqualCaseInsensitive(tokenDetails.standard, TokenStandard.ERC1155) &&
      !isEqualCaseInsensitive(tokenDetails.standard, TokenStandard.ERC721) &&
      !tokenDetails.erc721;

    const otherDetailsAreERC20Like =
      tokenDetails.decimals !== undefined && tokenDetails.symbol;

    // boolean to check if the token can be treated as an ERC20
    const tokenCanBeTreatedAsAnERC20 =
      tokenDetailsStandardIsERC20 ||
      (noEvidenceThatTokenIsAnNFT && otherDetailsAreERC20Like);

    let details;
    if (tokenCanBeTreatedAsAnERC20) {
      try {
        let balance = 0;
        if (this.#getGlobalChainId() === chainId) {
          balance = await fetchTokenBalance(
            address,
            userAddress,
            this.provider,
          );
        }

        details = {
          address,
          balance,
          standard: TokenStandard.ERC20,
          decimals: tokenDetails.decimals,
          symbol: tokenDetails.symbol,
        };
      } catch (e) {
        // If the `fetchTokenBalance` call failed, `details` remains undefined, and we
        // fall back to the below `assetsContractController.getTokenStandardAndDetails` call
        log.warn(`Failed to get token balance. Error: ${e}`);
      }
    }

    // `details`` will be undefined if `tokenCanBeTreatedAsAnERC20`` is false,
    // or if it is true but the `fetchTokenBalance`` call failed. In either case, we should
    // attempt to retrieve details from `assetsContractController.getTokenStandardAndDetails`
    if (details === undefined) {
      try {
        const networkClientId =
          this.networkController?.state?.networkConfigurationsByChainId?.[
            chainId
          ]?.rpcEndpoints[
            this.networkController?.state?.networkConfigurationsByChainId?.[
              chainId
            ]?.defaultRpcEndpointIndex
          ]?.networkClientId;

        details =
          await this.assetsContractController.getTokenStandardAndDetails(
            address,
            userAddress,
            tokenId,
            networkClientId,
          );
      } catch (e) {
        log.warn(`Failed to get token standard and details. Error: ${e}`);
      }
    }

    if (details) {
      const tokenDetailsStandardIsERC1155 = isEqualCaseInsensitive(
        details.standard,
        TokenStandard.ERC1155,
      );

      if (tokenDetailsStandardIsERC1155) {
        try {
          const balance = await fetchERC1155Balance(
            address,
            userAddress,
            tokenId,
            this.provider,
          );

          const balanceToUse = balance?._hex
            ? parseInt(balance._hex, 16).toString()
            : null;

          details = {
            ...details,
            balance: balanceToUse,
          };
        } catch (e) {
          // If the `fetchTokenBalance` call failed, `details` remains undefined, and we
          // fall back to the below `assetsContractController.getTokenStandardAndDetails` call
          log.warn('Failed to get token balance. Error:', e);
        }
      }
    }

    return {
      ...details,
      decimals: details?.decimals?.toString(10),
      balance: details?.balance?.toString(10),
    };
  }

  async getTokenSymbol(address) {
    try {
      const details =
        await this.assetsContractController.getTokenStandardAndDetails(address);
      return details?.symbol;
    } catch (e) {
      return null;
    }
  }

  /**
   * Creates a PRIMARY seed phrase backup for the user.
   *
   * Generate Encryption Key from the password using the Threshold OPRF and encrypt the seed phrase with the key.
   * Save the encrypted seed phrase in the metadata store.
   *
   * @param {string} password - The user's password.
   * @param {number[]} encodedSeedPhrase - The seed phrase to backup.
   * @param {string} keyringId - The keyring id of the backup seed phrase.
   */
  async createSeedPhraseBackup(password, encodedSeedPhrase, keyringId) {
    let createSeedPhraseBackupSuccess = false;
    try {
      this.metaMetricsController.bufferedTrace?.({
        name: TraceName.OnboardingCreateKeyAndBackupSrp,
        op: TraceOperation.OnboardingSecurityOp,
      });
      const seedPhraseAsBuffer = Buffer.from(encodedSeedPhrase);

      const seedPhrase =
        this._convertMnemonicToWordlistIndices(seedPhraseAsBuffer);

      await this.seedlessOnboardingController.createToprfKeyAndBackupSeedPhrase(
        password,
        seedPhrase,
        keyringId,
      );
      createSeedPhraseBackupSuccess = true;

      await this.syncKeyringEncryptionKey();
    } catch (error) {
      const errorMessage =
        error instanceof Error ? error.message : 'Unknown error';

      this.metaMetricsController.bufferedTrace?.({
        name: TraceName.OnboardingCreateKeyAndBackupSrpError,
        op: TraceOperation.OnboardingError,
        tags: { errorMessage },
      });
      this.metaMetricsController.bufferedEndTrace?.({
        name: TraceName.OnboardingCreateKeyAndBackupSrpError,
      });

      log.error('[createSeedPhraseBackup] error', error);
      throw error;
    } finally {
      this.metaMetricsController.bufferedEndTrace?.({
        name: TraceName.OnboardingCreateKeyAndBackupSrp,
        data: { success: createSeedPhraseBackupSuccess },
      });
    }
  }

  /**
   * Fetches and restores all the backed-up Secret Data (SRPs and Private keys)
   *
   * @param {string} password - The user's password.
   * @returns {Promise<Buffer[]>} The seed phrase.
   */
  async fetchAllSecretData(password) {
    let fetchAllSeedPhrasesSuccess = false;
    try {
      this.metaMetricsController.bufferedTrace?.({
        name: TraceName.OnboardingFetchSrps,
        op: TraceOperation.OnboardingSecurityOp,
      });
      const allSeedPhrases =
        await this.seedlessOnboardingController.fetchAllSecretData(password);
      fetchAllSeedPhrasesSuccess = true;

      return allSeedPhrases;
    } catch (error) {
      const errorMessage =
        error instanceof Error ? error.message : 'Unknown error';

      this.metaMetricsController.bufferedTrace?.({
        name: TraceName.OnboardingFetchSrpsError,
        op: TraceOperation.OnboardingError,
        tags: { errorMessage },
      });
      this.metaMetricsController.bufferedEndTrace?.({
        name: TraceName.OnboardingFetchSrpsError,
      });

      throw error;
    } finally {
      this.metaMetricsController.bufferedEndTrace?.({
        name: TraceName.OnboardingFetchSrps,
        data: { success: fetchAllSeedPhrasesSuccess },
      });
    }
  }

  /**
   * Sync latest global seedless password and override the current device password with latest global password.
   * Unlock the vault with the latest global password.
   *
   * @param {string} password - latest global seedless password
   * @returns {boolean} true if the sync was successful, false otherwise. Sync can fail if user is on a very old device
   * and user has changed password more than 20 times since the last time they used the app on this device.
   */
  async syncPasswordAndUnlockWallet(password) {
    let isPasswordSynced = false;
    const isSocialLoginFlow = this.onboardingController.getIsSocialLoginFlow();
    // check if the password is outdated
    let isPasswordOutdated = false;
    if (isSocialLoginFlow) {
      try {
        isPasswordOutdated =
          await this.seedlessOnboardingController.checkIsPasswordOutdated({
            skipCache: false,
          });
      } catch (error) {
        // we don't want to block the unlock flow if the password outdated check fails
        log.error('error while checking if password is outdated', error);
      }
    }

    // if the flow is not social login or the password is not outdated,
    // we will proceed with the normal flow and use the password to unlock the vault
    if (!isSocialLoginFlow || !isPasswordOutdated) {
      await this.submitPassword(password);
      if (isSocialLoginFlow) {
        // revoke seedless refresh token asynchronously
        this.seedlessOnboardingController
          .revokeRefreshToken(password)
          .catch((err) => {
            log.error('error while revoking seedless refresh token', err);
          });
      }
      isPasswordSynced = true;
      return isPasswordSynced;
    }
    const releaseLock = await this.seedlessOperationMutex.acquire();

    try {
      const isKeyringPasswordValid = await this.keyringController
        .verifyPassword(password)
        .then(() => true)
        .catch((err) => {
          if (err.message.includes('Incorrect password')) {
            return false;
          }
          log.error('error while verifying keyring password', err.message);
          throw err;
        });

      // here e could be invalid password or outdated password error, which can result in following cases:
      // 1. Seedless controller password verification succeeded.
      // 2. Seedless controller failed but Keyring controller password verification succeeded.
      // 3. Both keyring and seedless controller password verification failed.
      await this.seedlessOnboardingController
        .submitGlobalPassword({
          globalPassword: password,
          maxKeyChainLength: 20,
        })
        .then(() => {
          // Case 1.
          isPasswordSynced = true;
        })
        .catch((err) => {
          log.error(
            `error while submitting global password: ${err.message} , isKeyringPasswordValid: ${isKeyringPasswordValid}`,
          );
          if (err instanceof RecoveryError) {
            // Keyring controller password verification succeeds and seedless controller failed.
            if (
              err?.message ===
                SeedlessOnboardingControllerErrorMessage.IncorrectPassword &&
              isKeyringPasswordValid
            ) {
              throw new Error(
                SeedlessOnboardingControllerErrorMessage.OutdatedPassword,
              );
            }
            throw new JsonRpcError(-32603, err.message, err.data);
          } else if (
            err.message ===
            SeedlessOnboardingControllerErrorMessage.MaxKeyChainLengthExceeded
          ) {
            isPasswordSynced = false;
          } else {
            throw err;
          }
        });

      // we are unable to recover the old pwd enc key as user is on a very old device.
      // create a new vault and encrypt the new vault with the latest global password.
      // also show a info popup to user.
      if (!isPasswordSynced) {
        // refresh the current auth tokens to get the latest auth tokens
        await this.seedlessOnboardingController.refreshAuthTokens();
        // create a new vault and encrypt the new vault with the latest global password
        await this.restoreSocialBackupAndGetSeedPhrase(password);
        // display info popup to user based on the password sync status
        return isPasswordSynced;
      }

      // re-encrypt the old vault data with the latest global password
      const keyringEncryptionKey =
        await this.seedlessOnboardingController.loadKeyringEncryptionKey();
      // use encryption key to unlock the keyring vault
      await this.submitEncryptionKey(keyringEncryptionKey);

      let changePasswordSuccess = false;
      try {
        // update seedlessOnboardingController to use latest global password
        await this.seedlessOnboardingController.syncLatestGlobalPassword({
          globalPassword: password,
        });

        this.metaMetricsController.bufferedTrace?.({
          name: TraceName.OnboardingResetPassword,
          op: TraceOperation.OnboardingSecurityOp,
        });
        // update vault password to global password
        await this.keyringController.changePassword(password);
        changePasswordSuccess = true;
        // sync the new keyring encryption key after keyring changePassword to the seedless onboarding controller
        await this.syncKeyringEncryptionKey();

        // check password outdated again skip cache to reset the cache after successful syncing
        await this.seedlessOnboardingController.checkIsPasswordOutdated({
          skipCache: true,
        });

        // revoke seedless refresh token asynchronously
        this.seedlessOnboardingController
          .revokeRefreshToken(password)
          .catch((err) => {
            log.error('error while revoking seedless refresh token', err);
          });
      } catch (err) {
        const errorMessage =
          err instanceof Error ? err.message : 'Unknown error';

        this.metaMetricsController.bufferedTrace?.({
          name: TraceName.OnboardingResetPasswordError,
          op: TraceOperation.OnboardingError,
          tags: { errorMessage },
        });
        this.metaMetricsController.bufferedEndTrace?.({
          name: TraceName.OnboardingResetPasswordError,
        });

        // lock app again on error after submitPassword succeeded
        // here we skip the seedless operation lock as we are already in the seedless operation lock
        await this.setLocked({ skipSeedlessOperationLock: true });
        throw err;
      } finally {
        this.metaMetricsController.bufferedEndTrace?.({
          name: TraceName.OnboardingResetPassword,
          data: { success: changePasswordSuccess },
        });
      }
      return isPasswordSynced;
    } finally {
      releaseLock();
    }
  }

  /**
   * Syncs the keyring encryption key with the seedless onboarding controller.
   *
   * @returns {Promise<void>}
   */
  async syncKeyringEncryptionKey() {
    // store the keyring encryption key in the seedless onboarding controller
    const keyringEncryptionKey =
      await this.keyringController.exportEncryptionKey();
    await this.seedlessOnboardingController.storeKeyringEncryptionKey(
      keyringEncryptionKey,
    );
  }

  /**
   * Checks if the seedless password is outdated.
   *
   * @param {boolean} skipCache - whether to skip the cache
   * @returns {Promise<boolean | undefined>} true if the password is outdated, false otherwise, undefined if the flow is not seedless
   */
  async checkIsSeedlessPasswordOutdated(skipCache = false) {
    const isSocialLoginFlow = this.onboardingController.getIsSocialLoginFlow();
    const { completedOnboarding } = this.onboardingController.state;

    if (!isSocialLoginFlow || !completedOnboarding) {
      // this is only available for seedless onboarding flow and completed onboarding
      return false;
    }

    const isPasswordOutdated =
      await this.seedlessOnboardingController.checkIsPasswordOutdated({
        skipCache,
      });
    return isPasswordOutdated;
  }

  /**
   * Syncs the seed phrases with the social login flow.
   *
   * @returns {Promise<void>}
   */
  async syncSeedPhrases() {
    const isSocialLoginFlow = this.onboardingController.getIsSocialLoginFlow();

    if (!isSocialLoginFlow) {
      throw new Error(
        'Syncing seed phrases is only available for social login flow',
      );
    }

    // 1. fetch all seed phrases
    const [rootSecret, ...otherSecrets] = await this.fetchAllSecretData();
    if (!rootSecret) {
      throw new Error('No root SRP found');
    }

    for (const secret of otherSecrets) {
      // import SRP secret
      // Get the SRP hash, and find the hash in the local state
      const srpHash =
        this.seedlessOnboardingController.getSecretDataBackupState(
          secret.data,
          secret.type,
        );

      if (!srpHash) {
        // import private key secret
        if (secret.type === SecretType.PrivateKey) {
          await this.importAccountWithStrategy(
            'privateKey',
            [bytesToHex(secret.data)],
            {
              shouldCreateSocialBackup: false,
              shouldSelectAccount: false,
            },
          );
          continue;
        }

        // If SRP is not in the local state, import it to the vault
        // convert the seed phrase to a mnemonic (string)
        const encodedSrp = this._convertEnglishWordlistIndicesToCodepoints(
          secret.data,
        );
        const mnemonicToRestore = Buffer.from(encodedSrp).toString('utf8');

        // import the new mnemonic to the current vault
        await this.importMnemonicToVault(mnemonicToRestore, {
          shouldCreateSocialBackup: false,
          shouldSelectAccount: false,
          shouldImportSolanaAccount: true,
        });
      }
    }
  }

  /**
   * Adds a new seed phrase backup for the user.
   *
   * If `syncWithSocial` is false, it will only update the local state,
   * and not sync the seed phrase to the server.
   *
   * @param {string} mnemonic - The mnemonic to derive the seed phrase from.
   * @param {string} keyringId - The keyring id of the backup seed phrase.
   * @param {boolean} syncWithSocial - whether to skip syncing with social login
   */
  async addNewSeedPhraseBackup(mnemonic, keyringId, syncWithSocial = true) {
    const seedPhraseAsBuffer = Buffer.from(mnemonic, 'utf8');

    const seedPhraseAsUint8Array =
      this._convertMnemonicToWordlistIndices(seedPhraseAsBuffer);

    if (syncWithSocial) {
      const releaseLock = await this.seedlessOperationMutex.acquire();
      let addNewSeedPhraseBackupSuccess = false;
      try {
        this.metaMetricsController.bufferedTrace?.({
          name: TraceName.OnboardingAddSrp,
          op: TraceOperation.OnboardingSecurityOp,
        });
        await this.seedlessOnboardingController.addNewSecretData(
          seedPhraseAsUint8Array,
          SecretType.Mnemonic,
          {
            keyringId,
          },
        );
        addNewSeedPhraseBackupSuccess = true;
      } catch (err) {
        const errorMessage =
          err instanceof Error ? err.message : 'Unknown error';

        this.metaMetricsController.bufferedTrace?.({
          name: TraceName.OnboardingAddSrpError,
          op: TraceOperation.OnboardingError,
          tags: { errorMessage },
        });
        this.metaMetricsController.bufferedEndTrace?.({
          name: TraceName.OnboardingAddSrpError,
        });

        throw err;
      } finally {
        this.metaMetricsController.bufferedEndTrace?.({
          name: TraceName.OnboardingAddSrp,
          data: { success: addNewSeedPhraseBackupSuccess },
        });
        releaseLock();
      }
    } else {
      // Do not sync the seed phrase to the server, only update the local state
      this.seedlessOnboardingController.updateBackupMetadataState({
        keyringId,
        data: seedPhraseAsUint8Array,
        type: SecretType.Mnemonic,
      });
    }
  }

  /**
   * Changes the password for the wallet.
   *
   * If the flow is social login flow, it will also change the password for the seedless onboarding controller.
   *
   * @param {string} newPassword - The new password.
   * @param {string} oldPassword - The old password.
   */
  async changePassword(newPassword, oldPassword) {
    const releaseLock = await this.seedlessOperationMutex.acquire();
    const isSocialLoginFlow = this.onboardingController.getIsSocialLoginFlow();
    try {
      await this.keyringController.changePassword(newPassword);

      if (isSocialLoginFlow) {
        try {
          await this.seedlessOnboardingController.changePassword(
            newPassword,
            oldPassword,
          );
          // store the new keyring encryption key in the seedless onboarding controller
          const keyringEncKey =
            await this.keyringController.exportEncryptionKey();
          await this.seedlessOnboardingController.storeKeyringEncryptionKey(
            keyringEncKey,
          );
        } catch (err) {
          log.error('error while changing seedless-onboarding password', err);
          log.error('reverting keyring password change');
          // revert the keyring password change by changing the password back to the old password
          await this.keyringController.changePassword(oldPassword);
          // store the old keyring encryption key in the seedless onboarding controller
          const revertedKeyringEncKey =
            await this.keyringController.exportEncryptionKey();
          await this.seedlessOnboardingController.storeKeyringEncryptionKey(
            revertedKeyringEncKey,
          );
          throw err;
        }
      }
    } catch (error) {
      log.error('error while changing password', error);
      throw error;
    } finally {
      releaseLock();
    }
  }

  //=============================================================================
  // VAULT / KEYRING RELATED METHODS
  //=============================================================================

  /**
   * Creates a new Vault and create a new keychain.
   *
   * A vault, or KeyringController, is a controller that contains
   * many different account strategies, currently called Keyrings.
   * Creating it new means wiping all previous keyrings.
   *
   * A keychain, or keyring, controls many accounts with a single backup and signing strategy.
   * For example, a mnemonic phrase can generate many accounts, and is a keyring.
   *
   * @param {string} password
   * @returns {object} created keyring object
   */
  async createNewVaultAndKeychain(password) {
    const releaseLock = await this.createVaultMutex.acquire();
    try {
      await this.keyringController.createNewVaultAndKeychain(password);
      return this.keyringController.state.keyrings[0];
    } finally {
      releaseLock();
    }
  }

  /**
   * Imports a new mnemonic to the vault.
   *
   * @param {string} mnemonic - The mnemonic to import.
   * @param {object} options - The options for the import.
   * @param {boolean} options.shouldCreateSocialBackup - whether to create a backup for the seedless onboarding flow
   * @param {boolean} options.shouldSelectAccount - whether to select the new account in the wallet
   * @param {boolean} options.shouldImportSolanaAccount - whether to import a Solana account
   * @returns {Promise<string>} new account address
   */
  async importMnemonicToVault(
    mnemonic,
    options = {
      shouldCreateSocialBackup: true,
      shouldSelectAccount: true,
      shouldImportSolanaAccount: true,
    },
  ) {
    const {
      shouldCreateSocialBackup,
      shouldSelectAccount,
      shouldImportSolanaAccount,
    } = options;
    const releaseLock = await this.createVaultMutex.acquire();
    try {
      // TODO: `getKeyringsByType` is deprecated, this logic should probably be moved to the `KeyringController`.
      // FIXME: The `KeyringController` does not check yet for duplicated accounts with HD keyrings, see: https://github.com/MetaMask/core/issues/5411
      const alreadyImportedSrp = this.keyringController
        .getKeyringsByType(KeyringTypes.hd)
        .some((keyring) => {
          return (
            Buffer.from(
              this._convertEnglishWordlistIndicesToCodepoints(keyring.mnemonic),
            ).toString('utf8') === mnemonic
          );
        });

      if (alreadyImportedSrp) {
        throw new Error(
          'This Secret Recovery Phrase has already been imported.',
        );
      }

      const { id } = await this.keyringController.addNewKeyring(
        KeyringTypes.hd,
        {
          mnemonic,
          numberOfAccounts: 1,
        },
      );

      const [newAccountAddress] = await this.keyringController.withKeyring(
        { id },
        async ({ keyring }) => keyring.getAccounts(),
      );

      if (this.onboardingController.getIsSocialLoginFlow()) {
        try {
          // if social backup is requested, add the seed phrase backup
          await this.addNewSeedPhraseBackup(
            mnemonic,
            id,
            shouldCreateSocialBackup,
          );
        } catch (err) {
          // handle seedless controller import error by reverting keyring controller mnemonic import
          // KeyringController.removeAccount will remove keyring when it's emptied, currently there are no other method in keyring controller to remove keyring
          await this.keyringController.removeAccount(newAccountAddress);
          throw err;
        }
      }

      if (shouldSelectAccount) {
        const account =
          this.accountsController.getAccountByAddress(newAccountAddress);
        this.accountsController.setSelectedAccount(account.id);
      }

      const discoveredAccounts = await this._addAccountsWithBalance(
        id,
        shouldImportSolanaAccount,
      );

      return {
        newAccountAddress,
        discoveredAccounts,
      };
    } finally {
      releaseLock();
    }
  }

  /**
   * Restores an array of seed phrases to the vault and updates the SocialBackupMetadataState if import is successful.
   *
   * This method is used to restore seed phrases from the Social Backup.
   *
   * @param {{data: Uint8Array, type: SecretType, timestamp: number, version: number}[]} secretDatas - The seed phrases to restore.
   * @returns {Promise<void>}
   */
  async restoreSeedPhrasesToVault(secretDatas) {
    const isSocialLoginFlow = this.onboardingController.getIsSocialLoginFlow();

    if (!isSocialLoginFlow) {
      // import the restored seed phrase (mnemonics) to the vault
      // this is only available for social login flow
      return; // or throw error here?
    }

    // These mnemonics are restored from the Social Backup, so we don't need to do it again
    const shouldCreateSocialBackup = false;
    // This is used to select the new account in the wallet.
    // During the restore seed phrases, we just do the import, but don't change the selected account.
    // Just let the user select the account manually after the restore.
    const shouldSetSelectedAccount = false;

    // This method is called during the social login rehydration.
    // At that point, we won't import the Solana account yet, since the wallet onboarding is not completed yet.
    // Solana accounts will be imported after the wallet onboarding is completed.
    const shouldImportSolanaAccount = false;

    for (const secret of secretDatas) {
      // import SRP secret
      // Get the SRP hash, and find the hash in the local state
      const srpHash =
        this.seedlessOnboardingController.getSecretDataBackupState(
          secret.data,
          secret.type,
        );
      if (srpHash) {
        // If SRP is in the local state, skip it
        continue;
      }

      if (secret.type === SecretType.PrivateKey) {
        await this.importAccountWithStrategy(
          'privateKey',
          [bytesToHex(secret.data)],
          {
            shouldCreateSocialBackup,
            shouldSelectAccount: shouldSetSelectedAccount,
          },
        );
        continue;
      }

      // If SRP is not in the local state, import it to the vault
      // convert the seed phrase to a mnemonic (string)
      const encodedSrp = this._convertEnglishWordlistIndicesToCodepoints(
        secret.data,
      );
      const mnemonicToRestore = Buffer.from(encodedSrp).toString('utf8');

      // import the new mnemonic to the vault
      await this.importMnemonicToVault(mnemonicToRestore, {
        shouldCreateSocialBackup,
        shouldSelectAccount: shouldSetSelectedAccount,
        shouldImportSolanaAccount,
      });
    }
  }

  /**
   * Fetches and restores the seed phrase from the metadata store using the social login and restore the vault using the seed phrase.
   *
   * @param {string} password - The password.
   * @returns The seed phrase.
   */
  async restoreSocialBackupAndGetSeedPhrase(password) {
    try {
      // get the first seed phrase from the array, this is the oldest seed phrase
      // and we will use it to create the initial vault
      const [firstSecretData, ...remainingSecretData] =
        await this.fetchAllSecretData(password);

      const firstSeedPhrase = this._convertEnglishWordlistIndicesToCodepoints(
        firstSecretData.data,
      );
      const mnemonic = Buffer.from(firstSeedPhrase).toString('utf8');
      const encodedSeedPhrase = Array.from(
        Buffer.from(mnemonic, 'utf8').values(),
      );
      // restore the vault using the root seed phrase
      await this.createNewVaultAndRestore(password, encodedSeedPhrase);

      // restore the remaining Mnemonics/SeedPhrases/PrivateKeys to the vault
      if (remainingSecretData.length > 0) {
        await this.restoreSeedPhrasesToVault(remainingSecretData);
      }

      return mnemonic;
    } catch (error) {
      log.error('Error restoring social backup and getting seed phrase', error);
      if (error instanceof RecoveryError) {
        throw new JsonRpcError(-32603, error.message, error.data);
      }
      throw error;
    }
  }

  /**
   * Generates a new mnemonic phrase and adds it to the vault, creating a new HD keyring.
   * This method automatically creates one account associated with the new keyring.
   * The method is protected by a mutex to prevent concurrent vault modifications.
   *
   * @async
   * @returns {Promise<string>} The address of the newly created account
   * @throws Will throw an error if keyring creation fails
   */
  async generateNewMnemonicAndAddToVault() {
    const releaseLock = await this.createVaultMutex.acquire();
    try {
      // addNewKeyring auto creates 1 account.
      const { id } = await this.keyringController.addNewKeyring(
        KeyringTypes.hd,
      );
      const [newAccount] = await this.keyringController.withKeyring(
        { id },
        async ({ keyring }) => keyring.getAccounts(),
      );
      const account = this.accountsController.getAccountByAddress(newAccount);
      this.accountsController.setSelectedAccount(account.id);

      // NOTE: No need to update balances here since we're generating a fresh seed.

      return newAccount;
    } finally {
      releaseLock();
    }
  }

  /**
   * Create a new Vault and restore an existent keyring.
   *
   * @param {string} password
   * @param {number[]} encodedSeedPhrase - The seed phrase, encoded as an array
   * of UTF-8 bytes.
   */
  async createNewVaultAndRestore(password, encodedSeedPhrase) {
    const releaseLock = await this.createVaultMutex.acquire();
    try {
      const { completedOnboarding } = this.onboardingController.state;

      const seedPhraseAsBuffer = Buffer.from(encodedSeedPhrase);

      // clear permissions
      this.permissionController.clearState();

      // Clear snap state
      await this.snapController.clearState();

      // Currently, the account-order-controller is not in sync with
      // the accounts-controller. To properly persist the hidden state
      // of accounts, we should add a new flag to the account struct
      // to indicate if it is hidden or not.
      // TODO: Update @metamask/accounts-controller to support this.
      this.accountOrderController.updateHiddenAccountsList([]);

      // clear accounts in AccountTrackerController
      this.accountTrackerController.clearAccounts();

      this.txController.clearUnapprovedTransactions();

      if (completedOnboarding) {
        this.tokenDetectionController.enable();
      }

      // create new vault
      const seedPhraseAsUint8Array =
        this._convertMnemonicToWordlistIndices(seedPhraseAsBuffer);
      await this.keyringController.createNewVaultAndRestore(
        password,
        seedPhraseAsUint8Array,
      );

      // We re-created the vault, meaning we only have 1 new HD keyring
      // now. We re-create the internal list of accounts (which is
      // not an expensive operation, since we should only have 1 HD
      // keyring that has one default account.
      // TODO: Remove this once the `accounts-controller` once only
      // depends only on keyrings `:stateChange`.
      await this.accountsController.updateAccounts();

      ///: BEGIN:ONLY_INCLUDE_IF(multichain)
      // Init multichain accounts after creating internal accounts.
      this.multichainAccountService.init();
      ///: END:ONLY_INCLUDE_IF

      // And we re-init the account tree controller too, to use the
      // newly created accounts.
      // TODO: Remove this once the `accounts-controller` once only
      // depends only on keyrings `:stateChange`.
      this.accountTreeController.init();

      if (completedOnboarding) {
        await this._addAccountsWithBalance();
      }

      if (getIsSeedlessOnboardingFeatureEnabled()) {
        const isSocialLoginFlow =
          this.onboardingController.getIsSocialLoginFlow();
        if (isSocialLoginFlow) {
          // if it's social login flow, update the local backup metadata state of SeedlessOnboarding Controller
          const primaryKeyringId =
            this.keyringController.state.keyrings[0].metadata.id;
          this.seedlessOnboardingController.updateBackupMetadataState({
            keyringId: primaryKeyringId,
            data: seedPhraseAsUint8Array,
            type: SecretType.Mnemonic,
          });

          await this.syncKeyringEncryptionKey();
        }
      }
    } finally {
      releaseLock();
    }
  }

  ///: BEGIN:ONLY_INCLUDE_IF(multichain)
  async _getMultichainWalletSnapClient(snapId) {
    const keyring = await this.getSnapKeyring();
    const messenger = this.controllerMessenger;

    return new MultichainWalletSnapClient(snapId, keyring, messenger);
  }
  ///: END:ONLY_INCLUDE_IF

  /**
   * Adds accounts with balances to the keyring.
   *
   * @param {string} keyringId - The Optional ID of the keyring to add the accounts to.
   * @param {boolean} shouldImportSolanaAccount - Whether to import Solana accounts.
   * For the context, we do not need to import the Solana account if the onboarding flow has not completed yet during the social login import flow.
   */
  async _addAccountsWithBalance(keyringId, shouldImportSolanaAccount = true) {
    try {
      await this.userStorageController.setHasAccountSyncingSyncedAtLeastOnce(
        false,
      );
      await this.userStorageController.setIsAccountSyncingReadyToBeDispatched(
        false,
      );
      // Scan accounts until we find an empty one
      const chainId = this.#getGlobalChainId();

      const keyringSelector = keyringId
        ? { id: keyringId }
        : { type: KeyringTypes.hd };

      const { accounts, entropySource } =
        await this.keyringController.withKeyring(
          keyringSelector,
          async ({ keyring, metadata }) => {
            const keyringAccounts = await keyring.getAccounts();
            return {
              accounts: keyringAccounts,
              entropySource: metadata.id,
            };
          },
        );
      let address = accounts[accounts.length - 1];

      for (let count = accounts.length; ; count++) {
        const balance = await this.getBalance(address, this.provider);

        if (balance === '0x0') {
          // This account has no balance, so check for tokens
          await this.tokenDetectionController.detectTokens({
            chainIds: [chainId],
            selectedAddress: address,
          });

          const tokens =
            this.tokensController.state.allTokens?.[chainId]?.[address];
          const detectedTokens =
            this.tokensController.state.allDetectedTokens?.[chainId]?.[address];

          if (
            (tokens?.length ?? 0) === 0 &&
            (detectedTokens?.length ?? 0) === 0
          ) {
            // This account has no balance or tokens
            if (count !== 1) {
              await this.removeAccount(address);
            }
            break;
          }
        }

        // This account has assets, so check the next one
        address = await this.keyringController.withKeyring(
          keyringSelector,
          async ({ keyring }) => {
            const [newAddress] = await keyring.addAccounts(1);
            return newAddress;
          },
        );
      }

      const discoveredAccounts = {
        bitcoin: 0,
        solana: 0,
      };

      ///: BEGIN:ONLY_INCLUDE_IF(bitcoin)
      const btcClient = await this._getMultichainWalletSnapClient(
        BITCOIN_WALLET_SNAP_ID,
      );
      const btcScope = BtcScope.Mainnet;
      const btcAccounts = await btcClient.discoverAccounts(
        entropySource,
        btcScope,
      );

      discoveredAccounts.bitcoin = btcAccounts.length;

      // If none accounts got discovered, we still create the first (default) one.
      if (btcAccounts.length === 0) {
        await this._addSnapAccount(entropySource, btcClient, {
          scope: btcScope,
          synchronize: false,
        });
      }
      ///: END:ONLY_INCLUDE_IF

      if (shouldImportSolanaAccount) {
        const solanaClient = await this._getMultichainWalletSnapClient(
          SOLANA_WALLET_SNAP_ID,
        );
        const solScope = SolScope.Mainnet;
        const solanaAccounts = await solanaClient.discoverAccounts(
          entropySource,
          solScope,
        );

        discoveredAccounts.solana = solanaAccounts.length;

        // If none accounts got discovered, we still create the first (default) one.
        if (solanaAccounts.length === 0) {
          await this._addSnapAccount(entropySource, solanaClient, {
            scope: solScope,
          });
        }
      }

      return discoveredAccounts;
    } catch (e) {
      log.warn(`Failed to add accounts with balance. Error: ${e}`);
      return {
        bitcoin: 0,
        solana: 0,
      };
    } finally {
      await this.userStorageController.setHasAccountSyncingSyncedAtLeastOnce(
        true,
      );
      await this.userStorageController.setIsAccountSyncingReadyToBeDispatched(
        true,
      );
    }
  }

  /**
   * Imports accounts with balances to the keyring.
   */
  async _importAccountsWithBalances() {
    const shouldImportSolanaAccount = true;
    const { keyrings } = this.keyringController.state;

    // walk through all the keyrings and import the solana accounts for the HD keyrings
    for (const { metadata } of keyrings) {
      // check if the keyring is an HD keyring
      const isHdKeyring = await this.keyringController.withKeyring(
        { id: metadata.id },
        async ({ keyring }) => {
          return keyring.type === KeyringTypes.hd;
        },
      );
      if (isHdKeyring) {
        await this._addAccountsWithBalance(
          metadata.id,
          shouldImportSolanaAccount,
        );
      }
    }
  }

  /**
   * Adds Snap account to the keyring.
   *
   * @param {string} keyringId - The ID of the keyring to add the account to.
   * @param {object} client - The Snap client instance.
   * @param {object} options - The options to pass to the createAccount method.
   */
  ///: BEGIN:ONLY_INCLUDE_IF(multichain)
  async _addSnapAccount(keyringId, client, options = {}) {
    let entropySource = keyringId;
    try {
      if (!entropySource) {
        // Get the entropy source from the first HD keyring
        const id = await this.keyringController.withKeyring(
          { type: KeyringTypes.hd },
          async ({ metadata }) => {
            return metadata.id;
          },
        );
        entropySource = id;
      }

      return await client.createAccount(
        { ...options, entropySource },
        {
          displayConfirmation: false,
          displayAccountNameSuggestion: false,
          setSelectedAccount: false,
        },
      );
    } catch (e) {
      // Do not block the onboarding flow if this fails
      log.warn(`Failed to add Snap account. Error: ${e}`);
      captureException(e);
      return null;
    }
  }
  ///: END:ONLY_INCLUDE_IF

  /**
   * Encodes a BIP-39 mnemonic as the indices of words in the English BIP-39 wordlist.
   *
   * @param {Buffer} mnemonic - The BIP-39 mnemonic.
   * @returns {Buffer} The Unicode code points for the seed phrase formed from the words in the wordlist.
   */
  _convertMnemonicToWordlistIndices(mnemonic) {
    const indices = mnemonic
      .toString()
      .split(' ')
      .map((word) => wordlist.indexOf(word));
    return new Uint8Array(new Uint16Array(indices).buffer);
  }

  /**
   * Converts a BIP-39 mnemonic stored as indices of words in the English wordlist to a buffer of Unicode code points.
   *
   * @param {Uint8Array} wordlistIndices - Indices to specific words in the BIP-39 English wordlist.
   * @returns {Buffer} The BIP-39 mnemonic formed from the words in the English wordlist, encoded as a list of Unicode code points.
   */
  _convertEnglishWordlistIndicesToCodepoints(wordlistIndices) {
    return Buffer.from(
      Array.from(new Uint16Array(wordlistIndices.buffer))
        .map((i) => wordlist[i])
        .join(' '),
    );
  }

  /**
   * Get an account balance from the AccountTrackerController or request it directly from the network.
   *
   * @param {string} address - The account address
   * @param {Provider} provider - The provider instance to use when asking the network
   */
  async getBalance(address, provider) {
    const accounts =
      this.accountTrackerController.state.accountsByChainId[
        this.#getGlobalChainId()
      ];
    const cached = accounts?.[address];

    if (cached && cached.balance) {
      return cached.balance;
    }

    try {
      const balance = await provider.request({
        method: 'eth_getBalance',
        params: [address, 'latest'],
      });
      return balance || '0x0';
    } catch (error) {
      log.error(error);
      throw error;
    }
  }

  /**
   * Submits the user's password and attempts to unlock the vault.
   * Also synchronizes the preferencesController, to ensure its schema
   * is up to date with known accounts once the vault is decrypted.
   *
   * @param {string} password - The user's password
   */
  async submitPassword(password) {
    await this.submitPasswordOrEncryptionKey({ password });
  }

  /**
   * Submits the user's encryption key and attempts to unlock the vault.
   * Also synchronizes the preferencesController, to ensure its schema
   * is up to date with known accounts once the vault is decrypted.
   *
   * @param {string} encryptionKey - The user's encryption key
   */
  async submitEncryptionKey(encryptionKey) {
    await this.submitPasswordOrEncryptionKey({ encryptionKey });
  }

  /**
   * Attempts to unlock the vault using either the user's password or encryption
   * key. Also synchronizes the preferencesController, to ensure its schema is
   * up to date with known accounts once the vault is decrypted.
   *
   * @param {object} params - The function parameters.
   * @param {string} params.password - The user's password.
   * @param {string} params.encryptionKey - The user's encryption key.
   */
  async submitPasswordOrEncryptionKey({ password, encryptionKey }) {
    const isSocialLoginFlow = this.onboardingController.getIsSocialLoginFlow();

    // Before attempting to unlock the keyrings, we need the offscreen to have loaded.
    await this.offscreenPromise;

    if (encryptionKey) {
      await this.keyringController.submitEncryptionKey(encryptionKey);
    } else {
      await this.keyringController.submitPassword(password);
      if (isSocialLoginFlow) {
        // unlock the seedless onboarding vault
        await this.seedlessOnboardingController.submitPassword(password);
      }
    }

    try {
      await this.blockTracker.checkForLatestBlock();
    } catch (error) {
      log.error('Error while unlocking extension.', error);
    }

    await this.accountsController.updateAccounts();
    ///: BEGIN:ONLY_INCLUDE_IF(multichain)
    // Init multichain accounts after creating internal accounts.
    this.multichainAccountService.init();
    ///: END:ONLY_INCLUDE_IF
    // Force account-tree refresh after all accounts have been updated.
    this.accountTreeController.init();
  }

  async _loginUser(password) {
    try {
      // Automatic login via config password
      await this.submitPassword(password);

      // Updating accounts in this.accountTrackerController before starting UI syncing ensure that
      // state has account balance before it is synced with UI
      await this.accountTrackerController.updateAccountsAllActiveNetworks();
    } finally {
      this._startUISync();
    }
  }

  _startUISync() {
    // Message startUISync is used to start syncing state with UI
    // Sending this message after login is completed helps to ensure that incomplete state without
    // account details are not flushed to UI.
    this.emit('startUISync');
    this.startUISync = true;
    this.memStore.subscribe(this.sendUpdate.bind(this));
  }

  /**
   * Submits a user's encryption key to log the user in via login token
   */
  async submitEncryptionKeyFromSessionStorage() {
    try {
      const { loginToken, loginSalt } =
        await this.extension.storage.session.get(['loginToken', 'loginSalt']);
      if (loginToken && loginSalt) {
        const { vault } = this.keyringController.state;

        const jsonVault = JSON.parse(vault);

        if (jsonVault.salt !== loginSalt) {
          console.warn(
            'submitEncryptionKey: Stored salt and vault salt do not match',
          );
          await this.clearLoginArtifacts();
          return;
        }

        await this.keyringController.submitEncryptionKey(loginToken, loginSalt);
      }
    } catch (e) {
      // If somehow this login token doesn't work properly,
      // remove it and the user will get shown back to the unlock screen
      await this.clearLoginArtifacts();
      throw e;
    }
  }

  async clearLoginArtifacts() {
    await this.extension.storage.session.remove(['loginToken', 'loginSalt']);
  }

  /**
   * Submits a user's password to check its validity.
   *
   * @param {string} password - The user's password
   */
  async verifyPassword(password) {
    await this.keyringController.verifyPassword(password);
  }

  /**
   * @type Identity
   * @property {string} name - The account nickname.
   * @property {string} address - The account's ethereum address, in lower case.
   * receiving funds from our automatic Ropsten faucet.
   */

  /**
   * Gets the mnemonic of the user's primary keyring.
   */
  getPrimaryKeyringMnemonic() {
    const [keyring] = this.keyringController.getKeyringsByType(
      KeyringType.hdKeyTree,
    );
    if (!keyring.mnemonic) {
      throw new Error('Primary keyring mnemonic unavailable.');
    }

    return keyring.mnemonic;
  }

  /**
   * Gets the mnemonic seed of the user's primary keyring.
   */
  getPrimaryKeyringMnemonicSeed() {
    const [keyring] = this.keyringController.getKeyringsByType(
      KeyringType.hdKeyTree,
    );
    if (!keyring.seed) {
      throw new Error('Primary keyring mnemonic unavailable.');
    }

    return keyring.seed;
  }

  //
  // Hardware
  //

  async attemptLedgerTransportCreation() {
    return await this.#withKeyringForDevice(
      { name: HardwareDeviceNames.ledger },
      async (keyring) => keyring.attemptMakeApp(),
    );
  }

  /**
   * Fetch account list from a hardware device.
   *
   * @param deviceName
   * @param page
   * @param hdPath
   * @returns [] accounts
   */
  async connectHardware(deviceName, page, hdPath) {
    return this.#withKeyringForDevice(
      { name: deviceName, hdPath },
      async (keyring) => {
        let accounts = [];
        switch (page) {
          case -1:
            accounts = await keyring.getPreviousPage();
            break;
          case 1:
            accounts = await keyring.getNextPage();
            break;
          default:
            accounts = await keyring.getFirstPage();
        }

        // Merge with existing accounts
        // and make sure addresses are not repeated
        const oldAccounts = await this.keyringController.getAccounts();

        const accountsToTrack = [
          ...new Set(
            oldAccounts.concat(accounts.map((a) => a.address.toLowerCase())),
          ),
        ];
        this.accountTrackerController.syncWithAddresses(accountsToTrack);
        return accounts;
      },
    );
  }

  /**
   * Check if the device is unlocked
   *
   * @param deviceName
   * @param hdPath
   * @returns {Promise<boolean>}
   */
  async checkHardwareStatus(deviceName, hdPath) {
    return this.#withKeyringForDevice(
      { name: deviceName, hdPath },
      async (keyring) => {
        return keyring.isUnlocked();
      },
    );
  }

  /**
   * Get hardware type that will be sent for metrics logging.
   *
   * @param {string} address - Address to retrieve the keyring from
   * @returns {HardwareKeyringType} Keyring hardware type
   */
  async getHardwareTypeForMetric(address) {
    return await this.keyringController.withKeyring(
      { address },
      ({ keyring }) => HardwareKeyringType[keyring.type],
    );
  }

  /**
   * Clear
   *
   * @param deviceName
   * @returns {Promise<boolean>}
   */
  async forgetDevice(deviceName) {
    return this.#withKeyringForDevice({ name: deviceName }, async (keyring) => {
      for (const address of await keyring.getAccounts()) {
        this._onAccountRemoved(address);
      }

      keyring.forgetDevice();

      return true;
    });
  }

  /**
   * Retrieves the keyring for the selected address and using the .type returns
   * a subtype for the account. Either 'hardware', 'imported', 'snap', or 'MetaMask'.
   *
   * @param {string} address - Address to retrieve keyring for
   * @returns {'hardware' | 'imported' | 'snap' | 'MetaMask'}
   */
  async getAccountType(address) {
    const keyringType =
      await this.keyringController.getAccountKeyringType(address);
    switch (keyringType) {
      case KeyringType.trezor:
      case KeyringType.oneKey:
      case KeyringType.lattice:
      case KeyringType.qr:
      case KeyringType.ledger:
        return 'hardware';
      case KeyringType.imported:
        return 'imported';
      case KeyringType.snap:
        return 'snap';
      default:
        return 'MetaMask';
    }
  }

  /**
   * Retrieves the keyring for the selected address and using the .type
   * determines if a more specific name for the device is available. Returns
   * undefined for non hardware wallets.
   *
   * @param {string} address - Address to retrieve keyring for
   * @returns {'ledger' | 'lattice' | string | undefined}
   */
  async getDeviceModel(address) {
    return this.keyringController.withKeyring(
      { address },
      async ({ keyring }) => {
        switch (keyring.type) {
          case KeyringType.trezor:
          case KeyringType.oneKey:
            return keyring.getModel();
          case KeyringType.qr:
            return keyring.getName();
          case KeyringType.ledger:
            // TODO: get model after ledger keyring exposes method
            return HardwareDeviceNames.ledger;
          case KeyringType.lattice:
            // TODO: get model after lattice keyring exposes method
            return HardwareDeviceNames.lattice;
          default:
            return undefined;
        }
      },
    );
  }

  /**
   * get hardware account label
   *
   * @param name
   * @param index
   * @param hdPathDescription
   * @returns string label
   */
  getAccountLabel(name, index, hdPathDescription) {
    return `${name[0].toUpperCase()}${name.slice(1)} ${
      parseInt(index, 10) + 1
    } ${hdPathDescription || ''}`.trim();
  }

  /**
   * Imports an account from a Trezor or Ledger device.
   *
   * @param index
   * @param deviceName
   * @param hdPath
   * @param hdPathDescription
   * @returns {} keyState
   */
  async unlockHardwareWalletAccount(
    index,
    deviceName,
    hdPath,
    hdPathDescription,
  ) {
    const { address: unlockedAccount } = await this.#withKeyringForDevice(
      { name: deviceName, hdPath },
      async (keyring) => {
        keyring.setAccountToUnlock(index);
        const [address] = await keyring.addAccounts(1);
        return {
          address: normalize(address),
          label: this.getAccountLabel(
            deviceName === HardwareDeviceNames.qr
              ? keyring.getName()
              : deviceName,
            index,
            hdPathDescription,
          ),
        };
      },
    );
    // Select the account
    this.preferencesController.setSelectedAddress(unlockedAccount);

    const accounts = this.accountsController.listAccounts();

    const { identities } = this.preferencesController.state;
    return { unlockedAccount, identities, accounts };
  }

  //
  // Account Management
  //

  /**
   * Adds a new account to the keyring corresponding to the given `keyringId`,
   * or to the default (first) HD keyring if no `keyringId` is provided.
   *
   * @param {number} accountCount - The number of accounts to create
   * @param {string} _keyringId - The keyring identifier.
   * @returns {Promise<string>} The address of the newly-created account.
   */
  async addNewAccount(accountCount, _keyringId) {
    const oldAccounts = await this.keyringController.getAccounts();
    const keyringSelector = _keyringId
      ? { id: _keyringId }
      : { type: KeyringTypes.hd };

    const addedAccountAddress = await this.keyringController.withKeyring(
      keyringSelector,
      async ({ keyring }) => {
        if (keyring.type !== KeyringTypes.hd) {
          throw new Error('Cannot add account to non-HD keyring');
        }
        const accountsInKeyring = await keyring.getAccounts();

        // Only add an account if the accountCount matches the accounts in the keyring.
        if (accountCount && accountCount !== accountsInKeyring.length) {
          if (accountCount > accountsInKeyring.length) {
            throw new Error('Account out of sequence');
          }

          const existingAccount = accountsInKeyring[accountCount];

          if (!existingAccount) {
            throw new Error(`Can't find account at index ${accountCount}`);
          }

          return existingAccount;
        }

        const [newAddress] = await keyring.addAccounts(1);
        if (oldAccounts.includes(newAddress)) {
          await keyring.removeAccount(newAddress);
          throw new Error(`Cannot add duplicate ${newAddress} account`);
        }
        return newAddress;
      },
    );

    if (!oldAccounts.includes(addedAccountAddress)) {
      this.preferencesController.setSelectedAddress(addedAccountAddress);
    }

    return addedAccountAddress;
  }

  /**
   * Verifies the validity of the current vault's seed phrase.
   *
   * Validity: seed phrase restores the accounts belonging to the current vault.
   *
   * Called when the first account is created and on unlocking the vault.
   *
   * @param {string} password
   * @param {string} _keyringId - This is the identifier for the hd keyring.
   * @returns {Promise<number[]>} The seed phrase to be confirmed by the user,
   * encoded as an array of UTF-8 bytes.
   */
  async getSeedPhrase(password, _keyringId) {
    return this._convertEnglishWordlistIndicesToCodepoints(
      await this.keyringController.exportSeedPhrase(password, _keyringId),
    );
  }

  /**
   * Clears the transaction history, to allow users to force-reset their nonces.
   * Mostly used in development environments, when networks are restarted with
   * the same network ID.
   *
   * @returns {Promise<string>} The current selected address.
   */
  async resetAccount() {
    const selectedAddress =
      this.accountsController.getSelectedAccount().address;

    const globalChainId = this.#getGlobalChainId();

    this.txController.wipeTransactions({
      address: selectedAddress,
      chainId: globalChainId,
    });

    this.smartTransactionsController.wipeSmartTransactions({
      address: selectedAddress,
      ignoreNetwork: false,
    });

    this.bridgeStatusController.wipeBridgeStatus({
      address: selectedAddress,
      ignoreNetwork: false,
    });

    this.networkController.resetConnection();

    return selectedAddress;
  }

  /**
   * Checks that all accounts referenced have a matching InternalAccount. Sends
   * an error to sentry for any accounts that were expected but are missing from the wallet.
   *
   * @param {InternalAccount[]} [internalAccounts] - The list of evm accounts the wallet knows about.
   * @param {Hex[]} [accounts] - The list of evm accounts addresses that should exist.
   */
  captureKeyringTypesWithMissingIdentities(
    internalAccounts = [],
    accounts = [],
  ) {
    const accountsMissingIdentities = accounts.filter(
      (address) =>
        !internalAccounts.some(
          (account) => account.address.toLowerCase() === address.toLowerCase(),
        ),
    );
    const keyringTypesWithMissingIdentities = accountsMissingIdentities.map(
      (address) => this.keyringController.getAccountKeyringType(address),
    );

    const internalAccountCount = internalAccounts.length;

    const accountsForCurrentChain =
      this.accountTrackerController.state.accountsByChainId[
        this.#getGlobalChainId()
      ];

    const accountTrackerCount = Object.keys(
      accountsForCurrentChain || {},
    ).length;

    captureException(
      new Error(
        `Attempt to get permission specifications failed because their were ${accounts.length} accounts, but ${internalAccountCount} identities, and the ${keyringTypesWithMissingIdentities} keyrings included accounts with missing identities. Meanwhile, there are ${accountTrackerCount} accounts in the account tracker.`,
      ),
    );
  }

  /**
   * Sorts a list of evm account addresses by most recently selected by using
   * the lastSelected value for the matching InternalAccount object stored in state.
   *
   * @param {Hex[]} [addresses] - The list of evm accounts addresses to sort.
   * @returns {Hex[]} The sorted evm accounts addresses.
   */
  sortEvmAccountsByLastSelected(addresses) {
    const internalAccounts = this.accountsController.listAccounts();
    return this.sortAddressesWithInternalAccounts(addresses, internalAccounts);
  }

  /**
   * Sorts a list of multichain account addresses by most recently selected by using
   * the lastSelected value for the matching InternalAccount object stored in state.
   *
   * @param {string[]} [addresses] - The list of addresses (not full CAIP-10 Account IDs) to sort.
   * @returns {string[]} The sorted accounts addresses.
   */
  sortMultichainAccountsByLastSelected(addresses) {
    const internalAccounts = this.accountsController.listMultichainAccounts();
    return this.sortAddressesWithInternalAccounts(addresses, internalAccounts);
  }

  /**
   * Sorts a list of addresses by most recently selected by using the lastSelected value for
   * the matching InternalAccount object from the list of internalAccounts provided.
   *
   * @param {string[]} [addresses] - The list of caip accounts addresses to sort.
   * @param {InternalAccount[]} [internalAccounts] - The list of InternalAccounts to determine lastSelected from.
   * @returns {string[]} The sorted accounts addresses.
   */
  sortAddressesWithInternalAccounts(addresses, internalAccounts) {
    return addresses.sort((firstAddress, secondAddress) => {
      const firstAccount = internalAccounts.find(
        (internalAccount) =>
          internalAccount.address.toLowerCase() === firstAddress.toLowerCase(),
      );

      const secondAccount = internalAccounts.find(
        (internalAccount) =>
          internalAccount.address.toLowerCase() === secondAddress.toLowerCase(),
      );

      if (!firstAccount) {
        this.captureKeyringTypesWithMissingIdentities(
          internalAccounts,
          addresses,
        );
        throw new Error(`Missing identity for address: "${firstAddress}".`);
      } else if (!secondAccount) {
        this.captureKeyringTypesWithMissingIdentities(
          internalAccounts,
          addresses,
        );
        throw new Error(`Missing identity for address: "${secondAddress}".`);
      } else if (
        firstAccount.metadata.lastSelected ===
        secondAccount.metadata.lastSelected
      ) {
        return 0;
      } else if (firstAccount.metadata.lastSelected === undefined) {
        return 1;
      } else if (secondAccount.metadata.lastSelected === undefined) {
        return -1;
      }

      return (
        secondAccount.metadata.lastSelected - firstAccount.metadata.lastSelected
      );
    });
  }

  /**
   * Gets the sorted permitted accounts for the specified origin. Returns an empty
   * array if no accounts are permitted.
   *
   * @param {string} origin - The origin whose exposed accounts to retrieve.
<<<<<<< HEAD
   * @returns {Promise<string[]>} The origin's permitted accounts, or an empty
=======
   * @returns {string[]} The origin's permitted accounts, or an empty
>>>>>>> fd295214
   * array.
   */
  getPermittedAccounts(origin) {
    let caveat;
    try {
      caveat = this.permissionController.getCaveat(
        origin,
        Caip25EndowmentPermissionName,
        Caip25CaveatType,
      );
    } catch (err) {
      if (err instanceof PermissionDoesNotExistError) {
        // suppress expected error in case that the origin
        // does not have the target permission yet
        return [];
      }
      throw err;
    }

    const ethAccounts = getEthAccounts(caveat.value);
    return this.sortEvmAccountsByLastSelected(ethAccounts);
  }

  /**
   * Stops exposing the specified scope to all third parties.
   *
   * @param {string} scopeString - The scope to stop exposing
   * to third parties.
   */
  removeAllScopePermissions(scopeString) {
    this.permissionController.updatePermissionsByCaveat(
      Caip25CaveatType,
      (existingScopes) =>
        Caip25CaveatMutators[Caip25CaveatType].removeScope(
          existingScopes,
          scopeString,
        ),
    );
  }

  /**
   * Stops exposing the account with the specified address to all third parties.
   * Exposed accounts are stored in caveats of the eth_accounts permission. This
   * method uses `PermissionController.updatePermissionsByCaveat` to
   * remove the specified address from every eth_accounts permission. If a
   * permission only included this address, the permission is revoked entirely.
   *
   * @param {string} targetAccount - The address of the account to stop exposing
   * to third parties.
   */
  removeAllAccountPermissions(targetAccount) {
    this.permissionController.updatePermissionsByCaveat(
      Caip25CaveatType,
      (existingScopes) =>
        Caip25CaveatMutators[Caip25CaveatType].removeAccount(
          existingScopes,
          targetAccount,
        ),
    );
  }

  /**
   * Removes an account from state / storage.
   *
   * @param {string[]} address - A hex address
   */
  async removeAccount(address) {
    this._onAccountRemoved(address);
    await this.keyringController.removeAccount(address);

    return address;
  }

  /**
   * Imports an account with the specified import strategy.
   * These are defined in @metamask/keyring-controller
   * Each strategy represents a different way of serializing an Ethereum key pair.
   *
   * @param {'privateKey' | 'json'} strategy - A unique identifier for an account import strategy.
   * @param {any} args - The data required by that strategy to import an account.
   * @param {object} options - The options for the import.
   * @param {boolean} options.shouldCreateSocialBackup - whether to create a backup for the seedless onboarding flow
   * @param {boolean} options.shouldSelectAccount - whether to select the new account in the wallet
   */
  async importAccountWithStrategy(
    strategy,
    args,
    options = {
      shouldCreateSocialBackup: true,
      shouldSelectAccount: true,
    },
  ) {
    const { shouldCreateSocialBackup, shouldSelectAccount } = options;

    const importedAccountAddress =
      await this.keyringController.importAccountWithStrategy(strategy, args);

    if (this.onboardingController.getIsSocialLoginFlow()) {
      // Use withKeyring to get keyring metadata for an address
      const { id: keyringId, privateKey: privateKeyFromKeyring } =
        await this.keyringController.withKeyring(
          { address: importedAccountAddress },
          async ({ keyring, metadata }) => {
            const privateKey = await keyring.exportAccount(
              importedAccountAddress,
            );
            return { id: metadata.id, privateKey };
          },
        );

      try {
        // if social backup is requested, add the seed phrase backup
        await this.addNewPrivateKeyBackup(
          privateKeyFromKeyring,
          keyringId,
          shouldCreateSocialBackup,
        );
      } catch (err) {
        // handle seedless controller import error by reverting keyring controller mnemonic import
        // KeyringController.removeAccount will remove keyring when it's emptied, currently there are no other method in keyring controller to remove keyring
        await this.keyringController.removeAccount(importedAccountAddress);
        throw err;
      }
    }

    if (shouldSelectAccount) {
      // set new account as selected
      this.preferencesController.setSelectedAddress(importedAccountAddress);
    }
  }

  /**
   * Adds a new private key backup for the user
   *
   * If `syncWithSocial` is false, it will only update the local state,
   * and not sync the private key to the server.
   *
   * @param {string} privateKey - The privateKey from keyring.
   * @param {string} keyringId - The keyring id to add the private key backup to.
   * @param {boolean} syncWithSocial - whether to skip syncing with social login
   */
  async addNewPrivateKeyBackup(privateKey, keyringId, syncWithSocial = true) {
    const bufferedPrivateKey = hexToBytes(add0x(privateKey));

    if (syncWithSocial) {
      const releaseLock = await this.seedlessOperationMutex.acquire();
      try {
        await this.seedlessOnboardingController.addNewSecretData(
          bufferedPrivateKey,
          SecretType.PrivateKey,
          { keyringId },
        );
      } catch (error) {
        log.error('Error adding new private key backup', error);
        throw error;
      } finally {
        releaseLock();
      }
    } else {
      // Do not sync the seed phrase to the server, only update the local state
      this.seedlessOnboardingController.updateBackupMetadataState({
        keyringId,
        data: bufferedPrivateKey,
        type: SecretType.PrivateKey,
      });
    }
  }

  /**
   * Requests approval for permissions for the specified origin
   *
   * @param origin - The origin to request approval for.
   * @param permissions - The permissions to request approval for.
   * @param [options] - Optional. Additional properties to define on the requestData object
   */
  async requestPermissionApproval(origin, permissions, options = {}) {
    const id = nanoid();
    return this.approvalController.addAndShowApprovalRequest({
      id,
      origin,
      requestData: {
        metadata: {
          id,
          origin,
        },
        permissions,
        ...options,
      },
      type: MethodNames.RequestPermissions,
    });
  }

  /**
   * Prompts the user with permittedChains approval for given chainId.
   *
   * @param {string} origin - The origin to request approval for.
   * @param {Hex} chainId - The chainId to add incrementally.
   */
  async requestApprovalPermittedChainsPermission(origin, chainId) {
    const caveatValueWithChains = setPermittedEthChainIds(
      {
        requiredScopes: {},
        optionalScopes: {},
        sessionProperties: {},
        isMultichainOrigin: false,
      },
      [chainId],
    );

    await this.permissionController.requestPermissionsIncremental(
      { origin },
      {
        [Caip25EndowmentPermissionName]: {
          caveats: [
            {
              type: Caip25CaveatType,
              value: caveatValueWithChains,
            },
          ],
        },
      },
    );
  }

  getNonEvmSupportedMethods(scope) {
    return this.controllerMessenger.call(
      'MultichainRouter:getSupportedMethods',
      scope,
    );
  }

  /**
   * For origins with a solana scope permitted, sends a wallet_notify -> metamask_accountChanged
   * event to fire for the solana scope with the currently selected solana account if any are
   * permitted or empty array otherwise.
   *
   * @param {string} origin - The origin to notify with the current solana account
   */
  notifySolanaAccountChangedForCurrentAccount(origin) {
    let caip25Caveat;
    try {
      caip25Caveat = this.permissionController.getCaveat(
        origin,
        Caip25EndowmentPermissionName,
        Caip25CaveatType,
      );
    } catch {
      // noop
    }
    if (!caip25Caveat) {
      return;
    }

    // The optional chain operator below shouldn't be needed as
    // the existence of sessionProperties is enforced by the caveat
    // validator, but we are still seeing some instances where it
    // isn't defined in production:
    // https://github.com/MetaMask/metamask-extension/issues/33412
    // This suggests state corruption, but we can't find definitive proof that.
    // For now we are using this patch which is harmless and silences the error in Sentry.
    const solanaAccountsChangedNotifications =
      caip25Caveat.value.sessionProperties?.[
        KnownSessionProperties.SolanaAccountChangedNotifications
      ];

    const sessionScopes = getSessionScopes(caip25Caveat.value, {
      getNonEvmSupportedMethods: this.getNonEvmSupportedMethods.bind(this),
    });

    const solanaScope =
      sessionScopes[MultichainNetworks.SOLANA] ||
      sessionScopes[MultichainNetworks.SOLANA_DEVNET] ||
      sessionScopes[MultichainNetworks.SOLANA_TESTNET];

    if (solanaAccountsChangedNotifications && solanaScope) {
      const { accounts } = solanaScope;
      const parsedPermittedSolanaAddresses = accounts.map((caipAccountId) => {
        const { address } = parseCaipAccountId(caipAccountId);
        return address;
      });

      const [accountAddressToEmit] = this.sortMultichainAccountsByLastSelected(
        parsedPermittedSolanaAddresses,
      );

      if (accountAddressToEmit) {
        this._notifySolanaAccountChange(origin, [accountAddressToEmit]);
      }
    }
  }

  // ---------------------------------------------------------------------------
  // Identity Management (signature operations)

  getAddTransactionRequest({
    transactionParams,
    transactionOptions,
    dappRequest,
    ...otherParams
  }) {
    const networkClientId =
      dappRequest?.networkClientId ?? transactionOptions?.networkClientId;
    const { chainId } =
      this.networkController.getNetworkConfigurationByNetworkClientId(
        networkClientId,
      );
    return {
      internalAccounts: this.accountsController.listAccounts(),
      dappRequest,
      networkClientId,
      selectedAccount: this.accountsController.getAccountByAddress(
        transactionParams.from,
      ),
      transactionController: this.txController,
      transactionOptions,
      transactionParams,
      userOperationController: this.userOperationController,
      chainId,
      ppomController: this.ppomController,
      securityAlertsEnabled:
        this.preferencesController.state?.securityAlertsEnabled,
      updateSecurityAlertResponse: this.updateSecurityAlertResponse.bind(this),
      getSecurityAlertResponse:
        this.appStateController.getAddressSecurityAlertResponse.bind(
          this.appStateController,
        ),
      addSecurityAlertResponse:
        this.appStateController.addAddressSecurityAlertResponse.bind(
          this.appStateController,
        ),
      getSecurityAlertsConfig: this.getSecurityAlertsConfig(),
      ...otherParams,
    };
  }

  /**
   * @returns {boolean} true if the keyring type supports EIP-1559
   */
  async getCurrentAccountEIP1559Compatibility() {
    return true;
  }

  //=============================================================================
  // END (VAULT / KEYRING RELATED METHODS)
  //=============================================================================

  /**
   * Allows a user to attempt to cancel a previously submitted transaction
   * by creating a new transaction.
   *
   * @param {number} originalTxId - the id of the txMeta that you want to
   * attempt to cancel
   * @param {import(
   *  './controllers/transactions'
   * ).CustomGasSettings} [customGasSettings] - overrides to use for gas params
   * instead of allowing this method to generate them
   * @param options
   * @returns {object} MetaMask state
   */
  async createCancelTransaction(originalTxId, customGasSettings, options) {
    await this.txController.stopTransaction(
      originalTxId,
      customGasSettings,
      options,
    );
    const state = this.getState();
    return state;
  }

  /**
   * Allows a user to attempt to speed up a previously submitted transaction
   * by creating a new transaction.
   *
   * @param {number} originalTxId - the id of the txMeta that you want to
   * attempt to speed up
   * @param {import(
   *  './controllers/transactions'
   * ).CustomGasSettings} [customGasSettings] - overrides to use for gas params
   * instead of allowing this method to generate them
   * @param options
   * @returns {object} MetaMask state
   */
  async createSpeedUpTransaction(originalTxId, customGasSettings, options) {
    await this.txController.speedUpTransaction(
      originalTxId,
      customGasSettings,
      options,
    );
    const state = this.getState();
    return state;
  }

  async estimateGas(estimateGasParams) {
    return new Promise((resolve, reject) => {
      this.provider
        .request({
          method: 'eth_estimateGas',
          params: [estimateGasParams],
        })
        .then((result) => resolve(result.toString(16)))
        .catch((err) => reject(err));
    });
  }

  handleWatchAssetRequest = ({ asset, type, origin, networkClientId }) => {
    switch (type) {
      case ERC20:
        return this.tokensController.watchAsset({
          asset,
          type,
          networkClientId,
        });
      case ERC721:
      case ERC1155:
        return this.nftController.watchNft(
          asset,
          type,
          origin,
          networkClientId,
        );
      default:
        throw new Error(`Asset type ${type} not supported`);
    }
  };

  async updateSecurityAlertResponse(
    method,
    securityAlertId,
    securityAlertResponse,
  ) {
    return await updateSecurityAlertResponse({
      appStateController: this.appStateController,
      messenger: this.controllerMessenger,
      method,
      securityAlertId,
      securityAlertResponse,
      signatureController: this.signatureController,
      transactionController: this.txController,
    });
  }

  /**
   * Returns the index of the HD keyring containing the selected account.
   *
   * @returns {number | undefined} The index of the HD keyring containing the selected account.
   */
  getHDEntropyIndex() {
    const selectedAccount = this.accountsController.getSelectedAccount();
    const hdKeyrings = this.keyringController.state.keyrings.filter(
      (keyring) => keyring.type === KeyringTypes.hd,
    );
    const index = hdKeyrings.findIndex((keyring) =>
      keyring.accounts.includes(selectedAccount.address),
    );

    return index === -1 ? undefined : index;
  }

  //=============================================================================
  // PASSWORD MANAGEMENT
  //=============================================================================

  /**
   * Allows a user to begin the seed phrase recovery process.
   */
  markPasswordForgotten() {
    this.preferencesController.setPasswordForgotten(true);
    this.sendUpdate();
  }

  /**
   * Allows a user to end the seed phrase recovery process.
   */
  unMarkPasswordForgotten() {
    this.preferencesController.setPasswordForgotten(false);
    this.sendUpdate();
  }

  //=============================================================================
  // SETUP
  //=============================================================================

  /**
   * A runtime.MessageSender object, as provided by the browser:
   *
   * @see https://developer.mozilla.org/en-US/docs/Mozilla/Add-ons/WebExtensions/API/runtime/MessageSender
   * @typedef {object} MessageSender
   * @property {string} - The URL of the page or frame hosting the script that sent the message.
   */

  /**
   * A Snap sender object.
   *
   * @typedef {object} SnapSender
   * @property {string} snapId - The ID of the snap.
   */

  /**
   * Used to create a multiplexed stream for connecting to an untrusted context
   * like a Dapp or other extension.
   *
   * @param options - Options bag.
   * @param {ReadableStream} options.connectionStream - The Duplex stream to connect to.
   * @param {MessageSender | SnapSender} options.sender - The sender of the messages on this stream.
   * @param {string} [options.subjectType] - The type of the sender, i.e. subject.
   */
  setupUntrustedCommunicationEip1193({
    connectionStream,
    sender,
    subjectType,
  }) {
    if (sender.url) {
      if (this.onboardingController.state.completedOnboarding) {
        if (this.preferencesController.state.usePhishDetect) {
          const { hostname } = new URL(sender.url);
          this.phishingController.maybeUpdateState();
          // Check if new connection is blocked if phishing detection is on
          const phishingTestResponse = this.phishingController.test(sender.url);
          if (phishingTestResponse?.result) {
            this.sendPhishingWarning(connectionStream, hostname);
            this.metaMetricsController.trackEvent({
              event: MetaMetricsEventName.PhishingPageDisplayed,
              category: MetaMetricsEventCategory.Phishing,
              properties: {
                url: hostname,
              },
            });
            return;
          }
        }
      }
    }

    let inputSubjectType;
    if (subjectType) {
      inputSubjectType = subjectType;
    } else if (sender.id && sender.id !== this.extension.runtime.id) {
      inputSubjectType = SubjectType.Extension;
    } else {
      inputSubjectType = SubjectType.Website;
    }

    // setup multiplexing
    const mux = setupMultiplex(connectionStream);
    mux.ignoreStream(METAMASK_CAIP_MULTICHAIN_PROVIDER);

    // messages between inpage and background
    this.setupProviderConnectionEip1193(
      mux.createStream(METAMASK_EIP_1193_PROVIDER),
      sender,
      inputSubjectType,
    );

    // TODO:LegacyProvider: Delete
    if (sender.url) {
      // legacy streams
      this.setupPublicConfig(mux.createStream('publicConfig'));
    }
  }

  /**
   * Used to create a CAIP stream for connecting to an untrusted context.
   *
   * @param options - Options bag.
   * @param {ReadableStream} options.connectionStream - The Duplex stream to connect to.
   * @param {MessageSender | SnapSender} options.sender - The sender of the messages on this stream.
   * @param {string} [options.subjectType] - The type of the sender, i.e. subject.
   */
  setupUntrustedCommunicationCaip({ connectionStream, sender, subjectType }) {
    let inputSubjectType;
    if (subjectType) {
      inputSubjectType = subjectType;
    } else if (sender.id && sender.id !== this.extension.runtime.id) {
      inputSubjectType = SubjectType.Extension;
    } else {
      inputSubjectType = SubjectType.Website;
    }

    // messages between subject and background
    this.setupProviderConnectionCaip(
      connectionStream,
      sender,
      inputSubjectType,
    );
  }

  /**
   * Used to create a multiplexed stream for connecting to a trusted context,
   * like our own user interfaces, which have the provider APIs, but also
   * receive the exported API from this controller, which includes trusted
   * functions, like the ability to approve transactions or sign messages.
   *
   * @param {*} connectionStream - The duplex stream to connect to.
   * @param {MessageSender} sender - The sender of the messages on this stream
   */
  setupTrustedCommunication(connectionStream, sender) {
    // setup multiplexing
    const mux = setupMultiplex(connectionStream);
    // connect features
    this.setupControllerConnection(mux.createStream('controller'));
    this.setupProviderConnectionEip1193(
      mux.createStream('provider'),
      sender,
      SubjectType.Internal,
    );
  }

  /**
   * Used to create a multiplexed stream for connecting to the phishing warning page.
   *
   * @param options - Options bag.
   * @param {ReadableStream} options.connectionStream - The Duplex stream to connect to.
   */
  setupPhishingCommunication({ connectionStream }) {
    const { usePhishDetect } = this.preferencesController.state;

    if (!usePhishDetect) {
      return;
    }

    // setup multiplexing
    const mux = setupMultiplex(connectionStream);
    const phishingStream = mux.createStream(PHISHING_SAFELIST);

    // set up postStream transport
    phishingStream.on(
      'data',
      createMetaRPCHandler(
        {
          safelistPhishingDomain: this.safelistPhishingDomain.bind(this),
          backToSafetyPhishingWarning:
            this.backToSafetyPhishingWarning.bind(this),
        },
        phishingStream,
      ),
    );
  }

  setUpCookieHandlerCommunication({ connectionStream }) {
    const {
      metaMetricsId,
      dataCollectionForMarketing,
      participateInMetaMetrics,
    } = this.metaMetricsController.state;

    if (
      metaMetricsId &&
      dataCollectionForMarketing &&
      participateInMetaMetrics
    ) {
      // setup multiplexing
      const mux = setupMultiplex(connectionStream);
      const metamaskCookieHandlerStream = mux.createStream(
        METAMASK_COOKIE_HANDLER,
      );
      // set up postStream transport
      metamaskCookieHandlerStream.on(
        'data',
        createMetaRPCHandler(
          {
            getCookieFromMarketingPage:
              this.getCookieFromMarketingPage.bind(this),
          },
          metamaskCookieHandlerStream,
        ),
      );
    }
  }

  getCookieFromMarketingPage(data) {
    const { ga_client_id: cookieId } = data;
    this.metaMetricsController.setMarketingCampaignCookieId(cookieId);
  }

  /**
   * Called when we detect a suspicious domain. Requests the browser redirects
   * to our anti-phishing page.
   *
   * @private
   * @param {*} connectionStream - The duplex stream to the per-page script,
   * for sending the reload attempt to.
   * @param {string} hostname - The hostname that triggered the suspicion.
   */
  sendPhishingWarning(connectionStream, hostname) {
    const mux = setupMultiplex(connectionStream);
    const phishingStream = mux.createStream('phishing');
    phishingStream.write({ hostname });
  }

  /**
   * A method for providing our API over a stream using JSON-RPC.
   *
   * @param {*} outStream - The stream to provide our API over.
   */
  setupControllerConnection(outStream) {
    const patchStore = new PatchStore(this.memStore);
    let uiReady = false;

    const handleUpdate = () => {
      if (!isStreamWritable(outStream) || !uiReady) {
        return;
      }

      const patches = patchStore.flushPendingPatches();

      outStream.write({
        jsonrpc: '2.0',
        method: 'sendUpdate',
        params: [patches],
      });
    };

    const api = {
      ...this.getApi(),
      ...this.controllerApi,
      startPatches: () => {
        uiReady = true;
        handleUpdate();
      },
      getStatePatches: () => patchStore.flushPendingPatches(),
    };

    this.on('update', handleUpdate);

    // report new active controller connection
    this.activeControllerConnections += 1;
    this.emit('controllerConnectionChanged', this.activeControllerConnections);

    // set up postStream transport
    outStream.on('data', createMetaRPCHandler(api, outStream));

    const startUISync = () => {
      if (!isStreamWritable(outStream)) {
        return;
      }
      // send notification to client-side
      outStream.write({
        jsonrpc: '2.0',
        method: 'startUISync',
      });
    };

    if (this.startUISync) {
      startUISync();
    } else {
      this.once('startUISync', startUISync);
    }

    const outstreamEndHandler = () => {
      if (!outStream.mmFinished) {
        this.activeControllerConnections -= 1;
        this.emit(
          'controllerConnectionChanged',
          this.activeControllerConnections,
        );
        outStream.mmFinished = true;
        this.removeListener('update', handleUpdate);
        patchStore.destroy();
      }
    };

    // The presence of both of the below handlers may be redundant.
    // After upgrading metamask/object-multiples to v2.0.0, which included
    // an upgrade of readable-streams from v2 to v3, we saw that the
    // `outStream.on('end'` handler was almost never being called. This seems to
    // related to how v3 handles errors vs how v2 handles errors; there
    // are "premature close" errors in both cases, although in the case
    // of v2 they don't prevent `outStream.on('end'` from being called.
    // At the time that this comment was committed, it was known that we
    // need to investigate and resolve the underlying error, however,
    // for expediency, we are not addressing them at this time. Instead, we
    // can observe that `readableStream.finished` preserves the same
    // functionality as we had when we relied on readable-stream v2. Meanwhile,
    // the `outStream.on('end')` handler was observed to have been called at least once.
    // In an abundance of caution to prevent against unexpected future behavioral changes in
    // streams implementations, we redundantly use multiple paths to attach the same event handler.
    // The outstreamEndHandler therefore needs to be idempotent, which introduces the `mmFinished` property.

    outStream.mmFinished = false;
    finished(outStream, outstreamEndHandler);
    outStream.once('close', outstreamEndHandler);
    outStream.once('end', outstreamEndHandler);
  }

  /**
   * A method for serving our ethereum provider over a given stream.
   *
   * @param {*} outStream - The stream to provide over.
   * @param {MessageSender | SnapSender} sender - The sender of the messages on this stream
   * @param {SubjectType} subjectType - The type of the sender, i.e. subject.
   */
  setupProviderConnectionEip1193(outStream, sender, subjectType) {
    let origin;
    if (subjectType === SubjectType.Internal) {
      origin = ORIGIN_METAMASK;
    } else if (subjectType === SubjectType.Snap) {
      origin = sender.snapId;
    } else {
      origin = new URL(sender.url).origin;
    }

    if (sender.id && sender.id !== this.extension.runtime.id) {
      this.subjectMetadataController.addSubjectMetadata({
        origin,
        extensionId: sender.id,
        subjectType: SubjectType.Extension,
      });
    }

    let tabId;
    if (sender.tab && sender.tab.id) {
      tabId = sender.tab.id;
    }

    let mainFrameOrigin = origin;
    if (sender.tab && sender.tab.url) {
      // If sender origin is an iframe, then get the top-level frame's origin
      mainFrameOrigin = new URL(sender.tab.url).origin;
    }

    const engine = this.setupProviderEngineEip1193({
      origin,
      sender,
      subjectType,
      tabId,
      mainFrameOrigin,
    });

    const dupeReqFilterStream = createDupeReqFilterStream();

    // setup connection
    const providerStream = createEngineStream({ engine });

    const connectionId = this.addConnection(origin, {
      tabId,
      apiType: API_TYPE.EIP1193,
      engine,
    });

    pipeline(
      outStream,
      dupeReqFilterStream,
      providerStream,
      outStream,
      (err) => {
        // handle any middleware cleanup
        engine.destroy();
        connectionId && this.removeConnection(origin, connectionId);
        // For context and todos related to the error message match, see https://github.com/MetaMask/metamask-extension/issues/26337
        if (err && !err.message?.match('Premature close')) {
          log.error(err);
        }
      },
    );

    // Used to show wallet liveliness to the provider
    if (subjectType !== SubjectType.Internal) {
      this._notifyChainChangeForConnection({ engine }, origin);
    }
  }

  /**
   * A method for serving our CAIP provider over a given stream.
   *
   * @param {*} outStream - The stream to provide over.
   * @param {MessageSender | SnapSender} sender - The sender of the messages on this stream
   * @param {SubjectType} subjectType - The type of the sender, i.e. subject.
   */
  setupProviderConnectionCaip(outStream, sender, subjectType) {
    let origin;
    if (subjectType === SubjectType.Internal) {
      origin = ORIGIN_METAMASK;
    } else if (subjectType === SubjectType.Snap) {
      origin = sender.snapId;
    } else {
      origin = new URL(sender.url).origin;
    }

    if (sender.id && sender.id !== this.extension.runtime.id) {
      this.subjectMetadataController.addSubjectMetadata({
        origin,
        extensionId: sender.id,
        subjectType: SubjectType.Extension,
      });
    }

    let tabId;
    if (sender.tab && sender.tab.id) {
      tabId = sender.tab.id;
    }

    const engine = this.setupProviderEngineCaip({
      origin,
      sender,
      subjectType,
      tabId,
    });

    const dupeReqFilterStream = createDupeReqFilterStream();

    // setup connection
    const providerStream = createEngineStream({ engine });

    const connectionId = this.addConnection(origin, {
      tabId,
      apiType: API_TYPE.CAIP_MULTICHAIN,
      engine,
    });

    // solana account changed notifications
    // This delay is needed because it's possible for a dapp to not have listeners
    // setup in time right after a connection is established.
    // This can be resolved if we amend the caip standards to include a liveliness
    // handshake as part of the initial connection.
    setTimeout(
      () => this.notifySolanaAccountChangedForCurrentAccount(origin),
      500,
    );

    pipeline(
      outStream,
      dupeReqFilterStream,
      providerStream,
      outStream,
      (err) => {
        // handle any middleware cleanup
        engine.destroy();
        connectionId && this.removeConnection(origin, connectionId);
        // For context and todos related to the error message match, see https://github.com/MetaMask/metamask-extension/issues/26337
        if (err && !err.message?.match('Premature close')) {
          log.error(err);
        }
      },
    );
  }

  /**
   * Creates middleware hooks that are shared between the Eip1193 and Multichain engines.
   *
   * @private
   * @param {string} origin - The connection's origin string.
   * @returns {object} The shared hooks.
   */
  setupCommonMiddlewareHooks(origin) {
    return {
      // Miscellaneous
      addSubjectMetadata:
        this.subjectMetadataController.addSubjectMetadata.bind(
          this.subjectMetadataController,
        ),
      getProviderState: this.getProviderState.bind(this),
      handleWatchAssetRequest: this.handleWatchAssetRequest.bind(this),
      requestUserApproval:
        this.approvalController.addAndShowApprovalRequest.bind(
          this.approvalController,
        ),
      getCaveat: ({ target, caveatType }) => {
        try {
          return this.permissionController.getCaveat(
            origin,
            target,
            caveatType,
          );
        } catch (e) {
          if (e instanceof PermissionDoesNotExistError) {
            // suppress expected error in case that the origin
            // does not have the target permission yet
          } else {
            throw e;
          }
        }

        return undefined;
      },
      requestPermittedChainsPermissionIncrementalForOrigin: (options) =>
        requestPermittedChainsPermissionIncremental({
          ...options,
          origin,
          hooks: {
            requestPermissionsIncremental:
              this.permissionController.requestPermissionsIncremental.bind(
                this.permissionController,
              ),
            grantPermissionsIncremental:
              this.permissionController.grantPermissionsIncremental.bind(
                this.permissionController,
              ),
          },
        }),

      // Network configuration-related
      addNetwork: this.networkController.addNetwork.bind(
        this.networkController,
      ),
      updateNetwork: this.networkController.updateNetwork.bind(
        this.networkController,
      ),
      setActiveNetwork: async (networkClientId) => {
        // if the origin has the CAIP-25 permission
        // we set per dapp network selection state
        if (
          this.permissionController.hasPermission(
            origin,
            Caip25EndowmentPermissionName,
          )
        ) {
          this.selectedNetworkController.setNetworkClientIdForDomain(
            origin,
            networkClientId,
          );
        } else {
          await this.networkController.setActiveNetwork(networkClientId);
        }
      },
      getNetworkConfigurationByChainId:
        this.networkController.getNetworkConfigurationByChainId.bind(
          this.networkController,
        ),
      setTokenNetworkFilter: (chainId) => {
        const { tokenNetworkFilter } =
          this.preferencesController.getPreferences();
        if (chainId && Object.keys(tokenNetworkFilter).length === 1) {
          this.preferencesController.setPreference('tokenNetworkFilter', {
            [chainId]: true,
          });
        }
      },
      setEnabledNetworks: (chainIds, namespace) => {
        this.networkOrderController.setEnabledNetworks(chainIds, namespace);
      },
      setEnabledNetworksMultichain: (chainIds, namespace) => {
        this.networkOrderController.setEnabledNetworksMultichain(
          chainIds,
          namespace,
        );
      },
      getEnabledNetworks: (namespace) => {
        return (
          this.networkOrderController.state.enabledNetworkMap[namespace] || {}
        );
      },
      getCurrentChainIdForDomain: (domain) => {
        const networkClientId =
          this.selectedNetworkController.getNetworkClientIdForDomain(domain);
        const { chainId } =
          this.networkController.getNetworkConfigurationByNetworkClientId(
            networkClientId,
          );
        return chainId;
      },

      // Web3 shim-related
      getWeb3ShimUsageState: this.alertController.getWeb3ShimUsageState.bind(
        this.alertController,
      ),
      setWeb3ShimUsageRecorded:
        this.alertController.setWeb3ShimUsageRecorded.bind(
          this.alertController,
        ),
      rejectApprovalRequestsForOrigin: () =>
        this.rejectOriginPendingApprovals(origin),
    };
  }

  /**
   * A method for creating an ethereum provider that is safely restricted for the requesting subject.
   *
   * @param {object} options - Provider engine options
   * @param {string} options.origin - The origin of the sender
   * @param {MessageSender | SnapSender} options.sender - The sender object.
   * @param {string} options.subjectType - The type of the sender subject.
   * @param {tabId} [options.tabId] - The tab ID of the sender - if the sender is within a tab
   * @param {mainFrameOrigin} [options.mainFrameOrigin] - The origin of the main frame if the sender is an iframe
   */
  setupProviderEngineEip1193({
    origin,
    subjectType,
    sender,
    tabId,
    mainFrameOrigin,
  }) {
    const engine = new JsonRpcEngine();

    // Append origin to each request
    engine.push(createOriginMiddleware({ origin }));

    // Append mainFrameOrigin to each request if present
    if (mainFrameOrigin) {
      engine.push(createMainFrameOriginMiddleware({ mainFrameOrigin }));
    }

    // Append selectedNetworkClientId to each request
    engine.push(createSelectedNetworkMiddleware(this.controllerMessenger));

    // If the origin is not in the selectedNetworkController's `domains` state
    // when the provider engine is created, the selectedNetworkController will
    // fetch the globally selected networkClient from the networkController and wrap
    // it in a proxy which can be switched to use its own state if/when the origin
    // is added to the `domains` state
    const proxyClient =
      this.selectedNetworkController.getProviderAndBlockTracker(origin);

    // We create the filter and subscription manager middleware now, but they will
    // be inserted into the engine later.
    const filterMiddleware = createFilterMiddleware(proxyClient);
    const subscriptionManager = createSubscriptionManager(proxyClient);
    subscriptionManager.events.on('notification', (message) =>
      engine.emit('notification', message),
    );

    // Append tabId to each request if it exists
    if (tabId) {
      engine.push(createTabIdMiddleware({ tabId }));
    }

    engine.push(createLoggerMiddleware({ origin }));
    engine.push(this.permissionLogController.createMiddleware());

    engine.push(createTracingMiddleware());

    engine.push(
      createOriginThrottlingMiddleware({
        getThrottledOriginState:
          this.appStateController.getThrottledOriginState.bind(
            this.appStateController,
          ),
        updateThrottledOriginState:
          this.appStateController.updateThrottledOriginState.bind(
            this.appStateController,
          ),
      }),
    );

    engine.push(
      createPPOMMiddleware(
        this.ppomController,
        this.preferencesController,
        this.networkController,
        this.appStateController,
        this.accountsController,
        this.updateSecurityAlertResponse.bind(this),
        this.getSecurityAlertsConfig.bind(this),
      ),
    );

    engine.push(
      createTrustSignalsMiddleware(
        this.networkController,
        this.appStateController,
        this.phishingController,
        this.preferencesController,
        this.getPermittedAccounts.bind(this),
      ),
    );

    engine.push(
      createRPCMethodTrackingMiddleware({
        getAccountType: this.getAccountType.bind(this),
        getDeviceModel: this.getDeviceModel.bind(this),
        getHDEntropyIndex: this.getHDEntropyIndex.bind(this),
        getHardwareTypeForMetric: this.getHardwareTypeForMetric.bind(this),
        snapAndHardwareMessenger: this.controllerMessenger.getRestricted({
          name: 'SnapAndHardwareMessenger',
          allowedActions: [
            'KeyringController:getKeyringForAccount',
            'SnapController:get',
            'AccountsController:getSelectedAccount',
          ],
        }),
        appStateController: this.appStateController,
        metaMetricsController: this.metaMetricsController,
      }),
    );

    engine.push(createUnsupportedMethodMiddleware());

    if (subjectType === SubjectType.Snap && isSnapPreinstalled(origin)) {
      engine.push(
        createPreinstalledSnapsMiddleware({
          getPermissions: this.permissionController.getPermissions.bind(
            this.permissionController,
            origin,
          ),
          getAllEvmAccounts: () =>
            this.controllerMessenger
              .call('AccountsController:listAccounts')
              .map((account) => account.address),
          grantPermissions: (approvedPermissions) =>
            this.controllerMessenger.call(
              'PermissionController:grantPermissions',
              { approvedPermissions, subject: { origin } },
            ),
        }),
      );
    }

    // Legacy RPC method that needs to be implemented _ahead of_ the permission
    // middleware.
    engine.push(
      createEthAccountsMethodMiddleware({
        getAccounts: this.getPermittedAccounts.bind(this, origin),
      }),
    );

    if (subjectType !== SubjectType.Internal) {
      engine.push(
        this.permissionController.createPermissionMiddleware({
          origin,
        }),
      );
    }

    if (subjectType === SubjectType.Website) {
      engine.push(
        createOnboardingMiddleware({
          location: sender.url,
          registerOnboarding: this.onboardingController.registerOnboarding,
        }),
      );
    }

    // EVM requests and eth permissions should not be passed to non-EVM accounts
    // this middleware intercepts these requests and returns an error.
    engine.push(
      createEvmMethodsToNonEvmAccountReqFilterMiddleware({
        messenger: this.controllerMessenger.getRestricted({
          name: 'EvmMethodsToNonEvmAccountFilterMessenger',
          allowedActions: ['AccountsController:getSelectedAccount'],
        }),
      }),
    );

    // Unrestricted/permissionless RPC method implementations.
    // They must nevertheless be placed _behind_ the permission middleware.
    engine.push(
      createEip1193MethodMiddleware({
        subjectType,
        ...this.setupCommonMiddlewareHooks(origin),

        // Miscellaneous
        metamaskState: this.getState(),
        sendMetrics: this.metaMetricsController.trackEvent.bind(
          this.metaMetricsController,
        ),

        // Permission-related
        getAccounts: this.getPermittedAccounts.bind(this, origin),
        getCaip25PermissionFromLegacyPermissionsForOrigin: (
          requestedPermissions,
        ) => getCaip25PermissionFromLegacyPermissions(requestedPermissions),
        getPermissionsForOrigin: this.permissionController.getPermissions.bind(
          this.permissionController,
          origin,
        ),

        requestPermissionsForOrigin: (requestedPermissions) =>
          this.permissionController.requestPermissions(
            { origin },
            requestedPermissions,
            {
              metadata: {
                isEip1193Request: true,
              },
            },
          ),
        revokePermissionsForOrigin: (permissionKeys) => {
          try {
            this.permissionController.revokePermissions({
              [origin]: permissionKeys,
            });
          } catch (e) {
            // we dont want to handle errors here because
            // the revokePermissions api method should just
            // return `null` if the permissions were not
            // successfully revoked or if the permissions
            // for the origin do not exist
            console.log(e);
          }
        },

        updateCaveat: this.permissionController.updateCaveat.bind(
          this.permissionController,
          origin,
        ),
        hasApprovalRequestsForOrigin: () =>
          this.approvalController.has({ origin }),
      }),
    );

    engine.push(
      createSnapsMethodMiddleware(subjectType === SubjectType.Snap, {
        clearSnapState: this.controllerMessenger.call.bind(
          this.controllerMessenger,
          'SnapController:clearSnapState',
          origin,
        ),
        getUnlockPromise: this.appStateController.getUnlockPromise.bind(
          this.appStateController,
        ),
        getSnaps: this.controllerMessenger.call.bind(
          this.controllerMessenger,
          'SnapController:getPermitted',
          origin,
        ),
        requestPermissions: async (requestedPermissions) =>
          await this.permissionController.requestPermissions(
            { origin },
            requestedPermissions,
          ),
        getPermissions: this.permissionController.getPermissions.bind(
          this.permissionController,
          origin,
        ),
        getSnapFile: this.controllerMessenger.call.bind(
          this.controllerMessenger,
          'SnapController:getFile',
          origin,
        ),
        getSnapState: this.controllerMessenger.call.bind(
          this.controllerMessenger,
          'SnapController:getSnapState',
          origin,
        ),
        updateSnapState: this.controllerMessenger.call.bind(
          this.controllerMessenger,
          'SnapController:updateSnapState',
          origin,
        ),
        installSnaps: this.controllerMessenger.call.bind(
          this.controllerMessenger,
          'SnapController:install',
          origin,
        ),
        invokeSnap: this.permissionController.executeRestrictedMethod.bind(
          this.permissionController,
          origin,
          RestrictedMethods.wallet_snap,
        ),
        getIsLocked: () => {
          return !this.appStateController.isUnlocked();
        },
        getIsActive: () => {
          return this._isClientOpen;
        },
        getInterfaceState: (...args) =>
          this.controllerMessenger.call(
            'SnapInterfaceController:getInterface',
            origin,
            ...args,
          ).state,
        getInterfaceContext: (...args) =>
          this.controllerMessenger.call(
            'SnapInterfaceController:getInterface',
            origin,
            ...args,
          ).context,
        createInterface: this.controllerMessenger.call.bind(
          this.controllerMessenger,
          'SnapInterfaceController:createInterface',
          origin,
        ),
        updateInterface: this.controllerMessenger.call.bind(
          this.controllerMessenger,
          'SnapInterfaceController:updateInterface',
          origin,
        ),
        resolveInterface: this.controllerMessenger.call.bind(
          this.controllerMessenger,
          'SnapInterfaceController:resolveInterface',
          origin,
        ),
        getSnap: this.controllerMessenger.call.bind(
          this.controllerMessenger,
          'SnapController:get',
        ),
        trackError: (error) => {
          // `captureException` imported from `@sentry/browser` does not seem to
          // work in E2E tests. This is a workaround which works in both E2E
          // tests and production.
          return global.sentry?.captureException?.(error);
        },
        trackEvent: this.metaMetricsController.trackEvent.bind(
          this.metaMetricsController,
        ),
        getAllSnaps: this.controllerMessenger.call.bind(
          this.controllerMessenger,
          'SnapController:getAll',
        ),
        openWebSocket: this.controllerMessenger.call.bind(
          this.controllerMessenger,
          'WebSocketService:open',
          origin,
        ),
        closeWebSocket: this.controllerMessenger.call.bind(
          this.controllerMessenger,
          'WebSocketService:close',
          origin,
        ),
        getWebSockets: this.controllerMessenger.call.bind(
          this.controllerMessenger,
          'WebSocketService:getAll',
          origin,
        ),
        sendWebSocketMessage: this.controllerMessenger.call.bind(
          this.controllerMessenger,
          'WebSocketService:sendMessage',
          origin,
        ),
        getCurrencyRate: (currency) => {
          const rate = this.multichainRatesController.state.rates[currency];
          const { fiatCurrency } = this.multichainRatesController.state;

          if (!rate) {
            return undefined;
          }

          return {
            ...rate,
            currency: fiatCurrency,
          };
        },
        getEntropySources: () => {
          /**
           * @type {KeyringController['state']}
           */
          const state = this.controllerMessenger.call(
            'KeyringController:getState',
          );

          return state.keyrings
            .map((keyring, index) => {
              if (keyring.type === KeyringTypes.hd) {
                return {
                  id: keyring.metadata.id,
                  name: keyring.metadata.name,
                  type: 'mnemonic',
                  primary: index === 0,
                };
              }

              return null;
            })
            .filter(Boolean);
        },
        hasPermission: this.permissionController.hasPermission.bind(
          this.permissionController,
          origin,
        ),
        scheduleBackgroundEvent: (event) =>
          this.controllerMessenger.call('CronjobController:schedule', {
            ...event,
            snapId: origin,
          }),
        cancelBackgroundEvent: this.controllerMessenger.call.bind(
          this.controllerMessenger,
          'CronjobController:cancel',
          origin,
        ),
        getBackgroundEvents: this.controllerMessenger.call.bind(
          this.controllerMessenger,
          'CronjobController:get',
          origin,
        ),
        getNetworkConfigurationByChainId: this.controllerMessenger.call.bind(
          this.controllerMessenger,
          'NetworkController:getNetworkConfigurationByChainId',
        ),
        getNetworkClientById: this.controllerMessenger.call.bind(
          this.controllerMessenger,
          'NetworkController:getNetworkClientById',
        ),
        startTrace: (options) => {
          // We intentionally strip out `_isStandaloneSpan` since it can be undefined
          // eslint-disable-next-line no-unused-vars
          const { _isStandaloneSpan, ...result } = trace(options);
          return result;
        },
        endTrace,
        ///: BEGIN:ONLY_INCLUDE_IF(keyring-snaps)
        handleSnapRpcRequest: (args) =>
          this.handleSnapRequest({ ...args, origin }),
        getAllowedKeyringMethods: keyringSnapPermissionsBuilder(
          this.subjectMetadataController,
          origin,
        ),
        ///: END:ONLY_INCLUDE_IF
      }),
    );

    engine.push(filterMiddleware);
    engine.push(subscriptionManager.middleware);

    engine.push(this.metamaskMiddleware);

    engine.push(providerAsMiddleware(proxyClient.provider));

    return engine;
  }

  /**
   * A method for creating a CAIP Multichain provider that is safely restricted for the requesting subject.
   *
   * @param {object} options - Provider engine options
   * @param {string} options.origin - The origin of the sender
   * @param {MessageSender | SnapSender} options.sender - The sender object.
   * @param {string} options.subjectType - The type of the sender subject.
   * @param {tabId} [options.tabId] - The tab ID of the sender - if the sender is within a tab
   */
  setupProviderEngineCaip({ origin, sender, subjectType, tabId }) {
    const engine = new JsonRpcEngine();

    // Append origin to each request
    engine.push(createOriginMiddleware({ origin }));

    // Append tabId to each request if it exists
    if (tabId) {
      engine.push(createTabIdMiddleware({ tabId }));
    }

    engine.push(createLoggerMiddleware({ origin }));

    engine.push((req, _res, next, end) => {
      if (
        ![
          MESSAGE_TYPE.WALLET_CREATE_SESSION,
          MESSAGE_TYPE.WALLET_INVOKE_METHOD,
          MESSAGE_TYPE.WALLET_GET_SESSION,
          MESSAGE_TYPE.WALLET_REVOKE_SESSION,
        ].includes(req.method)
      ) {
        return end(rpcErrors.methodNotFound({ data: { method: req.method } }));
      }
      return next();
    });

    engine.push(
      createRPCMethodTrackingMiddleware({
        getAccountType: this.getAccountType.bind(this),
        getDeviceModel: this.getDeviceModel.bind(this),
        getHDEntropyIndex: this.getHDEntropyIndex.bind(this),
        getHardwareTypeForMetric: this.getHardwareTypeForMetric.bind(this),
        snapAndHardwareMessenger: this.controllerMessenger.getRestricted({
          name: 'SnapAndHardwareMessenger',
          allowedActions: [
            'KeyringController:getKeyringForAccount',
            'SnapController:get',
            'AccountsController:getSelectedAccount',
          ],
        }),
        appStateController: this.appStateController,
        metaMetricsController: this.metaMetricsController,
      }),
    );

    engine.push(multichainMethodCallValidatorMiddleware);
    const middlewareMaker = makeMethodMiddlewareMaker([
      walletRevokeSession,
      walletGetSession,
      walletInvokeMethod,
      walletCreateSession,
    ]);

    engine.push(
      middlewareMaker({
        findNetworkClientIdByChainId:
          this.networkController.findNetworkClientIdByChainId.bind(
            this.networkController,
          ),
        listAccounts: this.accountsController.listAccounts.bind(
          this.accountsController,
        ),
        requestPermissionsForOrigin: (requestedPermissions, options = {}) =>
          this.permissionController.requestPermissions(
            { origin },
            requestedPermissions,
            options,
          ),
        getCaveatForOrigin: this.permissionController.getCaveat.bind(
          this.permissionController,
          origin,
        ),
        getSelectedNetworkClientId: () =>
          this.networkController.state.selectedNetworkClientId,
        revokePermissionForOrigin:
          this.permissionController.revokePermission.bind(
            this.permissionController,
            origin,
          ),
        getNonEvmSupportedMethods: this.getNonEvmSupportedMethods.bind(this),
        isNonEvmScopeSupported: this.controllerMessenger.call.bind(
          this.controllerMessenger,
          'MultichainRouter:isSupportedScope',
        ),
        handleNonEvmRequestForOrigin: (params) =>
          this.controllerMessenger.call('MultichainRouter:handleRequest', {
            ...params,
            origin,
          }),
        getNonEvmAccountAddresses: this.controllerMessenger.call.bind(
          this.controllerMessenger,
          'MultichainRouter:getSupportedAccounts',
        ),
        trackSessionCreatedEvent: (approvedCaip25CaveatValue) =>
          this.metaMetricsController.trackEvent({
            event: MetaMetricsEventName.PermissionsRequested,
            properties: {
              api_source: MetaMetricsRequestedThrough.MultichainApi,
              method: MESSAGE_TYPE.WALLET_CREATE_SESSION,
              chain_id_list: getAllScopesFromCaip25CaveatValue(
                approvedCaip25CaveatValue,
              ),
            },
          }),
      }),
    );

    engine.push(
      createUnsupportedMethodMiddleware(
        new Set([
          ...UNSUPPORTED_RPC_METHODS,
          'eth_requestAccounts',
          'eth_accounts',
        ]),
      ),
    );

    if (subjectType === SubjectType.Website) {
      engine.push(
        createOnboardingMiddleware({
          location: sender.url,
          registerOnboarding: this.onboardingController.registerOnboarding,
        }),
      );
    }

    engine.push(
      createMultichainMethodMiddleware({
        subjectType,
        ...this.setupCommonMiddlewareHooks(origin),
      }),
    );
    engine.push(this.metamaskMiddleware);

    try {
      const caip25Caveat = this.permissionController.getCaveat(
        origin,
        Caip25EndowmentPermissionName,
        Caip25CaveatType,
      );

      // add new notification subscriptions for changed authorizations
      const sessionScopes = getSessionScopes(caip25Caveat.value, {
        getNonEvmSupportedMethods: this.getNonEvmSupportedMethods.bind(this),
      });

      // if the eth_subscription notification is in the scope and eth_subscribe is in the methods
      // then get the subscriptionManager going for that scope
      Object.entries(sessionScopes).forEach(([scope, scopeObject]) => {
        if (
          scopeObject.notifications.includes('eth_subscription') &&
          scopeObject.methods.includes('eth_subscribe')
        ) {
          this.addMultichainApiEthSubscriptionMiddleware({
            scope,
            origin,
            tabId,
          });
        }
      });
    } catch (err) {
      // noop
    }

    this.multichainSubscriptionManager.on(
      'notification',
      (targetOrigin, targetTabId, message) => {
        if (origin === targetOrigin && tabId === targetTabId) {
          engine.emit('notification', message);
        }
      },
    );

    engine.push(
      this.multichainMiddlewareManager.generateMultichainMiddlewareForOriginAndTabId(
        origin,
        tabId,
      ),
    );

    engine.push(async (req, res, _next, end) => {
      const { provider } = this.networkController.getNetworkClientById(
        req.networkClientId,
      );
      res.result = await provider.request(req);
      return end();
    });

    return engine;
  }

  /**
   * TODO:LegacyProvider: Delete
   * A method for providing our public config info over a stream.
   * This includes info we like to be synchronous if possible, like
   * the current selected account, and network ID.
   *
   * Since synchronous methods have been deprecated in web3,
   * this is a good candidate for deprecation.
   *
   * @param {*} outStream - The stream to provide public config over.
   */
  setupPublicConfig(outStream) {
    const configStream = storeAsStream(this.publicConfigStore);

    pipeline(configStream, outStream, (err) => {
      configStream.destroy();
      // For context and todos related to the error message match, see https://github.com/MetaMask/metamask-extension/issues/26337
      if (err && !err.message?.match('Premature close')) {
        log.error(err);
      }
    });
  }

  /**
   * Adds a reference to a connection by origin. Ignores the 'metamask' origin.
   * Caller must ensure that the returned id is stored such that the reference
   * can be deleted later.
   *
   * @param {string} origin - The connection's origin string.
   * @param {object} options - Data associated with the connection
   * @param {object} options.engine - The connection's JSON Rpc Engine
   * @param {number} options.tabId - The tabId for the connection
   * @param {API_TYPE} options.apiType - The API type for the connection
   * @returns {string} The connection's id (so that it can be deleted later)
   */
  addConnection(origin, { tabId, apiType, engine }) {
    if (origin === ORIGIN_METAMASK) {
      return null;
    }

    if (!this.connections[origin]) {
      this.connections[origin] = {};
    }

    const id = nanoid();
    this.connections[origin][id] = {
      tabId,
      apiType,
      engine,
    };

    return id;
  }

  /**
   * Deletes a reference to a connection, by origin and id.
   * Ignores unknown origins.
   *
   * @param {string} origin - The connection's origin string.
   * @param {string} id - The connection's id, as returned from addConnection.
   */
  removeConnection(origin, id) {
    const connections = this.connections[origin];
    if (!connections) {
      return;
    }

    delete connections[id];

    if (Object.keys(connections).length === 0) {
      delete this.connections[origin];
    }
  }

  /**
   * Closes all connections for the given origin, and removes the references
   * to them.
   * Ignores unknown origins.
   *
   * @param {string} origin - The origin string.
   */
  removeAllConnections(origin) {
    const connections = this.connections[origin];
    if (!connections) {
      return;
    }

    Object.keys(connections).forEach((id) => {
      this.removeConnection(origin, id);
    });
  }

  /**
   * Causes the RPC engines associated with the connections to the given origin
   * to emit a notification event with the given payload.
   *
   * The caller is responsible for ensuring that only permitted notifications
   * are sent.
   *
   * Ignores unknown origins.
   *
   * @param {string} origin - The connection's origin string.
   * @param {unknown} payload - The event payload.
   * @param apiType
   */
  notifyConnections(origin, payload, apiType) {
    const connections = this.connections[origin];
    if (connections) {
      Object.values(connections).forEach((conn) => {
        if (apiType && conn.apiType !== apiType) {
          return;
        }
        if (conn.engine) {
          conn.engine.emit('notification', payload);
        }
      });
    }
  }

  /**
   * Causes the RPC engines associated with all connections to emit a
   * notification event with the given payload.
   *
   * If the "payload" parameter is a function, the payload for each connection
   * will be the return value of that function called with the connection's
   * origin.
   *
   * The caller is responsible for ensuring that only permitted notifications
   * are sent.
   *
   * @param {unknown} payload - The event payload, or payload getter function.
   * @param apiType
   */
  notifyAllConnections(payload, apiType) {
    const getPayload =
      typeof payload === 'function'
        ? (origin) => payload(origin)
        : () => payload;

    Object.keys(this.connections).forEach((origin) => {
      Object.values(this.connections[origin]).forEach(async (conn) => {
        if (apiType && conn.apiType !== apiType) {
          return;
        }
        try {
          this.notifyConnection(conn, await getPayload(origin));
        } catch (err) {
          console.error(err);
        }
      });
    });
  }

  /**
   * Causes the RPC engine for passed connection to emit a
   * notification event with the given payload.
   *
   * The caller is responsible for ensuring that only permitted notifications
   * are sent.
   *
   * @param {object} connection - Data associated with the connection
   * @param {object} connection.engine - The connection's JSON Rpc Engine
   * @param {unknown} payload - The event payload
   */
  notifyConnection(connection, payload) {
    try {
      if (connection.engine) {
        connection.engine.emit('notification', payload);
      }
    } catch (err) {
      console.error(err);
    }
  }

  // handlers

  /**
   * Handle a KeyringController update
   *
   * @param {object} state - the KC state
   * @returns {Promise<void>}
   * @private
   */
  async _onKeyringControllerUpdate(state) {
    const { keyrings } = state;

    // The accounts tracker only supports EVM addresses and the keyring
    // controller may pass non-EVM addresses, so we filter them out
    const addresses = keyrings
      .reduce((acc, { accounts }) => acc.concat(accounts), [])
      .filter(isEthAddress);

    if (!addresses.length) {
      return;
    }

    this.accountTrackerController.syncWithAddresses(addresses);
  }

  /**
   * Handle global application unlock.
   */
  _onUnlock() {
    this.unMarkPasswordForgotten();

    // In the current implementation, this handler is triggered by a
    // KeyringController event. Other controllers subscribe to the 'unlock'
    // event of the MetaMaskController itself.
    this.emit('unlock');
  }

  /**
   * Handle global application lock.
   */
  _onLock() {
    // In the current implementation, this handler is triggered by a
    // KeyringController event. Other controllers subscribe to the 'lock'
    // event of the MetaMaskController itself.
    this.emit('lock');
  }

  /**
   * Handle memory state updates.
   * - Ensure isClientOpenAndUnlocked is updated
   * - Notifies all connections with the new provider network state
   *   - The external providers handle diffing the state
   *
   * @param newState
   */
  _onStateUpdate(newState) {
    this.isClientOpenAndUnlocked = newState.isUnlocked && this._isClientOpen;
    this._notifyChainChange();
  }

  /**
   * Execute side effects of a removed account.
   *
   * @param {string} address - The address of the account to remove.
   */
  _onAccountRemoved(address) {
    // Remove all associated permissions
    this.removeAllAccountPermissions(address);
  }

  // misc

  /**
   * A method for emitting the full MetaMask state to all registered listeners.
   *
   * @private
   */
  privateSendUpdate() {
    this.emit('update', this.getState());
  }

  /**
   * @returns {boolean} Whether the extension is unlocked.
   */
  isUnlocked() {
    return this.keyringController.state.isUnlocked;
  }

  //=============================================================================
  // MISCELLANEOUS
  //=============================================================================

  getExternalPendingTransactions(address) {
    return this.smartTransactionsController.getTransactions({
      addressFrom: address,
      status: 'pending',
    });
  }

  /**
   * The chain list is fetched live at runtime, falling back to a cache.
   * This preseeds the cache at startup with a static list provided at build.
   */
  async initializeChainlist() {
    const cacheKey = `cachedFetch:${CHAIN_SPEC_URL}`;
    const { cachedResponse } = (await getStorageItem(cacheKey)) || {};
    if (cachedResponse) {
      // Also initialize the known domains when we have chain data cached
      await initializeRpcProviderDomains();
      return;
    }
    await setStorageItem(cacheKey, {
      cachedResponse: rawChainData(),
      // Cached value is immediately invalidated
      cachedTime: 0,
    });
    // Initialize domains after setting the chainlist cache
    await initializeRpcProviderDomains();
  }

  /**
   * Returns the nonce that will be associated with a transaction once approved
   *
   * @param {string} address - The hex string address for the transaction
   * @param networkClientId - The networkClientId to get the nonce lock with
   * @returns {Promise<number>}
   */
  async getPendingNonce(address, networkClientId) {
    const { nonceDetails, releaseLock } = await this.txController.getNonceLock(
      address,
      networkClientId,
    );

    const pendingNonce = nonceDetails.params.highestSuggested;

    releaseLock();
    return pendingNonce;
  }

  /**
   * Returns the next nonce according to the nonce-tracker
   *
   * @param {string} address - The hex string address for the transaction
   * @param networkClientId - The networkClientId to get the nonce lock with
   * @returns {Promise<number>}
   */
  async getNextNonce(address, networkClientId) {
    const nonceLock = await this.txController.getNonceLock(
      address,
      networkClientId,
    );
    nonceLock.releaseLock();
    return nonceLock.nextNonce;
  }

  /**
   * Throw an artificial error in a timeout handler for testing purposes.
   *
   * @param message - The error message.
   * @deprecated This is only meant to facilitate manual and E2E testing. We should not
   * use this for handling errors.
   */
  throwTestError(message) {
    setTimeout(() => {
      const error = new Error(message);
      error.name = 'TestError';
      throw error;
    });
  }

  /**
   * Capture an artificial error in a timeout handler for testing purposes.
   *
   * @param message - The error message.
   * @deprecated This is only meant to facilitate manual and E2E tests testing. We should not
   * use this for handling errors.
   */
  captureTestError(message) {
    setTimeout(() => {
      const error = new Error(message);
      error.name = 'TestError';
      captureException(error);
    });
  }

  getTransactionMetricsRequest() {
    const controllerActions = {
      // Metametrics Actions
      createEventFragment: this.controllerMessenger.call.bind(
        this.controllerMessenger,
        'MetaMetricsController:createEventFragment',
      ),
      finalizeEventFragment: this.controllerMessenger.call.bind(
        this.controllerMessenger,
        'MetaMetricsController:finalizeEventFragment',
      ),
      getEventFragmentById: this.controllerMessenger.call.bind(
        this.controllerMessenger,
        'MetaMetricsController:getEventFragmentById',
      ),
      getParticipateInMetrics: () =>
        this.controllerMessenger.call('MetaMetricsController:getState')
          .participateInMetaMetrics,
      trackEvent: this.controllerMessenger.call.bind(
        this.controllerMessenger,
        'MetaMetricsController:trackEvent',
      ),
      updateEventFragment: this.controllerMessenger.call.bind(
        this.controllerMessenger,
        'MetaMetricsController:updateEventFragment',
      ),
      // Other dependencies
      getAccountBalance: (account, chainId) =>
        this.accountTrackerController.state.accountsByChainId?.[chainId]?.[
          account
        ]?.balance,
      getAccountType: this.getAccountType.bind(this),
      getDeviceModel: this.getDeviceModel.bind(this),
      getHardwareTypeForMetric: this.getHardwareTypeForMetric.bind(this),
      getEIP1559GasFeeEstimates:
        this.gasFeeController.fetchGasFeeEstimates.bind(this.gasFeeController),
      getSelectedAddress: () =>
        this.accountsController.getSelectedAccount().address,
      getTokenStandardAndDetails: this.getTokenStandardAndDetails.bind(this),
      getTransaction: (id) =>
        this.txController.state.transactions.find((tx) => tx.id === id),
      getIsSmartTransaction: (chainId) => {
        return getIsSmartTransaction(this._getMetaMaskState(), chainId);
      },
      getSmartTransactionByMinedTxHash: (txHash) => {
        return this.smartTransactionsController.getSmartTransactionByMinedTxHash(
          txHash,
        );
      },
      getMethodData: (data) => {
        if (!data) {
          return null;
        }
        const { knownMethodData, use4ByteResolution } =
          this.preferencesController.state;
        const prefixedData = addHexPrefix(data);
        return getMethodDataName(
          knownMethodData,
          use4ByteResolution,
          prefixedData,
          this.preferencesController.addKnownMethodData.bind(
            this.preferencesController,
          ),
          this.provider,
        );
      },
      getIsConfirmationAdvancedDetailsOpen: () => {
        return this.preferencesController.state.preferences
          .showConfirmationAdvancedDetails;
      },
      getHDEntropyIndex: this.getHDEntropyIndex.bind(this),
      getNetworkRpcUrl: (chainId) => {
        // TODO: Move to @metamask/network-controller
        try {
          const networkClientId =
            this.networkController.findNetworkClientIdByChainId(chainId);
          const networkConfig =
            this.networkController.getNetworkConfigurationByNetworkClientId(
              networkClientId,
            );

          // Try direct rpcUrl property first
          if (networkConfig.rpcUrl) {
            return networkConfig.rpcUrl;
          }

          // Try rpcEndpoints array
          if (networkConfig.rpcEndpoints?.length > 0) {
            const defaultEndpointIndex =
              networkConfig.defaultRpcEndpointIndex || 0;
            return (
              networkConfig.rpcEndpoints[defaultEndpointIndex]?.url ||
              networkConfig.rpcEndpoints[0].url
            );
          }

          return 'unknown';
        } catch (error) {
          console.error('Error getting RPC URL:', error);
          return 'unknown';
        }
      },
    };
    return {
      ...controllerActions,
      snapAndHardwareMessenger: this.controllerMessenger.getRestricted({
        name: 'SnapAndHardwareMessenger',
        allowedActions: [
          'KeyringController:getKeyringForAccount',
          'SnapController:get',
          'AccountsController:getSelectedAccount',
        ],
      }),
      provider: this.provider,
    };
  }

  updateAccountBalanceForTransactionNetwork(transactionMeta) {
    const {
      networkClientId,
      txParams: { from },
    } = transactionMeta;
    this.accountTrackerController.updateAccountByAddress({
      address: from,
      networkClientId,
    });
  }

  toggleExternalServices(useExternal) {
    this.preferencesController.toggleExternalServices(useExternal);
    this.tokenListController.updatePreventPollingOnNetworkRestart(!useExternal);
    if (useExternal) {
      this.tokenDetectionController.enable();
      this.gasFeeController.enableNonRPCGasFeeApis();
    } else {
      this.tokenDetectionController.disable();
      this.gasFeeController.disableNonRPCGasFeeApis();
    }
  }

  //=============================================================================
  // CONFIG
  //=============================================================================

  /**
   * Sets the Ledger Live preference to use for Ledger hardware wallet support
   *
   * @param keyring
   * @deprecated This method is deprecated and will be removed in the future.
   * Only webhid connections are supported in chrome and u2f in firefox.
   */
  async setLedgerTransportPreference(keyring) {
    const transportType = window.navigator.hid
      ? LedgerTransportTypes.webhid
      : LedgerTransportTypes.u2f;

    if (keyring?.updateTransportMethod) {
      return keyring.updateTransportMethod(transportType).catch((e) => {
        throw e;
      });
    }

    return undefined;
  }

  /**
   * A method for initializing storage the first time.
   *
   * @param {object} initState - The default state to initialize with.
   * @private
   */
  recordFirstTimeInfo(initState) {
    if (!('firstTimeInfo' in initState)) {
      const version = process.env.METAMASK_VERSION;
      initState.firstTimeInfo = {
        version,
        date: Date.now(),
      };
    }
  }

  // TODO: Replace isClientOpen methods with `controllerConnectionChanged` events.
  /* eslint-disable accessor-pairs */
  /**
   * A method for recording whether the MetaMask user interface is open or not.
   *
   * @param {boolean} open
   */
  set isClientOpen(open) {
    this._isClientOpen = open;

    // Notify Snaps that the client is open or closed.
    this.controllerMessenger.call('SnapController:setClientActive', open);
  }
  /* eslint-enable accessor-pairs */

  /**
   * A method that is called by the background when all instances of metamask are closed.
   * Currently used to stop controller polling.
   */
  onClientClosed() {
    try {
      this.gasFeeController.stopAllPolling();
      this.currencyRateController.stopAllPolling();
      this.tokenRatesController.stopAllPolling();
      this.tokenDetectionController.stopAllPolling();
      this.tokenListController.stopAllPolling();
      this.tokenBalancesController.stopAllPolling();
      this.appStateController.clearPollingTokens();
      this.accountTrackerController.stopAllPolling();
      this.deFiPositionsController.stopAllPolling();
    } catch (error) {
      console.error(error);
    }
  }

  /**
   * A method that is called by the background when a particular environment type is closed (fullscreen, popup, notification).
   * Currently used to stop polling controllers for only that environement type
   *
   * @param environmentType
   */
  onEnvironmentTypeClosed(environmentType) {
    const appStatePollingTokenType =
      POLLING_TOKEN_ENVIRONMENT_TYPES[environmentType];
    const pollingTokensToDisconnect =
      this.appStateController.state[appStatePollingTokenType];
    pollingTokensToDisconnect.forEach((pollingToken) => {
      // We don't know which controller the token is associated with, so try them all.
      // Consider storing the tokens per controller in state instead.
      this.gasFeeController.stopPollingByPollingToken(pollingToken);
      this.currencyRateController.stopPollingByPollingToken(pollingToken);
      this.tokenRatesController.stopPollingByPollingToken(pollingToken);
      this.tokenDetectionController.stopPollingByPollingToken(pollingToken);
      this.tokenListController.stopPollingByPollingToken(pollingToken);
      this.tokenBalancesController.stopPollingByPollingToken(pollingToken);
      this.accountTrackerController.stopPollingByPollingToken(pollingToken);
      this.appStateController.removePollingToken(
        pollingToken,
        appStatePollingTokenType,
      );
    });
  }

  /**
   * Adds a domain to the PhishingController safelist
   *
   * @param {string} origin - the domain to safelist
   */
  safelistPhishingDomain(origin) {
    const isFirefox = getPlatform() === PLATFORM_FIREFOX;
    if (!isFirefox) {
      this.metaMetricsController.trackEvent(
        {
          category: MetaMetricsEventCategory.Phishing,
          event: MetaMetricsEventName.ProceedAnywayClicked,
          properties: {
            url: origin,
            referrer: {
              url: origin,
            },
          },
        },
        {
          excludeMetaMetricsId: true,
        },
      );
    }

    return this.phishingController.bypass(origin);
  }

  async backToSafetyPhishingWarning() {
    const portfolioBaseURL = process.env.PORTFOLIO_URL;
    const portfolioURL = `${portfolioBaseURL}/?metamaskEntry=phishing_page_portfolio_button`;

    this.metaMetricsController.trackEvent({
      category: MetaMetricsEventCategory.Navigation,
      event: MetaMetricsEventName.PortfolioLinkClicked,
      properties: {
        location: 'phishing_page',
        text: 'Back to safety',
      },
    });

    await this.platform.switchToAnotherURL(undefined, portfolioURL);
  }

  /**
   * Locks MetaMask
   *
   * @param {object} options - The options for setting the locked state.
   * @param {boolean} options.skipSeedlessOperationLock - If true, the seedless operation mutex will not be locked.
   */
  async setLocked(options = { skipSeedlessOperationLock: false }) {
    const { skipSeedlessOperationLock } = options;
    const isSocialLoginFlow = this.onboardingController.getIsSocialLoginFlow();

    let releaseLock;
    if (isSocialLoginFlow && !skipSeedlessOperationLock) {
      releaseLock = await this.seedlessOperationMutex.acquire();
    }

    try {
      if (isSocialLoginFlow) {
        await this.seedlessOnboardingController.setLocked();
      }
      await this.keyringController.setLocked();
    } catch (error) {
      log.error('Error setting locked state', error);
      throw error;
    } finally {
      if (releaseLock) {
        releaseLock();
      }
    }
  }

  removePermissionsFor = (subjects) => {
    try {
      this.permissionController.revokePermissions(subjects);
    } catch (exp) {
      if (!(exp instanceof PermissionsRequestNotFoundError)) {
        throw exp;
      }
    }
  };

  updateCaveat = (origin, target, caveatType, caveatValue) => {
    try {
      this.controllerMessenger.call(
        'PermissionController:updateCaveat',
        origin,
        target,
        caveatType,
        caveatValue,
      );
    } catch (exp) {
      if (!(exp instanceof PermissionsRequestNotFoundError)) {
        throw exp;
      }
    }
  };

  updateNetworksList = (chainIds) => {
    try {
      this.networkOrderController.updateNetworksList(chainIds);
    } catch (err) {
      log.error(err.message);
      throw err;
    }
  };

  updateAccountsList = (pinnedAccountList) => {
    try {
      this.accountOrderController.updateAccountsList(pinnedAccountList);
    } catch (err) {
      log.error(err.message);
      throw err;
    }
  };

  setEnabledNetworks = (chainIds, networkId) => {
    try {
      this.networkOrderController.setEnabledNetworks(chainIds, networkId);
    } catch (err) {
      log.error(err.message);
      throw err;
    }
  };

  setEnabledNetworksMultichain = (chainIds, namespace) => {
    try {
      this.networkOrderController.setEnabledNetworksMultichain(
        chainIds,
        namespace,
      );
    } catch (err) {
      log.error(err.message);
      throw err;
    }
  };

  updateHiddenAccountsList = (hiddenAccountList) => {
    try {
      this.accountOrderController.updateHiddenAccountsList(hiddenAccountList);
    } catch (err) {
      log.error(err.message);
      throw err;
    }
  };

  rejectPermissionsRequest = (requestId) => {
    try {
      this.permissionController.rejectPermissionsRequest(requestId);
    } catch (exp) {
      if (!(exp instanceof PermissionsRequestNotFoundError)) {
        throw exp;
      }
    }
  };

  acceptPermissionsRequest = (request) => {
    try {
      this.permissionController.acceptPermissionsRequest(request);
    } catch (exp) {
      if (!(exp instanceof PermissionsRequestNotFoundError)) {
        throw exp;
      }
    }
  };

  resolvePendingApproval = async (id, value, options) => {
    try {
      await this.approvalController.accept(id, value, options);
    } catch (exp) {
      if (!(exp instanceof ApprovalRequestNotFoundError)) {
        throw exp;
      }
    }
  };

  rejectPendingApproval = (id, error) => {
    try {
      this.approvalController.reject(
        id,
        new JsonRpcError(error.code, error.message, error.data),
      );
    } catch (exp) {
      if (!(exp instanceof ApprovalRequestNotFoundError)) {
        throw exp;
      }
    }
  };

  rejectAllPendingApprovals() {
    const deleteInterface = (id) =>
      this.controllerMessenger.call(
        'SnapInterfaceController:deleteInterface',
        id,
      );

    rejectAllApprovals({
      approvalController: this.approvalController,
      deleteInterface,
    });
  }

  async getCode(address, networkClientId) {
    const { provider } =
      this.networkController.getNetworkClientById(networkClientId);

    return await provider.request({
      method: 'eth_getCode',
      params: [address],
    });
  }

  async _onAccountChange(newAddress) {
    const permittedAccountsMap = getPermittedAccountsByOrigin(
      this.permissionController.state,
    );

    for (const [origin, accounts] of permittedAccountsMap.entries()) {
      if (accounts.includes(newAddress)) {
        this._notifyAccountsChange(origin, accounts);
      }
    }
  }

  _notifyAccountsChange(origin, newAccounts) {
    this.notifyConnections(
      origin,
      {
        method: NOTIFICATION_NAMES.accountsChanged,
        // This should be the same as the return value of `eth_accounts`,
        // namely an array of the current / most recently selected Ethereum
        // account.
        params:
          newAccounts.length < 2
            ? // If the length is 1 or 0, the accounts are sorted by definition.
              newAccounts
            : // If the length is 2 or greater, we have to execute
              // `eth_accounts` vi this method.
              this.getPermittedAccounts(origin),
      },
      API_TYPE.EIP1193,
    );

    this.permissionLogController.updateAccountsHistory(origin, newAccounts);
  }

  async _notifyAuthorizationChange(origin, newAuthorization) {
    this.notifyConnections(
      origin,
      {
        method: MultichainApiNotifications.sessionChanged,
        params: {
          sessionScopes: getSessionScopes(newAuthorization, {
            getNonEvmSupportedMethods:
              this.getNonEvmSupportedMethods.bind(this),
          }),
        },
      },
      API_TYPE.CAIP_MULTICHAIN,
    );
  }

  async _notifySolanaAccountChange(origin, accountAddressArray) {
    this.notifyConnections(
      origin,
      {
        method: MultichainApiNotifications.walletNotify,
        params: {
          scope: MultichainNetworks.SOLANA,
          notification: {
            method: NOTIFICATION_NAMES.accountsChanged,
            params: accountAddressArray,
          },
        },
      },
      API_TYPE.CAIP_MULTICHAIN,
    );
  }

  async _notifyChainChange() {
    this.notifyAllConnections(
      async (origin) => ({
        method: NOTIFICATION_NAMES.chainChanged,
        params: await this.getProviderNetworkState({ origin }),
      }),
      API_TYPE.EIP1193,
    );
  }

  async _notifyChainChangeForConnection(connection, origin) {
    this.notifyConnection(connection, {
      method: NOTIFICATION_NAMES.chainChanged,
      params: await this.getProviderNetworkState({ origin }),
    });
  }

  /**
   * @deprecated
   * Controllers should subscribe to messenger events internally rather than relying on the client.
   * @param transactionMeta - Metadata for the transaction.
   */
  async _onFinishedTransaction(transactionMeta) {
    if (
      ![TransactionStatus.confirmed, TransactionStatus.failed].includes(
        transactionMeta.status,
      )
    ) {
      return;
    }
    const startTime = performance.now();

    const traceContext = trace({
      name: TraceName.OnFinishedTransaction,
      startTime: performance.timeOrigin,
    });

    trace({
      name: TraceName.OnFinishedTransaction,
      startTime: performance.timeOrigin,
      parentContext: traceContext,
      data: {
        transactionMeta,
      },
    });

    await this._createTransactionNotifcation(transactionMeta);
    await this._updateNFTOwnership(transactionMeta);
    this._trackTransactionFailure(transactionMeta);
    await this.tokenBalancesController.updateBalances({
      chainIds: [transactionMeta.chainId],
    });
    endTrace({
      name: TraceName.OnFinishedTransaction,
      timestamp: performance.timeOrigin + startTime,
    });
  }

  async _createTransactionNotifcation(transactionMeta) {
    const { chainId } = transactionMeta;
    let rpcPrefs = {};

    if (chainId) {
      const networkConfiguration =
        this.networkController.state.networkConfigurationsByChainId?.[chainId];

      const blockExplorerUrl =
        networkConfiguration?.blockExplorerUrls?.[
          networkConfiguration?.defaultBlockExplorerUrlIndex
        ];

      rpcPrefs = { blockExplorerUrl };
    }

    try {
      await this.platform.showTransactionNotification(
        transactionMeta,
        rpcPrefs,
      );
    } catch (error) {
      log.error('Failed to create transaction notification', error);
    }
  }

  async _updateNFTOwnership(transactionMeta) {
    // if this is a transferFrom method generated from within the app it may be an NFT transfer transaction
    // in which case we will want to check and update ownership status of the transferred NFT.

    const { type, txParams, chainId, txReceipt } = transactionMeta;
    const selectedAddress =
      this.accountsController.getSelectedAccount().address;

    const { allNfts } = this.nftController.state;
    const txReceiptLogs = txReceipt?.logs;

    const isContractInteractionTx =
      type === TransactionType.contractInteraction && txReceiptLogs;
    const isTransferFromTx =
      (type === TransactionType.tokenMethodTransferFrom ||
        type === TransactionType.tokenMethodSafeTransferFrom) &&
      txParams !== undefined;

    if (!isContractInteractionTx && !isTransferFromTx) {
      return;
    }

    const networkClientId =
      this.networkController?.state?.networkConfigurationsByChainId?.[chainId]
        ?.rpcEndpoints[
        this.networkController?.state?.networkConfigurationsByChainId?.[chainId]
          ?.defaultRpcEndpointIndex
      ]?.networkClientId;

    if (isTransferFromTx) {
      const { data, to: contractAddress, from: userAddress } = txParams;
      const transactionData = parseStandardTokenTransactionData(data);
      // Sometimes the tokenId value is parsed as "_value" param. Not seeing this often any more, but still occasionally:
      // i.e. call approve() on BAYC contract - https://etherscan.io/token/0xbc4ca0eda7647a8ab7c2061c2e118a18a936f13d#writeContract, and tokenId shows up as _value,
      // not sure why since it doesn't match the ERC721 ABI spec we use to parse these transactions - https://github.com/MetaMask/metamask-eth-abis/blob/d0474308a288f9252597b7c93a3a8deaad19e1b2/src/abis/abiERC721.ts#L62.
      const transactionDataTokenId =
        getTokenIdParam(transactionData) ?? getTokenValueParam(transactionData);

      // check if its a known NFT
      const knownNft = allNfts?.[userAddress]?.[chainId]?.find(
        ({ address, tokenId }) =>
          isEqualCaseInsensitive(address, contractAddress) &&
          tokenId === transactionDataTokenId,
      );

      // if it is we check and update ownership status.
      if (knownNft) {
        this.nftController.checkAndUpdateSingleNftOwnershipStatus(
          knownNft,
          false,
          networkClientId,
          // TODO add networkClientId once it is available in the transactionMeta
          // the chainId previously passed here didn't actually allow us to check for ownership on a non globally selected network
          // because the check would use the provider for the globally selected network, not the chainId passed here.
          { userAddress },
        );
      }
    } else {
      // Else if contract interaction we will parse the logs

      const allNftTransferLog = txReceiptLogs.map((txReceiptLog) => {
        const isERC1155NftTransfer =
          txReceiptLog.topics &&
          txReceiptLog.topics[0] === TRANSFER_SINFLE_LOG_TOPIC_HASH;
        const isERC721NftTransfer =
          txReceiptLog.topics &&
          txReceiptLog.topics[0] === TOKEN_TRANSFER_LOG_TOPIC_HASH;
        let isTransferToSelectedAddress;

        if (isERC1155NftTransfer) {
          isTransferToSelectedAddress =
            txReceiptLog.topics &&
            txReceiptLog.topics[3] &&
            txReceiptLog.topics[3].match(selectedAddress?.slice(2));
        }

        if (isERC721NftTransfer) {
          isTransferToSelectedAddress =
            txReceiptLog.topics &&
            txReceiptLog.topics[2] &&
            txReceiptLog.topics[2].match(selectedAddress?.slice(2));
        }

        return {
          isERC1155NftTransfer,
          isERC721NftTransfer,
          isTransferToSelectedAddress,
          ...txReceiptLog,
        };
      });
      if (allNftTransferLog.length !== 0) {
        const allNftParsedLog = [];
        allNftTransferLog.forEach((singleLog) => {
          if (
            singleLog.isTransferToSelectedAddress &&
            (singleLog.isERC1155NftTransfer || singleLog.isERC721NftTransfer)
          ) {
            let iface;
            if (singleLog.isERC1155NftTransfer) {
              iface = new Interface(abiERC1155);
            } else {
              iface = new Interface(abiERC721);
            }
            try {
              const parsedLog = iface.parseLog({
                data: singleLog.data,
                topics: singleLog.topics,
              });
              allNftParsedLog.push({
                contract: singleLog.address,
                ...parsedLog,
              });
            } catch (err) {
              // ignore
            }
          }
        });
        // Filter known nfts and new Nfts
        const knownNFTs = [];
        const newNFTs = [];
        allNftParsedLog.forEach((single) => {
          const tokenIdFromLog = getTokenIdParam(single);
          const existingNft = allNfts?.[selectedAddress]?.[chainId]?.find(
            ({ address, tokenId }) => {
              return (
                isEqualCaseInsensitive(address, single.contract) &&
                tokenId === tokenIdFromLog
              );
            },
          );
          if (existingNft) {
            knownNFTs.push(existingNft);
          } else {
            newNFTs.push({
              tokenId: tokenIdFromLog,
              ...single,
            });
          }
        });
        // For known nfts only refresh ownership
        const refreshOwnershipNFts = knownNFTs.map(async (singleNft) => {
          return this.nftController.checkAndUpdateSingleNftOwnershipStatus(
            singleNft,
            false,
            networkClientId,
            // TODO add networkClientId once it is available in the transactionMeta
            // the chainId previously passed here didn't actually allow us to check for ownership on a non globally selected network
            // because the check would use the provider for the globally selected network, not the chainId passed here.
            { selectedAddress },
          );
        });
        await Promise.allSettled(refreshOwnershipNFts);
        // For new nfts, add them to state
        const addNftPromises = newNFTs.map(async (singleNft) => {
          return this.nftController.addNft(
            singleNft.contract,
            singleNft.tokenId,
            networkClientId,
          );
        });
        await Promise.allSettled(addNftPromises);
      }
    }
  }

  _trackTransactionFailure(transactionMeta) {
    const { txReceipt } = transactionMeta;
    const metamaskState = this.getState();
    const { allTokens } = this.tokensController.state;
    const selectedAccount = this.accountsController.getSelectedAccount();
    const tokens =
      allTokens?.[transactionMeta.chainId]?.[selectedAccount.address] || [];

    if (!txReceipt || txReceipt.status !== '0x0') {
      return;
    }

    this.metaMetricsController.trackEvent(
      {
        event: 'Tx Status Update: On-Chain Failure',
        category: MetaMetricsEventCategory.Background,
        properties: {
          action: 'Transactions',
          errorMessage: transactionMeta.simulationFails?.reason,
          numberOfTokens: tokens.length,
          // TODO: remove this once we have migrated to the new account balances state
          numberOfAccounts: Object.keys(metamaskState.accounts).length,
        },
      },
      {
        matomoEvent: true,
      },
    );
  }

  _onUserOperationAdded(userOperationMeta) {
    const transactionMeta = this.txController.state.transactions.find(
      (tx) => tx.id === userOperationMeta.id,
    );

    if (!transactionMeta) {
      return;
    }

    if (transactionMeta.type === TransactionType.swap) {
      this.controllerMessenger.publish(
        'TransactionController:transactionNewSwap',
        { transactionMeta },
      );
    } else if (transactionMeta.type === TransactionType.swapApproval) {
      this.controllerMessenger.publish(
        'TransactionController:transactionNewSwapApproval',
        { transactionMeta },
      );
    }
  }

  _onUserOperationTransactionUpdated(transactionMeta) {
    const updatedTransactionMeta = {
      ...transactionMeta,
      txParams: {
        ...transactionMeta.txParams,
        from: this.accountsController.getSelectedAccount().address,
      },
    };

    const transactionExists = this.txController.state.transactions.some(
      (tx) => tx.id === updatedTransactionMeta.id,
    );

    if (!transactionExists) {
      this.txController.update((state) => {
        state.transactions.push(updatedTransactionMeta);
      });
    }

    this.txController.updateTransaction(
      updatedTransactionMeta,
      'Generated from user operation',
    );

    this.controllerMessenger.publish(
      'TransactionController:transactionStatusUpdated',
      { transactionMeta: updatedTransactionMeta },
    );
  }

  _getMetaMaskState() {
    return {
      metamask: this.getState(),
    };
  }

  _getConfigForRemoteFeatureFlagRequest() {
    const distribution =
      buildTypeMappingForRemoteFeatureFlag[process.env.METAMASK_BUILD_TYPE] ||
      DistributionType.Main;
    const environment =
      environmentMappingForRemoteFeatureFlag[
        process.env.METAMASK_ENVIRONMENT
      ] || EnvironmentType.Development;
    return { distribution, environment };
  }

  /**
   * Select a hardware wallet device and execute a
   * callback with the keyring for that device.
   *
   * Note that KeyringController state is not updated before
   * the end of the callback execution, and calls to KeyringController
   * methods within the callback can lead to deadlocks.
   *
   * @param {object} options - The options for the device
   * @param {string} options.name - The device name to select
   * @param {string} options.hdPath - An optional hd path to be set on the device
   * keyring
   * @param {*} callback - The callback to execute with the keyring
   * @returns {*} The result of the callback
   */
  async #withKeyringForDevice(options, callback) {
    const keyringOverrides = this.opts.overrides?.keyrings;
    let keyringType = null;
    switch (options.name) {
      case HardwareDeviceNames.trezor:
        keyringType = keyringOverrides?.trezor?.type || TrezorKeyring.type;
        break;
      case HardwareDeviceNames.oneKey:
        keyringType = keyringOverrides?.oneKey?.type || OneKeyKeyring?.type;
        break;
      case HardwareDeviceNames.ledger:
        keyringType = keyringOverrides?.ledger?.type || LedgerKeyring.type;
        break;
      case HardwareDeviceNames.qr:
        keyringType = QrKeyring.type;
        break;
      case HardwareDeviceNames.lattice:
        keyringType = keyringOverrides?.lattice?.type || LatticeKeyring.type;
        break;
      default:
        throw new Error(
          'MetamaskController:#withKeyringForDevice - Unknown device',
        );
    }

    return this.keyringController.withKeyring(
      { type: keyringType },
      async ({ keyring }) => {
        if (options.hdPath && keyring.setHdPath) {
          keyring.setHdPath(options.hdPath);
        }

        if (options.name === HardwareDeviceNames.lattice) {
          keyring.appName = 'MetaMask';
        }

        if (options.name === HardwareDeviceNames.ledger) {
          await this.setLedgerTransportPreference(keyring);
        }

        if (
          options.name === HardwareDeviceNames.trezor ||
          options.name === HardwareDeviceNames.oneKey
        ) {
          const model = keyring.getModel();
          this.appStateController.setTrezorModel(model);
        }

        keyring.network = getProviderConfig({
          metamask: this.networkController.state,
        }).type;

        return await callback(keyring);
      },
      {
        createIfMissing: true,
      },
    );
  }

  /**
   * @deprecated Avoid new references to the global network.
   * Will be removed once multi-chain support is fully implemented.
   * @returns {string} The chain ID of the currently selected network.
   */
  #getGlobalChainId() {
    const globalNetworkClientId = this.#getGlobalNetworkClientId();

    const globalNetworkClient = this.networkController.getNetworkClientById(
      globalNetworkClientId,
    );

    return globalNetworkClient.configuration.chainId;
  }

  /**
   * @deprecated Avoid new references to the global network.
   * Will be removed once multi-chain support is fully implemented.
   * @returns {string} The network client ID of the currently selected network client.
   */
  #getGlobalNetworkClientId() {
    return this.networkController.state.selectedNetworkClientId;
  }

  #initControllers({ existingControllers, initFunctions, initState }) {
    const initRequest = {
      extension: this.extension,
      getCronjobControllerStorageManager: () =>
        this.opts.cronjobControllerStorageManager,
      getFlatState: this.getState.bind(this),
      getGlobalChainId: this.#getGlobalChainId.bind(this),
      getGlobalNetworkClientId: this.#getGlobalNetworkClientId.bind(this),
      getPermittedAccounts: this.getPermittedAccounts.bind(this),
      getProvider: () => this.provider,
      getStateUI: this._getMetaMaskState.bind(this),
      getTransactionMetricsRequest:
        this.getTransactionMetricsRequest.bind(this),
      updateAccountBalanceForTransactionNetwork:
        this.updateAccountBalanceForTransactionNetwork.bind(this),
      offscreenPromise: this.offscreenPromise,
      preinstalledSnaps: this.opts.preinstalledSnaps,
      persistedState: initState,
      removeAllConnections: this.removeAllConnections.bind(this),
      setupUntrustedCommunicationEip1193:
        this.setupUntrustedCommunicationEip1193.bind(this),
      showNotification: this.platform._showNotification,
      getAccountType: this.getAccountType.bind(this),
      getDeviceModel: this.getDeviceModel.bind(this),
      getHardwareTypeForMetric: this.getHardwareTypeForMetric.bind(this),
      trace,
    };

    return initControllers({
      baseControllerMessenger: this.controllerMessenger,
      existingControllers,
      initFunctions,
      initRequest,
    });
  }
}<|MERGE_RESOLUTION|>--- conflicted
+++ resolved
@@ -947,38 +947,6 @@
       };
     };
 
-<<<<<<< HEAD
-    const tokenBalancesMessenger = this.controllerMessenger.getRestricted({
-      name: 'TokenBalancesController',
-      allowedActions: [
-        'NetworkController:getState',
-        'NetworkController:getNetworkClientById',
-        'TokensController:getState',
-        'PreferencesController:getState',
-        'AccountsController:getSelectedAccount',
-        'AccountsController:listAccounts',
-        'AccountTrackerController:updateNativeBalances',
-        'AccountTrackerController:updateStakedBalances',
-      ],
-      allowedEvents: [
-        'PreferencesController:stateChange',
-        'TokensController:stateChange',
-        'NetworkController:stateChange',
-        'KeyringController:accountRemoved',
-      ],
-    });
-
-    this.tokenBalancesController = new TokenBalancesController({
-      messenger: tokenBalancesMessenger,
-      state: initState.TokenBalancesController,
-      useAccountsAPI: false,
-      queryMultipleAccounts:
-        this.preferencesController.state.useMultiAccountBalanceChecker,
-      interval: 30000,
-    });
-
-=======
->>>>>>> fd295214
     const phishingControllerMessenger = this.controllerMessenger.getRestricted({
       name: 'PhishingController',
     });
@@ -1946,16 +1914,6 @@
     this.on('update', (update) => {
       this.metaMetricsController.handleMetaMaskStateUpdate(update);
     });
-
-    this.getSecurityAlertsConfig = () => {
-      return async (url) => {
-        const getToken = () =>
-          this.controllerMessenger.call(
-            'AuthenticationController:getBearerToken',
-          );
-        return getShieldGatewayConfig(getToken, url);
-      };
-    };
 
     this.getSecurityAlertsConfig = () => {
       return async (url) => {
@@ -3661,8 +3619,6 @@
         this.accountTreeController.setSelectedAccountGroup(accountGroupId);
       },
 
-<<<<<<< HEAD
-=======
       setAccountGroupName: (accountGroupId, accountGroupName) => {
         this.accountTreeController.setAccountGroupName(
           accountGroupId,
@@ -3670,7 +3626,6 @@
         );
       },
 
->>>>>>> fd295214
       // MultichainAccountService
       createNextMultichainAccountGroup: async (walletId) => {
         await this.multichainAccountService.createNextMultichainAccountGroup({
@@ -6398,11 +6353,7 @@
    * array if no accounts are permitted.
    *
    * @param {string} origin - The origin whose exposed accounts to retrieve.
-<<<<<<< HEAD
-   * @returns {Promise<string[]>} The origin's permitted accounts, or an empty
-=======
    * @returns {string[]} The origin's permitted accounts, or an empty
->>>>>>> fd295214
    * array.
    */
   getPermittedAccounts(origin) {
