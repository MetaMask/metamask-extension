--- conflicted
+++ resolved
@@ -158,11 +158,7 @@
 import { Interface } from '@ethersproject/abi';
 import { abiERC1155, abiERC721 } from '@metamask/metamask-eth-abis';
 import { isEvmAccountType } from '@metamask/keyring-api';
-<<<<<<< HEAD
-=======
-import { hexToBigInt, toCaipChainId } from '@metamask/utils';
 import { normalize } from '@metamask/eth-sig-util';
->>>>>>> 15fa3191
 import {
   AuthenticationController,
   UserStorageController,
