import EventEmitter from 'events';
import pump from 'pump';
import { ObservableStore } from '@metamask/obs-store';
import { storeAsStream } from '@metamask/obs-store/dist/asStream';
import { JsonRpcEngine } from 'json-rpc-engine';
import { createEngineStream } from 'json-rpc-middleware-stream';
import { providerAsMiddleware } from '@metamask/eth-json-rpc-middleware';
import {
  debounce,
  ///: BEGIN:ONLY_INCLUDE_IF(snaps)
  throttle,
  memoize,
  wrap,
  ///: END:ONLY_INCLUDE_IF
} from 'lodash';
import { keyringBuilderFactory } from '@metamask/eth-keyring-controller';
import { KeyringController } from '@metamask/keyring-controller';
import createFilterMiddleware from 'eth-json-rpc-filters';
import createSubscriptionManager from 'eth-json-rpc-filters/subscriptionManager';
import {
  errorCodes as rpcErrorCodes,
  EthereumRpcError,
  ethErrors,
} from 'eth-rpc-errors';

import { Mutex } from 'await-semaphore';
import log from 'loglevel';
import {
  TrezorConnectBridge,
  TrezorKeyring,
} from '@metamask/eth-trezor-keyring';
import {
  LedgerKeyring,
  LedgerIframeBridge,
} from '@metamask/eth-ledger-bridge-keyring';
import LatticeKeyring from 'eth-lattice-keyring';
import { MetaMaskKeyring as QRHardwareKeyring } from '@keystonehq/metamask-airgapped-keyring';
import EthQuery from '@metamask/eth-query';
import EthJSQuery from '@metamask/ethjs-query';
import nanoid from 'nanoid';
import { captureException } from '@sentry/browser';
import { AddressBookController } from '@metamask/address-book-controller';
import {
  ApprovalController,
  ApprovalRequestNotFoundError,
} from '@metamask/approval-controller';
import { ControllerMessenger } from '@metamask/base-controller';
import {
  AssetsContractController,
  CurrencyRateController,
  NftController,
  NftDetectionController,
  TokenListController,
  TokenRatesController,
  TokensController,
} from '@metamask/assets-controllers';
import { PhishingController } from '@metamask/phishing-controller';
import { AnnouncementController } from '@metamask/announcement-controller';
import { NetworkController } from '@metamask/network-controller';
import { GasFeeController } from '@metamask/gas-fee-controller';
import {
  PermissionController,
  PermissionsRequestNotFoundError,
  SubjectMetadataController,
  SubjectType,
} from '@metamask/permission-controller';
import SmartTransactionsController from '@metamask/smart-transactions-controller';
import {
  SelectedNetworkController,
  createSelectedNetworkMiddleware,
} from '@metamask/selected-network-controller';
import { LoggingController, LogType } from '@metamask/logging-controller';

///: BEGIN:ONLY_INCLUDE_IF(snaps)
import { encrypt, decrypt } from '@metamask/browser-passworder';
import { RateLimitController } from '@metamask/rate-limit-controller';
import { NotificationController } from '@metamask/notification-controller';
import {
  CronjobController,
  JsonSnapsRegistry,
  SnapController,
  IframeExecutionService,
} from '@metamask/snaps-controllers';
///: END:ONLY_INCLUDE_IF

import { AccountsController } from '@metamask/accounts-controller';

///: BEGIN:ONLY_INCLUDE_IF(build-mmi)
import {
  CUSTODIAN_TYPES,
  MmiConfigurationController,
} from '@metamask-institutional/custody-keyring';
import { InstitutionalFeaturesController } from '@metamask-institutional/institutional-features';
import { CustodyController } from '@metamask-institutional/custody-controller';
import { TransactionUpdateController } from '@metamask-institutional/transaction-update';
///: END:ONLY_INCLUDE_IF
import { SignatureController } from '@metamask/signature-controller';
///: BEGIN:ONLY_INCLUDE_IF(blockaid)
import { PPOMController } from '@metamask/ppom-validator';
///: END:ONLY_INCLUDE_IF

///: BEGIN:ONLY_INCLUDE_IF(desktop)
// eslint-disable-next-line import/order
import { DesktopController } from '@metamask/desktop/dist/controllers/desktop';
///: END:ONLY_INCLUDE_IF

import {
  ApprovalType,
  ERC1155,
  ERC20,
  ERC721,
} from '@metamask/controller-utils';
import { wordlist } from '@metamask/scure-bip39/dist/wordlists/english';
///: BEGIN:ONLY_INCLUDE_IF(petnames)
import {
  NameController,
  ENSNameProvider,
  EtherscanNameProvider,
  TokenNameProvider,
  LensNameProvider,
} from '@metamask/name-controller';
///: END:ONLY_INCLUDE_IF

import {
  QueuedRequestController,
  createQueuedRequestMiddleware,
  QueuedRequestControllerEventTypes,
} from '@metamask/queued-request-controller';

import {
  TransactionController,
  TransactionStatus,
  TransactionType,
} from '@metamask/transaction-controller';

import { BrowserRuntimePostMessageStream } from '@metamask/post-message-stream';
///: BEGIN:ONLY_INCLUDE_IF(build-mmi)
import { toChecksumHexAddress } from '../../shared/modules/hexstring-utils';
///: END:ONLY_INCLUDE_IF

import { AssetType, TokenStandard } from '../../shared/constants/transaction';
import {
  GAS_API_BASE_URL,
  GAS_DEV_API_BASE_URL,
  SWAPS_CLIENT_ID,
} from '../../shared/constants/swaps';
import {
  CHAIN_IDS,
  NETWORK_TYPES,
  TEST_NETWORK_TICKER_MAP,
  NetworkStatus,
} from '../../shared/constants/network';
import { HardwareDeviceNames } from '../../shared/constants/hardware-wallets';
import { KeyringType } from '../../shared/constants/keyring';
import {
  CaveatTypes,
  RestrictedMethods,
  ///: BEGIN:ONLY_INCLUDE_IF(snaps)
  EndowmentPermissions,
  ExcludedSnapPermissions,
  ExcludedSnapEndowments,
  ///: END:ONLY_INCLUDE_IF
} from '../../shared/constants/permissions';
import { UI_NOTIFICATIONS } from '../../shared/notifications';
import { MILLISECOND, SECOND } from '../../shared/constants/time';
import {
  ORIGIN_METAMASK,
  ///: BEGIN:ONLY_INCLUDE_IF(snaps)
  SNAP_DIALOG_TYPES,
  ///: END:ONLY_INCLUDE_IF
  POLLING_TOKEN_ENVIRONMENT_TYPES,
} from '../../shared/constants/app';
import {
  MetaMetricsEventCategory,
  MetaMetricsEventName,
} from '../../shared/constants/metametrics';
import { LOG_EVENT } from '../../shared/constants/logs';

import {
  getTokenIdParam,
  fetchTokenBalance,
} from '../../shared/lib/token-util.ts';
import { isEqualCaseInsensitive } from '../../shared/modules/string-utils';
import { parseStandardTokenTransactionData } from '../../shared/modules/transaction.utils';
import { STATIC_MAINNET_TOKEN_LIST } from '../../shared/constants/tokens';
import { getTokenValueParam } from '../../shared/lib/metamask-controller-utils';
import { isManifestV3 } from '../../shared/modules/mv3.utils';
import { hexToDecimal } from '../../shared/modules/conversion.utils';
import { convertNetworkId } from '../../shared/modules/network.utils';
import {
  ///: BEGIN:ONLY_INCLUDE_IF(build-mmi)
  handleMMITransactionUpdate,
  ///: END:ONLY_INCLUDE_IF
  handleTransactionAdded,
  handleTransactionApproved,
  handleTransactionFailed,
  handleTransactionConfirmed,
  handleTransactionDropped,
  handleTransactionRejected,
  handleTransactionSubmitted,
  handlePostTransactionBalanceUpdate,
  createTransactionEventFragmentWithTxId,
} from './lib/transaction/metrics';
///: BEGIN:ONLY_INCLUDE_IF(build-mmi)
import {
  afterTransactionSign as afterTransactionSignMMI,
  beforeCheckPendingTransaction as beforeCheckPendingTransactionMMI,
  beforeTransactionPublish as beforeTransactionPublishMMI,
  beforeTransactionApproveOnInit as beforeApproveOnInitMMI,
  getAdditionalSignArguments as getAdditionalSignArgumentsMMI,
} from './lib/transaction/mmi-hooks';
///: END:ONLY_INCLUDE_IF
///: BEGIN:ONLY_INCLUDE_IF(keyring-snaps)
import { keyringSnapPermissionsBuilder } from './lib/keyring-snaps-permissions';
///: END:ONLY_INCLUDE_IF

///: BEGIN:ONLY_INCLUDE_IF(petnames)
import { SnapsNameProvider } from './lib/SnapsNameProvider';
import { AddressBookPetnamesBridge } from './lib/AddressBookPetnamesBridge';
///: END:ONLY_INCLUDE_IF

///: BEGIN:ONLY_INCLUDE_IF(blockaid)
import { createPPOMMiddleware } from './lib/ppom/ppom-middleware';
import * as PPOMModule from './lib/ppom/ppom';
///: END:ONLY_INCLUDE_IF
import {
  onMessageReceived,
  checkForMultipleVersionsRunning,
} from './detect-multiple-instances';
///: BEGIN:ONLY_INCLUDE_IF(build-mmi)
import MMIController from './controllers/mmi-controller';
import { mmiKeyringBuilderFactory } from './mmi-keyring-builder-factory';
///: END:ONLY_INCLUDE_IF
import ComposableObservableStore from './lib/ComposableObservableStore';
import AccountTracker from './lib/account-tracker';
import createDupeReqFilterMiddleware from './lib/createDupeReqFilterMiddleware';
import createLoggerMiddleware from './lib/createLoggerMiddleware';
import {
  createMethodMiddleware,
  ///: BEGIN:ONLY_INCLUDE_IF(snaps)
  createSnapMethodMiddleware,
  ///: END:ONLY_INCLUDE_IF
} from './lib/rpc-method-middleware';
import createOriginMiddleware from './lib/createOriginMiddleware';
import createTabIdMiddleware from './lib/createTabIdMiddleware';
import { NetworkOrderController } from './controllers/network-order';
import createOnboardingMiddleware from './lib/createOnboardingMiddleware';
import { setupMultiplex } from './lib/stream-utils';
import EnsController from './controllers/ens';
import PreferencesController from './controllers/preferences';
import AppStateController from './controllers/app-state';
import CachedBalancesController from './controllers/cached-balances';
import AlertController from './controllers/alert';
import OnboardingController from './controllers/onboarding';
import Backup from './lib/backup';
import DecryptMessageController from './controllers/decrypt-message';
import DetectTokensController from './controllers/detect-tokens';
import SwapsController from './controllers/swaps';
import MetaMetricsController from './controllers/metametrics';
import { segment } from './lib/segment';
import createMetaRPCHandler from './lib/createMetaRPCHandler';
import { previousValueComparator } from './lib/util';
import createMetamaskMiddleware from './lib/createMetamaskMiddleware';
import { hardwareKeyringBuilderFactory } from './lib/hardware-keyring-builder-factory';
import EncryptionPublicKeyController from './controllers/encryption-public-key';
import AppMetadataController from './controllers/app-metadata';

import {
  CaveatMutatorFactories,
  getCaveatSpecifications,
  getChangedAccounts,
  getPermissionBackgroundApiMethods,
  getPermissionSpecifications,
  getPermittedAccountsByOrigin,
  NOTIFICATION_NAMES,
  PermissionLogController,
  unrestrictedMethods,
  ///: BEGIN:ONLY_INCLUDE_IF(snaps)
  buildSnapEndowmentSpecifications,
  buildSnapRestrictedMethodSpecifications,
  ///: END:ONLY_INCLUDE_IF
} from './controllers/permissions';
import createRPCMethodTrackingMiddleware from './lib/createRPCMethodTrackingMiddleware';
import { securityProviderCheck } from './lib/security-provider-helpers';
///: BEGIN:ONLY_INCLUDE_IF(blockaid)
import { IndexedDBPPOMStorage } from './lib/ppom/indexed-db-backend';
///: END:ONLY_INCLUDE_IF
import { updateCurrentLocale } from './translate';
///: BEGIN:ONLY_INCLUDE_IF(keyring-snaps)
import { snapKeyringBuilder, getAccountsBySnapId } from './lib/snap-keyring';
///: END:ONLY_INCLUDE_IF

export const METAMASK_CONTROLLER_EVENTS = {
  // Fired after state changes that impact the extension badge (unapproved msg count)
  // The process of updating the badge happens in app/scripts/background.js.
  UPDATE_BADGE: 'updateBadge',
  // TODO: Add this and similar enums to the `controllers` repo and export them
  APPROVAL_STATE_CHANGE: 'ApprovalController:stateChange',
};

// stream channels
const PHISHING_SAFELIST = 'metamask-phishing-safelist';

export default class MetamaskController extends EventEmitter {
  /**
   * @param {object} opts
   */
  constructor(opts) {
    super();

    const { isFirstMetaMaskControllerSetup } = opts;

    this.defaultMaxListeners = 20;

    this.sendUpdate = debounce(
      this.privateSendUpdate.bind(this),
      MILLISECOND * 200,
    );
    this.opts = opts;
    this.extension = opts.browser;
    this.platform = opts.platform;
    this.notificationManager = opts.notificationManager;
    const initState = opts.initState || {};
    const version = this.platform.getVersion();
    this.recordFirstTimeInfo(initState);
    this.featureFlags = opts.featureFlags;

    // this keeps track of how many "controllerStream" connections are open
    // the only thing that uses controller connections are open metamask UI instances
    this.activeControllerConnections = 0;

    this.getRequestAccountTabIds = opts.getRequestAccountTabIds;
    this.getOpenMetamaskTabsIds = opts.getOpenMetamaskTabsIds;

    this.controllerMessenger = new ControllerMessenger();

    this.loggingController = new LoggingController({
      messenger: this.controllerMessenger.getRestricted({
        name: 'LoggingController',
      }),
      state: initState.LoggingController,
    });

    // instance of a class that wraps the extension's storage local API.
    this.localStoreApiWrapper = opts.localStore;

    this.currentMigrationVersion = opts.currentMigrationVersion;

    // observable state store
    this.store = new ComposableObservableStore({
      state: initState,
      controllerMessenger: this.controllerMessenger,
      persist: true,
    });

    // external connections by origin
    // Do not modify directly. Use the associated methods.
    this.connections = {};

    // lock to ensure only one vault created at once
    this.createVaultMutex = new Mutex();

    this.extension.runtime.onInstalled.addListener((details) => {
      if (details.reason === 'update') {
        if (version === '8.1.0') {
          this.platform.openExtensionInBrowser();
        }
        this.loggingController.add({
          type: LogType.GenericLog,
          data: {
            event: LOG_EVENT.VERSION_UPDATE,
            previousVersion: details.previousVersion,
            version,
          },
        });
      }
    });

    this.appMetadataController = new AppMetadataController({
      state: initState.AppMetadataController,
      currentMigrationVersion: this.currentMigrationVersion,
      currentAppVersion: version,
    });

    // next, we will initialize the controllers
    // controller initialization order matters

    this.queuedRequestController = new QueuedRequestController({
      messenger: this.controllerMessenger.getRestricted({
        name: 'QueuedRequestController',
        allowedActions: [],
        allowedEvents: [QueuedRequestControllerEventTypes.countChanged],
      }),
    });

    this.approvalController = new ApprovalController({
      messenger: this.controllerMessenger.getRestricted({
        name: 'ApprovalController',
      }),
      showApprovalRequest: opts.showUserConfirmation,
      typesExcludedFromRateLimiting: [
        ApprovalType.EthSign,
        ApprovalType.PersonalSign,
        ApprovalType.EthSignTypedData,
        ApprovalType.Transaction,
        ApprovalType.WatchAsset,
        ApprovalType.EthGetEncryptionPublicKey,
        ApprovalType.EthDecrypt,
      ],
    });

    ///: BEGIN:ONLY_INCLUDE_IF(build-mmi)
    this.mmiConfigurationController = new MmiConfigurationController({
      initState: initState.MmiConfigurationController,
      mmiConfigurationServiceUrl: process.env.MMI_CONFIGURATION_SERVICE_URL,
    });
    ///: END:ONLY_INCLUDE_IF

    const networkControllerMessenger = this.controllerMessenger.getRestricted({
      name: 'NetworkController',
      allowedEvents: [
        'NetworkController:stateChange',
        'NetworkController:networkWillChange',
        'NetworkController:networkDidChange',
        'NetworkController:infuraIsBlocked',
        'NetworkController:infuraIsUnblocked',
      ],
      allowedActions: [
        'NetworkController:getNetworkClientById',
        `NetworkController:getEthQuery`,
        `NetworkController:getProviderConfig`,
        `NetworkController:getEIP1559Compatibility`,
        `NetworkController:findNetworkClientIdByChainId`,
        `NetworkController:setProviderType`,
        `NetworkController:setActiveNetwork`,
      ],
    });

    let initialNetworkControllerState = {};
    if (initState.NetworkController) {
      initialNetworkControllerState = initState.NetworkController;
    } else if (process.env.IN_TEST) {
      const networkConfig = {
        chainId: CHAIN_IDS.LOCALHOST,
        nickname: 'Localhost 8545',
        rpcPrefs: {},
        rpcUrl: 'http://localhost:8545',
        ticker: 'ETH',
        id: 'networkConfigurationId',
      };
      initialNetworkControllerState = {
        providerConfig: {
          ...networkConfig,
          type: 'rpc',
        },
        networkConfigurations: {
          networkConfigurationId: {
            ...networkConfig,
          },
        },
      };
    } else if (
      process.env.METAMASK_DEBUG ||
      process.env.METAMASK_ENVIRONMENT === 'test'
    ) {
      initialNetworkControllerState = {
        providerConfig: {
          type: NETWORK_TYPES.GOERLI,
          chainId: CHAIN_IDS.GOERLI,
          ticker: TEST_NETWORK_TICKER_MAP[NETWORK_TYPES.GOERLI],
        },
      };
    }
    this.networkController = new NetworkController({
      messenger: networkControllerMessenger,
      state: initialNetworkControllerState,
      infuraProjectId: opts.infuraProjectId,
      trackMetaMetricsEvent: (...args) =>
        this.metaMetricsController.trackEvent(...args),
    });
    this.networkController.initializeProvider();
    this.provider =
      this.networkController.getProviderAndBlockTracker().provider;
    this.blockTracker =
      this.networkController.getProviderAndBlockTracker().blockTracker;

    // TODO: Delete when ready to remove `networkVersion` from provider object
    this.deprecatedNetworkId = null;
    this.updateDeprecatedNetworkId();
    networkControllerMessenger.subscribe(
      'NetworkController:networkDidChange',
      () => this.updateDeprecatedNetworkId(),
    );

    const tokenListMessenger = this.controllerMessenger.getRestricted({
      name: 'TokenListController',
      allowedEvents: [
        'TokenListController:stateChange',
        'NetworkController:stateChange',
      ],
    });

    this.selectedNetworkController = new SelectedNetworkController({
      messenger: this.controllerMessenger.getRestricted({
        name: 'SelectedNetworkController',
        allowedActions: [
          'SelectedNetworkController:getState',
          'SelectedNetworkController:getNetworkClientIdForDomain',
          'SelectedNetworkController:setNetworkClientIdForDomain',
          'NetworkController:getNetworkClientById',
        ],
        allowedEvents: [
          'SelectedNetworkController:stateChange',
          'NetworkController:stateChange',
        ],
      }),
    });

    this.tokenListController = new TokenListController({
      chainId: this.networkController.state.providerConfig.chainId,
      preventPollingOnNetworkRestart: initState.TokenListController
        ? initState.TokenListController.preventPollingOnNetworkRestart
        : true,
      messenger: tokenListMessenger,
      state: initState.TokenListController,
    });

    this.preferencesController = new PreferencesController({
      initState: initState.PreferencesController,
      initLangCode: opts.initLangCode,
      tokenListController: this.tokenListController,
      provider: this.provider,
      networkConfigurations: this.networkController.state.networkConfigurations,
    });

    this.assetsContractController = new AssetsContractController(
      {
        chainId: this.networkController.state.providerConfig.chainId,
        onPreferencesStateChange: (listener) =>
          this.preferencesController.store.subscribe(listener),
        // This handler is misnamed, and is a known issue that will be resolved
        // by planned refactors. It should be onNetworkDidChange which happens
        // AFTER the provider in the network controller is updated to reflect
        // the new state of the network controller. In #18041 we changed this
        // handler to be triggered by the change in the network state because
        // that is what the handler name implies, but this triggers too soon
        // causing the provider of the AssetsContractController to trail the
        // network provider by one update.
        onNetworkStateChange: (cb) =>
          networkControllerMessenger.subscribe(
            'NetworkController:networkDidChange',
            () => {
              const networkState = this.networkController.state;
              return cb(networkState);
            },
          ),
        getNetworkClientById: this.networkController.getNetworkClientById.bind(
          this.networkController,
        ),
      },
      {
        provider: this.provider,
      },
      initState.AssetsContractController,
    );

    const tokensControllerMessenger = this.controllerMessenger.getRestricted({
      name: 'TokensController',
      allowedActions: ['ApprovalController:addRequest'],
      allowedEvents: [
        'NetworkController:stateChange',
        'AccountsController:selectedAccountChange',
      ],
    });
    this.tokensController = new TokensController({
      messenger: tokensControllerMessenger,
      chainId: this.networkController.state.providerConfig.chainId,
      // TODO: The tokens controller currently does not support internalAccounts. This is done to match the behavior of the previous tokens controller subscription.
      onPreferencesStateChange: (listener) =>
        this.controllerMessenger.subscribe(
          `AccountsController:selectedAccountChange`,
          (newlySelectedInternalAccount) => {
            listener({ selectedAddress: newlySelectedInternalAccount.address });
          },
        ),
      onNetworkStateChange: networkControllerMessenger.subscribe.bind(
        networkControllerMessenger,
        'NetworkController:stateChange',
      ),
      onTokenListStateChange: (listener) =>
        this.controllerMessenger.subscribe(
          `${this.tokenListController.name}:stateChange`,
          listener,
        ),
      getNetworkClientById: this.networkController.getNetworkClientById.bind(
        this.networkController,
      ),
      getERC20TokenName: this.assetsContractController.getERC20TokenName.bind(
        this.assetsContractController,
      ),
      config: {
        provider: this.provider,
        selectedAddress:
          initState.AccountsController?.internalAccounts?.accounts[
            initState.AccountsController?.internalAccounts?.selectedAccount
          ]?.address ?? '',
      },
      state: initState.TokensController,
    });

    const nftControllerMessenger = this.controllerMessenger.getRestricted({
      name: 'NftController',
      allowedActions: [`${this.approvalController.name}:addRequest`],
    });
    this.nftController = new NftController(
      {
        messenger: nftControllerMessenger,
        chainId: this.networkController.state.providerConfig.chainId,
        onPreferencesStateChange:
          this.preferencesController.store.subscribe.bind(
            this.preferencesController.store,
          ),
        onNetworkStateChange: networkControllerMessenger.subscribe.bind(
          networkControllerMessenger,
          'NetworkController:stateChange',
        ),
        getERC721AssetName:
          this.assetsContractController.getERC721AssetName.bind(
            this.assetsContractController,
          ),
        getERC721AssetSymbol:
          this.assetsContractController.getERC721AssetSymbol.bind(
            this.assetsContractController,
          ),
        getERC721TokenURI: this.assetsContractController.getERC721TokenURI.bind(
          this.assetsContractController,
        ),
        getERC721OwnerOf: this.assetsContractController.getERC721OwnerOf.bind(
          this.assetsContractController,
        ),
        getERC1155BalanceOf:
          this.assetsContractController.getERC1155BalanceOf.bind(
            this.assetsContractController,
          ),
        getERC1155TokenURI:
          this.assetsContractController.getERC1155TokenURI.bind(
            this.assetsContractController,
          ),
        onNftAdded: ({ address, symbol, tokenId, standard, source }) =>
          this.metaMetricsController.trackEvent({
            event: MetaMetricsEventName.NftAdded,
            category: MetaMetricsEventCategory.Wallet,
            sensitiveProperties: {
              token_contract_address: address,
              token_symbol: symbol,
              token_id: tokenId,
              token_standard: standard,
              asset_type: AssetType.NFT,
              source,
            },
          }),
        getNetworkClientById: this.networkController.getNetworkClientById.bind(
          this.networkController,
        ),
      },
      {},
      initState.NftController,
    );

    this.nftController.setApiKey(process.env.OPENSEA_KEY);

    this.nftDetectionController = new NftDetectionController({
      chainId: this.networkController.state.providerConfig.chainId,
      onNftsStateChange: (listener) => this.nftController.subscribe(listener),
      onPreferencesStateChange: this.preferencesController.store.subscribe.bind(
        this.preferencesController.store,
      ),
      onNetworkStateChange: networkControllerMessenger.subscribe.bind(
        networkControllerMessenger,
        'NetworkController:stateChange',
      ),
      getOpenSeaApiKey: () => this.nftController.openSeaApiKey,
      getBalancesInSingleCall:
        this.assetsContractController.getBalancesInSingleCall.bind(
          this.assetsContractController,
        ),
      addNft: this.nftController.addNft.bind(this.nftController),
      getNftState: () => this.nftController.state,
    });

    this.metaMetricsController = new MetaMetricsController({
      segment,
      preferencesStore: this.preferencesController.store,
      onNetworkDidChange: networkControllerMessenger.subscribe.bind(
        networkControllerMessenger,
        'NetworkController:networkDidChange',
      ),
      getNetworkIdentifier: () => {
        const { type, rpcUrl } = this.networkController.state.providerConfig;
        return type === NETWORK_TYPES.RPC ? rpcUrl : type;
      },
      getCurrentChainId: () =>
        this.networkController.state.providerConfig.chainId,
      version: this.platform.getVersion(),
      environment: process.env.METAMASK_ENVIRONMENT,
      extension: this.extension,
      initState: initState.MetaMetricsController,
      captureException,
    });

    this.on('update', (update) => {
      this.metaMetricsController.handleMetaMaskStateUpdate(update);
    });

    const gasFeeMessenger = this.controllerMessenger.getRestricted({
      name: 'GasFeeController',
      allowedActions: [
        'NetworkController:getEIP1559Compatibility',
        'NetworkController:getNetworkClientById',
      ],
    });

    const gasApiBaseUrl = process.env.SWAPS_USE_DEV_APIS
      ? GAS_DEV_API_BASE_URL
      : GAS_API_BASE_URL;

    this.gasFeeController = new GasFeeController({
      state: initState.GasFeeController,
      interval: 10000,
      messenger: gasFeeMessenger,
      clientId: SWAPS_CLIENT_ID,
      getProvider: () =>
        this.networkController.getProviderAndBlockTracker().provider,
      // NOTE: This option is inaccurately named; it should be called
      // onNetworkDidChange
      onNetworkStateChange: (eventHandler) => {
        networkControllerMessenger.subscribe(
          'NetworkController:networkDidChange',
          () => eventHandler(this.networkController.state),
        );
      },
      getCurrentNetworkEIP1559Compatibility:
        this.networkController.getEIP1559Compatibility.bind(
          this.networkController,
        ),
      getCurrentAccountEIP1559Compatibility:
        this.getCurrentAccountEIP1559Compatibility.bind(this),
      legacyAPIEndpoint: `${gasApiBaseUrl}/networks/<chain_id>/gasPrices`,
      EIP1559APIEndpoint: `${gasApiBaseUrl}/networks/<chain_id>/suggestedGasFees`,
      getCurrentNetworkLegacyGasAPICompatibility: () => {
        const { chainId } = this.networkController.state.providerConfig;
        return chainId === CHAIN_IDS.BSC;
      },
      getChainId: () => this.networkController.state.providerConfig.chainId,
    });

    this.appStateController = new AppStateController({
      addUnlockListener: this.on.bind(this, 'unlock'),
      isUnlocked: this.isUnlocked.bind(this),
      initState: initState.AppStateController,
      onInactiveTimeout: () => this.setLocked(),
      preferencesStore: this.preferencesController.store,
      messenger: this.controllerMessenger.getRestricted({
        name: 'AppStateController',
        allowedActions: [
          `${this.approvalController.name}:addRequest`,
          `${this.approvalController.name}:acceptRequest`,
        ],
        allowedEvents: [`KeyringController:qrKeyringStateChange`],
      }),
      extension: this.extension,
    });

    const currencyRateMessenger = this.controllerMessenger.getRestricted({
      name: 'CurrencyRateController',
      allowedActions: [`${this.networkController.name}:getNetworkClientById`],
    });
    this.currencyRateController = new CurrencyRateController({
      includeUsdRate: true,
      messenger: currencyRateMessenger,
      state: initState.CurrencyController,
    });
    if (this.preferencesController.store.getState().useCurrencyRateCheck) {
      this.currencyRateController.startPollingByNetworkClientId(
        this.networkController.state.selectedNetworkClientId,
      );
    }

    const phishingControllerMessenger = this.controllerMessenger.getRestricted({
      name: 'PhishingController',
    });

    this.phishingController = new PhishingController({
      messenger: phishingControllerMessenger,
      state: initState.PhishingController,
      hotlistRefreshInterval: process.env.IN_TEST ? 5 * SECOND : undefined,
      stalelistRefreshInterval: process.env.IN_TEST ? 30 * SECOND : undefined,
    });

    this.phishingController.maybeUpdateState();

    ///: BEGIN:ONLY_INCLUDE_IF(blockaid)
    this.ppomController = new PPOMController({
      messenger: this.controllerMessenger.getRestricted({
        name: 'PPOMController',
      }),
      storageBackend: new IndexedDBPPOMStorage('PPOMDB', 1),
      provider: this.provider,
      ppomProvider: { PPOM: PPOMModule.PPOM, ppomInit: PPOMModule.default },
      state: initState.PPOMController,
      chainId: this.networkController.state.providerConfig.chainId,
      onNetworkChange: networkControllerMessenger.subscribe.bind(
        networkControllerMessenger,
        'NetworkController:stateChange',
      ),
      securityAlertsEnabled:
        this.preferencesController.store.getState().securityAlertsEnabled,
      onPreferencesChange: this.preferencesController.store.subscribe.bind(
        this.preferencesController.store,
      ),
      cdnBaseUrl: process.env.BLOCKAID_FILE_CDN,
      blockaidPublicKey: process.env.BLOCKAID_PUBLIC_KEY,
    });
    ///: END:ONLY_INCLUDE_IF

    const announcementMessenger = this.controllerMessenger.getRestricted({
      name: 'AnnouncementController',
    });

    this.announcementController = new AnnouncementController({
      messenger: announcementMessenger,
      allAnnouncements: UI_NOTIFICATIONS,
      state: initState.AnnouncementController,
    });

    const networkOrderMessenger = this.controllerMessenger.getRestricted({
      name: 'NetworkOrderController',
      allowedEvents: ['NetworkController:stateChange'],
    });
    this.networkOrderController = new NetworkOrderController({
      messenger: networkOrderMessenger,
      state: initState.NetworkOrderController,
    });
    // token exchange rate tracker
    this.tokenRatesController = new TokenRatesController(
      {
        chainId: this.networkController.state.providerConfig.chainId,
        ticker: this.networkController.state.providerConfig.ticker,
        selectedAddress: () =>
          this.accountsController.getSelectedAccount().address,
        onTokensStateChange: (listener) =>
          this.tokensController.subscribe(listener),
        onNetworkStateChange: networkControllerMessenger.subscribe.bind(
          networkControllerMessenger,
          'NetworkController:stateChange',
        ),
        onPreferencesStateChange: (listener) =>
          this.controllerMessenger.subscribe(
            `AccountsController:selectedAccountChange`,
            (newlySelectedInternalAccount) => {
              listener({
                selectedAddress: newlySelectedInternalAccount.address,
              });
            },
          ),
      },
      {},
      initState.TokenRatesController,
    );
    if (this.preferencesController.store.getState().useCurrencyRateCheck) {
      this.tokenRatesController.start();
    }

    this.preferencesController.store.subscribe(
      previousValueComparator((prevState, currState) => {
        const { useCurrencyRateCheck: prevUseCurrencyRateCheck } = prevState;
        const { useCurrencyRateCheck: currUseCurrencyRateCheck } = currState;
        if (currUseCurrencyRateCheck && !prevUseCurrencyRateCheck) {
          this.currencyRateController.startPollingByNetworkClientId(
            this.networkController.state.selectedNetworkClientId,
          );
          this.tokenRatesController.start();
        } else if (!currUseCurrencyRateCheck && prevUseCurrencyRateCheck) {
          this.currencyRateController.stopAllPolling();
          this.tokenRatesController.stop();
        }
      }, this.preferencesController.store.getState()),
    );

    this.ensController = new EnsController({
      provider: this.provider,
      getCurrentChainId: () =>
        this.networkController.state.providerConfig.chainId,
      onNetworkDidChange: networkControllerMessenger.subscribe.bind(
        networkControllerMessenger,
        'NetworkController:networkDidChange',
      ),
    });

    this.onboardingController = new OnboardingController({
      initState: initState.OnboardingController,
    });

    let additionalKeyrings = [keyringBuilderFactory(QRHardwareKeyring)];

    if (this.canUseHardwareWallets()) {
      const keyringOverrides = this.opts.overrides?.keyrings;

      const additionalKeyringTypes = [
        keyringOverrides?.lattice || LatticeKeyring,
        QRHardwareKeyring,
      ];

      const additionalBridgedKeyringTypes = [
        {
          keyring: keyringOverrides?.trezor || TrezorKeyring,
          bridge: keyringOverrides?.trezorBridge || TrezorConnectBridge,
        },
        {
          keyring: keyringOverrides?.ledger || LedgerKeyring,
          bridge: keyringOverrides?.ledgerBridge || LedgerIframeBridge,
        },
      ];

      additionalKeyrings = additionalKeyringTypes.map((keyringType) =>
        keyringBuilderFactory(keyringType),
      );

      additionalBridgedKeyringTypes.forEach((keyringType) =>
        additionalKeyrings.push(
          hardwareKeyringBuilderFactory(
            keyringType.keyring,
            keyringType.bridge,
          ),
        ),
      );

      ///: BEGIN:ONLY_INCLUDE_IF(build-mmi)
      for (const custodianType of Object.keys(CUSTODIAN_TYPES)) {
        additionalKeyrings.push(
          mmiKeyringBuilderFactory(
            CUSTODIAN_TYPES[custodianType].keyringClass,
            { mmiConfigurationController: this.mmiConfigurationController },
          ),
        );
      }
      ///: END:ONLY_INCLUDE_IF
    }

    ///: BEGIN:ONLY_INCLUDE_IF(keyring-snaps)
    const snapKeyringBuildMessenger = this.controllerMessenger.getRestricted({
      name: 'SnapKeyringBuilder',
      allowedActions: [
        'ApprovalController:addRequest',
        'ApprovalController:acceptRequest',
        'ApprovalController:rejectRequest',
        'ApprovalController:startFlow',
        'ApprovalController:endFlow',
        'ApprovalController:showSuccess',
        'ApprovalController:showError',
        'PhishingController:test',
        'PhishingController:maybeUpdateState',
        'KeyringController:getAccounts',
      ],
    });

    const getSnapController = () => this.snapController;

    additionalKeyrings.push(
      snapKeyringBuilder(
        snapKeyringBuildMessenger,
        getSnapController,
        async () => await this.keyringController.persistAllKeyrings(),
        (address) => this.preferencesController.setSelectedAddress(address),
        (address) => this.removeAccount(address),
      ),
    );

    ///: END:ONLY_INCLUDE_IF

    const keyringControllerMessenger = this.controllerMessenger.getRestricted({
      name: 'KeyringController',
      allowedActions: [
        'KeyringController:getState',
        'KeyringController:signMessage',
        'KeyringController:signPersonalMessage',
        'KeyringController:signTypedMessage',
        'KeyringController:decryptMessage',
        'KeyringController:getEncryptionPublicKey',
        'KeyringController:getKeyringsByType',
        'KeyringController:getKeyringForAccount',
        'KeyringController:getAccounts',
      ],
      allowedEvents: [
        'KeyringController:stateChange',
        'KeyringController:lock',
        'KeyringController:unlock',
        'KeyringController:accountRemoved',
        'KeyringController:qrKeyringStateChange',
      ],
    });

    this.keyringController = new KeyringController({
      keyringBuilders: additionalKeyrings,
      state: initState.KeyringController,
      encryptor: opts.encryptor || undefined,
      messenger: keyringControllerMessenger,
      removeIdentity: this.preferencesController.removeAddress.bind(
        this.preferencesController,
      ),
      setAccountLabel: (address, label) => {
        const accountToBeNamed =
          this.accountsController.getAccountByAddress(address);
        if (accountToBeNamed === undefined) {
          throw new Error(`No account found for address: ${address}`);
        }
        this.accountsController.setAccountName(accountToBeNamed.id, label);

        this.preferencesController.setAccountLabel(address, label);
      },
      setSelectedAddress: (address) => {
        const accountToBeSet =
          this.accountsController.getAccountByAddress(address);
        if (accountToBeSet === undefined) {
          throw new Error(`No account found for address: ${address}`);
        }

        this.accountsController.setSelectedAccount(accountToBeSet.id);
        this.preferencesController.setSelectedAddress(address);
      },
      syncIdentities: (identities) => {
        this.preferencesController.syncAddresses(identities);
      },
      updateIdentities: this.preferencesController.setAddresses.bind(
        this.preferencesController,
      ),
    });

    this.controllerMessenger.subscribe('KeyringController:unlock', () =>
      this._onUnlock(),
    );
    this.controllerMessenger.subscribe('KeyringController:lock', () =>
      this._onLock(),
    );
    this.controllerMessenger.subscribe(
      'KeyringController:stateChange',
      (state) => {
        this._onKeyringControllerUpdate(state);
      },
    );

    const accountsControllerMessenger = this.controllerMessenger.getRestricted({
      name: 'AccountsController',
      allowedEvents: [
        'SnapController:stateChange',
        'KeyringController:accountRemoved',
        'KeyringController:stateChange',
        'AccountsController:selectedAccountChange',
      ],
      allowedActions: [
        'AccountsController:setCurrentAccount',
        'AccountsController:setAccountName',
        'AccountsController:listAccounts',
        'AccountsController:getSelectedAccount',
        'AccountsController:getAccountByAddress',
        'AccountsController:updateAccounts',
        'KeyringController:getAccounts',
        'KeyringController:getKeyringsByType',
        'KeyringController:getKeyringForAccount',
      ],
    });

    this.accountsController = new AccountsController({
      messenger: accountsControllerMessenger,
      state: initState.AccountsController,
    });

    this.permissionController = new PermissionController({
      messenger: this.controllerMessenger.getRestricted({
        name: 'PermissionController',
        allowedActions: [
          `${this.approvalController.name}:addRequest`,
          `${this.approvalController.name}:hasRequest`,
          `${this.approvalController.name}:acceptRequest`,
          `${this.approvalController.name}:rejectRequest`,
          `SnapController:getPermitted`,
          `SnapController:install`,
          `SubjectMetadataController:getSubjectMetadata`,
        ],
      }),
      state: initState.PermissionController,
      caveatSpecifications: getCaveatSpecifications({
        getInternalAccounts: this.accountsController.listAccounts.bind(
          this.accountsController,
        ),
      }),
      permissionSpecifications: {
        ...getPermissionSpecifications({
          getInternalAccounts: this.accountsController.listAccounts.bind(
            this.accountsController,
          ),
          getAllAccounts: this.keyringController.getAccounts.bind(
            this.keyringController,
          ),
          captureKeyringTypesWithMissingIdentities: (
            internalAccounts = [],
            accounts = [],
          ) => {
            const accountsMissingIdentities = accounts.filter(
              (address) =>
                !internalAccounts.some(
                  (account) =>
                    account.address.toLowerCase() === address.toLowerCase(),
                ),
            );
            const keyringTypesWithMissingIdentities =
              accountsMissingIdentities.map((address) =>
                this.keyringController.getAccountKeyringType(address),
              );

            const internalAccountCount = internalAccounts.length;

            const accountTrackerCount = Object.keys(
              this.accountTracker.store.getState().accounts || {},
            ).length;

            captureException(
              new Error(
                `Attempt to get permission specifications failed because their were ${accounts.length} accounts, but ${internalAccountCount} identities, and the ${keyringTypesWithMissingIdentities} keyrings included accounts with missing identities. Meanwhile, there are ${accountTrackerCount} accounts in the account tracker.`,
              ),
            );
          },
        }),
        ///: BEGIN:ONLY_INCLUDE_IF(snaps)
        ...this.getSnapPermissionSpecifications(),
        ///: END:ONLY_INCLUDE_IF
      },
      unrestrictedMethods,
    });

    this.permissionLogController = new PermissionLogController({
      restrictedMethods: new Set(Object.keys(RestrictedMethods)),
      initState: initState.PermissionLogController,
    });

    this.subjectMetadataController = new SubjectMetadataController({
      messenger: this.controllerMessenger.getRestricted({
        name: 'SubjectMetadataController',
        allowedActions: [`${this.permissionController.name}:hasPermissions`],
      }),
      state: initState.SubjectMetadataController,
      subjectCacheLimit: 100,
    });

    // This runtime stream will be used by snaps in MV3 for communication
    // between the snaps running in the offscreen document and the metamask
    // controller running in the mv3 service worker.
    this.runtimeStream = new BrowserRuntimePostMessageStream({
      name: 'parent',
      target: 'child',
    });

    // This listener is a placeholder and should be removed once snaps is added
    // to the MV3 offscreen document solution.
    this.runtimeStream.on('data', (data) => {
      console.log('Service worker received data from offscreen document', data);
    });

    ///: BEGIN:ONLY_INCLUDE_IF(snaps)
    const snapExecutionServiceArgs = {
      iframeUrl: new URL(process.env.IFRAME_EXECUTION_ENVIRONMENT_URL),
      messenger: this.controllerMessenger.getRestricted({
        name: 'ExecutionService',
      }),
      setupSnapProvider: this.setupSnapProvider.bind(this),
    };

    this.snapExecutionService = new IframeExecutionService(
      snapExecutionServiceArgs,
    );

    const snapControllerMessenger = this.controllerMessenger.getRestricted({
      name: 'SnapController',
      allowedEvents: [
        'ExecutionService:unhandledError',
        'ExecutionService:outboundRequest',
        'ExecutionService:outboundResponse',
        'SnapController:snapInstalled',
        'SnapController:snapUpdated',
      ],
      allowedActions: [
        `${this.permissionController.name}:getEndowments`,
        `${this.permissionController.name}:getPermissions`,
        `${this.permissionController.name}:hasPermission`,
        `${this.permissionController.name}:hasPermissions`,
        `${this.permissionController.name}:requestPermissions`,
        `${this.permissionController.name}:revokeAllPermissions`,
        `${this.permissionController.name}:revokePermissions`,
        `${this.permissionController.name}:revokePermissionForAllSubjects`,
        `${this.permissionController.name}:getSubjectNames`,
        `${this.permissionController.name}:updateCaveat`,
        `${this.approvalController.name}:addRequest`,
        `${this.approvalController.name}:updateRequestState`,
        `${this.permissionController.name}:grantPermissions`,
        `${this.subjectMetadataController.name}:getSubjectMetadata`,
        `${this.phishingController.name}:maybeUpdateState`,
        `${this.phishingController.name}:testOrigin`,
        'ExecutionService:executeSnap',
        'ExecutionService:getRpcRequestHandler',
        'ExecutionService:terminateSnap',
        'ExecutionService:terminateAllSnaps',
        'ExecutionService:handleRpcRequest',
        'SnapsRegistry:get',
        'SnapsRegistry:getMetadata',
        'SnapsRegistry:update',
        'SnapsRegistry:resolveVersion',
      ],
    });

    const allowLocalSnaps = process.env.ALLOW_LOCAL_SNAPS;
    const requireAllowlist = process.env.REQUIRE_SNAPS_ALLOWLIST;

    this.snapController = new SnapController({
      environmentEndowmentPermissions: Object.values(EndowmentPermissions),
      excludedPermissions: {
        ...ExcludedSnapPermissions,
        ...ExcludedSnapEndowments,
      },
      closeAllConnections: this.removeAllConnections.bind(this),
      state: initState.SnapController,
      messenger: snapControllerMessenger,
      featureFlags: {
        dappsCanUpdateSnaps: true,
        allowLocalSnaps,
        requireAllowlist,
      },
    });

    this.notificationController = new NotificationController({
      messenger: this.controllerMessenger.getRestricted({
        name: 'NotificationController',
      }),
      state: initState.NotificationController,
    });

    this.rateLimitController = new RateLimitController({
      state: initState.RateLimitController,
      messenger: this.controllerMessenger.getRestricted({
        name: 'RateLimitController',
      }),
      implementations: {
        showNativeNotification: {
          method: (origin, message) => {
            const subjectMetadataState = this.controllerMessenger.call(
              'SubjectMetadataController:getState',
            );

            const originMetadata = subjectMetadataState.subjectMetadata[origin];

            this.platform
              ._showNotification(originMetadata?.name ?? origin, message)
              .catch((error) => {
                log.error('Failed to create notification', error);
              });

            return null;
          },
          // 2 calls per 5 minutes
          rateLimitCount: 2,
          rateLimitTimeout: 300000,
        },
        showInAppNotification: {
          method: (origin, message) => {
            this.controllerMessenger.call(
              'NotificationController:show',
              origin,
              message,
            );

            return null;
          },
          // 5 calls per minute
          rateLimitCount: 5,
          rateLimitTimeout: 60000,
        },
      },
    });
    const cronjobControllerMessenger = this.controllerMessenger.getRestricted({
      name: 'CronjobController',
      allowedEvents: [
        'SnapController:snapInstalled',
        'SnapController:snapUpdated',
        'SnapController:snapRemoved',
        'SnapController:snapEnabled',
        'SnapController:snapDisabled',
      ],
      allowedActions: [
        `${this.permissionController.name}:getPermissions`,
        'SnapController:handleRequest',
        'SnapController:getAll',
      ],
    });
    this.cronjobController = new CronjobController({
      state: initState.CronjobController,
      messenger: cronjobControllerMessenger,
    });

    const snapsRegistryMessenger = this.controllerMessenger.getRestricted({
      name: 'SnapsRegistry',
      allowedEvents: [],
      allowedActions: [],
    });
    this.snapsRegistry = new JsonSnapsRegistry({
      state: initState.SnapsRegistry,
      messenger: snapsRegistryMessenger,
      refetchOnAllowlistMiss: requireAllowlist,
      failOnUnavailableRegistry: requireAllowlist,
      url: {
        registry: 'https://acl.execution.metamask.io/latest/registry.json',
        signature: 'https://acl.execution.metamask.io/latest/signature.json',
      },
      publicKey:
        '0x025b65308f0f0fb8bc7f7ff87bfc296e0330eee5d3c1d1ee4a048b2fd6a86fa0a6',
    });

    ///: END:ONLY_INCLUDE_IF

    // account tracker watches balances, nonces, and any code at their address
    this.accountTracker = new AccountTracker({
      provider: this.provider,
      blockTracker: this.blockTracker,
      getCurrentChainId: () =>
        this.networkController.state.providerConfig.chainId,
      getNetworkIdentifier: (providerConfig) => {
        const { type, rpcUrl } =
          providerConfig ?? this.networkController.state.providerConfig;
        return type === NETWORK_TYPES.RPC ? rpcUrl : type;
      },
      preferencesController: this.preferencesController,
      onboardingController: this.onboardingController,
      controllerMessenger: this.controllerMessenger.getRestricted({
        name: 'AccountTracker',
        allowedEvents: ['AccountsController:selectedAccountChange'],
        allowedActions: ['AccountsController:getSelectedAccount'],
      }),
      initState: { accounts: {} },
      onAccountRemoved: this.controllerMessenger.subscribe.bind(
        this.controllerMessenger,
        'KeyringController:accountRemoved',
      ),
    });

    // start and stop polling for balances based on activeControllerConnections
    this.on('controllerConnectionChanged', (activeControllerConnections) => {
      const { completedOnboarding } =
        this.onboardingController.store.getState();
      if (activeControllerConnections > 0 && completedOnboarding) {
        this.triggerNetworkrequests();
      } else {
        this.stopNetworkRequests();
      }
    });

    this.onboardingController.store.subscribe(
      previousValueComparator(async (prevState, currState) => {
        const { completedOnboarding: prevCompletedOnboarding } = prevState;
        const { completedOnboarding: currCompletedOnboarding } = currState;
        if (!prevCompletedOnboarding && currCompletedOnboarding) {
          this.triggerNetworkrequests();
        }
      }, this.onboardingController.store.getState()),
    );

    this.cachedBalancesController = new CachedBalancesController({
      accountTracker: this.accountTracker,
      getCurrentChainId: () =>
        this.networkController.state.providerConfig.chainId,
      initState: initState.CachedBalancesController,
    });

    ///: BEGIN:ONLY_INCLUDE_IF(desktop)
    this.desktopController = new DesktopController({
      initState: initState.DesktopController,
    });
    ///: END:ONLY_INCLUDE_IF

    const detectTokensControllerMessenger =
      this.controllerMessenger.getRestricted({
        name: 'DetectTokensController',
        allowedActions: ['KeyringController:getState'],
        allowedEvents: [
          'NetworkController:stateChange',
          'KeyringController:lock',
          'KeyringController:unlock',
          'AccountsController:selectedAccountChange',
          'TokenListController:stateChange',
        ],
      });
    this.detectTokensController = new DetectTokensController({
      messenger: detectTokensControllerMessenger,
      preferences: this.preferencesController,
      tokensController: this.tokensController,
      getCurrentSelectedAccount:
        this.accountsController.getSelectedAccount.bind(
          this.accountsController,
        ),
      assetsContractController: this.assetsContractController,
      network: this.networkController,
      tokenList: this.tokenListController,
      trackMetaMetricsEvent: this.metaMetricsController.trackEvent.bind(
        this.metaMetricsController,
      ),
      getNetworkClientById: this.networkController.getNetworkClientById.bind(
        this.networkController,
      ),
    });

    this.addressBookController = new AddressBookController(
      undefined,
      initState.AddressBookController,
    );

    this.alertController = new AlertController({
      initState: initState.AlertController,
      preferencesStore: this.preferencesController.store,
      controllerMessenger: this.controllerMessenger.getRestricted({
        name: 'AlertController',
        allowedEvents: ['AccountsController:selectedAccountChange'],
        allowedActions: ['AccountsController:getSelectedAccount'],
      }),
    });

    ///: BEGIN:ONLY_INCLUDE_IF(build-mmi)
    this.custodyController = new CustodyController({
      initState: initState.CustodyController,
    });
    this.institutionalFeaturesController = new InstitutionalFeaturesController({
      initState: initState.InstitutionalFeaturesController,
      showConfirmRequest: opts.showUserConfirmation,
    });
    this.transactionUpdateController = new TransactionUpdateController({
      initState: initState.TransactionUpdateController,
      getCustodyKeyring: this.getCustodyKeyringIfExists.bind(this),
      mmiConfigurationController: this.mmiConfigurationController,
      captureException,
    });
    ///: END:ONLY_INCLUDE_IF

    this.backup = new Backup({
      preferencesController: this.preferencesController,
      addressBookController: this.addressBookController,
      accountsController: this.accountsController,
      networkController: this.networkController,
      trackMetaMetricsEvent: this.metaMetricsController.trackEvent.bind(
        this.metaMetricsController,
      ),
    });

    // This gets used as a ...spread parameter in two places: new TransactionController() and createRPCMethodTrackingMiddleware()
    this.snapAndHardwareMetricsParams = {
      getSelectedAccount: this.accountsController.getSelectedAccount.bind(
        this.accountsController,
      ),
      getAccountType: this.getAccountType.bind(this),
      getDeviceModel: this.getDeviceModel.bind(this),
      snapAndHardwareMessenger: this.controllerMessenger.getRestricted({
        name: 'SnapAndHardwareMessenger',
        allowedActions: [
          'KeyringController:getKeyringForAccount',
          'SnapController:get',
          'AccountsController:getSelectedAccount',
        ],
      }),
    };

    this.txController = new TransactionController(
      {
        blockTracker: this.blockTracker,
        cancelMultiplier: 1.1,
        getCurrentNetworkEIP1559Compatibility:
          this.networkController.getEIP1559Compatibility.bind(
            this.networkController,
          ),
        getCurrentAccountEIP1559Compatibility:
          this.getCurrentAccountEIP1559Compatibility.bind(this),
        getExternalPendingTransactions:
          this.getExternalPendingTransactions.bind(this),
        getGasFeeEstimates: this.gasFeeController.fetchGasFeeEstimates.bind(
          this.gasFeeController,
        ),
        getNetworkState: () => this.networkController.state,
        getPermittedAccounts: this.getPermittedAccounts.bind(this),
        getSelectedAddress: () =>
          this.preferencesController.store.getState().selectedAddress,
        incomingTransactions: {
          includeTokenTransfers: false,
          isEnabled: () =>
            Boolean(
              this.preferencesController.store.getState()
                .incomingTransactionsPreferences?.[
                this.networkController.state.providerConfig.chainId
              ] &&
                this.onboardingController.store.getState().completedOnboarding,
            ),
          queryEntireHistory: false,
          updateTransactions: false,
        },
        messenger: this.controllerMessenger.getRestricted({
          name: 'TransactionController',
          allowedActions: [`${this.approvalController.name}:addRequest`],
        }),
        onNetworkStateChange: (listener) => {
          networkControllerMessenger.subscribe(
            'NetworkController:stateChange',
            () => listener(),
            ({ networkId }) => networkId,
          );
        },
        provider: this.provider,
        hooks: {
          ///: BEGIN:ONLY_INCLUDE_IF(build-mmi)
          afterSign: (txMeta, signedEthTx) =>
            afterTransactionSignMMI(
              txMeta,
              signedEthTx,
              this.transactionUpdateController.addTransactionToWatchList.bind(
                this.transactionUpdateController,
              ),
            ),
          beforeCheckPendingTransaction:
            beforeCheckPendingTransactionMMI.bind(this),
          beforeApproveOnInit: beforeApproveOnInitMMI.bind(this),
          beforePublish: beforeTransactionPublishMMI.bind(this),
          getAdditionalSignArguments: getAdditionalSignArgumentsMMI.bind(this),
          ///: END:ONLY_INCLUDE_IF
        },
      },
      {
        sign: (...args) => this.keyringController.signTransaction(...args),
      },
      initState.TransactionController,
    );

    this._addTransactionControllerListeners();

    networkControllerMessenger.subscribe(
      'NetworkController:networkDidChange',
      async () => {
        try {
          if (
            this.preferencesController.store.getState().useCurrencyRateCheck
          ) {
            await this.currencyRateController.stopAllPolling();
            this.currencyRateController.startPollingByNetworkClientId(
              this.networkController.state.selectedNetworkClientId,
            );
          }
        } catch (error) {
          // TODO: Handle failure to get conversion rate more gracefully
          console.error(error);
        }
      },
    );

    this.networkController.lookupNetwork();
    this.decryptMessageController = new DecryptMessageController({
      getState: this.getState.bind(this),
      messenger: this.controllerMessenger.getRestricted({
        name: 'DecryptMessageController',
        allowedActions: [
          `${this.approvalController.name}:addRequest`,
          `${this.approvalController.name}:acceptRequest`,
          `${this.approvalController.name}:rejectRequest`,
          `${this.keyringController.name}:decryptMessage`,
        ],
      }),
      metricsEvent: this.metaMetricsController.trackEvent.bind(
        this.metaMetricsController,
      ),
    });

    this.encryptionPublicKeyController = new EncryptionPublicKeyController({
      messenger: this.controllerMessenger.getRestricted({
        name: 'EncryptionPublicKeyController',
        allowedActions: [
          `${this.approvalController.name}:addRequest`,
          `${this.approvalController.name}:acceptRequest`,
          `${this.approvalController.name}:rejectRequest`,
        ],
      }),
      getEncryptionPublicKey:
        this.keyringController.getEncryptionPublicKey.bind(
          this.keyringController,
        ),
      getAccountKeyringType: this.keyringController.getAccountKeyringType.bind(
        this.keyringController,
      ),
      getState: this.getState.bind(this),
      metricsEvent: this.metaMetricsController.trackEvent.bind(
        this.metaMetricsController,
      ),
    });

    this.signatureController = new SignatureController({
      messenger: this.controllerMessenger.getRestricted({
        name: 'SignatureController',
        allowedActions: [
          `${this.approvalController.name}:addRequest`,
          `${this.keyringController.name}:signMessage`,
          `${this.keyringController.name}:signPersonalMessage`,
          `${this.keyringController.name}:signTypedMessage`,
          `${this.loggingController.name}:add`,
        ],
      }),
      isEthSignEnabled: () =>
        this.preferencesController.store.getState()
          ?.disabledRpcMethodPreferences?.eth_sign,
      getAllState: this.getState.bind(this),
      securityProviderRequest: this.securityProviderRequest.bind(this),
      getCurrentChainId: () =>
        this.networkController.state.providerConfig.chainId,
    });

    this.signatureController.hub.on(
      'cancelWithReason',
      ({ message, reason }) => {
        this.metaMetricsController.trackEvent({
          event: reason,
          category: MetaMetricsEventCategory.Transactions,
          properties: {
            action: 'Sign Request',
            type: message.type,
          },
        });
      },
    );

    ///: BEGIN:ONLY_INCLUDE_IF(build-mmi)
    const transactionMetricsRequest = this.getTransactionMetricsRequest();

    this.mmiController = new MMIController({
      mmiConfigurationController: this.mmiConfigurationController,
      keyringController: this.keyringController,
      securityProviderRequest: this.securityProviderRequest.bind(this),
      preferencesController: this.preferencesController,
      appStateController: this.appStateController,
      transactionUpdateController: this.transactionUpdateController,
      custodyController: this.custodyController,
      institutionalFeaturesController: this.institutionalFeaturesController,
      getState: this.getState.bind(this),
      getPendingNonce: this.getPendingNonce.bind(this),
      accountTracker: this.accountTracker,
      metaMetricsController: this.metaMetricsController,
      networkController: this.networkController,
      permissionController: this.permissionController,
      signatureController: this.signatureController,
      platform: this.platform,
      extension: this.extension,
      getTransactions: this.txController.getTransactions.bind(
        this.txController,
      ),
      setTxStatusSigned: (id) =>
        this.txController.updateCustodialTransaction(id, {
          status: TransactionStatus.signed,
        }),
      setTxStatusSubmitted: (id) =>
        this.txController.updateCustodialTransaction(id, {
          status: TransactionStatus.submitted,
        }),
      setTxStatusFailed: (id, reason) =>
        this.txController.updateCustodialTransaction(id, {
          status: TransactionStatus.failed,
          errorMessage: reason,
        }),
      trackTransactionEvents: handleMMITransactionUpdate.bind(
        null,
        transactionMetricsRequest,
      ),
      updateTransaction: (txMeta, note) =>
        this.txController.updateTransaction(txMeta, note),
      updateTransactionHash: (id, hash) =>
        this.txController.updateCustodialTransaction(id, { hash }),
    });
    ///: END:ONLY_INCLUDE_IF

    this.swapsController = new SwapsController(
      {
        getBufferedGasLimit: async (txMeta, multiplier) => {
          const { gas: gasLimit, simulationFails } =
            await this.txController.estimateGasBuffered(
              txMeta.txParams,
              multiplier,
            );

          return { gasLimit, simulationFails };
        },
        provider: this.provider,
        getProviderConfig: () => this.networkController.state.providerConfig,
        getTokenRatesState: () => this.tokenRatesController.state,
        getCurrentChainId: () =>
          this.networkController.state.providerConfig.chainId,
        getEIP1559GasFeeEstimates:
          this.gasFeeController.fetchGasFeeEstimates.bind(
            this.gasFeeController,
          ),
        trackMetaMetricsEvent: this.metaMetricsController.trackEvent.bind(
          this.metaMetricsController,
        ),
      },
      initState.SwapsController,
    );
    this.smartTransactionsController = new SmartTransactionsController(
      {
        getNetworkClientById: this.networkController.getNetworkClientById.bind(
          this.networkController,
        ),
        onNetworkStateChange: networkControllerMessenger.subscribe.bind(
          networkControllerMessenger,
          'NetworkController:stateChange',
        ),
        getNonceLock: this.txController.nonceTracker.getNonceLock.bind(
          this.txController.nonceTracker,
        ),
        confirmExternalTransaction:
          this.txController.confirmExternalTransaction.bind(this.txController),
        provider: this.provider,
        trackMetaMetricsEvent: this.metaMetricsController.trackEvent.bind(
          this.metaMetricsController,
        ),
      },
      {
        supportedChainIds: [CHAIN_IDS.MAINNET, CHAIN_IDS.GOERLI],
      },
      initState.SmartTransactionsController,
    );

    ///: BEGIN:ONLY_INCLUDE_IF(petnames)
    const isExternalNameSourcesEnabled = () =>
      this.preferencesController.store.getState().useExternalNameSources;

    this.nameController = new NameController({
      messenger: this.controllerMessenger.getRestricted({
        name: 'NameController',
        allowedActions: [],
      }),
      providers: [
        new ENSNameProvider({
          reverseLookup: this.ensController.reverseResolveAddress.bind(
            this.ensController,
          ),
        }),
        new EtherscanNameProvider({ isEnabled: isExternalNameSourcesEnabled }),
        new TokenNameProvider({ isEnabled: isExternalNameSourcesEnabled }),
        new LensNameProvider({ isEnabled: isExternalNameSourcesEnabled }),
        new SnapsNameProvider({
          messenger: this.controllerMessenger.getRestricted({
            name: 'SnapsNameProvider',
            allowedActions: [
              'SnapController:getAll',
              'SnapController:get',
              'SnapController:handleRequest',
              'PermissionController:getState',
            ],
          }),
        }),
      ],
      state: initState.NameController,
    });

    new AddressBookPetnamesBridge({
      addressBookController: this.addressBookController,
      nameController: this.nameController,
      messenger: this.controllerMessenger.getRestricted({
        name: 'AddressBookPetnamesBridge',
        allowedEvents: ['NameController:stateChange'],
      }),
    }).init();
    ///: END:ONLY_INCLUDE_IF

    // ensure accountTracker updates balances after network change
    networkControllerMessenger.subscribe(
      'NetworkController:networkDidChange',
      () => {
        this.accountTracker.updateAccounts();
      },
    );

    // clear unapproved transactions and messages when the network will change
    networkControllerMessenger.subscribe(
      'NetworkController:networkWillChange',
      () => {
        this.encryptionPublicKeyController.clearUnapproved();
        this.decryptMessageController.clearUnapproved();
        this.signatureController.clearUnapproved();
        this.approvalController.clear(ethErrors.provider.userRejectedRequest());
      },
    );

    this.metamaskMiddleware = createMetamaskMiddleware({
      static: {
        eth_syncing: false,
        web3_clientVersion: `MetaMask/v${version}`,
      },
      version,
      // account mgmt
      getAccounts: async (
        { origin: innerOrigin },
        { suppressUnauthorizedError = true } = {},
      ) => {
        if (innerOrigin === ORIGIN_METAMASK) {
          const selectedAddress =
            this.accountsController.getSelectedAccount().address;
          return selectedAddress ? [selectedAddress] : [];
        } else if (this.isUnlocked()) {
          return await this.getPermittedAccounts(innerOrigin, {
            suppressUnauthorizedError,
          });
        }
        return []; // changing this is a breaking change
      },
      // tx signing
      processTransaction: this.newUnapprovedTransaction.bind(this),
      // msg signing
      ///: BEGIN:ONLY_INCLUDE_IF(build-main,build-beta,build-flask)
      processEthSignMessage: this.signatureController.newUnsignedMessage.bind(
        this.signatureController,
      ),
      processTypedMessage:
        this.signatureController.newUnsignedTypedMessage.bind(
          this.signatureController,
        ),
      processTypedMessageV3:
        this.signatureController.newUnsignedTypedMessage.bind(
          this.signatureController,
        ),
      processTypedMessageV4:
        this.signatureController.newUnsignedTypedMessage.bind(
          this.signatureController,
        ),
      processPersonalMessage:
        this.signatureController.newUnsignedPersonalMessage.bind(
          this.signatureController,
        ),
      ///: END:ONLY_INCLUDE_IF

      ///: BEGIN:ONLY_INCLUDE_IF(build-mmi)
      /* eslint-disable no-dupe-keys */
      processEthSignMessage: this.mmiController.newUnsignedMessage.bind(
        this.mmiController,
      ),
      processTypedMessage: this.mmiController.newUnsignedMessage.bind(
        this.mmiController,
      ),
      processTypedMessageV3: this.mmiController.newUnsignedMessage.bind(
        this.mmiController,
      ),
      processTypedMessageV4: this.mmiController.newUnsignedMessage.bind(
        this.mmiController,
      ),
      processPersonalMessage: this.mmiController.newUnsignedMessage.bind(
        this.mmiController,
      ),
      setTypedMessageInProgress:
        this.signatureController.setTypedMessageInProgress.bind(
          this.signatureController,
        ),
      setPersonalMessageInProgress:
        this.signatureController.setPersonalMessageInProgress.bind(
          this.signatureController,
        ),
      /* eslint-enable no-dupe-keys */
      ///: END:ONLY_INCLUDE_IF

      processEncryptionPublicKey:
        this.encryptionPublicKeyController.newRequestEncryptionPublicKey.bind(
          this.encryptionPublicKeyController,
        ),
      processDecryptMessage:
        this.decryptMessageController.newRequestDecryptMessage.bind(
          this.decryptMessageController,
        ),
      getPendingNonce: this.getPendingNonce.bind(this),
      getPendingTransactionByHash: (hash) =>
        this.txController.state.transactions.find(
          (meta) =>
            meta.hash === hash && meta.status === TransactionStatus.submitted,
        ),
    });

    // ensure isClientOpenAndUnlocked is updated when memState updates
    this.on('update', (memState) => this._onStateUpdate(memState));

    /**
     * All controllers in Memstore but not in store. They are not persisted.
     * On chrome profile re-start, they will be re-initialized.
     */
    const resetOnRestartStore = {
      AccountTracker: this.accountTracker.store,
      TokenRatesController: this.tokenRatesController,
      DecryptMessageController: this.decryptMessageController,
      EncryptionPublicKeyController: this.encryptionPublicKeyController,
      SignatureController: this.signatureController,
      SwapsController: this.swapsController.store,
      EnsController: this.ensController.store,
      ApprovalController: this.approvalController,
      ///: BEGIN:ONLY_INCLUDE_IF(blockaid)
      PPOMController: this.ppomController,
      ///: END:ONLY_INCLUDE_IF
    };

    this.store.updateStructure({
      AccountsController: this.accountsController,
      AppStateController: this.appStateController.store,
      AppMetadataController: this.appMetadataController.store,
      TransactionController: this.txController,
      KeyringController: this.keyringController,
      PreferencesController: this.preferencesController.store,
      MetaMetricsController: this.metaMetricsController.store,
      AddressBookController: this.addressBookController,
      CurrencyController: this.currencyRateController,
      NetworkController: this.networkController,
      CachedBalancesController: this.cachedBalancesController.store,
      AlertController: this.alertController.store,
      OnboardingController: this.onboardingController.store,
      PermissionController: this.permissionController,
      PermissionLogController: this.permissionLogController.store,
      SubjectMetadataController: this.subjectMetadataController,
      AnnouncementController: this.announcementController,
      NetworkOrderController: this.networkOrderController,
      GasFeeController: this.gasFeeController,
      TokenListController: this.tokenListController,
      TokensController: this.tokensController,
      SmartTransactionsController: this.smartTransactionsController,
      NftController: this.nftController,
      PhishingController: this.phishingController,
      SelectedNetworkController: this.selectedNetworkController,
      LoggingController: this.loggingController,
      ///: BEGIN:ONLY_INCLUDE_IF(snaps)
      SnapController: this.snapController,
      CronjobController: this.cronjobController,
      SnapsRegistry: this.snapsRegistry,
      NotificationController: this.notificationController,
      ///: END:ONLY_INCLUDE_IF
      ///: BEGIN:ONLY_INCLUDE_IF(desktop)
      DesktopController: this.desktopController.store,
      ///: END:ONLY_INCLUDE_IF

      ///: BEGIN:ONLY_INCLUDE_IF(build-mmi)
      CustodyController: this.custodyController.store,
      InstitutionalFeaturesController:
        this.institutionalFeaturesController.store,
      MmiConfigurationController: this.mmiConfigurationController.store,
      ///: END:ONLY_INCLUDE_IF
      ///: BEGIN:ONLY_INCLUDE_IF(blockaid)
      PPOMController: this.ppomController,
      ///: END:ONLY_INCLUDE_IF
      ///: BEGIN:ONLY_INCLUDE_IF(petnames)
      NameController: this.nameController,
      ///: END:ONLY_INCLUDE_IF
      ...resetOnRestartStore,
    });

    this.memStore = new ComposableObservableStore({
      config: {
        AccountsController: this.accountsController,
        AppStateController: this.appStateController.store,
        AppMetadataController: this.appMetadataController.store,
        NetworkController: this.networkController,
        CachedBalancesController: this.cachedBalancesController.store,
        KeyringController: this.keyringController,
        PreferencesController: this.preferencesController.store,
        MetaMetricsController: this.metaMetricsController.store,
        AddressBookController: this.addressBookController,
        CurrencyController: this.currencyRateController,
        AlertController: this.alertController.store,
        OnboardingController: this.onboardingController.store,
        PermissionController: this.permissionController,
        PermissionLogController: this.permissionLogController.store,
        SubjectMetadataController: this.subjectMetadataController,
        AnnouncementController: this.announcementController,
        NetworkOrderController: this.networkOrderController,
        GasFeeController: this.gasFeeController,
        TokenListController: this.tokenListController,
        TokensController: this.tokensController,
        SmartTransactionsController: this.smartTransactionsController,
        NftController: this.nftController,
        SelectedNetworkController: this.selectedNetworkController,
        LoggingController: this.loggingController,
        TxController: this.txController,
        ///: BEGIN:ONLY_INCLUDE_IF(snaps)
        SnapController: this.snapController,
        CronjobController: this.cronjobController,
        SnapsRegistry: this.snapsRegistry,
        NotificationController: this.notificationController,
        ///: END:ONLY_INCLUDE_IF
        ///: BEGIN:ONLY_INCLUDE_IF(desktop)
        DesktopController: this.desktopController.store,
        ///: END:ONLY_INCLUDE_IF
        ///: BEGIN:ONLY_INCLUDE_IF(build-mmi)
        CustodyController: this.custodyController.store,
        InstitutionalFeaturesController:
          this.institutionalFeaturesController.store,
        MmiConfigurationController: this.mmiConfigurationController.store,
        ///: END:ONLY_INCLUDE_IF
        ///: BEGIN:ONLY_INCLUDE_IF(petnames)
        NameController: this.nameController,
        ///: END:ONLY_INCLUDE_IF
        ...resetOnRestartStore,
      },
      controllerMessenger: this.controllerMessenger,
    });

    // if this is the first time, clear the state of by calling these methods
    const resetMethods = [
      this.accountTracker.resetState,
      this.decryptMessageController.resetState.bind(
        this.decryptMessageController,
      ),
      this.encryptionPublicKeyController.resetState.bind(
        this.encryptionPublicKeyController,
      ),
      this.signatureController.resetState.bind(this.signatureController),
      this.swapsController.resetState,
      this.ensController.resetState,
      this.approvalController.clear.bind(this.approvalController),
      // WE SHOULD ADD TokenListController.resetState here too. But it's not implemented yet.
    ];

    if (isManifestV3) {
      if (isFirstMetaMaskControllerSetup === true) {
        this.resetStates(resetMethods);
        this.extension.storage.session.set({
          isFirstMetaMaskControllerSetup: false,
        });
      }
    } else {
      // it's always the first time in MV2
      this.resetStates(resetMethods);
    }

    // Automatic login via config password
    const password = process.env.PASSWORD;
    if (
      !this.isUnlocked() &&
      this.onboardingController.store.getState().completedOnboarding &&
      password &&
      !process.env.IN_TEST
    ) {
      this._loginUser(password);
    } else {
      this._startUISync();
    }

    // Lazily update the store with the current extension environment
    this.extension.runtime.getPlatformInfo().then(({ os }) => {
      this.appStateController.setBrowserEnvironment(
        os,
        // This method is presently only supported by Firefox
        this.extension.runtime.getBrowserInfo === undefined
          ? 'chrome'
          : 'firefox',
      );
    });

    this.setupControllerEventSubscriptions();

    // For more information about these legacy streams, see here:
    // https://github.com/MetaMask/metamask-extension/issues/15491
    // TODO:LegacyProvider: Delete
    this.publicConfigStore = this.createPublicConfigStore();

    // Multiple MetaMask instances launched warning
    this.extension.runtime.onMessageExternal.addListener(onMessageReceived);
    // Fire a ping message to check if other extensions are running
    checkForMultipleVersionsRunning();
  }

  triggerNetworkrequests() {
    this.accountTracker.start();
    this.txController.startIncomingTransactionPolling();
    if (this.preferencesController.store.getState().useCurrencyRateCheck) {
      this.currencyRateController.startPollingByNetworkClientId(
        this.networkController.state.selectedNetworkClientId,
      );
    }
    if (this.preferencesController.store.getState().useTokenDetection) {
      this.tokenListController.start();
    }
  }

  stopNetworkRequests() {
    this.accountTracker.stop();
    this.txController.stopIncomingTransactionPolling();
    if (this.preferencesController.store.getState().useCurrencyRateCheck) {
      this.currencyRateController.stopAllPolling();
    }
    if (this.preferencesController.store.getState().useTokenDetection) {
      this.tokenListController.stop();
      this.tokenRatesController.stop();
    }
  }

  canUseHardwareWallets() {
    return !isManifestV3 || process.env.HARDWARE_WALLETS_MV3;
  }

  resetStates(resetMethods) {
    resetMethods.forEach((resetMethod) => {
      try {
        resetMethod();
      } catch (err) {
        console.error(err);
      }
    });
  }

  ///: BEGIN:ONLY_INCLUDE_IF(keyring-snaps)
  /**
   * Initialize the snap keyring if it is not present.
   *
   * @returns {SnapKeyring}
   */
  async getSnapKeyring() {
    let [snapKeyring] = this.keyringController.getKeyringsByType(
      KeyringType.snap,
    );
    if (!snapKeyring) {
      snapKeyring = await this.keyringController.addNewKeyring(
        KeyringType.snap,
      );
    }
    return snapKeyring;
  }
  ///: END:ONLY_INCLUDE_IF

  ///: BEGIN:ONLY_INCLUDE_IF(build-flask)
  trackInsightSnapView(snapId) {
    this.metaMetricsController.trackEvent({
      event: MetaMetricsEventName.InsightSnapViewed,
      category: MetaMetricsEventCategory.Snaps,
      properties: {
        snap_id: snapId,
      },
    });
  }
  ///: END:ONLY_INCLUDE_IF

  ///: BEGIN:ONLY_INCLUDE_IF(snaps)

  /**
   * Get snap metadata from the current state without refreshing the registry database.
   *
   * @param {string} snapId - A snap id.
   * @returns The available metadata for the snap, if any.
   */
  _getSnapMetadata(snapId) {
    return this.snapsRegistry.state.database?.verifiedSnaps?.[snapId]?.metadata;
  }

  /**
   * Tracks snaps export usage.
   * Note: This function is throttled to 1 call per 60 seconds per snap id + handler combination.
   *
   * @param {string} snapId - The ID of the snap the handler is being triggered on.
   * @param {string} handler - The handler to trigger on the snap for the request.
   */
  _trackSnapExportUsage = wrap(
    memoize(
      () =>
        throttle(
          (snapId, handler) =>
            this.metaMetricsController.trackEvent({
              event: MetaMetricsEventName.SnapExportUsed,
              category: MetaMetricsEventCategory.Snaps,
              properties: {
                snap_id: snapId,
                export: handler,
                snap_category: this._getSnapMetadata(snapId)?.category,
              },
            }),
          SECOND * 60,
        ),
      (snapId, handler) => `${snapId}${handler}`,
    ),
    (getFunc, ...args) => getFunc(...args)(...args),
  );

  /**
   * Passes a JSON-RPC request object to the SnapController for execution.
   *
   * @param {object} args - A bag of options.
   * @param {string} args.snapId - The ID of the recipient snap.
   * @param {string} args.origin - The origin of the RPC request.
   * @param {string} args.handler - The handler to trigger on the snap for the request.
   * @param {object} args.request - The JSON-RPC request object.
   * @returns The result of the JSON-RPC request.
   */
  handleSnapRequest(args) {
    this._trackSnapExportUsage(args.snapId, args.handler);

    return this.controllerMessenger.call('SnapController:handleRequest', args);
  }

  /**
   * Gets the currently selected locale from the PreferencesController.
   *
   * @returns The currently selected locale.
   */
  getLocale() {
    const { currentLocale } = this.preferencesController.store.getState();

    return currentLocale;
  }

  /**
   * Constructor helper for getting Snap permission specifications.
   */
  getSnapPermissionSpecifications() {
    return {
      ...buildSnapEndowmentSpecifications(),
      ...buildSnapRestrictedMethodSpecifications({
        encrypt,
        decrypt,
        getLocale: this.getLocale.bind(this),
        clearSnapState: this.controllerMessenger.call.bind(
          this.controllerMessenger,
          'SnapController:clearSnapState',
        ),
        getMnemonic: this.getPrimaryKeyringMnemonic.bind(this),
        getUnlockPromise: this.appStateController.getUnlockPromise.bind(
          this.appStateController,
        ),
        getSnap: this.controllerMessenger.call.bind(
          this.controllerMessenger,
          'SnapController:get',
        ),
        handleSnapRpcRequest: this.handleSnapRequest.bind(this),
        getSnapState: this.controllerMessenger.call.bind(
          this.controllerMessenger,
          'SnapController:getSnapState',
        ),
        showDialog: (origin, type, content, placeholder) =>
          this.approvalController.addAndShowApprovalRequest({
            origin,
            type: SNAP_DIALOG_TYPES[type],
            requestData: { content, placeholder },
          }),
        showNativeNotification: (origin, args) =>
          this.controllerMessenger.call(
            'RateLimitController:call',
            origin,
            'showNativeNotification',
            origin,
            args.message,
          ),
        showInAppNotification: (origin, args) =>
          this.controllerMessenger.call(
            'RateLimitController:call',
            origin,
            'showInAppNotification',
            origin,
            args.message,
          ),
        updateSnapState: this.controllerMessenger.call.bind(
          this.controllerMessenger,
          'SnapController:updateSnapState',
        ),
        maybeUpdatePhishingList: () => {
          const { usePhishDetect } =
            this.preferencesController.store.getState();

          if (!usePhishDetect) {
            return;
          }

          this.controllerMessenger.call('PhishingController:maybeUpdateState');
        },
        isOnPhishingList: (origin) => {
          const { usePhishDetect } =
            this.preferencesController.store.getState();

          if (!usePhishDetect) {
            return false;
          }

          return this.controllerMessenger.call(
            'PhishingController:testOrigin',
            origin,
          ).result;
        },
        ///: END:ONLY_INCLUDE_IF
        ///: BEGIN:ONLY_INCLUDE_IF(keyring-snaps)
        getSnapKeyring: this.getSnapKeyring.bind(this),
        ///: END:ONLY_INCLUDE_IF
        ///: BEGIN:ONLY_INCLUDE_IF(snaps)
      }),
    };
  }

  /**
   * Deletes the specified notifications from state.
   *
   * @param {string[]} ids - The notifications ids to delete.
   */
  dismissNotifications(ids) {
    this.notificationController.dismiss(ids);
  }

  /**
   * Updates the readDate attribute of the specified notifications.
   *
   * @param {string[]} ids - The notifications ids to mark as read.
   */
  markNotificationsAsRead(ids) {
    this.notificationController.markRead(ids);
  }

  ///: END:ONLY_INCLUDE_IF

  /**
   * Sets up BaseController V2 event subscriptions. Currently, this includes
   * the subscriptions necessary to notify permission subjects of account
   * changes.
   *
   * Some of the subscriptions in this method are ControllerMessenger selector
   * event subscriptions. See the relevant documentation for
   * `@metamask/base-controller` for more information.
   *
   * Note that account-related notifications emitted when the extension
   * becomes unlocked are handled in MetaMaskController._onUnlock.
   */
  setupControllerEventSubscriptions() {
    let lastSelectedAddress;

    this.preferencesController.store.subscribe(async (state) => {
      const { currentLocale } = state;

      const { chainId } = this.networkController.state.providerConfig;
      await updateCurrentLocale(currentLocale);

      if (state.incomingTransactionsPreferences?.[chainId]) {
        this.txController.startIncomingTransactionPolling();
      } else {
        this.txController.stopIncomingTransactionPolling();
      }
    });

    this.controllerMessenger.subscribe(
      `${this.accountsController.name}:selectedAccountChange`,
      async (account) => {
        if (account.address && account.address !== lastSelectedAddress) {
          lastSelectedAddress = account.address;
          await this._onAccountChange(account.address);
        }
      },
    );

    // This handles account changes every time relevant permission state
    // changes, for any reason.
    this.controllerMessenger.subscribe(
      `${this.permissionController.name}:stateChange`,
      async (currentValue, previousValue) => {
        const changedAccounts = getChangedAccounts(currentValue, previousValue);

        for (const [origin, accounts] of changedAccounts.entries()) {
          this._notifyAccountsChange(origin, accounts);
        }
      },
      getPermittedAccountsByOrigin,
    );

    this.controllerMessenger.subscribe(
      'NetworkController:networkDidChange',
      async () => {
        await this.txController.updateIncomingTransactions();
      },
    );

    ///: BEGIN:ONLY_INCLUDE_IF(snaps)
    // Record Snap metadata whenever a Snap is added to state.
    this.controllerMessenger.subscribe(
      `${this.snapController.name}:snapAdded`,
      (snap, svgIcon = null) => {
        const {
          manifest: { proposedName },
          version,
        } = snap;
        this.subjectMetadataController.addSubjectMetadata({
          subjectType: SubjectType.Snap,
          name: proposedName,
          origin: snap.id,
          version,
          svgIcon,
        });
      },
    );

    this.controllerMessenger.subscribe(
      `${this.snapController.name}:snapInstalled`,
      (truncatedSnap, origin) => {
        const snapId = truncatedSnap.id;
        const snapCategory = this._getSnapMetadata(snapId)?.category;
        this.metaMetricsController.trackEvent({
          event: MetaMetricsEventName.SnapInstalled,
          category: MetaMetricsEventCategory.Snaps,
          properties: {
            snap_id: snapId,
            version: truncatedSnap.version,
            origin,
            snap_category: snapCategory,
          },
        });
      },
    );

    this.controllerMessenger.subscribe(
      `${this.snapController.name}:snapUpdated`,
      (newSnap, oldVersion, origin) => {
        const snapId = newSnap.id;
        const snapCategory = this._getSnapMetadata(snapId)?.category;
        this.metaMetricsController.trackEvent({
          event: MetaMetricsEventName.SnapUpdated,
          category: MetaMetricsEventCategory.Snaps,
          properties: {
            snap_id: snapId,
            old_version: oldVersion,
            new_version: newSnap.version,
            origin,
            snap_category: snapCategory,
          },
        });
      },
    );

    this.controllerMessenger.subscribe(
      `${this.snapController.name}:snapTerminated`,
      (truncatedSnap) => {
        const approvals = Object.values(
          this.approvalController.state.pendingApprovals,
        ).filter(
          (approval) =>
            approval.origin === truncatedSnap.id &&
            approval.type.startsWith(RestrictedMethods.snap_dialog),
        );
        for (const approval of approvals) {
          this.approvalController.reject(
            approval.id,
            new Error('Snap was terminated.'),
          );
        }
      },
    );

    this.controllerMessenger.subscribe(
      `${this.snapController.name}:snapRemoved`,
      (truncatedSnap) => {
        const notificationIds = Object.values(
          this.notificationController.state.notifications,
        ).reduce((idList, notification) => {
          if (notification.origin === truncatedSnap.id) {
            idList.push(notification.id);
          }
          return idList;
        }, []);

        this.dismissNotifications(notificationIds);
      },
    );

    this.controllerMessenger.subscribe(
      `${this.snapController.name}:snapUninstalled`,
      (truncatedSnap) => {
        const snapId = truncatedSnap.id;
        const snapCategory = this._getSnapMetadata(snapId)?.category;
        this.metaMetricsController.trackEvent({
          event: MetaMetricsEventName.SnapUninstalled,
          category: MetaMetricsEventCategory.Snaps,
          properties: {
            snap_id: snapId,
            version: truncatedSnap.version,
            snap_category: snapCategory,
          },
        });
      },
    );

    ///: END:ONLY_INCLUDE_IF
  }

  /**
   * TODO:LegacyProvider: Delete
   * Constructor helper: initialize a public config store.
   * This store is used to make some config info available to Dapps synchronously.
   */
  createPublicConfigStore() {
    // subset of state for metamask inpage provider
    const publicConfigStore = new ObservableStore();

    const selectPublicState = (chainId, { isUnlocked }) => {
      return {
        isUnlocked,
        chainId,
        networkVersion: this.deprecatedNetworkId ?? 'loading',
      };
    };

    const updatePublicConfigStore = (memState) => {
      const networkStatus =
        memState.networksMetadata[memState.selectedNetworkClientId]?.status;
      const { chainId } = this.networkController.state.providerConfig;
      if (networkStatus === NetworkStatus.Available) {
        publicConfigStore.putState(selectPublicState(chainId, memState));
      }
    };

    // setup memStore subscription hooks
    this.on('update', updatePublicConfigStore);
    updatePublicConfigStore(this.getState());

    return publicConfigStore;
  }

  /**
   * Gets relevant state for the provider of an external origin.
   *
   * @param {string} origin - The origin to get the provider state for.
   * @returns {Promise<{ isUnlocked: boolean, networkVersion: string, chainId: string, accounts: string[] }>} An object with relevant state properties.
   */
  async getProviderState(origin) {
    return {
      isUnlocked: this.isUnlocked(),
      accounts: await this.getPermittedAccounts(origin),
      ...this.getProviderNetworkState(
        this.preferencesController.getUseRequestQueue() ? origin : undefined,
      ),
    };
  }

  /**
   * Retrieves network state information relevant for external providers.
   *
   * @param {string} origin - The origin identifier for which network state is requested (default: 'metamask').
   * @returns {object} An object containing important network state properties, including chainId and networkVersion.
   */
  getProviderNetworkState(origin = 'metamask') {
    let chainId;
    if (this.preferencesController.getUseRequestQueue()) {
      // It would be nice to have selectedNetworkController always return a value, and have it decide how to default the values (in all cases we want the default to be 'what ever the globally selected network is').
      // I ended up adding this defaulting here because of an issue where the selected network for the origin 'metamask' - it is `undefined` until you unlock the wallet and select a network for the first time.
      const networkClientId =
        this.controllerMessenger.call(
          'SelectedNetworkController:getNetworkClientIdForDomain',
          origin,
        ) || this.networkController.state.selectedNetworkClientId;

      const networkClient = this.controllerMessenger.call(
        'NetworkController:getNetworkClientById',
        networkClientId,
      );
      chainId = networkClient.configuration.chainId;
    } else {
      chainId = this.networkController.state.providerConfig.chainId;
    }

    return {
      chainId,
      networkVersion: this.deprecatedNetworkId ?? 'loading',
    };
  }

  /**
   * TODO: Delete when ready to remove `networkVersion` from provider object
   * Updates the `deprecatedNetworkId` value
   */
  async updateDeprecatedNetworkId() {
    try {
      this.deprecatedNetworkId = await this.deprecatedGetNetworkId();
    } catch (error) {
      console.error(error);
      this.deprecatedNetworkId = null;
    }
    this._notifyChainChange();
  }

  /**
   * TODO: Delete when ready to remove `networkVersion` from provider object
   * Gets current networkId as returned by `net_version`
   *
   * @returns {string} The networkId for the current network or null on failure
   * @throws Will throw if there is a problem getting the network version
   */
  async deprecatedGetNetworkId() {
    const ethQuery = this.controllerMessenger.call(
      'NetworkController:getEthQuery',
    );

    if (!ethQuery) {
      throw new Error('Provider has not been initialized');
    }

    return new Promise((resolve, reject) => {
      ethQuery.sendAsync({ method: 'net_version' }, (error, result) => {
        if (error) {
          reject(error);
        } else {
          resolve(convertNetworkId(result));
        }
      });
    });
  }

  //=============================================================================
  // EXPOSED TO THE UI SUBSYSTEM
  //=============================================================================

  /**
   * The metamask-state of the various controllers, made available to the UI
   *
   * @returns {object} status
   */
  getState() {
    const { vault } = this.keyringController.state;
    const isInitialized = Boolean(vault);

    const flatState = this.memStore.getFlatState();

    // The vault should not be exposed to the UI
    delete flatState.vault;

    return {
      isInitialized,
      ...flatState,
      ///: BEGIN:ONLY_INCLUDE_IF(snaps)
      // Snap state, source code and other files are stripped out to prevent piping to the MetaMask UI.
      snapStates: {},
      unencryptedSnapStates: {},
      snaps: Object.values(flatState.snaps ?? {}).reduce((acc, snap) => {
        // eslint-disable-next-line no-unused-vars
        const { sourceCode, auxiliaryFiles, ...rest } = snap;
        acc[snap.id] = rest;
        return acc;
      }, {}),
      ///: END:ONLY_INCLUDE_IF
    };
  }

  /**
   * Returns an Object containing API Callback Functions.
   * These functions are the interface for the UI.
   * The API object can be transmitted over a stream via JSON-RPC.
   *
   * @returns {object} Object containing API functions.
   */
  getApi() {
    const {
      accountsController,
      addressBookController,
      alertController,
      appStateController,
      keyringController,
      nftController,
      nftDetectionController,
      currencyRateController,
      detectTokensController,
      ensController,
      gasFeeController,
      metaMetricsController,
      networkController,
      announcementController,
      onboardingController,
      permissionController,
      preferencesController,
      swapsController,
      tokensController,
      smartTransactionsController,
      txController,
      assetsContractController,
      backup,
      approvalController,
      phishingController,
    } = this;

    return {
      // etc
      getState: this.getState.bind(this),
      setCurrentCurrency: currencyRateController.setCurrentCurrency.bind(
        currencyRateController,
      ),
      setUseBlockie: preferencesController.setUseBlockie.bind(
        preferencesController,
      ),
      setUseNonceField: preferencesController.setUseNonceField.bind(
        preferencesController,
      ),
      setUsePhishDetect: preferencesController.setUsePhishDetect.bind(
        preferencesController,
      ),
      setUseMultiAccountBalanceChecker:
        preferencesController.setUseMultiAccountBalanceChecker.bind(
          preferencesController,
        ),
      setUseSafeChainsListValidation:
        preferencesController.setUseSafeChainsListValidation.bind(
          preferencesController,
        ),
      setUseTokenDetection: preferencesController.setUseTokenDetection.bind(
        preferencesController,
      ),
      setUseNftDetection: preferencesController.setUseNftDetection.bind(
        preferencesController,
      ),
      setUse4ByteResolution: preferencesController.setUse4ByteResolution.bind(
        preferencesController,
      ),
      setUseCurrencyRateCheck:
        preferencesController.setUseCurrencyRateCheck.bind(
          preferencesController,
        ),
      setOpenSeaEnabled: preferencesController.setOpenSeaEnabled.bind(
        preferencesController,
      ),
      getUseRequestQueue: this.preferencesController.getUseRequestQueue.bind(
        this.preferencesController,
      ),
      getProviderConfig: () => this.networkController.state.providerConfig,

      ///: BEGIN:ONLY_INCLUDE_IF(blockaid)
      setSecurityAlertsEnabled:
        preferencesController.setSecurityAlertsEnabled.bind(
          preferencesController,
        ),
      ///: END:ONLY_INCLUDE_IF
      ///: BEGIN:ONLY_INCLUDE_IF(keyring-snaps)
      setAddSnapAccountEnabled:
        preferencesController.setAddSnapAccountEnabled.bind(
          preferencesController,
        ),
      ///: END:ONLY_INCLUDE_IF
      ///: BEGIN:ONLY_INCLUDE_IF(petnames)
      setUseExternalNameSources:
        preferencesController.setUseExternalNameSources.bind(
          preferencesController,
        ),
      ///: END:ONLY_INCLUDE_IF
      setUseRequestQueue: this.setUseRequestQueue.bind(this),
      setIpfsGateway: preferencesController.setIpfsGateway.bind(
        preferencesController,
      ),
      setUseAddressBarEnsResolution:
        preferencesController.setUseAddressBarEnsResolution.bind(
          preferencesController,
        ),
      setParticipateInMetaMetrics:
        metaMetricsController.setParticipateInMetaMetrics.bind(
          metaMetricsController,
        ),
      setCurrentLocale: preferencesController.setCurrentLocale.bind(
        preferencesController,
      ),
      setIncomingTransactionsPreferences:
        preferencesController.setIncomingTransactionsPreferences.bind(
          preferencesController,
        ),
      markPasswordForgotten: this.markPasswordForgotten.bind(this),
      unMarkPasswordForgotten: this.unMarkPasswordForgotten.bind(this),
      getRequestAccountTabIds: this.getRequestAccountTabIds,
      getOpenMetamaskTabsIds: this.getOpenMetamaskTabsIds,
      markNotificationPopupAsAutomaticallyClosed: () =>
        this.notificationManager.markAsAutomaticallyClosed(),

      // approval
      requestUserApproval:
        approvalController.addAndShowApprovalRequest.bind(approvalController),

      // primary keyring management
      addNewAccount: this.addNewAccount.bind(this),
      verifySeedPhrase: this.verifySeedPhrase.bind(this),
      resetAccount: this.resetAccount.bind(this),
      removeAccount: this.removeAccount.bind(this),
      importAccountWithStrategy: this.importAccountWithStrategy.bind(this),
      ///: BEGIN:ONLY_INCLUDE_IF(keyring-snaps)
      getAccountsBySnapId: (snapId) => getAccountsBySnapId(this, snapId),
      ///: END:ONLY_INCLUDE_IF

      // hardware wallets
      connectHardware: this.connectHardware.bind(this),
      forgetDevice: this.forgetDevice.bind(this),
      checkHardwareStatus: this.checkHardwareStatus.bind(this),
      unlockHardwareWalletAccount: this.unlockHardwareWalletAccount.bind(this),
      setLedgerTransportPreference:
        this.setLedgerTransportPreference.bind(this),
      attemptLedgerTransportCreation:
        this.attemptLedgerTransportCreation.bind(this),
      establishLedgerTransportPreference:
        this.establishLedgerTransportPreference.bind(this),

      // qr hardware devices
      submitQRHardwareCryptoHDKey:
        keyringController.submitQRCryptoHDKey.bind(keyringController),
      submitQRHardwareCryptoAccount:
        keyringController.submitQRCryptoAccount.bind(keyringController),
      cancelSyncQRHardware:
        keyringController.cancelQRSynchronization.bind(keyringController),
      submitQRHardwareSignature:
        keyringController.submitQRSignature.bind(keyringController),
      cancelQRHardwareSignRequest:
        keyringController.cancelQRSignRequest.bind(keyringController),

      // vault management
      submitPassword: this.submitPassword.bind(this),
      verifyPassword: this.verifyPassword.bind(this),

      // network management
      setProviderType: (type) => {
        // when using this format, type happens to be the same as the networkClientId...
        this.selectedNetworkController.setNetworkClientIdForMetamask(type);
        return this.networkController.setProviderType(type);
      },
      setActiveNetwork: (networkConfigurationId) => {
        this.selectedNetworkController.setNetworkClientIdForMetamask(
          networkConfigurationId,
        );
        return this.networkController.setActiveNetwork(networkConfigurationId);
      },
      rollbackToPreviousProvider:
        networkController.rollbackToPreviousProvider.bind(networkController),
      removeNetworkConfiguration:
        networkController.removeNetworkConfiguration.bind(networkController),
      upsertNetworkConfiguration:
        this.networkController.upsertNetworkConfiguration.bind(
          this.networkController,
        ),
      getCurrentNetworkEIP1559Compatibility:
        this.networkController.getEIP1559Compatibility.bind(
          this.networkController,
        ),
      // PreferencesController
      setSelectedAddress: (address) => {
        this.preferencesController.setSelectedAddress(address);
        const account = this.accountsController.getAccountByAddress(address);
        if (account) {
          this.accountsController.setSelectedAccount(account.id);
        } else {
          throw new Error(`No account found for address: ${address}`);
        }
      },
      addToken: tokensController.addToken.bind(tokensController),
      updateTokenType: tokensController.updateTokenType.bind(tokensController),
      setFeatureFlag: preferencesController.setFeatureFlag.bind(
        preferencesController,
      ),
      setPreference: preferencesController.setPreference.bind(
        preferencesController,
      ),

      addKnownMethodData: preferencesController.addKnownMethodData.bind(
        preferencesController,
      ),
      setDismissSeedBackUpReminder:
        preferencesController.setDismissSeedBackUpReminder.bind(
          preferencesController,
        ),
      setDisabledRpcMethodPreference:
        preferencesController.setDisabledRpcMethodPreference.bind(
          preferencesController,
        ),
      getRpcMethodPreferences:
        preferencesController.getRpcMethodPreferences.bind(
          preferencesController,
        ),
      setAdvancedGasFee: preferencesController.setAdvancedGasFee.bind(
        preferencesController,
      ),
      setTheme: preferencesController.setTheme.bind(preferencesController),
      setTransactionSecurityCheckEnabled:
        preferencesController.setTransactionSecurityCheckEnabled.bind(
          preferencesController,
        ),
      ///: BEGIN:ONLY_INCLUDE_IF(keyring-snaps)
      setSnapsAddSnapAccountModalDismissed:
        preferencesController.setSnapsAddSnapAccountModalDismissed.bind(
          preferencesController,
        ),
      ///: END:ONLY_INCLUDE_IF

      // AccountsController
      setSelectedInternalAccount:
        accountsController.setSelectedAccount.bind(accountsController),

      setAccountName:
        accountsController.setAccountName.bind(accountsController),

      setAccountLabel: (address, label) => {
        this.preferencesController.setAccountLabel(address, label);
        const account = this.accountsController.getAccountByAddress(address);
        if (account === undefined) {
          throw new Error(`No account found for address: ${address}`);
        }
        this.accountsController.setAccountName(account.id, label);
      },

      // AssetsContractController
      getTokenStandardAndDetails: this.getTokenStandardAndDetails.bind(this),
      getTokenSymbol: this.getTokenSymbol.bind(this),

      // NftController
      addNft: nftController.addNft.bind(nftController),

      addNftVerifyOwnership:
        nftController.addNftVerifyOwnership.bind(nftController),

      removeAndIgnoreNft: nftController.removeAndIgnoreNft.bind(nftController),

      removeNft: nftController.removeNft.bind(nftController),

      checkAndUpdateAllNftsOwnershipStatus:
        nftController.checkAndUpdateAllNftsOwnershipStatus.bind(nftController),

      checkAndUpdateSingleNftOwnershipStatus:
        nftController.checkAndUpdateSingleNftOwnershipStatus.bind(
          nftController,
        ),

      isNftOwner: nftController.isNftOwner.bind(nftController),

      // AddressController
      setAddressBook: addressBookController.set.bind(addressBookController),
      removeFromAddressBook: addressBookController.delete.bind(
        addressBookController,
      ),

      // AppStateController
      setLastActiveTime:
        appStateController.setLastActiveTime.bind(appStateController),
      setDefaultHomeActiveTabName:
        appStateController.setDefaultHomeActiveTabName.bind(appStateController),
      setConnectedStatusPopoverHasBeenShown:
        appStateController.setConnectedStatusPopoverHasBeenShown.bind(
          appStateController,
        ),
      setRecoveryPhraseReminderHasBeenShown:
        appStateController.setRecoveryPhraseReminderHasBeenShown.bind(
          appStateController,
        ),
      setRecoveryPhraseReminderLastShown:
        appStateController.setRecoveryPhraseReminderLastShown.bind(
          appStateController,
        ),
      setTermsOfUseLastAgreed:
        appStateController.setTermsOfUseLastAgreed.bind(appStateController),
      ///: BEGIN:ONLY_INCLUDE_IF(snaps)
      setSnapsInstallPrivacyWarningShownStatus:
        appStateController.setSnapsInstallPrivacyWarningShownStatus.bind(
          appStateController,
        ),
      ///: END:ONLY_INCLUDE_IF
      setOutdatedBrowserWarningLastShown:
        appStateController.setOutdatedBrowserWarningLastShown.bind(
          appStateController,
        ),
      setShowTestnetMessageInDropdown:
        appStateController.setShowTestnetMessageInDropdown.bind(
          appStateController,
        ),
      setShowBetaHeader:
        appStateController.setShowBetaHeader.bind(appStateController),
      setShowProductTour:
        appStateController.setShowProductTour.bind(appStateController),
      updateNftDropDownState:
        appStateController.updateNftDropDownState.bind(appStateController),
      setFirstTimeUsedNetwork:
        appStateController.setFirstTimeUsedNetwork.bind(appStateController),

      // EnsController
      tryReverseResolveAddress:
        ensController.reverseResolveAddress.bind(ensController),

      // KeyringController
      setLocked: this.setLocked.bind(this),
      createNewVaultAndKeychain: this.createNewVaultAndKeychain.bind(this),
      createNewVaultAndRestore: this.createNewVaultAndRestore.bind(this),
      exportAccount: this.exportAccount.bind(this),

      // txController
      updateTransaction: txController.updateTransaction.bind(txController),
      approveTransactionsWithSameNonce:
        txController.approveTransactionsWithSameNonce.bind(txController),
      createCancelTransaction: this.createCancelTransaction.bind(this),
      createSpeedUpTransaction: this.createSpeedUpTransaction.bind(this),
      estimateGas: this.estimateGas.bind(this),
      getNextNonce: this.getNextNonce.bind(this),
      addTransaction: this.addTransaction.bind(this),
      addTransactionAndWaitForPublish:
        this.addTransactionAndWaitForPublish.bind(this),
      createTransactionEventFragment:
        createTransactionEventFragmentWithTxId.bind(
          null,
          this.getTransactionMetricsRequest(),
        ),
      getTransactions: this.txController.getTransactions.bind(
        this.txController,
      ),
      updateEditableParams: this.txController.updateEditableParams.bind(
        this.txController,
      ),
      updateTransactionGasFees:
        txController.updateTransactionGasFees.bind(txController),
      updateTransactionSendFlowHistory:
        txController.updateTransactionSendFlowHistory.bind(txController),
      updatePreviousGasParams:
        txController.updatePreviousGasParams.bind(txController),

      // decryptMessageController
      decryptMessage: this.decryptMessageController.decryptMessage.bind(
        this.decryptMessageController,
      ),
      decryptMessageInline:
        this.decryptMessageController.decryptMessageInline.bind(
          this.decryptMessageController,
        ),
      cancelDecryptMessage:
        this.decryptMessageController.cancelDecryptMessage.bind(
          this.decryptMessageController,
        ),

      // EncryptionPublicKeyController
      encryptionPublicKey:
        this.encryptionPublicKeyController.encryptionPublicKey.bind(
          this.encryptionPublicKeyController,
        ),
      cancelEncryptionPublicKey:
        this.encryptionPublicKeyController.cancelEncryptionPublicKey.bind(
          this.encryptionPublicKeyController,
        ),

      // onboarding controller
      setSeedPhraseBackedUp:
        onboardingController.setSeedPhraseBackedUp.bind(onboardingController),
      completeOnboarding:
        onboardingController.completeOnboarding.bind(onboardingController),
      setFirstTimeFlowType:
        onboardingController.setFirstTimeFlowType.bind(onboardingController),

      // alert controller
      setAlertEnabledness:
        alertController.setAlertEnabledness.bind(alertController),
      setUnconnectedAccountAlertShown:
        alertController.setUnconnectedAccountAlertShown.bind(alertController),
      setWeb3ShimUsageAlertDismissed:
        alertController.setWeb3ShimUsageAlertDismissed.bind(alertController),

      // permissions
      removePermissionsFor: this.removePermissionsFor,
      approvePermissionsRequest: this.acceptPermissionsRequest,
      rejectPermissionsRequest: this.rejectPermissionsRequest,
      ...getPermissionBackgroundApiMethods(permissionController),

      ///: BEGIN:ONLY_INCLUDE_IF(build-mmi)
      connectCustodyAddresses: this.mmiController.connectCustodyAddresses.bind(
        this.mmiController,
      ),
      getCustodianAccounts: this.mmiController.getCustodianAccounts.bind(
        this.mmiController,
      ),
      getCustodianAccountsByAddress:
        this.mmiController.getCustodianAccountsByAddress.bind(
          this.mmiController,
        ),
      getCustodianTransactionDeepLink:
        this.mmiController.getCustodianTransactionDeepLink.bind(
          this.mmiController,
        ),
      getCustodianConfirmDeepLink:
        this.mmiController.getCustodianConfirmDeepLink.bind(this.mmiController),
      getCustodianSignMessageDeepLink:
        this.mmiController.getCustodianSignMessageDeepLink.bind(
          this.mmiController,
        ),
      getCustodianToken: this.mmiController.getCustodianToken.bind(
        this.mmiController,
      ),
      getCustodianJWTList: this.mmiController.getCustodianJWTList.bind(
        this.mmiController,
      ),
      getAllCustodianAccountsWithToken:
        this.mmiController.getAllCustodianAccountsWithToken.bind(
          this.mmiController,
        ),
      setCustodianNewRefreshToken:
        this.mmiController.setCustodianNewRefreshToken.bind(this.mmiController),
      setWaitForConfirmDeepLinkDialog:
        this.custodyController.setWaitForConfirmDeepLinkDialog.bind(
          this.custodyController,
        ),
      setCustodianConnectRequest:
        this.custodyController.setCustodianConnectRequest.bind(
          this.custodyController,
        ),
      getCustodianConnectRequest:
        this.custodyController.getCustodianConnectRequest.bind(
          this.custodyController,
        ),
      getMmiConfiguration:
        this.mmiConfigurationController.getConfiguration.bind(
          this.mmiConfigurationController,
        ),
      removeAddTokenConnectRequest:
        this.institutionalFeaturesController.removeAddTokenConnectRequest.bind(
          this.institutionalFeaturesController,
        ),
      showInteractiveReplacementTokenBanner:
        appStateController.showInteractiveReplacementTokenBanner.bind(
          appStateController,
        ),
      ///: END:ONLY_INCLUDE_IF

      ///: BEGIN:ONLY_INCLUDE_IF(snaps)
      // snaps
      disableSnap: this.controllerMessenger.call.bind(
        this.controllerMessenger,
        'SnapController:disable',
      ),
      enableSnap: this.controllerMessenger.call.bind(
        this.controllerMessenger,
        'SnapController:enable',
      ),
      updateSnap: (origin, requestedSnaps) => {
        // We deliberately do not await this promise as that would mean waiting for the update to complete
        // Instead we return null to signal to the UI that it is safe to redirect to the update flow
        this.controllerMessenger.call(
          'SnapController:install',
          origin,
          requestedSnaps,
        );
        return null;
      },
      removeSnap: this.controllerMessenger.call.bind(
        this.controllerMessenger,
        'SnapController:remove',
      ),
      handleSnapRequest: this.handleSnapRequest.bind(this),
      revokeDynamicSnapPermissions: this.controllerMessenger.call.bind(
        this.controllerMessenger,
        'SnapController:revokeDynamicPermissions',
      ),
      dismissNotifications: this.dismissNotifications.bind(this),
      markNotificationsAsRead: this.markNotificationsAsRead.bind(this),
      updateCaveat: this.updateCaveat.bind(this),
      updateNetworksList: this.updateNetworksList.bind(this),
      getPhishingResult: async (website) => {
        await phishingController.maybeUpdateState();

        return phishingController.test(website);
      },
      ///: END:ONLY_INCLUDE_IF
      ///: BEGIN:ONLY_INCLUDE_IF(keyring-snaps)
      updateSnapRegistry: this.preferencesController.updateSnapRegistry.bind(
        preferencesController,
      ),
      ///: END:ONLY_INCLUDE_IF
      ///: BEGIN:ONLY_INCLUDE_IF(desktop)
      // Desktop
      getDesktopEnabled: this.desktopController.getDesktopEnabled.bind(
        this.desktopController,
      ),
      setDesktopEnabled: this.desktopController.setDesktopEnabled.bind(
        this.desktopController,
      ),
      generateDesktopOtp: this.desktopController.generateOtp.bind(
        this.desktopController,
      ),
      testDesktopConnection: this.desktopController.testDesktopConnection.bind(
        this.desktopController,
      ),
      disableDesktop: this.desktopController.disableDesktop.bind(
        this.desktopController,
      ),
      ///: END:ONLY_INCLUDE_IF

      // swaps
      fetchAndSetQuotes:
        swapsController.fetchAndSetQuotes.bind(swapsController),
      setSelectedQuoteAggId:
        swapsController.setSelectedQuoteAggId.bind(swapsController),
      resetSwapsState: swapsController.resetSwapsState.bind(swapsController),
      setSwapsTokens: swapsController.setSwapsTokens.bind(swapsController),
      clearSwapsQuotes: swapsController.clearSwapsQuotes.bind(swapsController),
      setApproveTxId: swapsController.setApproveTxId.bind(swapsController),
      setTradeTxId: swapsController.setTradeTxId.bind(swapsController),
      setSwapsTxGasPrice:
        swapsController.setSwapsTxGasPrice.bind(swapsController),
      setSwapsTxGasLimit:
        swapsController.setSwapsTxGasLimit.bind(swapsController),
      setSwapsTxMaxFeePerGas:
        swapsController.setSwapsTxMaxFeePerGas.bind(swapsController),
      setSwapsTxMaxFeePriorityPerGas:
        swapsController.setSwapsTxMaxFeePriorityPerGas.bind(swapsController),
      safeRefetchQuotes:
        swapsController.safeRefetchQuotes.bind(swapsController),
      stopPollingForQuotes:
        swapsController.stopPollingForQuotes.bind(swapsController),
      setBackgroundSwapRouteState:
        swapsController.setBackgroundSwapRouteState.bind(swapsController),
      resetPostFetchState:
        swapsController.resetPostFetchState.bind(swapsController),
      setSwapsErrorKey: swapsController.setSwapsErrorKey.bind(swapsController),
      setInitialGasEstimate:
        swapsController.setInitialGasEstimate.bind(swapsController),
      setCustomApproveTxData:
        swapsController.setCustomApproveTxData.bind(swapsController),
      setSwapsLiveness: swapsController.setSwapsLiveness.bind(swapsController),
      setSwapsFeatureFlags:
        swapsController.setSwapsFeatureFlags.bind(swapsController),
      setSwapsUserFeeLevel:
        swapsController.setSwapsUserFeeLevel.bind(swapsController),
      setSwapsQuotesPollingLimitEnabled:
        swapsController.setSwapsQuotesPollingLimitEnabled.bind(swapsController),

      // Smart Transactions
      setSmartTransactionsOptInStatus:
        smartTransactionsController.setOptInState.bind(
          smartTransactionsController,
        ),
      fetchSmartTransactionFees: smartTransactionsController.getFees.bind(
        smartTransactionsController,
      ),
      clearSmartTransactionFees: smartTransactionsController.clearFees.bind(
        smartTransactionsController,
      ),
      submitSignedTransactions:
        smartTransactionsController.submitSignedTransactions.bind(
          smartTransactionsController,
        ),
      cancelSmartTransaction:
        smartTransactionsController.cancelSmartTransaction.bind(
          smartTransactionsController,
        ),
      fetchSmartTransactionsLiveness:
        smartTransactionsController.fetchLiveness.bind(
          smartTransactionsController,
        ),
      updateSmartTransaction:
        smartTransactionsController.updateSmartTransaction.bind(
          smartTransactionsController,
        ),
      setStatusRefreshInterval:
        smartTransactionsController.setStatusRefreshInterval.bind(
          smartTransactionsController,
        ),

      // MetaMetrics
      trackMetaMetricsEvent: metaMetricsController.trackEvent.bind(
        metaMetricsController,
      ),
      trackMetaMetricsPage: metaMetricsController.trackPage.bind(
        metaMetricsController,
      ),
      createEventFragment: metaMetricsController.createEventFragment.bind(
        metaMetricsController,
      ),
      updateEventFragment: metaMetricsController.updateEventFragment.bind(
        metaMetricsController,
      ),
      finalizeEventFragment: metaMetricsController.finalizeEventFragment.bind(
        metaMetricsController,
      ),
      ///: BEGIN:ONLY_INCLUDE_IF(build-flask)
      trackInsightSnapView: this.trackInsightSnapView.bind(this),
      ///: END:ONLY_INCLUDE_IF
      // approval controller
      resolvePendingApproval: this.resolvePendingApproval,
      rejectPendingApproval: this.rejectPendingApproval,

      // Notifications
      updateViewedNotifications: announcementController.updateViewed.bind(
        announcementController,
      ),

      // GasFeeController
      getGasFeeEstimatesAndStartPolling:
        gasFeeController.getGasFeeEstimatesAndStartPolling.bind(
          gasFeeController,
        ),

      disconnectGasFeeEstimatePoller:
        gasFeeController.disconnectPoller.bind(gasFeeController),

      getGasFeeTimeEstimate:
        gasFeeController.getTimeEstimate.bind(gasFeeController),

      addPollingTokenToAppState:
        appStateController.addPollingToken.bind(appStateController),

      removePollingTokenFromAppState:
        appStateController.removePollingToken.bind(appStateController),

      // Backup
      backupUserData: backup.backupUserData.bind(backup),
      restoreUserData: backup.restoreUserData.bind(backup),

      // DetectTokenController
      detectNewTokens: detectTokensController.detectNewTokens.bind(
        detectTokensController,
      ),

      // DetectCollectibleController
      detectNfts: nftDetectionController.detectNfts.bind(
        nftDetectionController,
      ),

      /** Token Detection V2 */
      addDetectedTokens:
        tokensController.addDetectedTokens.bind(tokensController),
      addImportedTokens: tokensController.addTokens.bind(tokensController),
      ignoreTokens: tokensController.ignoreTokens.bind(tokensController),
      getBalancesInSingleCall:
        assetsContractController.getBalancesInSingleCall.bind(
          assetsContractController,
        ),

      // E2E testing
      throwTestError: this.throwTestError.bind(this),

      ///: BEGIN:ONLY_INCLUDE_IF(petnames)
      updateProposedNames: this.nameController.updateProposedNames.bind(
        this.nameController,
      ),
      setName: this.nameController.setName.bind(this.nameController),
      ///: END:ONLY_INCLUDE_IF
    };
  }

  async exportAccount(address, password) {
    await this.verifyPassword(password);
    return this.keyringController.exportAccount(password, address);
  }

  async getTokenStandardAndDetails(address, userAddress, tokenId) {
    const { tokenList } = this.tokenListController.state;
    const { tokens } = this.tokensController.state;

    const staticTokenListDetails =
      STATIC_MAINNET_TOKEN_LIST[address.toLowerCase()] || {};
    const tokenListDetails = tokenList[address.toLowerCase()] || {};
    const userDefinedTokenDetails =
      tokens.find(({ address: _address }) =>
        isEqualCaseInsensitive(_address, address),
      ) || {};

    const tokenDetails = {
      ...staticTokenListDetails,
      ...tokenListDetails,
      ...userDefinedTokenDetails,
    };
    const tokenDetailsStandardIsERC20 =
      isEqualCaseInsensitive(tokenDetails.standard, TokenStandard.ERC20) ||
      tokenDetails.erc20 === true;
    const noEvidenceThatTokenIsAnNFT =
      !tokenId &&
      !isEqualCaseInsensitive(tokenDetails.standard, TokenStandard.ERC1155) &&
      !isEqualCaseInsensitive(tokenDetails.standard, TokenStandard.ERC721) &&
      !tokenDetails.erc721;

    const otherDetailsAreERC20Like =
      tokenDetails.decimals !== undefined && tokenDetails.symbol;

    const tokenCanBeTreatedAsAnERC20 =
      tokenDetailsStandardIsERC20 ||
      (noEvidenceThatTokenIsAnNFT && otherDetailsAreERC20Like);

    let details;
    if (tokenCanBeTreatedAsAnERC20) {
      try {
        const balance = await fetchTokenBalance(
          address,
          userAddress,
          this.provider,
        );

        details = {
          address,
          balance,
          standard: TokenStandard.ERC20,
          decimals: tokenDetails.decimals,
          symbol: tokenDetails.symbol,
        };
      } catch (e) {
        // If the `fetchTokenBalance` call failed, `details` remains undefined, and we
        // fall back to the below `assetsContractController.getTokenStandardAndDetails` call
        log.warning(`Failed to get token balance. Error: ${e}`);
      }
    }

    // `details`` will be undefined if `tokenCanBeTreatedAsAnERC20`` is false,
    // or if it is true but the `fetchTokenBalance`` call failed. In either case, we should
    // attempt to retrieve details from `assetsContractController.getTokenStandardAndDetails`
    if (details === undefined) {
      details = await this.assetsContractController.getTokenStandardAndDetails(
        address,
        userAddress,
        tokenId,
      );
    }

    return {
      ...details,
      decimals: details?.decimals?.toString(10),
      balance: details?.balance?.toString(10),
    };
  }

  async getTokenSymbol(address) {
    try {
      const details =
        await this.assetsContractController.getTokenStandardAndDetails(address);
      return details?.symbol;
    } catch (e) {
      return null;
    }
  }

  //=============================================================================
  // VAULT / KEYRING RELATED METHODS
  //=============================================================================

  /**
   * Creates a new Vault and create a new keychain.
   *
   * A vault, or KeyringController, is a controller that contains
   * many different account strategies, currently called Keyrings.
   * Creating it new means wiping all previous keyrings.
   *
   * A keychain, or keyring, controls many accounts with a single backup and signing strategy.
   * For example, a mnemonic phrase can generate many accounts, and is a keyring.
   *
   * @param {string} password
   * @returns {object} vault
   */
  async createNewVaultAndKeychain(password) {
    const releaseLock = await this.createVaultMutex.acquire();
    try {
      const vault = await this.keyringController.createNewVaultAndKeychain(
        password,
      );

      const accounts = await this.keyringController.getAccounts();
      this.preferencesController.setAddresses(accounts);
      this.selectFirstAccount();

      return vault;
    } finally {
      releaseLock();
    }
  }

  /**
   * Create a new Vault and restore an existent keyring.
   *
   * @param {string} password
   * @param {number[]} encodedSeedPhrase - The seed phrase, encoded as an array
   * of UTF-8 bytes.
   */
  async createNewVaultAndRestore(password, encodedSeedPhrase) {
    const releaseLock = await this.createVaultMutex.acquire();
    try {
      const seedPhraseAsBuffer = Buffer.from(encodedSeedPhrase);

      // clear known identities
      this.preferencesController.setAddresses([]);

      // clear permissions
      this.permissionController.clearState();

      ///: BEGIN:ONLY_INCLUDE_IF(snaps)
      // Clear snap state
      this.snapController.clearState();
      // Clear notification state
      this.notificationController.clear();
      ///: END:ONLY_INCLUDE_IF

      // clear accounts in accountTracker
      this.accountTracker.clearAccounts();

      // clear cachedBalances
      this.cachedBalancesController.clearCachedBalances();

      this.txController.clearUnapprovedTransactions();

      // create new vault
      const vault = await this.keyringController.createNewVaultAndRestore(
        password,
        this._convertMnemonicToWordlistIndices(seedPhraseAsBuffer),
      );

      // Scan accounts until we find an empty one
      const { chainId } = this.networkController.state.providerConfig;
      const ethQuery = new EthQuery(this.provider);
      const accounts = await this.keyringController.getAccounts();
      let address = accounts[accounts.length - 1];

      for (let count = accounts.length; ; count++) {
        const balance = await this.getBalance(address, ethQuery);

        if (balance === '0x0') {
          // This account has no balance, so check for tokens
          await this.detectTokensController.detectNewTokens({
            selectedAddress: address,
          });

          const tokens =
            this.tokensController.state.allTokens?.[chainId]?.[address];
          const detectedTokens =
            this.tokensController.state.allDetectedTokens?.[chainId]?.[address];

          if (
            (tokens?.length ?? 0) === 0 &&
            (detectedTokens?.length ?? 0) === 0
          ) {
            // This account has no balance or tokens
            if (count !== 1) {
              await this.removeAccount(address);
            }
            break;
          }
        }

<<<<<<< HEAD
        // This account has assets, so check the next one
        ({ addedAccountAddress: address } =
          await this.keyringController.addNewAccount(count));
=======
      const internalAccounts = this.accountsController.listAccounts();

      // remove extra zero balance account potentially created from seeking ahead
      if (accounts.length > 1 && lastBalance === '0x0') {
        const internalAccount = internalAccounts.find(
          (account) =>
            account.address.toLowerCase() ===
            accounts[accounts.length - 1].toLowerCase(),
        );
        if (internalAccount) {
          await this.removeAccount(internalAccount.address);
        }
        accounts = await this.keyringController.getAccounts();
>>>>>>> adccad86
      }

      // This must be set as soon as possible to communicate to the
      // keyring's iframe and have the setting initialized properly
      // Optimistically called to not block MetaMask login due to
      // Ledger Keyring GitHub downtime
      const transportPreference =
        this.preferencesController.getLedgerTransportPreference();
      this.setLedgerTransportPreference(transportPreference);

      this.selectFirstAccount();

      return vault;
    } finally {
      releaseLock();
    }
  }

  /**
   * Encodes a BIP-39 mnemonic as the indices of words in the English BIP-39 wordlist.
   *
   * @param {Buffer} mnemonic - The BIP-39 mnemonic.
   * @returns {Buffer} The Unicode code points for the seed phrase formed from the words in the wordlist.
   */
  _convertMnemonicToWordlistIndices(mnemonic) {
    const indices = mnemonic
      .toString()
      .split(' ')
      .map((word) => wordlist.indexOf(word));
    return new Uint8Array(new Uint16Array(indices).buffer);
  }

  /**
   * Converts a BIP-39 mnemonic stored as indices of words in the English wordlist to a buffer of Unicode code points.
   *
   * @param {Uint8Array} wordlistIndices - Indices to specific words in the BIP-39 English wordlist.
   * @returns {Buffer} The BIP-39 mnemonic formed from the words in the English wordlist, encoded as a list of Unicode code points.
   */
  _convertEnglishWordlistIndicesToCodepoints(wordlistIndices) {
    return Buffer.from(
      Array.from(new Uint16Array(wordlistIndices.buffer))
        .map((i) => wordlist[i])
        .join(' '),
    );
  }

  /**
   * Get an account balance from the AccountTracker or request it directly from the network.
   *
   * @param {string} address - The account address
   * @param {EthQuery} ethQuery - The EthQuery instance to use when asking the network
   */
  getBalance(address, ethQuery) {
    return new Promise((resolve, reject) => {
      const cached = this.accountTracker.store.getState().accounts[address];

      if (cached && cached.balance) {
        resolve(cached.balance);
      } else {
        ethQuery.getBalance(address, (error, balance) => {
          if (error) {
            reject(error);
            log.error(error);
          } else {
            resolve(balance || '0x0');
          }
        });
      }
    });
  }

  /**
   * Submits the user's password and attempts to unlock the vault.
   * Also synchronizes the preferencesController, to ensure its schema
   * is up to date with known accounts once the vault is decrypted.
   *
   * @param {string} password - The user's password
   */
  async submitPassword(password) {
    await this.keyringController.submitPassword(password);

    ///: BEGIN:ONLY_INCLUDE_IF(build-mmi)
    this.mmiController.onSubmitPassword();
    ///: END:ONLY_INCLUDE_IF

    try {
      await this.blockTracker.checkForLatestBlock();
    } catch (error) {
      log.error('Error while unlocking extension.', error);
    }

    await this.accountsController.updateAccounts();

    // This must be set as soon as possible to communicate to the
    // keyring's iframe and have the setting initialized properly
    // Optimistically called to not block MetaMask login due to
    // Ledger Keyring GitHub downtime
    const transportPreference =
      this.preferencesController.getLedgerTransportPreference();

    this.setLedgerTransportPreference(transportPreference);
  }

  async _loginUser(password) {
    try {
      // Automatic login via config password
      await this.submitPassword(password);

      // Updating accounts in this.accountTracker before starting UI syncing ensure that
      // state has account balance before it is synced with UI
      await this.accountTracker.updateAccountsAllActiveNetworks();
    } finally {
      this._startUISync();
    }
  }

  _startUISync() {
    // Message startUISync is used to start syncing state with UI
    // Sending this message after login is completed helps to ensure that incomplete state without
    // account details are not flushed to UI.
    this.emit('startUISync');
    this.startUISync = true;
    this.memStore.subscribe(this.sendUpdate.bind(this));
  }

  /**
   * Submits a user's encryption key to log the user in via login token
   */
  async submitEncryptionKey() {
    try {
      const { loginToken, loginSalt } =
        await this.extension.storage.session.get(['loginToken', 'loginSalt']);
      if (loginToken && loginSalt) {
        const { vault } = this.keyringController.state;

        const jsonVault = JSON.parse(vault);

        if (jsonVault.salt !== loginSalt) {
          console.warn(
            'submitEncryptionKey: Stored salt and vault salt do not match',
          );
          await this.clearLoginArtifacts();
          return;
        }

        await this.keyringController.submitEncryptionKey(loginToken, loginSalt);
      }
    } catch (e) {
      // If somehow this login token doesn't work properly,
      // remove it and the user will get shown back to the unlock screen
      await this.clearLoginArtifacts();
      throw e;
    }
  }

  async clearLoginArtifacts() {
    await this.extension.storage.session.remove(['loginToken', 'loginSalt']);
  }

  /**
   * Submits a user's password to check its validity.
   *
   * @param {string} password - The user's password
   */
  async verifyPassword(password) {
    await this.keyringController.verifyPassword(password);
  }

  /**
   * @type Identity
   * @property {string} name - The account nickname.
   * @property {string} address - The account's ethereum address, in lower case.
   * receiving funds from our automatic Ropsten faucet.
   */

  /**
   * Sets the first account in the state to the selected address
   */
  selectFirstAccount() {
    const { identities } = this.preferencesController.store.getState();
    const [address] = Object.keys(identities);
    this.preferencesController.setSelectedAddress(address);

    const [account] = this.accountsController.listAccounts();
    this.accountsController.setSelectedAccount(account.id);
  }

  /**
   * Gets the mnemonic of the user's primary keyring.
   */
  getPrimaryKeyringMnemonic() {
    const [keyring] = this.keyringController.getKeyringsByType(
      KeyringType.hdKeyTree,
    );
    if (!keyring.mnemonic) {
      throw new Error('Primary keyring mnemonic unavailable.');
    }

    return keyring.mnemonic;
  }

  ///: BEGIN:ONLY_INCLUDE_IF(build-mmi)
  async getCustodyKeyringIfExists(address) {
    const custodyType = this.custodyController.getCustodyTypeByAddress(
      toChecksumHexAddress(address),
    );
    const keyring = this.keyringController.getKeyringsByType(custodyType)[0];
    return keyring?.getAccountDetails(address) ? keyring : undefined;
  }
  ///: END:ONLY_INCLUDE_IF

  //
  // Hardware
  //

  async getKeyringForDevice(deviceName, hdPath = null) {
    const keyringOverrides = this.opts.overrides?.keyrings;
    let keyringName = null;
    if (
      deviceName !== HardwareDeviceNames.QR &&
      !this.canUseHardwareWallets()
    ) {
      throw new Error('Hardware wallets are not supported on this version.');
    }
    switch (deviceName) {
      case HardwareDeviceNames.trezor:
        keyringName = keyringOverrides?.trezor?.type || TrezorKeyring.type;
        break;
      case HardwareDeviceNames.ledger:
        keyringName = keyringOverrides?.ledger?.type || LedgerKeyring.type;
        break;
      case HardwareDeviceNames.qr:
        keyringName = QRHardwareKeyring.type;
        break;
      case HardwareDeviceNames.lattice:
        keyringName = keyringOverrides?.lattice?.type || LatticeKeyring.type;
        break;
      default:
        throw new Error(
          'MetamaskController:getKeyringForDevice - Unknown device',
        );
    }
    let [keyring] = await this.keyringController.getKeyringsByType(keyringName);
    if (!keyring) {
      keyring = await this.keyringController.addNewKeyring(keyringName);
    }
    if (hdPath && keyring.setHdPath) {
      keyring.setHdPath(hdPath);
    }
    if (deviceName === HardwareDeviceNames.lattice) {
      keyring.appName = 'MetaMask';
    }
    if (deviceName === HardwareDeviceNames.trezor) {
      const model = keyring.getModel();
      this.appStateController.setTrezorModel(model);
    }

    keyring.network = this.networkController.state.providerConfig.type;

    return keyring;
  }

  async attemptLedgerTransportCreation() {
    const keyring = await this.getKeyringForDevice(HardwareDeviceNames.ledger);
    return await keyring.attemptMakeApp();
  }

  async establishLedgerTransportPreference() {
    const transportPreference =
      this.preferencesController.getLedgerTransportPreference();
    return await this.setLedgerTransportPreference(transportPreference);
  }

  /**
   * Fetch account list from a hardware device.
   *
   * @param deviceName
   * @param page
   * @param hdPath
   * @returns [] accounts
   */
  async connectHardware(deviceName, page, hdPath) {
    const keyring = await this.getKeyringForDevice(deviceName, hdPath);

    let accounts = [];
    switch (page) {
      case -1:
        accounts = await keyring.getPreviousPage();
        break;
      case 1:
        accounts = await keyring.getNextPage();
        break;
      default:
        accounts = await keyring.getFirstPage();
    }

    // Merge with existing accounts
    // and make sure addresses are not repeated
    const oldAccounts = await this.keyringController.getAccounts();
    const accountsToTrack = [
      ...new Set(
        oldAccounts.concat(accounts.map((a) => a.address.toLowerCase())),
      ),
    ];
    this.accountTracker.syncWithAddresses(accountsToTrack);
    return accounts;
  }

  /**
   * Check if the device is unlocked
   *
   * @param deviceName
   * @param hdPath
   * @returns {Promise<boolean>}
   */
  async checkHardwareStatus(deviceName, hdPath) {
    const keyring = await this.getKeyringForDevice(deviceName, hdPath);
    return keyring.isUnlocked();
  }

  /**
   * Clear
   *
   * @param deviceName
   * @returns {Promise<boolean>}
   */
  async forgetDevice(deviceName) {
    const keyring = await this.getKeyringForDevice(deviceName);

    for (const address of keyring.accounts) {
      await this.removeAccount(address);
    }

    keyring.forgetDevice();
    return true;
  }

  /**
   * Retrieves the keyring for the selected address and using the .type returns
   * a subtype for the account. Either 'hardware', 'imported', 'snap', or 'MetaMask'.
   *
   * @param {string} address - Address to retrieve keyring for
   * @returns {'hardware' | 'imported' | 'snap' | 'MetaMask'}
   */
  async getAccountType(address) {
    const keyringType = await this.keyringController.getAccountKeyringType(
      address,
    );
    switch (keyringType) {
      case KeyringType.trezor:
      case KeyringType.lattice:
      case KeyringType.qr:
      case KeyringType.ledger:
        return 'hardware';
      case KeyringType.imported:
        return 'imported';
      case KeyringType.snap:
        return 'snap';
      default:
        return 'MetaMask';
    }
  }

  /**
   * Retrieves the keyring for the selected address and using the .type
   * determines if a more specific name for the device is available. Returns
   * undefined for non hardware wallets.
   *
   * @param {string} address - Address to retrieve keyring for
   * @returns {'ledger' | 'lattice' | string | undefined}
   */
  async getDeviceModel(address) {
    const keyring = await this.keyringController.getKeyringForAccount(address);
    switch (keyring.type) {
      case KeyringType.trezor:
        return keyring.getModel();
      case KeyringType.qr:
        return keyring.getName();
      case KeyringType.ledger:
        // TODO: get model after ledger keyring exposes method
        return HardwareDeviceNames.ledger;
      case KeyringType.lattice:
        // TODO: get model after lattice keyring exposes method
        return HardwareDeviceNames.lattice;
      default:
        return undefined;
    }
  }

  /**
   * get hardware account label
   *
   * @returns string label
   */

  getAccountLabel(name, index, hdPathDescription) {
    return `${name[0].toUpperCase()}${name.slice(1)} ${
      parseInt(index, 10) + 1
    } ${hdPathDescription || ''}`.trim();
  }

  /**
   * Imports an account from a Trezor or Ledger device.
   *
   * @param index
   * @param deviceName
   * @param hdPath
   * @param hdPathDescription
   * @returns {} keyState
   */
  async unlockHardwareWalletAccount(
    index,
    deviceName,
    hdPath,
    hdPathDescription,
  ) {
    const keyring = await this.getKeyringForDevice(deviceName, hdPath);

    keyring.setAccountToUnlock(index);
    const oldAccounts = await this.keyringController.getAccounts();
    const keyState = await this.keyringController.addNewAccountForKeyring(
      keyring,
    );
    const newAccounts = await this.keyringController.getAccounts();
    this.preferencesController.setAddresses(newAccounts);
    newAccounts.forEach((address) => {
      if (!oldAccounts.includes(address)) {
        const label = this.getAccountLabel(
          deviceName === HardwareDeviceNames.qr
            ? keyring.getName()
            : deviceName,
          index,
          hdPathDescription,
        );
        // Set the account label to Trezor 1 /  Ledger 1 / QR Hardware 1, etc
        this.preferencesController.setAccountLabel(address, label);
        // Select the account
        this.preferencesController.setSelectedAddress(address);
      }
    });

    const accounts = this.accountsController.listAccounts();

    const { identities } = this.preferencesController.store.getState();
    return { ...keyState, identities, accounts };
  }

  //
  // Account Management
  //

  /**
   * Adds a new account to the default (first) HD seed phrase Keyring.
   *
   * @param accountCount
   * @returns {Promise<string>} The address of the newly-created account.
   */
  async addNewAccount(accountCount) {
    const oldAccounts = await this.keyringController.getAccounts();

    const { addedAccountAddress } = await this.keyringController.addNewAccount(
      accountCount,
    );

    if (!oldAccounts.includes(addedAccountAddress)) {
      this.preferencesController.setSelectedAddress(addedAccountAddress);
    }

    return addedAccountAddress;
  }

  /**
   * Verifies the validity of the current vault's seed phrase.
   *
   * Validity: seed phrase restores the accounts belonging to the current vault.
   *
   * Called when the first account is created and on unlocking the vault.
   *
   * @returns {Promise<number[]>} The seed phrase to be confirmed by the user,
   * encoded as an array of UTF-8 bytes.
   */
  async verifySeedPhrase() {
    return this._convertEnglishWordlistIndicesToCodepoints(
      await this.keyringController.verifySeedPhrase(),
    );
  }

  /**
   * Clears the transaction history, to allow users to force-reset their nonces.
   * Mostly used in development environments, when networks are restarted with
   * the same network ID.
   *
   * @returns {Promise<string>} The current selected address.
   */
  async resetAccount() {
    const selectedAddress =
      this.accountsController.getSelectedAccount().address;
    this.txController.wipeTransactions(true, selectedAddress);
    this.networkController.resetConnection();

    return selectedAddress;
  }

  /**
   * Gets the permitted accounts for the specified origin. Returns an empty
   * array if no accounts are permitted.
   *
   * @param {string} origin - The origin whose exposed accounts to retrieve.
   * @param {boolean} [suppressUnauthorizedError] - Suppresses the unauthorized error.
   * @returns {Promise<string[]>} The origin's permitted accounts, or an empty
   * array.
   */
  async getPermittedAccounts(
    origin,
    { suppressUnauthorizedError = true } = {},
  ) {
    try {
      return await this.permissionController.executeRestrictedMethod(
        origin,
        RestrictedMethods.eth_accounts,
      );
    } catch (error) {
      if (
        suppressUnauthorizedError &&
        error.code === rpcErrorCodes.provider.unauthorized
      ) {
        return [];
      }
      throw error;
    }
  }

  /**
   * Stops exposing the account with the specified address to all third parties.
   * Exposed accounts are stored in caveats of the eth_accounts permission. This
   * method uses `PermissionController.updatePermissionsByCaveat` to
   * remove the specified address from every eth_accounts permission. If a
   * permission only included this address, the permission is revoked entirely.
   *
   * @param {string} targetAccount - The address of the account to stop exposing
   * to third parties.
   */
  removeAllAccountPermissions(targetAccount) {
    this.permissionController.updatePermissionsByCaveat(
      CaveatTypes.restrictReturnedAccounts,
      (existingAccounts) =>
        CaveatMutatorFactories[
          CaveatTypes.restrictReturnedAccounts
        ].removeAccount(targetAccount, existingAccounts),
    );
  }

  /**
   * Removes an account from state / storage.
   *
   * @param {string[]} address - A hex address
   */
  async removeAccount(address) {
    // Remove all associated permissions
    this.removeAllAccountPermissions(address);

    ///: BEGIN:ONLY_INCLUDE_IF(build-mmi)
    this.custodyController.removeAccount(address);
    ///: END:ONLY_INCLUDE_IF(build-mmi)

    const keyring = await this.keyringController.getKeyringForAccount(address);
    // Remove account from the keyring
    await this.keyringController.removeAccount(address);
    const updatedKeyringAccounts = keyring ? await keyring.getAccounts() : {};
    if (updatedKeyringAccounts?.length === 0) {
      keyring.destroy?.();
    }

    return address;
  }

  /**
   * Imports an account with the specified import strategy.
   * These are defined in app/scripts/account-import-strategies
   * Each strategy represents a different way of serializing an Ethereum key pair.
   *
   * @param {'privateKey' | 'json'} strategy - A unique identifier for an account import strategy.
   * @param {any} args - The data required by that strategy to import an account.
   */
  async importAccountWithStrategy(strategy, args) {
    const { importedAccountAddress } =
      await this.keyringController.importAccountWithStrategy(strategy, args);
    // set new account as selected
    this.preferencesController.setSelectedAddress(importedAccountAddress);
  }

  // ---------------------------------------------------------------------------
  // Identity Management (signature operations)

  /**
   * Called when a Dapp suggests a new tx to be signed.
   * this wrapper needs to exist so we can provide a reference to
   *  "newUnapprovedTransaction" before "txController" is instantiated
   *
   * @param {object} txParams - The transaction parameters.
   * @param {object} [req] - The original request, containing the origin.
   */
  async newUnapprovedTransaction(txParams, req) {
    // Options are passed explicitly as an additional security measure
    // to ensure approval is not disabled
    const { result } = await this.txController.addTransaction(txParams, {
      actionId: req.id,
      method: req.method,
      origin: req.origin,
      // This is the default behaviour but specified here for clarity
      requireApproval: true,
      ///: BEGIN:ONLY_INCLUDE_IF(blockaid)
      securityAlertResponse: req.securityAlertResponse,
      ///: END:ONLY_INCLUDE_IF
    });

    return await result;
  }

  async addTransactionAndWaitForPublish(txParams, options) {
    const { transactionMeta, result } = await this.txController.addTransaction(
      txParams,
      options,
    );

    await result;

    return transactionMeta;
  }

  async addTransaction(txParams, options) {
    const { transactionMeta, result } = await this.txController.addTransaction(
      txParams,
      options,
    );

    result.catch(() => {
      // Not concerned with result
    });

    return transactionMeta;
  }

  /**
   * @returns {boolean} true if the keyring type supports EIP-1559
   */
  async getCurrentAccountEIP1559Compatibility() {
    return true;
  }

  //=============================================================================
  // END (VAULT / KEYRING RELATED METHODS)
  //=============================================================================

  /**
   * Allows a user to attempt to cancel a previously submitted transaction
   * by creating a new transaction.
   *
   * @param {number} originalTxId - the id of the txMeta that you want to
   *  attempt to cancel
   * @param {import(
   *  './controllers/transactions'
   * ).CustomGasSettings} [customGasSettings] - overrides to use for gas params
   *  instead of allowing this method to generate them
   * @param options
   * @returns {object} MetaMask state
   */
  async createCancelTransaction(originalTxId, customGasSettings, options) {
    await this.txController.stopTransaction(
      originalTxId,
      customGasSettings,
      options,
    );
    const state = this.getState();
    return state;
  }

  /**
   * Allows a user to attempt to speed up a previously submitted transaction
   * by creating a new transaction.
   *
   * @param {number} originalTxId - the id of the txMeta that you want to
   *  attempt to speed up
   * @param {import(
   *  './controllers/transactions'
   * ).CustomGasSettings} [customGasSettings] - overrides to use for gas params
   *  instead of allowing this method to generate them
   * @param options
   * @returns {object} MetaMask state
   */
  async createSpeedUpTransaction(originalTxId, customGasSettings, options) {
    await this.txController.speedUpTransaction(
      originalTxId,
      customGasSettings,
      options,
    );
    const state = this.getState();
    return state;
  }

  async estimateGas(estimateGasParams) {
    return new Promise((resolve, reject) => {
      return new EthJSQuery(this.provider).estimateGas(
        estimateGasParams,
        (err, res) => {
          if (err) {
            return reject(err);
          }

          return resolve(res.toString(16));
        },
      );
    });
  }

  handleWatchAssetRequest = ({ asset, type, origin, networkClientId }) => {
    switch (type) {
      case ERC20:
        return this.tokensController.watchAsset({
          asset,
          type,
          networkClientId,
        });
      case ERC721:
      case ERC1155:
        return this.nftController.watchNft(asset, type, origin);
      default:
        throw new Error(`Asset type ${type} not supported`);
    }
  };

  //=============================================================================
  // PASSWORD MANAGEMENT
  //=============================================================================

  /**
   * Allows a user to begin the seed phrase recovery process.
   */
  markPasswordForgotten() {
    this.preferencesController.setPasswordForgotten(true);
    this.sendUpdate();
  }

  /**
   * Allows a user to end the seed phrase recovery process.
   */
  unMarkPasswordForgotten() {
    this.preferencesController.setPasswordForgotten(false);
    this.sendUpdate();
  }

  //=============================================================================
  // REQUEST QUEUE
  //=============================================================================

  setUseRequestQueue(value) {
    this.preferencesController.setUseRequestQueue(value);
    this.selectedNetworkController.update((state) => {
      state.perDomainNetwork = value;
    });
  }

  //=============================================================================
  // SETUP
  //=============================================================================

  /**
   * A runtime.MessageSender object, as provided by the browser:
   *
   * @see https://developer.mozilla.org/en-US/docs/Mozilla/Add-ons/WebExtensions/API/runtime/MessageSender
   * @typedef {object} MessageSender
   * @property {string} - The URL of the page or frame hosting the script that sent the message.
   */

  /**
   * A Snap sender object.
   *
   * @typedef {object} SnapSender
   * @property {string} snapId - The ID of the snap.
   */

  /**
   * Used to create a multiplexed stream for connecting to an untrusted context
   * like a Dapp or other extension.
   *
   * @param options - Options bag.
   * @param {ReadableStream} options.connectionStream - The Duplex stream to connect to.
   * @param {MessageSender | SnapSender} options.sender - The sender of the messages on this stream.
   * @param {string} [options.subjectType] - The type of the sender, i.e. subject.
   */
  setupUntrustedCommunication({ connectionStream, sender, subjectType }) {
    const { usePhishDetect } = this.preferencesController.store.getState();

    let _subjectType;
    if (subjectType) {
      _subjectType = subjectType;
    } else if (sender.id && sender.id !== this.extension.runtime.id) {
      _subjectType = SubjectType.Extension;
    } else {
      _subjectType = SubjectType.Website;
    }

    if (sender.url) {
      const { hostname } = new URL(sender.url);
      this.phishingController.maybeUpdateState();
      // Check if new connection is blocked if phishing detection is on
      const phishingTestResponse = this.phishingController.test(hostname);
      if (usePhishDetect && phishingTestResponse?.result) {
        this.sendPhishingWarning(connectionStream, hostname);
        this.metaMetricsController.trackEvent({
          event: MetaMetricsEventName.PhishingPageDisplayed,
          category: MetaMetricsEventCategory.Phishing,
          properties: {
            url: hostname,
          },
        });
        return;
      }
    }

    // setup multiplexing
    const mux = setupMultiplex(connectionStream);

    // messages between inpage and background
    this.setupProviderConnection(
      mux.createStream('metamask-provider'),
      sender,
      _subjectType,
    );

    // TODO:LegacyProvider: Delete
    if (sender.url) {
      // legacy streams
      this.setupPublicConfig(mux.createStream('publicConfig'));
    }
  }

  /**
   * Used to create a multiplexed stream for connecting to a trusted context,
   * like our own user interfaces, which have the provider APIs, but also
   * receive the exported API from this controller, which includes trusted
   * functions, like the ability to approve transactions or sign messages.
   *
   * @param {*} connectionStream - The duplex stream to connect to.
   * @param {MessageSender} sender - The sender of the messages on this stream
   */
  setupTrustedCommunication(connectionStream, sender) {
    // setup multiplexing
    const mux = setupMultiplex(connectionStream);
    // connect features
    this.setupControllerConnection(mux.createStream('controller'));
    this.setupProviderConnection(
      mux.createStream('provider'),
      sender,
      SubjectType.Internal,
    );
  }

  /**
   * Used to create a multiplexed stream for connecting to the phishing warning page.
   *
   * @param options - Options bag.
   * @param {ReadableStream} options.connectionStream - The Duplex stream to connect to.
   */
  setupPhishingCommunication({ connectionStream }) {
    const { usePhishDetect } = this.preferencesController.store.getState();

    if (!usePhishDetect) {
      return;
    }

    // setup multiplexing
    const mux = setupMultiplex(connectionStream);
    const phishingStream = mux.createStream(PHISHING_SAFELIST);

    // set up postStream transport
    phishingStream.on(
      'data',
      createMetaRPCHandler(
        {
          safelistPhishingDomain: this.safelistPhishingDomain.bind(this),
          backToSafetyPhishingWarning:
            this.backToSafetyPhishingWarning.bind(this),
        },
        phishingStream,
      ),
    );
  }

  /**
   * Called when we detect a suspicious domain. Requests the browser redirects
   * to our anti-phishing page.
   *
   * @private
   * @param {*} connectionStream - The duplex stream to the per-page script,
   * for sending the reload attempt to.
   * @param {string} hostname - The hostname that triggered the suspicion.
   */
  sendPhishingWarning(connectionStream, hostname) {
    const mux = setupMultiplex(connectionStream);
    const phishingStream = mux.createStream('phishing');
    phishingStream.write({ hostname });
  }

  /**
   * A method for providing our API over a stream using JSON-RPC.
   *
   * @param {*} outStream - The stream to provide our API over.
   */
  setupControllerConnection(outStream) {
    const api = this.getApi();

    // report new active controller connection
    this.activeControllerConnections += 1;
    this.emit('controllerConnectionChanged', this.activeControllerConnections);

    // set up postStream transport
    outStream.on(
      'data',
      createMetaRPCHandler(
        api,
        outStream,
        this.store,
        this.localStoreApiWrapper,
      ),
    );
    const handleUpdate = (update) => {
      if (outStream._writableState.ended) {
        return;
      }
      // send notification to client-side
      outStream.write({
        jsonrpc: '2.0',
        method: 'sendUpdate',
        params: [update],
      });
    };
    this.on('update', handleUpdate);
    const startUISync = () => {
      if (outStream._writableState.ended) {
        return;
      }
      // send notification to client-side
      outStream.write({
        jsonrpc: '2.0',
        method: 'startUISync',
      });
    };

    if (this.startUISync) {
      startUISync();
    } else {
      this.once('startUISync', startUISync);
    }

    outStream.on('end', () => {
      this.activeControllerConnections -= 1;
      this.emit(
        'controllerConnectionChanged',
        this.activeControllerConnections,
      );
      this.removeListener('update', handleUpdate);
    });
  }

  /**
   * A method for serving our ethereum provider over a given stream.
   *
   * @param {*} outStream - The stream to provide over.
   * @param {MessageSender | SnapSender} sender - The sender of the messages on this stream
   * @param {SubjectType} subjectType - The type of the sender, i.e. subject.
   */
  setupProviderConnection(outStream, sender, subjectType) {
    let origin;
    if (subjectType === SubjectType.Internal) {
      origin = ORIGIN_METAMASK;
    }
    ///: BEGIN:ONLY_INCLUDE_IF(snaps)
    else if (subjectType === SubjectType.Snap) {
      origin = sender.snapId;
    }
    ///: END:ONLY_INCLUDE_IF
    else {
      origin = new URL(sender.url).origin;
    }

    if (sender.id && sender.id !== this.extension.runtime.id) {
      this.subjectMetadataController.addSubjectMetadata({
        origin,
        extensionId: sender.id,
        subjectType: SubjectType.Extension,
      });
    }

    let tabId;
    if (sender.tab && sender.tab.id) {
      tabId = sender.tab.id;
    }

    const engine = this.setupProviderEngine({
      origin,
      sender,
      subjectType,
      tabId,
    });

    // setup connection
    const providerStream = createEngineStream({ engine });

    const connectionId = this.addConnection(origin, { engine });

    pump(outStream, providerStream, outStream, (err) => {
      // handle any middleware cleanup
      engine._middleware.forEach((mid) => {
        if (mid.destroy && typeof mid.destroy === 'function') {
          mid.destroy();
        }
      });
      connectionId && this.removeConnection(origin, connectionId);
      if (err) {
        log.error(err);
      }
    });
  }

  ///: BEGIN:ONLY_INCLUDE_IF(snaps)
  /**
   * For snaps running in workers.
   *
   * @param snapId
   * @param connectionStream
   */
  setupSnapProvider(snapId, connectionStream) {
    this.setupUntrustedCommunication({
      connectionStream,
      sender: { snapId },
      subjectType: SubjectType.Snap,
    });
  }
  ///: END:ONLY_INCLUDE_IF

  /**
   * A method for creating a provider that is safely restricted for the requesting subject.
   *
   * @param {object} options - Provider engine options
   * @param {string} options.origin - The origin of the sender
   * @param {MessageSender | SnapSender} options.sender - The sender object.
   * @param {string} options.subjectType - The type of the sender subject.
   * @param {tabId} [options.tabId] - The tab ID of the sender - if the sender is within a tab
   */
  setupProviderEngine({ origin, subjectType, sender, tabId }) {
    // setup json rpc engine stack
    const engine = new JsonRpcEngine();

    const { blockTracker, provider } = this;

    // append origin to each request
    engine.push(createOriginMiddleware({ origin }));

    // append selectedNetworkClientId to each request
    engine.push(createSelectedNetworkMiddleware(this.controllerMessenger));

    const { selectedNetworkClientId } = this.networkController.state;

    const selectedNetworkClientIdForDomain =
      this.selectedNetworkController.getNetworkClientIdForDomain(origin);

    // Not sure that this will happen anymore
    if (selectedNetworkClientIdForDomain === undefined) {
      this.selectedNetworkController.setNetworkClientIdForDomain(
        origin,
        selectedNetworkClientId,
      );
    }

    let proxyProviderForDomain = provider;
    if (this.preferencesController.getUseRequestQueue()) {
      proxyProviderForDomain =
        this.selectedNetworkController.getProviderAndBlockTracker(
          origin,
        ).provider;
    }

    const requestQueueMiddleware = createQueuedRequestMiddleware({
      messenger: this.controllerMessenger,
      useRequestQueue: this.preferencesController.getUseRequestQueue.bind(
        this.preferencesController,
      ),
    });
    // add some middleware that will switch chain on each request (as needed)
    engine.push(requestQueueMiddleware);

    // create filter polyfill middleware
    const filterMiddleware = createFilterMiddleware({ provider, blockTracker });

    // create subscription polyfill middleware
    const subscriptionManager = createSubscriptionManager({
      provider,
      blockTracker,
    });
    subscriptionManager.events.on('notification', (message) =>
      engine.emit('notification', message),
    );

    if (isManifestV3) {
      engine.push(createDupeReqFilterMiddleware());
    }

    // append tabId to each request if it exists
    if (tabId) {
      engine.push(createTabIdMiddleware({ tabId }));
    }

    // logging
    engine.push(createLoggerMiddleware({ origin }));
    engine.push(this.permissionLogController.createMiddleware());

    ///: BEGIN:ONLY_INCLUDE_IF(blockaid)
    engine.push(
      createPPOMMiddleware(
        this.ppomController,
        this.preferencesController,
        this.networkController,
      ),
    );
    ///: END:ONLY_INCLUDE_IF

    engine.push(
      createRPCMethodTrackingMiddleware({
        trackEvent: this.metaMetricsController.trackEvent.bind(
          this.metaMetricsController,
        ),
        getMetricsState: this.metaMetricsController.store.getState.bind(
          this.metaMetricsController.store,
        ),
        securityProviderRequest: this.securityProviderRequest.bind(this),
        getAccountType: this.getAccountType.bind(this),
        getDeviceModel: this.getDeviceModel.bind(this),
        snapAndHardwareMessenger: this.controllerMessenger.getRestricted({
          name: 'SnapAndHardwareMessenger',
          allowedActions: [
            'KeyringController:getKeyringForAccount',
            'SnapController:get',
            'AccountsController:getSelectedAccount',
          ],
        }),
      }),
    );

    // onboarding
    if (subjectType === SubjectType.Website) {
      engine.push(
        createOnboardingMiddleware({
          location: sender.url,
          registerOnboarding: this.onboardingController.registerOnboarding,
        }),
      );
    }

    // Unrestricted/permissionless RPC method implementations
    engine.push(
      createMethodMiddleware({
        origin,

        subjectType,

        // Miscellaneous
        addSubjectMetadata:
          this.subjectMetadataController.addSubjectMetadata.bind(
            this.subjectMetadataController,
          ),
        getProviderState: this.getProviderState.bind(this),
        getUnlockPromise: this.appStateController.getUnlockPromise.bind(
          this.appStateController,
        ),
        handleWatchAssetRequest: this.handleWatchAssetRequest.bind(this),
        requestUserApproval:
          this.approvalController.addAndShowApprovalRequest.bind(
            this.approvalController,
          ),
        startApprovalFlow: this.approvalController.startFlow.bind(
          this.approvalController,
        ),
        endApprovalFlow: this.approvalController.endFlow.bind(
          this.approvalController,
        ),
        setApprovalFlowLoadingText:
          this.approvalController.setFlowLoadingText.bind(
            this.approvalController,
          ),
        showApprovalSuccess: this.approvalController.success.bind(
          this.approvalController,
        ),
        showApprovalError: this.approvalController.error.bind(
          this.approvalController,
        ),
        sendMetrics: this.metaMetricsController.trackEvent.bind(
          this.metaMetricsController,
        ),
        // Permission-related
        getAccounts: this.getPermittedAccounts.bind(this, origin),
        getPermissionsForOrigin: this.permissionController.getPermissions.bind(
          this.permissionController,
          origin,
        ),
        hasPermission: this.permissionController.hasPermission.bind(
          this.permissionController,
          origin,
        ),
        requestAccountsPermission:
          this.permissionController.requestPermissions.bind(
            this.permissionController,
            { origin },
            { eth_accounts: {} },
          ),
        requestPermissionsForOrigin:
          this.permissionController.requestPermissions.bind(
            this.permissionController,
            { origin },
          ),
        revokePermissionsForOrigin: (permissionKeys) => {
          try {
            this.permissionController.revokePermissions({
              [origin]: permissionKeys,
            });
          } catch (e) {
            // we dont want to handle errors here because
            // the revokePermissions api method should just
            // return `null` if the permissions were not
            // successfully revoked or if the permissions
            // for the origin do not exist
            console.log(e);
          }
        },
        getCurrentChainId: () =>
          this.networkController.state.providerConfig.chainId,
        getCurrentRpcUrl: () =>
          this.networkController.state.providerConfig.rpcUrl,
        // network configuration-related
        getNetworkConfigurations: () =>
          this.networkController.state.networkConfigurations,
        upsertNetworkConfiguration:
          this.networkController.upsertNetworkConfiguration.bind(
            this.networkController,
          ),
        setActiveNetwork: (networkClientId) => {
          // setActiveNetwork is used for custom (non-infura) networks, and for these networks networkClientId === networkConfigurationId
          this.selectedNetworkController.setNetworkClientIdForMetamask(
            networkClientId,
          );
          this.networkController.setActiveNetwork(networkClientId);
        },
        findNetworkClientIdByChainId:
          this.networkController.findNetworkClientIdByChainId.bind(
            this.networkController,
          ),
        findNetworkConfigurationBy: this.findNetworkConfigurationBy.bind(this),
        getNetworkClientIdForDomain:
          this.selectedNetworkController.getNetworkClientIdForDomain.bind(
            this.selectedNetworkController,
          ),
        setNetworkClientIdForDomain:
          this.selectedNetworkController.setNetworkClientIdForDomain.bind(
            this.selectedNetworkController,
          ),

        getUseRequestQueue: this.preferencesController.getUseRequestQueue.bind(
          this.preferencesController,
        ),
        getProviderConfig: () => this.networkController.state.providerConfig,
        setProviderType: (type) => {
          // when using this format, type happens to be the same as the networkClientId...
          this.selectedNetworkController.setNetworkClientIdForMetamask(type);
          return this.networkController.setProviderType(type);
        },

        // Web3 shim-related
        getWeb3ShimUsageState: this.alertController.getWeb3ShimUsageState.bind(
          this.alertController,
        ),
        setWeb3ShimUsageRecorded:
          this.alertController.setWeb3ShimUsageRecorded.bind(
            this.alertController,
          ),

        ///: BEGIN:ONLY_INCLUDE_IF(build-mmi)
        handleMmiAuthenticate:
          this.institutionalFeaturesController.handleMmiAuthenticate.bind(
            this.institutionalFeaturesController,
          ),
        handleMmiCheckIfTokenIsPresent:
          this.mmiController.handleMmiCheckIfTokenIsPresent.bind(
            this.mmiController,
          ),
        handleMmiDashboardData: this.mmiController.handleMmiDashboardData.bind(
          this.mmiController,
        ),
        handleMmiSetAccountAndNetwork:
          this.mmiController.setAccountAndNetwork.bind(this.mmiController),
        handleMmiOpenAddHardwareWallet:
          this.mmiController.handleMmiOpenAddHardwareWallet.bind(
            this.mmiController,
          ),
        ///: END:ONLY_INCLUDE_IF
      }),
    );

    ///: BEGIN:ONLY_INCLUDE_IF(snaps)
    engine.push(
      createSnapMethodMiddleware(subjectType === SubjectType.Snap, {
        getUnlockPromise: this.appStateController.getUnlockPromise.bind(
          this.appStateController,
        ),
        getSnaps: this.controllerMessenger.call.bind(
          this.controllerMessenger,
          'SnapController:getPermitted',
          origin,
        ),
        requestPermissions: async (requestedPermissions) =>
          await this.permissionController.requestPermissions(
            { origin },
            requestedPermissions,
          ),
        getPermissions: this.permissionController.getPermissions.bind(
          this.permissionController,
          origin,
        ),
        getSnapFile: this.controllerMessenger.call.bind(
          this.controllerMessenger,
          'SnapController:getFile',
          origin,
        ),
        installSnaps: this.controllerMessenger.call.bind(
          this.controllerMessenger,
          'SnapController:install',
          origin,
        ),
        ///: END:ONLY_INCLUDE_IF
        ///: BEGIN:ONLY_INCLUDE_IF(keyring-snaps)
        hasPermission: this.permissionController.hasPermission.bind(
          this.permissionController,
        ),
        getSnap: this.controllerMessenger.call.bind(
          this.controllerMessenger,
          'SnapController:get',
        ),
        handleSnapRpcRequest: this.controllerMessenger.call.bind(
          this.controllerMessenger,
          'SnapController:handleRequest',
        ),
        getAllowedKeyringMethods: keyringSnapPermissionsBuilder(
          this.subjectMetadataController,
        ),
        ///: END:ONLY_INCLUDE_IF
        ///: BEGIN:ONLY_INCLUDE_IF(snaps)
      }),
    );
    ///: END:ONLY_INCLUDE_IF

    // filter and subscription polyfills
    engine.push(filterMiddleware);
    engine.push(subscriptionManager.middleware);
    if (subjectType !== SubjectType.Internal) {
      // permissions
      engine.push(
        this.permissionController.createPermissionMiddleware({
          origin,
        }),
      );
    }

    engine.push(this.metamaskMiddleware);

    engine.push(providerAsMiddleware(proxyProviderForDomain));

    return engine;
  }

  /**
   * TODO:LegacyProvider: Delete
   * A method for providing our public config info over a stream.
   * This includes info we like to be synchronous if possible, like
   * the current selected account, and network ID.
   *
   * Since synchronous methods have been deprecated in web3,
   * this is a good candidate for deprecation.
   *
   * @param {*} outStream - The stream to provide public config over.
   */
  setupPublicConfig(outStream) {
    const configStream = storeAsStream(this.publicConfigStore);

    pump(configStream, outStream, (err) => {
      configStream.destroy();
      if (err) {
        log.error(err);
      }
    });
  }

  /**
   * Adds a reference to a connection by origin. Ignores the 'metamask' origin.
   * Caller must ensure that the returned id is stored such that the reference
   * can be deleted later.
   *
   * @param {string} origin - The connection's origin string.
   * @param {object} options - Data associated with the connection
   * @param {object} options.engine - The connection's JSON Rpc Engine
   * @returns {string} The connection's id (so that it can be deleted later)
   */
  addConnection(origin, { engine }) {
    if (origin === ORIGIN_METAMASK) {
      return null;
    }

    if (!this.connections[origin]) {
      this.connections[origin] = {};
    }

    const id = nanoid();
    this.connections[origin][id] = {
      engine,
    };

    return id;
  }

  /**
   * Deletes a reference to a connection, by origin and id.
   * Ignores unknown origins.
   *
   * @param {string} origin - The connection's origin string.
   * @param {string} id - The connection's id, as returned from addConnection.
   */
  removeConnection(origin, id) {
    const connections = this.connections[origin];
    if (!connections) {
      return;
    }

    delete connections[id];

    if (Object.keys(connections).length === 0) {
      delete this.connections[origin];
    }
  }

  /**
   * Closes all connections for the given origin, and removes the references
   * to them.
   * Ignores unknown origins.
   *
   * @param {string} origin - The origin string.
   */
  removeAllConnections(origin) {
    const connections = this.connections[origin];
    if (!connections) {
      return;
    }

    Object.keys(connections).forEach((id) => {
      this.removeConnection(origin, id);
    });
  }

  /**
   * Causes the RPC engines associated with the connections to the given origin
   * to emit a notification event with the given payload.
   *
   * The caller is responsible for ensuring that only permitted notifications
   * are sent.
   *
   * Ignores unknown origins.
   *
   * @param {string} origin - The connection's origin string.
   * @param {unknown} payload - The event payload.
   */
  notifyConnections(origin, payload) {
    const connections = this.connections[origin];

    if (connections) {
      Object.values(connections).forEach((conn) => {
        if (conn.engine) {
          conn.engine.emit('notification', payload);
        }
      });
    }
  }

  /**
   * Causes the RPC engines associated with all connections to emit a
   * notification event with the given payload.
   *
   * If the "payload" parameter is a function, the payload for each connection
   * will be the return value of that function called with the connection's
   * origin.
   *
   * The caller is responsible for ensuring that only permitted notifications
   * are sent.
   *
   * @param {unknown} payload - The event payload, or payload getter function.
   */
  notifyAllConnections(payload) {
    const getPayload =
      typeof payload === 'function'
        ? (origin) => payload(origin)
        : () => payload;

    Object.keys(this.connections).forEach((origin) => {
      Object.values(this.connections[origin]).forEach(async (conn) => {
        if (conn.engine) {
          conn.engine.emit('notification', await getPayload(origin));
        }
      });
    });
  }

  // handlers

  /**
   * Handle a KeyringController update
   *
   * @param {object} state - the KC state
   * @returns {Promise<void>}
   * @private
   */
  async _onKeyringControllerUpdate(state) {
    const { keyrings } = state;
    const addresses = keyrings.reduce(
      (acc, { accounts }) => acc.concat(accounts),
      [],
    );

    if (!addresses.length) {
      return;
    }

    // Ensure preferences + identities controller know about all addresses
    this.preferencesController.syncAddresses(addresses);
    this.accountTracker.syncWithAddresses(addresses);
  }

  /**
   * Handle global application unlock.
   * Notifies all connections that the extension is unlocked, and which
   * account(s) are currently accessible, if any.
   */
  _onUnlock() {
    this.notifyAllConnections(async (origin) => {
      return {
        method: NOTIFICATION_NAMES.unlockStateChanged,
        params: {
          isUnlocked: true,
          accounts: await this.getPermittedAccounts(origin),
        },
      };
    });

    this.unMarkPasswordForgotten();

    // In the current implementation, this handler is triggered by a
    // KeyringController event. Other controllers subscribe to the 'unlock'
    // event of the MetaMaskController itself.
    this.emit('unlock');
  }

  /**
   * Handle global application lock.
   * Notifies all connections that the extension is locked.
   */
  _onLock() {
    this.notifyAllConnections({
      method: NOTIFICATION_NAMES.unlockStateChanged,
      params: {
        isUnlocked: false,
      },
    });

    // In the current implementation, this handler is triggered by a
    // KeyringController event. Other controllers subscribe to the 'lock'
    // event of the MetaMaskController itself.
    this.emit('lock');
  }

  /**
   * Handle memory state updates.
   * - Ensure isClientOpenAndUnlocked is updated
   * - Notifies all connections with the new provider network state
   *   - The external providers handle diffing the state
   *
   * @param newState
   */
  _onStateUpdate(newState) {
    this.isClientOpenAndUnlocked = newState.isUnlocked && this._isClientOpen;
    this._notifyChainChange();
  }

  // misc

  /**
   * A method for emitting the full MetaMask state to all registered listeners.
   *
   * @private
   */
  privateSendUpdate() {
    this.emit('update', this.getState());
  }

  /**
   * @returns {boolean} Whether the extension is unlocked.
   */
  isUnlocked() {
    return this.keyringController.state.isUnlocked;
  }

  //=============================================================================
  // MISCELLANEOUS
  //=============================================================================

  getExternalPendingTransactions(address) {
    return this.smartTransactionsController.getTransactions({
      addressFrom: address,
      status: 'pending',
    });
  }

  /**
   * Returns the nonce that will be associated with a transaction once approved
   *
   * @param {string} address - The hex string address for the transaction
   * @returns {Promise<number>}
   */
  async getPendingNonce(address) {
    const { nonceDetails, releaseLock } = await this.txController.getNonceLock(
      address,
    );

    const pendingNonce = nonceDetails.params.highestSuggested;

    releaseLock();
    return pendingNonce;
  }

  /**
   * Returns the next nonce according to the nonce-tracker
   *
   * @param {string} address - The hex string address for the transaction
   * @returns {Promise<number>}
   */
  async getNextNonce(address) {
    const nonceLock = await this.txController.getNonceLock(address);
    nonceLock.releaseLock();
    return nonceLock.nextNonce;
  }

  /**
   * Throw an artificial error in a timeout handler for testing purposes.
   *
   * @param message - The error message.
   * @deprecated This is only mean to facilitiate E2E testing. We should not
   * use this for handling errors.
   */
  throwTestError(message) {
    setTimeout(() => {
      const error = new Error(message);
      error.name = 'TestError';
      throw error;
    });
  }

  /**
   * A method for setting TransactionController event listeners
   */
  _addTransactionControllerListeners() {
    const transactionMetricsRequest = this.getTransactionMetricsRequest();

    this.txController.hub.on(
      'post-transaction-balance-updated',
      handlePostTransactionBalanceUpdate.bind(null, transactionMetricsRequest),
    );

    this.txController.hub.on('unapprovedTransaction', (transactionMeta) =>
      handleTransactionAdded(transactionMetricsRequest, { transactionMeta }),
    );

    this.txController.hub.on(
      'transaction-approved',
      handleTransactionApproved.bind(null, transactionMetricsRequest),
    );

    this.txController.hub.on(
      'transaction-dropped',
      handleTransactionDropped.bind(null, transactionMetricsRequest),
    );

    this.txController.hub.on(
      'transaction-confirmed',
      handleTransactionConfirmed.bind(null, transactionMetricsRequest),
    );

    this.txController.hub.on(
      'transaction-failed',
      handleTransactionFailed.bind(null, transactionMetricsRequest),
    );

    this.txController.hub.on('transaction-new-swap', ({ transactionMeta }) => {
      this.swapsController.setTradeTxId(transactionMeta.id);
    });

    this.txController.hub.on(
      'transaction-new-swap-approval',
      ({ transactionMeta }) => {
        this.swapsController.setApproveTxId(transactionMeta.id);
      },
    );

    this.txController.hub.on(
      'transaction-rejected',
      handleTransactionRejected.bind(null, transactionMetricsRequest),
    );

    this.txController.hub.on(
      'transaction-submitted',
      handleTransactionSubmitted.bind(null, transactionMetricsRequest),
    );

    this.txController.hub.on(
      'transaction-status-update',
      ({ transactionMeta }) => {
        this._onFinishedTransaction(transactionMeta);
      },
    );
  }

  getTransactionMetricsRequest() {
    const controllerActions = {
      // Metametrics Actions
      createEventFragment: this.metaMetricsController.createEventFragment.bind(
        this.metaMetricsController,
      ),
      finalizeEventFragment:
        this.metaMetricsController.finalizeEventFragment.bind(
          this.metaMetricsController,
        ),
      getEventFragmentById:
        this.metaMetricsController.getEventFragmentById.bind(
          this.metaMetricsController,
        ),
      getParticipateInMetrics: () =>
        this.metaMetricsController.state.participateInMetaMetrics,
      trackEvent: this.metaMetricsController.trackEvent.bind(
        this.metaMetricsController,
      ),
      updateEventFragment: this.metaMetricsController.updateEventFragment.bind(
        this.metaMetricsController,
      ),
      // Other dependencies
      getAccountType: this.getAccountType.bind(this),
      getDeviceModel: this.getDeviceModel.bind(this),
      getEIP1559GasFeeEstimates:
        this.gasFeeController.fetchGasFeeEstimates.bind(this.gasFeeController),
      getSelectedAddress: () =>
        this.preferencesController.store.getState().selectedAddress,
      getTokenStandardAndDetails: this.getTokenStandardAndDetails.bind(this),
      getTransaction: (id) =>
        this.txController.state.transactions.find((tx) => tx.id === id),
    };
    return {
      ...controllerActions,
      snapAndHardwareMessenger: this.controllerMessenger.getRestricted({
        name: 'SnapAndHardwareMessenger',
        allowedActions: [
          'KeyringController:getKeyringForAccount',
          'SnapController:get',
          'AccountsController:getSelectedAccount',
        ],
      }),
      provider: this.provider,
    };
  }

  //=============================================================================
  // CONFIG
  //=============================================================================

  /**
   * Returns the first network configuration object that matches at least one field of the
   * provided search criteria. Returns null if no match is found
   *
   * @param {object} rpcInfo - The RPC endpoint properties and values to check.
   * @returns {object} rpcInfo found in the network configurations list
   */
  findNetworkConfigurationBy(rpcInfo) {
    const { networkConfigurations } = this.networkController.state;
    const networkConfiguration = Object.values(networkConfigurations).find(
      (configuration) => {
        return Object.keys(rpcInfo).some((key) => {
          return configuration[key] === rpcInfo[key];
        });
      },
    );

    return networkConfiguration || null;
  }

  /**
   * Sets the Ledger Live preference to use for Ledger hardware wallet support
   *
   * @param {string} transportType - The Ledger transport type.
   */
  async setLedgerTransportPreference(transportType) {
    if (!this.canUseHardwareWallets()) {
      return undefined;
    }

    const currentValue =
      this.preferencesController.getLedgerTransportPreference();
    const newValue =
      this.preferencesController.setLedgerTransportPreference(transportType);

    const keyring = await this.getKeyringForDevice(HardwareDeviceNames.ledger);
    if (keyring?.updateTransportMethod) {
      return keyring.updateTransportMethod(newValue).catch((e) => {
        // If there was an error updating the transport, we should
        // fall back to the original value
        this.preferencesController.setLedgerTransportPreference(currentValue);
        throw e;
      });
    }

    return undefined;
  }

  /**
   * A method for initializing storage the first time.
   *
   * @param {object} initState - The default state to initialize with.
   * @private
   */
  recordFirstTimeInfo(initState) {
    if (!('firstTimeInfo' in initState)) {
      const version = this.platform.getVersion();
      initState.firstTimeInfo = {
        version,
        date: Date.now(),
      };
    }
  }

  // TODO: Replace isClientOpen methods with `controllerConnectionChanged` events.
  /* eslint-disable accessor-pairs */
  /**
   * A method for recording whether the MetaMask user interface is open or not.
   *
   * @param {boolean} open
   */
  set isClientOpen(open) {
    this._isClientOpen = open;
    this.detectTokensController.isOpen = open;
  }
  /* eslint-enable accessor-pairs */

  /**
   * A method that is called by the background when all instances of metamask are closed.
   * Currently used to stop polling in the gasFeeController.
   */
  onClientClosed() {
    try {
      this.gasFeeController.stopPolling();
      this.appStateController.clearPollingTokens();
    } catch (error) {
      console.error(error);
    }
  }

  /**
   * A method that is called by the background when a particular environment type is closed (fullscreen, popup, notification).
   * Currently used to stop polling in the gasFeeController for only that environement type
   *
   * @param environmentType
   */
  onEnvironmentTypeClosed(environmentType) {
    const appStatePollingTokenType =
      POLLING_TOKEN_ENVIRONMENT_TYPES[environmentType];
    const pollingTokensToDisconnect =
      this.appStateController.store.getState()[appStatePollingTokenType];
    pollingTokensToDisconnect.forEach((pollingToken) => {
      this.gasFeeController.disconnectPoller(pollingToken);
      this.appStateController.removePollingToken(
        pollingToken,
        appStatePollingTokenType,
      );
    });
  }

  /**
   * Adds a domain to the PhishingController safelist
   *
   * @param {string} hostname - the domain to safelist
   */
  safelistPhishingDomain(hostname) {
    return this.phishingController.bypass(hostname);
  }

  async backToSafetyPhishingWarning() {
    const extensionURL = this.platform.getExtensionURL();
    await this.platform.switchToAnotherURL(undefined, extensionURL);
  }

  /**
   * Locks MetaMask
   */
  setLocked() {
    return this.keyringController.setLocked();
  }

  removePermissionsFor = (subjects) => {
    try {
      this.permissionController.revokePermissions(subjects);
    } catch (exp) {
      if (!(exp instanceof PermissionsRequestNotFoundError)) {
        throw exp;
      }
    }
  };

  ///: BEGIN:ONLY_INCLUDE_IF(snaps)
  updateCaveat = (origin, target, caveatType, caveatValue) => {
    try {
      this.controllerMessenger.call(
        'PermissionController:updateCaveat',
        origin,
        target,
        caveatType,
        caveatValue,
      );
    } catch (exp) {
      if (!(exp instanceof PermissionsRequestNotFoundError)) {
        throw exp;
      }
    }
  };
  ///: END:ONLY_INCLUDE_IF

  updateNetworksList = (sortedNetworkList) => {
    try {
      this.networkOrderController.updateNetworksList(sortedNetworkList);
    } catch (err) {
      log.error(err.message);
      throw err;
    }
  };

  rejectPermissionsRequest = (requestId) => {
    try {
      this.permissionController.rejectPermissionsRequest(requestId);
    } catch (exp) {
      if (!(exp instanceof PermissionsRequestNotFoundError)) {
        throw exp;
      }
    }
  };

  acceptPermissionsRequest = (request) => {
    try {
      this.permissionController.acceptPermissionsRequest(request);
    } catch (exp) {
      if (!(exp instanceof PermissionsRequestNotFoundError)) {
        throw exp;
      }
    }
  };

  resolvePendingApproval = async (id, value, options) => {
    try {
      await this.approvalController.accept(id, value, options);
    } catch (exp) {
      if (!(exp instanceof ApprovalRequestNotFoundError)) {
        throw exp;
      }
    }
  };

  rejectPendingApproval = (id, error) => {
    try {
      this.approvalController.reject(
        id,
        new EthereumRpcError(error.code, error.message, error.data),
      );
    } catch (exp) {
      if (!(exp instanceof ApprovalRequestNotFoundError)) {
        throw exp;
      }
    }
  };

  async securityProviderRequest(requestData, methodName) {
    const { currentLocale, transactionSecurityCheckEnabled } =
      this.preferencesController.store.getState();

    if (transactionSecurityCheckEnabled) {
      const chainId = Number(
        hexToDecimal(this.networkController.state.providerConfig.chainId),
      );

      try {
        const securityProviderResponse = await securityProviderCheck(
          requestData,
          methodName,
          chainId,
          currentLocale,
        );

        return securityProviderResponse;
      } catch (err) {
        log.error(err.message);
        throw err;
      }
    }

    return null;
  }

  async _onAccountChange(newAddress) {
    const permittedAccountsMap = getPermittedAccountsByOrigin(
      this.permissionController.state,
    );

    for (const [origin, accounts] of permittedAccountsMap.entries()) {
      if (accounts.includes(newAddress)) {
        this._notifyAccountsChange(origin, accounts);
      }
    }

    await this.txController.updateIncomingTransactions();
  }

  async _notifyAccountsChange(origin, newAccounts) {
    if (this.isUnlocked()) {
      this.notifyConnections(origin, {
        method: NOTIFICATION_NAMES.accountsChanged,
        // This should be the same as the return value of `eth_accounts`,
        // namely an array of the current / most recently selected Ethereum
        // account.
        params:
          newAccounts.length < 2
            ? // If the length is 1 or 0, the accounts are sorted by definition.
              newAccounts
            : // If the length is 2 or greater, we have to execute
              // `eth_accounts` vi this method.
              await this.getPermittedAccounts(origin),
      });
    }

    this.permissionLogController.updateAccountsHistory(origin, newAccounts);
  }

  _notifyChainChange() {
    if (this.preferencesController.getUseRequestQueue()) {
      this.notifyAllConnections((origin) => ({
        method: NOTIFICATION_NAMES.chainChanged,
        params: this.getProviderNetworkState(origin),
      }));
    } else {
      this.notifyAllConnections({
        method: NOTIFICATION_NAMES.chainChanged,
        params: this.getProviderNetworkState(),
      });
    }
  }

  async _onFinishedTransaction(transactionMeta) {
    if (
      ![TransactionStatus.confirmed, TransactionStatus.failed].includes(
        transactionMeta.status,
      )
    ) {
      return;
    }

    await this._createTransactionNotifcation(transactionMeta);
    this._updateNFTOwnership(transactionMeta);
    this._trackTransactionFailure(transactionMeta);
  }

  async _createTransactionNotifcation(transactionMeta) {
    const { chainId } = transactionMeta;
    let rpcPrefs = {};

    if (chainId) {
      const { networkConfigurations } = this.networkController.state;

      const matchingNetworkConfig = Object.values(networkConfigurations).find(
        (networkConfiguration) => networkConfiguration.chainId === chainId,
      );

      rpcPrefs = matchingNetworkConfig?.rpcPrefs ?? {};
    }

    try {
      await this.platform.showTransactionNotification(
        transactionMeta,
        rpcPrefs,
      );
    } catch (error) {
      log.error('Failed to create transaction notification', error);
    }
  }

  _updateNFTOwnership(transactionMeta) {
    // if this is a transferFrom method generated from within the app it may be an NFT transfer transaction
    // in which case we will want to check and update ownership status of the transferred NFT.

    const { type, txParams, chainId } = transactionMeta;

    if (
      type !== TransactionType.tokenMethodTransferFrom ||
      txParams === undefined
    ) {
      return;
    }

    const { data, to: contractAddress, from: userAddress } = txParams;
    const transactionData = parseStandardTokenTransactionData(data);

    // Sometimes the tokenId value is parsed as "_value" param. Not seeing this often any more, but still occasionally:
    // i.e. call approve() on BAYC contract - https://etherscan.io/token/0xbc4ca0eda7647a8ab7c2061c2e118a18a936f13d#writeContract, and tokenId shows up as _value,
    // not sure why since it doesn't match the ERC721 ABI spec we use to parse these transactions - https://github.com/MetaMask/metamask-eth-abis/blob/d0474308a288f9252597b7c93a3a8deaad19e1b2/src/abis/abiERC721.ts#L62.
    const transactionDataTokenId =
      getTokenIdParam(transactionData) ?? getTokenValueParam(transactionData);

    const { allNfts } = this.nftController.state;

    // check if its a known NFT
    const knownNft = allNfts?.[userAddress]?.[chainId]?.find(
      ({ address, tokenId }) =>
        isEqualCaseInsensitive(address, contractAddress) &&
        tokenId === transactionDataTokenId,
    );

    // if it is we check and update ownership status.
    if (knownNft) {
      this.nftController.checkAndUpdateSingleNftOwnershipStatus(
        knownNft,
        false,
        // TODO add networkClientId once it is available in the transactionMeta
        // the chainId previously passed here didn't actually allow us to check for ownership on a non globally selected network
        // because the check would use the provider for the globally selected network, not the chainId passed here.
        { userAddress },
      );
    }
  }

  _trackTransactionFailure(transactionMeta) {
    const { txReceipt } = transactionMeta;
    const metamaskState = this.getState();

    if (!txReceipt || txReceipt.status !== '0x0') {
      return;
    }

    this.metaMetricsController.trackEvent(
      {
        event: 'Tx Status Update: On-Chain Failure',
        category: MetaMetricsEventCategory.Background,
        properties: {
          action: 'Transactions',
          errorMessage: transactionMeta.simulationFails?.reason,
          numberOfTokens: metamaskState.tokens.length,
          numberOfAccounts: Object.keys(metamaskState.accounts).length,
        },
      },
      {
        matomoEvent: true,
      },
    );
  }
}<|MERGE_RESOLUTION|>--- conflicted
+++ resolved
@@ -3524,25 +3524,9 @@
           }
         }
 
-<<<<<<< HEAD
         // This account has assets, so check the next one
         ({ addedAccountAddress: address } =
           await this.keyringController.addNewAccount(count));
-=======
-      const internalAccounts = this.accountsController.listAccounts();
-
-      // remove extra zero balance account potentially created from seeking ahead
-      if (accounts.length > 1 && lastBalance === '0x0') {
-        const internalAccount = internalAccounts.find(
-          (account) =>
-            account.address.toLowerCase() ===
-            accounts[accounts.length - 1].toLowerCase(),
-        );
-        if (internalAccount) {
-          await this.removeAccount(internalAccount.address);
-        }
-        accounts = await this.keyringController.getAccounts();
->>>>>>> adccad86
       }
 
       // This must be set as soon as possible to communicate to the
