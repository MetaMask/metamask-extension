--- conflicted
+++ resolved
@@ -405,12 +405,9 @@
   getCapabilities,
   processSendCalls,
 } from './lib/transaction/eip5792';
-<<<<<<< HEAD
 import { KnownSessionProperties } from './lib/rpc-method-middleware/handlers/wallet-createSession/constants';
-=======
 import { NotificationServicesControllerInit } from './controller-init/notifications/notification-services-controller-init';
 import { NotificationServicesPushControllerInit } from './controller-init/notifications/notification-services-push-controller-init';
->>>>>>> 7acea0ef
 
 export const METAMASK_CONTROLLER_EVENTS = {
   // Fired after state changes that impact the extension badge (unapproved msg count)
@@ -1330,7 +1327,6 @@
       subjectCacheLimit: 100,
     });
 
-<<<<<<< HEAD
     const multichainRouterMessenger = this.controllerMessenger.getRestricted({
       name: 'MultichainRouter',
       allowedActions: [
@@ -1353,113 +1349,6 @@
       ),
     });
 
-    // Notification Controllers
-
-    /** @type {import('@metamask/notification-services-controller/push-services').NotificationServicesPushControllerMessenger} */
-    const notificationServicesPushControllerMessenger =
-      this.controllerMessenger.getRestricted({
-        name: 'NotificationServicesPushController',
-        allowedActions: ['AuthenticationController:getBearerToken'],
-        allowedEvents: [],
-      });
-    this.notificationServicesPushController =
-      new NotificationServicesPushController({
-        messenger: notificationServicesPushControllerMessenger,
-        state: initState.NotificationServicesPushController,
-        env: {
-          apiKey: process.env.FIREBASE_API_KEY ?? '',
-          authDomain: process.env.FIREBASE_AUTH_DOMAIN ?? '',
-          storageBucket: process.env.FIREBASE_STORAGE_BUCKET ?? '',
-          projectId: process.env.FIREBASE_PROJECT_ID ?? '',
-          messagingSenderId: process.env.FIREBASE_MESSAGING_SENDER_ID ?? '',
-          appId: process.env.FIREBASE_APP_ID ?? '',
-          measurementId: process.env.FIREBASE_MEASUREMENT_ID ?? '',
-          vapidKey: process.env.VAPID_KEY ?? '',
-        },
-        config: {
-          isPushFeatureEnabled: isManifestV3,
-          platform: 'extension',
-          pushService: {
-            createRegToken,
-            deleteRegToken,
-            subscribeToPushNotifications: createSubscribeToPushNotifications({
-              messenger: notificationServicesPushControllerMessenger,
-              onReceivedHandler: onPushNotificationReceived,
-              onClickHandler: onPushNotificationClicked,
-            }),
-          },
-        },
-      });
-    notificationServicesPushControllerMessenger.subscribe(
-      'NotificationServicesPushController:onNewNotifications',
-      (notification) => {
-        this.metaMetricsController.trackEvent({
-          category: MetaMetricsEventCategory.PushNotifications,
-          event: MetaMetricsEventName.PushNotificationReceived,
-          properties: {
-            notification_id: notification.id,
-            notification_type: notification.type,
-            chain_id: notification?.chain_id,
-          },
-        });
-      },
-    );
-    notificationServicesPushControllerMessenger.subscribe(
-      'NotificationServicesPushController:pushNotificationClicked',
-      (notification) => {
-        this.metaMetricsController.trackEvent({
-          category: MetaMetricsEventCategory.PushNotifications,
-          event: MetaMetricsEventName.PushNotificationClicked,
-          properties: {
-            notification_id: notification.id,
-            notification_type: notification.type,
-            chain_id: notification?.chain_id,
-          },
-        });
-      },
-    );
-
-    /** @type {import('@metamask/notification-services-controller/notification-services').NotificationServicesControllerMessenger} */
-    const notificationServicesControllerMessenger =
-      this.controllerMessenger.getRestricted({
-        name: 'NotificationServicesController',
-        allowedActions: [
-          'KeyringController:getAccounts',
-          'KeyringController:getState',
-          'AuthenticationController:getBearerToken',
-          'AuthenticationController:isSignedIn',
-          'AuthenticationController:performSignIn',
-          'UserStorageController:getStorageKey',
-          'UserStorageController:performGetStorage',
-          'UserStorageController:performSetStorage',
-          'NotificationServicesPushController:enablePushNotifications',
-          'NotificationServicesPushController:disablePushNotifications',
-          'NotificationServicesPushController:subscribeToPushNotifications',
-          'NotificationServicesPushController:updateTriggerPushNotifications',
-        ],
-        allowedEvents: [
-          'KeyringController:stateChange',
-          'KeyringController:lock',
-          'KeyringController:unlock',
-          'NotificationServicesPushController:onNewNotifications',
-          'NotificationServicesPushController:stateChange',
-        ],
-      });
-    this.notificationServicesController = new NotificationServicesController({
-      messenger: notificationServicesControllerMessenger,
-      state: initState.NotificationServicesController,
-      env: {
-        isPushIntegrated: isManifestV3,
-        featureAnnouncements: {
-          platform: 'extension',
-          spaceId: process.env.CONTENTFUL_ACCESS_SPACE_ID ?? '',
-          accessToken: process.env.CONTENTFUL_ACCESS_TOKEN ?? '',
-        },
-      },
-    });
-
-=======
->>>>>>> 7acea0ef
     // account tracker watches balances, nonces, and any code at their address
     this.accountTrackerController = new AccountTrackerController({
       state: { accounts: {} },
