import EventEmitter from 'events';
import { finished, pipeline } from 'readable-stream';
import {
  AssetsContractController,
  CurrencyRateController,
  NftController,
  NftDetectionController,
  TokenDetectionController,
  TokenListController,
  TokenRatesController,
  TokensController,
  CodefiTokenPricesServiceV2,
  RatesController,
  fetchMultiExchangeRate,
} from '@metamask/assets-controllers';
import { ObservableStore } from '@metamask/obs-store';
import { storeAsStream } from '@metamask/obs-store/dist/asStream';
import { JsonRpcEngine } from 'json-rpc-engine';
import { createEngineStream } from 'json-rpc-middleware-stream';
import { providerAsMiddleware } from '@metamask/eth-json-rpc-middleware';
import { debounce, throttle, memoize, wrap } from 'lodash';
import {
  KeyringController,
  keyringBuilderFactory,
} from '@metamask/keyring-controller';
import createFilterMiddleware from '@metamask/eth-json-rpc-filters';
import createSubscriptionManager from '@metamask/eth-json-rpc-filters/subscriptionManager';
import {
  errorCodes as rpcErrorCodes,
  EthereumRpcError,
  ethErrors,
} from 'eth-rpc-errors';

import { Mutex } from 'await-semaphore';
import log from 'loglevel';
import {
  TrezorConnectBridge,
  TrezorKeyring,
} from '@metamask/eth-trezor-keyring';
import {
  LedgerKeyring,
  LedgerIframeBridge,
} from '@metamask/eth-ledger-bridge-keyring';
import LatticeKeyring from 'eth-lattice-keyring';
import { MetaMaskKeyring as QRHardwareKeyring } from '@keystonehq/metamask-airgapped-keyring';
import EthQuery from '@metamask/eth-query';
import EthJSQuery from '@metamask/ethjs-query';
import nanoid from 'nanoid';
import { captureException } from '@sentry/browser';
import { AddressBookController } from '@metamask/address-book-controller';
import {
  ApprovalController,
  ApprovalRequestNotFoundError,
} from '@metamask/approval-controller';
import { ControllerMessenger } from '@metamask/base-controller';
import { EnsController } from '@metamask/ens-controller';
import { PhishingController } from '@metamask/phishing-controller';
import { AnnouncementController } from '@metamask/announcement-controller';
import {
  NetworkController,
  getDefaultNetworkControllerState,
} from '@metamask/network-controller';
import { GasFeeController } from '@metamask/gas-fee-controller';
import {
  PermissionController,
  PermissionDoesNotExistError,
  PermissionsRequestNotFoundError,
  SubjectMetadataController,
  SubjectType,
} from '@metamask/permission-controller';
import SmartTransactionsController from '@metamask/smart-transactions-controller';
import {
  METAMASK_DOMAIN,
  SelectedNetworkController,
  createSelectedNetworkMiddleware,
} from '@metamask/selected-network-controller';
import { LoggingController, LogType } from '@metamask/logging-controller';
import { PermissionLogController } from '@metamask/permission-log-controller';

import { RateLimitController } from '@metamask/rate-limit-controller';
import { NotificationController } from '@metamask/notification-controller';
import {
  CronjobController,
  JsonSnapsRegistry,
  SnapController,
  IframeExecutionService,
  SnapInterfaceController,
  SnapInsightsController,
  OffscreenExecutionService,
} from '@metamask/snaps-controllers';
import {
  createSnapsMethodMiddleware,
  buildSnapEndowmentSpecifications,
  buildSnapRestrictedMethodSpecifications,
} from '@metamask/snaps-rpc-methods';
import {
  ApprovalType,
  ERC1155,
  ERC20,
  ERC721,
  BlockExplorerUrl,
} from '@metamask/controller-utils';

import { AccountsController } from '@metamask/accounts-controller';

///: BEGIN:ONLY_INCLUDE_IF(build-mmi)
import {
  CUSTODIAN_TYPES,
  MmiConfigurationController,
} from '@metamask-institutional/custody-keyring';
import { InstitutionalFeaturesController } from '@metamask-institutional/institutional-features';
import { CustodyController } from '@metamask-institutional/custody-controller';
import { TransactionUpdateController } from '@metamask-institutional/transaction-update';
///: END:ONLY_INCLUDE_IF
import { SignatureController } from '@metamask/signature-controller';
import { PPOMController } from '@metamask/ppom-validator';
import { wordlist } from '@metamask/scure-bip39/dist/wordlists/english';

import {
  NameController,
  ENSNameProvider,
  EtherscanNameProvider,
  TokenNameProvider,
  LensNameProvider,
} from '@metamask/name-controller';

import {
  QueuedRequestController,
  createQueuedRequestMiddleware,
} from '@metamask/queued-request-controller';

import { UserOperationController } from '@metamask/user-operation-controller';

import {
  TransactionController,
  TransactionStatus,
  TransactionType,
} from '@metamask/transaction-controller';

///: BEGIN:ONLY_INCLUDE_IF(keyring-snaps)
import {
  getLocalizedSnapManifest,
  stripSnapPrefix,
} from '@metamask/snaps-utils';
///: END:ONLY_INCLUDE_IF

import { Interface } from '@ethersproject/abi';
import { abiERC1155, abiERC721 } from '@metamask/metamask-eth-abis';
import { isEvmAccountType } from '@metamask/keyring-api';
import {
  AuthenticationController,
  UserStorageController,
} from '@metamask/profile-sync-controller';
import {
  NotificationServicesPushController,
  NotificationServicesController,
} from '@metamask/notification-services-controller';
import { methodsRequiringNetworkSwitch } from '../../shared/constants/methods-tags';

///: BEGIN:ONLY_INCLUDE_IF(build-mmi)
import { toChecksumHexAddress } from '../../shared/modules/hexstring-utils';
///: END:ONLY_INCLUDE_IF

import { AssetType, TokenStandard } from '../../shared/constants/transaction';
import {
  GAS_API_BASE_URL,
  GAS_DEV_API_BASE_URL,
  SWAPS_CLIENT_ID,
} from '../../shared/constants/swaps';
import {
  CHAIN_IDS,
  NETWORK_TYPES,
  NetworkStatus,
  MAINNET_DISPLAY_NAME,
} from '../../shared/constants/network';
import { getAllowedSmartTransactionsChainIds } from '../../shared/constants/smartTransactions';

import {
  HardwareDeviceNames,
  LedgerTransportTypes,
} from '../../shared/constants/hardware-wallets';
import { KeyringType } from '../../shared/constants/keyring';
import {
  CaveatTypes,
  RestrictedMethods,
  EndowmentPermissions,
  ExcludedSnapPermissions,
  ExcludedSnapEndowments,
} from '../../shared/constants/permissions';
import { UI_NOTIFICATIONS } from '../../shared/notifications';
import { MILLISECOND, SECOND } from '../../shared/constants/time';
import {
  ORIGIN_METAMASK,
  POLLING_TOKEN_ENVIRONMENT_TYPES,
} from '../../shared/constants/app';
import {
  MetaMetricsEventCategory,
  MetaMetricsEventName,
  MetaMetricsUserTrait,
} from '../../shared/constants/metametrics';
import { LOG_EVENT } from '../../shared/constants/logs';

import {
  getTokenIdParam,
  fetchTokenBalance,
  fetchERC1155Balance,
} from '../../shared/lib/token-util';
import { isEqualCaseInsensitive } from '../../shared/modules/string-utils';
import { parseStandardTokenTransactionData } from '../../shared/modules/transaction.utils';
import { STATIC_MAINNET_TOKEN_LIST } from '../../shared/constants/tokens';
import { getTokenValueParam } from '../../shared/lib/metamask-controller-utils';
import { isManifestV3 } from '../../shared/modules/mv3.utils';
import { convertNetworkId } from '../../shared/modules/network.utils';
import {
  getIsSmartTransaction,
  isHardwareWallet,
  getFeatureFlagsByChainId,
  getSmartTransactionsOptInStatus,
  getCurrentChainSupportsSmartTransactions,
  getHardwareWalletType,
} from '../../shared/modules/selectors';
import { createCaipStream } from '../../shared/modules/caip-stream';
import { BaseUrl } from '../../shared/constants/urls';
import {
  TOKEN_TRANSFER_LOG_TOPIC_HASH,
  TRANSFER_SINFLE_LOG_TOPIC_HASH,
} from '../../shared/lib/transactions-controller-utils';
// TODO: Remove restricted import
// eslint-disable-next-line import/no-restricted-paths
import { getCurrentChainId } from '../../ui/selectors';
// TODO: Remove restricted import
// eslint-disable-next-line import/no-restricted-paths
import { getProviderConfig } from '../../ui/ducks/metamask/metamask';
import { endTrace, trace } from '../../shared/lib/trace';
import { BalancesController as MultichainBalancesController } from './lib/accounts/BalancesController';
import {
  ///: BEGIN:ONLY_INCLUDE_IF(build-mmi)
  handleMMITransactionUpdate,
  ///: END:ONLY_INCLUDE_IF
  handleTransactionAdded,
  handleTransactionApproved,
  handleTransactionFailed,
  handleTransactionConfirmed,
  handleTransactionDropped,
  handleTransactionRejected,
  handleTransactionSubmitted,
  handlePostTransactionBalanceUpdate,
  createTransactionEventFragmentWithTxId,
} from './lib/transaction/metrics';
///: BEGIN:ONLY_INCLUDE_IF(build-mmi)
import {
  afterTransactionSign as afterTransactionSignMMI,
  beforeCheckPendingTransaction as beforeCheckPendingTransactionMMI,
  beforeTransactionPublish as beforeTransactionPublishMMI,
  getAdditionalSignArguments as getAdditionalSignArgumentsMMI,
} from './lib/transaction/mmi-hooks';
///: END:ONLY_INCLUDE_IF
import { submitSmartTransactionHook } from './lib/transaction/smart-transactions';
///: BEGIN:ONLY_INCLUDE_IF(keyring-snaps)
import { keyringSnapPermissionsBuilder } from './lib/snap-keyring/keyring-snaps-permissions';
///: END:ONLY_INCLUDE_IF

import { SnapsNameProvider } from './lib/SnapsNameProvider';
import { AddressBookPetnamesBridge } from './lib/AddressBookPetnamesBridge';
import { AccountIdentitiesPetnamesBridge } from './lib/AccountIdentitiesPetnamesBridge';
import { createPPOMMiddleware } from './lib/ppom/ppom-middleware';
import * as PPOMModule from './lib/ppom/ppom';
import {
  onMessageReceived,
  checkForMultipleVersionsRunning,
} from './detect-multiple-instances';
///: BEGIN:ONLY_INCLUDE_IF(build-mmi)
import MMIController from './controllers/mmi-controller';
import { mmiKeyringBuilderFactory } from './mmi-keyring-builder-factory';
///: END:ONLY_INCLUDE_IF
import ComposableObservableStore from './lib/ComposableObservableStore';
import AccountTrackerController from './controllers/account-tracker-controller';
import createDupeReqFilterStream from './lib/createDupeReqFilterStream';
import createLoggerMiddleware from './lib/createLoggerMiddleware';
import {
  createLegacyMethodMiddleware,
  createMethodMiddleware,
  createUnsupportedMethodMiddleware,
} from './lib/rpc-method-middleware';
import createOriginMiddleware from './lib/createOriginMiddleware';
import createTabIdMiddleware from './lib/createTabIdMiddleware';
import { NetworkOrderController } from './controllers/network-order';
import { AccountOrderController } from './controllers/account-order';
import createOnboardingMiddleware from './lib/createOnboardingMiddleware';
import { isStreamWritable, setupMultiplex } from './lib/stream-utils';
import { PreferencesController } from './controllers/preferences-controller';
import AppStateController from './controllers/app-state';
import AlertController from './controllers/alert';
import OnboardingController from './controllers/onboarding';
import Backup from './lib/backup';
import DecryptMessageController from './controllers/decrypt-message';
import SwapsController from './controllers/swaps';
import MetaMetricsController from './controllers/metametrics';
import { segment } from './lib/segment';
import createMetaRPCHandler from './lib/createMetaRPCHandler';
import {
  addHexPrefix,
  getMethodDataName,
  previousValueComparator,
} from './lib/util';
import createMetamaskMiddleware from './lib/createMetamaskMiddleware';
import { hardwareKeyringBuilderFactory } from './lib/hardware-keyring-builder-factory';
import EncryptionPublicKeyController from './controllers/encryption-public-key';
import AppMetadataController from './controllers/app-metadata';

import {
  CaveatFactories,
  CaveatMutatorFactories,
  getCaveatSpecifications,
  diffMap,
  getPermissionBackgroundApiMethods,
  getPermissionSpecifications,
  getPermittedAccountsByOrigin,
  getPermittedChainsByOrigin,
  NOTIFICATION_NAMES,
  PermissionNames,
  unrestrictedMethods,
} from './controllers/permissions';
import { MetaMetricsDataDeletionController } from './controllers/metametrics-data-deletion/metametrics-data-deletion';
import { DataDeletionService } from './services/data-deletion-service';
import createRPCMethodTrackingMiddleware from './lib/createRPCMethodTrackingMiddleware';
import { IndexedDBPPOMStorage } from './lib/ppom/indexed-db-backend';
import { updateCurrentLocale } from './translate';
import { TrezorOffscreenBridge } from './lib/offscreen-bridge/trezor-offscreen-bridge';
import { LedgerOffscreenBridge } from './lib/offscreen-bridge/ledger-offscreen-bridge';
///: BEGIN:ONLY_INCLUDE_IF(keyring-snaps)
import { snapKeyringBuilder, getAccountsBySnapId } from './lib/snap-keyring';
///: END:ONLY_INCLUDE_IF
import { encryptorFactory } from './lib/encryptor-factory';
import { addDappTransaction, addTransaction } from './lib/transaction/util';
///: BEGIN:ONLY_INCLUDE_IF(build-main,build-beta,build-flask)
import { addTypedMessage, addPersonalMessage } from './lib/signature/util';
///: END:ONLY_INCLUDE_IF
import { LatticeKeyringOffscreen } from './lib/offscreen-bridge/lattice-offscreen-keyring';
import PREINSTALLED_SNAPS from './snaps/preinstalled-snaps';
import { WeakRefObjectMap } from './lib/WeakRefObjectMap';
import { METAMASK_COOKIE_HANDLER } from './constants/stream';

// Notification controllers
import { createTxVerificationMiddleware } from './lib/tx-verification/tx-verification-middleware';
import { updateSecurityAlertResponse } from './lib/ppom/ppom-util';
import createEvmMethodsToNonEvmAccountReqFilterMiddleware from './lib/createEvmMethodsToNonEvmAccountReqFilterMiddleware';
import { isEthAddress } from './lib/multichain/address';
import { decodeTransactionData } from './lib/transaction/decode/util';
import { BridgeBackgroundAction } from './controllers/bridge/types';
import BridgeController from './controllers/bridge/bridge-controller';
import { BRIDGE_CONTROLLER_NAME } from './controllers/bridge/constants';
import {
  onPushNotificationClicked,
  onPushNotificationReceived,
} from './controllers/push-notifications';
import createTracingMiddleware from './lib/createTracingMiddleware';
import { PatchStore } from './lib/PatchStore';
import { sanitizeUIState } from './lib/state-utils';

export const METAMASK_CONTROLLER_EVENTS = {
  // Fired after state changes that impact the extension badge (unapproved msg count)
  // The process of updating the badge happens in app/scripts/background.js.
  UPDATE_BADGE: 'updateBadge',
  // TODO: Add this and similar enums to the `controllers` repo and export them
  APPROVAL_STATE_CHANGE: 'ApprovalController:stateChange',
  QUEUED_REQUEST_STATE_CHANGE: 'QueuedRequestController:stateChange',
  METAMASK_NOTIFICATIONS_LIST_UPDATED:
    'NotificationServicesController:notificationsListUpdated',
  METAMASK_NOTIFICATIONS_MARK_AS_READ:
    'NotificationServicesController:markNotificationsAsRead',
  NOTIFICATIONS_STATE_CHANGE: 'NotificationController:stateChange',
};

// stream channels
const PHISHING_SAFELIST = 'metamask-phishing-safelist';

export default class MetamaskController extends EventEmitter {
  /**
   * @param {object} opts
   */
  constructor(opts) {
    super();

    const { isFirstMetaMaskControllerSetup } = opts;

    this.defaultMaxListeners = 20;

    this.sendUpdate = debounce(
      this.privateSendUpdate.bind(this),
      MILLISECOND * 200,
    );
    this.opts = opts;
    this.extension = opts.browser;
    this.platform = opts.platform;
    this.notificationManager = opts.notificationManager;
    const initState = opts.initState || {};
    const version = process.env.METAMASK_VERSION;
    this.recordFirstTimeInfo(initState);
    this.featureFlags = opts.featureFlags;

    // this keeps track of how many "controllerStream" connections are open
    // the only thing that uses controller connections are open metamask UI instances
    this.activeControllerConnections = 0;

    this.offscreenPromise = opts.offscreenPromise ?? Promise.resolve();

    this.getRequestAccountTabIds = opts.getRequestAccountTabIds;
    this.getOpenMetamaskTabsIds = opts.getOpenMetamaskTabsIds;

    this.controllerMessenger = new ControllerMessenger();

    this.loggingController = new LoggingController({
      messenger: this.controllerMessenger.getRestricted({
        name: 'LoggingController',
        allowedActions: [],
        allowedEvents: [],
      }),
      state: initState.LoggingController,
    });

    // instance of a class that wraps the extension's storage local API.
    this.localStoreApiWrapper = opts.localStore;

    this.currentMigrationVersion = opts.currentMigrationVersion;

    // observable state store
    this.store = new ComposableObservableStore({
      state: initState,
      controllerMessenger: this.controllerMessenger,
      persist: true,
    });

    // external connections by origin
    // Do not modify directly. Use the associated methods.
    this.connections = {};

    // lock to ensure only one vault created at once
    this.createVaultMutex = new Mutex();

    this.extension.runtime.onInstalled.addListener((details) => {
      if (details.reason === 'update') {
        if (version === '8.1.0') {
          this.platform.openExtensionInBrowser();
        }
        this.loggingController.add({
          type: LogType.GenericLog,
          data: {
            event: LOG_EVENT.VERSION_UPDATE,
            previousVersion: details.previousVersion,
            version,
          },
        });
      }
    });

    this.appMetadataController = new AppMetadataController({
      state: initState.AppMetadataController,
      currentMigrationVersion: this.currentMigrationVersion,
      currentAppVersion: version,
    });

    // next, we will initialize the controllers
    // controller initialization order matters
    const clearPendingConfirmations = () => {
      this.encryptionPublicKeyController.clearUnapproved();
      this.decryptMessageController.clearUnapproved();
      this.signatureController.clearUnapproved();
      this.approvalController.clear(ethErrors.provider.userRejectedRequest());
    };

    this.queuedRequestController = new QueuedRequestController({
      messenger: this.controllerMessenger.getRestricted({
        name: 'QueuedRequestController',
        allowedActions: [
          'NetworkController:getState',
          'NetworkController:setActiveNetwork',
          'SelectedNetworkController:getNetworkClientIdForDomain',
        ],
        allowedEvents: ['SelectedNetworkController:stateChange'],
      }),
      shouldRequestSwitchNetwork: ({ method }) =>
        methodsRequiringNetworkSwitch.includes(method),
      clearPendingConfirmations,
      showApprovalRequest: opts.showUserConfirmation,
    });

    this.approvalController = new ApprovalController({
      messenger: this.controllerMessenger.getRestricted({
        name: 'ApprovalController',
      }),
      showApprovalRequest: opts.showUserConfirmation,
      typesExcludedFromRateLimiting: [
        ApprovalType.PersonalSign,
        ApprovalType.EthSignTypedData,
        ApprovalType.Transaction,
        ApprovalType.WatchAsset,
        ApprovalType.EthGetEncryptionPublicKey,
        ApprovalType.EthDecrypt,
      ],
    });

    ///: BEGIN:ONLY_INCLUDE_IF(build-mmi)
    this.mmiConfigurationController = new MmiConfigurationController({
      initState: initState.MmiConfigurationController,
      mmiConfigurationServiceUrl: process.env.MMI_CONFIGURATION_SERVICE_URL,
    });
    ///: END:ONLY_INCLUDE_IF

    const networkControllerMessenger = this.controllerMessenger.getRestricted({
      name: 'NetworkController',
    });

    let initialNetworkControllerState = initState.NetworkController;
    if (!initialNetworkControllerState) {
      initialNetworkControllerState = getDefaultNetworkControllerState();

      const networks =
        initialNetworkControllerState.networkConfigurationsByChainId;

      // Note: Consider changing `getDefaultNetworkControllerState`
      // on the controller side to include some of these tweaks.
      networks[CHAIN_IDS.MAINNET].name = MAINNET_DISPLAY_NAME;
      delete networks[CHAIN_IDS.GOERLI];
      delete networks[CHAIN_IDS.LINEA_GOERLI];

      Object.values(networks).forEach((network) => {
        const id = network.rpcEndpoints[0].networkClientId;
        network.blockExplorerUrls = [BlockExplorerUrl[id]];
        network.defaultBlockExplorerUrlIndex = 0;
      });

      let network;
      if (process.env.IN_TEST) {
        network = {
          chainId: CHAIN_IDS.LOCALHOST,
          name: 'Localhost 8545',
          nativeCurrency: 'ETH',
          blockExplorerUrls: [],
          defaultRpcEndpointIndex: 0,
          rpcEndpoints: [
            {
              networkClientId: 'networkConfigurationId',
              url: 'http://localhost:8545',
              type: 'custom',
            },
          ],
        };
        networks[CHAIN_IDS.LOCALHOST] = network;
      } else if (
        process.env.METAMASK_DEBUG ||
        process.env.METAMASK_ENVIRONMENT === 'test'
      ) {
        network = networks[CHAIN_IDS.SEPOLIA];
      } else {
        network = networks[CHAIN_IDS.MAINNET];
      }

      initialNetworkControllerState.selectedNetworkClientId =
        network.rpcEndpoints[network.defaultRpcEndpointIndex].networkClientId;
    }

    this.networkController = new NetworkController({
      messenger: networkControllerMessenger,
      state: initialNetworkControllerState,
      infuraProjectId: opts.infuraProjectId,
    });
    this.networkController.initializeProvider();
    this.provider =
      this.networkController.getProviderAndBlockTracker().provider;
    this.blockTracker =
      this.networkController.getProviderAndBlockTracker().blockTracker;
    this.deprecatedNetworkVersions = {};

    const accountsControllerMessenger = this.controllerMessenger.getRestricted({
      name: 'AccountsController',
      allowedEvents: [
        'SnapController:stateChange',
        'KeyringController:accountRemoved',
        'KeyringController:stateChange',
      ],
      allowedActions: [
        'KeyringController:getAccounts',
        'KeyringController:getKeyringsByType',
        'KeyringController:getKeyringForAccount',
      ],
    });

    this.accountsController = new AccountsController({
      messenger: accountsControllerMessenger,
      state: initState.AccountsController,
    });

    const preferencesMessenger = this.controllerMessenger.getRestricted({
      name: 'PreferencesController',
      allowedActions: [
        'AccountsController:setSelectedAccount',
        'AccountsController:getSelectedAccount',
        'AccountsController:getAccountByAddress',
        'AccountsController:setAccountName',
        'NetworkController:getState',
      ],
      allowedEvents: ['AccountsController:stateChange'],
    });

    this.preferencesController = new PreferencesController({
      state: initState.PreferencesController,
      initLangCode: opts.initLangCode,
      messenger: preferencesMessenger,
    });

    const tokenListMessenger = this.controllerMessenger.getRestricted({
      name: 'TokenListController',
      allowedActions: ['NetworkController:getNetworkClientById'],
      allowedEvents: ['NetworkController:stateChange'],
    });

    this.tokenListController = new TokenListController({
      chainId: getCurrentChainId({ metamask: this.networkController.state }),
      preventPollingOnNetworkRestart: !this.#isTokenListPollingRequired(
        this.preferencesController.state,
      ),
      messenger: tokenListMessenger,
      state: initState.TokenListController,
    });

    const assetsContractControllerMessenger =
      this.controllerMessenger.getRestricted({
        name: 'AssetsContractController',
        allowedActions: [
          'NetworkController:getNetworkClientById',
          'NetworkController:getNetworkConfigurationByNetworkClientId',
          'NetworkController:getSelectedNetworkClient',
          'NetworkController:getState',
        ],
        allowedEvents: [
          'PreferencesController:stateChange',
          'NetworkController:networkDidChange',
        ],
      });
    this.assetsContractController = new AssetsContractController({
      messenger: assetsContractControllerMessenger,
      chainId: getCurrentChainId({ metamask: this.networkController.state }),
    });

    const tokensControllerMessenger = this.controllerMessenger.getRestricted({
      name: 'TokensController',
      allowedActions: [
        'ApprovalController:addRequest',
        'NetworkController:getNetworkClientById',
        'AccountsController:getSelectedAccount',
        'AccountsController:getAccount',
      ],
      allowedEvents: [
        'NetworkController:networkDidChange',
        'AccountsController:selectedEvmAccountChange',
        'PreferencesController:stateChange',
        'TokenListController:stateChange',
      ],
    });
    this.tokensController = new TokensController({
      state: initState.TokensController,
      provider: this.provider,
      messenger: tokensControllerMessenger,
      chainId: getCurrentChainId({ metamask: this.networkController.state }),
    });

    const nftControllerMessenger = this.controllerMessenger.getRestricted({
      name: 'NftController',
      allowedEvents: [
        'PreferencesController:stateChange',
        'NetworkController:networkDidChange',
        'AccountsController:selectedEvmAccountChange',
      ],
      allowedActions: [
        `${this.approvalController.name}:addRequest`,
        `${this.networkController.name}:getNetworkClientById`,
        'AccountsController:getSelectedAccount',
        'AccountsController:getAccount',
        'AssetsContractController:getERC721AssetName',
        'AssetsContractController:getERC721AssetSymbol',
        'AssetsContractController:getERC721TokenURI',
        'AssetsContractController:getERC721OwnerOf',
        'AssetsContractController:getERC1155BalanceOf',
        'AssetsContractController:getERC1155TokenURI',
      ],
    });
    this.nftController = new NftController({
      state: initState.NftController,
      messenger: nftControllerMessenger,
      chainId: getCurrentChainId({ metamask: this.networkController.state }),
      onNftAdded: ({ address, symbol, tokenId, standard, source }) =>
        this.metaMetricsController.trackEvent({
          event: MetaMetricsEventName.NftAdded,
          category: MetaMetricsEventCategory.Wallet,
          sensitiveProperties: {
            token_contract_address: address,
            token_symbol: symbol,
            token_id: tokenId,
            token_standard: standard,
            asset_type: AssetType.NFT,
            source,
          },
        }),
    });

    this.nftController.setApiKey(process.env.OPENSEA_KEY);

    const nftDetectionControllerMessenger =
      this.controllerMessenger.getRestricted({
        name: 'NftDetectionController',
        allowedEvents: [
          'NetworkController:stateChange',
          'PreferencesController:stateChange',
        ],
        allowedActions: [
          'ApprovalController:addRequest',
          'NetworkController:getState',
          'NetworkController:getNetworkClientById',
          'AccountsController:getSelectedAccount',
        ],
      });

    this.nftDetectionController = new NftDetectionController({
      messenger: nftDetectionControllerMessenger,
      chainId: getCurrentChainId({ metamask: this.networkController.state }),
      getOpenSeaApiKey: () => this.nftController.openSeaApiKey,
      getBalancesInSingleCall:
        this.assetsContractController.getBalancesInSingleCall.bind(
          this.assetsContractController,
        ),
      addNft: this.nftController.addNft.bind(this.nftController),
      getNftState: () => this.nftController.state,
      // added this to track previous value of useNftDetection, should be true on very first initializing of controller[]
      disabled: !this.preferencesController.state.useNftDetection,
    });

    this.metaMetricsController = new MetaMetricsController({
      segment,
      onPreferencesStateChange: preferencesMessenger.subscribe.bind(
        preferencesMessenger,
        'PreferencesController:stateChange',
      ),
      preferencesControllerState: {
        currentLocale: this.preferencesController.state.currentLocale,
        selectedAddress: this.preferencesController.state.selectedAddress,
      },
      onNetworkDidChange: networkControllerMessenger.subscribe.bind(
        networkControllerMessenger,
        'NetworkController:networkDidChange',
      ),
      getNetworkIdentifier: () => {
        const { type, rpcUrl } = getProviderConfig({
          metamask: this.networkController.state,
        });
        return type === NETWORK_TYPES.RPC ? rpcUrl : type;
      },
      getCurrentChainId: () =>
        getCurrentChainId({ metamask: this.networkController.state }),
      version: process.env.METAMASK_VERSION,
      environment: process.env.METAMASK_ENVIRONMENT,
      extension: this.extension,
      initState: initState.MetaMetricsController,
      captureException,
    });

    this.on('update', (update) => {
      this.metaMetricsController.handleMetaMaskStateUpdate(update);
    });

    const dataDeletionService = new DataDeletionService();
    const metaMetricsDataDeletionMessenger =
      this.controllerMessenger.getRestricted({
        name: 'MetaMetricsDataDeletionController',
      });
    this.metaMetricsDataDeletionController =
      new MetaMetricsDataDeletionController({
        dataDeletionService,
        messenger: metaMetricsDataDeletionMessenger,
        state: initState.metaMetricsDataDeletionController,
        getMetaMetricsId: () => this.metaMetricsController.state.metaMetricsId,
      });

    const gasFeeMessenger = this.controllerMessenger.getRestricted({
      name: 'GasFeeController',
      allowedActions: [
        'NetworkController:getEIP1559Compatibility',
        'NetworkController:getNetworkClientById',
        'NetworkController:getState',
      ],
      allowedEvents: ['NetworkController:stateChange'],
    });

    const gasApiBaseUrl = process.env.SWAPS_USE_DEV_APIS
      ? GAS_DEV_API_BASE_URL
      : GAS_API_BASE_URL;

    this.gasFeeController = new GasFeeController({
      state: initState.GasFeeController,
      interval: 10000,
      messenger: gasFeeMessenger,
      clientId: SWAPS_CLIENT_ID,
      getProvider: () =>
        this.networkController.getProviderAndBlockTracker().provider,
      onNetworkDidChange: (eventHandler) => {
        networkControllerMessenger.subscribe(
          'NetworkController:networkDidChange',
          () => eventHandler(this.networkController.state),
        );
      },
      getCurrentNetworkEIP1559Compatibility:
        this.networkController.getEIP1559Compatibility.bind(
          this.networkController,
        ),
      getCurrentAccountEIP1559Compatibility:
        this.getCurrentAccountEIP1559Compatibility.bind(this),
      legacyAPIEndpoint: `${gasApiBaseUrl}/networks/<chain_id>/gasPrices`,
      EIP1559APIEndpoint: `${gasApiBaseUrl}/networks/<chain_id>/suggestedGasFees`,
      getCurrentNetworkLegacyGasAPICompatibility: () => {
        const chainId = getCurrentChainId({
          metamask: this.networkController.state,
        });
        return chainId === CHAIN_IDS.BSC;
      },
      getChainId: () =>
        getCurrentChainId({ metamask: this.networkController.state }),
    });

    this.appStateController = new AppStateController({
      addUnlockListener: this.on.bind(this, 'unlock'),
      isUnlocked: this.isUnlocked.bind(this),
      initState: initState.AppStateController,
      onInactiveTimeout: () => this.setLocked(),
      preferencesController: this.preferencesController,
      messenger: this.controllerMessenger.getRestricted({
        name: 'AppStateController',
        allowedActions: [
          `${this.approvalController.name}:addRequest`,
          `${this.approvalController.name}:acceptRequest`,
        ],
        allowedEvents: [
          `KeyringController:qrKeyringStateChange`,
          'PreferencesController:stateChange',
        ],
      }),
      extension: this.extension,
    });

    const currencyRateMessenger = this.controllerMessenger.getRestricted({
      name: 'CurrencyRateController',
      allowedActions: [`${this.networkController.name}:getNetworkClientById`],
    });
    this.currencyRateController = new CurrencyRateController({
      includeUsdRate: true,
      messenger: currencyRateMessenger,
      state: initState.CurrencyController,
    });
    const initialFetchExchangeRate =
      this.currencyRateController.fetchExchangeRate.bind(
        this.currencyRateController,
      );
    this.currencyRateController.fetchExchangeRate = (...args) => {
      if (this.preferencesController.state.useCurrencyRateCheck) {
        return initialFetchExchangeRate(...args);
      }
      return {
        conversionRate: null,
        usdConversionRate: null,
      };
    };

    const phishingControllerMessenger = this.controllerMessenger.getRestricted({
      name: 'PhishingController',
    });

    this.phishingController = new PhishingController({
      messenger: phishingControllerMessenger,
      state: initState.PhishingController,
      hotlistRefreshInterval: process.env.IN_TEST ? 5 * SECOND : undefined,
      stalelistRefreshInterval: process.env.IN_TEST ? 30 * SECOND : undefined,
    });

    this.ppomController = new PPOMController({
      messenger: this.controllerMessenger.getRestricted({
        name: 'PPOMController',
        allowedEvents: [
          'NetworkController:stateChange',
          'NetworkController:networkDidChange',
        ],
        allowedActions: ['NetworkController:getNetworkClientById'],
      }),
      storageBackend: new IndexedDBPPOMStorage('PPOMDB', 1),
      provider: this.provider,
      ppomProvider: {
        PPOM: PPOMModule.PPOM,
        ppomInit: () => PPOMModule.default(process.env.PPOM_URI),
      },
      state: initState.PPOMController,
      chainId: getCurrentChainId({ metamask: this.networkController.state }),
      securityAlertsEnabled:
        this.preferencesController.state.securityAlertsEnabled,
      onPreferencesChange: preferencesMessenger.subscribe.bind(
        preferencesMessenger,
        'PreferencesController:stateChange',
      ),
      cdnBaseUrl: process.env.BLOCKAID_FILE_CDN,
      blockaidPublicKey: process.env.BLOCKAID_PUBLIC_KEY,
    });

    const announcementMessenger = this.controllerMessenger.getRestricted({
      name: 'AnnouncementController',
    });

    this.announcementController = new AnnouncementController({
      messenger: announcementMessenger,
      allAnnouncements: UI_NOTIFICATIONS,
      state: initState.AnnouncementController,
    });

    const networkOrderMessenger = this.controllerMessenger.getRestricted({
      name: 'NetworkOrderController',
      allowedEvents: ['NetworkController:stateChange'],
    });
    this.networkOrderController = new NetworkOrderController({
      messenger: networkOrderMessenger,
      state: initState.NetworkOrderController,
    });

    const accountOrderMessenger = this.controllerMessenger.getRestricted({
      name: 'AccountOrderController',
    });
    this.accountOrderController = new AccountOrderController({
      messenger: accountOrderMessenger,
      state: initState.AccountOrderController,
    });

    const multichainBalancesControllerMessenger =
      this.controllerMessenger.getRestricted({
        name: 'BalancesController',
        allowedEvents: [
          'AccountsController:accountAdded',
          'AccountsController:accountRemoved',
        ],
        allowedActions: [
          'AccountsController:listMultichainAccounts',
          'SnapController:handleRequest',
        ],
      });

    this.multichainBalancesController = new MultichainBalancesController({
      messenger: multichainBalancesControllerMessenger,
      state: initState.MultichainBalancesController,
    });

    const multichainRatesControllerMessenger =
      this.controllerMessenger.getRestricted({
        name: 'RatesController',
      });
    this.multichainRatesController = new RatesController({
      state: initState.MultichainRatesController,
      messenger: multichainRatesControllerMessenger,
      includeUsdRate: true,
      fetchMultiExchangeRate,
    });

    const tokenRatesMessenger = this.controllerMessenger.getRestricted({
      name: 'TokenRatesController',
      allowedActions: [
        'TokensController:getState',
        'NetworkController:getNetworkClientById',
        'NetworkController:getState',
        'AccountsController:getAccount',
        'AccountsController:getSelectedAccount',
      ],
      allowedEvents: [
        'NetworkController:stateChange',
        'AccountsController:selectedEvmAccountChange',
        'PreferencesController:stateChange',
        'TokensController:stateChange',
      ],
    });

    // token exchange rate tracker
    this.tokenRatesController = new TokenRatesController({
      state: initState.TokenRatesController,
      messenger: tokenRatesMessenger,
      tokenPricesService: new CodefiTokenPricesServiceV2(),
    });

    this.controllerMessenger.subscribe(
      'PreferencesController:stateChange',
      previousValueComparator((prevState, currState) => {
        const { useCurrencyRateCheck: prevUseCurrencyRateCheck } = prevState;
        const { useCurrencyRateCheck: currUseCurrencyRateCheck } = currState;
        if (currUseCurrencyRateCheck && !prevUseCurrencyRateCheck) {
          this.tokenRatesController.start();
        } else if (!currUseCurrencyRateCheck && prevUseCurrencyRateCheck) {
          this.tokenRatesController.stop();
        }
      }, this.preferencesController.state),
    );

    this.ensController = new EnsController({
      messenger: this.controllerMessenger.getRestricted({
        name: 'EnsController',
        allowedActions: ['NetworkController:getNetworkClientById'],
        allowedEvents: [],
      }),
      provider: this.provider,
      onNetworkDidChange: networkControllerMessenger.subscribe.bind(
        networkControllerMessenger,
        'NetworkController:networkDidChange',
      ),
    });

    const onboardingControllerMessenger =
      this.controllerMessenger.getRestricted({
        name: 'OnboardingController',
        allowedActions: [],
        allowedEvents: [],
      });
    this.onboardingController = new OnboardingController({
      messenger: onboardingControllerMessenger,
      state: initState.OnboardingController,
    });

    let additionalKeyrings = [keyringBuilderFactory(QRHardwareKeyring)];

    const keyringOverrides = this.opts.overrides?.keyrings;

    if (isManifestV3 === false) {
      const additionalKeyringTypes = [
        keyringOverrides?.lattice || LatticeKeyring,
        QRHardwareKeyring,
      ];

      const additionalBridgedKeyringTypes = [
        {
          keyring: keyringOverrides?.trezor || TrezorKeyring,
          bridge: keyringOverrides?.trezorBridge || TrezorConnectBridge,
        },
        {
          keyring: keyringOverrides?.ledger || LedgerKeyring,
          bridge: keyringOverrides?.ledgerBridge || LedgerIframeBridge,
        },
      ];

      additionalKeyrings = additionalKeyringTypes.map((keyringType) =>
        keyringBuilderFactory(keyringType),
      );

      additionalBridgedKeyringTypes.forEach((keyringType) =>
        additionalKeyrings.push(
          hardwareKeyringBuilderFactory(
            keyringType.keyring,
            keyringType.bridge,
          ),
        ),
      );
    } else {
      additionalKeyrings.push(
        hardwareKeyringBuilderFactory(
          TrezorKeyring,
          keyringOverrides?.trezorBridge || TrezorOffscreenBridge,
        ),
        hardwareKeyringBuilderFactory(
          LedgerKeyring,
          keyringOverrides?.ledgerBridge || LedgerOffscreenBridge,
        ),
        keyringBuilderFactory(LatticeKeyringOffscreen),
      );
    }

    ///: BEGIN:ONLY_INCLUDE_IF(build-mmi)
    for (const custodianType of Object.keys(CUSTODIAN_TYPES)) {
      additionalKeyrings.push(
        mmiKeyringBuilderFactory(CUSTODIAN_TYPES[custodianType].keyringClass, {
          mmiConfigurationController: this.mmiConfigurationController,
          captureException,
        }),
      );
    }
    ///: END:ONLY_INCLUDE_IF

    ///: BEGIN:ONLY_INCLUDE_IF(keyring-snaps)
    const snapKeyringBuildMessenger = this.controllerMessenger.getRestricted({
      name: 'SnapKeyringBuilder',
      allowedActions: [
        'ApprovalController:addRequest',
        'ApprovalController:acceptRequest',
        'ApprovalController:rejectRequest',
        'ApprovalController:startFlow',
        'ApprovalController:endFlow',
        'ApprovalController:showSuccess',
        'ApprovalController:showError',
        'PhishingController:test',
        'PhishingController:maybeUpdateState',
        'KeyringController:getAccounts',
        'AccountsController:setSelectedAccount',
        'AccountsController:getAccountByAddress',
        'AccountsController:setAccountName',
      ],
    });

    const getSnapController = () => this.snapController;

    // Necessary to persist the keyrings and update the accounts both within the keyring controller and accounts controller
    const persistAndUpdateAccounts = async () => {
      await this.keyringController.persistAllKeyrings();
      await this.accountsController.updateAccounts();
    };

    const getSnapName = (id) => {
      if (!id) {
        return null;
      }

      const currentLocale = this.getLocale();
      const { snaps } = this.snapController.state;
      const snap = snaps[id];

      if (!snap) {
        return stripSnapPrefix(id);
      }

      if (snap.localizationFiles) {
        const localizedManifest = getLocalizedSnapManifest(
          snap.manifest,
          currentLocale,
          snap.localizationFiles,
        );
        return localizedManifest.proposedName;
      }

      return snap.manifest.proposedName;
    };

    const isSnapPreinstalled = (id) => {
      return PREINSTALLED_SNAPS.some((snap) => snap.snapId === id);
    };

    additionalKeyrings.push(
      snapKeyringBuilder(
        snapKeyringBuildMessenger,
        getSnapController,
        persistAndUpdateAccounts,
        (address) => this.removeAccount(address),
        this.metaMetricsController.trackEvent.bind(this.metaMetricsController),
        getSnapName,
        isSnapPreinstalled,
      ),
    );

    ///: END:ONLY_INCLUDE_IF

    const keyringControllerMessenger = this.controllerMessenger.getRestricted({
      name: 'KeyringController',
    });

    this.keyringController = new KeyringController({
      cacheEncryptionKey: true,
      keyringBuilders: additionalKeyrings,
      state: initState.KeyringController,
      encryptor: opts.encryptor || encryptorFactory(600_000),
      messenger: keyringControllerMessenger,
    });

    this.controllerMessenger.subscribe('KeyringController:unlock', () =>
      this._onUnlock(),
    );
    this.controllerMessenger.subscribe('KeyringController:lock', () =>
      this._onLock(),
    );

    this.controllerMessenger.subscribe(
      'KeyringController:stateChange',
      (state) => {
        this._onKeyringControllerUpdate(state);
      },
    );

    this.permissionController = new PermissionController({
      messenger: this.controllerMessenger.getRestricted({
        name: 'PermissionController',
        allowedActions: [
          `${this.approvalController.name}:addRequest`,
          `${this.approvalController.name}:hasRequest`,
          `${this.approvalController.name}:acceptRequest`,
          `${this.approvalController.name}:rejectRequest`,
          `SnapController:getPermitted`,
          `SnapController:install`,
          `SubjectMetadataController:getSubjectMetadata`,
        ],
      }),
      state: initState.PermissionController,
      caveatSpecifications: getCaveatSpecifications({
        getInternalAccounts: this.accountsController.listAccounts.bind(
          this.accountsController,
        ),
        findNetworkClientIdByChainId:
          this.networkController.findNetworkClientIdByChainId.bind(
            this.networkController,
          ),
      }),
      permissionSpecifications: {
        ...getPermissionSpecifications({
          getInternalAccounts: this.accountsController.listAccounts.bind(
            this.accountsController,
          ),
          getAllAccounts: this.keyringController.getAccounts.bind(
            this.keyringController,
          ),
          captureKeyringTypesWithMissingIdentities: (
            internalAccounts = [],
            accounts = [],
          ) => {
            const accountsMissingIdentities = accounts.filter(
              (address) =>
                !internalAccounts.some(
                  (account) =>
                    account.address.toLowerCase() === address.toLowerCase(),
                ),
            );
            const keyringTypesWithMissingIdentities =
              accountsMissingIdentities.map((address) =>
                this.keyringController.getAccountKeyringType(address),
              );

            const internalAccountCount = internalAccounts.length;

            const accountTrackerCount = Object.keys(
              this.accountTrackerController.state.accounts || {},
            ).length;

            captureException(
              new Error(
                `Attempt to get permission specifications failed because their were ${accounts.length} accounts, but ${internalAccountCount} identities, and the ${keyringTypesWithMissingIdentities} keyrings included accounts with missing identities. Meanwhile, there are ${accountTrackerCount} accounts in the account tracker.`,
              ),
            );
          },
        }),
        ...this.getSnapPermissionSpecifications(),
      },
      unrestrictedMethods,
    });

    this.selectedNetworkController = new SelectedNetworkController({
      messenger: this.controllerMessenger.getRestricted({
        name: 'SelectedNetworkController',
        allowedActions: [
          'NetworkController:getNetworkClientById',
          'NetworkController:getState',
          'NetworkController:getSelectedNetworkClient',
          'PermissionController:hasPermissions',
          'PermissionController:getSubjectNames',
        ],
        allowedEvents: [
          'NetworkController:stateChange',
          'PermissionController:stateChange',
        ],
      }),
      state: initState.SelectedNetworkController,
      useRequestQueuePreference:
        this.preferencesController.state.useRequestQueue,
      onPreferencesStateChange: (listener) => {
        preferencesMessenger.subscribe(
          'PreferencesController:stateChange',
          listener,
        );
      },
      domainProxyMap: new WeakRefObjectMap(),
    });

    this.permissionLogController = new PermissionLogController({
      messenger: this.controllerMessenger.getRestricted({
        name: 'PermissionLogController',
      }),
      restrictedMethods: new Set(Object.keys(RestrictedMethods)),
      state: initState.PermissionLogController,
    });

    this.subjectMetadataController = new SubjectMetadataController({
      messenger: this.controllerMessenger.getRestricted({
        name: 'SubjectMetadataController',
        allowedActions: [`${this.permissionController.name}:hasPermissions`],
      }),
      state: initState.SubjectMetadataController,
      subjectCacheLimit: 100,
    });

    const shouldUseOffscreenExecutionService =
      isManifestV3 &&
      typeof chrome !== 'undefined' &&
      // eslint-disable-next-line no-undef
      typeof chrome.offscreen !== 'undefined';

    const snapExecutionServiceArgs = {
      messenger: this.controllerMessenger.getRestricted({
        name: 'ExecutionService',
      }),
      setupSnapProvider: this.setupSnapProvider.bind(this),
    };

    this.snapExecutionService =
      shouldUseOffscreenExecutionService === false
        ? new IframeExecutionService({
            ...snapExecutionServiceArgs,
            iframeUrl: new URL(process.env.IFRAME_EXECUTION_ENVIRONMENT_URL),
          })
        : new OffscreenExecutionService({
            ...snapExecutionServiceArgs,
            offscreenPromise: this.offscreenPromise,
          });

    const snapControllerMessenger = this.controllerMessenger.getRestricted({
      name: 'SnapController',
      allowedEvents: [
        'ExecutionService:unhandledError',
        'ExecutionService:outboundRequest',
        'ExecutionService:outboundResponse',
      ],
      allowedActions: [
        `${this.permissionController.name}:getEndowments`,
        `${this.permissionController.name}:getPermissions`,
        `${this.permissionController.name}:hasPermission`,
        `${this.permissionController.name}:hasPermissions`,
        `${this.permissionController.name}:requestPermissions`,
        `${this.permissionController.name}:revokeAllPermissions`,
        `${this.permissionController.name}:revokePermissions`,
        `${this.permissionController.name}:revokePermissionForAllSubjects`,
        `${this.permissionController.name}:getSubjectNames`,
        `${this.permissionController.name}:updateCaveat`,
        `${this.approvalController.name}:addRequest`,
        `${this.approvalController.name}:updateRequestState`,
        `${this.permissionController.name}:grantPermissions`,
        `${this.subjectMetadataController.name}:getSubjectMetadata`,
        `${this.subjectMetadataController.name}:addSubjectMetadata`,
        'ExecutionService:executeSnap',
        'ExecutionService:getRpcRequestHandler',
        'ExecutionService:terminateSnap',
        'ExecutionService:terminateAllSnaps',
        'ExecutionService:handleRpcRequest',
        'SnapsRegistry:get',
        'SnapsRegistry:getMetadata',
        'SnapsRegistry:update',
        'SnapsRegistry:resolveVersion',
        `SnapInterfaceController:createInterface`,
        `SnapInterfaceController:getInterface`,
      ],
    });

    const allowLocalSnaps = process.env.ALLOW_LOCAL_SNAPS;
    const requireAllowlist = process.env.REQUIRE_SNAPS_ALLOWLIST;

    this.snapController = new SnapController({
      environmentEndowmentPermissions: Object.values(EndowmentPermissions),
      excludedPermissions: {
        ...ExcludedSnapPermissions,
        ...ExcludedSnapEndowments,
      },
      closeAllConnections: this.removeAllConnections.bind(this),
      state: initState.SnapController,
      messenger: snapControllerMessenger,
      featureFlags: {
        dappsCanUpdateSnaps: true,
        allowLocalSnaps,
        requireAllowlist,
      },
      encryptor: encryptorFactory(600_000),
      getMnemonic: this.getPrimaryKeyringMnemonic.bind(this),
      preinstalledSnaps: PREINSTALLED_SNAPS,
      getFeatureFlags: () => {
        return {
          disableSnaps:
            this.preferencesController.state.useExternalServices === false,
        };
      },
    });

    this.notificationController = new NotificationController({
      messenger: this.controllerMessenger.getRestricted({
        name: 'NotificationController',
      }),
      state: initState.NotificationController,
    });

    this.rateLimitController = new RateLimitController({
      state: initState.RateLimitController,
      messenger: this.controllerMessenger.getRestricted({
        name: 'RateLimitController',
      }),
      implementations: {
        showNativeNotification: {
          method: (origin, message) => {
            const subjectMetadataState = this.controllerMessenger.call(
              'SubjectMetadataController:getState',
            );

            const originMetadata = subjectMetadataState.subjectMetadata[origin];

            this.platform
              ._showNotification(originMetadata?.name ?? origin, message)
              .catch((error) => {
                log.error('Failed to create notification', error);
              });

            return null;
          },
          // 2 calls per 5 minutes
          rateLimitCount: 2,
          rateLimitTimeout: 300000,
        },
        showInAppNotification: {
          method: (origin, message) => {
            this.controllerMessenger.call(
              'NotificationController:show',
              origin,
              message,
            );

            return null;
          },
          // 5 calls per minute
          rateLimitCount: 5,
          rateLimitTimeout: 60000,
        },
      },
    });
    const cronjobControllerMessenger = this.controllerMessenger.getRestricted({
      name: 'CronjobController',
      allowedEvents: [
        'SnapController:snapInstalled',
        'SnapController:snapUpdated',
        'SnapController:snapUninstalled',
        'SnapController:snapEnabled',
        'SnapController:snapDisabled',
      ],
      allowedActions: [
        `${this.permissionController.name}:getPermissions`,
        'SnapController:handleRequest',
        'SnapController:getAll',
      ],
    });
    this.cronjobController = new CronjobController({
      state: initState.CronjobController,
      messenger: cronjobControllerMessenger,
    });

    const snapsRegistryMessenger = this.controllerMessenger.getRestricted({
      name: 'SnapsRegistry',
      allowedEvents: [],
      allowedActions: [],
    });

    this.snapsRegistry = new JsonSnapsRegistry({
      state: initState.SnapsRegistry,
      messenger: snapsRegistryMessenger,
      refetchOnAllowlistMiss: requireAllowlist,
      url: {
        registry: 'https://acl.execution.metamask.io/latest/registry.json',
        signature: 'https://acl.execution.metamask.io/latest/signature.json',
      },
      publicKey:
        '0x025b65308f0f0fb8bc7f7ff87bfc296e0330eee5d3c1d1ee4a048b2fd6a86fa0a6',
    });

    const snapInterfaceControllerMessenger =
      this.controllerMessenger.getRestricted({
        name: 'SnapInterfaceController',
        allowedActions: [
          `${this.phishingController.name}:maybeUpdateState`,
          `${this.phishingController.name}:testOrigin`,
          `${this.approvalController.name}:hasRequest`,
          `${this.approvalController.name}:acceptRequest`,
        ],
      });

    this.snapInterfaceController = new SnapInterfaceController({
      state: initState.SnapInterfaceController,
      messenger: snapInterfaceControllerMessenger,
    });

    const snapInsightsControllerMessenger =
      this.controllerMessenger.getRestricted({
        name: 'SnapInsightsController',
        allowedActions: [
          `${this.snapController.name}:handleRequest`,
          `${this.snapController.name}:getAll`,
          `${this.permissionController.name}:getPermissions`,
          `${this.snapInterfaceController.name}:deleteInterface`,
        ],
        allowedEvents: [
          `TransactionController:unapprovedTransactionAdded`,
          `TransactionController:transactionStatusUpdated`,
          `SignatureController:stateChange`,
        ],
      });

    this.snapInsightsController = new SnapInsightsController({
      state: initState.SnapInsightsController,
      messenger: snapInsightsControllerMessenger,
    });

    // Notification Controllers
    this.authenticationController = new AuthenticationController.Controller({
      state: initState.AuthenticationController,
      messenger: this.controllerMessenger.getRestricted({
        name: 'AuthenticationController',
        allowedActions: [
          'KeyringController:getState',
          'SnapController:handleRequest',
        ],
        allowedEvents: ['KeyringController:lock', 'KeyringController:unlock'],
      }),
      metametrics: {
        getMetaMetricsId: () => this.metaMetricsController.getMetaMetricsId(),
        agent: 'extension',
      },
    });

    this.userStorageController = new UserStorageController.Controller({
      getMetaMetricsState: () =>
        this.metaMetricsController.state.participateInMetaMetrics ?? false,
      state: initState.UserStorageController,
      config: {
        accountSyncing: {
          onAccountAdded: (profileId) => {
            this.metaMetricsController.trackEvent({
              category: MetaMetricsEventCategory.ProfileSyncing,
              event: MetaMetricsEventName.AccountsSyncAdded,
              properties: {
                profile_id: profileId,
              },
            });
          },
          onAccountNameUpdated: (profileId) => {
            this.metaMetricsController.trackEvent({
              category: MetaMetricsEventCategory.ProfileSyncing,
              event: MetaMetricsEventName.AccountsSyncNameUpdated,
              properties: {
                profile_id: profileId,
              },
            });
          },
        },
      },
      env: {
        isAccountSyncingEnabled: isManifestV3,
      },
      messenger: this.controllerMessenger.getRestricted({
        name: 'UserStorageController',
        allowedActions: [
          'KeyringController:getState',
          'KeyringController:addNewAccount',
          'SnapController:handleRequest',
          'AuthenticationController:getBearerToken',
          'AuthenticationController:getSessionProfile',
          'AuthenticationController:isSignedIn',
          'AuthenticationController:performSignOut',
          'AuthenticationController:performSignIn',
          'NotificationServicesController:disableNotificationServices',
          'NotificationServicesController:selectIsNotificationServicesEnabled',
          'AccountsController:listAccounts',
          'AccountsController:updateAccountMetadata',
        ],
        allowedEvents: [
          'KeyringController:lock',
          'KeyringController:unlock',
          'AccountsController:accountAdded',
          'AccountsController:accountRenamed',
        ],
      }),
    });

    const notificationServicesPushControllerMessenger =
      this.controllerMessenger.getRestricted({
        name: 'NotificationServicesPushController',
        allowedActions: ['AuthenticationController:getBearerToken'],
        allowedEvents: [],
      });
    this.notificationServicesPushController =
      new NotificationServicesPushController.Controller({
        messenger: notificationServicesPushControllerMessenger,
        state: initState.NotificationServicesPushController,
        env: {
          apiKey: process.env.FIREBASE_API_KEY ?? '',
          authDomain: process.env.FIREBASE_AUTH_DOMAIN ?? '',
          storageBucket: process.env.FIREBASE_STORAGE_BUCKET ?? '',
          projectId: process.env.FIREBASE_PROJECT_ID ?? '',
          messagingSenderId: process.env.FIREBASE_MESSAGING_SENDER_ID ?? '',
          appId: process.env.FIREBASE_APP_ID ?? '',
          measurementId: process.env.FIREBASE_MEASUREMENT_ID ?? '',
          vapidKey: process.env.VAPID_KEY ?? '',
        },
        config: {
          isPushEnabled: isManifestV3,
          platform: 'extension',
          onPushNotificationReceived,
          onPushNotificationClicked,
        },
      });
    notificationServicesPushControllerMessenger.subscribe(
      'NotificationServicesPushController:onNewNotifications',
      (notification) => {
        this.metaMetricsController.trackEvent({
          category: MetaMetricsEventCategory.PushNotifications,
          event: MetaMetricsEventName.PushNotificationReceived,
          properties: {
            notification_id: notification.id,
            notification_type: notification.type,
            chain_id: notification?.chain_id,
          },
        });
      },
    );
    notificationServicesPushControllerMessenger.subscribe(
      'NotificationServicesPushController:pushNotificationClicked',
      (notification) => {
        this.metaMetricsController.trackEvent({
          category: MetaMetricsEventCategory.PushNotifications,
          event: MetaMetricsEventName.PushNotificationClicked,
          properties: {
            notification_id: notification.id,
            notification_type: notification.type,
            chain_id: notification?.chain_id,
          },
        });
      },
    );

    this.notificationServicesController =
      new NotificationServicesController.Controller({
        messenger: this.controllerMessenger.getRestricted({
          name: 'NotificationServicesController',
          allowedActions: [
            'KeyringController:getAccounts',
            'KeyringController:getState',
            'AuthenticationController:getBearerToken',
            'AuthenticationController:isSignedIn',
            'UserStorageController:enableProfileSyncing',
            'UserStorageController:getStorageKey',
            'UserStorageController:performGetStorage',
            'UserStorageController:performSetStorage',
            'NotificationServicesPushController:enablePushNotifications',
            'NotificationServicesPushController:disablePushNotifications',
            'NotificationServicesPushController:subscribeToPushNotifications',
            'NotificationServicesPushController:updateTriggerPushNotifications',
          ],
          allowedEvents: [
            'KeyringController:stateChange',
            'KeyringController:lock',
            'KeyringController:unlock',
            'NotificationServicesPushController:onNewNotifications',
          ],
        }),
        state: initState.NotificationServicesController,
        env: {
          isPushIntegrated: isManifestV3,
          featureAnnouncements: {
            platform: 'extension',
            spaceId: process.env.CONTENTFUL_ACCESS_SPACE_ID ?? '',
            accessToken: process.env.CONTENTFUL_ACCESS_TOKEN ?? '',
          },
        },
      });

    // account tracker watches balances, nonces, and any code at their address
    this.accountTrackerController = new AccountTrackerController({
      state: { accounts: {} },
      messenger: this.controllerMessenger.getRestricted({
        name: 'AccountTrackerController',
        allowedActions: [
          'AccountsController:getSelectedAccount',
          'NetworkController:getState',
          'NetworkController:getNetworkClientById',
          'OnboardingController:getState',
        ],
        allowedEvents: [
          'AccountsController:selectedEvmAccountChange',
          'OnboardingController:stateChange',
          'KeyringController:accountRemoved',
        ],
      }),
      provider: this.provider,
      blockTracker: this.blockTracker,
      getNetworkIdentifier: (providerConfig) => {
        const { type, rpcUrl } =
          providerConfig ??
          getProviderConfig({
            metamask: this.networkController.state,
          });
        return type === NETWORK_TYPES.RPC ? rpcUrl : type;
      },
<<<<<<< HEAD
      preferencesControllerState: this.preferencesController.state,
      onboardingController: this.onboardingController,
      controllerMessenger: this.controllerMessenger.getRestricted({
        name: 'AccountTracker',
        allowedActions: ['AccountsController:getSelectedAccount'],
        allowedEvents: [
          'AccountsController:selectedEvmAccountChange',
          'OnboardingController:stateChange',
          'KeyringController:accountRemoved',
        ],
      }),
      initState: { accounts: {} },
=======
      preferencesController: this.preferencesController,
>>>>>>> b10ffa6b
    });

    // start and stop polling for balances based on activeControllerConnections
    this.on('controllerConnectionChanged', (activeControllerConnections) => {
      const { completedOnboarding } = this.onboardingController.state;
      if (activeControllerConnections > 0 && completedOnboarding) {
        this.triggerNetworkrequests();
      } else {
        this.stopNetworkRequests();
      }
    });

    this.controllerMessenger.subscribe(
      `${this.onboardingController.name}:stateChange`,
      previousValueComparator(async (prevState, currState) => {
        const { completedOnboarding: prevCompletedOnboarding } = prevState;
        const { completedOnboarding: currCompletedOnboarding } = currState;
        if (!prevCompletedOnboarding && currCompletedOnboarding) {
          const { address } = this.accountsController.getSelectedAccount();

          this._addAccountsWithBalance();

          this.postOnboardingInitialization();
          this.triggerNetworkrequests();
          // execute once the token detection on the post-onboarding
          await this.tokenDetectionController.detectTokens({
            selectedAddress: address,
          });
        }
      }, this.onboardingController.state),
    );

    const tokenDetectionControllerMessenger =
      this.controllerMessenger.getRestricted({
        name: 'TokenDetectionController',
        allowedActions: [
          'AccountsController:getAccount',
          'AccountsController:getSelectedAccount',
          'KeyringController:getState',
          'NetworkController:getNetworkClientById',
          'NetworkController:getNetworkConfigurationByNetworkClientId',
          'NetworkController:getState',
          'PreferencesController:getState',
          'TokenListController:getState',
          'TokensController:getState',
          'TokensController:addDetectedTokens',
        ],
        allowedEvents: [
          'AccountsController:selectedEvmAccountChange',
          'KeyringController:lock',
          'KeyringController:unlock',
          'NetworkController:networkDidChange',
          'PreferencesController:stateChange',
          'TokenListController:stateChange',
        ],
      });

    this.tokenDetectionController = new TokenDetectionController({
      messenger: tokenDetectionControllerMessenger,
      getBalancesInSingleCall:
        this.assetsContractController.getBalancesInSingleCall.bind(
          this.assetsContractController,
        ),
      trackMetaMetricsEvent: this.metaMetricsController.trackEvent.bind(
        this.metaMetricsController,
      ),
    });

    const addressBookControllerMessenger =
      this.controllerMessenger.getRestricted({
        name: 'AddressBookController',
        allowedActions: [],
        allowedEvents: [],
      });

    this.addressBookController = new AddressBookController({
      messenger: addressBookControllerMessenger,
      state: initState.AddressBookController,
    });

    this.alertController = new AlertController({
      initState: initState.AlertController,
      controllerMessenger: this.controllerMessenger.getRestricted({
        name: 'AlertController',
        allowedEvents: ['AccountsController:selectedAccountChange'],
        allowedActions: ['AccountsController:getSelectedAccount'],
      }),
    });

    ///: BEGIN:ONLY_INCLUDE_IF(build-mmi)
    this.custodyController = new CustodyController({
      initState: initState.CustodyController,
      captureException,
    });
    this.institutionalFeaturesController = new InstitutionalFeaturesController({
      initState: initState.InstitutionalFeaturesController,
      showConfirmRequest: opts.showUserConfirmation,
    });
    this.transactionUpdateController = new TransactionUpdateController({
      initState: initState.TransactionUpdateController,
      getCustodyKeyring: this.getCustodyKeyringIfExists.bind(this),
      mmiConfigurationController: this.mmiConfigurationController,
      captureException,
    });
    ///: END:ONLY_INCLUDE_IF

    this.backup = new Backup({
      preferencesController: this.preferencesController,
      addressBookController: this.addressBookController,
      accountsController: this.accountsController,
      networkController: this.networkController,
      trackMetaMetricsEvent: this.metaMetricsController.trackEvent.bind(
        this.metaMetricsController,
      ),
    });

    // This gets used as a ...spread parameter in two places: new TransactionController() and createRPCMethodTrackingMiddleware()
    this.snapAndHardwareMetricsParams = {
      getSelectedAccount: this.accountsController.getSelectedAccount.bind(
        this.accountsController,
      ),
      getAccountType: this.getAccountType.bind(this),
      getDeviceModel: this.getDeviceModel.bind(this),
      snapAndHardwareMessenger: this.controllerMessenger.getRestricted({
        name: 'SnapAndHardwareMessenger',
        allowedActions: [
          'KeyringController:getKeyringForAccount',
          'SnapController:get',
          'AccountsController:getSelectedAccount',
        ],
      }),
    };

    const transactionControllerMessenger =
      this.controllerMessenger.getRestricted({
        name: 'TransactionController',
        allowedActions: [
          `${this.approvalController.name}:addRequest`,
          'NetworkController:findNetworkClientIdByChainId',
          'NetworkController:getNetworkClientById',
          'AccountsController:getSelectedAccount',
        ],
        allowedEvents: [`NetworkController:stateChange`],
      });
    this.txController = new TransactionController({
      blockTracker: this.blockTracker,
      getCurrentNetworkEIP1559Compatibility:
        this.networkController.getEIP1559Compatibility.bind(
          this.networkController,
        ),
      getCurrentAccountEIP1559Compatibility:
        this.getCurrentAccountEIP1559Compatibility.bind(this),
      getExternalPendingTransactions:
        this.getExternalPendingTransactions.bind(this),
      getGasFeeEstimates: this.gasFeeController.fetchGasFeeEstimates.bind(
        this.gasFeeController,
      ),
      getNetworkClientRegistry:
        this.networkController.getNetworkClientRegistry.bind(
          this.networkController,
        ),
      getNetworkState: () => this.networkController.state,
      getPermittedAccounts: this.getPermittedAccounts.bind(this),
      getSavedGasFees: () =>
        this.preferencesController.state.advancedGasFee[
          getCurrentChainId({ metamask: this.networkController.state })
        ],
      incomingTransactions: {
        includeTokenTransfers: false,
        isEnabled: () =>
          Boolean(
            this.preferencesController.state.incomingTransactionsPreferences?.[
              getCurrentChainId({ metamask: this.networkController.state })
            ] && this.onboardingController.state.completedOnboarding,
          ),
        queryEntireHistory: false,
        updateTransactions: false,
      },
      isMultichainEnabled: process.env.TRANSACTION_MULTICHAIN,
      isSimulationEnabled: () =>
        this.preferencesController.state.useTransactionSimulations,
      messenger: transactionControllerMessenger,
      onNetworkStateChange: (listener) => {
        networkControllerMessenger.subscribe(
          'NetworkController:networkDidChange',
          () => listener(),
        );
      },
      pendingTransactions: {
        isResubmitEnabled: () => {
          const state = this._getMetaMaskState();
          return !(
            getSmartTransactionsOptInStatus(state) &&
            getCurrentChainSupportsSmartTransactions(state)
          );
        },
      },
      provider: this.provider,
      testGasFeeFlows: process.env.TEST_GAS_FEE_FLOWS,
      trace,
      hooks: {
        ///: BEGIN:ONLY_INCLUDE_IF(build-mmi)
        afterSign: (txMeta, signedEthTx) =>
          afterTransactionSignMMI(
            txMeta,
            signedEthTx,
            this.transactionUpdateController.addTransactionToWatchList.bind(
              this.transactionUpdateController,
            ),
          ),
        beforeCheckPendingTransaction:
          beforeCheckPendingTransactionMMI.bind(this),
        beforePublish: beforeTransactionPublishMMI.bind(this),
        getAdditionalSignArguments: getAdditionalSignArgumentsMMI.bind(this),
        ///: END:ONLY_INCLUDE_IF
        publish: this._publishSmartTransactionHook.bind(this),
      },
      sign: (...args) => this.keyringController.signTransaction(...args),
      state: initState.TransactionController,
    });

    this._addTransactionControllerListeners();

    this.decryptMessageController = new DecryptMessageController({
      getState: this.getState.bind(this),
      messenger: this.controllerMessenger.getRestricted({
        name: 'DecryptMessageController',
        allowedActions: [
          `${this.approvalController.name}:addRequest`,
          `${this.approvalController.name}:acceptRequest`,
          `${this.approvalController.name}:rejectRequest`,
          `${this.keyringController.name}:decryptMessage`,
        ],
      }),
      metricsEvent: this.metaMetricsController.trackEvent.bind(
        this.metaMetricsController,
      ),
    });

    this.encryptionPublicKeyController = new EncryptionPublicKeyController({
      messenger: this.controllerMessenger.getRestricted({
        name: 'EncryptionPublicKeyController',
        allowedActions: [
          `${this.approvalController.name}:addRequest`,
          `${this.approvalController.name}:acceptRequest`,
          `${this.approvalController.name}:rejectRequest`,
        ],
      }),
      getEncryptionPublicKey:
        this.keyringController.getEncryptionPublicKey.bind(
          this.keyringController,
        ),
      getAccountKeyringType: this.keyringController.getAccountKeyringType.bind(
        this.keyringController,
      ),
      getState: this.getState.bind(this),
      metricsEvent: this.metaMetricsController.trackEvent.bind(
        this.metaMetricsController,
      ),
    });

    this.signatureController = new SignatureController({
      messenger: this.controllerMessenger.getRestricted({
        name: 'SignatureController',
        allowedActions: [
          `${this.approvalController.name}:addRequest`,
          `${this.keyringController.name}:signMessage`,
          `${this.keyringController.name}:signPersonalMessage`,
          `${this.keyringController.name}:signTypedMessage`,
          `${this.loggingController.name}:add`,
        ],
      }),
      getAllState: this.getState.bind(this),
      getCurrentChainId: () =>
        getCurrentChainId({ metamask: this.networkController.state }),
      trace,
    });

    this.signatureController.hub.on(
      'cancelWithReason',
      ({ message, reason }) => {
        this.metaMetricsController.trackEvent({
          event: reason,
          category: MetaMetricsEventCategory.Transactions,
          properties: {
            action: 'Sign Request',
            type: message.type,
          },
        });
      },
    );

    ///: BEGIN:ONLY_INCLUDE_IF(build-mmi)
    const transactionMetricsRequest = this.getTransactionMetricsRequest();

    const mmiControllerMessenger = this.controllerMessenger.getRestricted({
      name: 'MMIController',
      allowedActions: [
        'AccountsController:getAccountByAddress',
        'AccountsController:setAccountName',
        'AccountsController:listAccounts',
        'AccountsController:getSelectedAccount',
        'AccountsController:setSelectedAccount',
      ],
    });

    this.mmiController = new MMIController({
      messenger: mmiControllerMessenger,
      mmiConfigurationController: this.mmiConfigurationController,
      keyringController: this.keyringController,
      preferencesController: this.preferencesController,
      appStateController: this.appStateController,
      transactionUpdateController: this.transactionUpdateController,
      custodyController: this.custodyController,
      getState: this.getState.bind(this),
      getPendingNonce: this.getPendingNonce.bind(this),
      accountTrackerController: this.accountTrackerController,
      metaMetricsController: this.metaMetricsController,
      networkController: this.networkController,
      permissionController: this.permissionController,
      signatureController: this.signatureController,
      platform: this.platform,
      extension: this.extension,
      getTransactions: this.txController.getTransactions.bind(
        this.txController,
      ),
      setTxStatusSigned: (id) =>
        this.txController.updateCustodialTransaction(id, {
          status: TransactionStatus.signed,
        }),
      setTxStatusSubmitted: (id) =>
        this.txController.updateCustodialTransaction(id, {
          status: TransactionStatus.submitted,
        }),
      setTxStatusFailed: (id, reason) =>
        this.txController.updateCustodialTransaction(id, {
          status: TransactionStatus.failed,
          errorMessage: reason,
        }),
      trackTransactionEvents: handleMMITransactionUpdate.bind(
        null,
        transactionMetricsRequest,
      ),
      updateTransaction: (txMeta, note) =>
        this.txController.updateTransaction(txMeta, note),
      updateTransactionHash: (id, hash) =>
        this.txController.updateCustodialTransaction(id, { hash }),
      setChannelId: (channelId) =>
        this.institutionalFeaturesController.setChannelId(channelId),
      setConnectionRequest: (payload) =>
        this.institutionalFeaturesController.setConnectionRequest(payload),
    });
    ///: END:ONLY_INCLUDE_IF

    const swapsControllerMessenger = this.controllerMessenger.getRestricted({
      name: 'SwapsController',
      // TODO: allow these internal calls once GasFeeController and TransactionController
      // export these action types and register its action handlers
      // allowedActions: [
      //   'GasFeeController:getEIP1559GasFeeEstimates',
      //   'TransactionController:getLayer1GasFee',
      // ],
      allowedActions: [
        'NetworkController:getState',
        'NetworkController:getNetworkClientById',
        'TokenRatesController:getState',
      ],
      allowedEvents: [],
    });

    this.swapsController = new SwapsController(
      {
        messenger: swapsControllerMessenger,
        provider: this.provider,
        // TODO: Remove once TransactionController exports this action type
        getBufferedGasLimit: async (txMeta, multiplier) => {
          const { gas: gasLimit, simulationFails } =
            await this.txController.estimateGasBuffered(
              txMeta.txParams,
              multiplier,
            );

          return { gasLimit, simulationFails };
        },
        // TODO: Remove once GasFeeController exports this action type
        getEIP1559GasFeeEstimates:
          this.gasFeeController.fetchGasFeeEstimates.bind(
            this.gasFeeController,
          ),
        // TODO: Remove once TransactionController exports this action type
        getLayer1GasFee: this.txController.getLayer1GasFee.bind(
          this.txController,
        ),
        trackMetaMetricsEvent: this.metaMetricsController.trackEvent.bind(
          this.metaMetricsController,
        ),
      },
      initState.SwapsController,
    );

    const bridgeControllerMessenger = this.controllerMessenger.getRestricted({
      name: BRIDGE_CONTROLLER_NAME,
      allowedActions: [],
      allowedEvents: [],
    });
    this.bridgeController = new BridgeController({
      messenger: bridgeControllerMessenger,
    });

    const smartTransactionsControllerMessenger =
      this.controllerMessenger.getRestricted({
        name: 'SmartTransactionsController',
        allowedActions: ['NetworkController:getNetworkClientById'],
        allowedEvents: ['NetworkController:stateChange'],
      });
    this.smartTransactionsController = new SmartTransactionsController({
      supportedChainIds: getAllowedSmartTransactionsChainIds(),
      getNonceLock: this.txController.getNonceLock.bind(this.txController),
      confirmExternalTransaction:
        this.txController.confirmExternalTransaction.bind(this.txController),
      trackMetaMetricsEvent: this.metaMetricsController.trackEvent.bind(
        this.metaMetricsController,
      ),
      state: initState.SmartTransactionsController,
      messenger: smartTransactionsControllerMessenger,
      getTransactions: this.txController.getTransactions.bind(
        this.txController,
      ),
      getMetaMetricsProps: async () => {
        const selectedAddress =
          this.accountsController.getSelectedAccount().address;
        const accountHardwareType = await getHardwareWalletType(
          this._getMetaMaskState(),
        );
        const accountType = await this.getAccountType(selectedAddress);
        const deviceModel = await this.getDeviceModel(selectedAddress);
        return {
          accountHardwareType,
          accountType,
          deviceModel,
        };
      },
    });

    const isExternalNameSourcesEnabled = () =>
      this.preferencesController.state.useExternalNameSources;

    this.nameController = new NameController({
      messenger: this.controllerMessenger.getRestricted({
        name: 'NameController',
        allowedActions: [],
      }),
      providers: [
        new ENSNameProvider({
          reverseLookup: this.ensController.reverseResolveAddress.bind(
            this.ensController,
          ),
        }),
        new EtherscanNameProvider({ isEnabled: isExternalNameSourcesEnabled }),
        new TokenNameProvider({ isEnabled: isExternalNameSourcesEnabled }),
        new LensNameProvider({ isEnabled: isExternalNameSourcesEnabled }),
        new SnapsNameProvider({
          messenger: this.controllerMessenger.getRestricted({
            name: 'SnapsNameProvider',
            allowedActions: [
              'SnapController:getAll',
              'SnapController:get',
              'SnapController:handleRequest',
              'PermissionController:getState',
            ],
          }),
        }),
      ],
      state: initState.NameController,
    });

    const petnamesBridgeMessenger = this.controllerMessenger.getRestricted({
      name: 'PetnamesBridge',
      allowedEvents: [
        'NameController:stateChange',
        'AccountsController:stateChange',
        'AddressBookController:stateChange',
      ],
      allowedActions: ['AccountsController:listAccounts'],
    });

    new AddressBookPetnamesBridge({
      addressBookController: this.addressBookController,
      nameController: this.nameController,
      messenger: petnamesBridgeMessenger,
    }).init();

    new AccountIdentitiesPetnamesBridge({
      nameController: this.nameController,
      messenger: petnamesBridgeMessenger,
    }).init();

    this.userOperationController = new UserOperationController({
      entrypoint: process.env.EIP_4337_ENTRYPOINT,
      getGasFeeEstimates: this.gasFeeController.fetchGasFeeEstimates.bind(
        this.gasFeeController,
      ),
      messenger: this.controllerMessenger.getRestricted({
        name: 'UserOperationController',
        allowedActions: [
          'ApprovalController:addRequest',
          'NetworkController:getNetworkClientById',
          'KeyringController:prepareUserOperation',
          'KeyringController:patchUserOperation',
          'KeyringController:signUserOperation',
        ],
      }),
      state: initState.UserOperationController,
    });

    this.userOperationController.hub.on(
      'user-operation-added',
      this._onUserOperationAdded.bind(this),
    );

    this.userOperationController.hub.on(
      'transaction-updated',
      this._onUserOperationTransactionUpdated.bind(this),
    );

    // ensure AccountTrackerController updates balances after network change
    networkControllerMessenger.subscribe(
      'NetworkController:networkDidChange',
      () => {
        this.accountTrackerController.updateAccounts();
      },
    );

    // clear unapproved transactions and messages when the network will change
    networkControllerMessenger.subscribe(
      'NetworkController:networkWillChange',
      clearPendingConfirmations.bind(this),
    );

    this.metamaskMiddleware = createMetamaskMiddleware({
      static: {
        eth_syncing: false,
        web3_clientVersion: `MetaMask/v${version}`,
      },
      version,
      // account mgmt
      getAccounts: async (
        { origin: innerOrigin },
        { suppressUnauthorizedError = true } = {},
      ) => {
        if (innerOrigin === ORIGIN_METAMASK) {
          const selectedAddress =
            this.accountsController.getSelectedAccount().address;
          return selectedAddress ? [selectedAddress] : [];
        } else if (this.isUnlocked()) {
          return await this.getPermittedAccounts(innerOrigin, {
            suppressUnauthorizedError,
          });
        }
        return []; // changing this is a breaking change
      },
      // tx signing
      processTransaction: (transactionParams, dappRequest) =>
        addDappTransaction(
          this.getAddTransactionRequest({ transactionParams, dappRequest }),
        ),
      // msg signing
      ///: BEGIN:ONLY_INCLUDE_IF(build-main,build-beta,build-flask)

      processTypedMessage: (...args) =>
        addTypedMessage({
          signatureController: this.signatureController,
          signatureParams: args,
        }),
      processTypedMessageV3: (...args) =>
        addTypedMessage({
          signatureController: this.signatureController,
          signatureParams: args,
        }),
      processTypedMessageV4: (...args) =>
        addTypedMessage({
          signatureController: this.signatureController,
          signatureParams: args,
        }),
      processPersonalMessage: (...args) =>
        addPersonalMessage({
          signatureController: this.signatureController,
          signatureParams: args,
        }),
      ///: END:ONLY_INCLUDE_IF

      ///: BEGIN:ONLY_INCLUDE_IF(build-mmi)
      /* eslint-disable no-dupe-keys */
      processTypedMessage: this.mmiController.newUnsignedMessage.bind(
        this.mmiController,
      ),
      processTypedMessageV3: this.mmiController.newUnsignedMessage.bind(
        this.mmiController,
      ),
      processTypedMessageV4: this.mmiController.newUnsignedMessage.bind(
        this.mmiController,
      ),
      processPersonalMessage: this.mmiController.newUnsignedMessage.bind(
        this.mmiController,
      ),
      setTypedMessageInProgress:
        this.signatureController.setTypedMessageInProgress.bind(
          this.signatureController,
        ),
      setPersonalMessageInProgress:
        this.signatureController.setPersonalMessageInProgress.bind(
          this.signatureController,
        ),
      /* eslint-enable no-dupe-keys */
      ///: END:ONLY_INCLUDE_IF

      processEncryptionPublicKey:
        this.encryptionPublicKeyController.newRequestEncryptionPublicKey.bind(
          this.encryptionPublicKeyController,
        ),

      processDecryptMessage:
        this.decryptMessageController.newRequestDecryptMessage.bind(
          this.decryptMessageController,
        ),
      getPendingNonce: this.getPendingNonce.bind(this),
      getPendingTransactionByHash: (hash) =>
        this.txController.state.transactions.find(
          (meta) =>
            meta.hash === hash && meta.status === TransactionStatus.submitted,
        ),
    });

    // ensure isClientOpenAndUnlocked is updated when memState updates
    this.on('update', (memState) => this._onStateUpdate(memState));

    /**
     * All controllers in Memstore but not in store. They are not persisted.
     * On chrome profile re-start, they will be re-initialized.
     */
    const resetOnRestartStore = {
      AccountTracker: this.accountTrackerController,
      TokenRatesController: this.tokenRatesController,
      DecryptMessageController: this.decryptMessageController,
      EncryptionPublicKeyController: this.encryptionPublicKeyController,
      SignatureController: this.signatureController,
      SwapsController: this.swapsController,
      BridgeController: this.bridgeController,
      EnsController: this.ensController,
      ApprovalController: this.approvalController,
      PPOMController: this.ppomController,
    };

    this.store.updateStructure({
      AccountsController: this.accountsController,
      AppStateController: this.appStateController.store,
      AppMetadataController: this.appMetadataController.store,
      MultichainBalancesController: this.multichainBalancesController,
      TransactionController: this.txController,
      KeyringController: this.keyringController,
      PreferencesController: this.preferencesController,
      MetaMetricsController: this.metaMetricsController.store,
      MetaMetricsDataDeletionController: this.metaMetricsDataDeletionController,
      AddressBookController: this.addressBookController,
      CurrencyController: this.currencyRateController,
      NetworkController: this.networkController,
      AlertController: this.alertController.store,
      OnboardingController: this.onboardingController,
      PermissionController: this.permissionController,
      PermissionLogController: this.permissionLogController,
      SubjectMetadataController: this.subjectMetadataController,
      AnnouncementController: this.announcementController,
      NetworkOrderController: this.networkOrderController,
      AccountOrderController: this.accountOrderController,
      GasFeeController: this.gasFeeController,
      TokenListController: this.tokenListController,
      TokensController: this.tokensController,
      SmartTransactionsController: this.smartTransactionsController,
      NftController: this.nftController,
      PhishingController: this.phishingController,
      SelectedNetworkController: this.selectedNetworkController,
      LoggingController: this.loggingController,
      MultichainRatesController: this.multichainRatesController,
      SnapController: this.snapController,
      CronjobController: this.cronjobController,
      SnapsRegistry: this.snapsRegistry,
      NotificationController: this.notificationController,
      SnapInterfaceController: this.snapInterfaceController,
      SnapInsightsController: this.snapInsightsController,
      ///: BEGIN:ONLY_INCLUDE_IF(build-mmi)
      CustodyController: this.custodyController.store,
      InstitutionalFeaturesController:
        this.institutionalFeaturesController.store,
      MmiConfigurationController: this.mmiConfigurationController.store,
      ///: END:ONLY_INCLUDE_IF
      PPOMController: this.ppomController,
      NameController: this.nameController,
      UserOperationController: this.userOperationController,
      // Notification Controllers
      AuthenticationController: this.authenticationController,
      UserStorageController: this.userStorageController,
      NotificationServicesController: this.notificationServicesController,
      NotificationServicesPushController:
        this.notificationServicesPushController,
      ...resetOnRestartStore,
    });

    this.memStore = new ComposableObservableStore({
      config: {
        AccountsController: this.accountsController,
        AppStateController: this.appStateController.store,
        AppMetadataController: this.appMetadataController.store,
        MultichainBalancesController: this.multichainBalancesController,
        NetworkController: this.networkController,
        KeyringController: this.keyringController,
        PreferencesController: this.preferencesController,
        MetaMetricsController: this.metaMetricsController.store,
        MetaMetricsDataDeletionController:
          this.metaMetricsDataDeletionController,
        AddressBookController: this.addressBookController,
        CurrencyController: this.currencyRateController,
        AlertController: this.alertController.store,
        OnboardingController: this.onboardingController,
        PermissionController: this.permissionController,
        PermissionLogController: this.permissionLogController,
        SubjectMetadataController: this.subjectMetadataController,
        AnnouncementController: this.announcementController,
        NetworkOrderController: this.networkOrderController,
        AccountOrderController: this.accountOrderController,
        GasFeeController: this.gasFeeController,
        TokenListController: this.tokenListController,
        TokensController: this.tokensController,
        SmartTransactionsController: this.smartTransactionsController,
        NftController: this.nftController,
        SelectedNetworkController: this.selectedNetworkController,
        LoggingController: this.loggingController,
        TxController: this.txController,
        MultichainRatesController: this.multichainRatesController,
        SnapController: this.snapController,
        CronjobController: this.cronjobController,
        SnapsRegistry: this.snapsRegistry,
        NotificationController: this.notificationController,
        SnapInterfaceController: this.snapInterfaceController,
        SnapInsightsController: this.snapInsightsController,
        ///: BEGIN:ONLY_INCLUDE_IF(build-mmi)
        CustodyController: this.custodyController.store,
        InstitutionalFeaturesController:
          this.institutionalFeaturesController.store,
        MmiConfigurationController: this.mmiConfigurationController.store,
        ///: END:ONLY_INCLUDE_IF
        NameController: this.nameController,
        UserOperationController: this.userOperationController,
        // Notification Controllers
        AuthenticationController: this.authenticationController,
        UserStorageController: this.userStorageController,
        NotificationServicesController: this.notificationServicesController,
        QueuedRequestController: this.queuedRequestController,
        NotificationServicesPushController:
          this.notificationServicesPushController,
        ...resetOnRestartStore,
      },
      controllerMessenger: this.controllerMessenger,
    });

    // if this is the first time, clear the state of by calling these methods
    const resetMethods = [
      this.accountTrackerController.resetState.bind(
        this.accountTrackerController,
      ),
      this.decryptMessageController.resetState.bind(
        this.decryptMessageController,
      ),
      this.encryptionPublicKeyController.resetState.bind(
        this.encryptionPublicKeyController,
      ),
      this.signatureController.resetState.bind(this.signatureController),
      this.swapsController.resetState.bind(this.swapsController),
      this.bridgeController.resetState.bind(this.bridgeController),
      this.ensController.resetState.bind(this.ensController),
      this.approvalController.clear.bind(this.approvalController),
      // WE SHOULD ADD TokenListController.resetState here too. But it's not implemented yet.
    ];

    if (isManifestV3) {
      if (isFirstMetaMaskControllerSetup === true) {
        this.resetStates(resetMethods);
        this.extension.storage.session.set({
          isFirstMetaMaskControllerSetup: false,
        });
      }
    } else {
      // it's always the first time in MV2
      this.resetStates(resetMethods);
    }

    // Automatic login via config password
    const password = process.env.PASSWORD;
    if (
      !this.isUnlocked() &&
      this.onboardingController.state.completedOnboarding &&
      password &&
      !process.env.IN_TEST
    ) {
      this._loginUser(password);
    } else {
      this._startUISync();
    }

    // Lazily update the store with the current extension environment
    this.extension.runtime.getPlatformInfo().then(({ os }) => {
      this.appStateController.setBrowserEnvironment(
        os,
        // This method is presently only supported by Firefox
        this.extension.runtime.getBrowserInfo === undefined
          ? 'chrome'
          : 'firefox',
      );
    });

    this.setupControllerEventSubscriptions();
    this.setupMultichainDataAndSubscriptions();

    // For more information about these legacy streams, see here:
    // https://github.com/MetaMask/metamask-extension/issues/15491
    // TODO:LegacyProvider: Delete
    this.publicConfigStore = this.createPublicConfigStore();

    // Multiple MetaMask instances launched warning
    this.extension.runtime.onMessageExternal.addListener(onMessageReceived);
    // Fire a ping message to check if other extensions are running
    checkForMultipleVersionsRunning();

    if (this.onboardingController.state.completedOnboarding) {
      this.postOnboardingInitialization();
    }
  }

  postOnboardingInitialization() {
    const { usePhishDetect } = this.preferencesController.state;

    this.networkController.lookupNetwork();

    if (usePhishDetect) {
      this.phishingController.maybeUpdateState();
    }

    // post onboarding emit detectTokens event
    const preferencesControllerState = this.preferencesController.state;
    const { useTokenDetection, useNftDetection } =
      preferencesControllerState ?? {};
    this.metaMetricsController.trackEvent({
      category: MetaMetricsEventCategory.Onboarding,
      event: MetaMetricsUserTrait.TokenDetectionEnabled,
      properties: {
        [MetaMetricsUserTrait.TokenDetectionEnabled]: useTokenDetection,
      },
    });
    this.metaMetricsController.trackEvent({
      category: MetaMetricsEventCategory.Onboarding,
      event: MetaMetricsUserTrait.NftAutodetectionEnabled,
      properties: {
        [MetaMetricsUserTrait.NftAutodetectionEnabled]: useNftDetection,
      },
    });
  }

  triggerNetworkrequests() {
    this.accountTrackerController.start();
    this.txController.startIncomingTransactionPolling();
    this.tokenDetectionController.enable();

    const preferencesControllerState = this.preferencesController.state;

    const { useCurrencyRateCheck } = preferencesControllerState;

    if (useCurrencyRateCheck) {
      this.tokenRatesController.start();
    }

    if (this.#isTokenListPollingRequired(preferencesControllerState)) {
      this.tokenListController.start();
    }
  }

  stopNetworkRequests() {
    this.accountTrackerController.stop();
    this.txController.stopIncomingTransactionPolling();
    this.tokenDetectionController.disable();

    const preferencesControllerState = this.preferencesController.state;

    const { useCurrencyRateCheck } = preferencesControllerState;

    if (useCurrencyRateCheck) {
      this.tokenRatesController.stop();
    }

    if (this.#isTokenListPollingRequired(preferencesControllerState)) {
      this.tokenListController.stop();
    }
  }

  resetStates(resetMethods) {
    resetMethods.forEach((resetMethod) => {
      try {
        resetMethod();
      } catch (err) {
        console.error(err);
      }
    });
  }

  ///: BEGIN:ONLY_INCLUDE_IF(keyring-snaps)
  /**
   * Initialize the snap keyring if it is not present.
   *
   * @returns {SnapKeyring}
   */
  async getSnapKeyring() {
    let [snapKeyring] = this.keyringController.getKeyringsByType(
      KeyringType.snap,
    );
    if (!snapKeyring) {
      snapKeyring = await this.keyringController.addNewKeyring(
        KeyringType.snap,
      );
    }
    return snapKeyring;
  }
  ///: END:ONLY_INCLUDE_IF

  trackInsightSnapView(snapId) {
    this.metaMetricsController.trackEvent({
      event: MetaMetricsEventName.InsightSnapViewed,
      category: MetaMetricsEventCategory.Snaps,
      properties: {
        snap_id: snapId,
      },
    });
  }

  /**
   * Get snap metadata from the current state without refreshing the registry database.
   *
   * @param {string} snapId - A snap id.
   * @returns The available metadata for the snap, if any.
   */
  _getSnapMetadata(snapId) {
    return this.snapsRegistry.state.database?.verifiedSnaps?.[snapId]?.metadata;
  }

  /**
   * Tracks snaps export usage.
   * Note: This function is throttled to 1 call per 60 seconds per snap id + handler combination.
   *
   * @param {string} snapId - The ID of the snap the handler is being triggered on.
   * @param {string} handler - The handler to trigger on the snap for the request.
   * @param {boolean} success - Whether the invocation was successful or not.
   * @param {string} origin - The origin of the request.
   */
  _trackSnapExportUsage = wrap(
    memoize(
      () =>
        throttle(
          (snapId, handler, success, origin) =>
            this.metaMetricsController.trackEvent({
              event: MetaMetricsEventName.SnapExportUsed,
              category: MetaMetricsEventCategory.Snaps,
              properties: {
                snap_id: snapId,
                export: handler,
                snap_category: this._getSnapMetadata(snapId)?.category,
                success,
                origin,
              },
            }),
          SECOND * 60,
        ),
      (snapId, handler, _, origin) => `${snapId}${handler}${origin}`,
    ),
    (getFunc, ...args) => getFunc(...args)(...args),
  );

  /**
   * Passes a JSON-RPC request object to the SnapController for execution.
   *
   * @param {object} args - A bag of options.
   * @param {string} args.snapId - The ID of the recipient snap.
   * @param {string} args.origin - The origin of the RPC request.
   * @param {string} args.handler - The handler to trigger on the snap for the request.
   * @param {object} args.request - The JSON-RPC request object.
   * @returns The result of the JSON-RPC request.
   */
  async handleSnapRequest(args) {
    try {
      const response = await this.controllerMessenger.call(
        'SnapController:handleRequest',
        args,
      );
      this._trackSnapExportUsage(args.snapId, args.handler, true, args.origin);
      return response;
    } catch (error) {
      this._trackSnapExportUsage(args.snapId, args.handler, false, args.origin);
      throw error;
    }
  }

  /**
   * Gets the currently selected locale from the PreferencesController.
   *
   * @returns The currently selected locale.
   */
  getLocale() {
    const { currentLocale } = this.preferencesController.state;

    return currentLocale;
  }

  /**
   * Constructor helper for getting Snap permission specifications.
   */
  getSnapPermissionSpecifications() {
    return {
      ...buildSnapEndowmentSpecifications(Object.keys(ExcludedSnapEndowments)),
      ...buildSnapRestrictedMethodSpecifications(
        Object.keys(ExcludedSnapPermissions),
        {
          getPreferences: () => {
            const locale = this.getLocale();
            const currency = this.currencyRateController.state.currentCurrency;
            return { locale, currency };
          },
          clearSnapState: this.controllerMessenger.call.bind(
            this.controllerMessenger,
            'SnapController:clearSnapState',
          ),
          getMnemonic: this.getPrimaryKeyringMnemonic.bind(this),
          getUnlockPromise: this.appStateController.getUnlockPromise.bind(
            this.appStateController,
          ),
          getSnap: this.controllerMessenger.call.bind(
            this.controllerMessenger,
            'SnapController:get',
          ),
          handleSnapRpcRequest: this.handleSnapRequest.bind(this),
          getSnapState: this.controllerMessenger.call.bind(
            this.controllerMessenger,
            'SnapController:getSnapState',
          ),
          requestUserApproval:
            this.approvalController.addAndShowApprovalRequest.bind(
              this.approvalController,
            ),
          showNativeNotification: (origin, args) =>
            this.controllerMessenger.call(
              'RateLimitController:call',
              origin,
              'showNativeNotification',
              origin,
              args.message,
            ),
          showInAppNotification: (origin, args) =>
            this.controllerMessenger.call(
              'RateLimitController:call',
              origin,
              'showInAppNotification',
              origin,
              args.message,
            ),
          updateSnapState: this.controllerMessenger.call.bind(
            this.controllerMessenger,
            'SnapController:updateSnapState',
          ),
          maybeUpdatePhishingList: () => {
            const { usePhishDetect } = this.preferencesController.state;

            if (!usePhishDetect) {
              return;
            }

            this.controllerMessenger.call(
              'PhishingController:maybeUpdateState',
            );
          },
          isOnPhishingList: (sender) => {
            const { usePhishDetect } = this.preferencesController.state;

            if (!usePhishDetect) {
              return false;
            }

            return this.controllerMessenger.call(
              'PhishingController:testOrigin',
              sender.url,
            ).result;
          },
          createInterface: this.controllerMessenger.call.bind(
            this.controllerMessenger,
            'SnapInterfaceController:createInterface',
          ),
          getInterface: this.controllerMessenger.call.bind(
            this.controllerMessenger,
            'SnapInterfaceController:getInterface',
          ),
          ///: BEGIN:ONLY_INCLUDE_IF(keyring-snaps)
          getSnapKeyring: this.getSnapKeyring.bind(this),
          ///: END:ONLY_INCLUDE_IF
        },
      ),
    };
  }

  /**
   * Deletes the specified notifications from state.
   *
   * @param {string[]} ids - The notifications ids to delete.
   */
  dismissNotifications(ids) {
    this.notificationController.dismiss(ids);
  }

  /**
   * Updates the readDate attribute of the specified notifications.
   *
   * @param {string[]} ids - The notifications ids to mark as read.
   */
  markNotificationsAsRead(ids) {
    this.notificationController.markRead(ids);
  }

  /**
   * Sets up BaseController V2 event subscriptions. Currently, this includes
   * the subscriptions necessary to notify permission subjects of account
   * changes.
   *
   * Some of the subscriptions in this method are ControllerMessenger selector
   * event subscriptions. See the relevant documentation for
   * `@metamask/base-controller` for more information.
   *
   * Note that account-related notifications emitted when the extension
   * becomes unlocked are handled in MetaMaskController._onUnlock.
   */
  setupControllerEventSubscriptions() {
    let lastSelectedAddress;
    this.controllerMessenger.subscribe(
      'PreferencesController:stateChange',
      previousValueComparator(async (prevState, currState) => {
        const { currentLocale } = currState;
        const chainId = getCurrentChainId({
          metamask: this.networkController.state,
        });

        await updateCurrentLocale(currentLocale);
        if (currState.incomingTransactionsPreferences?.[chainId]) {
          this.txController.startIncomingTransactionPolling();
        } else {
          this.txController.stopIncomingTransactionPolling();
        }

        this.#checkTokenListPolling(currState, prevState);
      }, this.preferencesController.state),
    );

    this.controllerMessenger.subscribe(
      `${this.accountsController.name}:selectedAccountChange`,
      async (account) => {
        if (account.address && account.address !== lastSelectedAddress) {
          lastSelectedAddress = account.address;
          await this._onAccountChange(account.address);
        }
      },
    );

    // This handles account changes every time relevant permission state
    // changes, for any reason.
    this.controllerMessenger.subscribe(
      `${this.permissionController.name}:stateChange`,
      async (currentValue, previousValue) => {
        const changedAccounts = diffMap(currentValue, previousValue);

        for (const [origin, accounts] of changedAccounts.entries()) {
          this._notifyAccountsChange(origin, accounts);
        }
      },
      getPermittedAccountsByOrigin,
    );

    this.controllerMessenger.subscribe(
      `${this.permissionController.name}:stateChange`,
      async (currentValue, previousValue) => {
        const changedChains = diffMap(currentValue, previousValue);

        // This operates under the assumption that there will be at maximum
        // one origin permittedChains value change per event handler call
        for (const [origin, chains] of changedChains.entries()) {
          const currentNetworkClientIdForOrigin =
            this.selectedNetworkController.getNetworkClientIdForDomain(origin);
          const { chainId: currentChainIdForOrigin } =
            this.networkController.getNetworkConfigurationByNetworkClientId(
              currentNetworkClientIdForOrigin,
            );
          // if(chains.length === 0) {
          // TODO: This particular case should also occur at the same time
          // that eth_accounts is revoked. When eth_accounts is revoked,
          // the networkClientId for that origin should be reset to track
          // the globally selected network.
          // }
          if (chains.length > 0 && !chains.includes(currentChainIdForOrigin)) {
            const networkClientId =
              this.networkController.findNetworkClientIdByChainId(chains[0]);
            this.selectedNetworkController.setNetworkClientIdForDomain(
              origin,
              networkClientId,
            );
            this.networkController.setActiveNetwork(networkClientId);
          }
        }
      },
      getPermittedChainsByOrigin,
    );

    this.controllerMessenger.subscribe(
      'NetworkController:networkDidChange',
      async () => {
        await this.txController.updateIncomingTransactions();
      },
    );

    this.controllerMessenger.subscribe(
      `${this.snapController.name}:snapInstallStarted`,
      (snapId, origin, isUpdate) => {
        const snapCategory = this._getSnapMetadata(snapId)?.category;
        this.metaMetricsController.trackEvent({
          event: isUpdate
            ? MetaMetricsEventName.SnapUpdateStarted
            : MetaMetricsEventName.SnapInstallStarted,
          category: MetaMetricsEventCategory.Snaps,
          properties: {
            snap_id: snapId,
            origin,
            snap_category: snapCategory,
          },
        });
      },
    );

    this.controllerMessenger.subscribe(
      `${this.snapController.name}:snapInstallFailed`,
      (snapId, origin, isUpdate, error) => {
        const isRejected = error.includes('User rejected the request.');
        const failedEvent = isUpdate
          ? MetaMetricsEventName.SnapUpdateFailed
          : MetaMetricsEventName.SnapInstallFailed;
        const rejectedEvent = isUpdate
          ? MetaMetricsEventName.SnapUpdateRejected
          : MetaMetricsEventName.SnapInstallRejected;

        const snapCategory = this._getSnapMetadata(snapId)?.category;
        this.metaMetricsController.trackEvent({
          event: isRejected ? rejectedEvent : failedEvent,
          category: MetaMetricsEventCategory.Snaps,
          properties: {
            snap_id: snapId,
            origin,
            snap_category: snapCategory,
          },
        });
      },
    );

    this.controllerMessenger.subscribe(
      `${this.snapController.name}:snapInstalled`,
      (truncatedSnap, origin) => {
        const snapId = truncatedSnap.id;
        const snapCategory = this._getSnapMetadata(snapId)?.category;
        this.metaMetricsController.trackEvent({
          event: MetaMetricsEventName.SnapInstalled,
          category: MetaMetricsEventCategory.Snaps,
          properties: {
            snap_id: snapId,
            version: truncatedSnap.version,
            origin,
            snap_category: snapCategory,
          },
        });
      },
    );

    this.controllerMessenger.subscribe(
      `${this.snapController.name}:snapUpdated`,
      (newSnap, oldVersion, origin) => {
        const snapId = newSnap.id;
        const snapCategory = this._getSnapMetadata(snapId)?.category;
        this.metaMetricsController.trackEvent({
          event: MetaMetricsEventName.SnapUpdated,
          category: MetaMetricsEventCategory.Snaps,
          properties: {
            snap_id: snapId,
            old_version: oldVersion,
            new_version: newSnap.version,
            origin,
            snap_category: snapCategory,
          },
        });
      },
    );

    this.controllerMessenger.subscribe(
      `${this.snapController.name}:snapTerminated`,
      (truncatedSnap) => {
        const approvals = Object.values(
          this.approvalController.state.pendingApprovals,
        ).filter(
          (approval) =>
            approval.origin === truncatedSnap.id &&
            approval.type.startsWith(RestrictedMethods.snap_dialog),
        );
        for (const approval of approvals) {
          this.approvalController.reject(
            approval.id,
            new Error('Snap was terminated.'),
          );
        }
      },
    );

    this.controllerMessenger.subscribe(
      `${this.snapController.name}:snapUninstalled`,
      (truncatedSnap) => {
        const notificationIds = Object.values(
          this.notificationController.state.notifications,
        ).reduce((idList, notification) => {
          if (notification.origin === truncatedSnap.id) {
            idList.push(notification.id);
          }
          return idList;
        }, []);

        this.dismissNotifications(notificationIds);

        const snapId = truncatedSnap.id;
        const snapCategory = this._getSnapMetadata(snapId)?.category;
        this.metaMetricsController.trackEvent({
          event: MetaMetricsEventName.SnapUninstalled,
          category: MetaMetricsEventCategory.Snaps,
          properties: {
            snap_id: snapId,
            version: truncatedSnap.version,
            snap_category: snapCategory,
          },
        });
      },
    );
  }

  /**
   * Sets up multichain data and subscriptions.
   * This method is called during the MetaMaskController constructor.
   * It starts the MultichainRatesController if selected account is non-EVM
   * and subscribes to account changes.
   */
  setupMultichainDataAndSubscriptions() {
    if (
      !isEvmAccountType(
        this.accountsController.getSelectedMultichainAccount().type,
      )
    ) {
      this.multichainRatesController.start();
    }

    this.controllerMessenger.subscribe(
      'AccountsController:selectedAccountChange',
      (selectedAccount) => {
        if (isEvmAccountType(selectedAccount.type)) {
          this.multichainRatesController.stop();
          return;
        }
        this.multichainRatesController.start();
      },
    );
    this.multichainBalancesController.start();
    this.multichainBalancesController.updateBalances();
  }

  /**
   * TODO:LegacyProvider: Delete
   * Constructor helper: initialize a public config store.
   * This store is used to make some config info available to Dapps synchronously.
   */
  createPublicConfigStore() {
    // subset of state for metamask inpage provider
    const publicConfigStore = new ObservableStore();

    const selectPublicState = async ({ isUnlocked }) => {
      const { chainId, networkVersion } = await this.getProviderNetworkState();

      return {
        isUnlocked,
        chainId,
        networkVersion: networkVersion ?? 'loading',
      };
    };

    const updatePublicConfigStore = async (memState) => {
      const networkStatus =
        memState.networksMetadata[memState.selectedNetworkClientId]?.status;
      if (networkStatus === NetworkStatus.Available) {
        publicConfigStore.putState(await selectPublicState(memState));
      }
    };

    // setup memStore subscription hooks
    this.on('update', updatePublicConfigStore);
    updatePublicConfigStore(this.getState());

    return publicConfigStore;
  }

  /**
   * Gets relevant state for the provider of an external origin.
   *
   * @param {string} origin - The origin to get the provider state for.
   * @returns {Promise<{ isUnlocked: boolean, networkVersion: string, chainId: string, accounts: string[] }>} An object with relevant state properties.
   */
  async getProviderState(origin) {
    const providerNetworkState = await this.getProviderNetworkState(
      this.preferencesController.getUseRequestQueue() ? origin : undefined,
    );

    return {
      isUnlocked: this.isUnlocked(),
      accounts: await this.getPermittedAccounts(origin),
      ...providerNetworkState,
    };
  }

  /**
   * Retrieves network state information relevant for external providers.
   *
   * @param {string} origin - The origin identifier for which network state is requested (default: 'metamask').
   * @returns {object} An object containing important network state properties, including chainId and networkVersion.
   */
  async getProviderNetworkState(origin = METAMASK_DOMAIN) {
    const networkClientId = this.controllerMessenger.call(
      'SelectedNetworkController:getNetworkClientIdForDomain',
      origin,
    );

    const networkClient = this.controllerMessenger.call(
      'NetworkController:getNetworkClientById',
      networkClientId,
    );

    const { chainId } = networkClient.configuration;

    const { completedOnboarding } = this.onboardingController.state;

    let networkVersion = this.deprecatedNetworkVersions[networkClientId];
    if (!networkVersion && completedOnboarding) {
      const ethQuery = new EthQuery(networkClient.provider);
      networkVersion = await new Promise((resolve) => {
        ethQuery.sendAsync({ method: 'net_version' }, (error, result) => {
          if (error) {
            console.error(error);
            resolve(null);
          } else {
            resolve(convertNetworkId(result));
          }
        });
      });
      this.deprecatedNetworkVersions[networkClientId] = networkVersion;
    }

    return {
      chainId,
      networkVersion: networkVersion ?? 'loading',
    };
  }

  //=============================================================================
  // EXPOSED TO THE UI SUBSYSTEM
  //=============================================================================

  /**
   * The metamask-state of the various controllers, made available to the UI
   *
   * @returns {object} status
   */
  getState() {
    const { vault } = this.keyringController.state;
    const isInitialized = Boolean(vault);
    const flatState = this.memStore.getFlatState();

    return {
      isInitialized,
      ...sanitizeUIState(flatState),
    };
  }

  /**
   * Returns an Object containing API Callback Functions.
   * These functions are the interface for the UI.
   * The API object can be transmitted over a stream via JSON-RPC.
   *
   * @returns {object} Object containing API functions.
   */
  getApi() {
    const {
      accountsController,
      addressBookController,
      alertController,
      appStateController,
      keyringController,
      nftController,
      nftDetectionController,
      currencyRateController,
      tokenDetectionController,
      ensController,
      gasFeeController,
      metaMetricsController,
      networkController,
      announcementController,
      onboardingController,
      permissionController,
      preferencesController,
      tokensController,
      smartTransactionsController,
      txController,
      assetsContractController,
      backup,
      approvalController,
      phishingController,
      // Notification Controllers
      authenticationController,
      userStorageController,
      notificationServicesController,
      notificationServicesPushController,
    } = this;

    return {
      // etc
      getState: this.getState.bind(this),
      setCurrentCurrency: currencyRateController.setCurrentCurrency.bind(
        currencyRateController,
      ),
      setUseBlockie: preferencesController.setUseBlockie.bind(
        preferencesController,
      ),
      setUseNonceField: preferencesController.setUseNonceField.bind(
        preferencesController,
      ),
      setUsePhishDetect: preferencesController.setUsePhishDetect.bind(
        preferencesController,
      ),
      setUseMultiAccountBalanceChecker:
        preferencesController.setUseMultiAccountBalanceChecker.bind(
          preferencesController,
        ),
      setUseSafeChainsListValidation:
        preferencesController.setUseSafeChainsListValidation.bind(
          preferencesController,
        ),
      setUseTokenDetection: preferencesController.setUseTokenDetection.bind(
        preferencesController,
      ),
      setUseNftDetection: preferencesController.setUseNftDetection.bind(
        preferencesController,
      ),
      setUse4ByteResolution: preferencesController.setUse4ByteResolution.bind(
        preferencesController,
      ),
      setUseCurrencyRateCheck:
        preferencesController.setUseCurrencyRateCheck.bind(
          preferencesController,
        ),
      setOpenSeaEnabled: preferencesController.setOpenSeaEnabled.bind(
        preferencesController,
      ),
      getUseRequestQueue: this.preferencesController.getUseRequestQueue.bind(
        this.preferencesController,
      ),
      getProviderConfig: () =>
        getProviderConfig({
          metamask: this.networkController.state,
        }),
      grantPermissionsIncremental:
        this.permissionController.grantPermissionsIncremental.bind(
          this.permissionController,
        ),
      grantPermissions: this.permissionController.grantPermissions.bind(
        this.permissionController,
      ),
      setSecurityAlertsEnabled:
        preferencesController.setSecurityAlertsEnabled.bind(
          preferencesController,
        ),
      ///: BEGIN:ONLY_INCLUDE_IF(keyring-snaps)
      setAddSnapAccountEnabled:
        preferencesController.setAddSnapAccountEnabled.bind(
          preferencesController,
        ),
      ///: END:ONLY_INCLUDE_IF
      ///: BEGIN:ONLY_INCLUDE_IF(build-flask)
      setWatchEthereumAccountEnabled:
        preferencesController.setWatchEthereumAccountEnabled.bind(
          preferencesController,
        ),
      ///: END:ONLY_INCLUDE_IF
      setBitcoinSupportEnabled:
        preferencesController.setBitcoinSupportEnabled.bind(
          preferencesController,
        ),
      setBitcoinTestnetSupportEnabled:
        preferencesController.setBitcoinTestnetSupportEnabled.bind(
          preferencesController,
        ),
      setUseExternalNameSources:
        preferencesController.setUseExternalNameSources.bind(
          preferencesController,
        ),
      setUseTransactionSimulations:
        preferencesController.setUseTransactionSimulations.bind(
          preferencesController,
        ),
      setUseRequestQueue: this.setUseRequestQueue.bind(this),
      setIpfsGateway: preferencesController.setIpfsGateway.bind(
        preferencesController,
      ),
      setIsIpfsGatewayEnabled:
        preferencesController.setIsIpfsGatewayEnabled.bind(
          preferencesController,
        ),
      setUseAddressBarEnsResolution:
        preferencesController.setUseAddressBarEnsResolution.bind(
          preferencesController,
        ),
      setParticipateInMetaMetrics:
        metaMetricsController.setParticipateInMetaMetrics.bind(
          metaMetricsController,
        ),
      setDataCollectionForMarketing:
        metaMetricsController.setDataCollectionForMarketing.bind(
          metaMetricsController,
        ),
      setMarketingCampaignCookieId:
        metaMetricsController.setMarketingCampaignCookieId.bind(
          metaMetricsController,
        ),
      setCurrentLocale: preferencesController.setCurrentLocale.bind(
        preferencesController,
      ),
      setIncomingTransactionsPreferences:
        preferencesController.setIncomingTransactionsPreferences.bind(
          preferencesController,
        ),
      setServiceWorkerKeepAlivePreference:
        preferencesController.setServiceWorkerKeepAlivePreference.bind(
          preferencesController,
        ),
      markPasswordForgotten: this.markPasswordForgotten.bind(this),
      unMarkPasswordForgotten: this.unMarkPasswordForgotten.bind(this),
      getRequestAccountTabIds: this.getRequestAccountTabIds,
      getOpenMetamaskTabsIds: this.getOpenMetamaskTabsIds,
      markNotificationPopupAsAutomaticallyClosed: () =>
        this.notificationManager.markAsAutomaticallyClosed(),

      // approval
      requestUserApproval:
        approvalController.addAndShowApprovalRequest.bind(approvalController),

      // primary keyring management
      addNewAccount: this.addNewAccount.bind(this),
      getSeedPhrase: this.getSeedPhrase.bind(this),
      resetAccount: this.resetAccount.bind(this),
      removeAccount: this.removeAccount.bind(this),
      importAccountWithStrategy: this.importAccountWithStrategy.bind(this),
      getNextAvailableAccountName:
        accountsController.getNextAvailableAccountName.bind(accountsController),
      ///: BEGIN:ONLY_INCLUDE_IF(keyring-snaps)
      getAccountsBySnapId: (snapId) => getAccountsBySnapId(this, snapId),
      ///: END:ONLY_INCLUDE_IF

      // hardware wallets
      connectHardware: this.connectHardware.bind(this),
      forgetDevice: this.forgetDevice.bind(this),
      checkHardwareStatus: this.checkHardwareStatus.bind(this),
      unlockHardwareWalletAccount: this.unlockHardwareWalletAccount.bind(this),
      attemptLedgerTransportCreation:
        this.attemptLedgerTransportCreation.bind(this),

      // qr hardware devices
      submitQRHardwareCryptoHDKey:
        keyringController.submitQRCryptoHDKey.bind(keyringController),
      submitQRHardwareCryptoAccount:
        keyringController.submitQRCryptoAccount.bind(keyringController),
      cancelSyncQRHardware:
        keyringController.cancelQRSynchronization.bind(keyringController),
      submitQRHardwareSignature:
        keyringController.submitQRSignature.bind(keyringController),
      cancelQRHardwareSignRequest:
        keyringController.cancelQRSignRequest.bind(keyringController),

      // vault management
      submitPassword: this.submitPassword.bind(this),
      verifyPassword: this.verifyPassword.bind(this),

      // network management
      setActiveNetwork: (networkConfigurationId) => {
        return this.networkController.setActiveNetwork(networkConfigurationId);
      },
      // Avoids returning the promise so that initial call to switch network
      // doesn't block on the network lookup step
      setActiveNetworkConfigurationId: (networkConfigurationId) => {
        this.networkController.setActiveNetwork(networkConfigurationId);
      },
      setNetworkClientIdForDomain: (origin, networkClientId) => {
        return this.selectedNetworkController.setNetworkClientIdForDomain(
          origin,
          networkClientId,
        );
      },
      rollbackToPreviousProvider:
        networkController.rollbackToPreviousProvider.bind(networkController),
      addNetwork: this.networkController.addNetwork.bind(
        this.networkController,
      ),
      updateNetwork: this.networkController.updateNetwork.bind(
        this.networkController,
      ),
      removeNetwork: this.networkController.removeNetwork.bind(
        this.networkController,
      ),
      getCurrentNetworkEIP1559Compatibility:
        this.networkController.getEIP1559Compatibility.bind(
          this.networkController,
        ),
      getNetworkConfigurationByNetworkClientId:
        this.networkController.getNetworkConfigurationByNetworkClientId.bind(
          this.networkController,
        ),
      // PreferencesController
      setSelectedAddress: (address) => {
        const account = this.accountsController.getAccountByAddress(address);
        if (account) {
          this.accountsController.setSelectedAccount(account.id);
        } else {
          throw new Error(`No account found for address: ${address}`);
        }
      },
      toggleExternalServices: this.toggleExternalServices.bind(this),
      addToken: tokensController.addToken.bind(tokensController),
      updateTokenType: tokensController.updateTokenType.bind(tokensController),
      setFeatureFlag: preferencesController.setFeatureFlag.bind(
        preferencesController,
      ),
      setPreference: preferencesController.setPreference.bind(
        preferencesController,
      ),

      addKnownMethodData: preferencesController.addKnownMethodData.bind(
        preferencesController,
      ),
      setDismissSeedBackUpReminder:
        preferencesController.setDismissSeedBackUpReminder.bind(
          preferencesController,
        ),
      setAdvancedGasFee: preferencesController.setAdvancedGasFee.bind(
        preferencesController,
      ),
      setTheme: preferencesController.setTheme.bind(preferencesController),
      ///: BEGIN:ONLY_INCLUDE_IF(keyring-snaps)
      setSnapsAddSnapAccountModalDismissed:
        preferencesController.setSnapsAddSnapAccountModalDismissed.bind(
          preferencesController,
        ),
      ///: END:ONLY_INCLUDE_IF

      // AccountsController
      setSelectedInternalAccount: (id) => {
        const account = this.accountsController.getAccount(id);
        if (account) {
          this.accountsController.setSelectedAccount(id);
        }
      },

      setAccountName:
        accountsController.setAccountName.bind(accountsController),

      setAccountLabel: (address, label) => {
        const account = this.accountsController.getAccountByAddress(address);
        if (account === undefined) {
          throw new Error(`No account found for address: ${address}`);
        }
        this.accountsController.setAccountName(account.id, label);
      },

      // AssetsContractController
      getTokenStandardAndDetails: this.getTokenStandardAndDetails.bind(this),
      getTokenSymbol: this.getTokenSymbol.bind(this),

      // NftController
      addNft: nftController.addNft.bind(nftController),

      addNftVerifyOwnership:
        nftController.addNftVerifyOwnership.bind(nftController),

      removeAndIgnoreNft: nftController.removeAndIgnoreNft.bind(nftController),

      removeNft: nftController.removeNft.bind(nftController),

      checkAndUpdateAllNftsOwnershipStatus:
        nftController.checkAndUpdateAllNftsOwnershipStatus.bind(nftController),

      checkAndUpdateSingleNftOwnershipStatus:
        nftController.checkAndUpdateSingleNftOwnershipStatus.bind(
          nftController,
        ),

      getNFTContractInfo: nftController.getNFTContractInfo.bind(nftController),

      isNftOwner: nftController.isNftOwner.bind(nftController),

      // AddressController
      setAddressBook: addressBookController.set.bind(addressBookController),
      removeFromAddressBook: addressBookController.delete.bind(
        addressBookController,
      ),

      // AppStateController
      setLastActiveTime:
        appStateController.setLastActiveTime.bind(appStateController),
      setCurrentExtensionPopupId:
        appStateController.setCurrentExtensionPopupId.bind(appStateController),
      setDefaultHomeActiveTabName:
        appStateController.setDefaultHomeActiveTabName.bind(appStateController),
      setConnectedStatusPopoverHasBeenShown:
        appStateController.setConnectedStatusPopoverHasBeenShown.bind(
          appStateController,
        ),
      setRecoveryPhraseReminderHasBeenShown:
        appStateController.setRecoveryPhraseReminderHasBeenShown.bind(
          appStateController,
        ),
      setRecoveryPhraseReminderLastShown:
        appStateController.setRecoveryPhraseReminderLastShown.bind(
          appStateController,
        ),
      setTermsOfUseLastAgreed:
        appStateController.setTermsOfUseLastAgreed.bind(appStateController),
      setSurveyLinkLastClickedOrClosed:
        appStateController.setSurveyLinkLastClickedOrClosed.bind(
          appStateController,
        ),
      setOnboardingDate:
        appStateController.setOnboardingDate.bind(appStateController),
      setLastViewedUserSurvey:
        appStateController.setLastViewedUserSurvey.bind(appStateController),
      setNewPrivacyPolicyToastClickedOrClosed:
        appStateController.setNewPrivacyPolicyToastClickedOrClosed.bind(
          appStateController,
        ),
      setNewPrivacyPolicyToastShownDate:
        appStateController.setNewPrivacyPolicyToastShownDate.bind(
          appStateController,
        ),
      setSnapsInstallPrivacyWarningShownStatus:
        appStateController.setSnapsInstallPrivacyWarningShownStatus.bind(
          appStateController,
        ),
      setOutdatedBrowserWarningLastShown:
        appStateController.setOutdatedBrowserWarningLastShown.bind(
          appStateController,
        ),
      setShowTestnetMessageInDropdown:
        appStateController.setShowTestnetMessageInDropdown.bind(
          appStateController,
        ),
      setShowBetaHeader:
        appStateController.setShowBetaHeader.bind(appStateController),
      setShowPermissionsTour:
        appStateController.setShowPermissionsTour.bind(appStateController),
      setShowAccountBanner:
        appStateController.setShowAccountBanner.bind(appStateController),
      setShowNetworkBanner:
        appStateController.setShowNetworkBanner.bind(appStateController),
      updateNftDropDownState:
        appStateController.updateNftDropDownState.bind(appStateController),
      setFirstTimeUsedNetwork:
        appStateController.setFirstTimeUsedNetwork.bind(appStateController),
      setSwitchedNetworkDetails:
        appStateController.setSwitchedNetworkDetails.bind(appStateController),
      clearSwitchedNetworkDetails:
        appStateController.clearSwitchedNetworkDetails.bind(appStateController),
      setSwitchedNetworkNeverShowMessage:
        appStateController.setSwitchedNetworkNeverShowMessage.bind(
          appStateController,
        ),
      getLastInteractedConfirmationInfo:
        appStateController.getLastInteractedConfirmationInfo.bind(
          appStateController,
        ),
      setLastInteractedConfirmationInfo:
        appStateController.setLastInteractedConfirmationInfo.bind(
          appStateController,
        ),

      // EnsController
      tryReverseResolveAddress:
        ensController.reverseResolveAddress.bind(ensController),

      // KeyringController
      setLocked: this.setLocked.bind(this),
      createNewVaultAndKeychain: this.createNewVaultAndKeychain.bind(this),
      createNewVaultAndRestore: this.createNewVaultAndRestore.bind(this),
      exportAccount: this.exportAccount.bind(this),

      // txController
      updateTransaction: txController.updateTransaction.bind(txController),
      approveTransactionsWithSameNonce:
        txController.approveTransactionsWithSameNonce.bind(txController),
      createCancelTransaction: this.createCancelTransaction.bind(this),
      createSpeedUpTransaction: this.createSpeedUpTransaction.bind(this),
      estimateGas: this.estimateGas.bind(this),
      getNextNonce: this.getNextNonce.bind(this),
      addTransaction: (transactionParams, transactionOptions) =>
        addTransaction(
          this.getAddTransactionRequest({
            transactionParams,
            transactionOptions,
            waitForSubmit: false,
          }),
        ),
      addTransactionAndWaitForPublish: (
        transactionParams,
        transactionOptions,
      ) =>
        addTransaction(
          this.getAddTransactionRequest({
            transactionParams,
            transactionOptions,
            waitForSubmit: true,
          }),
        ),
      createTransactionEventFragment:
        createTransactionEventFragmentWithTxId.bind(
          null,
          this.getTransactionMetricsRequest(),
        ),
      getTransactions: this.txController.getTransactions.bind(
        this.txController,
      ),
      updateEditableParams: this.txController.updateEditableParams.bind(
        this.txController,
      ),
      updateTransactionGasFees:
        txController.updateTransactionGasFees.bind(txController),
      updateTransactionSendFlowHistory:
        txController.updateTransactionSendFlowHistory.bind(txController),
      updatePreviousGasParams:
        txController.updatePreviousGasParams.bind(txController),
      abortTransactionSigning:
        txController.abortTransactionSigning.bind(txController),
      getLayer1GasFee: txController.getLayer1GasFee.bind(txController),

      // decryptMessageController
      decryptMessage: this.decryptMessageController.decryptMessage.bind(
        this.decryptMessageController,
      ),
      decryptMessageInline:
        this.decryptMessageController.decryptMessageInline.bind(
          this.decryptMessageController,
        ),
      cancelDecryptMessage:
        this.decryptMessageController.cancelDecryptMessage.bind(
          this.decryptMessageController,
        ),

      // EncryptionPublicKeyController
      encryptionPublicKey:
        this.encryptionPublicKeyController.encryptionPublicKey.bind(
          this.encryptionPublicKeyController,
        ),
      cancelEncryptionPublicKey:
        this.encryptionPublicKeyController.cancelEncryptionPublicKey.bind(
          this.encryptionPublicKeyController,
        ),

      // onboarding controller
      setSeedPhraseBackedUp:
        onboardingController.setSeedPhraseBackedUp.bind(onboardingController),
      completeOnboarding:
        onboardingController.completeOnboarding.bind(onboardingController),
      setFirstTimeFlowType:
        onboardingController.setFirstTimeFlowType.bind(onboardingController),

      // alert controller
      setAlertEnabledness:
        alertController.setAlertEnabledness.bind(alertController),
      setUnconnectedAccountAlertShown:
        alertController.setUnconnectedAccountAlertShown.bind(alertController),
      setWeb3ShimUsageAlertDismissed:
        alertController.setWeb3ShimUsageAlertDismissed.bind(alertController),

      // permissions
      removePermissionsFor: this.removePermissionsFor,
      approvePermissionsRequest: this.acceptPermissionsRequest,
      rejectPermissionsRequest: this.rejectPermissionsRequest,
      ...getPermissionBackgroundApiMethods(permissionController),

      ///: BEGIN:ONLY_INCLUDE_IF(build-mmi)
      connectCustodyAddresses: this.mmiController.connectCustodyAddresses.bind(
        this.mmiController,
      ),
      getCustodianAccounts: this.mmiController.getCustodianAccounts.bind(
        this.mmiController,
      ),
      getCustodianTransactionDeepLink:
        this.mmiController.getCustodianTransactionDeepLink.bind(
          this.mmiController,
        ),
      getCustodianConfirmDeepLink:
        this.mmiController.getCustodianConfirmDeepLink.bind(this.mmiController),
      getCustodianSignMessageDeepLink:
        this.mmiController.getCustodianSignMessageDeepLink.bind(
          this.mmiController,
        ),
      getCustodianToken: this.mmiController.getCustodianToken.bind(
        this.mmiController,
      ),
      getCustodianJWTList: this.mmiController.getCustodianJWTList.bind(
        this.mmiController,
      ),
      getAllCustodianAccountsWithToken:
        this.mmiController.getAllCustodianAccountsWithToken.bind(
          this.mmiController,
        ),
      setCustodianNewRefreshToken:
        this.mmiController.setCustodianNewRefreshToken.bind(this.mmiController),
      setWaitForConfirmDeepLinkDialog:
        this.custodyController.setWaitForConfirmDeepLinkDialog.bind(
          this.custodyController,
        ),
      getMmiConfiguration:
        this.mmiConfigurationController.getConfiguration.bind(
          this.mmiConfigurationController,
        ),
      removeAddTokenConnectRequest:
        this.institutionalFeaturesController.removeAddTokenConnectRequest.bind(
          this.institutionalFeaturesController,
        ),
      setConnectionRequest:
        this.institutionalFeaturesController.setConnectionRequest.bind(
          this.institutionalFeaturesController,
        ),
      showInteractiveReplacementTokenBanner:
        appStateController.showInteractiveReplacementTokenBanner.bind(
          appStateController,
        ),
      setCustodianDeepLink:
        appStateController.setCustodianDeepLink.bind(appStateController),
      setNoteToTraderMessage:
        appStateController.setNoteToTraderMessage.bind(appStateController),
      ///: END:ONLY_INCLUDE_IF

      // snaps
      disableSnap: this.controllerMessenger.call.bind(
        this.controllerMessenger,
        'SnapController:disable',
      ),
      enableSnap: this.controllerMessenger.call.bind(
        this.controllerMessenger,
        'SnapController:enable',
      ),
      updateSnap: (origin, requestedSnaps) => {
        // We deliberately do not await this promise as that would mean waiting for the update to complete
        // Instead we return null to signal to the UI that it is safe to redirect to the update flow
        this.controllerMessenger.call(
          'SnapController:install',
          origin,
          requestedSnaps,
        );
        return null;
      },
      removeSnap: this.controllerMessenger.call.bind(
        this.controllerMessenger,
        'SnapController:remove',
      ),
      handleSnapRequest: this.handleSnapRequest.bind(this),
      revokeDynamicSnapPermissions: this.controllerMessenger.call.bind(
        this.controllerMessenger,
        'SnapController:revokeDynamicPermissions',
      ),
      dismissNotifications: this.dismissNotifications.bind(this),
      markNotificationsAsRead: this.markNotificationsAsRead.bind(this),
      disconnectOriginFromSnap: this.controllerMessenger.call.bind(
        this.controllerMessenger,
        'SnapController:disconnectOrigin',
      ),
      updateNetworksList: this.updateNetworksList.bind(this),
      updateAccountsList: this.updateAccountsList.bind(this),
      updateHiddenAccountsList: this.updateHiddenAccountsList.bind(this),
      getPhishingResult: async (website) => {
        await phishingController.maybeUpdateState();

        return phishingController.test(website);
      },
      deleteInterface: this.controllerMessenger.call.bind(
        this.controllerMessenger,
        'SnapInterfaceController:deleteInterface',
      ),
      updateInterfaceState: this.controllerMessenger.call.bind(
        this.controllerMessenger,
        'SnapInterfaceController:updateInterfaceState',
      ),

      // swaps
      fetchAndSetQuotes: this.controllerMessenger.call.bind(
        this.controllerMessenger,
        'SwapsController:fetchAndSetQuotes',
      ),
      setSelectedQuoteAggId: this.controllerMessenger.call.bind(
        this.controllerMessenger,
        'SwapsController:setSelectedQuoteAggId',
      ),
      resetSwapsState: this.controllerMessenger.call.bind(
        this.controllerMessenger,
        'SwapsController:resetSwapsState',
      ),
      setSwapsTokens: this.controllerMessenger.call.bind(
        this.controllerMessenger,
        'SwapsController:setSwapsTokens',
      ),
      clearSwapsQuotes: this.controllerMessenger.call.bind(
        this.controllerMessenger,
        'SwapsController:clearSwapsQuotes',
      ),
      setApproveTxId: this.controllerMessenger.call.bind(
        this.controllerMessenger,
        'SwapsController:setApproveTxId',
      ),
      setTradeTxId: this.controllerMessenger.call.bind(
        this.controllerMessenger,
        'SwapsController:setTradeTxId',
      ),
      setSwapsTxGasPrice: this.controllerMessenger.call.bind(
        this.controllerMessenger,
        'SwapsController:setSwapsTxGasPrice',
      ),
      setSwapsTxGasLimit: this.controllerMessenger.call.bind(
        this.controllerMessenger,
        'SwapsController:setSwapsTxGasLimit',
      ),
      setSwapsTxMaxFeePerGas: this.controllerMessenger.call.bind(
        this.controllerMessenger,
        'SwapsController:setSwapsTxMaxFeePerGas',
      ),
      setSwapsTxMaxFeePriorityPerGas: this.controllerMessenger.call.bind(
        this.controllerMessenger,
        'SwapsController:setSwapsTxMaxFeePriorityPerGas',
      ),
      safeRefetchQuotes: this.controllerMessenger.call.bind(
        this.controllerMessenger,
        'SwapsController:safeRefetchQuotes',
      ),
      stopPollingForQuotes: this.controllerMessenger.call.bind(
        this.controllerMessenger,
        'SwapsController:stopPollingForQuotes',
      ),
      setBackgroundSwapRouteState: this.controllerMessenger.call.bind(
        this.controllerMessenger,
        'SwapsController:setBackgroundSwapRouteState',
      ),
      resetPostFetchState: this.controllerMessenger.call.bind(
        this.controllerMessenger,
        'SwapsController:resetPostFetchState',
      ),
      setSwapsErrorKey: this.controllerMessenger.call.bind(
        this.controllerMessenger,
        'SwapsController:setSwapsErrorKey',
      ),
      setInitialGasEstimate: this.controllerMessenger.call.bind(
        this.controllerMessenger,
        'SwapsController:setInitialGasEstimate',
      ),
      setCustomApproveTxData: this.controllerMessenger.call.bind(
        this.controllerMessenger,
        'SwapsController:setCustomApproveTxData',
      ),
      setSwapsLiveness: this.controllerMessenger.call.bind(
        this.controllerMessenger,
        'SwapsController:setSwapsLiveness',
      ),
      setSwapsFeatureFlags: this.controllerMessenger.call.bind(
        this.controllerMessenger,
        'SwapsController:setSwapsFeatureFlags',
      ),
      setSwapsUserFeeLevel: this.controllerMessenger.call.bind(
        this.controllerMessenger,
        'SwapsController:setSwapsUserFeeLevel',
      ),
      setSwapsQuotesPollingLimitEnabled: this.controllerMessenger.call.bind(
        this.controllerMessenger,
        'SwapsController:setSwapsQuotesPollingLimitEnabled',
      ),

      // Bridge
      [BridgeBackgroundAction.SET_FEATURE_FLAGS]:
        this.controllerMessenger.call.bind(
          this.controllerMessenger,
          `${BRIDGE_CONTROLLER_NAME}:${BridgeBackgroundAction.SET_FEATURE_FLAGS}`,
        ),

      // Smart Transactions
      fetchSmartTransactionFees: smartTransactionsController.getFees.bind(
        smartTransactionsController,
      ),
      clearSmartTransactionFees: smartTransactionsController.clearFees.bind(
        smartTransactionsController,
      ),
      submitSignedTransactions:
        smartTransactionsController.submitSignedTransactions.bind(
          smartTransactionsController,
        ),
      cancelSmartTransaction:
        smartTransactionsController.cancelSmartTransaction.bind(
          smartTransactionsController,
        ),
      fetchSmartTransactionsLiveness:
        smartTransactionsController.fetchLiveness.bind(
          smartTransactionsController,
        ),
      updateSmartTransaction:
        smartTransactionsController.updateSmartTransaction.bind(
          smartTransactionsController,
        ),
      setStatusRefreshInterval:
        smartTransactionsController.setStatusRefreshInterval.bind(
          smartTransactionsController,
        ),

      // MetaMetrics
      trackMetaMetricsEvent: metaMetricsController.trackEvent.bind(
        metaMetricsController,
      ),
      trackMetaMetricsPage: metaMetricsController.trackPage.bind(
        metaMetricsController,
      ),
      createEventFragment: metaMetricsController.createEventFragment.bind(
        metaMetricsController,
      ),
      updateEventFragment: metaMetricsController.updateEventFragment.bind(
        metaMetricsController,
      ),
      finalizeEventFragment: metaMetricsController.finalizeEventFragment.bind(
        metaMetricsController,
      ),
      trackInsightSnapView: this.trackInsightSnapView.bind(this),

      // approval controller
      resolvePendingApproval: this.resolvePendingApproval,
      rejectPendingApproval: this.rejectPendingApproval,

      // Notifications
      resetViewedNotifications: announcementController.resetViewed.bind(
        announcementController,
      ),
      updateViewedNotifications: announcementController.updateViewed.bind(
        announcementController,
      ),

      // CurrencyRateController
      currencyRateStartPollingByNetworkClientId:
        currencyRateController.startPollingByNetworkClientId.bind(
          currencyRateController,
        ),
      currencyRateStopPollingByPollingToken:
        currencyRateController.stopPollingByPollingToken.bind(
          currencyRateController,
        ),

      // GasFeeController
      gasFeeStartPollingByNetworkClientId:
        gasFeeController.startPollingByNetworkClientId.bind(gasFeeController),
      gasFeeStopPollingByPollingToken:
        gasFeeController.stopPollingByPollingToken.bind(gasFeeController),

      getGasFeeTimeEstimate:
        gasFeeController.getTimeEstimate.bind(gasFeeController),

      addPollingTokenToAppState:
        appStateController.addPollingToken.bind(appStateController),

      removePollingTokenFromAppState:
        appStateController.removePollingToken.bind(appStateController),

      // Backup
      backupUserData: backup.backupUserData.bind(backup),
      restoreUserData: backup.restoreUserData.bind(backup),

      // TokenDetectionController
      detectTokens: tokenDetectionController.detectTokens.bind(
        tokenDetectionController,
      ),

      // DetectCollectibleController
      detectNfts: nftDetectionController.detectNfts.bind(
        nftDetectionController,
      ),

      /** Token Detection V2 */
      addDetectedTokens:
        tokensController.addDetectedTokens.bind(tokensController),
      addImportedTokens: tokensController.addTokens.bind(tokensController),
      ignoreTokens: tokensController.ignoreTokens.bind(tokensController),
      getBalancesInSingleCall:
        assetsContractController.getBalancesInSingleCall.bind(
          assetsContractController,
        ),

      // Authentication Controller
      performSignIn: authenticationController.performSignIn.bind(
        authenticationController,
      ),
      performSignOut: authenticationController.performSignOut.bind(
        authenticationController,
      ),

      // UserStorageController
      enableProfileSyncing: userStorageController.enableProfileSyncing.bind(
        userStorageController,
      ),
      disableProfileSyncing: userStorageController.disableProfileSyncing.bind(
        userStorageController,
      ),
      setIsProfileSyncingEnabled:
        userStorageController.setIsProfileSyncingEnabled.bind(
          userStorageController,
        ),
      syncInternalAccountsWithUserStorage:
        userStorageController.syncInternalAccountsWithUserStorage.bind(
          userStorageController,
        ),

      // NotificationServicesController
      checkAccountsPresence:
        notificationServicesController.checkAccountsPresence.bind(
          notificationServicesController,
        ),
      createOnChainTriggers:
        notificationServicesController.createOnChainTriggers.bind(
          notificationServicesController,
        ),
      deleteOnChainTriggersByAccount:
        notificationServicesController.deleteOnChainTriggersByAccount.bind(
          notificationServicesController,
        ),
      updateOnChainTriggersByAccount:
        notificationServicesController.updateOnChainTriggersByAccount.bind(
          notificationServicesController,
        ),
      fetchAndUpdateMetamaskNotifications:
        notificationServicesController.fetchAndUpdateMetamaskNotifications.bind(
          notificationServicesController,
        ),
      markMetamaskNotificationsAsRead:
        notificationServicesController.markMetamaskNotificationsAsRead.bind(
          notificationServicesController,
        ),
      setFeatureAnnouncementsEnabled:
        notificationServicesController.setFeatureAnnouncementsEnabled.bind(
          notificationServicesController,
        ),
      enablePushNotifications:
        notificationServicesPushController.enablePushNotifications.bind(
          notificationServicesPushController,
        ),
      disablePushNotifications:
        notificationServicesPushController.disablePushNotifications.bind(
          notificationServicesPushController,
        ),
      updateTriggerPushNotifications:
        notificationServicesPushController.updateTriggerPushNotifications.bind(
          notificationServicesPushController,
        ),
      enableMetamaskNotifications:
        notificationServicesController.enableMetamaskNotifications.bind(
          notificationServicesController,
        ),
      disableMetamaskNotifications:
        notificationServicesController.disableNotificationServices.bind(
          notificationServicesController,
        ),

      // E2E testing
      throwTestError: this.throwTestError.bind(this),

      // NameController
      updateProposedNames: this.nameController.updateProposedNames.bind(
        this.nameController,
      ),
      setName: this.nameController.setName.bind(this.nameController),

      // MultichainBalancesController
      multichainUpdateBalance: (accountId) =>
        this.multichainBalancesController.updateBalance(accountId),

      multichainUpdateBalances: () =>
        this.multichainBalancesController.updateBalances(),

      // Transaction Decode
      decodeTransactionData: (request) =>
        decodeTransactionData({
          ...request,
          ethQuery: new EthQuery(this.provider),
        }),
      // metrics data deleteion
      createMetaMetricsDataDeletionTask:
        this.metaMetricsDataDeletionController.createMetaMetricsDataDeletionTask.bind(
          this.metaMetricsDataDeletionController,
        ),
      updateDataDeletionTaskStatus:
        this.metaMetricsDataDeletionController.updateDataDeletionTaskStatus.bind(
          this.metaMetricsDataDeletionController,
        ),
      // Trace
      endTrace,
    };
  }

  async exportAccount(address, password) {
    await this.verifyPassword(password);
    return this.keyringController.exportAccount(password, address);
  }

  async getTokenStandardAndDetails(address, userAddress, tokenId) {
    const { tokenList } = this.tokenListController.state;
    const { tokens } = this.tokensController.state;

    const staticTokenListDetails =
      STATIC_MAINNET_TOKEN_LIST[address.toLowerCase()] || {};
    const tokenListDetails = tokenList[address.toLowerCase()] || {};
    const userDefinedTokenDetails =
      tokens.find(({ address: _address }) =>
        isEqualCaseInsensitive(_address, address),
      ) || {};

    const tokenDetails = {
      ...staticTokenListDetails,
      ...tokenListDetails,
      ...userDefinedTokenDetails,
    };

    const tokenDetailsStandardIsERC20 =
      isEqualCaseInsensitive(tokenDetails.standard, TokenStandard.ERC20) ||
      tokenDetails.erc20 === true;

    const noEvidenceThatTokenIsAnNFT =
      !tokenId &&
      !isEqualCaseInsensitive(tokenDetails.standard, TokenStandard.ERC1155) &&
      !isEqualCaseInsensitive(tokenDetails.standard, TokenStandard.ERC721) &&
      !tokenDetails.erc721;

    const otherDetailsAreERC20Like =
      tokenDetails.decimals !== undefined && tokenDetails.symbol;

    const tokenCanBeTreatedAsAnERC20 =
      tokenDetailsStandardIsERC20 ||
      (noEvidenceThatTokenIsAnNFT && otherDetailsAreERC20Like);

    let details;
    if (tokenCanBeTreatedAsAnERC20) {
      try {
        const balance = userAddress
          ? await fetchTokenBalance(address, userAddress, this.provider)
          : undefined;

        details = {
          address,
          balance,
          standard: TokenStandard.ERC20,
          decimals: tokenDetails.decimals,
          symbol: tokenDetails.symbol,
        };
      } catch (e) {
        // If the `fetchTokenBalance` call failed, `details` remains undefined, and we
        // fall back to the below `assetsContractController.getTokenStandardAndDetails` call
        log.warn(`Failed to get token balance. Error: ${e}`);
      }
    }

    // `details`` will be undefined if `tokenCanBeTreatedAsAnERC20`` is false,
    // or if it is true but the `fetchTokenBalance`` call failed. In either case, we should
    // attempt to retrieve details from `assetsContractController.getTokenStandardAndDetails`
    if (details === undefined) {
      details = await this.assetsContractController.getTokenStandardAndDetails(
        address,
        userAddress,
        tokenId,
      );
    }

    const tokenDetailsStandardIsERC1155 = isEqualCaseInsensitive(
      details.standard,
      TokenStandard.ERC1155,
    );

    if (tokenDetailsStandardIsERC1155) {
      try {
        const balance = await fetchERC1155Balance(
          address,
          userAddress,
          tokenId,
          this.provider,
        );

        const balanceToUse = balance?._hex
          ? parseInt(balance._hex, 16).toString()
          : null;

        details = {
          ...details,
          balance: balanceToUse,
        };
      } catch (e) {
        // If the `fetchTokenBalance` call failed, `details` remains undefined, and we
        // fall back to the below `assetsContractController.getTokenStandardAndDetails` call
        log.warn('Failed to get token balance. Error:', e);
      }
    }

    return {
      ...details,
      decimals: details?.decimals?.toString(10),
      balance: details?.balance?.toString(10),
    };
  }

  async getTokenSymbol(address) {
    try {
      const details =
        await this.assetsContractController.getTokenStandardAndDetails(address);
      return details?.symbol;
    } catch (e) {
      return null;
    }
  }

  //=============================================================================
  // VAULT / KEYRING RELATED METHODS
  //=============================================================================

  /**
   * Creates a new Vault and create a new keychain.
   *
   * A vault, or KeyringController, is a controller that contains
   * many different account strategies, currently called Keyrings.
   * Creating it new means wiping all previous keyrings.
   *
   * A keychain, or keyring, controls many accounts with a single backup and signing strategy.
   * For example, a mnemonic phrase can generate many accounts, and is a keyring.
   *
   * @param {string} password
   * @returns {object} vault
   */
  async createNewVaultAndKeychain(password) {
    const releaseLock = await this.createVaultMutex.acquire();
    try {
      return await this.keyringController.createNewVaultAndKeychain(password);
    } finally {
      releaseLock();
    }
  }

  /**
   * Create a new Vault and restore an existent keyring.
   *
   * @param {string} password
   * @param {number[]} encodedSeedPhrase - The seed phrase, encoded as an array
   * of UTF-8 bytes.
   */
  async createNewVaultAndRestore(password, encodedSeedPhrase) {
    const releaseLock = await this.createVaultMutex.acquire();
    try {
      const { completedOnboarding } = this.onboardingController.state;

      const seedPhraseAsBuffer = Buffer.from(encodedSeedPhrase);

      // clear permissions
      this.permissionController.clearState();

      // Clear snap state
      this.snapController.clearState();
      // Clear notification state
      this.notificationController.clear();

      // clear accounts in AccountTrackerController
      this.accountTrackerController.clearAccounts();

      this.txController.clearUnapprovedTransactions();

      if (completedOnboarding) {
        this.tokenDetectionController.enable();
      }

      // create new vault
      await this.keyringController.createNewVaultAndRestore(
        password,
        this._convertMnemonicToWordlistIndices(seedPhraseAsBuffer),
      );

      if (completedOnboarding) {
        await this._addAccountsWithBalance();

        // This must be set as soon as possible to communicate to the
        // keyring's iframe and have the setting initialized properly
        // Optimistically called to not block MetaMask login due to
        // Ledger Keyring GitHub downtime
        this.setLedgerTransportPreference();
      }
    } finally {
      releaseLock();
    }
  }

  async _addAccountsWithBalance() {
    // Scan accounts until we find an empty one
    const chainId = getCurrentChainId({
      metamask: this.networkController.state,
    });
    const ethQuery = new EthQuery(this.provider);
    const accounts = await this.keyringController.getAccounts();
    let address = accounts[accounts.length - 1];

    for (let count = accounts.length; ; count++) {
      const balance = await this.getBalance(address, ethQuery);

      if (balance === '0x0') {
        // This account has no balance, so check for tokens
        await this.tokenDetectionController.detectTokens({
          selectedAddress: address,
        });

        const tokens =
          this.tokensController.state.allTokens?.[chainId]?.[address];
        const detectedTokens =
          this.tokensController.state.allDetectedTokens?.[chainId]?.[address];

        if (
          (tokens?.length ?? 0) === 0 &&
          (detectedTokens?.length ?? 0) === 0
        ) {
          // This account has no balance or tokens
          if (count !== 1) {
            await this.removeAccount(address);
          }
          break;
        }
      }

      // This account has assets, so check the next one
      address = await this.keyringController.addNewAccount(count);
    }
  }

  /**
   * Encodes a BIP-39 mnemonic as the indices of words in the English BIP-39 wordlist.
   *
   * @param {Buffer} mnemonic - The BIP-39 mnemonic.
   * @returns {Buffer} The Unicode code points for the seed phrase formed from the words in the wordlist.
   */
  _convertMnemonicToWordlistIndices(mnemonic) {
    const indices = mnemonic
      .toString()
      .split(' ')
      .map((word) => wordlist.indexOf(word));
    return new Uint8Array(new Uint16Array(indices).buffer);
  }

  /**
   * Converts a BIP-39 mnemonic stored as indices of words in the English wordlist to a buffer of Unicode code points.
   *
   * @param {Uint8Array} wordlistIndices - Indices to specific words in the BIP-39 English wordlist.
   * @returns {Buffer} The BIP-39 mnemonic formed from the words in the English wordlist, encoded as a list of Unicode code points.
   */
  _convertEnglishWordlistIndicesToCodepoints(wordlistIndices) {
    return Buffer.from(
      Array.from(new Uint16Array(wordlistIndices.buffer))
        .map((i) => wordlist[i])
        .join(' '),
    );
  }

  /**
   * Get an account balance from the AccountTrackerController or request it directly from the network.
   *
   * @param {string} address - The account address
   * @param {EthQuery} ethQuery - The EthQuery instance to use when asking the network
   */
  getBalance(address, ethQuery) {
    return new Promise((resolve, reject) => {
      const cached = this.accountTrackerController.state.accounts[address];

      if (cached && cached.balance) {
        resolve(cached.balance);
      } else {
        ethQuery.getBalance(address, (error, balance) => {
          if (error) {
            reject(error);
            log.error(error);
          } else {
            resolve(balance || '0x0');
          }
        });
      }
    });
  }

  /**
   * Submits the user's password and attempts to unlock the vault.
   * Also synchronizes the preferencesController, to ensure its schema
   * is up to date with known accounts once the vault is decrypted.
   *
   * @param {string} password - The user's password
   */
  async submitPassword(password) {
    const { completedOnboarding } = this.onboardingController.state;

    // Before attempting to unlock the keyrings, we need the offscreen to have loaded.
    await this.offscreenPromise;

    await this.keyringController.submitPassword(password);

    ///: BEGIN:ONLY_INCLUDE_IF(build-mmi)
    this.mmiController.onSubmitPassword();
    ///: END:ONLY_INCLUDE_IF

    try {
      await this.blockTracker.checkForLatestBlock();
    } catch (error) {
      log.error('Error while unlocking extension.', error);
    }

    await this.accountsController.updateAccounts();

    // This must be set as soon as possible to communicate to the
    // keyring's iframe and have the setting initialized properly
    // Optimistically called to not block MetaMask login due to
    // Ledger Keyring GitHub downtime
    if (completedOnboarding) {
      this.setLedgerTransportPreference();
    }
  }

  async _loginUser(password) {
    try {
      // Automatic login via config password
      await this.submitPassword(password);

      // Updating accounts in this.accountTrackerController before starting UI syncing ensure that
      // state has account balance before it is synced with UI
      await this.accountTrackerController.updateAccountsAllActiveNetworks();
    } finally {
      this._startUISync();
    }
  }

  _startUISync() {
    // Message startUISync is used to start syncing state with UI
    // Sending this message after login is completed helps to ensure that incomplete state without
    // account details are not flushed to UI.
    this.emit('startUISync');
    this.startUISync = true;
    this.memStore.subscribe(this.sendUpdate.bind(this));
  }

  /**
   * Submits a user's encryption key to log the user in via login token
   */
  async submitEncryptionKey() {
    try {
      const { loginToken, loginSalt } =
        await this.extension.storage.session.get(['loginToken', 'loginSalt']);
      if (loginToken && loginSalt) {
        const { vault } = this.keyringController.state;

        const jsonVault = JSON.parse(vault);

        if (jsonVault.salt !== loginSalt) {
          console.warn(
            'submitEncryptionKey: Stored salt and vault salt do not match',
          );
          await this.clearLoginArtifacts();
          return;
        }

        await this.keyringController.submitEncryptionKey(loginToken, loginSalt);
      }
    } catch (e) {
      // If somehow this login token doesn't work properly,
      // remove it and the user will get shown back to the unlock screen
      await this.clearLoginArtifacts();
      throw e;
    }
  }

  async clearLoginArtifacts() {
    await this.extension.storage.session.remove(['loginToken', 'loginSalt']);
  }

  /**
   * Submits a user's password to check its validity.
   *
   * @param {string} password - The user's password
   */
  async verifyPassword(password) {
    await this.keyringController.verifyPassword(password);
  }

  /**
   * @type Identity
   * @property {string} name - The account nickname.
   * @property {string} address - The account's ethereum address, in lower case.
   * receiving funds from our automatic Ropsten faucet.
   */

  /**
   * Gets the mnemonic of the user's primary keyring.
   */
  getPrimaryKeyringMnemonic() {
    const [keyring] = this.keyringController.getKeyringsByType(
      KeyringType.hdKeyTree,
    );
    if (!keyring.mnemonic) {
      throw new Error('Primary keyring mnemonic unavailable.');
    }

    return keyring.mnemonic;
  }

  ///: BEGIN:ONLY_INCLUDE_IF(build-mmi)
  async getCustodyKeyringIfExists(address) {
    const custodyType = this.custodyController.getCustodyTypeByAddress(
      toChecksumHexAddress(address),
    );
    const keyring = this.keyringController.getKeyringsByType(custodyType)[0];
    return keyring?.getAccountDetails(address) ? keyring : undefined;
  }
  ///: END:ONLY_INCLUDE_IF

  //
  // Hardware
  //

  async getKeyringForDevice(deviceName, hdPath = null) {
    const keyringOverrides = this.opts.overrides?.keyrings;
    let keyringName = null;
    switch (deviceName) {
      case HardwareDeviceNames.trezor:
        keyringName = keyringOverrides?.trezor?.type || TrezorKeyring.type;
        break;
      case HardwareDeviceNames.ledger:
        keyringName = keyringOverrides?.ledger?.type || LedgerKeyring.type;
        break;
      case HardwareDeviceNames.qr:
        keyringName = QRHardwareKeyring.type;
        break;
      case HardwareDeviceNames.lattice:
        keyringName = keyringOverrides?.lattice?.type || LatticeKeyring.type;
        break;
      default:
        throw new Error(
          'MetamaskController:getKeyringForDevice - Unknown device',
        );
    }
    let [keyring] = await this.keyringController.getKeyringsByType(keyringName);
    if (!keyring) {
      keyring = await this.keyringController.addNewKeyring(keyringName);
    }
    if (hdPath && keyring.setHdPath) {
      keyring.setHdPath(hdPath);
    }
    if (deviceName === HardwareDeviceNames.lattice) {
      keyring.appName = 'MetaMask';
    }
    if (deviceName === HardwareDeviceNames.trezor) {
      const model = keyring.getModel();
      this.appStateController.setTrezorModel(model);
    }

    keyring.network = getProviderConfig({
      metamask: this.networkController.state,
    }).type;

    return keyring;
  }

  async attemptLedgerTransportCreation() {
    const keyring = await this.getKeyringForDevice(HardwareDeviceNames.ledger);
    return await keyring.attemptMakeApp();
  }

  /**
   * Fetch account list from a hardware device.
   *
   * @param deviceName
   * @param page
   * @param hdPath
   * @returns [] accounts
   */
  async connectHardware(deviceName, page, hdPath) {
    const keyring = await this.getKeyringForDevice(deviceName, hdPath);

    if (deviceName === HardwareDeviceNames.ledger) {
      await this.setLedgerTransportPreference(keyring);
    }

    let accounts = [];
    switch (page) {
      case -1:
        accounts = await keyring.getPreviousPage();
        break;
      case 1:
        accounts = await keyring.getNextPage();
        break;
      default:
        accounts = await keyring.getFirstPage();
    }

    // Merge with existing accounts
    // and make sure addresses are not repeated
    const oldAccounts = await this.keyringController.getAccounts();

    const accountsToTrack = [
      ...new Set(
        oldAccounts.concat(accounts.map((a) => a.address.toLowerCase())),
      ),
    ];
    this.accountTrackerController.syncWithAddresses(accountsToTrack);
    return accounts;
  }

  /**
   * Check if the device is unlocked
   *
   * @param deviceName
   * @param hdPath
   * @returns {Promise<boolean>}
   */
  async checkHardwareStatus(deviceName, hdPath) {
    const keyring = await this.getKeyringForDevice(deviceName, hdPath);
    return keyring.isUnlocked();
  }

  /**
   * Clear
   *
   * @param deviceName
   * @returns {Promise<boolean>}
   */
  async forgetDevice(deviceName) {
    const keyring = await this.getKeyringForDevice(deviceName);

    for (const address of keyring.accounts) {
      await this.removeAccount(address);
    }

    keyring.forgetDevice();
    return true;
  }

  /**
   * Retrieves the keyring for the selected address and using the .type returns
   * a subtype for the account. Either 'hardware', 'imported', 'snap', or 'MetaMask'.
   *
   * @param {string} address - Address to retrieve keyring for
   * @returns {'hardware' | 'imported' | 'snap' | 'MetaMask'}
   */
  async getAccountType(address) {
    const keyringType = await this.keyringController.getAccountKeyringType(
      address,
    );
    switch (keyringType) {
      case KeyringType.trezor:
      case KeyringType.lattice:
      case KeyringType.qr:
      case KeyringType.ledger:
        return 'hardware';
      case KeyringType.imported:
        return 'imported';
      case KeyringType.snap:
        return 'snap';
      default:
        return 'MetaMask';
    }
  }

  /**
   * Retrieves the keyring for the selected address and using the .type
   * determines if a more specific name for the device is available. Returns
   * undefined for non hardware wallets.
   *
   * @param {string} address - Address to retrieve keyring for
   * @returns {'ledger' | 'lattice' | string | undefined}
   */
  async getDeviceModel(address) {
    const keyring = await this.keyringController.getKeyringForAccount(address);
    switch (keyring.type) {
      case KeyringType.trezor:
        return keyring.getModel();
      case KeyringType.qr:
        return keyring.getName();
      case KeyringType.ledger:
        // TODO: get model after ledger keyring exposes method
        return HardwareDeviceNames.ledger;
      case KeyringType.lattice:
        // TODO: get model after lattice keyring exposes method
        return HardwareDeviceNames.lattice;
      default:
        return undefined;
    }
  }

  /**
   * get hardware account label
   *
   * @returns string label
   */

  getAccountLabel(name, index, hdPathDescription) {
    return `${name[0].toUpperCase()}${name.slice(1)} ${
      parseInt(index, 10) + 1
    } ${hdPathDescription || ''}`.trim();
  }

  /**
   * Imports an account from a Trezor or Ledger device.
   *
   * @param index
   * @param deviceName
   * @param hdPath
   * @param hdPathDescription
   * @returns {} keyState
   */
  async unlockHardwareWalletAccount(
    index,
    deviceName,
    hdPath,
    hdPathDescription,
  ) {
    const keyring = await this.getKeyringForDevice(deviceName, hdPath);

    keyring.setAccountToUnlock(index);
    const unlockedAccount =
      await this.keyringController.addNewAccountForKeyring(keyring);
    const label = this.getAccountLabel(
      deviceName === HardwareDeviceNames.qr ? keyring.getName() : deviceName,
      index,
      hdPathDescription,
    );
    // Set the account label to Trezor 1 / Ledger 1 / QR Hardware 1, etc
    this.preferencesController.setAccountLabel(unlockedAccount, label);
    // Select the account
    this.preferencesController.setSelectedAddress(unlockedAccount);

    // It is expected that the account also exist in the accounts-controller
    // in other case, an error shall be thrown
    const account =
      this.accountsController.getAccountByAddress(unlockedAccount);
    this.accountsController.setAccountName(account.id, label);

    const accounts = this.accountsController.listAccounts();

    const { identities } = this.preferencesController.state;
    return { unlockedAccount, identities, accounts };
  }

  //
  // Account Management
  //

  /**
   * Adds a new account to the default (first) HD seed phrase Keyring.
   *
   * @param accountCount
   * @returns {Promise<string>} The address of the newly-created account.
   */
  async addNewAccount(accountCount) {
    const oldAccounts = await this.keyringController.getAccounts();

    const addedAccountAddress = await this.keyringController.addNewAccount(
      accountCount,
    );

    if (!oldAccounts.includes(addedAccountAddress)) {
      this.preferencesController.setSelectedAddress(addedAccountAddress);
    }

    return addedAccountAddress;
  }

  /**
   * Verifies the validity of the current vault's seed phrase.
   *
   * Validity: seed phrase restores the accounts belonging to the current vault.
   *
   * Called when the first account is created and on unlocking the vault.
   *
   * @param password
   * @returns {Promise<number[]>} The seed phrase to be confirmed by the user,
   * encoded as an array of UTF-8 bytes.
   */
  async getSeedPhrase(password) {
    return this._convertEnglishWordlistIndicesToCodepoints(
      await this.keyringController.exportSeedPhrase(password),
    );
  }

  /**
   * Clears the transaction history, to allow users to force-reset their nonces.
   * Mostly used in development environments, when networks are restarted with
   * the same network ID.
   *
   * @returns {Promise<string>} The current selected address.
   */
  async resetAccount() {
    const selectedAddress =
      this.accountsController.getSelectedAccount().address;
    this.txController.wipeTransactions(false, selectedAddress);
    this.smartTransactionsController.wipeSmartTransactions({
      address: selectedAddress,
      ignoreNetwork: false,
    });
    this.networkController.resetConnection();

    return selectedAddress;
  }

  /**
   * Gets the permitted accounts for the specified origin. Returns an empty
   * array if no accounts are permitted.
   *
   * @param {string} origin - The origin whose exposed accounts to retrieve.
   * @param {boolean} [suppressUnauthorizedError] - Suppresses the unauthorized error.
   * @returns {Promise<string[]>} The origin's permitted accounts, or an empty
   * array.
   */
  async getPermittedAccounts(
    origin,
    { suppressUnauthorizedError = true } = {},
  ) {
    try {
      return await this.permissionController.executeRestrictedMethod(
        origin,
        RestrictedMethods.eth_accounts,
      );
    } catch (error) {
      if (
        suppressUnauthorizedError &&
        error.code === rpcErrorCodes.provider.unauthorized
      ) {
        return [];
      }
      throw error;
    }
  }

  /**
   * Stops exposing the specified chain ID to all third parties.
   * Exposed chain IDs are stored in caveats of the `endowment:permitted-chains`
   * permission. This method uses `PermissionController.updatePermissionsByCaveat`
   * to remove the specified chain ID from every `endowment:permitted-chains`
   * permission. If a permission only included this chain ID, the permission is
   * revoked entirely.
   *
   * @param {string} targetChainId - The chain ID to stop exposing
   * to third parties.
   */
  removeAllChainIdPermissions(targetChainId) {
    this.permissionController.updatePermissionsByCaveat(
      CaveatTypes.restrictNetworkSwitching,
      (existingChainIds) =>
        CaveatMutatorFactories[
          CaveatTypes.restrictNetworkSwitching
        ].removeChainId(targetChainId, existingChainIds),
    );
  }

  /**
   * Stops exposing the account with the specified address to all third parties.
   * Exposed accounts are stored in caveats of the eth_accounts permission. This
   * method uses `PermissionController.updatePermissionsByCaveat` to
   * remove the specified address from every eth_accounts permission. If a
   * permission only included this address, the permission is revoked entirely.
   *
   * @param {string} targetAccount - The address of the account to stop exposing
   * to third parties.
   */
  removeAllAccountPermissions(targetAccount) {
    this.permissionController.updatePermissionsByCaveat(
      CaveatTypes.restrictReturnedAccounts,
      (existingAccounts) =>
        CaveatMutatorFactories[
          CaveatTypes.restrictReturnedAccounts
        ].removeAccount(targetAccount, existingAccounts),
    );
  }

  /**
   * Removes an account from state / storage.
   *
   * @param {string[]} address - A hex address
   */
  async removeAccount(address) {
    // Remove all associated permissions
    this.removeAllAccountPermissions(address);

    ///: BEGIN:ONLY_INCLUDE_IF(build-mmi)
    this.custodyController.removeAccount(address);
    ///: END:ONLY_INCLUDE_IF(build-mmi)

    const keyring = await this.keyringController.getKeyringForAccount(address);
    // Remove account from the keyring
    await this.keyringController.removeAccount(address);
    const updatedKeyringAccounts = keyring ? await keyring.getAccounts() : {};
    if (updatedKeyringAccounts?.length === 0) {
      keyring.destroy?.();
    }

    return address;
  }

  /**
   * Imports an account with the specified import strategy.
   * These are defined in @metamask/keyring-controller
   * Each strategy represents a different way of serializing an Ethereum key pair.
   *
   * @param {'privateKey' | 'json'} strategy - A unique identifier for an account import strategy.
   * @param {any} args - The data required by that strategy to import an account.
   */
  async importAccountWithStrategy(strategy, args) {
    const importedAccountAddress =
      await this.keyringController.importAccountWithStrategy(strategy, args);
    // set new account as selected
    this.preferencesController.setSelectedAddress(importedAccountAddress);
  }

  // ---------------------------------------------------------------------------
  // Identity Management (signature operations)

  getAddTransactionRequest({
    transactionParams,
    transactionOptions,
    dappRequest,
  }) {
    return {
      internalAccounts: this.accountsController.listAccounts(),
      dappRequest,
      networkClientId:
        dappRequest?.networkClientId ??
        this.networkController.state.selectedNetworkClientId,
      selectedAccount: this.accountsController.getAccountByAddress(
        transactionParams.from,
      ),
      transactionController: this.txController,
      transactionOptions,
      transactionParams,
      userOperationController: this.userOperationController,
      chainId: getCurrentChainId({ metamask: this.networkController.state }),
      ppomController: this.ppomController,
      securityAlertsEnabled:
        this.preferencesController.state?.securityAlertsEnabled,
      updateSecurityAlertResponse: this.updateSecurityAlertResponse.bind(this),
    };
  }

  /**
   * @returns {boolean} true if the keyring type supports EIP-1559
   */
  async getCurrentAccountEIP1559Compatibility() {
    return true;
  }

  //=============================================================================
  // END (VAULT / KEYRING RELATED METHODS)
  //=============================================================================

  /**
   * Allows a user to attempt to cancel a previously submitted transaction
   * by creating a new transaction.
   *
   * @param {number} originalTxId - the id of the txMeta that you want to
   * attempt to cancel
   * @param {import(
   *  './controllers/transactions'
   * ).CustomGasSettings} [customGasSettings] - overrides to use for gas params
   * instead of allowing this method to generate them
   * @param options
   * @returns {object} MetaMask state
   */
  async createCancelTransaction(originalTxId, customGasSettings, options) {
    await this.txController.stopTransaction(
      originalTxId,
      customGasSettings,
      options,
    );
    const state = this.getState();
    return state;
  }

  /**
   * Allows a user to attempt to speed up a previously submitted transaction
   * by creating a new transaction.
   *
   * @param {number} originalTxId - the id of the txMeta that you want to
   * attempt to speed up
   * @param {import(
   *  './controllers/transactions'
   * ).CustomGasSettings} [customGasSettings] - overrides to use for gas params
   * instead of allowing this method to generate them
   * @param options
   * @returns {object} MetaMask state
   */
  async createSpeedUpTransaction(originalTxId, customGasSettings, options) {
    await this.txController.speedUpTransaction(
      originalTxId,
      customGasSettings,
      options,
    );
    const state = this.getState();
    return state;
  }

  async estimateGas(estimateGasParams) {
    return new Promise((resolve, reject) => {
      return new EthJSQuery(this.provider).estimateGas(
        estimateGasParams,
        (err, res) => {
          if (err) {
            return reject(err);
          }

          return resolve(res.toString(16));
        },
      );
    });
  }

  handleWatchAssetRequest = ({ asset, type, origin, networkClientId }) => {
    switch (type) {
      case ERC20:
        return this.tokensController.watchAsset({
          asset,
          type,
          networkClientId,
        });
      case ERC721:
      case ERC1155:
        return this.nftController.watchNft(asset, type, origin);
      default:
        throw new Error(`Asset type ${type} not supported`);
    }
  };

  async updateSecurityAlertResponse(
    method,
    securityAlertId,
    securityAlertResponse,
  ) {
    updateSecurityAlertResponse({
      appStateController: this.appStateController,
      method,
      securityAlertId,
      securityAlertResponse,
      signatureController: this.signatureController,
      transactionController: this.txController,
    });
  }

  //=============================================================================
  // PASSWORD MANAGEMENT
  //=============================================================================

  /**
   * Allows a user to begin the seed phrase recovery process.
   */
  markPasswordForgotten() {
    this.preferencesController.setPasswordForgotten(true);
    this.sendUpdate();
  }

  /**
   * Allows a user to end the seed phrase recovery process.
   */
  unMarkPasswordForgotten() {
    this.preferencesController.setPasswordForgotten(false);
    this.sendUpdate();
  }

  //=============================================================================
  // REQUEST QUEUE
  //=============================================================================

  setUseRequestQueue(value) {
    this.preferencesController.setUseRequestQueue(value);
  }

  //=============================================================================
  // SETUP
  //=============================================================================

  /**
   * A runtime.MessageSender object, as provided by the browser:
   *
   * @see https://developer.mozilla.org/en-US/docs/Mozilla/Add-ons/WebExtensions/API/runtime/MessageSender
   * @typedef {object} MessageSender
   * @property {string} - The URL of the page or frame hosting the script that sent the message.
   */

  /**
   * A Snap sender object.
   *
   * @typedef {object} SnapSender
   * @property {string} snapId - The ID of the snap.
   */

  /**
   * Used to create a multiplexed stream for connecting to an untrusted context
   * like a Dapp or other extension.
   *
   * @param options - Options bag.
   * @param {ReadableStream} options.connectionStream - The Duplex stream to connect to.
   * @param {MessageSender | SnapSender} options.sender - The sender of the messages on this stream.
   * @param {string} [options.subjectType] - The type of the sender, i.e. subject.
   */
  setupUntrustedCommunicationEip1193({
    connectionStream,
    sender,
    subjectType,
  }) {
    if (sender.url) {
      if (this.onboardingController.state.completedOnboarding) {
        if (this.preferencesController.state.usePhishDetect) {
          const { hostname } = new URL(sender.url);
          this.phishingController.maybeUpdateState();
          // Check if new connection is blocked if phishing detection is on
          const phishingTestResponse = this.phishingController.test(sender.url);
          if (phishingTestResponse?.result) {
            this.sendPhishingWarning(connectionStream, hostname);
            this.metaMetricsController.trackEvent({
              event: MetaMetricsEventName.PhishingPageDisplayed,
              category: MetaMetricsEventCategory.Phishing,
              properties: {
                url: hostname,
              },
            });
            return;
          }
        }
      }
    }

    let inputSubjectType;
    if (subjectType) {
      inputSubjectType = subjectType;
    } else if (sender.id && sender.id !== this.extension.runtime.id) {
      inputSubjectType = SubjectType.Extension;
    } else {
      inputSubjectType = SubjectType.Website;
    }

    // setup multiplexing
    const mux = setupMultiplex(connectionStream);

    // messages between inpage and background
    this.setupProviderConnectionEip1193(
      mux.createStream('metamask-provider'),
      sender,
      inputSubjectType,
    );

    // TODO:LegacyProvider: Delete
    if (sender.url) {
      // legacy streams
      this.setupPublicConfig(mux.createStream('publicConfig'));
    }
  }

  /**
   * Used to create a CAIP stream for connecting to an untrusted context.
   *
   * @param options - Options bag.
   * @param {ReadableStream} options.connectionStream - The Duplex stream to connect to.
   * @param {MessageSender | SnapSender} options.sender - The sender of the messages on this stream.
   * @param {string} [options.subjectType] - The type of the sender, i.e. subject.
   */

  setupUntrustedCommunicationCaip({ connectionStream, sender, subjectType }) {
    let inputSubjectType;
    if (subjectType) {
      inputSubjectType = subjectType;
    } else if (sender.id && sender.id !== this.extension.runtime.id) {
      inputSubjectType = SubjectType.Extension;
    } else {
      inputSubjectType = SubjectType.Website;
    }

    const caipStream = createCaipStream(connectionStream);

    // messages between subject and background
    this.setupProviderConnectionCaip(caipStream, sender, inputSubjectType);
  }

  /**
   * Used to create a multiplexed stream for connecting to a trusted context,
   * like our own user interfaces, which have the provider APIs, but also
   * receive the exported API from this controller, which includes trusted
   * functions, like the ability to approve transactions or sign messages.
   *
   * @param {*} connectionStream - The duplex stream to connect to.
   * @param {MessageSender} sender - The sender of the messages on this stream
   */
  setupTrustedCommunication(connectionStream, sender) {
    // setup multiplexing
    const mux = setupMultiplex(connectionStream);
    // connect features
    this.setupControllerConnection(mux.createStream('controller'));
    this.setupProviderConnectionEip1193(
      mux.createStream('provider'),
      sender,
      SubjectType.Internal,
    );
  }

  /**
   * Used to create a multiplexed stream for connecting to the phishing warning page.
   *
   * @param options - Options bag.
   * @param {ReadableStream} options.connectionStream - The Duplex stream to connect to.
   */
  setupPhishingCommunication({ connectionStream }) {
    const { usePhishDetect } = this.preferencesController.state;

    if (!usePhishDetect) {
      return;
    }

    // setup multiplexing
    const mux = setupMultiplex(connectionStream);
    const phishingStream = mux.createStream(PHISHING_SAFELIST);

    // set up postStream transport
    phishingStream.on(
      'data',
      createMetaRPCHandler(
        {
          safelistPhishingDomain: this.safelistPhishingDomain.bind(this),
          backToSafetyPhishingWarning:
            this.backToSafetyPhishingWarning.bind(this),
        },
        phishingStream,
      ),
    );
  }

  setUpCookieHandlerCommunication({ connectionStream }) {
    const {
      metaMetricsId,
      dataCollectionForMarketing,
      participateInMetaMetrics,
    } = this.metaMetricsController.store.getState();

    if (
      metaMetricsId &&
      dataCollectionForMarketing &&
      participateInMetaMetrics
    ) {
      // setup multiplexing
      const mux = setupMultiplex(connectionStream);
      const metamaskCookieHandlerStream = mux.createStream(
        METAMASK_COOKIE_HANDLER,
      );
      // set up postStream transport
      metamaskCookieHandlerStream.on(
        'data',
        createMetaRPCHandler(
          {
            getCookieFromMarketingPage:
              this.getCookieFromMarketingPage.bind(this),
          },
          metamaskCookieHandlerStream,
        ),
      );
    }
  }

  getCookieFromMarketingPage(data) {
    const { ga_client_id: cookieId } = data;
    this.metaMetricsController.setMarketingCampaignCookieId(cookieId);
  }

  /**
   * Called when we detect a suspicious domain. Requests the browser redirects
   * to our anti-phishing page.
   *
   * @private
   * @param {*} connectionStream - The duplex stream to the per-page script,
   * for sending the reload attempt to.
   * @param {string} hostname - The hostname that triggered the suspicion.
   */
  sendPhishingWarning(connectionStream, hostname) {
    const mux = setupMultiplex(connectionStream);
    const phishingStream = mux.createStream('phishing');
    phishingStream.write({ hostname });
  }

  /**
   * A method for providing our API over a stream using JSON-RPC.
   *
   * @param {*} outStream - The stream to provide our API over.
   */
  setupControllerConnection(outStream) {
    const patchStore = new PatchStore(this.memStore);
    let uiReady = false;

    const handleUpdate = () => {
      if (!isStreamWritable(outStream) || !uiReady) {
        return;
      }

      const patches = patchStore.flushPendingPatches();

      outStream.write({
        jsonrpc: '2.0',
        method: 'sendUpdate',
        params: [patches],
      });
    };

    const api = {
      ...this.getApi(),
      startPatches: () => {
        uiReady = true;
        handleUpdate();
      },
      getStatePatches: () => patchStore.flushPendingPatches(),
    };

    this.on('update', handleUpdate);

    // report new active controller connection
    this.activeControllerConnections += 1;
    this.emit('controllerConnectionChanged', this.activeControllerConnections);

    // set up postStream transport
    outStream.on('data', createMetaRPCHandler(api, outStream));

    const startUISync = () => {
      if (!isStreamWritable(outStream)) {
        return;
      }
      // send notification to client-side
      outStream.write({
        jsonrpc: '2.0',
        method: 'startUISync',
      });
    };

    if (this.startUISync) {
      startUISync();
    } else {
      this.once('startUISync', startUISync);
    }

    const outstreamEndHandler = () => {
      if (!outStream.mmFinished) {
        this.activeControllerConnections -= 1;
        this.emit(
          'controllerConnectionChanged',
          this.activeControllerConnections,
        );
        outStream.mmFinished = true;
        this.removeListener('update', handleUpdate);
        patchStore.destroy();
      }
    };

    // The presence of both of the below handlers may be redundant.
    // After upgrading metamask/object-multiples to v2.0.0, which included
    // an upgrade of readable-streams from v2 to v3, we saw that the
    // `outStream.on('end'` handler was almost never being called. This seems to
    // related to how v3 handles errors vs how v2 handles errors; there
    // are "premature close" errors in both cases, although in the case
    // of v2 they don't prevent `outStream.on('end'` from being called.
    // At the time that this comment was committed, it was known that we
    // need to investigate and resolve the underlying error, however,
    // for expediency, we are not addressing them at this time. Instead, we
    // can observe that `readableStream.finished` preserves the same
    // functionality as we had when we relied on readable-stream v2. Meanwhile,
    // the `outStream.on('end')` handler was observed to have been called at least once.
    // In an abundance of caution to prevent against unexpected future behavioral changes in
    // streams implementations, we redundantly use multiple paths to attach the same event handler.
    // The outstreamEndHandler therefore needs to be idempotent, which introduces the `mmFinished` property.

    outStream.mmFinished = false;
    finished(outStream, outstreamEndHandler);
    outStream.once('close', outstreamEndHandler);
    outStream.once('end', outstreamEndHandler);
  }

  /**
   * A method for serving our ethereum provider over a given stream.
   *
   * @param {*} outStream - The stream to provide over.
   * @param {MessageSender | SnapSender} sender - The sender of the messages on this stream
   * @param {SubjectType} subjectType - The type of the sender, i.e. subject.
   */
  setupProviderConnectionEip1193(outStream, sender, subjectType) {
    let origin;
    if (subjectType === SubjectType.Internal) {
      origin = ORIGIN_METAMASK;
    } else if (subjectType === SubjectType.Snap) {
      origin = sender.snapId;
    } else {
      origin = new URL(sender.url).origin;
    }

    if (sender.id && sender.id !== this.extension.runtime.id) {
      this.subjectMetadataController.addSubjectMetadata({
        origin,
        extensionId: sender.id,
        subjectType: SubjectType.Extension,
      });
    }

    let tabId;
    if (sender.tab && sender.tab.id) {
      tabId = sender.tab.id;
    }

    const engine = this.setupProviderEngineEip1193({
      origin,
      sender,
      subjectType,
      tabId,
    });

    const dupeReqFilterStream = createDupeReqFilterStream();

    // setup connection
    const providerStream = createEngineStream({ engine });

    const connectionId = this.addConnection(origin, { engine });

    pipeline(
      outStream,
      dupeReqFilterStream,
      providerStream,
      outStream,
      (err) => {
        // handle any middleware cleanup
        engine._middleware.forEach((mid) => {
          if (mid.destroy && typeof mid.destroy === 'function') {
            mid.destroy();
          }
        });
        connectionId && this.removeConnection(origin, connectionId);
        // For context and todos related to the error message match, see https://github.com/MetaMask/metamask-extension/issues/26337
        if (err && !err.message?.match('Premature close')) {
          log.error(err);
        }
      },
    );

    // Used to show wallet liveliness to the provider
    if (subjectType !== SubjectType.Internal) {
      this._notifyChainChangeForConnection({ engine }, origin);
    }
  }

  /**
   * A method for serving our CAIP provider over a given stream.
   *
   * @param {*} outStream - The stream to provide over.
   * @param {MessageSender | SnapSender} sender - The sender of the messages on this stream
   * @param {SubjectType} subjectType - The type of the sender, i.e. subject.
   */
  setupProviderConnectionCaip(outStream, sender, subjectType) {
    let origin;
    if (subjectType === SubjectType.Internal) {
      origin = ORIGIN_METAMASK;
    } else if (subjectType === SubjectType.Snap) {
      origin = sender.snapId;
    } else {
      origin = new URL(sender.url).origin;
    }

    if (sender.id && sender.id !== this.extension.runtime.id) {
      this.subjectMetadataController.addSubjectMetadata({
        origin,
        extensionId: sender.id,
        subjectType: SubjectType.Extension,
      });
    }

    let tabId;
    if (sender.tab && sender.tab.id) {
      tabId = sender.tab.id;
    }

    const engine = this.setupProviderEngineCaip({
      origin,
      tabId,
    });

    const dupeReqFilterStream = createDupeReqFilterStream();

    // setup connection
    const providerStream = createEngineStream({ engine });

    const connectionId = this.addConnection(origin, { engine });

    pipeline(
      outStream,
      dupeReqFilterStream,
      providerStream,
      outStream,
      (err) => {
        // handle any middleware cleanup
        engine._middleware.forEach((mid) => {
          if (mid.destroy && typeof mid.destroy === 'function') {
            mid.destroy();
          }
        });
        connectionId && this.removeConnection(origin, connectionId);
        if (err) {
          log.error(err);
        }
      },
    );

    // Used to show wallet liveliness to the provider
    if (subjectType !== SubjectType.Internal) {
      this._notifyChainChangeForConnection({ engine }, origin);
    }
  }

  /**
   * For snaps running in workers.
   *
   * @param snapId
   * @param connectionStream
   */
  setupSnapProvider(snapId, connectionStream) {
    this.setupUntrustedCommunicationEip1193({
      connectionStream,
      sender: { snapId },
      subjectType: SubjectType.Snap,
    });
  }

  /**
   * A method for creating an ethereum provider that is safely restricted for the requesting subject.
   *
   * @param {object} options - Provider engine options
   * @param {string} options.origin - The origin of the sender
   * @param {MessageSender | SnapSender} options.sender - The sender object.
   * @param {string} options.subjectType - The type of the sender subject.
   * @param {tabId} [options.tabId] - The tab ID of the sender - if the sender is within a tab
   */
  setupProviderEngineEip1193({ origin, subjectType, sender, tabId }) {
    const engine = new JsonRpcEngine();

    // Append origin to each request
    engine.push(createOriginMiddleware({ origin }));

    // Append selectedNetworkClientId to each request
    engine.push(createSelectedNetworkMiddleware(this.controllerMessenger));

    // Add a middleware that will switch chain on each request (as needed)
    const requestQueueMiddleware = createQueuedRequestMiddleware({
      enqueueRequest: this.queuedRequestController.enqueueRequest.bind(
        this.queuedRequestController,
      ),
      useRequestQueue: this.preferencesController.getUseRequestQueue.bind(
        this.preferencesController,
      ),
      shouldEnqueueRequest: (request) => {
        return methodsRequiringNetworkSwitch.includes(request.method);
      },
    });
    engine.push(requestQueueMiddleware);

    // If the origin is not in the selectedNetworkController's `domains` state
    // when the provider engine is created, the selectedNetworkController will
    // fetch the globally selected networkClient from the networkController and wrap
    // it in a proxy which can be switched to use its own state if/when the origin
    // is added to the `domains` state
    const proxyClient =
      this.selectedNetworkController.getProviderAndBlockTracker(origin);

    // We create the filter and subscription manager middleware now, but they will
    // be inserted into the engine later.
    const filterMiddleware = createFilterMiddleware(proxyClient);
    const subscriptionManager = createSubscriptionManager(proxyClient);
    subscriptionManager.events.on('notification', (message) =>
      engine.emit('notification', message),
    );

    // Append tabId to each request if it exists
    if (tabId) {
      engine.push(createTabIdMiddleware({ tabId }));
    }

    engine.push(createLoggerMiddleware({ origin }));
    engine.push(this.permissionLogController.createMiddleware());

    if (origin === BaseUrl.Portfolio) {
      engine.push(createTxVerificationMiddleware(this.networkController));
    }

    engine.push(createTracingMiddleware());

    // PPOMMiddleware come after the SelectedNetworkMiddleware
    engine.push(
      createPPOMMiddleware(
        this.ppomController,
        this.preferencesController,
        this.networkController,
        this.appStateController,
        this.accountsController,
        this.updateSecurityAlertResponse.bind(this),
      ),
    );

    const isConfirmationRedesignEnabled = () => {
      return this.preferencesController.state.preferences
        .redesignedConfirmationsEnabled;
    };

    engine.push(
      createRPCMethodTrackingMiddleware({
        getMetricsState: this.metaMetricsController.store.getState.bind(
          this.metaMetricsController.store,
        ),
        getAccountType: this.getAccountType.bind(this),
        getDeviceModel: this.getDeviceModel.bind(this),
        isConfirmationRedesignEnabled,
        snapAndHardwareMessenger: this.controllerMessenger.getRestricted({
          name: 'SnapAndHardwareMessenger',
          allowedActions: [
            'KeyringController:getKeyringForAccount',
            'SnapController:get',
            'AccountsController:getSelectedAccount',
          ],
        }),
        appStateController: this.appStateController,
        metaMetricsController: this.metaMetricsController,
      }),
    );

    engine.push(createUnsupportedMethodMiddleware());

    // Legacy RPC methods that need to be implemented _ahead of_ the permission
    // middleware.
    engine.push(
      createLegacyMethodMiddleware({
        getAccounts: this.getPermittedAccounts.bind(this, origin),
      }),
    );

    if (subjectType !== SubjectType.Internal) {
      engine.push(
        this.permissionController.createPermissionMiddleware({
          origin,
        }),
      );
    }

    if (subjectType === SubjectType.Website) {
      engine.push(
        createOnboardingMiddleware({
          location: sender.url,
          registerOnboarding: this.onboardingController.registerOnboarding,
        }),
      );
    }

    // EVM requests and eth permissions should not be passed to non-EVM accounts
    // this middleware intercepts these requests and returns an error.
    engine.push(
      createEvmMethodsToNonEvmAccountReqFilterMiddleware({
        messenger: this.controllerMessenger.getRestricted({
          name: 'EvmMethodsToNonEvmAccountFilterMessenger',
          allowedActions: ['AccountsController:getSelectedAccount'],
        }),
      }),
    );

    // Unrestricted/permissionless RPC method implementations.
    // They must nevertheless be placed _behind_ the permission middleware.
    engine.push(
      createMethodMiddleware({
        origin,

        subjectType,

        // Miscellaneous
        addSubjectMetadata:
          this.subjectMetadataController.addSubjectMetadata.bind(
            this.subjectMetadataController,
          ),
        metamaskState: this.getState(),
        getProviderState: this.getProviderState.bind(this),
        getUnlockPromise: this.appStateController.getUnlockPromise.bind(
          this.appStateController,
        ),
        handleWatchAssetRequest: this.handleWatchAssetRequest.bind(this),
        requestUserApproval:
          this.approvalController.addAndShowApprovalRequest.bind(
            this.approvalController,
          ),
        startApprovalFlow: this.approvalController.startFlow.bind(
          this.approvalController,
        ),
        endApprovalFlow: this.approvalController.endFlow.bind(
          this.approvalController,
        ),
        sendMetrics: this.metaMetricsController.trackEvent.bind(
          this.metaMetricsController,
        ),
        // Permission-related
        getAccounts: this.getPermittedAccounts.bind(this, origin),
        getPermissionsForOrigin: this.permissionController.getPermissions.bind(
          this.permissionController,
          origin,
        ),
        hasPermission: this.permissionController.hasPermission.bind(
          this.permissionController,
          origin,
        ),
        requestAccountsPermission:
          this.permissionController.requestPermissions.bind(
            this.permissionController,
            { origin },
            {
              eth_accounts: {},
              ...(process.env.CHAIN_PERMISSIONS && {
                [PermissionNames.permittedChains]: {},
              }),
            },
          ),
        requestPermittedChainsPermission: (chainIds) =>
          this.permissionController.requestPermissionsIncremental(
            { origin },
            {
              [PermissionNames.permittedChains]: {
                caveats: [
                  CaveatFactories[CaveatTypes.restrictNetworkSwitching](
                    chainIds,
                  ),
                ],
              },
            },
          ),
        grantPermittedChainsPermissionIncremental: (chainIds) =>
          this.permissionController.grantPermissionsIncremental({
            subject: { origin },
            approvedPermissions: {
              [PermissionNames.permittedChains]: {
                caveats: [
                  CaveatFactories[CaveatTypes.restrictNetworkSwitching](
                    chainIds,
                  ),
                ],
              },
            },
          }),
        requestPermissionsForOrigin: (requestedPermissions) =>
          this.permissionController.requestPermissions(
            { origin },
            {
              ...(process.env.CHAIN_PERMISSIONS &&
                requestedPermissions[RestrictedMethods.eth_accounts] && {
                  [PermissionNames.permittedChains]: {},
                }),
              ...requestedPermissions,
            },
          ),
        revokePermissionsForOrigin: (permissionKeys) => {
          try {
            this.permissionController.revokePermissions({
              [origin]: permissionKeys,
            });
          } catch (e) {
            // we dont want to handle errors here because
            // the revokePermissions api method should just
            // return `null` if the permissions were not
            // successfully revoked or if the permissions
            // for the origin do not exist
            console.log(e);
          }
        },
        getCaveat: ({ target, caveatType }) => {
          try {
            return this.permissionController.getCaveat(
              origin,
              target,
              caveatType,
            );
          } catch (e) {
            if (e instanceof PermissionDoesNotExistError) {
              // suppress expected error in case that the origin
              // does not have the target permission yet
            } else {
              throw e;
            }
          }

          return undefined;
        },
        getChainPermissionsFeatureFlag: () =>
          Boolean(process.env.CHAIN_PERMISSIONS),
        // network configuration-related
        setActiveNetwork: async (networkClientId) => {
          await this.networkController.setActiveNetwork(networkClientId);
          // if the origin has the eth_accounts permission
          // we set per dapp network selection state
          if (
            this.permissionController.hasPermission(
              origin,
              PermissionNames.eth_accounts,
            )
          ) {
            this.selectedNetworkController.setNetworkClientIdForDomain(
              origin,
              networkClientId,
            );
          }
        },
        addNetwork: this.networkController.addNetwork.bind(
          this.networkController,
        ),
        updateNetwork: this.networkController.updateNetwork.bind(
          this.networkController,
        ),
        getNetworkConfigurationByChainId:
          this.networkController.getNetworkConfigurationByChainId.bind(
            this.networkController,
          ),
        getCurrentChainIdForDomain: (domain) => {
          const networkClientId =
            this.selectedNetworkController.getNetworkClientIdForDomain(domain);
          const { chainId } =
            this.networkController.getNetworkConfigurationByNetworkClientId(
              networkClientId,
            );
          return chainId;
        },

        // Web3 shim-related
        getWeb3ShimUsageState: this.alertController.getWeb3ShimUsageState.bind(
          this.alertController,
        ),
        setWeb3ShimUsageRecorded:
          this.alertController.setWeb3ShimUsageRecorded.bind(
            this.alertController,
          ),

        ///: BEGIN:ONLY_INCLUDE_IF(build-mmi)
        handleMmiAuthenticate:
          this.institutionalFeaturesController.handleMmiAuthenticate.bind(
            this.institutionalFeaturesController,
          ),
        handleMmiCheckIfTokenIsPresent:
          this.mmiController.handleMmiCheckIfTokenIsPresent.bind(
            this.mmiController,
          ),
        handleMmiDashboardData: this.mmiController.handleMmiDashboardData.bind(
          this.mmiController,
        ),
        handleMmiSetAccountAndNetwork:
          this.mmiController.setAccountAndNetwork.bind(this.mmiController),
        handleMmiOpenAddHardwareWallet:
          this.mmiController.handleMmiOpenAddHardwareWallet.bind(
            this.mmiController,
          ),
        ///: END:ONLY_INCLUDE_IF
      }),
    );

    engine.push(
      createSnapsMethodMiddleware(subjectType === SubjectType.Snap, {
        getUnlockPromise: this.appStateController.getUnlockPromise.bind(
          this.appStateController,
        ),
        getSnaps: this.controllerMessenger.call.bind(
          this.controllerMessenger,
          'SnapController:getPermitted',
          origin,
        ),
        requestPermissions: async (requestedPermissions) =>
          await this.permissionController.requestPermissions(
            { origin },
            requestedPermissions,
          ),
        getPermissions: this.permissionController.getPermissions.bind(
          this.permissionController,
          origin,
        ),
        getSnapFile: this.controllerMessenger.call.bind(
          this.controllerMessenger,
          'SnapController:getFile',
          origin,
        ),
        installSnaps: this.controllerMessenger.call.bind(
          this.controllerMessenger,
          'SnapController:install',
          origin,
        ),
        invokeSnap: this.permissionController.executeRestrictedMethod.bind(
          this.permissionController,
          origin,
          RestrictedMethods.wallet_snap,
        ),
        getIsLocked: () => {
          return !this.appStateController.isUnlocked();
        },
        getInterfaceState: (...args) =>
          this.controllerMessenger.call(
            'SnapInterfaceController:getInterface',
            origin,
            ...args,
          ).state,
        createInterface: this.controllerMessenger.call.bind(
          this.controllerMessenger,
          'SnapInterfaceController:createInterface',
          origin,
        ),
        updateInterface: this.controllerMessenger.call.bind(
          this.controllerMessenger,
          'SnapInterfaceController:updateInterface',
          origin,
        ),
        resolveInterface: this.controllerMessenger.call.bind(
          this.controllerMessenger,
          'SnapInterfaceController:resolveInterface',
          origin,
        ),
        getSnap: this.controllerMessenger.call.bind(
          this.controllerMessenger,
          'SnapController:get',
        ),
        getAllSnaps: this.controllerMessenger.call.bind(
          this.controllerMessenger,
          'SnapController:getAll',
        ),
        ///: BEGIN:ONLY_INCLUDE_IF(keyring-snaps)
        hasPermission: this.permissionController.hasPermission.bind(
          this.permissionController,
          origin,
        ),
        handleSnapRpcRequest: (args) =>
          this.handleSnapRequest({ ...args, origin }),
        getAllowedKeyringMethods: keyringSnapPermissionsBuilder(
          this.subjectMetadataController,
          origin,
        ),
        ///: END:ONLY_INCLUDE_IF
      }),
    );

    engine.push(filterMiddleware);
    engine.push(subscriptionManager.middleware);

    engine.push(this.metamaskMiddleware);

    engine.push(providerAsMiddleware(proxyClient.provider));

    return engine;
  }

  /**
   * A method for creating a CAIP provider that is safely restricted for the requesting subject.
   *
   * @param {object} options - Provider engine options
   * @param {string} options.origin - The origin of the sender
   * @param {tabId} [options.tabId] - The tab ID of the sender - if the sender is within a tab
   */
  setupProviderEngineCaip({ origin, tabId }) {
    const engine = new JsonRpcEngine();

    engine.push((request, _res, _next, end) => {
      console.log('CAIP request received', { origin, tabId, request });
      return end(new Error('CAIP RPC Pipeline not yet implemented.'));
    });

    return engine;
  }

  /**
   * TODO:LegacyProvider: Delete
   * A method for providing our public config info over a stream.
   * This includes info we like to be synchronous if possible, like
   * the current selected account, and network ID.
   *
   * Since synchronous methods have been deprecated in web3,
   * this is a good candidate for deprecation.
   *
   * @param {*} outStream - The stream to provide public config over.
   */
  setupPublicConfig(outStream) {
    const configStream = storeAsStream(this.publicConfigStore);

    pipeline(configStream, outStream, (err) => {
      configStream.destroy();
      // For context and todos related to the error message match, see https://github.com/MetaMask/metamask-extension/issues/26337
      if (err && !err.message?.match('Premature close')) {
        log.error(err);
      }
    });
  }

  /**
   * Adds a reference to a connection by origin. Ignores the 'metamask' origin.
   * Caller must ensure that the returned id is stored such that the reference
   * can be deleted later.
   *
   * @param {string} origin - The connection's origin string.
   * @param {object} options - Data associated with the connection
   * @param {object} options.engine - The connection's JSON Rpc Engine
   * @returns {string} The connection's id (so that it can be deleted later)
   */
  addConnection(origin, { engine }) {
    if (origin === ORIGIN_METAMASK) {
      return null;
    }

    if (!this.connections[origin]) {
      this.connections[origin] = {};
    }

    const id = nanoid();
    this.connections[origin][id] = {
      engine,
    };

    return id;
  }

  /**
   * Deletes a reference to a connection, by origin and id.
   * Ignores unknown origins.
   *
   * @param {string} origin - The connection's origin string.
   * @param {string} id - The connection's id, as returned from addConnection.
   */
  removeConnection(origin, id) {
    const connections = this.connections[origin];
    if (!connections) {
      return;
    }

    delete connections[id];

    if (Object.keys(connections).length === 0) {
      delete this.connections[origin];
    }
  }

  /**
   * Closes all connections for the given origin, and removes the references
   * to them.
   * Ignores unknown origins.
   *
   * @param {string} origin - The origin string.
   */
  removeAllConnections(origin) {
    const connections = this.connections[origin];
    if (!connections) {
      return;
    }

    Object.keys(connections).forEach((id) => {
      this.removeConnection(origin, id);
    });
  }

  /**
   * Causes the RPC engines associated with the connections to the given origin
   * to emit a notification event with the given payload.
   *
   * The caller is responsible for ensuring that only permitted notifications
   * are sent.
   *
   * Ignores unknown origins.
   *
   * @param {string} origin - The connection's origin string.
   * @param {unknown} payload - The event payload.
   */
  notifyConnections(origin, payload) {
    const connections = this.connections[origin];

    if (connections) {
      Object.values(connections).forEach((conn) => {
        if (conn.engine) {
          conn.engine.emit('notification', payload);
        }
      });
    }
  }

  /**
   * Causes the RPC engines associated with all connections to emit a
   * notification event with the given payload.
   *
   * If the "payload" parameter is a function, the payload for each connection
   * will be the return value of that function called with the connection's
   * origin.
   *
   * The caller is responsible for ensuring that only permitted notifications
   * are sent.
   *
   * @param {unknown} payload - The event payload, or payload getter function.
   */
  notifyAllConnections(payload) {
    const getPayload =
      typeof payload === 'function'
        ? (origin) => payload(origin)
        : () => payload;

    Object.keys(this.connections).forEach((origin) => {
      Object.values(this.connections[origin]).forEach(async (conn) => {
        try {
          this.notifyConnection(conn, await getPayload(origin));
        } catch (err) {
          console.error(err);
        }
      });
    });
  }

  /**
   * Causes the RPC engine for passed connection to emit a
   * notification event with the given payload.
   *
   * The caller is responsible for ensuring that only permitted notifications
   * are sent.
   *
   * @param {object} connection - Data associated with the connection
   * @param {object} connection.engine - The connection's JSON Rpc Engine
   * @param {unknown} payload - The event payload
   */
  notifyConnection(connection, payload) {
    try {
      if (connection.engine) {
        connection.engine.emit('notification', payload);
      }
    } catch (err) {
      console.error(err);
    }
  }

  // handlers

  /**
   * Handle a KeyringController update
   *
   * @param {object} state - the KC state
   * @returns {Promise<void>}
   * @private
   */
  async _onKeyringControllerUpdate(state) {
    const { keyrings } = state;

    // The accounts tracker only supports EVM addresses and the keyring
    // controller may pass non-EVM addresses, so we filter them out
    const addresses = keyrings
      .reduce((acc, { accounts }) => acc.concat(accounts), [])
      .filter(isEthAddress);

    if (!addresses.length) {
      return;
    }

    this.accountTrackerController.syncWithAddresses(addresses);
  }

  /**
   * Handle global application unlock.
   * Notifies all connections that the extension is unlocked, and which
   * account(s) are currently accessible, if any.
   */
  _onUnlock() {
    this.notifyAllConnections(async (origin) => {
      return {
        method: NOTIFICATION_NAMES.unlockStateChanged,
        params: {
          isUnlocked: true,
          accounts: await this.getPermittedAccounts(origin),
        },
      };
    });

    this.unMarkPasswordForgotten();

    // In the current implementation, this handler is triggered by a
    // KeyringController event. Other controllers subscribe to the 'unlock'
    // event of the MetaMaskController itself.
    this.emit('unlock');
  }

  /**
   * Handle global application lock.
   * Notifies all connections that the extension is locked.
   */
  _onLock() {
    this.notifyAllConnections({
      method: NOTIFICATION_NAMES.unlockStateChanged,
      params: {
        isUnlocked: false,
      },
    });

    // In the current implementation, this handler is triggered by a
    // KeyringController event. Other controllers subscribe to the 'lock'
    // event of the MetaMaskController itself.
    this.emit('lock');
  }

  /**
   * Handle memory state updates.
   * - Ensure isClientOpenAndUnlocked is updated
   * - Notifies all connections with the new provider network state
   *   - The external providers handle diffing the state
   *
   * @param newState
   */
  _onStateUpdate(newState) {
    this.isClientOpenAndUnlocked = newState.isUnlocked && this._isClientOpen;
    this._notifyChainChange();
  }

  // misc

  /**
   * A method for emitting the full MetaMask state to all registered listeners.
   *
   * @private
   */
  privateSendUpdate() {
    this.emit('update', this.getState());
  }

  /**
   * @returns {boolean} Whether the extension is unlocked.
   */
  isUnlocked() {
    return this.keyringController.state.isUnlocked;
  }

  //=============================================================================
  // MISCELLANEOUS
  //=============================================================================

  getExternalPendingTransactions(address) {
    return this.smartTransactionsController.getTransactions({
      addressFrom: address,
      status: 'pending',
    });
  }

  /**
   * Returns the nonce that will be associated with a transaction once approved
   *
   * @param {string} address - The hex string address for the transaction
   * @param networkClientId - The optional networkClientId to get the nonce lock with
   * @returns {Promise<number>}
   */
  async getPendingNonce(address, networkClientId) {
    const { nonceDetails, releaseLock } = await this.txController.getNonceLock(
      address,
      process.env.TRANSACTION_MULTICHAIN ? networkClientId : undefined,
    );

    const pendingNonce = nonceDetails.params.highestSuggested;

    releaseLock();
    return pendingNonce;
  }

  /**
   * Returns the next nonce according to the nonce-tracker
   *
   * @param {string} address - The hex string address for the transaction
   * @param networkClientId - The optional networkClientId to get the nonce lock with
   * @returns {Promise<number>}
   */
  async getNextNonce(address, networkClientId) {
    const nonceLock = await this.txController.getNonceLock(
      address,
      process.env.TRANSACTION_MULTICHAIN ? networkClientId : undefined,
    );
    nonceLock.releaseLock();
    return nonceLock.nextNonce;
  }

  /**
   * Throw an artificial error in a timeout handler for testing purposes.
   *
   * @param message - The error message.
   * @deprecated This is only mean to facilitiate E2E testing. We should not
   * use this for handling errors.
   */
  throwTestError(message) {
    setTimeout(() => {
      const error = new Error(message);
      error.name = 'TestError';
      throw error;
    });
  }

  /**
   * A method for setting TransactionController event listeners
   */
  _addTransactionControllerListeners() {
    const transactionMetricsRequest = this.getTransactionMetricsRequest();

    this.controllerMessenger.subscribe(
      'TransactionController:postTransactionBalanceUpdated',
      handlePostTransactionBalanceUpdate.bind(null, transactionMetricsRequest),
    );

    this.controllerMessenger.subscribe(
      'TransactionController:unapprovedTransactionAdded',
      (transactionMeta) =>
        handleTransactionAdded(transactionMetricsRequest, { transactionMeta }),
    );

    this.controllerMessenger.subscribe(
      'TransactionController:transactionApproved',
      handleTransactionApproved.bind(null, transactionMetricsRequest),
    );

    this.controllerMessenger.subscribe(
      'TransactionController:transactionDropped',
      handleTransactionDropped.bind(null, transactionMetricsRequest),
    );

    this.controllerMessenger.subscribe(
      'TransactionController:transactionConfirmed',
      handleTransactionConfirmed.bind(null, transactionMetricsRequest),
    );

    this.controllerMessenger.subscribe(
      'TransactionController:transactionFailed',
      handleTransactionFailed.bind(null, transactionMetricsRequest),
    );

    this.controllerMessenger.subscribe(
      'TransactionController:transactionNewSwap',
      ({ transactionMeta }) =>
        // TODO: This can be called internally by the TransactionController
        // since Swaps Controller registers this action handler
        this.controllerMessenger.call(
          'SwapsController:setTradeTxId',
          transactionMeta.id,
        ),
    );

    this.controllerMessenger.subscribe(
      'TransactionController:transactionNewSwapApproval',
      ({ transactionMeta }) =>
        // TODO: This can be called internally by the TransactionController
        // since Swaps Controller registers this action handler
        this.controllerMessenger.call(
          'SwapsController:setApproveTxId',
          transactionMeta.id,
        ),
    );

    this.controllerMessenger.subscribe(
      'TransactionController:transactionRejected',
      handleTransactionRejected.bind(null, transactionMetricsRequest),
    );

    this.controllerMessenger.subscribe(
      'TransactionController:transactionSubmitted',
      handleTransactionSubmitted.bind(null, transactionMetricsRequest),
    );

    this.controllerMessenger.subscribe(
      'TransactionController:transactionStatusUpdated',
      ({ transactionMeta }) => {
        this._onFinishedTransaction(transactionMeta);
      },
    );
  }

  getTransactionMetricsRequest() {
    const controllerActions = {
      // Metametrics Actions
      createEventFragment: this.metaMetricsController.createEventFragment.bind(
        this.metaMetricsController,
      ),
      finalizeEventFragment:
        this.metaMetricsController.finalizeEventFragment.bind(
          this.metaMetricsController,
        ),
      getEventFragmentById:
        this.metaMetricsController.getEventFragmentById.bind(
          this.metaMetricsController,
        ),
      getParticipateInMetrics: () =>
        this.metaMetricsController.state.participateInMetaMetrics,
      trackEvent: this.metaMetricsController.trackEvent.bind(
        this.metaMetricsController,
      ),
      updateEventFragment: this.metaMetricsController.updateEventFragment.bind(
        this.metaMetricsController,
      ),
      // Other dependencies
      getAccountType: this.getAccountType.bind(this),
      getDeviceModel: this.getDeviceModel.bind(this),
      getEIP1559GasFeeEstimates:
        this.gasFeeController.fetchGasFeeEstimates.bind(this.gasFeeController),
      getSelectedAddress: () =>
        this.accountsController.getSelectedAccount().address,
      getTokenStandardAndDetails: this.getTokenStandardAndDetails.bind(this),
      getTransaction: (id) =>
        this.txController.state.transactions.find((tx) => tx.id === id),
      getIsSmartTransaction: () => {
        return getIsSmartTransaction(this._getMetaMaskState());
      },
      getSmartTransactionByMinedTxHash: (txHash) => {
        return this.smartTransactionsController.getSmartTransactionByMinedTxHash(
          txHash,
        );
      },
      getRedesignedConfirmationsEnabled: () => {
        return this.preferencesController.getRedesignedConfirmationsEnabled;
      },
      getRedesignedTransactionsEnabled: () => {
        return this.preferencesController.getRedesignedTransactionsEnabled;
      },
      getMethodData: (data) => {
        if (!data) {
          return null;
        }
        const { knownMethodData, use4ByteResolution } =
          this.preferencesController.state;
        const prefixedData = addHexPrefix(data);
        return getMethodDataName(
          knownMethodData,
          use4ByteResolution,
          prefixedData,
          this.preferencesController.addKnownMethodData.bind(
            this.preferencesController,
          ),
          this.provider,
        );
      },
      getIsRedesignedConfirmationsDeveloperEnabled: () => {
        return this.preferencesController.state.preferences
          .isRedesignedConfirmationsDeveloperEnabled;
      },
      getIsConfirmationAdvancedDetailsOpen: () => {
        return this.preferencesController.state.preferences
          .showConfirmationAdvancedDetails;
      },
    };
    return {
      ...controllerActions,
      snapAndHardwareMessenger: this.controllerMessenger.getRestricted({
        name: 'SnapAndHardwareMessenger',
        allowedActions: [
          'KeyringController:getKeyringForAccount',
          'SnapController:get',
          'AccountsController:getSelectedAccount',
        ],
      }),
      provider: this.provider,
    };
  }

  toggleExternalServices(useExternal) {
    this.preferencesController.toggleExternalServices(useExternal);
    this.tokenListController.updatePreventPollingOnNetworkRestart(!useExternal);
    if (useExternal) {
      this.tokenDetectionController.enable();
      this.gasFeeController.enableNonRPCGasFeeApis();
    } else {
      this.tokenDetectionController.disable();
      this.gasFeeController.disableNonRPCGasFeeApis();
    }
  }

  //=============================================================================
  // CONFIG
  //=============================================================================

  /**
   * Sets the Ledger Live preference to use for Ledger hardware wallet support
   *
   * @param _keyring
   * @deprecated This method is deprecated and will be removed in the future.
   * Only webhid connections are supported in chrome and u2f in firefox.
   */
  async setLedgerTransportPreference(_keyring) {
    const transportType = window.navigator.hid
      ? LedgerTransportTypes.webhid
      : LedgerTransportTypes.u2f;
    const keyring =
      _keyring || (await this.getKeyringForDevice(HardwareDeviceNames.ledger));
    if (keyring?.updateTransportMethod) {
      return keyring.updateTransportMethod(transportType).catch((e) => {
        throw e;
      });
    }

    return undefined;
  }

  /**
   * A method for initializing storage the first time.
   *
   * @param {object} initState - The default state to initialize with.
   * @private
   */
  recordFirstTimeInfo(initState) {
    if (!('firstTimeInfo' in initState)) {
      const version = process.env.METAMASK_VERSION;
      initState.firstTimeInfo = {
        version,
        date: Date.now(),
      };
    }
  }

  // TODO: Replace isClientOpen methods with `controllerConnectionChanged` events.
  /* eslint-disable accessor-pairs */
  /**
   * A method for recording whether the MetaMask user interface is open or not.
   *
   * @param {boolean} open
   */
  set isClientOpen(open) {
    this._isClientOpen = open;
  }
  /* eslint-enable accessor-pairs */

  /**
   * A method that is called by the background when all instances of metamask are closed.
   * Currently used to stop polling in the gasFeeController.
   */
  onClientClosed() {
    try {
      this.gasFeeController.stopAllPolling();
      this.currencyRateController.stopAllPolling();
      this.appStateController.clearPollingTokens();
    } catch (error) {
      console.error(error);
    }
  }

  /**
   * A method that is called by the background when a particular environment type is closed (fullscreen, popup, notification).
   * Currently used to stop polling in the gasFeeController for only that environement type
   *
   * @param environmentType
   */
  onEnvironmentTypeClosed(environmentType) {
    const appStatePollingTokenType =
      POLLING_TOKEN_ENVIRONMENT_TYPES[environmentType];
    const pollingTokensToDisconnect =
      this.appStateController.store.getState()[appStatePollingTokenType];
    pollingTokensToDisconnect.forEach((pollingToken) => {
      this.gasFeeController.stopPollingByPollingToken(pollingToken);
      this.currencyRateController.stopPollingByPollingToken(pollingToken);
      this.appStateController.removePollingToken(
        pollingToken,
        appStatePollingTokenType,
      );
    });
  }

  /**
   * Adds a domain to the PhishingController safelist
   *
   * @param {string} origin - the domain to safelist
   */
  safelistPhishingDomain(origin) {
    return this.phishingController.bypass(origin);
  }

  async backToSafetyPhishingWarning() {
    const extensionURL = this.platform.getExtensionURL();
    await this.platform.switchToAnotherURL(undefined, extensionURL);
  }

  /**
   * Locks MetaMask
   */
  setLocked() {
    return this.keyringController.setLocked();
  }

  removePermissionsFor = (subjects) => {
    try {
      this.permissionController.revokePermissions(subjects);
    } catch (exp) {
      if (!(exp instanceof PermissionsRequestNotFoundError)) {
        throw exp;
      }
    }
  };

  updateCaveat = (origin, target, caveatType, caveatValue) => {
    try {
      this.controllerMessenger.call(
        'PermissionController:updateCaveat',
        origin,
        target,
        caveatType,
        caveatValue,
      );
    } catch (exp) {
      if (!(exp instanceof PermissionsRequestNotFoundError)) {
        throw exp;
      }
    }
  };

  updateNetworksList = (chainIds) => {
    try {
      this.networkOrderController.updateNetworksList(chainIds);
    } catch (err) {
      log.error(err.message);
      throw err;
    }
  };

  updateAccountsList = (pinnedAccountList) => {
    try {
      this.accountOrderController.updateAccountsList(pinnedAccountList);
    } catch (err) {
      log.error(err.message);
      throw err;
    }
  };

  updateHiddenAccountsList = (hiddenAccountList) => {
    try {
      this.accountOrderController.updateHiddenAccountsList(hiddenAccountList);
    } catch (err) {
      log.error(err.message);
      throw err;
    }
  };

  rejectPermissionsRequest = (requestId) => {
    try {
      this.permissionController.rejectPermissionsRequest(requestId);
    } catch (exp) {
      if (!(exp instanceof PermissionsRequestNotFoundError)) {
        throw exp;
      }
    }
  };

  acceptPermissionsRequest = (request) => {
    try {
      this.permissionController.acceptPermissionsRequest(request);
    } catch (exp) {
      if (!(exp instanceof PermissionsRequestNotFoundError)) {
        throw exp;
      }
    }
  };

  resolvePendingApproval = async (id, value, options) => {
    try {
      await this.approvalController.accept(id, value, options);
    } catch (exp) {
      if (!(exp instanceof ApprovalRequestNotFoundError)) {
        throw exp;
      }
    }
  };

  rejectPendingApproval = (id, error) => {
    try {
      this.approvalController.reject(
        id,
        new EthereumRpcError(error.code, error.message, error.data),
      );
    } catch (exp) {
      if (!(exp instanceof ApprovalRequestNotFoundError)) {
        throw exp;
      }
    }
  };

  async _onAccountChange(newAddress) {
    const permittedAccountsMap = getPermittedAccountsByOrigin(
      this.permissionController.state,
    );

    for (const [origin, accounts] of permittedAccountsMap.entries()) {
      if (accounts.includes(newAddress)) {
        this._notifyAccountsChange(origin, accounts);
      }
    }

    await this.txController.updateIncomingTransactions();
  }

  async _notifyAccountsChange(origin, newAccounts) {
    if (this.isUnlocked()) {
      this.notifyConnections(origin, {
        method: NOTIFICATION_NAMES.accountsChanged,
        // This should be the same as the return value of `eth_accounts`,
        // namely an array of the current / most recently selected Ethereum
        // account.
        params:
          newAccounts.length < 2
            ? // If the length is 1 or 0, the accounts are sorted by definition.
              newAccounts
            : // If the length is 2 or greater, we have to execute
              // `eth_accounts` vi this method.
              await this.getPermittedAccounts(origin),
      });
    }

    this.permissionLogController.updateAccountsHistory(origin, newAccounts);
  }

  async _notifyChainChange() {
    if (this.preferencesController.getUseRequestQueue()) {
      this.notifyAllConnections(async (origin) => ({
        method: NOTIFICATION_NAMES.chainChanged,
        params: await this.getProviderNetworkState(origin),
      }));
    } else {
      this.notifyAllConnections({
        method: NOTIFICATION_NAMES.chainChanged,
        params: await this.getProviderNetworkState(),
      });
    }
  }

  async _notifyChainChangeForConnection(connection, origin) {
    if (this.preferencesController.getUseRequestQueue()) {
      this.notifyConnection(connection, {
        method: NOTIFICATION_NAMES.chainChanged,
        params: await this.getProviderNetworkState(origin),
      });
    } else {
      this.notifyConnection(connection, {
        method: NOTIFICATION_NAMES.chainChanged,
        params: await this.getProviderNetworkState(),
      });
    }
  }

  async _onFinishedTransaction(transactionMeta) {
    if (
      ![TransactionStatus.confirmed, TransactionStatus.failed].includes(
        transactionMeta.status,
      )
    ) {
      return;
    }

    await this._createTransactionNotifcation(transactionMeta);
    await this._updateNFTOwnership(transactionMeta);
    this._trackTransactionFailure(transactionMeta);
  }

  async _createTransactionNotifcation(transactionMeta) {
    const { chainId } = transactionMeta;
    let rpcPrefs = {};

    if (chainId) {
      const networkConfiguration =
        this.networkController.state.networkConfigurationsByChainId?.[chainId];

      const blockExplorerUrl =
        networkConfiguration?.blockExplorerUrls?.[
          networkConfiguration?.defaultBlockExplorerUrlIndex
        ];

      rpcPrefs = { blockExplorerUrl };
    }

    try {
      await this.platform.showTransactionNotification(
        transactionMeta,
        rpcPrefs,
      );
    } catch (error) {
      log.error('Failed to create transaction notification', error);
    }
  }

  async _updateNFTOwnership(transactionMeta) {
    // if this is a transferFrom method generated from within the app it may be an NFT transfer transaction
    // in which case we will want to check and update ownership status of the transferred NFT.

    const { type, txParams, chainId, txReceipt } = transactionMeta;
    const selectedAddress =
      this.accountsController.getSelectedAccount().address;

    const { allNfts } = this.nftController.state;
    const txReceiptLogs = txReceipt?.logs;

    const isContractInteractionTx =
      type === TransactionType.contractInteraction && txReceiptLogs;
    const isTransferFromTx =
      (type === TransactionType.tokenMethodTransferFrom ||
        type === TransactionType.tokenMethodSafeTransferFrom) &&
      txParams !== undefined;

    if (!isContractInteractionTx && !isTransferFromTx) {
      return;
    }

    if (isTransferFromTx) {
      const { data, to: contractAddress, from: userAddress } = txParams;
      const transactionData = parseStandardTokenTransactionData(data);
      // Sometimes the tokenId value is parsed as "_value" param. Not seeing this often any more, but still occasionally:
      // i.e. call approve() on BAYC contract - https://etherscan.io/token/0xbc4ca0eda7647a8ab7c2061c2e118a18a936f13d#writeContract, and tokenId shows up as _value,
      // not sure why since it doesn't match the ERC721 ABI spec we use to parse these transactions - https://github.com/MetaMask/metamask-eth-abis/blob/d0474308a288f9252597b7c93a3a8deaad19e1b2/src/abis/abiERC721.ts#L62.
      const transactionDataTokenId =
        getTokenIdParam(transactionData) ?? getTokenValueParam(transactionData);

      // check if its a known NFT
      const knownNft = allNfts?.[userAddress]?.[chainId]?.find(
        ({ address, tokenId }) =>
          isEqualCaseInsensitive(address, contractAddress) &&
          tokenId === transactionDataTokenId,
      );

      // if it is we check and update ownership status.
      if (knownNft) {
        this.nftController.checkAndUpdateSingleNftOwnershipStatus(
          knownNft,
          false,
          // TODO add networkClientId once it is available in the transactionMeta
          // the chainId previously passed here didn't actually allow us to check for ownership on a non globally selected network
          // because the check would use the provider for the globally selected network, not the chainId passed here.
          { userAddress },
        );
      }
    } else {
      // Else if contract interaction we will parse the logs

      const allNftTransferLog = txReceiptLogs.map((txReceiptLog) => {
        const isERC1155NftTransfer =
          txReceiptLog.topics &&
          txReceiptLog.topics[0] === TRANSFER_SINFLE_LOG_TOPIC_HASH;
        const isERC721NftTransfer =
          txReceiptLog.topics &&
          txReceiptLog.topics[0] === TOKEN_TRANSFER_LOG_TOPIC_HASH;
        let isTransferToSelectedAddress;

        if (isERC1155NftTransfer) {
          isTransferToSelectedAddress =
            txReceiptLog.topics &&
            txReceiptLog.topics[3] &&
            txReceiptLog.topics[3].match(selectedAddress?.slice(2));
        }

        if (isERC721NftTransfer) {
          isTransferToSelectedAddress =
            txReceiptLog.topics &&
            txReceiptLog.topics[2] &&
            txReceiptLog.topics[2].match(selectedAddress?.slice(2));
        }

        return {
          isERC1155NftTransfer,
          isERC721NftTransfer,
          isTransferToSelectedAddress,
          ...txReceiptLog,
        };
      });
      if (allNftTransferLog.length !== 0) {
        const allNftParsedLog = [];
        allNftTransferLog.forEach((singleLog) => {
          if (
            singleLog.isTransferToSelectedAddress &&
            (singleLog.isERC1155NftTransfer || singleLog.isERC721NftTransfer)
          ) {
            let iface;
            if (singleLog.isERC1155NftTransfer) {
              iface = new Interface(abiERC1155);
            } else {
              iface = new Interface(abiERC721);
            }
            try {
              const parsedLog = iface.parseLog({
                data: singleLog.data,
                topics: singleLog.topics,
              });
              allNftParsedLog.push({
                contract: singleLog.address,
                ...parsedLog,
              });
            } catch (err) {
              // ignore
            }
          }
        });
        // Filter known nfts and new Nfts
        const knownNFTs = [];
        const newNFTs = [];
        allNftParsedLog.forEach((single) => {
          const tokenIdFromLog = getTokenIdParam(single);
          const existingNft = allNfts?.[selectedAddress]?.[chainId]?.find(
            ({ address, tokenId }) => {
              return (
                isEqualCaseInsensitive(address, single.contract) &&
                tokenId === tokenIdFromLog
              );
            },
          );
          if (existingNft) {
            knownNFTs.push(existingNft);
          } else {
            newNFTs.push({
              tokenId: tokenIdFromLog,
              ...single,
            });
          }
        });
        // For known nfts only refresh ownership
        const refreshOwnershipNFts = knownNFTs.map(async (singleNft) => {
          return this.nftController.checkAndUpdateSingleNftOwnershipStatus(
            singleNft,
            false,
            // TODO add networkClientId once it is available in the transactionMeta
            // the chainId previously passed here didn't actually allow us to check for ownership on a non globally selected network
            // because the check would use the provider for the globally selected network, not the chainId passed here.
            { selectedAddress },
          );
        });
        await Promise.allSettled(refreshOwnershipNFts);
        // For new nfts, add them to state
        const addNftPromises = newNFTs.map(async (singleNft) => {
          return this.nftController.addNft(
            singleNft.contract,
            singleNft.tokenId,
          );
        });
        await Promise.allSettled(addNftPromises);
      }
    }
  }

  _trackTransactionFailure(transactionMeta) {
    const { txReceipt } = transactionMeta;
    const metamaskState = this.getState();

    if (!txReceipt || txReceipt.status !== '0x0') {
      return;
    }

    this.metaMetricsController.trackEvent(
      {
        event: 'Tx Status Update: On-Chain Failure',
        category: MetaMetricsEventCategory.Background,
        properties: {
          action: 'Transactions',
          errorMessage: transactionMeta.simulationFails?.reason,
          numberOfTokens: metamaskState.tokens.length,
          numberOfAccounts: Object.keys(metamaskState.accounts).length,
        },
      },
      {
        matomoEvent: true,
      },
    );
  }

  _onUserOperationAdded(userOperationMeta) {
    const transactionMeta = this.txController.state.transactions.find(
      (tx) => tx.id === userOperationMeta.id,
    );

    if (!transactionMeta) {
      return;
    }

    if (transactionMeta.type === TransactionType.swap) {
      this.controllerMessenger.publish(
        'TransactionController:transactionNewSwap',
        { transactionMeta },
      );
    } else if (transactionMeta.type === TransactionType.swapApproval) {
      this.controllerMessenger.publish(
        'TransactionController:transactionNewSwapApproval',
        { transactionMeta },
      );
    }
  }

  _onUserOperationTransactionUpdated(transactionMeta) {
    const updatedTransactionMeta = {
      ...transactionMeta,
      txParams: {
        ...transactionMeta.txParams,
        from: this.accountsController.getSelectedAccount().address,
      },
    };

    const transactionExists = this.txController.state.transactions.some(
      (tx) => tx.id === updatedTransactionMeta.id,
    );

    if (!transactionExists) {
      this.txController.update((state) => {
        state.transactions.push(updatedTransactionMeta);
      });
    }

    this.txController.updateTransaction(
      updatedTransactionMeta,
      'Generated from user operation',
    );

    this.controllerMessenger.publish(
      'TransactionController:transactionStatusUpdated',
      { transactionMeta: updatedTransactionMeta },
    );
  }

  _publishSmartTransactionHook(transactionMeta, signedTransactionInHex) {
    const state = this._getMetaMaskState();
    const isSmartTransaction = getIsSmartTransaction(state);
    if (!isSmartTransaction) {
      // Will cause TransactionController to publish to the RPC provider as normal.
      return { transactionHash: undefined };
    }
    const featureFlags = getFeatureFlagsByChainId(state);
    return submitSmartTransactionHook({
      transactionMeta,
      signedTransactionInHex,
      transactionController: this.txController,
      smartTransactionsController: this.smartTransactionsController,
      controllerMessenger: this.controllerMessenger,
      isSmartTransaction,
      isHardwareWallet: isHardwareWallet(state),
      featureFlags,
    });
  }

  _getMetaMaskState() {
    return {
      metamask: this.getState(),
    };
  }

  #checkTokenListPolling(currentState, previousState) {
    const previousEnabled = this.#isTokenListPollingRequired(previousState);
    const newEnabled = this.#isTokenListPollingRequired(currentState);

    if (previousEnabled === newEnabled) {
      return;
    }

    this.tokenListController.updatePreventPollingOnNetworkRestart(!newEnabled);

    if (newEnabled) {
      log.debug('Started token list controller polling');
      this.tokenListController.start();
    } else {
      log.debug('Stopped token list controller polling');
      this.tokenListController.clearingTokenListData();
      this.tokenListController.stop();
    }
  }

  #isTokenListPollingRequired(preferencesControllerState) {
    const { useTokenDetection, useTransactionSimulations, preferences } =
      preferencesControllerState ?? {};

    const { petnamesEnabled } = preferences ?? {};

    return useTokenDetection || petnamesEnabled || useTransactionSimulations;
  }
}<|MERGE_RESOLUTION|>--- conflicted
+++ resolved
@@ -1691,7 +1691,6 @@
           });
         return type === NETWORK_TYPES.RPC ? rpcUrl : type;
       },
-<<<<<<< HEAD
       preferencesControllerState: this.preferencesController.state,
       onboardingController: this.onboardingController,
       controllerMessenger: this.controllerMessenger.getRestricted({
@@ -1704,9 +1703,6 @@
         ],
       }),
       initState: { accounts: {} },
-=======
-      preferencesController: this.preferencesController,
->>>>>>> b10ffa6b
     });
 
     // start and stop polling for balances based on activeControllerConnections
