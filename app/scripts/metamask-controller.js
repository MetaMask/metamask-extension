--- conflicted
+++ resolved
@@ -4820,12 +4820,8 @@
    * @param {string} password - The user's password.
    * @returns {Promise<Buffer[]>} The seed phrase.
    */
-<<<<<<< HEAD
-  async fetchAllSeedPhrases(password) {
+  async fetchAllSecretData(password) {
     let fetchAllSeedPhrasesSuccess = false;
-=======
-  async fetchAllSecretData(password) {
->>>>>>> 7df7a7e0
     try {
       bufferedTrace({
         name: TraceName.OnboardingFetchSrps,
