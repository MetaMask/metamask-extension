import EventEmitter from 'events';
import { finished, pipeline } from 'readable-stream';
import {
  AssetsContractController,
  CurrencyRateController,
  NftController,
  NftDetectionController,
  TokenDetectionController,
  TokenListController,
  TokenRatesController,
  TokensController,
  CodefiTokenPricesServiceV2,
  RatesController,
  fetchMultiExchangeRate,
  TokenBalancesController,
} from '@metamask/assets-controllers';
import { JsonRpcEngine } from '@metamask/json-rpc-engine';
import { createEngineStream } from '@metamask/json-rpc-middleware-stream';
import { ObservableStore } from '@metamask/obs-store';
import { storeAsStream } from '@metamask/obs-store/dist/asStream';
import { providerAsMiddleware } from '@metamask/eth-json-rpc-middleware';
import { debounce, throttle, memoize, wrap, pick } from 'lodash';
import {
  KeyringController,
  keyringBuilderFactory,
} from '@metamask/keyring-controller';
import createFilterMiddleware from '@metamask/eth-json-rpc-filters';
import createSubscriptionManager from '@metamask/eth-json-rpc-filters/subscriptionManager';
import {
  JsonRpcError,
  providerErrors,
  ///: BEGIN:ONLY_INCLUDE_IF(build-flask)
  rpcErrors,
  ///: END:ONLY_INCLUDE_IF
} from '@metamask/rpc-errors';

import { Mutex } from 'await-semaphore';
import log from 'loglevel';
import {
  TrezorConnectBridge,
  TrezorKeyring,
} from '@metamask/eth-trezor-keyring';
import {
  LedgerKeyring,
  LedgerIframeBridge,
} from '@metamask/eth-ledger-bridge-keyring';
import LatticeKeyring from 'eth-lattice-keyring';
import { rawChainData } from 'eth-chainlist';
import { MetaMaskKeyring as QRHardwareKeyring } from '@keystonehq/metamask-airgapped-keyring';
import { nanoid } from 'nanoid';
import { captureException } from '@sentry/browser';
import { AddressBookController } from '@metamask/address-book-controller';
import {
  ApprovalController,
  ApprovalRequestNotFoundError,
} from '@metamask/approval-controller';
import { ControllerMessenger } from '@metamask/base-controller';
import { EnsController } from '@metamask/ens-controller';
import { PhishingController } from '@metamask/phishing-controller';
import { AnnouncementController } from '@metamask/announcement-controller';
import {
  NetworkController,
  getDefaultNetworkControllerState,
} from '@metamask/network-controller';
import { GasFeeController } from '@metamask/gas-fee-controller';
import {
  MethodNames,
  PermissionController,
  PermissionDoesNotExistError,
  PermissionsRequestNotFoundError,
  SubjectMetadataController,
  SubjectType,
} from '@metamask/permission-controller';
import SmartTransactionsController from '@metamask/smart-transactions-controller';
import { ClientId } from '@metamask/smart-transactions-controller/dist/types';
import {
  METAMASK_DOMAIN,
  SelectedNetworkController,
  createSelectedNetworkMiddleware,
} from '@metamask/selected-network-controller';
import { LoggingController, LogType } from '@metamask/logging-controller';
import { PermissionLogController } from '@metamask/permission-log-controller';

import { RateLimitController } from '@metamask/rate-limit-controller';
import {
  CronjobController,
  JsonSnapsRegistry,
  SnapController,
  IframeExecutionService,
  SnapInterfaceController,
  SnapInsightsController,
  OffscreenExecutionService,
} from '@metamask/snaps-controllers';
import {
  createSnapsMethodMiddleware,
  buildSnapEndowmentSpecifications,
  buildSnapRestrictedMethodSpecifications,
} from '@metamask/snaps-rpc-methods';
import {
  ApprovalType,
  ERC1155,
  ERC20,
  ERC721,
  BlockExplorerUrl,
} from '@metamask/controller-utils';

import { AccountsController } from '@metamask/accounts-controller';
import {
  RemoteFeatureFlagController,
  ClientConfigApiService,
  ClientType,
  DistributionType,
  EnvironmentType,
} from '@metamask/remote-feature-flag-controller';

///: BEGIN:ONLY_INCLUDE_IF(build-mmi)
import {
  CUSTODIAN_TYPES,
  MmiConfigurationController,
} from '@metamask-institutional/custody-keyring';
import { InstitutionalFeaturesController } from '@metamask-institutional/institutional-features';
import { CustodyController } from '@metamask-institutional/custody-controller';
import { TransactionUpdateController } from '@metamask-institutional/transaction-update';
///: END:ONLY_INCLUDE_IF
import { SignatureController } from '@metamask/signature-controller';
import { PPOMController } from '@metamask/ppom-validator';
import { wordlist } from '@metamask/scure-bip39/dist/wordlists/english';

import {
  NameController,
  ENSNameProvider,
  EtherscanNameProvider,
  TokenNameProvider,
  LensNameProvider,
} from '@metamask/name-controller';

import {
  QueuedRequestController,
  createQueuedRequestMiddleware,
} from '@metamask/queued-request-controller';

import { UserOperationController } from '@metamask/user-operation-controller';

import {
  TransactionController,
  TransactionStatus,
  TransactionType,
} from '@metamask/transaction-controller';

import {
  ///: BEGIN:ONLY_INCLUDE_IF(keyring-snaps)
  getLocalizedSnapManifest,
  stripSnapPrefix,
  ///: END:ONLY_INCLUDE_IF
  isSnapId,
} from '@metamask/snaps-utils';

import { Interface } from '@ethersproject/abi';
import { abiERC1155, abiERC721 } from '@metamask/metamask-eth-abis';
import { isEvmAccountType } from '@metamask/keyring-api';
<<<<<<< HEAD
import { normalize } from '@metamask/eth-sig-util';
=======
>>>>>>> 1bf080d5
import {
  AuthenticationController,
  UserStorageController,
} from '@metamask/profile-sync-controller';
import {
  NotificationServicesPushController,
  NotificationServicesController,
} from '@metamask/notification-services-controller';
import {
  Caip25CaveatMutators,
  Caip25CaveatType,
  Caip25EndowmentPermissionName,
  getEthAccounts,
  getSessionScopes,
  setPermittedEthChainIds,
  setEthAccounts,
  addPermittedEthChainId,
  ///: BEGIN:ONLY_INCLUDE_IF(build-flask)
  multichainMethodCallValidatorMiddleware,
  MultichainSubscriptionManager,
  MultichainMiddlewareManager,
  walletGetSession,
  walletRevokeSession,
  walletInvokeMethod,
  caipPermissionAdapterMiddleware,
  ///: END:ONLY_INCLUDE_IF
} from '@metamask/multichain';
import {
  methodsRequiringNetworkSwitch,
  methodsThatCanSwitchNetworkWithoutApproval,
  methodsThatShouldBeEnqueued,
} from '../../shared/constants/methods-tags';

///: BEGIN:ONLY_INCLUDE_IF(build-mmi)
import { toChecksumHexAddress } from '../../shared/modules/hexstring-utils';
///: END:ONLY_INCLUDE_IF

import { AssetType, TokenStandard } from '../../shared/constants/transaction';
import {
  GAS_API_BASE_URL,
  GAS_DEV_API_BASE_URL,
  SWAPS_CLIENT_ID,
} from '../../shared/constants/swaps';
import {
  CHAIN_IDS,
  CHAIN_SPEC_URL,
  NETWORK_TYPES,
  NetworkStatus,
  UNSUPPORTED_RPC_METHODS,
  MAINNET_DISPLAY_NAME,
} from '../../shared/constants/network';
import { getAllowedSmartTransactionsChainIds } from '../../shared/constants/smartTransactions';

import {
  HardwareDeviceNames,
  LedgerTransportTypes,
} from '../../shared/constants/hardware-wallets';
import { KeyringType } from '../../shared/constants/keyring';
import {
  RestrictedMethods,
  EndowmentPermissions,
  ExcludedSnapPermissions,
  ExcludedSnapEndowments,
  CaveatTypes,
} from '../../shared/constants/permissions';
import { UI_NOTIFICATIONS } from '../../shared/notifications';
import { MILLISECOND, MINUTE, SECOND } from '../../shared/constants/time';
import {
  ORIGIN_METAMASK,
  POLLING_TOKEN_ENVIRONMENT_TYPES,
  ///: BEGIN:ONLY_INCLUDE_IF(build-flask)
  MESSAGE_TYPE,
  ///: END:ONLY_INCLUDE_IF
} from '../../shared/constants/app';
import {
  MetaMetricsEventCategory,
  MetaMetricsEventName,
  MetaMetricsUserTrait,
} from '../../shared/constants/metametrics';
import { LOG_EVENT } from '../../shared/constants/logs';

import {
  getStorageItem,
  setStorageItem,
} from '../../shared/lib/storage-helpers';
import {
  getTokenIdParam,
  fetchTokenBalance,
  fetchERC1155Balance,
} from '../../shared/lib/token-util';
import { isEqualCaseInsensitive } from '../../shared/modules/string-utils';
import { parseStandardTokenTransactionData } from '../../shared/modules/transaction.utils';
import { STATIC_MAINNET_TOKEN_LIST } from '../../shared/constants/tokens';
import { getTokenValueParam } from '../../shared/lib/metamask-controller-utils';
import { isManifestV3 } from '../../shared/modules/mv3.utils';
import { convertNetworkId } from '../../shared/modules/network.utils';
import {
  getIsSmartTransaction,
  isHardwareWallet,
  getFeatureFlagsByChainId,
  getCurrentChainSupportsSmartTransactions,
  getHardwareWalletType,
  getSmartTransactionsPreferenceEnabled,
} from '../../shared/modules/selectors';
///: BEGIN:ONLY_INCLUDE_IF(build-flask)
import { createCaipStream } from '../../shared/modules/caip-stream';
///: END:ONLY_INCLUDE_IF
import { BaseUrl } from '../../shared/constants/urls';
import {
  TOKEN_TRANSFER_LOG_TOPIC_HASH,
  TRANSFER_SINFLE_LOG_TOPIC_HASH,
} from '../../shared/lib/transactions-controller-utils';
import { getProviderConfig } from '../../shared/modules/selectors/networks';
import { endTrace, trace } from '../../shared/lib/trace';
import { BridgeStatusAction } from '../../shared/types/bridge-status';
import { ENVIRONMENT } from '../../development/build/constants';
import fetchWithCache from '../../shared/lib/fetch-with-cache';
import {
  BridgeUserAction,
  BridgeBackgroundAction,
} from '../../shared/types/bridge';
import { BalancesController as MultichainBalancesController } from './lib/accounts/BalancesController';
import {
  ///: BEGIN:ONLY_INCLUDE_IF(build-mmi)
  handleMMITransactionUpdate,
  ///: END:ONLY_INCLUDE_IF
  handleTransactionAdded,
  handleTransactionApproved,
  handleTransactionFailed,
  handleTransactionConfirmed,
  handleTransactionDropped,
  handleTransactionRejected,
  handleTransactionSubmitted,
  handlePostTransactionBalanceUpdate,
  createTransactionEventFragmentWithTxId,
} from './lib/transaction/metrics';
///: BEGIN:ONLY_INCLUDE_IF(build-mmi)
import {
  afterTransactionSign as afterTransactionSignMMI,
  beforeCheckPendingTransaction as beforeCheckPendingTransactionMMI,
  beforeTransactionPublish as beforeTransactionPublishMMI,
  getAdditionalSignArguments as getAdditionalSignArgumentsMMI,
} from './lib/transaction/mmi-hooks';
///: END:ONLY_INCLUDE_IF
import { submitSmartTransactionHook } from './lib/transaction/smart-transactions';
///: BEGIN:ONLY_INCLUDE_IF(keyring-snaps)
import { keyringSnapPermissionsBuilder } from './lib/snap-keyring/keyring-snaps-permissions';
///: END:ONLY_INCLUDE_IF

import { SnapsNameProvider } from './lib/SnapsNameProvider';
import { AddressBookPetnamesBridge } from './lib/AddressBookPetnamesBridge';
import { AccountIdentitiesPetnamesBridge } from './lib/AccountIdentitiesPetnamesBridge';
import { createPPOMMiddleware } from './lib/ppom/ppom-middleware';
import * as PPOMModule from './lib/ppom/ppom';
import {
  onMessageReceived,
  checkForMultipleVersionsRunning,
} from './detect-multiple-instances';
///: BEGIN:ONLY_INCLUDE_IF(build-mmi)
import { MMIController } from './controllers/mmi-controller';
import { mmiKeyringBuilderFactory } from './mmi-keyring-builder-factory';
///: END:ONLY_INCLUDE_IF
import ComposableObservableStore from './lib/ComposableObservableStore';
import AccountTrackerController from './controllers/account-tracker-controller';
import createDupeReqFilterStream from './lib/createDupeReqFilterStream';
import createLoggerMiddleware from './lib/createLoggerMiddleware';
import {
  createEthAccountsMethodMiddleware,
  createEip1193MethodMiddleware,
  createUnsupportedMethodMiddleware,
  ///: BEGIN:ONLY_INCLUDE_IF(build-flask)
  createMultichainMethodMiddleware,
  makeMethodMiddlewareMaker,
  ///: END:ONLY_INCLUDE_IF
} from './lib/rpc-method-middleware';
import createOriginMiddleware from './lib/createOriginMiddleware';
import createMainFrameOriginMiddleware from './lib/createMainFrameOriginMiddleware';
import createTabIdMiddleware from './lib/createTabIdMiddleware';
import { NetworkOrderController } from './controllers/network-order';
import { AccountOrderController } from './controllers/account-order';
import createOnboardingMiddleware from './lib/createOnboardingMiddleware';
import { isStreamWritable, setupMultiplex } from './lib/stream-utils';
import { PreferencesController } from './controllers/preferences-controller';
import { AppStateController } from './controllers/app-state-controller';
import { AlertController } from './controllers/alert-controller';
import OnboardingController from './controllers/onboarding';
import Backup from './lib/backup';
import DecryptMessageController from './controllers/decrypt-message';
import SwapsController from './controllers/swaps';
import MetaMetricsController from './controllers/metametrics-controller';
import { segment } from './lib/segment';
import createMetaRPCHandler from './lib/createMetaRPCHandler';
import {
  addHexPrefix,
  getMethodDataName,
  previousValueComparator,
} from './lib/util';
import createMetamaskMiddleware from './lib/createMetamaskMiddleware';
import { hardwareKeyringBuilderFactory } from './lib/hardware-keyring-builder-factory';
import EncryptionPublicKeyController from './controllers/encryption-public-key';
import AppMetadataController from './controllers/app-metadata';

import {
  getCaveatSpecifications,
  diffMap,
  getPermissionBackgroundApiMethods,
  getPermissionSpecifications,
  getPermittedAccountsByOrigin,
  getPermittedChainsByOrigin,
  NOTIFICATION_NAMES,
  unrestrictedMethods,
  PermissionNames,
  ///: BEGIN:ONLY_INCLUDE_IF(build-flask)
  getRemovedAuthorizations,
  getChangedAuthorizations,
  getAuthorizedScopesByOrigin,
  ///: END:ONLY_INCLUDE_IF
} from './controllers/permissions';
import { MetaMetricsDataDeletionController } from './controllers/metametrics-data-deletion/metametrics-data-deletion';
import { DataDeletionService } from './services/data-deletion-service';
import createRPCMethodTrackingMiddleware from './lib/createRPCMethodTrackingMiddleware';
import { IndexedDBPPOMStorage } from './lib/ppom/indexed-db-backend';
import { updateCurrentLocale } from './translate';
import { TrezorOffscreenBridge } from './lib/offscreen-bridge/trezor-offscreen-bridge';
import { LedgerOffscreenBridge } from './lib/offscreen-bridge/ledger-offscreen-bridge';
///: BEGIN:ONLY_INCLUDE_IF(keyring-snaps)
import { snapKeyringBuilder, getAccountsBySnapId } from './lib/snap-keyring';
///: END:ONLY_INCLUDE_IF
import { encryptorFactory } from './lib/encryptor-factory';
import { addDappTransaction, addTransaction } from './lib/transaction/util';
///: BEGIN:ONLY_INCLUDE_IF(build-main,build-beta,build-flask)
import { addTypedMessage, addPersonalMessage } from './lib/signature/util';
///: END:ONLY_INCLUDE_IF
import { LatticeKeyringOffscreen } from './lib/offscreen-bridge/lattice-offscreen-keyring';
import PREINSTALLED_SNAPS from './snaps/preinstalled-snaps';
import { WeakRefObjectMap } from './lib/WeakRefObjectMap';
import { METAMASK_COOKIE_HANDLER } from './constants/stream';

// Notification controllers
import { createTxVerificationMiddleware } from './lib/tx-verification/tx-verification-middleware';
import { updateSecurityAlertResponse } from './lib/ppom/ppom-util';
import createEvmMethodsToNonEvmAccountReqFilterMiddleware from './lib/createEvmMethodsToNonEvmAccountReqFilterMiddleware';
import { isEthAddress } from './lib/multichain/address';

import { decodeTransactionData } from './lib/transaction/decode/util';
import BridgeController from './controllers/bridge/bridge-controller';
import { BRIDGE_CONTROLLER_NAME } from './controllers/bridge/constants';
import {
  onPushNotificationClicked,
  onPushNotificationReceived,
} from './controllers/push-notifications';
import createTracingMiddleware from './lib/createTracingMiddleware';
import { PatchStore } from './lib/PatchStore';
import { sanitizeUIState } from './lib/state-utils';
///: BEGIN:ONLY_INCLUDE_IF(build-flask)
import { walletCreateSession } from './lib/rpc-method-middleware/handlers/wallet-createSession';
///: END:ONLY_INCLUDE_IF
import BridgeStatusController from './controllers/bridge-status/bridge-status-controller';
import { BRIDGE_STATUS_CONTROLLER_NAME } from './controllers/bridge-status/constants';
import { rejectAllApprovals } from './lib/approval/utils';

const { TRIGGER_TYPES } = NotificationServicesController.Constants;
export const METAMASK_CONTROLLER_EVENTS = {
  // Fired after state changes that impact the extension badge (unapproved msg count)
  // The process of updating the badge happens in app/scripts/background.js.
  UPDATE_BADGE: 'updateBadge',
  // TODO: Add this and similar enums to the `controllers` repo and export them
  APPROVAL_STATE_CHANGE: 'ApprovalController:stateChange',
  APP_STATE_UNLOCK_CHANGE: 'AppStateController:unlockChange',
  QUEUED_REQUEST_STATE_CHANGE: 'QueuedRequestController:stateChange',
  METAMASK_NOTIFICATIONS_LIST_UPDATED:
    'NotificationServicesController:notificationsListUpdated',
  METAMASK_NOTIFICATIONS_MARK_AS_READ:
    'NotificationServicesController:markNotificationsAsRead',
};

// Types of APIs
const API_TYPE = {
  EIP1193: 'eip-1193',
  CAIP_MULTICHAIN: 'caip-multichain',
};

// stream channels
const PHISHING_SAFELIST = 'metamask-phishing-safelist';

// OneKey devices can connect to Metamask using Trezor USB transport. They use a specific device minor version (99) to differentiate between genuine Trezor and OneKey devices.
export const ONE_KEY_VIA_TREZOR_MINOR_VERSION = 99;

const environmentMappingForRemoteFeatureFlag = {
  [ENVIRONMENT.DEVELOPMENT]: EnvironmentType.Development,
  [ENVIRONMENT.RELEASE_CANDIDATE]: EnvironmentType.ReleaseCandidate,
  [ENVIRONMENT.PRODUCTION]: EnvironmentType.Production,
};

const buildTypeMappingForRemoteFeatureFlag = {
  flask: DistributionType.Flask,
  main: DistributionType.Main,
};

export default class MetamaskController extends EventEmitter {
  /**
   * @param {object} opts
   */
  constructor(opts) {
    super();

    const { isFirstMetaMaskControllerSetup } = opts;

    this.defaultMaxListeners = 20;

    this.sendUpdate = debounce(
      this.privateSendUpdate.bind(this),
      MILLISECOND * 200,
    );
    this.opts = opts;
    this.extension = opts.browser;
    this.platform = opts.platform;
    this.notificationManager = opts.notificationManager;
    const initState = opts.initState || {};
    const version = process.env.METAMASK_VERSION;
    this.recordFirstTimeInfo(initState);
    this.featureFlags = opts.featureFlags;

    // this keeps track of how many "controllerStream" connections are open
    // the only thing that uses controller connections are open metamask UI instances
    this.activeControllerConnections = 0;

    this.offscreenPromise = opts.offscreenPromise ?? Promise.resolve();

    this.getRequestAccountTabIds = opts.getRequestAccountTabIds;
    this.getOpenMetamaskTabsIds = opts.getOpenMetamaskTabsIds;

    this.initializeChainlist();

    this.controllerMessenger = new ControllerMessenger();

    this.loggingController = new LoggingController({
      messenger: this.controllerMessenger.getRestricted({
        name: 'LoggingController',
        allowedActions: [],
        allowedEvents: [],
      }),
      state: initState.LoggingController,
    });

    // instance of a class that wraps the extension's storage local API.
    this.localStoreApiWrapper = opts.localStore;

    this.currentMigrationVersion = opts.currentMigrationVersion;

    // observable state store
    this.store = new ComposableObservableStore({
      state: initState,
      controllerMessenger: this.controllerMessenger,
      persist: true,
    });

    // external connections by origin
    // Do not modify directly. Use the associated methods.
    this.connections = {};

    // lock to ensure only one vault created at once
    this.createVaultMutex = new Mutex();

    this.extension.runtime.onInstalled.addListener((details) => {
      if (details.reason === 'update') {
        if (version === '8.1.0') {
          this.platform.openExtensionInBrowser();
        }
        this.loggingController.add({
          type: LogType.GenericLog,
          data: {
            event: LOG_EVENT.VERSION_UPDATE,
            previousVersion: details.previousVersion,
            version,
          },
        });
      }
    });

    this.appMetadataController = new AppMetadataController({
      state: initState.AppMetadataController,
      messenger: this.controllerMessenger.getRestricted({
        name: 'AppMetadataController',
        allowedActions: [],
        allowedEvents: [],
      }),
      currentMigrationVersion: this.currentMigrationVersion,
      currentAppVersion: version,
    });

    // next, we will initialize the controllers
    // controller initialization order matters
    const clearPendingConfirmations = () => {
      this.encryptionPublicKeyController.clearUnapproved();
      this.decryptMessageController.clearUnapproved();
      this.signatureController.clearUnapproved();
      this.approvalController.clear(providerErrors.userRejectedRequest());
    };

    this.approvalController = new ApprovalController({
      messenger: this.controllerMessenger.getRestricted({
        name: 'ApprovalController',
      }),
      showApprovalRequest: opts.showUserConfirmation,
      typesExcludedFromRateLimiting: [
        ApprovalType.PersonalSign,
        ApprovalType.EthSignTypedData,
        ApprovalType.Transaction,
        ApprovalType.WatchAsset,
        ApprovalType.EthGetEncryptionPublicKey,
        ApprovalType.EthDecrypt,
      ],
    });

    this.queuedRequestController = new QueuedRequestController({
      messenger: this.controllerMessenger.getRestricted({
        name: 'QueuedRequestController',
        allowedActions: [
          'NetworkController:getState',
          'NetworkController:setActiveNetwork',
          'SelectedNetworkController:getNetworkClientIdForDomain',
        ],
        allowedEvents: ['SelectedNetworkController:stateChange'],
      }),
      shouldRequestSwitchNetwork: ({ method }) =>
        methodsRequiringNetworkSwitch.includes(method),
      canRequestSwitchNetworkWithoutApproval: ({ method }) =>
        methodsThatCanSwitchNetworkWithoutApproval.includes(method),
      clearPendingConfirmations,
      showApprovalRequest: () => {
        if (this.approvalController.getTotalApprovalCount() > 0) {
          opts.showUserConfirmation();
        }
      },
    });

    ///: BEGIN:ONLY_INCLUDE_IF(build-mmi)
    this.mmiConfigurationController = new MmiConfigurationController({
      initState: initState.MmiConfigurationController,
      mmiConfigurationServiceUrl: process.env.MMI_CONFIGURATION_SERVICE_URL,
    });
    ///: END:ONLY_INCLUDE_IF

    const networkControllerMessenger = this.controllerMessenger.getRestricted({
      name: 'NetworkController',
    });

    let initialNetworkControllerState = initState.NetworkController;
    if (!initialNetworkControllerState) {
      initialNetworkControllerState = getDefaultNetworkControllerState();

      const networks =
        initialNetworkControllerState.networkConfigurationsByChainId;

      // Note: Consider changing `getDefaultNetworkControllerState`
      // on the controller side to include some of these tweaks.
      networks[CHAIN_IDS.MAINNET].name = MAINNET_DISPLAY_NAME;
      delete networks[CHAIN_IDS.GOERLI];
      delete networks[CHAIN_IDS.LINEA_GOERLI];

      Object.values(networks).forEach((network) => {
        const id = network.rpcEndpoints[0].networkClientId;
        network.blockExplorerUrls = [BlockExplorerUrl[id]];
        network.defaultBlockExplorerUrlIndex = 0;
      });

      let network;
      if (process.env.IN_TEST) {
        network = {
          chainId: CHAIN_IDS.LOCALHOST,
          name: 'Localhost 8545',
          nativeCurrency: 'ETH',
          blockExplorerUrls: [],
          defaultRpcEndpointIndex: 0,
          rpcEndpoints: [
            {
              networkClientId: 'networkConfigurationId',
              url: 'http://localhost:8545',
              type: 'custom',
            },
          ],
        };
        networks[CHAIN_IDS.LOCALHOST] = network;
      } else if (
        process.env.METAMASK_DEBUG ||
        process.env.METAMASK_ENVIRONMENT === 'test'
      ) {
        network = networks[CHAIN_IDS.SEPOLIA];
      } else {
        network = networks[CHAIN_IDS.MAINNET];
      }

      initialNetworkControllerState.selectedNetworkClientId =
        network.rpcEndpoints[network.defaultRpcEndpointIndex].networkClientId;
    }

    this.networkController = new NetworkController({
      messenger: networkControllerMessenger,
      state: initialNetworkControllerState,
      infuraProjectId: opts.infuraProjectId,
    });
    this.networkController.initializeProvider();

    ///: BEGIN:ONLY_INCLUDE_IF(build-flask)
    this.multichainSubscriptionManager = new MultichainSubscriptionManager({
      getNetworkClientById: this.networkController.getNetworkClientById.bind(
        this.networkController,
      ),
      findNetworkClientIdByChainId:
        this.networkController.findNetworkClientIdByChainId.bind(
          this.networkController,
        ),
    });
    this.multichainMiddlewareManager = new MultichainMiddlewareManager();
    ///: END:ONLY_INCLUDE_IF
    this.provider =
      this.networkController.getProviderAndBlockTracker().provider;
    this.blockTracker =
      this.networkController.getProviderAndBlockTracker().blockTracker;
    this.deprecatedNetworkVersions = {};

    const accountsControllerMessenger = this.controllerMessenger.getRestricted({
      name: 'AccountsController',
      allowedEvents: [
        'SnapController:stateChange',
        'KeyringController:accountRemoved',
        'KeyringController:stateChange',
      ],
      allowedActions: [
        'KeyringController:getAccounts',
        'KeyringController:getKeyringsByType',
        'KeyringController:getKeyringForAccount',
      ],
    });

    this.accountsController = new AccountsController({
      messenger: accountsControllerMessenger,
      state: initState.AccountsController,
    });

    const preferencesMessenger = this.controllerMessenger.getRestricted({
      name: 'PreferencesController',
      allowedActions: [
        'AccountsController:setSelectedAccount',
        'AccountsController:getSelectedAccount',
        'AccountsController:getAccountByAddress',
        'AccountsController:setAccountName',
        'NetworkController:getState',
      ],
      allowedEvents: ['AccountsController:stateChange'],
    });

    this.preferencesController = new PreferencesController({
      state: {
        currentLocale: opts.initLangCode ?? '',
        ...initState.PreferencesController,
      },
      messenger: preferencesMessenger,
    });

    const tokenListMessenger = this.controllerMessenger.getRestricted({
      name: 'TokenListController',
      allowedActions: ['NetworkController:getNetworkClientById'],
      allowedEvents: ['NetworkController:stateChange'],
    });

    this.tokenListController = new TokenListController({
      chainId: this.#getGlobalChainId({
        metamask: this.networkController.state,
      }),
      preventPollingOnNetworkRestart: !this.#isTokenListPollingRequired(
        this.preferencesController.state,
      ),
      messenger: tokenListMessenger,
      state: initState.TokenListController,
    });

    const assetsContractControllerMessenger =
      this.controllerMessenger.getRestricted({
        name: 'AssetsContractController',
        allowedActions: [
          'NetworkController:getNetworkClientById',
          'NetworkController:getNetworkConfigurationByNetworkClientId',
          'NetworkController:getSelectedNetworkClient',
          'NetworkController:getState',
        ],
        allowedEvents: [
          'PreferencesController:stateChange',
          'NetworkController:networkDidChange',
        ],
      });
    this.assetsContractController = new AssetsContractController({
      messenger: assetsContractControllerMessenger,
      chainId: this.#getGlobalChainId(),
    });

    const tokensControllerMessenger = this.controllerMessenger.getRestricted({
      name: 'TokensController',
      allowedActions: [
        'ApprovalController:addRequest',
        'NetworkController:getNetworkClientById',
        'AccountsController:getSelectedAccount',
        'AccountsController:getAccount',
      ],
      allowedEvents: [
        'NetworkController:networkDidChange',
        'AccountsController:selectedEvmAccountChange',
        'PreferencesController:stateChange',
        'TokenListController:stateChange',
        'NetworkController:stateChange',
      ],
    });
    this.tokensController = new TokensController({
      state: initState.TokensController,
      provider: this.provider,
      messenger: tokensControllerMessenger,
      chainId: this.#getGlobalChainId(),
    });

    const nftControllerMessenger = this.controllerMessenger.getRestricted({
      name: 'NftController',
      allowedEvents: [
        'PreferencesController:stateChange',
        'NetworkController:networkDidChange',
        'AccountsController:selectedEvmAccountChange',
      ],
      allowedActions: [
        `${this.approvalController.name}:addRequest`,
        `${this.networkController.name}:getNetworkClientById`,
        'AccountsController:getSelectedAccount',
        'AccountsController:getAccount',
        'AssetsContractController:getERC721AssetName',
        'AssetsContractController:getERC721AssetSymbol',
        'AssetsContractController:getERC721TokenURI',
        'AssetsContractController:getERC721OwnerOf',
        'AssetsContractController:getERC1155BalanceOf',
        'AssetsContractController:getERC1155TokenURI',
      ],
    });
    this.nftController = new NftController({
      state: initState.NftController,
      messenger: nftControllerMessenger,
      chainId: this.#getGlobalChainId(),
      onNftAdded: ({ address, symbol, tokenId, standard, source }) =>
        this.metaMetricsController.trackEvent({
          event: MetaMetricsEventName.NftAdded,
          category: MetaMetricsEventCategory.Wallet,
          sensitiveProperties: {
            token_contract_address: address,
            token_symbol: symbol,
            token_id: tokenId,
            token_standard: standard,
            asset_type: AssetType.NFT,
            source,
          },
        }),
    });

    const nftDetectionControllerMessenger =
      this.controllerMessenger.getRestricted({
        name: 'NftDetectionController',
        allowedEvents: [
          'NetworkController:stateChange',
          'PreferencesController:stateChange',
        ],
        allowedActions: [
          'ApprovalController:addRequest',
          'NetworkController:getState',
          'NetworkController:getNetworkClientById',
          'AccountsController:getSelectedAccount',
        ],
      });

    this.nftDetectionController = new NftDetectionController({
      messenger: nftDetectionControllerMessenger,
      chainId: this.#getGlobalChainId(),
      getOpenSeaApiKey: () => this.nftController.openSeaApiKey,
      getBalancesInSingleCall:
        this.assetsContractController.getBalancesInSingleCall.bind(
          this.assetsContractController,
        ),
      addNft: this.nftController.addNft.bind(this.nftController),
      getNftState: () => this.nftController.state,
      // added this to track previous value of useNftDetection, should be true on very first initializing of controller[]
      disabled: !this.preferencesController.state.useNftDetection,
    });

    const metaMetricsControllerMessenger =
      this.controllerMessenger.getRestricted({
        name: 'MetaMetricsController',
        allowedActions: [
          'PreferencesController:getState',
          'NetworkController:getState',
          'NetworkController:getNetworkClientById',
        ],
        allowedEvents: [
          'PreferencesController:stateChange',
          'NetworkController:networkDidChange',
        ],
      });
    this.metaMetricsController = new MetaMetricsController({
      state: initState.MetaMetricsController,
      messenger: metaMetricsControllerMessenger,
      segment,
      version: process.env.METAMASK_VERSION,
      environment: process.env.METAMASK_ENVIRONMENT,
      extension: this.extension,
      captureException,
    });

    this.on('update', (update) => {
      this.metaMetricsController.handleMetaMaskStateUpdate(update);
    });

    const dataDeletionService = new DataDeletionService();
    const metaMetricsDataDeletionMessenger =
      this.controllerMessenger.getRestricted({
        name: 'MetaMetricsDataDeletionController',
        allowedActions: ['MetaMetricsController:getState'],
        allowedEvents: [],
      });
    this.metaMetricsDataDeletionController =
      new MetaMetricsDataDeletionController({
        dataDeletionService,
        messenger: metaMetricsDataDeletionMessenger,
        state: initState.metaMetricsDataDeletionController,
      });

    const gasFeeMessenger = this.controllerMessenger.getRestricted({
      name: 'GasFeeController',
      allowedActions: [
        'NetworkController:getEIP1559Compatibility',
        'NetworkController:getNetworkClientById',
        'NetworkController:getState',
      ],
      allowedEvents: ['NetworkController:stateChange'],
    });

    const gasApiBaseUrl = process.env.SWAPS_USE_DEV_APIS
      ? GAS_DEV_API_BASE_URL
      : GAS_API_BASE_URL;

    this.gasFeeController = new GasFeeController({
      state: initState.GasFeeController,
      interval: 10000,
      messenger: gasFeeMessenger,
      clientId: SWAPS_CLIENT_ID,
      getProvider: () =>
        this.networkController.getProviderAndBlockTracker().provider,
      onNetworkDidChange: (eventHandler) => {
        networkControllerMessenger.subscribe(
          'NetworkController:networkDidChange',
          () => eventHandler(this.networkController.state),
        );
      },
      getCurrentNetworkEIP1559Compatibility:
        this.networkController.getEIP1559Compatibility.bind(
          this.networkController,
        ),
      getCurrentAccountEIP1559Compatibility:
        this.getCurrentAccountEIP1559Compatibility.bind(this),
      legacyAPIEndpoint: `${gasApiBaseUrl}/networks/<chain_id>/gasPrices`,
      EIP1559APIEndpoint: `${gasApiBaseUrl}/networks/<chain_id>/suggestedGasFees`,
      getCurrentNetworkLegacyGasAPICompatibility: () => {
        const chainId = this.#getGlobalChainId();
        return chainId === CHAIN_IDS.BSC;
      },
      getChainId: () => this.#getGlobalChainId(),
    });

    this.appStateController = new AppStateController({
      addUnlockListener: this.on.bind(this, 'unlock'),
      isUnlocked: this.isUnlocked.bind(this),
      state: initState.AppStateController,
      onInactiveTimeout: () => this.setLocked(),
      messenger: this.controllerMessenger.getRestricted({
        name: 'AppStateController',
        allowedActions: [
          `${this.approvalController.name}:addRequest`,
          `${this.approvalController.name}:acceptRequest`,
          `PreferencesController:getState`,
        ],
        allowedEvents: [
          `KeyringController:qrKeyringStateChange`,
          'PreferencesController:stateChange',
        ],
      }),
      extension: this.extension,
    });

    const currencyRateMessenger = this.controllerMessenger.getRestricted({
      name: 'CurrencyRateController',
      allowedActions: [`${this.networkController.name}:getNetworkClientById`],
    });
    this.currencyRateController = new CurrencyRateController({
      includeUsdRate: true,
      messenger: currencyRateMessenger,
      state: initState.CurrencyController,
    });
    const initialFetchMultiExchangeRate =
      this.currencyRateController.fetchMultiExchangeRate.bind(
        this.currencyRateController,
      );
    this.currencyRateController.fetchMultiExchangeRate = (...args) => {
      if (this.preferencesController.state.useCurrencyRateCheck) {
        return initialFetchMultiExchangeRate(...args);
      }
      return {
        conversionRate: null,
        usdConversionRate: null,
      };
    };

    const tokenBalancesMessenger = this.controllerMessenger.getRestricted({
      name: 'TokenBalancesController',
      allowedActions: [
        'NetworkController:getState',
        'NetworkController:getNetworkClientById',
        'TokensController:getState',
        'PreferencesController:getState',
        'AccountsController:getSelectedAccount',
      ],
      allowedEvents: [
        'PreferencesController:stateChange',
        'TokensController:stateChange',
        'NetworkController:stateChange',
      ],
    });

    this.tokenBalancesController = new TokenBalancesController({
      messenger: tokenBalancesMessenger,
      state: initState.TokenBalancesController,
      interval: 30000,
    });

    const phishingControllerMessenger = this.controllerMessenger.getRestricted({
      name: 'PhishingController',
    });

    this.phishingController = new PhishingController({
      messenger: phishingControllerMessenger,
      state: initState.PhishingController,
      hotlistRefreshInterval: process.env.IN_TEST ? 5 * SECOND : undefined,
      stalelistRefreshInterval: process.env.IN_TEST ? 30 * SECOND : undefined,
    });

    this.ppomController = new PPOMController({
      messenger: this.controllerMessenger.getRestricted({
        name: 'PPOMController',
        allowedEvents: [
          'NetworkController:stateChange',
          'NetworkController:networkDidChange',
        ],
        allowedActions: ['NetworkController:getNetworkClientById'],
      }),
      storageBackend: new IndexedDBPPOMStorage('PPOMDB', 1),
      provider: this.provider,
      ppomProvider: {
        PPOM: PPOMModule.PPOM,
        ppomInit: () => PPOMModule.default(process.env.PPOM_URI),
      },
      state: initState.PPOMController,
      chainId: this.#getGlobalChainId(),
      securityAlertsEnabled:
        this.preferencesController.state.securityAlertsEnabled,
      onPreferencesChange: preferencesMessenger.subscribe.bind(
        preferencesMessenger,
        'PreferencesController:stateChange',
      ),
      cdnBaseUrl: process.env.BLOCKAID_FILE_CDN,
      blockaidPublicKey: process.env.BLOCKAID_PUBLIC_KEY,
    });

    const announcementMessenger = this.controllerMessenger.getRestricted({
      name: 'AnnouncementController',
    });

    this.announcementController = new AnnouncementController({
      messenger: announcementMessenger,
      allAnnouncements: UI_NOTIFICATIONS,
      state: initState.AnnouncementController,
    });

    const networkOrderMessenger = this.controllerMessenger.getRestricted({
      name: 'NetworkOrderController',
      allowedEvents: ['NetworkController:stateChange'],
    });
    this.networkOrderController = new NetworkOrderController({
      messenger: networkOrderMessenger,
      state: initState.NetworkOrderController,
    });

    const accountOrderMessenger = this.controllerMessenger.getRestricted({
      name: 'AccountOrderController',
    });
    this.accountOrderController = new AccountOrderController({
      messenger: accountOrderMessenger,
      state: initState.AccountOrderController,
    });

    const multichainBalancesControllerMessenger =
      this.controllerMessenger.getRestricted({
        name: 'BalancesController',
        allowedEvents: [
          'AccountsController:accountAdded',
          'AccountsController:accountRemoved',
        ],
        allowedActions: [
          'AccountsController:listMultichainAccounts',
          'SnapController:handleRequest',
        ],
      });

    this.multichainBalancesController = new MultichainBalancesController({
      messenger: multichainBalancesControllerMessenger,
      state: initState.MultichainBalancesController,
    });

    const multichainRatesControllerMessenger =
      this.controllerMessenger.getRestricted({
        name: 'RatesController',
      });
    this.multichainRatesController = new RatesController({
      state: initState.MultichainRatesController,
      messenger: multichainRatesControllerMessenger,
      includeUsdRate: true,
      fetchMultiExchangeRate,
    });

    const tokenRatesMessenger = this.controllerMessenger.getRestricted({
      name: 'TokenRatesController',
      allowedActions: [
        'TokensController:getState',
        'NetworkController:getNetworkClientById',
        'NetworkController:getState',
        'AccountsController:getAccount',
        'AccountsController:getSelectedAccount',
      ],
      allowedEvents: [
        'NetworkController:stateChange',
        'AccountsController:selectedEvmAccountChange',
        'PreferencesController:stateChange',
        'TokensController:stateChange',
      ],
    });

    // token exchange rate tracker
    this.tokenRatesController = new TokenRatesController({
      state: initState.TokenRatesController,
      messenger: tokenRatesMessenger,
      tokenPricesService: new CodefiTokenPricesServiceV2(),
      disabled: !this.preferencesController.state.useCurrencyRateCheck,
    });

    this.controllerMessenger.subscribe(
      'PreferencesController:stateChange',
      previousValueComparator((prevState, currState) => {
        const { useCurrencyRateCheck: prevUseCurrencyRateCheck } = prevState;
        const { useCurrencyRateCheck: currUseCurrencyRateCheck } = currState;
        if (currUseCurrencyRateCheck && !prevUseCurrencyRateCheck) {
          this.tokenRatesController.enable();
        } else if (!currUseCurrencyRateCheck && prevUseCurrencyRateCheck) {
          this.tokenRatesController.disable();
        }
      }, this.preferencesController.state),
    );

    this.ensController = new EnsController({
      messenger: this.controllerMessenger.getRestricted({
        name: 'EnsController',
        allowedActions: [
          'NetworkController:getNetworkClientById',
          'NetworkController:getState',
        ],
        allowedEvents: [],
      }),
      onNetworkDidChange: networkControllerMessenger.subscribe.bind(
        networkControllerMessenger,
        'NetworkController:networkDidChange',
      ),
    });

    const onboardingControllerMessenger =
      this.controllerMessenger.getRestricted({
        name: 'OnboardingController',
        allowedActions: [],
        allowedEvents: [],
      });
    this.onboardingController = new OnboardingController({
      messenger: onboardingControllerMessenger,
      state: initState.OnboardingController,
    });

    let additionalKeyrings = [keyringBuilderFactory(QRHardwareKeyring)];

    const keyringOverrides = this.opts.overrides?.keyrings;

    if (isManifestV3 === false) {
      const additionalKeyringTypes = [
        keyringOverrides?.lattice || LatticeKeyring,
        QRHardwareKeyring,
      ];

      const additionalBridgedKeyringTypes = [
        {
          keyring: keyringOverrides?.trezor || TrezorKeyring,
          bridge: keyringOverrides?.trezorBridge || TrezorConnectBridge,
        },
        {
          keyring: keyringOverrides?.ledger || LedgerKeyring,
          bridge: keyringOverrides?.ledgerBridge || LedgerIframeBridge,
        },
      ];

      additionalKeyrings = additionalKeyringTypes.map((keyringType) =>
        keyringBuilderFactory(keyringType),
      );

      additionalBridgedKeyringTypes.forEach((keyringType) =>
        additionalKeyrings.push(
          hardwareKeyringBuilderFactory(
            keyringType.keyring,
            keyringType.bridge,
          ),
        ),
      );
    } else {
      additionalKeyrings.push(
        hardwareKeyringBuilderFactory(
          TrezorKeyring,
          keyringOverrides?.trezorBridge || TrezorOffscreenBridge,
        ),
        hardwareKeyringBuilderFactory(
          LedgerKeyring,
          keyringOverrides?.ledgerBridge || LedgerOffscreenBridge,
        ),
        keyringBuilderFactory(LatticeKeyringOffscreen),
      );
    }

    ///: BEGIN:ONLY_INCLUDE_IF(build-mmi)
    for (const custodianType of Object.keys(CUSTODIAN_TYPES)) {
      additionalKeyrings.push(
        mmiKeyringBuilderFactory(CUSTODIAN_TYPES[custodianType].keyringClass, {
          mmiConfigurationController: this.mmiConfigurationController,
          captureException,
        }),
      );
    }
    ///: END:ONLY_INCLUDE_IF

    ///: BEGIN:ONLY_INCLUDE_IF(keyring-snaps)
    const snapKeyringBuildMessenger = this.controllerMessenger.getRestricted({
      name: 'SnapKeyringBuilder',
      allowedActions: [
        'ApprovalController:addRequest',
        'ApprovalController:acceptRequest',
        'ApprovalController:rejectRequest',
        'ApprovalController:startFlow',
        'ApprovalController:endFlow',
        'ApprovalController:showSuccess',
        'ApprovalController:showError',
        'PhishingController:test',
        'PhishingController:maybeUpdateState',
        'KeyringController:getAccounts',
        'AccountsController:setSelectedAccount',
        'AccountsController:getAccountByAddress',
        'AccountsController:setAccountName',
      ],
    });

    const getSnapController = () => this.snapController;

    // Necessary to persist the keyrings and update the accounts both within the keyring controller and accounts controller
    const persistAndUpdateAccounts = async () => {
      await this.keyringController.persistAllKeyrings();
      await this.accountsController.updateAccounts();
    };

    const getSnapName = (id) => {
      if (!id) {
        return null;
      }

      const currentLocale = this.getLocale();
      const { snaps } = this.snapController.state;
      const snap = snaps[id];

      if (!snap) {
        return stripSnapPrefix(id);
      }

      if (snap.localizationFiles) {
        const localizedManifest = getLocalizedSnapManifest(
          snap.manifest,
          currentLocale,
          snap.localizationFiles,
        );
        return localizedManifest.proposedName;
      }

      return snap.manifest.proposedName;
    };

    const isSnapPreinstalled = (id) => {
      return PREINSTALLED_SNAPS.some((snap) => snap.snapId === id);
    };

    additionalKeyrings.push(
      snapKeyringBuilder(
        snapKeyringBuildMessenger,
        getSnapController,
        persistAndUpdateAccounts,
        (address) => this.removeAccount(address),
        this.metaMetricsController.trackEvent.bind(this.metaMetricsController),
        getSnapName,
        isSnapPreinstalled,
      ),
    );

    ///: END:ONLY_INCLUDE_IF

    const keyringControllerMessenger = this.controllerMessenger.getRestricted({
      name: 'KeyringController',
    });

    this.keyringController = new KeyringController({
      cacheEncryptionKey: true,
      keyringBuilders: additionalKeyrings,
      state: initState.KeyringController,
      encryptor: opts.encryptor || encryptorFactory(600_000),
      messenger: keyringControllerMessenger,
    });

    this.controllerMessenger.subscribe('KeyringController:unlock', () =>
      this._onUnlock(),
    );
    this.controllerMessenger.subscribe('KeyringController:lock', () =>
      this._onLock(),
    );

    this.controllerMessenger.subscribe(
      'KeyringController:stateChange',
      (state) => {
        this._onKeyringControllerUpdate(state);
      },
    );

    this.permissionController = new PermissionController({
      messenger: this.controllerMessenger.getRestricted({
        name: 'PermissionController',
        allowedActions: [
          `${this.approvalController.name}:addRequest`,
          `${this.approvalController.name}:hasRequest`,
          `${this.approvalController.name}:acceptRequest`,
          `${this.approvalController.name}:rejectRequest`,
          `SnapController:getPermitted`,
          `SnapController:install`,
          `SubjectMetadataController:getSubjectMetadata`,
        ],
      }),
      state: initState.PermissionController,
      caveatSpecifications: getCaveatSpecifications({
        listAccounts: this.accountsController.listAccounts.bind(
          this.accountsController,
        ),
        findNetworkClientIdByChainId:
          this.networkController.findNetworkClientIdByChainId.bind(
            this.networkController,
          ),
      }),
      permissionSpecifications: {
        ...getPermissionSpecifications(),
        ...this.getSnapPermissionSpecifications(),
      },
      unrestrictedMethods,
    });

    this.selectedNetworkController = new SelectedNetworkController({
      messenger: this.controllerMessenger.getRestricted({
        name: 'SelectedNetworkController',
        allowedActions: [
          'NetworkController:getNetworkClientById',
          'NetworkController:getState',
          'NetworkController:getSelectedNetworkClient',
          'PermissionController:hasPermissions',
          'PermissionController:getSubjectNames',
        ],
        allowedEvents: [
          'NetworkController:stateChange',
          'PermissionController:stateChange',
        ],
      }),
      state: initState.SelectedNetworkController,
      useRequestQueuePreference: true,
      onPreferencesStateChange: () => {
        // noop
        // we have removed the ability to toggle the useRequestQueue preference
        // both useRequestQueue and onPreferencesStateChange will be removed
        // once mobile supports per dapp network selection
        // see https://github.com/MetaMask/core/pull/5065#issue-2736965186
      },
      domainProxyMap: new WeakRefObjectMap(),
    });

    this.permissionLogController = new PermissionLogController({
      messenger: this.controllerMessenger.getRestricted({
        name: 'PermissionLogController',
      }),
      restrictedMethods: new Set(Object.keys(RestrictedMethods)),
      state: initState.PermissionLogController,
    });

    this.subjectMetadataController = new SubjectMetadataController({
      messenger: this.controllerMessenger.getRestricted({
        name: 'SubjectMetadataController',
        allowedActions: [`${this.permissionController.name}:hasPermissions`],
      }),
      state: initState.SubjectMetadataController,
      subjectCacheLimit: 100,
    });

    const shouldUseOffscreenExecutionService =
      isManifestV3 &&
      typeof chrome !== 'undefined' &&
      // eslint-disable-next-line no-undef
      typeof chrome.offscreen !== 'undefined';

    const snapExecutionServiceArgs = {
      messenger: this.controllerMessenger.getRestricted({
        name: 'ExecutionService',
      }),
      setupSnapProvider: this.setupSnapProvider.bind(this),
    };

    this.snapExecutionService =
      shouldUseOffscreenExecutionService === false
        ? new IframeExecutionService({
            ...snapExecutionServiceArgs,
            iframeUrl: new URL(process.env.IFRAME_EXECUTION_ENVIRONMENT_URL),
          })
        : new OffscreenExecutionService({
            ...snapExecutionServiceArgs,
            offscreenPromise: this.offscreenPromise,
          });

    const snapControllerMessenger = this.controllerMessenger.getRestricted({
      name: 'SnapController',
      allowedEvents: [
        'ExecutionService:unhandledError',
        'ExecutionService:outboundRequest',
        'ExecutionService:outboundResponse',
        'KeyringController:lock',
      ],
      allowedActions: [
        `${this.permissionController.name}:getEndowments`,
        `${this.permissionController.name}:getPermissions`,
        `${this.permissionController.name}:hasPermission`,
        `${this.permissionController.name}:hasPermissions`,
        `${this.permissionController.name}:requestPermissions`,
        `${this.permissionController.name}:revokeAllPermissions`,
        `${this.permissionController.name}:revokePermissions`,
        `${this.permissionController.name}:revokePermissionForAllSubjects`,
        `${this.permissionController.name}:getSubjectNames`,
        `${this.permissionController.name}:updateCaveat`,
        `${this.approvalController.name}:addRequest`,
        `${this.approvalController.name}:updateRequestState`,
        `${this.permissionController.name}:grantPermissions`,
        `${this.subjectMetadataController.name}:getSubjectMetadata`,
        `${this.subjectMetadataController.name}:addSubjectMetadata`,
        'ExecutionService:executeSnap',
        'ExecutionService:getRpcRequestHandler',
        'ExecutionService:terminateSnap',
        'ExecutionService:terminateAllSnaps',
        'ExecutionService:handleRpcRequest',
        'SnapsRegistry:get',
        'SnapsRegistry:getMetadata',
        'SnapsRegistry:update',
        'SnapsRegistry:resolveVersion',
        `SnapInterfaceController:createInterface`,
        `SnapInterfaceController:getInterface`,
      ],
    });

    const allowLocalSnaps = process.env.ALLOW_LOCAL_SNAPS;
    const requireAllowlist = process.env.REQUIRE_SNAPS_ALLOWLIST;
    const rejectInvalidPlatformVersion =
      process.env.REJECT_INVALID_SNAPS_PLATFORM_VERSION;

    this.snapController = new SnapController({
      dynamicPermissions: ['endowment:caip25'],
      environmentEndowmentPermissions: Object.values(EndowmentPermissions),
      excludedPermissions: {
        ...ExcludedSnapPermissions,
        ...ExcludedSnapEndowments,
      },
      closeAllConnections: this.removeAllConnections.bind(this),
      state: initState.SnapController,
      messenger: snapControllerMessenger,
      featureFlags: {
        dappsCanUpdateSnaps: true,
        allowLocalSnaps,
        requireAllowlist,
        rejectInvalidPlatformVersion,
      },
      encryptor: encryptorFactory(600_000),
      getMnemonic: this.getPrimaryKeyringMnemonic.bind(this),
      preinstalledSnaps: PREINSTALLED_SNAPS,
      getFeatureFlags: () => {
        return {
          disableSnaps:
            this.preferencesController.state.useExternalServices === false,
        };
      },
    });

    this.rateLimitController = new RateLimitController({
      state: initState.RateLimitController,
      messenger: this.controllerMessenger.getRestricted({
        name: 'RateLimitController',
      }),
      implementations: {
        showNativeNotification: {
          method: (origin, message) => {
            const subjectMetadataState = this.controllerMessenger.call(
              'SubjectMetadataController:getState',
            );

            const originMetadata = subjectMetadataState.subjectMetadata[origin];

            this.platform
              ._showNotification(originMetadata?.name ?? origin, message)
              .catch((error) => {
                log.error('Failed to create notification', error);
              });

            return null;
          },
          // 2 calls per 5 minutes
          rateLimitCount: 2,
          rateLimitTimeout: 300000,
        },
        showInAppNotification: {
          method: (origin, args) => {
            const { message, title, footerLink, interfaceId } = args;

            const detailedView = {
              title,
              ...(footerLink ? { footerLink } : {}),
              interfaceId,
            };

            const notification = {
              data: {
                message,
                origin,
                ...(interfaceId ? { detailedView } : {}),
              },
              type: TRIGGER_TYPES.SNAP,
              readDate: null,
            };

            this.controllerMessenger.call(
              'NotificationServicesController:updateMetamaskNotificationsList',
              notification,
            );

            return null;
          },
          // 5 calls per minute
          rateLimitCount: 5,
          rateLimitTimeout: 60000,
        },
      },
    });
    const cronjobControllerMessenger = this.controllerMessenger.getRestricted({
      name: 'CronjobController',
      allowedEvents: [
        'SnapController:snapInstalled',
        'SnapController:snapUpdated',
        'SnapController:snapUninstalled',
        'SnapController:snapEnabled',
        'SnapController:snapDisabled',
      ],
      allowedActions: [
        `${this.permissionController.name}:getPermissions`,
        'SnapController:handleRequest',
        'SnapController:getAll',
      ],
    });
    this.cronjobController = new CronjobController({
      state: initState.CronjobController,
      messenger: cronjobControllerMessenger,
    });

    const snapsRegistryMessenger = this.controllerMessenger.getRestricted({
      name: 'SnapsRegistry',
      allowedEvents: [],
      allowedActions: [],
    });

    this.snapsRegistry = new JsonSnapsRegistry({
      state: initState.SnapsRegistry,
      messenger: snapsRegistryMessenger,
      refetchOnAllowlistMiss: requireAllowlist,
      url: {
        registry: 'https://acl.execution.metamask.io/latest/registry.json',
        signature: 'https://acl.execution.metamask.io/latest/signature.json',
      },
      publicKey:
        '0x025b65308f0f0fb8bc7f7ff87bfc296e0330eee5d3c1d1ee4a048b2fd6a86fa0a6',
    });

    const snapInterfaceControllerMessenger =
      this.controllerMessenger.getRestricted({
        name: 'SnapInterfaceController',
        allowedActions: [
          `${this.phishingController.name}:maybeUpdateState`,
          `${this.phishingController.name}:testOrigin`,
          `${this.approvalController.name}:hasRequest`,
          `${this.approvalController.name}:acceptRequest`,
          `${this.snapController.name}:get`,
        ],
        allowedEvents: [
          'NotificationServicesController:notificationsListUpdated',
        ],
      });

    this.snapInterfaceController = new SnapInterfaceController({
      state: initState.SnapInterfaceController,
      messenger: snapInterfaceControllerMessenger,
    });

    const snapInsightsControllerMessenger =
      this.controllerMessenger.getRestricted({
        name: 'SnapInsightsController',
        allowedActions: [
          `${this.snapController.name}:handleRequest`,
          `${this.snapController.name}:getAll`,
          `${this.permissionController.name}:getPermissions`,
          `${this.snapInterfaceController.name}:deleteInterface`,
        ],
        allowedEvents: [
          `TransactionController:unapprovedTransactionAdded`,
          `TransactionController:transactionStatusUpdated`,
          `SignatureController:stateChange`,
        ],
      });

    this.snapInsightsController = new SnapInsightsController({
      state: initState.SnapInsightsController,
      messenger: snapInsightsControllerMessenger,
    });

    // Notification Controllers
    this.authenticationController = new AuthenticationController.Controller({
      state: initState.AuthenticationController,
      messenger: this.controllerMessenger.getRestricted({
        name: 'AuthenticationController',
        allowedActions: [
          'KeyringController:getState',
          'SnapController:handleRequest',
        ],
        allowedEvents: ['KeyringController:lock', 'KeyringController:unlock'],
      }),
      metametrics: {
        getMetaMetricsId: () => this.metaMetricsController.getMetaMetricsId(),
        agent: 'extension',
      },
    });

    this.userStorageController = new UserStorageController.Controller({
      getMetaMetricsState: () =>
        this.metaMetricsController.state.participateInMetaMetrics ?? false,
      state: initState.UserStorageController,
      config: {
        accountSyncing: {
          onAccountAdded: (profileId) => {
            this.metaMetricsController.trackEvent({
              category: MetaMetricsEventCategory.ProfileSyncing,
              event: MetaMetricsEventName.AccountsSyncAdded,
              properties: {
                profile_id: profileId,
              },
            });
          },
          onAccountNameUpdated: (profileId) => {
            this.metaMetricsController.trackEvent({
              category: MetaMetricsEventCategory.ProfileSyncing,
              event: MetaMetricsEventName.AccountsSyncNameUpdated,
              properties: {
                profile_id: profileId,
              },
            });
          },
          onAccountSyncErroneousSituation: (
            profileId,
            situationMessage,
            sentryContext,
          ) => {
            captureException(
              new Error(`Account sync - ${situationMessage}`),
              sentryContext,
            );
            this.metaMetricsController.trackEvent({
              category: MetaMetricsEventCategory.ProfileSyncing,
              event: MetaMetricsEventName.AccountsSyncErroneousSituation,
              properties: {
                profile_id: profileId,
                situation_message: situationMessage,
              },
            });
          },
        },
      },
      env: {
        isAccountSyncingEnabled: isManifestV3,
      },
      messenger: this.controllerMessenger.getRestricted({
        name: 'UserStorageController',
        allowedActions: [
          'KeyringController:getState',
          'KeyringController:addNewAccount',
          'SnapController:handleRequest',
          'AuthenticationController:getBearerToken',
          'AuthenticationController:getSessionProfile',
          'AuthenticationController:isSignedIn',
          'AuthenticationController:performSignOut',
          'AuthenticationController:performSignIn',
          'NotificationServicesController:disableNotificationServices',
          'NotificationServicesController:selectIsNotificationServicesEnabled',
          'AccountsController:listAccounts',
          'AccountsController:updateAccountMetadata',
          'NetworkController:getState',
          'NetworkController:addNetwork',
          'NetworkController:removeNetwork',
          'NetworkController:updateNetwork',
        ],
        allowedEvents: [
          'KeyringController:lock',
          'KeyringController:unlock',
          'AccountsController:accountAdded',
          'AccountsController:accountRenamed',
          'NetworkController:networkRemoved',
        ],
      }),
    });

    this.controllerMessenger.subscribe(
      'MetaMetricsController:stateChange',
      previousValueComparator(async (prevState, currState) => {
        const { participateInMetaMetrics: prevParticipateInMetaMetrics } =
          prevState;
        const { participateInMetaMetrics: currParticipateInMetaMetrics } =
          currState;

        const metaMetricsWasDisabled =
          prevParticipateInMetaMetrics && !currParticipateInMetaMetrics;
        const metaMetricsWasEnabled =
          !prevParticipateInMetaMetrics && currParticipateInMetaMetrics;

        if (!metaMetricsWasDisabled && !metaMetricsWasEnabled) {
          return;
        }

        const shouldPerformSignIn =
          metaMetricsWasEnabled &&
          !this.authenticationController.state.isSignedIn;
        const shouldPerformSignOut =
          metaMetricsWasDisabled &&
          this.authenticationController.state.isSignedIn &&
          !this.userStorageController.state.isProfileSyncingEnabled;

        if (shouldPerformSignIn) {
          await this.authenticationController.performSignIn();
        } else if (shouldPerformSignOut) {
          await this.authenticationController.performSignOut();
        }
      }, this.metaMetricsController.state),
    );

    const notificationServicesPushControllerMessenger =
      this.controllerMessenger.getRestricted({
        name: 'NotificationServicesPushController',
        allowedActions: ['AuthenticationController:getBearerToken'],
        allowedEvents: [],
      });
    this.notificationServicesPushController =
      new NotificationServicesPushController.Controller({
        messenger: notificationServicesPushControllerMessenger,
        state: initState.NotificationServicesPushController,
        env: {
          apiKey: process.env.FIREBASE_API_KEY ?? '',
          authDomain: process.env.FIREBASE_AUTH_DOMAIN ?? '',
          storageBucket: process.env.FIREBASE_STORAGE_BUCKET ?? '',
          projectId: process.env.FIREBASE_PROJECT_ID ?? '',
          messagingSenderId: process.env.FIREBASE_MESSAGING_SENDER_ID ?? '',
          appId: process.env.FIREBASE_APP_ID ?? '',
          measurementId: process.env.FIREBASE_MEASUREMENT_ID ?? '',
          vapidKey: process.env.VAPID_KEY ?? '',
        },
        config: {
          isPushEnabled: isManifestV3,
          platform: 'extension',
          onPushNotificationReceived,
          onPushNotificationClicked,
        },
      });
    notificationServicesPushControllerMessenger.subscribe(
      'NotificationServicesPushController:onNewNotifications',
      (notification) => {
        this.metaMetricsController.trackEvent({
          category: MetaMetricsEventCategory.PushNotifications,
          event: MetaMetricsEventName.PushNotificationReceived,
          properties: {
            notification_id: notification.id,
            notification_type: notification.type,
            chain_id: notification?.chain_id,
          },
        });
      },
    );
    notificationServicesPushControllerMessenger.subscribe(
      'NotificationServicesPushController:pushNotificationClicked',
      (notification) => {
        this.metaMetricsController.trackEvent({
          category: MetaMetricsEventCategory.PushNotifications,
          event: MetaMetricsEventName.PushNotificationClicked,
          properties: {
            notification_id: notification.id,
            notification_type: notification.type,
            chain_id: notification?.chain_id,
          },
        });
      },
    );

    this.notificationServicesController =
      new NotificationServicesController.Controller({
        messenger: this.controllerMessenger.getRestricted({
          name: 'NotificationServicesController',
          allowedActions: [
            'KeyringController:getAccounts',
            'KeyringController:getState',
            'AuthenticationController:getBearerToken',
            'AuthenticationController:isSignedIn',
            'UserStorageController:enableProfileSyncing',
            'UserStorageController:getStorageKey',
            'UserStorageController:performGetStorage',
            'UserStorageController:performSetStorage',
            'NotificationServicesPushController:enablePushNotifications',
            'NotificationServicesPushController:disablePushNotifications',
            'NotificationServicesPushController:subscribeToPushNotifications',
            'NotificationServicesPushController:updateTriggerPushNotifications',
          ],
          allowedEvents: [
            'KeyringController:stateChange',
            'KeyringController:lock',
            'KeyringController:unlock',
            'NotificationServicesPushController:onNewNotifications',
          ],
        }),
        state: initState.NotificationServicesController,
        env: {
          isPushIntegrated: isManifestV3,
          featureAnnouncements: {
            platform: 'extension',
            spaceId: process.env.CONTENTFUL_ACCESS_SPACE_ID ?? '',
            accessToken: process.env.CONTENTFUL_ACCESS_TOKEN ?? '',
          },
        },
      });

    // account tracker watches balances, nonces, and any code at their address
    this.accountTrackerController = new AccountTrackerController({
      state: { accounts: {} },
      messenger: this.controllerMessenger.getRestricted({
        name: 'AccountTrackerController',
        allowedActions: [
          'AccountsController:getSelectedAccount',
          'NetworkController:getState',
          'NetworkController:getNetworkClientById',
          'OnboardingController:getState',
          'PreferencesController:getState',
        ],
        allowedEvents: [
          'AccountsController:selectedEvmAccountChange',
          'OnboardingController:stateChange',
          'KeyringController:accountRemoved',
        ],
      }),
      provider: this.provider,
      blockTracker: this.blockTracker,
      getNetworkIdentifier: (providerConfig) => {
        const { type, rpcUrl } =
          providerConfig ??
          getProviderConfig({
            metamask: this.networkController.state,
          });
        return type === NETWORK_TYPES.RPC ? rpcUrl : type;
      },
    });

    // start and stop polling for balances based on activeControllerConnections
    this.on('controllerConnectionChanged', (activeControllerConnections) => {
      const { completedOnboarding } = this.onboardingController.state;
      if (activeControllerConnections > 0 && completedOnboarding) {
        this.triggerNetworkrequests();
      } else {
        this.stopNetworkRequests();
      }
    });

    this.controllerMessenger.subscribe(
      `${this.onboardingController.name}:stateChange`,
      previousValueComparator(async (prevState, currState) => {
        const { completedOnboarding: prevCompletedOnboarding } = prevState;
        const { completedOnboarding: currCompletedOnboarding } = currState;
        if (!prevCompletedOnboarding && currCompletedOnboarding) {
          const { address } = this.accountsController.getSelectedAccount();

          await this._addAccountsWithBalance();

          this.postOnboardingInitialization();
          this.triggerNetworkrequests();

          // execute once the token detection on the post-onboarding
          await this.tokenDetectionController.detectTokens({
            selectedAddress: address,
          });
        }
      }, this.onboardingController.state),
    );

    const tokenDetectionControllerMessenger =
      this.controllerMessenger.getRestricted({
        name: 'TokenDetectionController',
        allowedActions: [
          'AccountsController:getAccount',
          'AccountsController:getSelectedAccount',
          'KeyringController:getState',
          'NetworkController:getNetworkClientById',
          'NetworkController:getNetworkConfigurationByNetworkClientId',
          'NetworkController:getState',
          'PreferencesController:getState',
          'TokenListController:getState',
          'TokensController:getState',
          'TokensController:addDetectedTokens',
        ],
        allowedEvents: [
          'AccountsController:selectedEvmAccountChange',
          'KeyringController:lock',
          'KeyringController:unlock',
          'NetworkController:networkDidChange',
          'PreferencesController:stateChange',
          'TokenListController:stateChange',
        ],
      });

    this.tokenDetectionController = new TokenDetectionController({
      messenger: tokenDetectionControllerMessenger,
      getBalancesInSingleCall:
        this.assetsContractController.getBalancesInSingleCall.bind(
          this.assetsContractController,
        ),
      trackMetaMetricsEvent: this.metaMetricsController.trackEvent.bind(
        this.metaMetricsController,
      ),
      useAccountsAPI: true,
      platform: 'extension',
    });

    const addressBookControllerMessenger =
      this.controllerMessenger.getRestricted({
        name: 'AddressBookController',
        allowedActions: [],
        allowedEvents: [],
      });

    this.addressBookController = new AddressBookController({
      messenger: addressBookControllerMessenger,
      state: initState.AddressBookController,
    });

    this.alertController = new AlertController({
      state: initState.AlertController,
      messenger: this.controllerMessenger.getRestricted({
        name: 'AlertController',
        allowedEvents: ['AccountsController:selectedAccountChange'],
        allowedActions: ['AccountsController:getSelectedAccount'],
      }),
    });

    ///: BEGIN:ONLY_INCLUDE_IF(build-mmi)
    this.custodyController = new CustodyController({
      initState: initState.CustodyController,
      captureException,
    });
    this.institutionalFeaturesController = new InstitutionalFeaturesController({
      initState: initState.InstitutionalFeaturesController,
      showConfirmRequest: opts.showUserConfirmation,
    });
    this.transactionUpdateController = new TransactionUpdateController({
      initState: initState.TransactionUpdateController,
      getCustodyKeyring: this.getCustodyKeyringIfExists.bind(this),
      mmiConfigurationController: this.mmiConfigurationController,
      captureException,
    });
    ///: END:ONLY_INCLUDE_IF

    this.backup = new Backup({
      preferencesController: this.preferencesController,
      addressBookController: this.addressBookController,
      accountsController: this.accountsController,
      networkController: this.networkController,
      trackMetaMetricsEvent: this.metaMetricsController.trackEvent.bind(
        this.metaMetricsController,
      ),
    });

    // This gets used as a ...spread parameter in two places: new TransactionController() and createRPCMethodTrackingMiddleware()
    this.snapAndHardwareMetricsParams = {
      getSelectedAccount: this.accountsController.getSelectedAccount.bind(
        this.accountsController,
      ),
      getAccountType: this.getAccountType.bind(this),
      getDeviceModel: this.getDeviceModel.bind(this),
      snapAndHardwareMessenger: this.controllerMessenger.getRestricted({
        name: 'SnapAndHardwareMessenger',
        allowedActions: [
          'KeyringController:getKeyringForAccount',
          'SnapController:get',
          'AccountsController:getSelectedAccount',
        ],
      }),
    };

    const transactionControllerMessenger =
      this.controllerMessenger.getRestricted({
        name: 'TransactionController',
        allowedActions: [
          `${this.approvalController.name}:addRequest`,
          'NetworkController:findNetworkClientIdByChainId',
          'NetworkController:getNetworkClientById',
          'AccountsController:getSelectedAccount',
        ],
        allowedEvents: [`NetworkController:stateChange`],
      });

    this.txController = new TransactionController({
      getCurrentNetworkEIP1559Compatibility:
        this.networkController.getEIP1559Compatibility.bind(
          this.networkController,
        ),
      getCurrentAccountEIP1559Compatibility:
        this.getCurrentAccountEIP1559Compatibility.bind(this),
      getExternalPendingTransactions:
        this.getExternalPendingTransactions.bind(this),
      getGasFeeEstimates: this.gasFeeController.fetchGasFeeEstimates.bind(
        this.gasFeeController,
      ),
      getNetworkClientRegistry:
        this.networkController.getNetworkClientRegistry.bind(
          this.networkController,
        ),
      getNetworkState: () => this.networkController.state,
      getPermittedAccounts: this.getPermittedAccounts.bind(this),
      getSavedGasFees: () => {
        const globalChainId = this.#getGlobalChainId();
        return this.preferencesController.state.advancedGasFee[globalChainId];
      },
      incomingTransactions: {
        etherscanApiKeysByChainId: {
          [CHAIN_IDS.MAINNET]: process.env.ETHERSCAN_API_KEY,
          [CHAIN_IDS.SEPOLIA]: process.env.ETHERSCAN_API_KEY,
        },
        includeTokenTransfers: false,
        isEnabled: () =>
          this.preferencesController.state.incomingTransactionsPreferences?.[
            this.#getGlobalChainId()
          ] && this.onboardingController.state.completedOnboarding,
        queryEntireHistory: false,
        updateTransactions: false,
      },
      isFirstTimeInteractionEnabled: () =>
        this.preferencesController.state.securityAlertsEnabled,
      isSimulationEnabled: () =>
        this.preferencesController.state.useTransactionSimulations,
      messenger: transactionControllerMessenger,
      pendingTransactions: {
        isResubmitEnabled: () => {
          const state = this._getMetaMaskState();
          return !(
            getSmartTransactionsPreferenceEnabled(state) &&
            getCurrentChainSupportsSmartTransactions(state)
          );
        },
      },
      testGasFeeFlows: process.env.TEST_GAS_FEE_FLOWS,
      trace,
      hooks: {
        ///: BEGIN:ONLY_INCLUDE_IF(build-mmi)
        afterSign: (txMeta, signedEthTx) =>
          afterTransactionSignMMI(
            txMeta,
            signedEthTx,
            this.transactionUpdateController.addTransactionToWatchList.bind(
              this.transactionUpdateController,
            ),
          ),
        beforeCheckPendingTransaction:
          beforeCheckPendingTransactionMMI.bind(this),
        beforePublish: beforeTransactionPublishMMI.bind(this),
        getAdditionalSignArguments: getAdditionalSignArgumentsMMI.bind(this),
        ///: END:ONLY_INCLUDE_IF
        publish: this._publishSmartTransactionHook.bind(this),
      },
      sign: (...args) => this.keyringController.signTransaction(...args),
      state: initState.TransactionController,
    });

    this._addTransactionControllerListeners();

    this.decryptMessageController = new DecryptMessageController({
      getState: this.getState.bind(this),
      messenger: this.controllerMessenger.getRestricted({
        name: 'DecryptMessageController',
        allowedActions: [
          `${this.approvalController.name}:addRequest`,
          `${this.approvalController.name}:acceptRequest`,
          `${this.approvalController.name}:rejectRequest`,
          `${this.keyringController.name}:decryptMessage`,
        ],
      }),
      metricsEvent: this.metaMetricsController.trackEvent.bind(
        this.metaMetricsController,
      ),
    });

    this.encryptionPublicKeyController = new EncryptionPublicKeyController({
      messenger: this.controllerMessenger.getRestricted({
        name: 'EncryptionPublicKeyController',
        allowedActions: [
          `${this.approvalController.name}:addRequest`,
          `${this.approvalController.name}:acceptRequest`,
          `${this.approvalController.name}:rejectRequest`,
        ],
      }),
      getEncryptionPublicKey:
        this.keyringController.getEncryptionPublicKey.bind(
          this.keyringController,
        ),
      getAccountKeyringType: this.keyringController.getAccountKeyringType.bind(
        this.keyringController,
      ),
      getState: this.getState.bind(this),
      metricsEvent: this.metaMetricsController.trackEvent.bind(
        this.metaMetricsController,
      ),
    });

    this.signatureController = new SignatureController({
      messenger: this.controllerMessenger.getRestricted({
        name: 'SignatureController',
        allowedActions: [
          `${this.approvalController.name}:addRequest`,
          `${this.keyringController.name}:signMessage`,
          `${this.keyringController.name}:signPersonalMessage`,
          `${this.keyringController.name}:signTypedMessage`,
          `${this.loggingController.name}:add`,
          `${this.networkController.name}:getNetworkClientById`,
        ],
      }),
      trace,
      decodingApiUrl: process.env.DECODING_API_URL,
      isDecodeSignatureRequestEnabled: () =>
        this.preferencesController.state.useExternalServices === true &&
        this.preferencesController.state.useTransactionSimulations,
    });

    this.signatureController.hub.on(
      'cancelWithReason',
      ({ metadata: message, reason }) => {
        this.metaMetricsController.trackEvent({
          event: reason,
          category: MetaMetricsEventCategory.Transactions,
          properties: {
            action: 'Sign Request',
            type: message.type,
          },
        });
      },
    );

    ///: BEGIN:ONLY_INCLUDE_IF(build-mmi)
    const transactionMetricsRequest = this.getTransactionMetricsRequest();

    const mmiControllerMessenger = this.controllerMessenger.getRestricted({
      name: 'MMIController',
      allowedActions: [
        'AccountsController:getAccountByAddress',
        'AccountsController:setAccountName',
        'AccountsController:listAccounts',
        'AccountsController:getSelectedAccount',
        'AccountsController:setSelectedAccount',
        'MetaMetricsController:getState',
        'NetworkController:getState',
        'NetworkController:setActiveNetwork',
      ],
    });

    this.mmiController = new MMIController({
      messenger: mmiControllerMessenger,
      mmiConfigurationController: this.mmiConfigurationController,
      keyringController: this.keyringController,
      appStateController: this.appStateController,
      transactionUpdateController: this.transactionUpdateController,
      custodyController: this.custodyController,
      getState: this.getState.bind(this),
      getPendingNonce: this.getPendingNonce.bind(this),
      accountTrackerController: this.accountTrackerController,
      networkController: this.networkController,
      metaMetricsController: this.metaMetricsController,
      permissionController: this.permissionController,
      signatureController: this.signatureController,
      platform: this.platform,
      extension: this.extension,
      getTransactions: this.txController.getTransactions.bind(
        this.txController,
      ),
      setTxStatusSigned: (id) =>
        this.txController.updateCustodialTransaction(id, {
          status: TransactionStatus.signed,
        }),
      setTxStatusSubmitted: (id) =>
        this.txController.updateCustodialTransaction(id, {
          status: TransactionStatus.submitted,
        }),
      setTxStatusFailed: (id, reason) =>
        this.txController.updateCustodialTransaction(id, {
          status: TransactionStatus.failed,
          errorMessage: reason,
        }),
      trackTransactionEvents: handleMMITransactionUpdate.bind(
        null,
        transactionMetricsRequest,
      ),
      updateTransaction: (txMeta, note) =>
        this.txController.updateTransaction(txMeta, note),
      updateTransactionHash: (id, hash) =>
        this.txController.updateCustodialTransaction(id, { hash }),
      setChannelId: (channelId) =>
        this.institutionalFeaturesController.setChannelId(channelId),
      setConnectionRequest: (payload) =>
        this.institutionalFeaturesController.setConnectionRequest(payload),
    });
    ///: END:ONLY_INCLUDE_IF

    const swapsControllerMessenger = this.controllerMessenger.getRestricted({
      name: 'SwapsController',
      // TODO: allow these internal calls once GasFeeController and TransactionController
      // export these action types and register its action handlers
      // allowedActions: [
      //   'GasFeeController:getEIP1559GasFeeEstimates',
      //   'TransactionController:getLayer1GasFee',
      // ],
      allowedActions: [
        'NetworkController:getState',
        'NetworkController:getNetworkClientById',
        'TokenRatesController:getState',
      ],
      allowedEvents: [],
    });

    this.swapsController = new SwapsController(
      {
        messenger: swapsControllerMessenger,
        getBufferedGasLimit: async (txMeta, multiplier) => {
          const { gas: gasLimit, simulationFails } =
            await this.txController.estimateGasBuffered(
              txMeta.txParams,
              multiplier,
              this.#getGlobalNetworkClientId(),
            );

          return { gasLimit, simulationFails };
        },
        // TODO: Remove once GasFeeController exports this action type
        getEIP1559GasFeeEstimates:
          this.gasFeeController.fetchGasFeeEstimates.bind(
            this.gasFeeController,
          ),
        // TODO: Remove once TransactionController exports this action type
        getLayer1GasFee: this.txController.getLayer1GasFee.bind(
          this.txController,
        ),
        trackMetaMetricsEvent: this.metaMetricsController.trackEvent.bind(
          this.metaMetricsController,
        ),
      },
      initState.SwapsController,
    );

    const bridgeControllerMessenger = this.controllerMessenger.getRestricted({
      name: BRIDGE_CONTROLLER_NAME,
      allowedActions: [
        'AccountsController:getSelectedAccount',
        'NetworkController:getSelectedNetworkClient',
        'NetworkController:findNetworkClientIdByChainId',
      ],
      allowedEvents: [],
    });
    this.bridgeController = new BridgeController({
      messenger: bridgeControllerMessenger,
      // TODO: Remove once TransactionController exports this action type
      getLayer1GasFee: this.txController.getLayer1GasFee.bind(
        this.txController,
      ),
    });

    const bridgeStatusControllerMessenger =
      this.controllerMessenger.getRestricted({
        name: BRIDGE_STATUS_CONTROLLER_NAME,
        allowedActions: [
          'AccountsController:getSelectedAccount',
          'NetworkController:getNetworkClientById',
          'NetworkController:findNetworkClientIdByChainId',
          'NetworkController:getState',
          'TransactionController:getState',
        ],
        allowedEvents: [],
      });
    this.bridgeStatusController = new BridgeStatusController({
      messenger: bridgeStatusControllerMessenger,
      state: initState.BridgeStatusController,
    });

    const smartTransactionsControllerMessenger =
      this.controllerMessenger.getRestricted({
        name: 'SmartTransactionsController',
        allowedActions: [
          'NetworkController:getNetworkClientById',
          'NetworkController:getState',
        ],
        allowedEvents: ['NetworkController:stateChange'],
      });
    this.smartTransactionsController = new SmartTransactionsController({
      supportedChainIds: getAllowedSmartTransactionsChainIds(),
      clientId: ClientId.Extension,
      getNonceLock: (address) =>
        this.txController.getNonceLock(
          address,
          this.#getGlobalNetworkClientId(),
        ),
      confirmExternalTransaction:
        this.txController.confirmExternalTransaction.bind(this.txController),
      trackMetaMetricsEvent: this.metaMetricsController.trackEvent.bind(
        this.metaMetricsController,
      ),
      state: initState.SmartTransactionsController,
      messenger: smartTransactionsControllerMessenger,
      getTransactions: this.txController.getTransactions.bind(
        this.txController,
      ),
      updateTransaction: this.txController.updateTransaction.bind(
        this.txController,
      ),
      getFeatureFlags: () => {
        const state = this._getMetaMaskState();
        return getFeatureFlagsByChainId(state);
      },
      getMetaMetricsProps: async () => {
        const selectedAddress =
          this.accountsController.getSelectedAccount().address;
        const accountHardwareType = await getHardwareWalletType(
          this._getMetaMaskState(),
        );
        const accountType = await this.getAccountType(selectedAddress);
        const deviceModel = await this.getDeviceModel(selectedAddress);
        return {
          accountHardwareType,
          accountType,
          deviceModel,
        };
      },
    });

    const isExternalNameSourcesEnabled = () =>
      this.preferencesController.state.useExternalNameSources;

    this.nameController = new NameController({
      messenger: this.controllerMessenger.getRestricted({
        name: 'NameController',
        allowedActions: [],
      }),
      providers: [
        new ENSNameProvider({
          reverseLookup: this.ensController.reverseResolveAddress.bind(
            this.ensController,
          ),
        }),
        new EtherscanNameProvider({ isEnabled: isExternalNameSourcesEnabled }),
        new TokenNameProvider({ isEnabled: isExternalNameSourcesEnabled }),
        new LensNameProvider({ isEnabled: isExternalNameSourcesEnabled }),
        new SnapsNameProvider({
          messenger: this.controllerMessenger.getRestricted({
            name: 'SnapsNameProvider',
            allowedActions: [
              'SnapController:getAll',
              'SnapController:get',
              'SnapController:handleRequest',
              'PermissionController:getState',
            ],
          }),
        }),
      ],
      state: initState.NameController,
    });

    const petnamesBridgeMessenger = this.controllerMessenger.getRestricted({
      name: 'PetnamesBridge',
      allowedEvents: [
        'NameController:stateChange',
        'AccountsController:stateChange',
        'AddressBookController:stateChange',
      ],
      allowedActions: ['AccountsController:listAccounts'],
    });

    new AddressBookPetnamesBridge({
      addressBookController: this.addressBookController,
      nameController: this.nameController,
      messenger: petnamesBridgeMessenger,
    }).init();

    new AccountIdentitiesPetnamesBridge({
      nameController: this.nameController,
      messenger: petnamesBridgeMessenger,
    }).init();

    this.userOperationController = new UserOperationController({
      entrypoint: process.env.EIP_4337_ENTRYPOINT,
      getGasFeeEstimates: this.gasFeeController.fetchGasFeeEstimates.bind(
        this.gasFeeController,
      ),
      messenger: this.controllerMessenger.getRestricted({
        name: 'UserOperationController',
        allowedActions: [
          'ApprovalController:addRequest',
          'NetworkController:getNetworkClientById',
          'KeyringController:prepareUserOperation',
          'KeyringController:patchUserOperation',
          'KeyringController:signUserOperation',
        ],
      }),
      state: initState.UserOperationController,
    });

    this.userOperationController.hub.on(
      'user-operation-added',
      this._onUserOperationAdded.bind(this),
    );

    this.userOperationController.hub.on(
      'transaction-updated',
      this._onUserOperationTransactionUpdated.bind(this),
    );

    // ensure AccountTrackerController updates balances after network change
    networkControllerMessenger.subscribe(
      'NetworkController:networkDidChange',
      () => {
        this.accountTrackerController.updateAccounts();
      },
    );

    // clear unapproved transactions and messages when the network will change
    networkControllerMessenger.subscribe(
      'NetworkController:networkWillChange',
      clearPendingConfirmations.bind(this),
    );

    // RemoteFeatureFlagController has subscription for preferences changes
    this.controllerMessenger.subscribe(
      'PreferencesController:stateChange',
      previousValueComparator((prevState, currState) => {
        const { useExternalServices: prevUseExternalServices } = prevState;
        const { useExternalServices: currUseExternalServices } = currState;
        if (currUseExternalServices && !prevUseExternalServices) {
          this.remoteFeatureFlagController.enable();
          this.remoteFeatureFlagController.updateRemoteFeatureFlags();
        } else if (!currUseExternalServices && prevUseExternalServices) {
          this.remoteFeatureFlagController.disable();
        }
      }, this.preferencesController.state),
    );

    // Initialize RemoteFeatureFlagController
    this.remoteFeatureFlagController = new RemoteFeatureFlagController({
      messenger: this.controllerMessenger.getRestricted({
        name: 'RemoteFeatureFlagController',
        allowedActions: [],
        allowedEvents: [],
      }),
      disabled: !this.preferencesController.state.useExternalServices,
      getMetaMetricsId: () => this.metaMetricsController.getMetaMetricsId(),
      clientConfigApiService: new ClientConfigApiService({
        fetch: globalThis.fetch.bind(globalThis),
        config: {
          client: ClientType.Extension,
          distribution:
            this._getConfigForRemoteFeatureFlagRequest().distribution,
          environment: this._getConfigForRemoteFeatureFlagRequest().environment,
        },
      }),
    });

    this.metamaskMiddleware = createMetamaskMiddleware({
      static: {
        eth_syncing: false,
        web3_clientVersion: `MetaMask/v${version}`,
      },
      version,
      // account mgmt
      getAccounts: ({ origin: innerOrigin }) => {
        if (innerOrigin === ORIGIN_METAMASK) {
          const selectedAddress =
            this.accountsController.getSelectedAccount().address;
          return selectedAddress ? [selectedAddress] : [];
        }
        return this.getPermittedAccounts(innerOrigin);
      },
      // tx signing
      processTransaction: (transactionParams, dappRequest) =>
        addDappTransaction(
          this.getAddTransactionRequest({ transactionParams, dappRequest }),
        ),
      // msg signing
      ///: BEGIN:ONLY_INCLUDE_IF(build-main,build-beta,build-flask)

      processTypedMessage: (...args) =>
        addTypedMessage({
          signatureController: this.signatureController,
          signatureParams: args,
        }),
      processTypedMessageV3: (...args) =>
        addTypedMessage({
          signatureController: this.signatureController,
          signatureParams: args,
        }),
      processTypedMessageV4: (...args) =>
        addTypedMessage({
          signatureController: this.signatureController,
          signatureParams: args,
        }),
      processPersonalMessage: (...args) =>
        addPersonalMessage({
          signatureController: this.signatureController,
          signatureParams: args,
        }),
      ///: END:ONLY_INCLUDE_IF

      ///: BEGIN:ONLY_INCLUDE_IF(build-mmi)
      /* eslint-disable no-dupe-keys */
      processTypedMessage: this.mmiController.newUnsignedMessage.bind(
        this.mmiController,
      ),
      processTypedMessageV3: this.mmiController.newUnsignedMessage.bind(
        this.mmiController,
      ),
      processTypedMessageV4: this.mmiController.newUnsignedMessage.bind(
        this.mmiController,
      ),
      processPersonalMessage: this.mmiController.newUnsignedMessage.bind(
        this.mmiController,
      ),
      setTypedMessageInProgress:
        this.signatureController.setTypedMessageInProgress.bind(
          this.signatureController,
        ),
      setPersonalMessageInProgress:
        this.signatureController.setPersonalMessageInProgress.bind(
          this.signatureController,
        ),
      /* eslint-enable no-dupe-keys */
      ///: END:ONLY_INCLUDE_IF

      processEncryptionPublicKey:
        this.encryptionPublicKeyController.newRequestEncryptionPublicKey.bind(
          this.encryptionPublicKeyController,
        ),

      processDecryptMessage:
        this.decryptMessageController.newRequestDecryptMessage.bind(
          this.decryptMessageController,
        ),
      getPendingNonce: this.getPendingNonce.bind(this),
      getPendingTransactionByHash: (hash) =>
        this.txController.state.transactions.find(
          (meta) =>
            meta.hash === hash && meta.status === TransactionStatus.submitted,
        ),
    });

    // ensure isClientOpenAndUnlocked is updated when memState updates
    this.on('update', (memState) => this._onStateUpdate(memState));

    /**
     * All controllers in Memstore but not in store. They are not persisted.
     * On chrome profile re-start, they will be re-initialized.
     */
    const resetOnRestartStore = {
      AccountTracker: this.accountTrackerController,
      TokenRatesController: this.tokenRatesController,
      DecryptMessageController: this.decryptMessageController,
      EncryptionPublicKeyController: this.encryptionPublicKeyController,
      SignatureController: this.signatureController,
      SwapsController: this.swapsController,
      BridgeController: this.bridgeController,
      BridgeStatusController: this.bridgeStatusController,
      EnsController: this.ensController,
      ApprovalController: this.approvalController,
      PPOMController: this.ppomController,
    };

    this.store.updateStructure({
      AccountsController: this.accountsController,
      AppStateController: this.appStateController,
      AppMetadataController: this.appMetadataController,
      MultichainBalancesController: this.multichainBalancesController,
      TransactionController: this.txController,
      KeyringController: this.keyringController,
      PreferencesController: this.preferencesController,
      MetaMetricsController: this.metaMetricsController,
      MetaMetricsDataDeletionController: this.metaMetricsDataDeletionController,
      AddressBookController: this.addressBookController,
      CurrencyController: this.currencyRateController,
      NetworkController: this.networkController,
      AlertController: this.alertController,
      OnboardingController: this.onboardingController,
      PermissionController: this.permissionController,
      PermissionLogController: this.permissionLogController,
      SubjectMetadataController: this.subjectMetadataController,
      AnnouncementController: this.announcementController,
      NetworkOrderController: this.networkOrderController,
      AccountOrderController: this.accountOrderController,
      GasFeeController: this.gasFeeController,
      TokenListController: this.tokenListController,
      TokensController: this.tokensController,
      TokenBalancesController: this.tokenBalancesController,
      SmartTransactionsController: this.smartTransactionsController,
      NftController: this.nftController,
      PhishingController: this.phishingController,
      SelectedNetworkController: this.selectedNetworkController,
      LoggingController: this.loggingController,
      MultichainRatesController: this.multichainRatesController,
      SnapController: this.snapController,
      CronjobController: this.cronjobController,
      SnapsRegistry: this.snapsRegistry,
      SnapInterfaceController: this.snapInterfaceController,
      SnapInsightsController: this.snapInsightsController,
      ///: BEGIN:ONLY_INCLUDE_IF(build-mmi)
      CustodyController: this.custodyController.store,
      InstitutionalFeaturesController:
        this.institutionalFeaturesController.store,
      MmiConfigurationController: this.mmiConfigurationController.store,
      ///: END:ONLY_INCLUDE_IF
      PPOMController: this.ppomController,
      NameController: this.nameController,
      UserOperationController: this.userOperationController,
      // Notification Controllers
      AuthenticationController: this.authenticationController,
      UserStorageController: this.userStorageController,
      NotificationServicesController: this.notificationServicesController,
      NotificationServicesPushController:
        this.notificationServicesPushController,
      RemoteFeatureFlagController: this.remoteFeatureFlagController,
      ...resetOnRestartStore,
    });

    this.memStore = new ComposableObservableStore({
      config: {
        AccountsController: this.accountsController,
        AppStateController: this.appStateController,
        AppMetadataController: this.appMetadataController,
        MultichainBalancesController: this.multichainBalancesController,
        NetworkController: this.networkController,
        KeyringController: this.keyringController,
        PreferencesController: this.preferencesController,
        MetaMetricsController: this.metaMetricsController,
        MetaMetricsDataDeletionController:
          this.metaMetricsDataDeletionController,
        AddressBookController: this.addressBookController,
        CurrencyController: this.currencyRateController,
        AlertController: this.alertController,
        OnboardingController: this.onboardingController,
        PermissionController: this.permissionController,
        PermissionLogController: this.permissionLogController,
        SubjectMetadataController: this.subjectMetadataController,
        AnnouncementController: this.announcementController,
        NetworkOrderController: this.networkOrderController,
        AccountOrderController: this.accountOrderController,
        GasFeeController: this.gasFeeController,
        TokenListController: this.tokenListController,
        TokensController: this.tokensController,
        TokenBalancesController: this.tokenBalancesController,
        SmartTransactionsController: this.smartTransactionsController,
        NftController: this.nftController,
        SelectedNetworkController: this.selectedNetworkController,
        LoggingController: this.loggingController,
        TxController: this.txController,
        MultichainRatesController: this.multichainRatesController,
        SnapController: this.snapController,
        CronjobController: this.cronjobController,
        SnapsRegistry: this.snapsRegistry,
        SnapInterfaceController: this.snapInterfaceController,
        SnapInsightsController: this.snapInsightsController,
        ///: BEGIN:ONLY_INCLUDE_IF(build-mmi)
        CustodyController: this.custodyController.store,
        InstitutionalFeaturesController:
          this.institutionalFeaturesController.store,
        MmiConfigurationController: this.mmiConfigurationController.store,
        ///: END:ONLY_INCLUDE_IF
        NameController: this.nameController,
        UserOperationController: this.userOperationController,
        // Notification Controllers
        AuthenticationController: this.authenticationController,
        UserStorageController: this.userStorageController,
        NotificationServicesController: this.notificationServicesController,
        QueuedRequestController: this.queuedRequestController,
        NotificationServicesPushController:
          this.notificationServicesPushController,
        RemoteFeatureFlagController: this.remoteFeatureFlagController,
        ...resetOnRestartStore,
      },
      controllerMessenger: this.controllerMessenger,
    });

    // if this is the first time, clear the state of by calling these methods
    const resetMethods = [
      this.accountTrackerController.resetState.bind(
        this.accountTrackerController,
      ),
      this.decryptMessageController.resetState.bind(
        this.decryptMessageController,
      ),
      this.encryptionPublicKeyController.resetState.bind(
        this.encryptionPublicKeyController,
      ),
      this.signatureController.resetState.bind(this.signatureController),
      this.swapsController.resetState.bind(this.swapsController),
      this.bridgeController.resetState.bind(this.bridgeController),
      this.ensController.resetState.bind(this.ensController),
      this.approvalController.clear.bind(this.approvalController),
      // WE SHOULD ADD TokenListController.resetState here too. But it's not implemented yet.
    ];

    if (isManifestV3) {
      if (isFirstMetaMaskControllerSetup === true) {
        this.resetStates(resetMethods);
        this.extension.storage.session.set({
          isFirstMetaMaskControllerSetup: false,
        });
      }
    } else {
      // it's always the first time in MV2
      this.resetStates(resetMethods);
    }

    // Automatic login via config password
    const password = process.env.PASSWORD;
    if (
      !this.isUnlocked() &&
      this.onboardingController.state.completedOnboarding &&
      password &&
      !process.env.IN_TEST
    ) {
      this._loginUser(password);
    } else {
      this._startUISync();
    }

    // Lazily update the store with the current extension environment
    this.extension.runtime.getPlatformInfo().then(({ os }) => {
      this.appStateController.setBrowserEnvironment(
        os,
        // This method is presently only supported by Firefox
        this.extension.runtime.getBrowserInfo === undefined
          ? 'chrome'
          : 'firefox',
      );
    });

    this.setupControllerEventSubscriptions();
    this.setupMultichainDataAndSubscriptions();

    // For more information about these legacy streams, see here:
    // https://github.com/MetaMask/metamask-extension/issues/15491
    // TODO:LegacyProvider: Delete
    this.publicConfigStore = this.createPublicConfigStore();

    // Multiple MetaMask instances launched warning
    this.extension.runtime.onMessageExternal.addListener(onMessageReceived);
    // Fire a ping message to check if other extensions are running
    checkForMultipleVersionsRunning();

    if (this.onboardingController.state.completedOnboarding) {
      this.postOnboardingInitialization();
    }
  }

  // Provides a method for getting feature flags for the multichain
  // initial rollout, such that we can remotely modify polling interval
  getInfuraFeatureFlags() {
    fetchWithCache({
      url: 'https://swap.api.cx.metamask.io/featureFlags',
      cacheRefreshTime: MINUTE * 20,
    })
      .then(this.onFeatureFlagResponseReceived)
      .catch((e) => {
        // API unreachable (?)
        log.warn('Feature flag endpoint is unreachable', e);
      });
  }

  onFeatureFlagResponseReceived(response) {
    const { multiChainAssets = {} } = response;
    const { pollInterval } = multiChainAssets;
    // Polling interval is provided in seconds
    if (pollInterval > 0) {
      this.tokenBalancesController.setIntervalLength(pollInterval * SECOND);
    }
  }

  postOnboardingInitialization() {
    const { usePhishDetect } = this.preferencesController.state;

    this.networkController.lookupNetwork();

    if (usePhishDetect) {
      this.phishingController.maybeUpdateState();
    }

    // post onboarding emit detectTokens event
    const preferencesControllerState = this.preferencesController.state;
    const { useTokenDetection, useNftDetection } =
      preferencesControllerState ?? {};
    this.metaMetricsController.trackEvent({
      category: MetaMetricsEventCategory.Onboarding,
      event: MetaMetricsUserTrait.TokenDetectionEnabled,
      properties: {
        [MetaMetricsUserTrait.TokenDetectionEnabled]: useTokenDetection,
      },
    });
    this.metaMetricsController.trackEvent({
      category: MetaMetricsEventCategory.Onboarding,
      event: MetaMetricsUserTrait.NftAutodetectionEnabled,
      properties: {
        [MetaMetricsUserTrait.NftAutodetectionEnabled]: useNftDetection,
      },
    });
  }

  triggerNetworkrequests() {
    this.txController.stopIncomingTransactionPolling();

    this.txController.startIncomingTransactionPolling([
      this.#getGlobalChainId(),
    ]);

    this.tokenDetectionController.enable();
    this.getInfuraFeatureFlags();
  }

  stopNetworkRequests() {
    this.txController.stopIncomingTransactionPolling();
    this.tokenDetectionController.disable();
  }

  resetStates(resetMethods) {
    resetMethods.forEach((resetMethod) => {
      try {
        resetMethod();
      } catch (err) {
        console.error(err);
      }
    });
  }

  ///: BEGIN:ONLY_INCLUDE_IF(keyring-snaps)
  /**
   * Initialize the snap keyring if it is not present.
   *
   * @returns {SnapKeyring}
   */
  async getSnapKeyring() {
    let [snapKeyring] = this.keyringController.getKeyringsByType(
      KeyringType.snap,
    );
    if (!snapKeyring) {
      snapKeyring = await this.keyringController.addNewKeyring(
        KeyringType.snap,
      );
    }
    return snapKeyring;
  }
  ///: END:ONLY_INCLUDE_IF

  trackInsightSnapView(snapId) {
    this.metaMetricsController.trackEvent({
      event: MetaMetricsEventName.InsightSnapViewed,
      category: MetaMetricsEventCategory.Snaps,
      properties: {
        snap_id: snapId,
      },
    });
  }

  /**
   * Get snap metadata from the current state without refreshing the registry database.
   *
   * @param {string} snapId - A snap id.
   * @returns The available metadata for the snap, if any.
   */
  _getSnapMetadata(snapId) {
    return this.snapsRegistry.state.database?.verifiedSnaps?.[snapId]?.metadata;
  }

  /**
   * Tracks snaps export usage.
   * Note: This function is throttled to 1 call per 60 seconds per snap id + handler combination.
   *
   * @param {string} snapId - The ID of the snap the handler is being triggered on.
   * @param {string} handler - The handler to trigger on the snap for the request.
   * @param {boolean} success - Whether the invocation was successful or not.
   * @param {string} origin - The origin of the request.
   */
  _trackSnapExportUsage = wrap(
    memoize(
      () =>
        throttle(
          (snapId, handler, success, origin) =>
            this.metaMetricsController.trackEvent({
              event: MetaMetricsEventName.SnapExportUsed,
              category: MetaMetricsEventCategory.Snaps,
              properties: {
                snap_id: snapId,
                export: handler,
                snap_category: this._getSnapMetadata(snapId)?.category,
                success,
                origin,
              },
            }),
          SECOND * 60,
        ),
      (snapId, handler, _, origin) => `${snapId}${handler}${origin}`,
    ),
    (getFunc, ...args) => getFunc(...args)(...args),
  );

  /**
   * Passes a JSON-RPC request object to the SnapController for execution.
   *
   * @param {object} args - A bag of options.
   * @param {string} args.snapId - The ID of the recipient snap.
   * @param {string} args.origin - The origin of the RPC request.
   * @param {string} args.handler - The handler to trigger on the snap for the request.
   * @param {object} args.request - The JSON-RPC request object.
   * @returns The result of the JSON-RPC request.
   */
  async handleSnapRequest(args) {
    try {
      const response = await this.controllerMessenger.call(
        'SnapController:handleRequest',
        args,
      );
      this._trackSnapExportUsage(args.snapId, args.handler, true, args.origin);
      return response;
    } catch (error) {
      this._trackSnapExportUsage(args.snapId, args.handler, false, args.origin);
      throw error;
    }
  }

  /**
   * Gets the currently selected locale from the PreferencesController.
   *
   * @returns The currently selected locale.
   */
  getLocale() {
    const { currentLocale } = this.preferencesController.state;

    return currentLocale;
  }

  /**
   * Gets whether the privacy mode is enabled from the PreferencesController.
   *
   * @returns {boolean} Whether the privacy mode is enabled.
   */
  getPrivacyMode() {
    const { privacyMode } = this.preferencesController.state;

    return privacyMode;
  }

  /**
   * Constructor helper for getting Snap permission specifications.
   */
  getSnapPermissionSpecifications() {
    return {
      ...buildSnapEndowmentSpecifications(Object.keys(ExcludedSnapEndowments)),
      ...buildSnapRestrictedMethodSpecifications(
        Object.keys(ExcludedSnapPermissions),
        {
          getPreferences: () => {
            const locale = this.getLocale();
            const currency = this.currencyRateController.state.currentCurrency;
            const hideBalances = this.getPrivacyMode();
            return { locale, currency, hideBalances };
          },
          clearSnapState: this.controllerMessenger.call.bind(
            this.controllerMessenger,
            'SnapController:clearSnapState',
          ),
          getMnemonic: this.getPrimaryKeyringMnemonic.bind(this),
          getUnlockPromise: this.appStateController.getUnlockPromise.bind(
            this.appStateController,
          ),
          getSnap: this.controllerMessenger.call.bind(
            this.controllerMessenger,
            'SnapController:get',
          ),
          handleSnapRpcRequest: this.handleSnapRequest.bind(this),
          getSnapState: this.controllerMessenger.call.bind(
            this.controllerMessenger,
            'SnapController:getSnapState',
          ),
          requestUserApproval:
            this.approvalController.addAndShowApprovalRequest.bind(
              this.approvalController,
            ),
          showNativeNotification: (origin, args) =>
            this.controllerMessenger.call(
              'RateLimitController:call',
              origin,
              'showNativeNotification',
              origin,
              args.message,
            ),
          showInAppNotification: (origin, args) => {
            const { message, title, footerLink } = args;
            const notificationArgs = {
              interfaceId: args.content,
              message,
              title,
              footerLink,
            };
            return this.controllerMessenger.call(
              'RateLimitController:call',
              origin,
              'showInAppNotification',
              origin,
              notificationArgs,
            );
          },
          updateSnapState: this.controllerMessenger.call.bind(
            this.controllerMessenger,
            'SnapController:updateSnapState',
          ),
          maybeUpdatePhishingList: () => {
            const { usePhishDetect } = this.preferencesController.state;

            if (!usePhishDetect) {
              return;
            }

            this.controllerMessenger.call(
              'PhishingController:maybeUpdateState',
            );
          },
          isOnPhishingList: (url) => {
            const { usePhishDetect } = this.preferencesController.state;

            if (!usePhishDetect) {
              return false;
            }

            return this.controllerMessenger.call(
              'PhishingController:testOrigin',
              url,
            ).result;
          },
          createInterface: this.controllerMessenger.call.bind(
            this.controllerMessenger,
            'SnapInterfaceController:createInterface',
          ),
          getInterface: this.controllerMessenger.call.bind(
            this.controllerMessenger,
            'SnapInterfaceController:getInterface',
          ),
          // We don't currently use special cryptography for the extension client.
          getClientCryptography: () => ({}),
          ///: BEGIN:ONLY_INCLUDE_IF(keyring-snaps)
          getSnapKeyring: this.getSnapKeyring.bind(this),
          ///: END:ONLY_INCLUDE_IF
        },
      ),
    };
  }

  /**
   * Sets up BaseController V2 event subscriptions. Currently, this includes
   * the subscriptions necessary to notify permission subjects of account
   * changes.
   *
   * Some of the subscriptions in this method are ControllerMessenger selector
   * event subscriptions. See the relevant documentation for
   * `@metamask/base-controller` for more information.
   *
   * Note that account-related notifications emitted when the extension
   * becomes unlocked are handled in MetaMaskController._onUnlock.
   */
  setupControllerEventSubscriptions() {
    let lastSelectedAddress;
    this.controllerMessenger.subscribe(
      'PreferencesController:stateChange',
      previousValueComparator(async (prevState, currState) => {
        const { currentLocale } = currState;
        const chainId = this.#getGlobalChainId();

        await updateCurrentLocale(currentLocale);

        if (currState.incomingTransactionsPreferences?.[chainId]) {
          this.txController.stopIncomingTransactionPolling();

          this.txController.startIncomingTransactionPolling([
            this.#getGlobalChainId(),
          ]);
        } else {
          this.txController.stopIncomingTransactionPolling();
        }

        this.#checkTokenListPolling(currState, prevState);
      }, this.preferencesController.state),
    );

    this.controllerMessenger.subscribe(
      `${this.accountsController.name}:selectedAccountChange`,
      async (account) => {
        if (account.address && account.address !== lastSelectedAddress) {
          lastSelectedAddress = account.address;
          await this._onAccountChange(account.address);
        }
      },
    );

    // This handles account changes every time relevant permission state
    // changes, for any reason.
    this.controllerMessenger.subscribe(
      `${this.permissionController.name}:stateChange`,
      async (currentValue, previousValue) => {
        const changedAccounts = diffMap(currentValue, previousValue);

        for (const [origin, accounts] of changedAccounts.entries()) {
          this._notifyAccountsChange(origin, accounts);
        }
      },
      getPermittedAccountsByOrigin,
    );

    // This handles CAIP-25 authorization changes every time relevant permission state
    // changes, for any reason.
    ///: BEGIN:ONLY_INCLUDE_IF(build-flask)
    this.controllerMessenger.subscribe(
      `${this.permissionController.name}:stateChange`,
      async (currentValue, previousValue) => {
        const changedAuthorizations = getChangedAuthorizations(
          currentValue,
          previousValue,
        );

        const removedAuthorizations = getRemovedAuthorizations(
          currentValue,
          previousValue,
        );

        // remove any existing notification subscriptions for removed authorizations
        for (const [origin, authorization] of removedAuthorizations.entries()) {
          const sessionScopes = getSessionScopes(authorization);
          // if the eth_subscription notification is in the scope and eth_subscribe is in the methods
          // then remove middleware and unsubscribe
          Object.entries(sessionScopes).forEach(([scope, scopeObject]) => {
            if (
              scopeObject.notifications.includes('eth_subscription') &&
              scopeObject.methods.includes('eth_subscribe')
            ) {
              this.multichainMiddlewareManager.removeMiddlewareByScopeAndOrigin(
                scope,
                origin,
              );
              this.multichainSubscriptionManager.unsubscribeByScopeAndOrigin(
                scope,
                origin,
              );
            }
          });
        }

        // add new notification subscriptions for changed authorizations
        for (const [origin, authorization] of changedAuthorizations.entries()) {
          const sessionScopes = getSessionScopes(authorization);

          // if the eth_subscription notification is in the scope and eth_subscribe is in the methods
          // then get the subscriptionManager going for that scope
          Object.entries(sessionScopes).forEach(([scope, scopeObject]) => {
            if (
              scopeObject.notifications.includes('eth_subscription') &&
              scopeObject.methods.includes('eth_subscribe')
            ) {
              // for each tabId
              Object.values(this.connections[origin]).forEach(({ tabId }) => {
                const subscriptionManager =
                  this.multichainSubscriptionManager.subscribe({
                    scope,
                    origin,
                    tabId,
                  });
                this.multichainMiddlewareManager.addMiddleware({
                  scope,
                  origin,
                  tabId,
                  middleware: subscriptionManager.middleware,
                });
              });
            } else {
              this.multichainMiddlewareManager.removeMiddlewareByScopeAndOrigin(
                scope,
                origin,
              );
              this.multichainSubscriptionManager.unsubscribeByScopeAndOrigin(
                scope,
                origin,
              );
            }
          });

          // TODO: could be pushed into selectors?
          const previousAuthorization = previousValue.get(origin);
          if (previousAuthorization) {
            const previousSessionScopes = getSessionScopes(
              previousAuthorization,
            );

            Object.entries(previousSessionScopes).forEach(
              ([scope, scopeObject]) => {
                if (!sessionScopes[scope]) {
                  if (
                    scopeObject.notifications.includes('eth_subscription') &&
                    scopeObject.methods.includes('eth_subscribe')
                  ) {
                    this.multichainMiddlewareManager.removeMiddlewareByScopeAndOrigin(
                      scope,
                      origin,
                    );
                    this.multichainSubscriptionManager.unsubscribeByScopeAndOrigin(
                      scope,
                      origin,
                    );
                  }
                }
              },
            );
          }

          this._notifyAuthorizationChange(origin, authorization);
        }
      },
      getAuthorizedScopesByOrigin,
    );
    ///: END:ONLY_INCLUDE_IF

    this.controllerMessenger.subscribe(
      `${this.permissionController.name}:stateChange`,
      async (currentValue, previousValue) => {
        const changedChains = diffMap(currentValue, previousValue);

        // This operates under the assumption that there will be at maximum
        // one origin permittedChains value change per event handler call
        for (const [origin, chains] of changedChains.entries()) {
          const currentNetworkClientIdForOrigin =
            this.selectedNetworkController.getNetworkClientIdForDomain(origin);
          const { chainId: currentChainIdForOrigin } =
            this.networkController.getNetworkConfigurationByNetworkClientId(
              currentNetworkClientIdForOrigin,
            );
          // if(chains.length === 0) {
          // TODO: This particular case should also occur at the same time
          // that eth_accounts is revoked. When eth_accounts is revoked,
          // the networkClientId for that origin should be reset to track
          // the globally selected network.
          // }
          if (chains.length > 0 && !chains.includes(currentChainIdForOrigin)) {
            const networkClientId =
              this.networkController.findNetworkClientIdByChainId(chains[0]);
            this.selectedNetworkController.setNetworkClientIdForDomain(
              origin,
              networkClientId,
            );
            this.networkController.setActiveNetwork(networkClientId);
          }
        }
      },
      getPermittedChainsByOrigin,
    );

    this.controllerMessenger.subscribe(
      'NetworkController:networkDidChange',
      async () => {
        await this.txController.stopIncomingTransactionPolling();

        await this.txController.updateIncomingTransactions([
          this.#getGlobalChainId(),
        ]);

        await this.txController.startIncomingTransactionPolling([
          this.#getGlobalChainId(),
        ]);
      },
    );

    this.controllerMessenger.subscribe(
      `${this.snapController.name}:snapInstallStarted`,
      (snapId, origin, isUpdate) => {
        const snapCategory = this._getSnapMetadata(snapId)?.category;
        this.metaMetricsController.trackEvent({
          event: isUpdate
            ? MetaMetricsEventName.SnapUpdateStarted
            : MetaMetricsEventName.SnapInstallStarted,
          category: MetaMetricsEventCategory.Snaps,
          properties: {
            snap_id: snapId,
            origin,
            snap_category: snapCategory,
          },
        });
      },
    );

    this.controllerMessenger.subscribe(
      `${this.snapController.name}:snapInstallFailed`,
      (snapId, origin, isUpdate, error) => {
        const isRejected = error.includes('User rejected the request.');
        const failedEvent = isUpdate
          ? MetaMetricsEventName.SnapUpdateFailed
          : MetaMetricsEventName.SnapInstallFailed;
        const rejectedEvent = isUpdate
          ? MetaMetricsEventName.SnapUpdateRejected
          : MetaMetricsEventName.SnapInstallRejected;

        const snapCategory = this._getSnapMetadata(snapId)?.category;
        this.metaMetricsController.trackEvent({
          event: isRejected ? rejectedEvent : failedEvent,
          category: MetaMetricsEventCategory.Snaps,
          properties: {
            snap_id: snapId,
            origin,
            snap_category: snapCategory,
          },
        });
      },
    );

    this.controllerMessenger.subscribe(
      `${this.snapController.name}:snapInstalled`,
      (truncatedSnap, origin, preinstalled) => {
        if (preinstalled) {
          return;
        }

        const snapId = truncatedSnap.id;
        const snapCategory = this._getSnapMetadata(snapId)?.category;
        this.metaMetricsController.trackEvent({
          event: MetaMetricsEventName.SnapInstalled,
          category: MetaMetricsEventCategory.Snaps,
          properties: {
            snap_id: snapId,
            version: truncatedSnap.version,
            origin,
            snap_category: snapCategory,
          },
        });
      },
    );

    this.controllerMessenger.subscribe(
      `${this.snapController.name}:snapUpdated`,
      (newSnap, oldVersion, origin, preinstalled) => {
        if (preinstalled) {
          return;
        }

        const snapId = newSnap.id;
        const snapCategory = this._getSnapMetadata(snapId)?.category;
        this.metaMetricsController.trackEvent({
          event: MetaMetricsEventName.SnapUpdated,
          category: MetaMetricsEventCategory.Snaps,
          properties: {
            snap_id: snapId,
            old_version: oldVersion,
            new_version: newSnap.version,
            origin,
            snap_category: snapCategory,
          },
        });
      },
    );

    this.controllerMessenger.subscribe(
      `${this.snapController.name}:snapTerminated`,
      (truncatedSnap) => {
        const approvals = Object.values(
          this.approvalController.state.pendingApprovals,
        ).filter(
          (approval) =>
            approval.origin === truncatedSnap.id &&
            approval.type.startsWith(RestrictedMethods.snap_dialog),
        );
        for (const approval of approvals) {
          this.approvalController.reject(
            approval.id,
            new Error('Snap was terminated.'),
          );
        }
      },
    );

    this.controllerMessenger.subscribe(
      `${this.snapController.name}:snapUninstalled`,
      (truncatedSnap) => {
        const notificationIds = this.notificationServicesController
          .getNotificationsByType(TRIGGER_TYPES.SNAP)
          .filter(
            (notification) => notification.data.origin === truncatedSnap.id,
          )
          .map((notification) => notification.id);

        this.notificationServicesController.deleteNotificationsById(
          notificationIds,
        );

        const snapId = truncatedSnap.id;
        const snapCategory = this._getSnapMetadata(snapId)?.category;
        this.metaMetricsController.trackEvent({
          event: MetaMetricsEventName.SnapUninstalled,
          category: MetaMetricsEventCategory.Snaps,
          properties: {
            snap_id: snapId,
            version: truncatedSnap.version,
            snap_category: snapCategory,
          },
        });
      },
    );
  }

  /**
   * Sets up multichain data and subscriptions.
   * This method is called during the MetaMaskController constructor.
   * It starts the MultichainRatesController if selected account is non-EVM
   * and subscribes to account changes.
   */
  setupMultichainDataAndSubscriptions() {
    if (
      !isEvmAccountType(
        this.accountsController.getSelectedMultichainAccount().type,
      )
    ) {
      this.multichainRatesController.start();
    }

    this.controllerMessenger.subscribe(
      'AccountsController:selectedAccountChange',
      (selectedAccount) => {
        if (isEvmAccountType(selectedAccount.type)) {
          this.multichainRatesController.stop();
          return;
        }
        this.multichainRatesController.start();
      },
    );
    this.multichainBalancesController.start();
    this.multichainBalancesController.updateBalances();

    this.controllerMessenger.subscribe(
      'CurrencyRateController:stateChange',
      ({ currentCurrency }) => {
        if (
          currentCurrency !== this.multichainRatesController.state.fiatCurrency
        ) {
          this.multichainRatesController.setFiatCurrency(currentCurrency);
        }
      },
    );
  }

  /**
   * TODO:LegacyProvider: Delete
   * Constructor helper: initialize a public config store.
   * This store is used to make some config info available to Dapps synchronously.
   */
  createPublicConfigStore() {
    // subset of state for metamask inpage provider
    const publicConfigStore = new ObservableStore();

    const selectPublicState = async ({ isUnlocked }) => {
      const { chainId, networkVersion } = await this.getProviderNetworkState();

      return {
        isUnlocked,
        chainId,
        networkVersion: networkVersion ?? 'loading',
      };
    };

    const updatePublicConfigStore = async (memState) => {
      const networkStatus =
        memState.networksMetadata[memState.selectedNetworkClientId]?.status;
      if (networkStatus === NetworkStatus.Available) {
        publicConfigStore.putState(await selectPublicState(memState));
      }
    };

    // setup memStore subscription hooks
    this.on('update', updatePublicConfigStore);
    updatePublicConfigStore(this.getState());

    return publicConfigStore;
  }

  /**
   * Gets relevant state for the provider of an external origin.
   *
   * @param {string} origin - The origin to get the provider state for.
   * @returns {Promise<{ isUnlocked: boolean, networkVersion: string, chainId: string, accounts: string[], extensionId: string | undefined }>} An object with relevant state properties.
   */
  async getProviderState(origin) {
    const providerNetworkState = await this.getProviderNetworkState(origin);
    ///: BEGIN:ONLY_INCLUDE_IF(build-flask)
    const { chrome } = globalThis;
    ///: END:ONLY_INCLUDE_IF
    return {
      isUnlocked: this.isUnlocked(),
      accounts: this.getPermittedAccounts(origin),
      ///: BEGIN:ONLY_INCLUDE_IF(build-flask)
      ...(isManifestV3 ? { extensionId: chrome?.runtime?.id } : {}),
      ///: END:ONLY_INCLUDE_IF
      ...providerNetworkState,
    };
  }

  /**
   * Retrieves network state information relevant for external providers.
   *
   * @param {string} origin - The origin identifier for which network state is requested (default: 'metamask').
   * @returns {object} An object containing important network state properties, including chainId and networkVersion.
   */
  async getProviderNetworkState(origin = METAMASK_DOMAIN) {
    const networkClientId = this.controllerMessenger.call(
      'SelectedNetworkController:getNetworkClientIdForDomain',
      origin,
    );

    const networkClient = this.controllerMessenger.call(
      'NetworkController:getNetworkClientById',
      networkClientId,
    );

    const { chainId } = networkClient.configuration;

    const { completedOnboarding } = this.onboardingController.state;

    let networkVersion = this.deprecatedNetworkVersions[networkClientId];
    if (networkVersion === undefined && completedOnboarding) {
      try {
        const result = await networkClient.provider.request({
          method: 'net_version',
        });
        networkVersion = convertNetworkId(result);
      } catch (error) {
        console.error(error);
        networkVersion = null;
      }

      this.deprecatedNetworkVersions[networkClientId] = networkVersion;
    }

    return {
      chainId,
      networkVersion: networkVersion ?? 'loading',
    };
  }

  //=============================================================================
  // EXPOSED TO THE UI SUBSYSTEM
  //=============================================================================

  /**
   * The metamask-state of the various controllers, made available to the UI
   *
   * @returns {object} status
   */
  getState() {
    const { vault } = this.keyringController.state;
    const isInitialized = Boolean(vault);
    const flatState = this.memStore.getFlatState();

    return {
      isInitialized,
      ...sanitizeUIState(flatState),
    };
  }

  /**
   * Returns an Object containing API Callback Functions.
   * These functions are the interface for the UI.
   * The API object can be transmitted over a stream via JSON-RPC.
   *
   * @returns {object} Object containing API functions.
   */
  getApi() {
    const {
      accountsController,
      addressBookController,
      alertController,
      appStateController,
      keyringController,
      nftController,
      nftDetectionController,
      currencyRateController,
      tokenBalancesController,
      tokenDetectionController,
      ensController,
      tokenListController,
      gasFeeController,
      metaMetricsController,
      networkController,
      announcementController,
      onboardingController,
      permissionController,
      preferencesController,
      tokensController,
      smartTransactionsController,
      txController,
      assetsContractController,
      backup,
      approvalController,
      phishingController,
      tokenRatesController,
      accountTrackerController,
      // Notification Controllers
      authenticationController,
      userStorageController,
      notificationServicesController,
      notificationServicesPushController,
    } = this;

    return {
      // etc
      getState: this.getState.bind(this),
      setCurrentCurrency: currencyRateController.setCurrentCurrency.bind(
        currencyRateController,
      ),
      setUseBlockie: preferencesController.setUseBlockie.bind(
        preferencesController,
      ),
      setUseNonceField: preferencesController.setUseNonceField.bind(
        preferencesController,
      ),
      setUsePhishDetect: preferencesController.setUsePhishDetect.bind(
        preferencesController,
      ),
      setUseMultiAccountBalanceChecker:
        preferencesController.setUseMultiAccountBalanceChecker.bind(
          preferencesController,
        ),
      setUseSafeChainsListValidation:
        preferencesController.setUseSafeChainsListValidation.bind(
          preferencesController,
        ),
      setUseTokenDetection: preferencesController.setUseTokenDetection.bind(
        preferencesController,
      ),
      setUseNftDetection: preferencesController.setUseNftDetection.bind(
        preferencesController,
      ),
      setUse4ByteResolution: preferencesController.setUse4ByteResolution.bind(
        preferencesController,
      ),
      setUseCurrencyRateCheck:
        preferencesController.setUseCurrencyRateCheck.bind(
          preferencesController,
        ),
      setOpenSeaEnabled: preferencesController.setOpenSeaEnabled.bind(
        preferencesController,
      ),
      getProviderConfig: () =>
        getProviderConfig({
          metamask: this.networkController.state,
        }),
      grantPermissionsIncremental:
        this.permissionController.grantPermissionsIncremental.bind(
          this.permissionController,
        ),
      grantPermissions: this.permissionController.grantPermissions.bind(
        this.permissionController,
      ),
      setSecurityAlertsEnabled:
        preferencesController.setSecurityAlertsEnabled.bind(
          preferencesController,
        ),
      ///: BEGIN:ONLY_INCLUDE_IF(keyring-snaps)
      setAddSnapAccountEnabled:
        preferencesController.setAddSnapAccountEnabled.bind(
          preferencesController,
        ),
      ///: END:ONLY_INCLUDE_IF
      ///: BEGIN:ONLY_INCLUDE_IF(build-flask)
      setWatchEthereumAccountEnabled:
        preferencesController.setWatchEthereumAccountEnabled.bind(
          preferencesController,
        ),
      ///: END:ONLY_INCLUDE_IF
      ///: BEGIN:ONLY_INCLUDE_IF(solana)
      setSolanaSupportEnabled:
        preferencesController.setSolanaSupportEnabled.bind(
          preferencesController,
        ),
      ///: END:ONLY_INCLUDE_IF
      setBitcoinSupportEnabled:
        preferencesController.setBitcoinSupportEnabled.bind(
          preferencesController,
        ),
      setBitcoinTestnetSupportEnabled:
        preferencesController.setBitcoinTestnetSupportEnabled.bind(
          preferencesController,
        ),
      setUseExternalNameSources:
        preferencesController.setUseExternalNameSources.bind(
          preferencesController,
        ),
      setUseTransactionSimulations:
        preferencesController.setUseTransactionSimulations.bind(
          preferencesController,
        ),
      setIpfsGateway: preferencesController.setIpfsGateway.bind(
        preferencesController,
      ),
      setIsIpfsGatewayEnabled:
        preferencesController.setIsIpfsGatewayEnabled.bind(
          preferencesController,
        ),
      setUseAddressBarEnsResolution:
        preferencesController.setUseAddressBarEnsResolution.bind(
          preferencesController,
        ),
      setParticipateInMetaMetrics:
        metaMetricsController.setParticipateInMetaMetrics.bind(
          metaMetricsController,
        ),
      setDataCollectionForMarketing:
        metaMetricsController.setDataCollectionForMarketing.bind(
          metaMetricsController,
        ),
      setMarketingCampaignCookieId:
        metaMetricsController.setMarketingCampaignCookieId.bind(
          metaMetricsController,
        ),
      setCurrentLocale: preferencesController.setCurrentLocale.bind(
        preferencesController,
      ),
      setIncomingTransactionsPreferences:
        preferencesController.setIncomingTransactionsPreferences.bind(
          preferencesController,
        ),
      setServiceWorkerKeepAlivePreference:
        preferencesController.setServiceWorkerKeepAlivePreference.bind(
          preferencesController,
        ),
      markPasswordForgotten: this.markPasswordForgotten.bind(this),
      unMarkPasswordForgotten: this.unMarkPasswordForgotten.bind(this),
      getRequestAccountTabIds: this.getRequestAccountTabIds,
      getOpenMetamaskTabsIds: this.getOpenMetamaskTabsIds,
      markNotificationPopupAsAutomaticallyClosed: () =>
        this.notificationManager.markAsAutomaticallyClosed(),

      // primary keyring management
      addNewAccount: this.addNewAccount.bind(this),
      getSeedPhrase: this.getSeedPhrase.bind(this),
      resetAccount: this.resetAccount.bind(this),
      removeAccount: this.removeAccount.bind(this),
      importAccountWithStrategy: this.importAccountWithStrategy.bind(this),
      getNextAvailableAccountName:
        accountsController.getNextAvailableAccountName.bind(accountsController),
      ///: BEGIN:ONLY_INCLUDE_IF(keyring-snaps)
      getAccountsBySnapId: (snapId) => getAccountsBySnapId(this, snapId),
      ///: END:ONLY_INCLUDE_IF

      // hardware wallets
      connectHardware: this.connectHardware.bind(this),
      forgetDevice: this.forgetDevice.bind(this),
      checkHardwareStatus: this.checkHardwareStatus.bind(this),
      getDeviceNameForMetric: this.getDeviceNameForMetric.bind(this),
      unlockHardwareWalletAccount: this.unlockHardwareWalletAccount.bind(this),
      attemptLedgerTransportCreation:
        this.attemptLedgerTransportCreation.bind(this),

      // qr hardware devices
      submitQRHardwareCryptoHDKey:
        keyringController.submitQRCryptoHDKey.bind(keyringController),
      submitQRHardwareCryptoAccount:
        keyringController.submitQRCryptoAccount.bind(keyringController),
      cancelSyncQRHardware:
        keyringController.cancelQRSynchronization.bind(keyringController),
      submitQRHardwareSignature:
        keyringController.submitQRSignature.bind(keyringController),
      cancelQRHardwareSignRequest:
        keyringController.cancelQRSignRequest.bind(keyringController),

      // vault management
      submitPassword: this.submitPassword.bind(this),
      verifyPassword: this.verifyPassword.bind(this),

      // network management
      setActiveNetwork: (networkConfigurationId) => {
        return this.networkController.setActiveNetwork(networkConfigurationId);
      },
      // Avoids returning the promise so that initial call to switch network
      // doesn't block on the network lookup step
      setActiveNetworkConfigurationId: (networkConfigurationId) => {
        this.networkController.setActiveNetwork(networkConfigurationId);
      },
      setNetworkClientIdForDomain: (origin, networkClientId) => {
        return this.selectedNetworkController.setNetworkClientIdForDomain(
          origin,
          networkClientId,
        );
      },
      rollbackToPreviousProvider:
        networkController.rollbackToPreviousProvider.bind(networkController),
      addNetwork: this.networkController.addNetwork.bind(
        this.networkController,
      ),
      updateNetwork: this.networkController.updateNetwork.bind(
        this.networkController,
      ),
      removeNetwork: this.networkController.removeNetwork.bind(
        this.networkController,
      ),
      getCurrentNetworkEIP1559Compatibility:
        this.networkController.getEIP1559Compatibility.bind(
          this.networkController,
        ),
      getNetworkConfigurationByNetworkClientId:
        this.networkController.getNetworkConfigurationByNetworkClientId.bind(
          this.networkController,
        ),
      // PreferencesController
      setSelectedAddress: (address) => {
        const account = this.accountsController.getAccountByAddress(address);
        if (account) {
          this.accountsController.setSelectedAccount(account.id);
        } else {
          throw new Error(`No account found for address: ${address}`);
        }
      },
      toggleExternalServices: this.toggleExternalServices.bind(this),
      addToken: tokensController.addToken.bind(tokensController),
      updateTokenType: tokensController.updateTokenType.bind(tokensController),
      setFeatureFlag: preferencesController.setFeatureFlag.bind(
        preferencesController,
      ),
      setPreference: preferencesController.setPreference.bind(
        preferencesController,
      ),

      addKnownMethodData: preferencesController.addKnownMethodData.bind(
        preferencesController,
      ),
      setDismissSeedBackUpReminder:
        preferencesController.setDismissSeedBackUpReminder.bind(
          preferencesController,
        ),
      setOverrideContentSecurityPolicyHeader:
        preferencesController.setOverrideContentSecurityPolicyHeader.bind(
          preferencesController,
        ),
      setAdvancedGasFee: preferencesController.setAdvancedGasFee.bind(
        preferencesController,
      ),
      setTheme: preferencesController.setTheme.bind(preferencesController),
      ///: BEGIN:ONLY_INCLUDE_IF(keyring-snaps)
      setSnapsAddSnapAccountModalDismissed:
        preferencesController.setSnapsAddSnapAccountModalDismissed.bind(
          preferencesController,
        ),
      ///: END:ONLY_INCLUDE_IF

      // AccountsController
      setSelectedInternalAccount: (id) => {
        const account = this.accountsController.getAccount(id);
        if (account) {
          this.accountsController.setSelectedAccount(id);
        }
      },

      setAccountName:
        accountsController.setAccountName.bind(accountsController),

      setAccountLabel: (address, label) => {
        const account = this.accountsController.getAccountByAddress(address);
        if (account === undefined) {
          throw new Error(`No account found for address: ${address}`);
        }
        this.accountsController.setAccountName(account.id, label);
      },

      // AssetsContractController
      getTokenStandardAndDetails: this.getTokenStandardAndDetails.bind(this),
      getTokenSymbol: this.getTokenSymbol.bind(this),

      // NftController
      addNft: nftController.addNft.bind(nftController),

      addNftVerifyOwnership:
        nftController.addNftVerifyOwnership.bind(nftController),

      removeAndIgnoreNft: nftController.removeAndIgnoreNft.bind(nftController),

      removeNft: nftController.removeNft.bind(nftController),

      checkAndUpdateAllNftsOwnershipStatus:
        nftController.checkAndUpdateAllNftsOwnershipStatus.bind(nftController),

      checkAndUpdateSingleNftOwnershipStatus:
        nftController.checkAndUpdateSingleNftOwnershipStatus.bind(
          nftController,
        ),

      getNFTContractInfo: nftController.getNFTContractInfo.bind(nftController),

      isNftOwner: nftController.isNftOwner.bind(nftController),

      // AddressController
      setAddressBook: addressBookController.set.bind(addressBookController),
      removeFromAddressBook: addressBookController.delete.bind(
        addressBookController,
      ),

      // AppStateController
      setLastActiveTime:
        appStateController.setLastActiveTime.bind(appStateController),
      setCurrentExtensionPopupId:
        appStateController.setCurrentExtensionPopupId.bind(appStateController),
      setDefaultHomeActiveTabName:
        appStateController.setDefaultHomeActiveTabName.bind(appStateController),
      setConnectedStatusPopoverHasBeenShown:
        appStateController.setConnectedStatusPopoverHasBeenShown.bind(
          appStateController,
        ),
      setRecoveryPhraseReminderHasBeenShown:
        appStateController.setRecoveryPhraseReminderHasBeenShown.bind(
          appStateController,
        ),
      setRecoveryPhraseReminderLastShown:
        appStateController.setRecoveryPhraseReminderLastShown.bind(
          appStateController,
        ),
      setTermsOfUseLastAgreed:
        appStateController.setTermsOfUseLastAgreed.bind(appStateController),
      setSurveyLinkLastClickedOrClosed:
        appStateController.setSurveyLinkLastClickedOrClosed.bind(
          appStateController,
        ),
      setOnboardingDate:
        appStateController.setOnboardingDate.bind(appStateController),
      setLastViewedUserSurvey:
        appStateController.setLastViewedUserSurvey.bind(appStateController),
      setNewPrivacyPolicyToastClickedOrClosed:
        appStateController.setNewPrivacyPolicyToastClickedOrClosed.bind(
          appStateController,
        ),
      setNewPrivacyPolicyToastShownDate:
        appStateController.setNewPrivacyPolicyToastShownDate.bind(
          appStateController,
        ),
      setSnapsInstallPrivacyWarningShownStatus:
        appStateController.setSnapsInstallPrivacyWarningShownStatus.bind(
          appStateController,
        ),
      setOutdatedBrowserWarningLastShown:
        appStateController.setOutdatedBrowserWarningLastShown.bind(
          appStateController,
        ),
      setShowTestnetMessageInDropdown:
        appStateController.setShowTestnetMessageInDropdown.bind(
          appStateController,
        ),
      setShowBetaHeader:
        appStateController.setShowBetaHeader.bind(appStateController),
      setShowPermissionsTour:
        appStateController.setShowPermissionsTour.bind(appStateController),
      setShowAccountBanner:
        appStateController.setShowAccountBanner.bind(appStateController),
      setShowNetworkBanner:
        appStateController.setShowNetworkBanner.bind(appStateController),
      updateNftDropDownState:
        appStateController.updateNftDropDownState.bind(appStateController),
      setSwitchedNetworkDetails:
        appStateController.setSwitchedNetworkDetails.bind(appStateController),
      clearSwitchedNetworkDetails:
        appStateController.clearSwitchedNetworkDetails.bind(appStateController),
      setSwitchedNetworkNeverShowMessage:
        appStateController.setSwitchedNetworkNeverShowMessage.bind(
          appStateController,
        ),
      getLastInteractedConfirmationInfo:
        appStateController.getLastInteractedConfirmationInfo.bind(
          appStateController,
        ),
      setLastInteractedConfirmationInfo:
        appStateController.setLastInteractedConfirmationInfo.bind(
          appStateController,
        ),
      updateSlides: appStateController.updateSlides.bind(appStateController),
      removeSlide: appStateController.removeSlide.bind(appStateController),

      // EnsController
      tryReverseResolveAddress:
        ensController.reverseResolveAddress.bind(ensController),

      // KeyringController
      setLocked: this.setLocked.bind(this),
      createNewVaultAndKeychain: this.createNewVaultAndKeychain.bind(this),
      createNewVaultAndRestore: this.createNewVaultAndRestore.bind(this),
      exportAccount: this.exportAccount.bind(this),

      // txController
      updateTransaction: txController.updateTransaction.bind(txController),
      approveTransactionsWithSameNonce:
        txController.approveTransactionsWithSameNonce.bind(txController),
      createCancelTransaction: this.createCancelTransaction.bind(this),
      createSpeedUpTransaction: this.createSpeedUpTransaction.bind(this),
      estimateGas: this.estimateGas.bind(this),
      estimateGasFee: txController.estimateGasFee.bind(txController),
      getNextNonce: this.getNextNonce.bind(this),
      addTransaction: (transactionParams, transactionOptions) =>
        addTransaction(
          this.getAddTransactionRequest({
            transactionParams,
            transactionOptions,
            waitForSubmit: false,
          }),
        ),
      addTransactionAndWaitForPublish: (
        transactionParams,
        transactionOptions,
      ) =>
        addTransaction(
          this.getAddTransactionRequest({
            transactionParams,
            transactionOptions,
            waitForSubmit: true,
          }),
        ),
      createTransactionEventFragment:
        createTransactionEventFragmentWithTxId.bind(
          null,
          this.getTransactionMetricsRequest(),
        ),
      getTransactions: this.txController.getTransactions.bind(
        this.txController,
      ),
      updateEditableParams: this.txController.updateEditableParams.bind(
        this.txController,
      ),
      updateTransactionGasFees:
        txController.updateTransactionGasFees.bind(txController),
      updateTransactionSendFlowHistory:
        txController.updateTransactionSendFlowHistory.bind(txController),
      updatePreviousGasParams:
        txController.updatePreviousGasParams.bind(txController),
      abortTransactionSigning:
        txController.abortTransactionSigning.bind(txController),
      getLayer1GasFee: txController.getLayer1GasFee.bind(txController),

      // decryptMessageController
      decryptMessage: this.decryptMessageController.decryptMessage.bind(
        this.decryptMessageController,
      ),
      decryptMessageInline:
        this.decryptMessageController.decryptMessageInline.bind(
          this.decryptMessageController,
        ),
      cancelDecryptMessage:
        this.decryptMessageController.cancelDecryptMessage.bind(
          this.decryptMessageController,
        ),

      // EncryptionPublicKeyController
      encryptionPublicKey:
        this.encryptionPublicKeyController.encryptionPublicKey.bind(
          this.encryptionPublicKeyController,
        ),
      cancelEncryptionPublicKey:
        this.encryptionPublicKeyController.cancelEncryptionPublicKey.bind(
          this.encryptionPublicKeyController,
        ),

      // onboarding controller
      setSeedPhraseBackedUp:
        onboardingController.setSeedPhraseBackedUp.bind(onboardingController),
      completeOnboarding:
        onboardingController.completeOnboarding.bind(onboardingController),
      setFirstTimeFlowType:
        onboardingController.setFirstTimeFlowType.bind(onboardingController),

      // alert controller
      setAlertEnabledness:
        alertController.setAlertEnabledness.bind(alertController),
      setUnconnectedAccountAlertShown:
        alertController.setUnconnectedAccountAlertShown.bind(alertController),
      setWeb3ShimUsageAlertDismissed:
        alertController.setWeb3ShimUsageAlertDismissed.bind(alertController),

      // permissions
      removePermissionsFor: this.removePermissionsFor,
      approvePermissionsRequest: this.acceptPermissionsRequest,
      rejectPermissionsRequest: this.rejectPermissionsRequest,
      ...getPermissionBackgroundApiMethods({
        permissionController,
        approvalController,
      }),

      ///: BEGIN:ONLY_INCLUDE_IF(build-mmi)
      connectCustodyAddresses: this.mmiController.connectCustodyAddresses.bind(
        this.mmiController,
      ),
      getCustodianAccounts: this.mmiController.getCustodianAccounts.bind(
        this.mmiController,
      ),
      getCustodianTransactionDeepLink:
        this.mmiController.getCustodianTransactionDeepLink.bind(
          this.mmiController,
        ),
      getCustodianConfirmDeepLink:
        this.mmiController.getCustodianConfirmDeepLink.bind(this.mmiController),
      getCustodianSignMessageDeepLink:
        this.mmiController.getCustodianSignMessageDeepLink.bind(
          this.mmiController,
        ),
      getCustodianToken: this.mmiController.getCustodianToken.bind(
        this.mmiController,
      ),
      getCustodianJWTList: this.mmiController.getCustodianJWTList.bind(
        this.mmiController,
      ),
      getAllCustodianAccountsWithToken:
        this.mmiController.getAllCustodianAccountsWithToken.bind(
          this.mmiController,
        ),
      setCustodianNewRefreshToken:
        this.mmiController.setCustodianNewRefreshToken.bind(this.mmiController),
      setWaitForConfirmDeepLinkDialog:
        this.custodyController.setWaitForConfirmDeepLinkDialog.bind(
          this.custodyController,
        ),
      getMmiConfiguration:
        this.mmiConfigurationController.getConfiguration.bind(
          this.mmiConfigurationController,
        ),
      removeAddTokenConnectRequest:
        this.institutionalFeaturesController.removeAddTokenConnectRequest.bind(
          this.institutionalFeaturesController,
        ),
      setConnectionRequest:
        this.institutionalFeaturesController.setConnectionRequest.bind(
          this.institutionalFeaturesController,
        ),
      showInteractiveReplacementTokenBanner:
        appStateController.showInteractiveReplacementTokenBanner.bind(
          appStateController,
        ),
      setCustodianDeepLink:
        appStateController.setCustodianDeepLink.bind(appStateController),
      setNoteToTraderMessage:
        appStateController.setNoteToTraderMessage.bind(appStateController),
      logAndStoreApiRequest: this.mmiController.logAndStoreApiRequest.bind(
        this.mmiController,
      ),
      ///: END:ONLY_INCLUDE_IF

      // snaps
      disableSnap: this.controllerMessenger.call.bind(
        this.controllerMessenger,
        'SnapController:disable',
      ),
      enableSnap: this.controllerMessenger.call.bind(
        this.controllerMessenger,
        'SnapController:enable',
      ),
      updateSnap: (origin, requestedSnaps) => {
        // We deliberately do not await this promise as that would mean waiting for the update to complete
        // Instead we return null to signal to the UI that it is safe to redirect to the update flow
        this.controllerMessenger.call(
          'SnapController:install',
          origin,
          requestedSnaps,
        );
        return null;
      },
      removeSnap: this.controllerMessenger.call.bind(
        this.controllerMessenger,
        'SnapController:remove',
      ),
      handleSnapRequest: this.handleSnapRequest.bind(this),
      revokeDynamicSnapPermissions: this.controllerMessenger.call.bind(
        this.controllerMessenger,
        'SnapController:revokeDynamicPermissions',
      ),
      disconnectOriginFromSnap: this.controllerMessenger.call.bind(
        this.controllerMessenger,
        'SnapController:disconnectOrigin',
      ),
      updateNetworksList: this.updateNetworksList.bind(this),
      updateAccountsList: this.updateAccountsList.bind(this),
      updateHiddenAccountsList: this.updateHiddenAccountsList.bind(this),
      getPhishingResult: async (website) => {
        await phishingController.maybeUpdateState();

        return phishingController.test(website);
      },
      deleteInterface: this.controllerMessenger.call.bind(
        this.controllerMessenger,
        'SnapInterfaceController:deleteInterface',
      ),
      updateInterfaceState: this.controllerMessenger.call.bind(
        this.controllerMessenger,
        'SnapInterfaceController:updateInterfaceState',
      ),

      // swaps
      fetchAndSetQuotes: this.controllerMessenger.call.bind(
        this.controllerMessenger,
        'SwapsController:fetchAndSetQuotes',
      ),
      setSelectedQuoteAggId: this.controllerMessenger.call.bind(
        this.controllerMessenger,
        'SwapsController:setSelectedQuoteAggId',
      ),
      resetSwapsState: this.controllerMessenger.call.bind(
        this.controllerMessenger,
        'SwapsController:resetSwapsState',
      ),
      setSwapsTokens: this.controllerMessenger.call.bind(
        this.controllerMessenger,
        'SwapsController:setSwapsTokens',
      ),
      clearSwapsQuotes: this.controllerMessenger.call.bind(
        this.controllerMessenger,
        'SwapsController:clearSwapsQuotes',
      ),
      setApproveTxId: this.controllerMessenger.call.bind(
        this.controllerMessenger,
        'SwapsController:setApproveTxId',
      ),
      setTradeTxId: this.controllerMessenger.call.bind(
        this.controllerMessenger,
        'SwapsController:setTradeTxId',
      ),
      setSwapsTxGasPrice: this.controllerMessenger.call.bind(
        this.controllerMessenger,
        'SwapsController:setSwapsTxGasPrice',
      ),
      setSwapsTxGasLimit: this.controllerMessenger.call.bind(
        this.controllerMessenger,
        'SwapsController:setSwapsTxGasLimit',
      ),
      setSwapsTxMaxFeePerGas: this.controllerMessenger.call.bind(
        this.controllerMessenger,
        'SwapsController:setSwapsTxMaxFeePerGas',
      ),
      setSwapsTxMaxFeePriorityPerGas: this.controllerMessenger.call.bind(
        this.controllerMessenger,
        'SwapsController:setSwapsTxMaxFeePriorityPerGas',
      ),
      safeRefetchQuotes: this.controllerMessenger.call.bind(
        this.controllerMessenger,
        'SwapsController:safeRefetchQuotes',
      ),
      stopPollingForQuotes: this.controllerMessenger.call.bind(
        this.controllerMessenger,
        'SwapsController:stopPollingForQuotes',
      ),
      setBackgroundSwapRouteState: this.controllerMessenger.call.bind(
        this.controllerMessenger,
        'SwapsController:setBackgroundSwapRouteState',
      ),
      resetPostFetchState: this.controllerMessenger.call.bind(
        this.controllerMessenger,
        'SwapsController:resetPostFetchState',
      ),
      setSwapsErrorKey: this.controllerMessenger.call.bind(
        this.controllerMessenger,
        'SwapsController:setSwapsErrorKey',
      ),
      setInitialGasEstimate: this.controllerMessenger.call.bind(
        this.controllerMessenger,
        'SwapsController:setInitialGasEstimate',
      ),
      setCustomApproveTxData: this.controllerMessenger.call.bind(
        this.controllerMessenger,
        'SwapsController:setCustomApproveTxData',
      ),
      setSwapsLiveness: this.controllerMessenger.call.bind(
        this.controllerMessenger,
        'SwapsController:setSwapsLiveness',
      ),
      setSwapsFeatureFlags: this.controllerMessenger.call.bind(
        this.controllerMessenger,
        'SwapsController:setSwapsFeatureFlags',
      ),
      setSwapsUserFeeLevel: this.controllerMessenger.call.bind(
        this.controllerMessenger,
        'SwapsController:setSwapsUserFeeLevel',
      ),
      setSwapsQuotesPollingLimitEnabled: this.controllerMessenger.call.bind(
        this.controllerMessenger,
        'SwapsController:setSwapsQuotesPollingLimitEnabled',
      ),

      // Bridge
      [BridgeBackgroundAction.SET_FEATURE_FLAGS]:
        this.controllerMessenger.call.bind(
          this.controllerMessenger,
          `${BRIDGE_CONTROLLER_NAME}:${BridgeBackgroundAction.SET_FEATURE_FLAGS}`,
        ),
      [BridgeBackgroundAction.RESET_STATE]: this.controllerMessenger.call.bind(
        this.controllerMessenger,
        `${BRIDGE_CONTROLLER_NAME}:${BridgeBackgroundAction.RESET_STATE}`,
      ),
      [BridgeBackgroundAction.GET_BRIDGE_ERC20_ALLOWANCE]:
        this.controllerMessenger.call.bind(
          this.controllerMessenger,
          `${BRIDGE_CONTROLLER_NAME}:${BridgeBackgroundAction.GET_BRIDGE_ERC20_ALLOWANCE}`,
        ),
      [BridgeUserAction.SELECT_DEST_NETWORK]:
        this.controllerMessenger.call.bind(
          this.controllerMessenger,
          `${BRIDGE_CONTROLLER_NAME}:${BridgeUserAction.SELECT_DEST_NETWORK}`,
        ),
      [BridgeUserAction.UPDATE_QUOTE_PARAMS]:
        this.controllerMessenger.call.bind(
          this.controllerMessenger,
          `${BRIDGE_CONTROLLER_NAME}:${BridgeUserAction.UPDATE_QUOTE_PARAMS}`,
        ),

      // Bridge Status
      [BridgeStatusAction.START_POLLING_FOR_BRIDGE_TX_STATUS]:
        this.controllerMessenger.call.bind(
          this.controllerMessenger,
          `${BRIDGE_STATUS_CONTROLLER_NAME}:${BridgeStatusAction.START_POLLING_FOR_BRIDGE_TX_STATUS}`,
        ),

      // Smart Transactions
      fetchSmartTransactionFees: smartTransactionsController.getFees.bind(
        smartTransactionsController,
      ),
      clearSmartTransactionFees: smartTransactionsController.clearFees.bind(
        smartTransactionsController,
      ),
      submitSignedTransactions:
        smartTransactionsController.submitSignedTransactions.bind(
          smartTransactionsController,
        ),
      cancelSmartTransaction:
        smartTransactionsController.cancelSmartTransaction.bind(
          smartTransactionsController,
        ),
      fetchSmartTransactionsLiveness:
        smartTransactionsController.fetchLiveness.bind(
          smartTransactionsController,
        ),
      updateSmartTransaction:
        smartTransactionsController.updateSmartTransaction.bind(
          smartTransactionsController,
        ),
      setStatusRefreshInterval:
        smartTransactionsController.setStatusRefreshInterval.bind(
          smartTransactionsController,
        ),

      // MetaMetrics
      trackMetaMetricsEvent: metaMetricsController.trackEvent.bind(
        metaMetricsController,
      ),
      trackMetaMetricsPage: metaMetricsController.trackPage.bind(
        metaMetricsController,
      ),
      createEventFragment: metaMetricsController.createEventFragment.bind(
        metaMetricsController,
      ),
      updateEventFragment: metaMetricsController.updateEventFragment.bind(
        metaMetricsController,
      ),
      finalizeEventFragment: metaMetricsController.finalizeEventFragment.bind(
        metaMetricsController,
      ),
      trackInsightSnapView: this.trackInsightSnapView.bind(this),

      // ApprovalController
      rejectAllPendingApprovals: this.rejectAllPendingApprovals.bind(this),
      rejectPendingApproval: this.rejectPendingApproval,
      requestUserApproval:
        approvalController.addAndShowApprovalRequest.bind(approvalController),
      resolvePendingApproval: this.resolvePendingApproval,

      // Notifications
      resetViewedNotifications: announcementController.resetViewed.bind(
        announcementController,
      ),
      updateViewedNotifications: announcementController.updateViewed.bind(
        announcementController,
      ),

      // CurrencyRateController
      currencyRateStartPolling: currencyRateController.startPolling.bind(
        currencyRateController,
      ),
      currencyRateStopPollingByPollingToken:
        currencyRateController.stopPollingByPollingToken.bind(
          currencyRateController,
        ),

      tokenRatesStartPolling:
        tokenRatesController.startPolling.bind(tokenRatesController),
      tokenRatesStopPollingByPollingToken:
        tokenRatesController.stopPollingByPollingToken.bind(
          tokenRatesController,
        ),
      accountTrackerStartPolling:
        accountTrackerController.startPollingByNetworkClientId.bind(
          accountTrackerController,
        ),
      accountTrackerStopPollingByPollingToken:
        accountTrackerController.stopPollingByPollingToken.bind(
          accountTrackerController,
        ),

      tokenDetectionStartPolling: tokenDetectionController.startPolling.bind(
        tokenDetectionController,
      ),
      tokenDetectionStopPollingByPollingToken:
        tokenDetectionController.stopPollingByPollingToken.bind(
          tokenDetectionController,
        ),

      tokenListStartPolling:
        tokenListController.startPolling.bind(tokenListController),
      tokenListStopPollingByPollingToken:
        tokenListController.stopPollingByPollingToken.bind(tokenListController),

      tokenBalancesStartPolling: tokenBalancesController.startPolling.bind(
        tokenBalancesController,
      ),
      tokenBalancesStopPollingByPollingToken:
        tokenBalancesController.stopPollingByPollingToken.bind(
          tokenBalancesController,
        ),

      // GasFeeController
      gasFeeStartPolling: gasFeeController.startPolling.bind(gasFeeController),
      gasFeeStopPollingByPollingToken:
        gasFeeController.stopPollingByPollingToken.bind(gasFeeController),

      getGasFeeTimeEstimate:
        gasFeeController.getTimeEstimate.bind(gasFeeController),

      addPollingTokenToAppState:
        appStateController.addPollingToken.bind(appStateController),

      removePollingTokenFromAppState:
        appStateController.removePollingToken.bind(appStateController),

      // Backup
      backupUserData: backup.backupUserData.bind(backup),
      restoreUserData: backup.restoreUserData.bind(backup),

      // TokenDetectionController
      detectTokens: tokenDetectionController.detectTokens.bind(
        tokenDetectionController,
      ),

      // DetectCollectibleController
      detectNfts: nftDetectionController.detectNfts.bind(
        nftDetectionController,
      ),

      /** Token Detection V2 */
      addDetectedTokens:
        tokensController.addDetectedTokens.bind(tokensController),
      addImportedTokens: tokensController.addTokens.bind(tokensController),
      ignoreTokens: tokensController.ignoreTokens.bind(tokensController),
      getBalancesInSingleCall:
        assetsContractController.getBalancesInSingleCall.bind(
          assetsContractController,
        ),

      // Authentication Controller
      performSignIn: authenticationController.performSignIn.bind(
        authenticationController,
      ),
      performSignOut: authenticationController.performSignOut.bind(
        authenticationController,
      ),

      // UserStorageController
      enableProfileSyncing: userStorageController.enableProfileSyncing.bind(
        userStorageController,
      ),
      disableProfileSyncing: userStorageController.disableProfileSyncing.bind(
        userStorageController,
      ),
      setIsProfileSyncingEnabled:
        userStorageController.setIsProfileSyncingEnabled.bind(
          userStorageController,
        ),
      syncInternalAccountsWithUserStorage:
        userStorageController.syncInternalAccountsWithUserStorage.bind(
          userStorageController,
        ),
      deleteAccountSyncingDataFromUserStorage:
        userStorageController.performDeleteStorageAllFeatureEntries.bind(
          userStorageController,
        ),

      // NotificationServicesController
      checkAccountsPresence:
        notificationServicesController.checkAccountsPresence.bind(
          notificationServicesController,
        ),
      createOnChainTriggers:
        notificationServicesController.createOnChainTriggers.bind(
          notificationServicesController,
        ),
      deleteOnChainTriggersByAccount:
        notificationServicesController.deleteOnChainTriggersByAccount.bind(
          notificationServicesController,
        ),
      updateOnChainTriggersByAccount:
        notificationServicesController.updateOnChainTriggersByAccount.bind(
          notificationServicesController,
        ),
      fetchAndUpdateMetamaskNotifications:
        notificationServicesController.fetchAndUpdateMetamaskNotifications.bind(
          notificationServicesController,
        ),
      deleteNotificationsById:
        notificationServicesController.deleteNotificationsById.bind(
          notificationServicesController,
        ),
      getNotificationsByType:
        notificationServicesController.getNotificationsByType.bind(
          notificationServicesController,
        ),
      markMetamaskNotificationsAsRead:
        notificationServicesController.markMetamaskNotificationsAsRead.bind(
          notificationServicesController,
        ),
      setFeatureAnnouncementsEnabled:
        notificationServicesController.setFeatureAnnouncementsEnabled.bind(
          notificationServicesController,
        ),
      enablePushNotifications:
        notificationServicesPushController.enablePushNotifications.bind(
          notificationServicesPushController,
        ),
      disablePushNotifications:
        notificationServicesPushController.disablePushNotifications.bind(
          notificationServicesPushController,
        ),
      updateTriggerPushNotifications:
        notificationServicesPushController.updateTriggerPushNotifications.bind(
          notificationServicesPushController,
        ),
      enableMetamaskNotifications:
        notificationServicesController.enableMetamaskNotifications.bind(
          notificationServicesController,
        ),
      disableMetamaskNotifications:
        notificationServicesController.disableNotificationServices.bind(
          notificationServicesController,
        ),

      // E2E testing
      throwTestError: this.throwTestError.bind(this),

      // NameController
      updateProposedNames: this.nameController.updateProposedNames.bind(
        this.nameController,
      ),
      setName: this.nameController.setName.bind(this.nameController),

      // MultichainBalancesController
      multichainUpdateBalance: (accountId) =>
        this.multichainBalancesController.updateBalance(accountId),

      multichainUpdateBalances: () =>
        this.multichainBalancesController.updateBalances(),

      // Transaction Decode
      decodeTransactionData: (request) =>
        decodeTransactionData({
          ...request,
          provider: this.provider,
        }),
      // metrics data deleteion
      createMetaMetricsDataDeletionTask:
        this.metaMetricsDataDeletionController.createMetaMetricsDataDeletionTask.bind(
          this.metaMetricsDataDeletionController,
        ),
      updateDataDeletionTaskStatus:
        this.metaMetricsDataDeletionController.updateDataDeletionTaskStatus.bind(
          this.metaMetricsDataDeletionController,
        ),
      // Trace
      endTrace,
    };
  }

  async exportAccount(address, password) {
    await this.verifyPassword(password);
    return this.keyringController.exportAccount(password, address);
  }

  async getTokenStandardAndDetails(address, userAddress, tokenId) {
    const { tokenList } = this.tokenListController.state;
    const { tokens } = this.tokensController.state;

    const staticTokenListDetails =
      STATIC_MAINNET_TOKEN_LIST[address?.toLowerCase()] || {};
    const tokenListDetails = tokenList[address.toLowerCase()] || {};
    const userDefinedTokenDetails =
      tokens.find(({ address: _address }) =>
        isEqualCaseInsensitive(_address, address),
      ) || {};

    const tokenDetails = {
      ...staticTokenListDetails,
      ...tokenListDetails,
      ...userDefinedTokenDetails,
    };

    const tokenDetailsStandardIsERC20 =
      isEqualCaseInsensitive(tokenDetails.standard, TokenStandard.ERC20) ||
      tokenDetails.erc20 === true;

    const noEvidenceThatTokenIsAnNFT =
      !tokenId &&
      !isEqualCaseInsensitive(tokenDetails.standard, TokenStandard.ERC1155) &&
      !isEqualCaseInsensitive(tokenDetails.standard, TokenStandard.ERC721) &&
      !tokenDetails.erc721;

    const otherDetailsAreERC20Like =
      tokenDetails.decimals !== undefined && tokenDetails.symbol;

    const tokenCanBeTreatedAsAnERC20 =
      tokenDetailsStandardIsERC20 ||
      (noEvidenceThatTokenIsAnNFT && otherDetailsAreERC20Like);

    let details;
    if (tokenCanBeTreatedAsAnERC20) {
      try {
        const balance = userAddress
          ? await fetchTokenBalance(address, userAddress, this.provider)
          : undefined;

        details = {
          address,
          balance,
          standard: TokenStandard.ERC20,
          decimals: tokenDetails.decimals,
          symbol: tokenDetails.symbol,
        };
      } catch (e) {
        // If the `fetchTokenBalance` call failed, `details` remains undefined, and we
        // fall back to the below `assetsContractController.getTokenStandardAndDetails` call
        log.warn(`Failed to get token balance. Error: ${e}`);
      }
    }

    // `details`` will be undefined if `tokenCanBeTreatedAsAnERC20`` is false,
    // or if it is true but the `fetchTokenBalance`` call failed. In either case, we should
    // attempt to retrieve details from `assetsContractController.getTokenStandardAndDetails`
    if (details === undefined) {
      try {
        details =
          await this.assetsContractController.getTokenStandardAndDetails(
            address,
            userAddress,
            tokenId,
          );
      } catch (e) {
        log.warn(`Failed to get token standard and details. Error: ${e}`);
      }
    }

    if (details) {
      const tokenDetailsStandardIsERC1155 = isEqualCaseInsensitive(
        details.standard,
        TokenStandard.ERC1155,
      );

      if (tokenDetailsStandardIsERC1155) {
        try {
          const balance = await fetchERC1155Balance(
            address,
            userAddress,
            tokenId,
            this.provider,
          );

          const balanceToUse = balance?._hex
            ? parseInt(balance._hex, 16).toString()
            : null;

          details = {
            ...details,
            balance: balanceToUse,
          };
        } catch (e) {
          // If the `fetchTokenBalance` call failed, `details` remains undefined, and we
          // fall back to the below `assetsContractController.getTokenStandardAndDetails` call
          log.warn('Failed to get token balance. Error:', e);
        }
      }
    }

    return {
      ...details,
      decimals: details?.decimals?.toString(10),
      balance: details?.balance?.toString(10),
    };
  }

  async getTokenSymbol(address) {
    try {
      const details =
        await this.assetsContractController.getTokenStandardAndDetails(address);
      return details?.symbol;
    } catch (e) {
      return null;
    }
  }

  //=============================================================================
  // VAULT / KEYRING RELATED METHODS
  //=============================================================================

  /**
   * Creates a new Vault and create a new keychain.
   *
   * A vault, or KeyringController, is a controller that contains
   * many different account strategies, currently called Keyrings.
   * Creating it new means wiping all previous keyrings.
   *
   * A keychain, or keyring, controls many accounts with a single backup and signing strategy.
   * For example, a mnemonic phrase can generate many accounts, and is a keyring.
   *
   * @param {string} password
   * @returns {object} vault
   */
  async createNewVaultAndKeychain(password) {
    const releaseLock = await this.createVaultMutex.acquire();
    try {
      return await this.keyringController.createNewVaultAndKeychain(password);
    } finally {
      releaseLock();
    }
  }

  /**
   * Create a new Vault and restore an existent keyring.
   *
   * @param {string} password
   * @param {number[]} encodedSeedPhrase - The seed phrase, encoded as an array
   * of UTF-8 bytes.
   */
  async createNewVaultAndRestore(password, encodedSeedPhrase) {
    const releaseLock = await this.createVaultMutex.acquire();
    try {
      const { completedOnboarding } = this.onboardingController.state;

      const seedPhraseAsBuffer = Buffer.from(encodedSeedPhrase);

      // clear permissions
      this.permissionController.clearState();

      // Clear snap state
      this.snapController.clearState();

      // clear accounts in AccountTrackerController
      this.accountTrackerController.clearAccounts();

      this.txController.clearUnapprovedTransactions();

      if (completedOnboarding) {
        this.tokenDetectionController.enable();
      }

      // create new vault
      await this.keyringController.createNewVaultAndRestore(
        password,
        this._convertMnemonicToWordlistIndices(seedPhraseAsBuffer),
      );

      if (completedOnboarding) {
        await this._addAccountsWithBalance();

        // This must be set as soon as possible to communicate to the
        // keyring's iframe and have the setting initialized properly
        // Optimistically called to not block MetaMask login due to
        // Ledger Keyring GitHub downtime
        this.#withKeyringForDevice(
          { name: HardwareDeviceNames.ledger },
          async (keyring) => this.setLedgerTransportPreference(keyring),
        );
      }
    } finally {
      releaseLock();
    }
  }

  async _addAccountsWithBalance() {
    try {
      // Scan accounts until we find an empty one
      const chainId = this.#getGlobalChainId();
      const accounts = await this.keyringController.getAccounts();
      let address = accounts[accounts.length - 1];

      for (let count = accounts.length; ; count++) {
        const balance = await this.getBalance(address, this.provider);

        if (balance === '0x0') {
          // This account has no balance, so check for tokens
          await this.tokenDetectionController.detectTokens({
            chainIds: [chainId],
            selectedAddress: address,
          });

          const tokens =
            this.tokensController.state.allTokens?.[chainId]?.[address];
          const detectedTokens =
            this.tokensController.state.allDetectedTokens?.[chainId]?.[address];

          if (
            (tokens?.length ?? 0) === 0 &&
            (detectedTokens?.length ?? 0) === 0
          ) {
            // This account has no balance or tokens
            if (count !== 1) {
              await this.removeAccount(address);
            }
            break;
          }
        }

        // This account has assets, so check the next one
        address = await this.keyringController.addNewAccount(count);
      }
    } catch (e) {
      log.warn(`Failed to add accounts with balance. Error: ${e}`);
    } finally {
      await this.userStorageController.setIsAccountSyncingReadyToBeDispatched(
        true,
      );
    }
  }

  /**
   * Encodes a BIP-39 mnemonic as the indices of words in the English BIP-39 wordlist.
   *
   * @param {Buffer} mnemonic - The BIP-39 mnemonic.
   * @returns {Buffer} The Unicode code points for the seed phrase formed from the words in the wordlist.
   */
  _convertMnemonicToWordlistIndices(mnemonic) {
    const indices = mnemonic
      .toString()
      .split(' ')
      .map((word) => wordlist.indexOf(word));
    return new Uint8Array(new Uint16Array(indices).buffer);
  }

  /**
   * Converts a BIP-39 mnemonic stored as indices of words in the English wordlist to a buffer of Unicode code points.
   *
   * @param {Uint8Array} wordlistIndices - Indices to specific words in the BIP-39 English wordlist.
   * @returns {Buffer} The BIP-39 mnemonic formed from the words in the English wordlist, encoded as a list of Unicode code points.
   */
  _convertEnglishWordlistIndicesToCodepoints(wordlistIndices) {
    return Buffer.from(
      Array.from(new Uint16Array(wordlistIndices.buffer))
        .map((i) => wordlist[i])
        .join(' '),
    );
  }

  /**
   * Get an account balance from the AccountTrackerController or request it directly from the network.
   *
   * @param {string} address - The account address
   * @param {Provider} provider - The provider instance to use when asking the network
   */
  async getBalance(address, provider) {
    const cached = this.accountTrackerController.state.accounts[address];

    if (cached && cached.balance) {
      return cached.balance;
    }

    try {
      const balance = await provider.request({
        method: 'eth_getBalance',
        params: [address, 'latest'],
      });
      return balance || '0x0';
    } catch (error) {
      log.error(error);
      throw error;
    }
  }

  /**
   * Submits the user's password and attempts to unlock the vault.
   * Also synchronizes the preferencesController, to ensure its schema
   * is up to date with known accounts once the vault is decrypted.
   *
   * @param {string} password - The user's password
   */
  async submitPassword(password) {
    const { completedOnboarding } = this.onboardingController.state;

    // Before attempting to unlock the keyrings, we need the offscreen to have loaded.
    await this.offscreenPromise;

    await this.keyringController.submitPassword(password);

    ///: BEGIN:ONLY_INCLUDE_IF(build-mmi)
    this.mmiController.onSubmitPassword();
    ///: END:ONLY_INCLUDE_IF

    try {
      await this.blockTracker.checkForLatestBlock();
    } catch (error) {
      log.error('Error while unlocking extension.', error);
    }

    await this.accountsController.updateAccounts();

    // This must be set as soon as possible to communicate to the
    // keyring's iframe and have the setting initialized properly
    // Optimistically called to not block MetaMask login due to
    // Ledger Keyring GitHub downtime
    if (completedOnboarding) {
      this.#withKeyringForDevice(
        { name: HardwareDeviceNames.ledger },
        async (keyring) => this.setLedgerTransportPreference(keyring),
      );
    }
  }

  async _loginUser(password) {
    try {
      // Automatic login via config password
      await this.submitPassword(password);

      // Updating accounts in this.accountTrackerController before starting UI syncing ensure that
      // state has account balance before it is synced with UI
      await this.accountTrackerController.updateAccountsAllActiveNetworks();
    } finally {
      this._startUISync();
    }
  }

  _startUISync() {
    // Message startUISync is used to start syncing state with UI
    // Sending this message after login is completed helps to ensure that incomplete state without
    // account details are not flushed to UI.
    this.emit('startUISync');
    this.startUISync = true;
    this.memStore.subscribe(this.sendUpdate.bind(this));
  }

  /**
   * Submits a user's encryption key to log the user in via login token
   */
  async submitEncryptionKey() {
    try {
      const { loginToken, loginSalt } =
        await this.extension.storage.session.get(['loginToken', 'loginSalt']);
      if (loginToken && loginSalt) {
        const { vault } = this.keyringController.state;

        const jsonVault = JSON.parse(vault);

        if (jsonVault.salt !== loginSalt) {
          console.warn(
            'submitEncryptionKey: Stored salt and vault salt do not match',
          );
          await this.clearLoginArtifacts();
          return;
        }

        await this.keyringController.submitEncryptionKey(loginToken, loginSalt);
      }
    } catch (e) {
      // If somehow this login token doesn't work properly,
      // remove it and the user will get shown back to the unlock screen
      await this.clearLoginArtifacts();
      throw e;
    }
  }

  async clearLoginArtifacts() {
    await this.extension.storage.session.remove(['loginToken', 'loginSalt']);
  }

  /**
   * Submits a user's password to check its validity.
   *
   * @param {string} password - The user's password
   */
  async verifyPassword(password) {
    await this.keyringController.verifyPassword(password);
  }

  /**
   * @type Identity
   * @property {string} name - The account nickname.
   * @property {string} address - The account's ethereum address, in lower case.
   * receiving funds from our automatic Ropsten faucet.
   */

  /**
   * Gets the mnemonic of the user's primary keyring.
   */
  getPrimaryKeyringMnemonic() {
    const [keyring] = this.keyringController.getKeyringsByType(
      KeyringType.hdKeyTree,
    );
    if (!keyring.mnemonic) {
      throw new Error('Primary keyring mnemonic unavailable.');
    }

    return keyring.mnemonic;
  }

  ///: BEGIN:ONLY_INCLUDE_IF(build-mmi)
  async getCustodyKeyringIfExists(address) {
    const custodyType = this.custodyController.getCustodyTypeByAddress(
      toChecksumHexAddress(address),
    );
    const keyring = this.keyringController.getKeyringsByType(custodyType)[0];
    return keyring?.getAccountDetails(address) ? keyring : undefined;
  }
  ///: END:ONLY_INCLUDE_IF

  //
  // Hardware
  //

  async attemptLedgerTransportCreation() {
    return await this.#withKeyringForDevice(
      HardwareDeviceNames.ledger,
      async (keyring) => keyring.attemptMakeApp(),
    );
  }

  /**
   * Fetch account list from a hardware device.
   *
   * @param deviceName
   * @param page
   * @param hdPath
   * @returns [] accounts
   */
  async connectHardware(deviceName, page, hdPath) {
    return this.#withKeyringForDevice(
      { name: deviceName, hdPath },
      async (keyring) => {
        if (deviceName === HardwareDeviceNames.ledger) {
          await this.setLedgerTransportPreference(keyring);
        }

        let accounts = [];
        switch (page) {
          case -1:
            accounts = await keyring.getPreviousPage();
            break;
          case 1:
            accounts = await keyring.getNextPage();
            break;
          default:
            accounts = await keyring.getFirstPage();
        }

        // Merge with existing accounts
        // and make sure addresses are not repeated
        const oldAccounts = await this.keyringController.getAccounts();

        const accountsToTrack = [
          ...new Set(
            oldAccounts.concat(accounts.map((a) => a.address.toLowerCase())),
          ),
        ];
        this.accountTrackerController.syncWithAddresses(accountsToTrack);
        return accounts;
      },
    );
  }

  /**
   * Check if the device is unlocked
   *
   * @param deviceName
   * @param hdPath
   * @returns {Promise<boolean>}
   */
  async checkHardwareStatus(deviceName, hdPath) {
    return this.#withKeyringForDevice(
      { name: deviceName, hdPath },
      async (keyring) => {
        return keyring.isUnlocked();
      },
    );
  }

  /**
   * Get hardware device name for metric logging.
   *
   * @param deviceName - HardwareDeviceNames
   * @param hdPath - string
   * @returns {Promise<string>}
   */
  async getDeviceNameForMetric(deviceName, hdPath) {
    if (deviceName !== HardwareDeviceNames.trezor) {
      return deviceName;
    }

    return await this.#withKeyringForDevice(
      { name: deviceName, hdPath },
      (keyring) => {
        const { minorVersion } = keyring.bridge;
        // Specific case for OneKey devices, see `ONE_KEY_VIA_TREZOR_MINOR_VERSION` for further details.
        if (minorVersion && minorVersion === ONE_KEY_VIA_TREZOR_MINOR_VERSION) {
          return HardwareDeviceNames.oneKeyViaTrezor;
        }

        return deviceName;
      },
    );
  }

  /**
   * Clear
   *
   * @param deviceName
   * @returns {Promise<boolean>}
   */
  async forgetDevice(deviceName) {
    return this.#withKeyringForDevice({ name: deviceName }, async (keyring) => {
      for (const address of keyring.accounts) {
        this._onAccountRemoved(address);
      }

      keyring.forgetDevice();

      return true;
    });
  }

  /**
   * Retrieves the keyring for the selected address and using the .type returns
   * a subtype for the account. Either 'hardware', 'imported', 'snap', or 'MetaMask'.
   *
   * @param {string} address - Address to retrieve keyring for
   * @returns {'hardware' | 'imported' | 'snap' | 'MetaMask'}
   */
  async getAccountType(address) {
    const keyringType = await this.keyringController.getAccountKeyringType(
      address,
    );
    switch (keyringType) {
      case KeyringType.trezor:
      case KeyringType.lattice:
      case KeyringType.qr:
      case KeyringType.ledger:
        return 'hardware';
      case KeyringType.imported:
        return 'imported';
      case KeyringType.snap:
        return 'snap';
      default:
        return 'MetaMask';
    }
  }

  /**
   * Retrieves the keyring for the selected address and using the .type
   * determines if a more specific name for the device is available. Returns
   * undefined for non hardware wallets.
   *
   * @param {string} address - Address to retrieve keyring for
   * @returns {'ledger' | 'lattice' | string | undefined}
   */
  async getDeviceModel(address) {
    return this.keyringController.withKeyring({ address }, async (keyring) => {
      switch (keyring.type) {
        case KeyringType.trezor:
          return keyring.getModel();
        case KeyringType.qr:
          return keyring.getName();
        case KeyringType.ledger:
          // TODO: get model after ledger keyring exposes method
          return HardwareDeviceNames.ledger;
        case KeyringType.lattice:
          // TODO: get model after lattice keyring exposes method
          return HardwareDeviceNames.lattice;
        default:
          return undefined;
      }
    });
  }

  /**
   * get hardware account label
   *
   * @param name
   * @param index
   * @param hdPathDescription
   * @returns string label
   */
  getAccountLabel(name, index, hdPathDescription) {
    return `${name[0].toUpperCase()}${name.slice(1)} ${
      parseInt(index, 10) + 1
    } ${hdPathDescription || ''}`.trim();
  }

  /**
   * Imports an account from a Trezor or Ledger device.
   *
   * @param index
   * @param deviceName
   * @param hdPath
   * @param hdPathDescription
   * @returns {} keyState
   */
  async unlockHardwareWalletAccount(
    index,
    deviceName,
    hdPath,
    hdPathDescription,
  ) {
    const { address: unlockedAccount, label } =
      await this.#withKeyringForDevice(
        { name: deviceName, hdPath },
        async (keyring) => {
          keyring.setAccountToUnlock(index);
          const [address] = await keyring.addAccounts(1);
          return {
            address: normalize(address),
            label: this.getAccountLabel(
              deviceName === HardwareDeviceNames.qr
                ? keyring.getName()
                : deviceName,
              index,
              hdPathDescription,
            ),
          };
        },
      );

    // Set the account label to Trezor 1 / Ledger 1 / QR Hardware 1, etc
    this.preferencesController.setAccountLabel(unlockedAccount, label);
    // Select the account
    this.preferencesController.setSelectedAddress(unlockedAccount);

    // It is expected that the account also exist in the accounts-controller
    // in other case, an error shall be thrown
    const account =
      this.accountsController.getAccountByAddress(unlockedAccount);
    this.accountsController.setAccountName(account.id, label);

    const accounts = this.accountsController.listAccounts();

    const { identities } = this.preferencesController.state;
    return { unlockedAccount, identities, accounts };
  }

  //
  // Account Management
  //

  /**
   * Adds a new account to the default (first) HD seed phrase Keyring.
   *
   * @param accountCount
   * @returns {Promise<string>} The address of the newly-created account.
   */
  async addNewAccount(accountCount) {
    const oldAccounts = await this.keyringController.getAccounts();

    const addedAccountAddress = await this.keyringController.addNewAccount(
      accountCount,
    );

    if (!oldAccounts.includes(addedAccountAddress)) {
      this.preferencesController.setSelectedAddress(addedAccountAddress);
    }

    return addedAccountAddress;
  }

  /**
   * Verifies the validity of the current vault's seed phrase.
   *
   * Validity: seed phrase restores the accounts belonging to the current vault.
   *
   * Called when the first account is created and on unlocking the vault.
   *
   * @param password
   * @returns {Promise<number[]>} The seed phrase to be confirmed by the user,
   * encoded as an array of UTF-8 bytes.
   */
  async getSeedPhrase(password) {
    return this._convertEnglishWordlistIndicesToCodepoints(
      await this.keyringController.exportSeedPhrase(password),
    );
  }

  /**
   * Clears the transaction history, to allow users to force-reset their nonces.
   * Mostly used in development environments, when networks are restarted with
   * the same network ID.
   *
   * @returns {Promise<string>} The current selected address.
   */
  async resetAccount() {
    const selectedAddress =
      this.accountsController.getSelectedAccount().address;

    const globalChainId = this.#getGlobalChainId();

    this.txController.wipeTransactions({
      address: selectedAddress,
      chainId: globalChainId,
    });

    this.smartTransactionsController.wipeSmartTransactions({
      address: selectedAddress,
      ignoreNetwork: false,
    });

    this.bridgeStatusController.wipeBridgeStatus({
      address: selectedAddress,
      ignoreNetwork: false,
    });

    this.networkController.resetConnection();

    return selectedAddress;
  }

  /**
   * Checks that all accounts referenced have a matching InternalAccount. Sends
   * an error to sentry for any accounts that were expected but are missing from the wallet.
   *
   * @param {InternalAccount[]} [internalAccounts] - The list of evm accounts the wallet knows about.
   * @param {Hex[]} [accounts] - The list of evm accounts addresses that should exist.
   */
  captureKeyringTypesWithMissingIdentities(
    internalAccounts = [],
    accounts = [],
  ) {
    const accountsMissingIdentities = accounts.filter(
      (address) =>
        !internalAccounts.some(
          (account) => account.address.toLowerCase() === address.toLowerCase(),
        ),
    );
    const keyringTypesWithMissingIdentities = accountsMissingIdentities.map(
      (address) => this.keyringController.getAccountKeyringType(address),
    );

    const internalAccountCount = internalAccounts.length;

    const accountTrackerCount = Object.keys(
      this.accountTrackerController.state.accounts || {},
    ).length;

    captureException(
      new Error(
        `Attempt to get permission specifications failed because their were ${accounts.length} accounts, but ${internalAccountCount} identities, and the ${keyringTypesWithMissingIdentities} keyrings included accounts with missing identities. Meanwhile, there are ${accountTrackerCount} accounts in the account tracker.`,
      ),
    );
  }

  /**
   * Sorts a list of evm account addresses by most recently selected by using
   * the lastSelected value for the matching InternalAccount object stored in state.
   *
   * @param {Hex[]} [accounts] - The list of evm accounts addresses to sort.
   * @returns {Hex[]} The sorted evm accounts addresses.
   */
  sortAccountsByLastSelected(accounts) {
    const internalAccounts = this.accountsController.listAccounts();

    return accounts.sort((firstAddress, secondAddress) => {
      const firstAccount = internalAccounts.find(
        (internalAccount) =>
          internalAccount.address.toLowerCase() === firstAddress.toLowerCase(),
      );

      const secondAccount = internalAccounts.find(
        (internalAccount) =>
          internalAccount.address.toLowerCase() === secondAddress.toLowerCase(),
      );

      if (!firstAccount) {
        this.captureKeyringTypesWithMissingIdentities(
          internalAccounts,
          accounts,
        );
        throw new Error(`Missing identity for address: "${firstAddress}".`);
      } else if (!secondAccount) {
        this.captureKeyringTypesWithMissingIdentities(
          internalAccounts,
          accounts,
        );
        throw new Error(`Missing identity for address: "${secondAddress}".`);
      } else if (
        firstAccount.metadata.lastSelected ===
        secondAccount.metadata.lastSelected
      ) {
        return 0;
      } else if (firstAccount.metadata.lastSelected === undefined) {
        return 1;
      } else if (secondAccount.metadata.lastSelected === undefined) {
        return -1;
      }

      return (
        secondAccount.metadata.lastSelected - firstAccount.metadata.lastSelected
      );
    });
  }

  /**
   * Gets the sorted permitted accounts for the specified origin. Returns an empty
   * array if no accounts are permitted or the wallet is locked. Returns any permitted
   * accounts if the wallet is locked and `ignoreLock` is true. This lock bypass is needed
   * for the `eth_requestAccounts` & `wallet_getPermission` handlers both of which
   * return permissioned accounts to the dapp when the wallet is locked.
   *
   * @param {string} origin - The origin whose exposed accounts to retrieve.
   * @returns {Promise<string[]>} The origin's permitted accounts, or an empty
   * array.
   */
  getPermittedAccounts(origin) {
    let caveat;
    try {
      caveat = this.permissionController.getCaveat(
        origin,
        Caip25EndowmentPermissionName,
        Caip25CaveatType,
      );
    } catch (err) {
      if (err instanceof PermissionDoesNotExistError) {
        // suppress expected error in case that the origin
        // does not have the target permission yet
      } else {
        throw err;
      }
    }

    if (!caveat) {
      return [];
    }

    const ethAccounts = getEthAccounts(caveat.value);
    return this.sortAccountsByLastSelected(ethAccounts);
  }

  /**
   * Stops exposing the specified scope to all third parties.
   *
   * @param {string} scopeString - The scope to stop exposing
   * to third parties.
   */
  removeAllScopePermissions(scopeString) {
    this.permissionController.updatePermissionsByCaveat(
      Caip25CaveatType,
      (existingScopes) =>
        Caip25CaveatMutators[Caip25CaveatType].removeScope(
          existingScopes,
          scopeString,
        ),
    );
  }

  /**
   * Stops exposing the account with the specified address to all third parties.
   * Exposed accounts are stored in caveats of the eth_accounts permission. This
   * method uses `PermissionController.updatePermissionsByCaveat` to
   * remove the specified address from every eth_accounts permission. If a
   * permission only included this address, the permission is revoked entirely.
   *
   * @param {string} targetAccount - The address of the account to stop exposing
   * to third parties.
   */
  removeAllAccountPermissions(targetAccount) {
    this.permissionController.updatePermissionsByCaveat(
      Caip25CaveatType,
      (existingScopes) =>
        Caip25CaveatMutators[Caip25CaveatType].removeAccount(
          existingScopes,
          targetAccount,
        ),
    );
  }

  /**
   * Removes an account from state / storage.
   *
   * @param {string[]} address - A hex address
   */
  async removeAccount(address) {
    this._onAccountRemoved(address);
    await this.keyringController.removeAccount(address);

    return address;
  }

  /**
   * Imports an account with the specified import strategy.
   * These are defined in @metamask/keyring-controller
   * Each strategy represents a different way of serializing an Ethereum key pair.
   *
   * @param {'privateKey' | 'json'} strategy - A unique identifier for an account import strategy.
   * @param {any} args - The data required by that strategy to import an account.
   */
  async importAccountWithStrategy(strategy, args) {
    const importedAccountAddress =
      await this.keyringController.importAccountWithStrategy(strategy, args);
    // set new account as selected
    this.preferencesController.setSelectedAddress(importedAccountAddress);
  }

  /**
   * Requests approval for permissions for the specified origin
   *
   * @param origin - The origin to request approval for.
   * @param permissions - The permissions to request approval for.
   */
  async requestPermissionApproval(origin, permissions) {
    const id = nanoid();
    return this.approvalController.addAndShowApprovalRequest({
      id,
      origin,
      requestData: {
        metadata: {
          id,
          origin,
        },
        permissions,
      },
      type: MethodNames.RequestPermissions,
    });
  }

  /**
   * Prompts the user with permittedChains approval for given chainId.
   *
   * @param {string} origin - The origin to request approval for.
   * @param {Hex} chainId - The chainId to add incrementally.
   */
  async requestApprovalPermittedChainsPermission(origin, chainId) {
    await this.requestPermissionApproval(origin, {
      [PermissionNames.permittedChains]: {
        caveats: [
          {
            type: CaveatTypes.restrictNetworkSwitching,
            value: [chainId],
          },
        ],
      },
    });
  }

  /**
   * Requests permittedChains permission for the specified origin
   * and replaces any existing CAIP-25 permission with a new one.
   * Allows for granting without prompting for user approval which
   * would be used as part of flows like `wallet_addEthereumChain`
   * requests where the addition of the network and the permitting
   * of the chain are combined into one approval.
   *
   * @param {object} options - The options object
   * @param {string} options.origin - The origin to request approval for.
   * @param {Hex} options.chainId - The chainId to permit.
   * @param {boolean} options.autoApprove - If the chain should be granted without prompting for user approval.
   */
  async requestPermittedChainsPermission({ origin, chainId, autoApprove }) {
    if (isSnapId(origin)) {
      throw new Error(
        `Cannot request permittedChains permission for Snaps with origin "${origin}"`,
      );
    }

    if (!autoApprove) {
      await this.requestApprovalPermittedChainsPermission(origin, chainId);
    }

    let caveatValue = {
      requiredScopes: {},
      optionalScopes: {},
      isMultichainOrigin: false,
    };
    caveatValue = addPermittedEthChainId(caveatValue, chainId);

    this.permissionController.grantPermissions({
      subject: { origin },
      approvedPermissions: {
        [Caip25EndowmentPermissionName]: {
          caveats: [
            {
              type: Caip25CaveatType,
              value: caveatValue,
            },
          ],
        },
      },
    });
  }

  /**
   * Requests incremental permittedChains permission for the specified origin.
   * and updates the existing CAIP-25 permission.
   * Allows for granting without prompting for user approval which
   * would be used as part of flows like `wallet_addEthereumChain`
   * requests where the addition of the network and the permitting
   * of the chain are combined into one approval.
   *
   * @param {object} options - The options object
   * @param {string} options.origin - The origin to request approval for.
   * @param {Hex} options.chainId - The chainId to add to the existing permittedChains.
   * @param {boolean} options.autoApprove - If the chain should be granted without prompting for user approval.
   */
  async requestPermittedChainsPermissionIncremental({
    origin,
    chainId,
    autoApprove,
  }) {
    if (isSnapId(origin)) {
      throw new Error(
        `Cannot request permittedChains permission for Snaps with origin "${origin}"`,
      );
    }

    if (!autoApprove) {
      await this.requestApprovalPermittedChainsPermission(origin, chainId);
    }

    const caip25Caveat = this.permissionController.getCaveat(
      origin,
      Caip25EndowmentPermissionName,
      Caip25CaveatType,
    );

    const caveatValueWithChainsAdded = addPermittedEthChainId(
      caip25Caveat.value,
      chainId,
    );

    const ethAccounts = getEthAccounts(caip25Caveat.value);
    const caveatValueWithAccountsSynced = setEthAccounts(
      caveatValueWithChainsAdded,
      ethAccounts,
    );

    this.permissionController.updateCaveat(
      origin,
      Caip25EndowmentPermissionName,
      Caip25CaveatType,
      caveatValueWithAccountsSynced,
    );
  }

  /**
   * Requests user approval for the CAIP-25 permission for the specified origin
   * and returns a permissions object that must be passed to
   * PermissionController.grantPermissions() to complete the permission granting.
   *
   * @param {string} origin - The origin to request approval for.
   * @param requestedPermissions - The legacy permissions to request approval for.
   * @returns the approved permissions object that must then be granted by calling the PermissionController.
   */
  async requestCaip25Approval(origin, requestedPermissions = {}) {
    const permissions = pick(requestedPermissions, [
      RestrictedMethods.eth_accounts,
      PermissionNames.permittedChains,
    ]);

    if (!permissions[RestrictedMethods.eth_accounts]) {
      permissions[RestrictedMethods.eth_accounts] = {};
    }

    if (!permissions[PermissionNames.permittedChains]) {
      permissions[PermissionNames.permittedChains] = {};
    }

    if (isSnapId(origin)) {
      delete permissions[PermissionNames.permittedChains];
    }

    const legacyApproval = await this.requestPermissionApproval(
      origin,
      permissions,
    );

    const newCaveatValue = {
      requiredScopes: {},
      optionalScopes: {
        'wallet:eip155': {
          accounts: [],
        },
      },
      isMultichainOrigin: false,
    };

    const caveatValueWithChains = setPermittedEthChainIds(
      newCaveatValue,
      isSnapId(origin) ? [] : legacyApproval.approvedChainIds,
    );

    const caveatValueWithAccounts = setEthAccounts(
      caveatValueWithChains,
      legacyApproval.approvedAccounts,
    );

    return {
      [Caip25EndowmentPermissionName]: {
        caveats: [
          {
            type: Caip25CaveatType,
            value: caveatValueWithAccounts,
          },
        ],
      },
    };
  }

  // ---------------------------------------------------------------------------
  // Identity Management (signature operations)

  getAddTransactionRequest({
    transactionParams,
    transactionOptions,
    dappRequest,
    ...otherParams
  }) {
    return {
      internalAccounts: this.accountsController.listAccounts(),
      dappRequest,
      networkClientId:
        dappRequest?.networkClientId ?? this.#getGlobalNetworkClientId(),
      selectedAccount: this.accountsController.getAccountByAddress(
        transactionParams.from,
      ),
      transactionController: this.txController,
      transactionOptions,
      transactionParams,
      userOperationController: this.userOperationController,
      chainId: this.#getGlobalChainId(),
      ppomController: this.ppomController,
      securityAlertsEnabled:
        this.preferencesController.state?.securityAlertsEnabled,
      updateSecurityAlertResponse: this.updateSecurityAlertResponse.bind(this),
      ...otherParams,
    };
  }

  /**
   * @returns {boolean} true if the keyring type supports EIP-1559
   */
  async getCurrentAccountEIP1559Compatibility() {
    return true;
  }

  //=============================================================================
  // END (VAULT / KEYRING RELATED METHODS)
  //=============================================================================

  /**
   * Allows a user to attempt to cancel a previously submitted transaction
   * by creating a new transaction.
   *
   * @param {number} originalTxId - the id of the txMeta that you want to
   * attempt to cancel
   * @param {import(
   *  './controllers/transactions'
   * ).CustomGasSettings} [customGasSettings] - overrides to use for gas params
   * instead of allowing this method to generate them
   * @param options
   * @returns {object} MetaMask state
   */
  async createCancelTransaction(originalTxId, customGasSettings, options) {
    await this.txController.stopTransaction(
      originalTxId,
      customGasSettings,
      options,
    );
    const state = this.getState();
    return state;
  }

  /**
   * Allows a user to attempt to speed up a previously submitted transaction
   * by creating a new transaction.
   *
   * @param {number} originalTxId - the id of the txMeta that you want to
   * attempt to speed up
   * @param {import(
   *  './controllers/transactions'
   * ).CustomGasSettings} [customGasSettings] - overrides to use for gas params
   * instead of allowing this method to generate them
   * @param options
   * @returns {object} MetaMask state
   */
  async createSpeedUpTransaction(originalTxId, customGasSettings, options) {
    await this.txController.speedUpTransaction(
      originalTxId,
      customGasSettings,
      options,
    );
    const state = this.getState();
    return state;
  }

  async estimateGas(estimateGasParams) {
    return new Promise((resolve, reject) => {
      this.provider
        .request({
          method: 'eth_estimateGas',
          params: [estimateGasParams],
        })
        .then((result) => resolve(result.toString(16)))
        .catch((err) => reject(err));
    });
  }

  handleWatchAssetRequest = ({ asset, type, origin, networkClientId }) => {
    switch (type) {
      case ERC20:
        return this.tokensController.watchAsset({
          asset,
          type,
          networkClientId,
        });
      case ERC721:
      case ERC1155:
        return this.nftController.watchNft(asset, type, origin);
      default:
        throw new Error(`Asset type ${type} not supported`);
    }
  };

  async updateSecurityAlertResponse(
    method,
    securityAlertId,
    securityAlertResponse,
  ) {
    await updateSecurityAlertResponse({
      appStateController: this.appStateController,
      method,
      securityAlertId,
      securityAlertResponse,
      signatureController: this.signatureController,
      transactionController: this.txController,
    });
  }

  //=============================================================================
  // PASSWORD MANAGEMENT
  //=============================================================================

  /**
   * Allows a user to begin the seed phrase recovery process.
   */
  markPasswordForgotten() {
    this.preferencesController.setPasswordForgotten(true);
    this.sendUpdate();
  }

  /**
   * Allows a user to end the seed phrase recovery process.
   */
  unMarkPasswordForgotten() {
    this.preferencesController.setPasswordForgotten(false);
    this.sendUpdate();
  }

  //=============================================================================
  // SETUP
  //=============================================================================

  /**
   * A runtime.MessageSender object, as provided by the browser:
   *
   * @see https://developer.mozilla.org/en-US/docs/Mozilla/Add-ons/WebExtensions/API/runtime/MessageSender
   * @typedef {object} MessageSender
   * @property {string} - The URL of the page or frame hosting the script that sent the message.
   */

  /**
   * A Snap sender object.
   *
   * @typedef {object} SnapSender
   * @property {string} snapId - The ID of the snap.
   */

  /**
   * Used to create a multiplexed stream for connecting to an untrusted context
   * like a Dapp or other extension.
   *
   * @param options - Options bag.
   * @param {ReadableStream} options.connectionStream - The Duplex stream to connect to.
   * @param {MessageSender | SnapSender} options.sender - The sender of the messages on this stream.
   * @param {string} [options.subjectType] - The type of the sender, i.e. subject.
   */
  setupUntrustedCommunicationEip1193({
    connectionStream,
    sender,
    subjectType,
  }) {
    if (sender.url) {
      if (this.onboardingController.state.completedOnboarding) {
        if (this.preferencesController.state.usePhishDetect) {
          const { hostname } = new URL(sender.url);
          this.phishingController.maybeUpdateState();
          // Check if new connection is blocked if phishing detection is on
          const phishingTestResponse = this.phishingController.test(sender.url);
          if (phishingTestResponse?.result) {
            this.sendPhishingWarning(connectionStream, hostname);
            this.metaMetricsController.trackEvent({
              event: MetaMetricsEventName.PhishingPageDisplayed,
              category: MetaMetricsEventCategory.Phishing,
              properties: {
                url: hostname,
              },
            });
            return;
          }
        }
      }
    }

    let inputSubjectType;
    if (subjectType) {
      inputSubjectType = subjectType;
    } else if (sender.id && sender.id !== this.extension.runtime.id) {
      inputSubjectType = SubjectType.Extension;
    } else {
      inputSubjectType = SubjectType.Website;
    }

    // setup multiplexing
    const mux = setupMultiplex(connectionStream);

    // messages between inpage and background
    this.setupProviderConnectionEip1193(
      mux.createStream('metamask-provider'),
      sender,
      inputSubjectType,
    );

    // TODO:LegacyProvider: Delete
    if (sender.url) {
      // legacy streams
      this.setupPublicConfig(mux.createStream('publicConfig'));
    }
  }

  /**
   * Used to create a CAIP stream for connecting to an untrusted context.
   *
   * @param options - Options bag.
   * @param {ReadableStream} options.connectionStream - The Duplex stream to connect to.
   * @param {MessageSender | SnapSender} options.sender - The sender of the messages on this stream.
   * @param {string} [options.subjectType] - The type of the sender, i.e. subject.
   */
  ///: BEGIN:ONLY_INCLUDE_IF(build-flask)
  setupUntrustedCommunicationCaip({ connectionStream, sender, subjectType }) {
    let inputSubjectType;
    if (subjectType) {
      inputSubjectType = subjectType;
    } else if (sender.id && sender.id !== this.extension.runtime.id) {
      inputSubjectType = SubjectType.Extension;
    } else {
      inputSubjectType = SubjectType.Website;
    }

    const caipStream = createCaipStream(connectionStream);

    // messages between subject and background
    this.setupProviderConnectionCaip(caipStream, sender, inputSubjectType);
  }
  ///: END:ONLY_INCLUDE_IF

  /**
   * Used to create a multiplexed stream for connecting to a trusted context,
   * like our own user interfaces, which have the provider APIs, but also
   * receive the exported API from this controller, which includes trusted
   * functions, like the ability to approve transactions or sign messages.
   *
   * @param {*} connectionStream - The duplex stream to connect to.
   * @param {MessageSender} sender - The sender of the messages on this stream
   */
  setupTrustedCommunication(connectionStream, sender) {
    // setup multiplexing
    const mux = setupMultiplex(connectionStream);
    // connect features
    this.setupControllerConnection(mux.createStream('controller'));
    this.setupProviderConnectionEip1193(
      mux.createStream('provider'),
      sender,
      SubjectType.Internal,
    );
  }

  /**
   * Used to create a multiplexed stream for connecting to the phishing warning page.
   *
   * @param options - Options bag.
   * @param {ReadableStream} options.connectionStream - The Duplex stream to connect to.
   */
  setupPhishingCommunication({ connectionStream }) {
    const { usePhishDetect } = this.preferencesController.state;

    if (!usePhishDetect) {
      return;
    }

    // setup multiplexing
    const mux = setupMultiplex(connectionStream);
    const phishingStream = mux.createStream(PHISHING_SAFELIST);

    // set up postStream transport
    phishingStream.on(
      'data',
      createMetaRPCHandler(
        {
          safelistPhishingDomain: this.safelistPhishingDomain.bind(this),
          backToSafetyPhishingWarning:
            this.backToSafetyPhishingWarning.bind(this),
        },
        phishingStream,
      ),
    );
  }

  setUpCookieHandlerCommunication({ connectionStream }) {
    const {
      metaMetricsId,
      dataCollectionForMarketing,
      participateInMetaMetrics,
    } = this.metaMetricsController.state;

    if (
      metaMetricsId &&
      dataCollectionForMarketing &&
      participateInMetaMetrics
    ) {
      // setup multiplexing
      const mux = setupMultiplex(connectionStream);
      const metamaskCookieHandlerStream = mux.createStream(
        METAMASK_COOKIE_HANDLER,
      );
      // set up postStream transport
      metamaskCookieHandlerStream.on(
        'data',
        createMetaRPCHandler(
          {
            getCookieFromMarketingPage:
              this.getCookieFromMarketingPage.bind(this),
          },
          metamaskCookieHandlerStream,
        ),
      );
    }
  }

  getCookieFromMarketingPage(data) {
    const { ga_client_id: cookieId } = data;
    this.metaMetricsController.setMarketingCampaignCookieId(cookieId);
  }

  /**
   * Called when we detect a suspicious domain. Requests the browser redirects
   * to our anti-phishing page.
   *
   * @private
   * @param {*} connectionStream - The duplex stream to the per-page script,
   * for sending the reload attempt to.
   * @param {string} hostname - The hostname that triggered the suspicion.
   */
  sendPhishingWarning(connectionStream, hostname) {
    const mux = setupMultiplex(connectionStream);
    const phishingStream = mux.createStream('phishing');
    phishingStream.write({ hostname });
  }

  /**
   * A method for providing our API over a stream using JSON-RPC.
   *
   * @param {*} outStream - The stream to provide our API over.
   */
  setupControllerConnection(outStream) {
    const patchStore = new PatchStore(this.memStore);
    let uiReady = false;

    const handleUpdate = () => {
      if (!isStreamWritable(outStream) || !uiReady) {
        return;
      }

      const patches = patchStore.flushPendingPatches();

      outStream.write({
        jsonrpc: '2.0',
        method: 'sendUpdate',
        params: [patches],
      });
    };

    const api = {
      ...this.getApi(),
      startPatches: () => {
        uiReady = true;
        handleUpdate();
      },
      getStatePatches: () => patchStore.flushPendingPatches(),
    };

    this.on('update', handleUpdate);

    // report new active controller connection
    this.activeControllerConnections += 1;
    this.emit('controllerConnectionChanged', this.activeControllerConnections);

    // set up postStream transport
    outStream.on('data', createMetaRPCHandler(api, outStream));

    const startUISync = () => {
      if (!isStreamWritable(outStream)) {
        return;
      }
      // send notification to client-side
      outStream.write({
        jsonrpc: '2.0',
        method: 'startUISync',
      });
    };

    if (this.startUISync) {
      startUISync();
    } else {
      this.once('startUISync', startUISync);
    }

    const outstreamEndHandler = () => {
      if (!outStream.mmFinished) {
        this.activeControllerConnections -= 1;
        this.emit(
          'controllerConnectionChanged',
          this.activeControllerConnections,
        );
        outStream.mmFinished = true;
        this.removeListener('update', handleUpdate);
        patchStore.destroy();
      }
    };

    // The presence of both of the below handlers may be redundant.
    // After upgrading metamask/object-multiples to v2.0.0, which included
    // an upgrade of readable-streams from v2 to v3, we saw that the
    // `outStream.on('end'` handler was almost never being called. This seems to
    // related to how v3 handles errors vs how v2 handles errors; there
    // are "premature close" errors in both cases, although in the case
    // of v2 they don't prevent `outStream.on('end'` from being called.
    // At the time that this comment was committed, it was known that we
    // need to investigate and resolve the underlying error, however,
    // for expediency, we are not addressing them at this time. Instead, we
    // can observe that `readableStream.finished` preserves the same
    // functionality as we had when we relied on readable-stream v2. Meanwhile,
    // the `outStream.on('end')` handler was observed to have been called at least once.
    // In an abundance of caution to prevent against unexpected future behavioral changes in
    // streams implementations, we redundantly use multiple paths to attach the same event handler.
    // The outstreamEndHandler therefore needs to be idempotent, which introduces the `mmFinished` property.

    outStream.mmFinished = false;
    finished(outStream, outstreamEndHandler);
    outStream.once('close', outstreamEndHandler);
    outStream.once('end', outstreamEndHandler);
  }

  /**
   * A method for serving our ethereum provider over a given stream.
   *
   * @param {*} outStream - The stream to provide over.
   * @param {MessageSender | SnapSender} sender - The sender of the messages on this stream
   * @param {SubjectType} subjectType - The type of the sender, i.e. subject.
   */
  setupProviderConnectionEip1193(outStream, sender, subjectType) {
    let origin;
    if (subjectType === SubjectType.Internal) {
      origin = ORIGIN_METAMASK;
    } else if (subjectType === SubjectType.Snap) {
      origin = sender.snapId;
    } else {
      origin = new URL(sender.url).origin;
    }

    if (sender.id && sender.id !== this.extension.runtime.id) {
      this.subjectMetadataController.addSubjectMetadata({
        origin,
        extensionId: sender.id,
        subjectType: SubjectType.Extension,
      });
    }

    let tabId;
    if (sender.tab && sender.tab.id) {
      tabId = sender.tab.id;
    }

    let mainFrameOrigin = origin;
    if (sender.tab && sender.tab.url) {
      // If sender origin is an iframe, then get the top-level frame's origin
      mainFrameOrigin = new URL(sender.tab.url).origin;
    }

    const engine = this.setupProviderEngineEip1193({
      origin,
      sender,
      subjectType,
      tabId,
      mainFrameOrigin,
    });

    const dupeReqFilterStream = createDupeReqFilterStream();

    // setup connection
    const providerStream = createEngineStream({ engine });

    const connectionId = this.addConnection(origin, {
      tabId,
      apiType: API_TYPE.EIP1193,
      engine,
    });

    pipeline(
      outStream,
      dupeReqFilterStream,
      providerStream,
      outStream,
      (err) => {
        // handle any middleware cleanup
        engine.destroy();
        connectionId && this.removeConnection(origin, connectionId);
        // For context and todos related to the error message match, see https://github.com/MetaMask/metamask-extension/issues/26337
        if (err && !err.message?.match('Premature close')) {
          log.error(err);
        }
      },
    );

    // Used to show wallet liveliness to the provider
    if (subjectType !== SubjectType.Internal) {
      this._notifyChainChangeForConnection({ engine }, origin);
    }
  }

  /**
   * A method for serving our CAIP provider over a given stream.
   *
   * @param {*} outStream - The stream to provide over.
   * @param {MessageSender | SnapSender} sender - The sender of the messages on this stream
   * @param {SubjectType} subjectType - The type of the sender, i.e. subject.
   */
  ///: BEGIN:ONLY_INCLUDE_IF(build-flask)
  setupProviderConnectionCaip(outStream, sender, subjectType) {
    let origin;
    if (subjectType === SubjectType.Internal) {
      origin = ORIGIN_METAMASK;
    } else if (subjectType === SubjectType.Snap) {
      origin = sender.snapId;
    } else {
      origin = new URL(sender.url).origin;
    }

    if (sender.id && sender.id !== this.extension.runtime.id) {
      this.subjectMetadataController.addSubjectMetadata({
        origin,
        extensionId: sender.id,
        subjectType: SubjectType.Extension,
      });
    }

    let tabId;
    if (sender.tab && sender.tab.id) {
      tabId = sender.tab.id;
    }

    const engine = this.setupProviderEngineCaip({
      origin,
      sender,
      subjectType,
      tabId,
    });

    const dupeReqFilterStream = createDupeReqFilterStream();

    // setup connection
    const providerStream = createEngineStream({ engine });

    const connectionId = this.addConnection(origin, {
      tabId,
      apiType: API_TYPE.CAIP_MULTICHAIN,
      engine,
    });

    pipeline(
      outStream,
      dupeReqFilterStream,
      providerStream,
      outStream,
      (err) => {
        // handle any middleware cleanup
        engine.destroy();
        connectionId && this.removeConnection(origin, connectionId);
        // For context and todos related to the error message match, see https://github.com/MetaMask/metamask-extension/issues/26337
        if (err && !err.message?.match('Premature close')) {
          log.error(err);
        }
      },
    );
  }
  ///: END:ONLY_INCLUDE_IF

  /**
   * For snaps running in workers.
   *
   * @param snapId
   * @param connectionStream
   */
  setupSnapProvider(snapId, connectionStream) {
    this.setupUntrustedCommunicationEip1193({
      connectionStream,
      sender: { snapId },
      subjectType: SubjectType.Snap,
    });
  }

  /**
   * A method for creating an ethereum provider that is safely restricted for the requesting subject.
   *
   * @param {object} options - Provider engine options
   * @param {string} options.origin - The origin of the sender
   * @param {MessageSender | SnapSender} options.sender - The sender object.
   * @param {string} options.subjectType - The type of the sender subject.
   * @param {tabId} [options.tabId] - The tab ID of the sender - if the sender is within a tab
   * @param {mainFrameOrigin} [options.mainFrameOrigin] - The origin of the main frame if the sender is an iframe
   */
  setupProviderEngineEip1193({
    origin,
    subjectType,
    sender,
    tabId,
    mainFrameOrigin,
  }) {
    const engine = new JsonRpcEngine();

    // Append origin to each request
    engine.push(createOriginMiddleware({ origin }));

    // Append mainFrameOrigin to each request if present
    if (mainFrameOrigin) {
      engine.push(createMainFrameOriginMiddleware({ mainFrameOrigin }));
    }

    // Append selectedNetworkClientId to each request
    engine.push(createSelectedNetworkMiddleware(this.controllerMessenger));

    // Add a middleware that will switch chain on each request (as needed)
    const requestQueueMiddleware = createQueuedRequestMiddleware({
      enqueueRequest: this.queuedRequestController.enqueueRequest.bind(
        this.queuedRequestController,
      ),
      shouldEnqueueRequest: (request) => {
        return methodsThatShouldBeEnqueued.includes(request.method);
      },
      // This will be removed once we can actually remove useRequestQueue state
      // i.e. unrevert https://github.com/MetaMask/core/pull/5065
      useRequestQueue: () => true,
    });
    engine.push(requestQueueMiddleware);

    // If the origin is not in the selectedNetworkController's `domains` state
    // when the provider engine is created, the selectedNetworkController will
    // fetch the globally selected networkClient from the networkController and wrap
    // it in a proxy which can be switched to use its own state if/when the origin
    // is added to the `domains` state
    const proxyClient =
      this.selectedNetworkController.getProviderAndBlockTracker(origin);

    // We create the filter and subscription manager middleware now, but they will
    // be inserted into the engine later.
    const filterMiddleware = createFilterMiddleware(proxyClient);
    const subscriptionManager = createSubscriptionManager(proxyClient);
    subscriptionManager.events.on('notification', (message) =>
      engine.emit('notification', message),
    );

    // Append tabId to each request if it exists
    if (tabId) {
      engine.push(createTabIdMiddleware({ tabId }));
    }

    engine.push(createLoggerMiddleware({ origin }));
    engine.push(this.permissionLogController.createMiddleware());

    if (origin === BaseUrl.Portfolio) {
      engine.push(createTxVerificationMiddleware(this.networkController));
    }

    engine.push(createTracingMiddleware());

    engine.push(
      createPPOMMiddleware(
        this.ppomController,
        this.preferencesController,
        this.networkController,
        this.appStateController,
        this.accountsController,
        this.updateSecurityAlertResponse.bind(this),
      ),
    );

    engine.push(
      createRPCMethodTrackingMiddleware({
        getAccountType: this.getAccountType.bind(this),
        getDeviceModel: this.getDeviceModel.bind(this),
        isConfirmationRedesignEnabled:
          this.isConfirmationRedesignEnabled.bind(this),
        isRedesignedConfirmationsDeveloperEnabled:
          this.isConfirmationRedesignDeveloperEnabled.bind(this),
        snapAndHardwareMessenger: this.controllerMessenger.getRestricted({
          name: 'SnapAndHardwareMessenger',
          allowedActions: [
            'KeyringController:getKeyringForAccount',
            'SnapController:get',
            'AccountsController:getSelectedAccount',
          ],
        }),
        appStateController: this.appStateController,
        metaMetricsController: this.metaMetricsController,
      }),
    );

    engine.push(createUnsupportedMethodMiddleware(UNSUPPORTED_RPC_METHODS));
<<<<<<< HEAD

    ///: BEGIN:ONLY_INCLUDE_IF(build-flask)
    engine.push((req, res, next, end) =>
      caipPermissionAdapterMiddleware(req, res, next, end, {
        getCaveatForOrigin: this.permissionController.getCaveat.bind(
          this.permissionController,
          origin,
        ),
        getNetworkConfigurationByNetworkClientId:
          this.networkController.getNetworkConfigurationByNetworkClientId.bind(
            this.networkController,
          ),
      }),
    );
    ///: END:ONLY_INCLUDE_IF

=======

    ///: BEGIN:ONLY_INCLUDE_IF(build-flask)
    engine.push((req, res, next, end) =>
      caipPermissionAdapterMiddleware(req, res, next, end, {
        getCaveatForOrigin: this.permissionController.getCaveat.bind(
          this.permissionController,
          origin,
        ),
        getNetworkConfigurationByNetworkClientId:
          this.networkController.getNetworkConfigurationByNetworkClientId.bind(
            this.networkController,
          ),
      }),
    );
    ///: END:ONLY_INCLUDE_IF

>>>>>>> 1bf080d5
    // Legacy RPC method that needs to be implemented _ahead of_ the permission
    // middleware.
    engine.push(
      createEthAccountsMethodMiddleware({
        getAccounts: this.getPermittedAccounts.bind(this, origin),
      }),
    );

    if (subjectType !== SubjectType.Internal) {
      engine.push(
        this.permissionController.createPermissionMiddleware({
          origin,
        }),
      );
    }

    if (subjectType === SubjectType.Website) {
      engine.push(
        createOnboardingMiddleware({
          location: sender.url,
          registerOnboarding: this.onboardingController.registerOnboarding,
        }),
      );
    }

    // EVM requests and eth permissions should not be passed to non-EVM accounts
    // this middleware intercepts these requests and returns an error.
    engine.push(
      createEvmMethodsToNonEvmAccountReqFilterMiddleware({
        messenger: this.controllerMessenger.getRestricted({
          name: 'EvmMethodsToNonEvmAccountFilterMessenger',
          allowedActions: ['AccountsController:getSelectedAccount'],
        }),
      }),
    );

    // Unrestricted/permissionless RPC method implementations.
    // They must nevertheless be placed _behind_ the permission middleware.
    engine.push(
      createEip1193MethodMiddleware({
        subjectType,

        // Miscellaneous
        addSubjectMetadata:
          this.subjectMetadataController.addSubjectMetadata.bind(
            this.subjectMetadataController,
          ),
        metamaskState: this.getState(),
        getProviderState: this.getProviderState.bind(this),
        getUnlockPromise: this.appStateController.getUnlockPromise.bind(
          this.appStateController,
        ),
        handleWatchAssetRequest: this.handleWatchAssetRequest.bind(this),
        requestUserApproval:
          this.approvalController.addAndShowApprovalRequest.bind(
            this.approvalController,
          ),
        startApprovalFlow: this.approvalController.startFlow.bind(
          this.approvalController,
        ),
        endApprovalFlow: this.approvalController.endFlow.bind(
          this.approvalController,
        ),
        sendMetrics: this.metaMetricsController.trackEvent.bind(
          this.metaMetricsController,
        ),
        // Permission-related
        getAccounts: this.getPermittedAccounts.bind(this, origin),
        requestCaip25ApprovalForOrigin: this.requestCaip25Approval.bind(
          this,
          origin,
        ),
        grantPermissionsForOrigin: (approvedPermissions) => {
          return this.permissionController.grantPermissions({
            subject: { origin },
            approvedPermissions,
          });
        },
        getPermissionsForOrigin: this.permissionController.getPermissions.bind(
          this.permissionController,
          origin,
        ),
        requestPermittedChainsPermissionForOrigin: (options) =>
          this.requestPermittedChainsPermission({
            ...options,
            origin,
          }),
        requestPermittedChainsPermissionIncrementalForOrigin: (options) =>
          this.requestPermittedChainsPermissionIncremental({
            ...options,
            origin,
          }),
        requestPermissionsForOrigin: (requestedPermissions) =>
          this.permissionController.requestPermissions(
            { origin },
            requestedPermissions,
          ),
        revokePermissionsForOrigin: (permissionKeys) => {
          try {
            this.permissionController.revokePermissions({
              [origin]: permissionKeys,
            });
          } catch (e) {
            // we dont want to handle errors here because
            // the revokePermissions api method should just
            // return `null` if the permissions were not
            // successfully revoked or if the permissions
            // for the origin do not exist
            console.log(e);
          }
        },
        getCaveat: ({ target, caveatType }) => {
          try {
            return this.permissionController.getCaveat(
              origin,
              target,
              caveatType,
            );
          } catch (e) {
            if (e instanceof PermissionDoesNotExistError) {
              // suppress expected error in case that the origin
              // does not have the target permission yet
            } else {
              throw e;
            }
          }

          return undefined;
        },
        // network configuration-related
        setActiveNetwork: async (networkClientId) => {
          await this.networkController.setActiveNetwork(networkClientId);
          // if the origin has the CAIP-25 permission
          // we set per dapp network selection state
          if (
            this.permissionController.hasPermission(
              origin,
              Caip25EndowmentPermissionName,
            )
          ) {
            this.selectedNetworkController.setNetworkClientIdForDomain(
              origin,
              networkClientId,
            );
          }
        },
        addNetwork: this.networkController.addNetwork.bind(
          this.networkController,
        ),
        updateNetwork: this.networkController.updateNetwork.bind(
          this.networkController,
        ),
        getNetworkConfigurationByChainId:
          this.networkController.getNetworkConfigurationByChainId.bind(
            this.networkController,
          ),
        getCurrentChainIdForDomain: (domain) => {
          const networkClientId =
            this.selectedNetworkController.getNetworkClientIdForDomain(domain);
          const { chainId } =
            this.networkController.getNetworkConfigurationByNetworkClientId(
              networkClientId,
            );
          return chainId;
        },

        // Web3 shim-related
        getWeb3ShimUsageState: this.alertController.getWeb3ShimUsageState.bind(
          this.alertController,
        ),
        setWeb3ShimUsageRecorded:
          this.alertController.setWeb3ShimUsageRecorded.bind(
            this.alertController,
          ),
        updateCaveat: this.permissionController.updateCaveat.bind(
          this.permissionController,
          origin,
        ),

        ///: BEGIN:ONLY_INCLUDE_IF(build-mmi)
        handleMmiAuthenticate:
          this.institutionalFeaturesController.handleMmiAuthenticate.bind(
            this.institutionalFeaturesController,
          ),
        handleMmiCheckIfTokenIsPresent:
          this.mmiController.handleMmiCheckIfTokenIsPresent.bind(
            this.mmiController,
          ),
        handleMmiDashboardData: this.mmiController.handleMmiDashboardData.bind(
          this.mmiController,
        ),
        handleMmiSetAccountAndNetwork:
          this.mmiController.setAccountAndNetwork.bind(this.mmiController),
        handleMmiOpenAddHardwareWallet:
          this.mmiController.handleMmiOpenAddHardwareWallet.bind(
            this.mmiController,
          ),
        ///: END:ONLY_INCLUDE_IF
      }),
    );

    engine.push(
      createSnapsMethodMiddleware(subjectType === SubjectType.Snap, {
        clearSnapState: this.controllerMessenger.call.bind(
          this.controllerMessenger,
          'SnapController:clearSnapState',
          origin,
        ),
        getUnlockPromise: this.appStateController.getUnlockPromise.bind(
          this.appStateController,
        ),
        getSnaps: this.controllerMessenger.call.bind(
          this.controllerMessenger,
          'SnapController:getPermitted',
          origin,
        ),
        requestPermissions: async (requestedPermissions) =>
          await this.permissionController.requestPermissions(
            { origin },
            requestedPermissions,
          ),
        getPermissions: this.permissionController.getPermissions.bind(
          this.permissionController,
          origin,
        ),
        getSnapFile: this.controllerMessenger.call.bind(
          this.controllerMessenger,
          'SnapController:getFile',
          origin,
        ),
        getSnapState: this.controllerMessenger.call.bind(
          this.controllerMessenger,
          'SnapController:getSnapState',
          origin,
        ),
        updateSnapState: this.controllerMessenger.call.bind(
          this.controllerMessenger,
          'SnapController:updateSnapState',
          origin,
        ),
        installSnaps: this.controllerMessenger.call.bind(
          this.controllerMessenger,
          'SnapController:install',
          origin,
        ),
        invokeSnap: this.permissionController.executeRestrictedMethod.bind(
          this.permissionController,
          origin,
          RestrictedMethods.wallet_snap,
        ),
        getIsLocked: () => {
          return !this.appStateController.isUnlocked();
        },
        getInterfaceState: (...args) =>
          this.controllerMessenger.call(
            'SnapInterfaceController:getInterface',
            origin,
            ...args,
          ).state,
        getInterfaceContext: (...args) =>
          this.controllerMessenger.call(
            'SnapInterfaceController:getInterface',
            origin,
            ...args,
          ).context,
        createInterface: this.controllerMessenger.call.bind(
          this.controllerMessenger,
          'SnapInterfaceController:createInterface',
          origin,
        ),
        updateInterface: this.controllerMessenger.call.bind(
          this.controllerMessenger,
          'SnapInterfaceController:updateInterface',
          origin,
        ),
        resolveInterface: this.controllerMessenger.call.bind(
          this.controllerMessenger,
          'SnapInterfaceController:resolveInterface',
          origin,
        ),
        getSnap: this.controllerMessenger.call.bind(
          this.controllerMessenger,
          'SnapController:get',
        ),
        getAllSnaps: this.controllerMessenger.call.bind(
          this.controllerMessenger,
          'SnapController:getAll',
        ),
        getCurrencyRate: (currency) => {
          const rate = this.multichainRatesController.state.rates[currency];
          const { fiatCurrency } = this.multichainRatesController.state;

          if (!rate) {
            return undefined;
          }

          return {
            ...rate,
            currency: fiatCurrency,
          };
        },
        hasPermission: this.permissionController.hasPermission.bind(
          this.permissionController,
          origin,
        ),
        scheduleBackgroundEvent: (event) =>
          this.controllerMessenger.call(
            'CronjobController:scheduleBackgroundEvent',
            { ...event, snapId: origin },
          ),
        cancelBackgroundEvent: this.controllerMessenger.call.bind(
          this.controllerMessenger,
          'CronjobController:cancelBackgroundEvent',
          origin,
        ),
        getBackgroundEvents: this.controllerMessenger.call.bind(
          this.controllerMessenger,
          'CronjobController:getBackgroundEvents',
          origin,
        ),
        ///: BEGIN:ONLY_INCLUDE_IF(keyring-snaps)
        handleSnapRpcRequest: (args) =>
          this.handleSnapRequest({ ...args, origin }),
        getAllowedKeyringMethods: keyringSnapPermissionsBuilder(
          this.subjectMetadataController,
          origin,
        ),
        ///: END:ONLY_INCLUDE_IF
      }),
    );

    engine.push(filterMiddleware);
    engine.push(subscriptionManager.middleware);

    engine.push(this.metamaskMiddleware);

    engine.push(providerAsMiddleware(proxyClient.provider));

    return engine;
  }

  /**
   * A method for creating a provider that is safely restricted for the requesting subject.
   *
   * @param {object} options - Provider engine options
   * @param {string} options.origin - The origin of the sender
   * @param {MessageSender | SnapSender} options.sender - The sender object.
   * @param {string} options.subjectType - The type of the sender subject.
   * @param {tabId} [options.tabId] - The tab ID of the sender - if the sender is within a tab
   */
  ///: BEGIN:ONLY_INCLUDE_IF(build-flask)
  setupProviderEngineCaip({ origin, sender, subjectType, tabId }) {
    const engine = new JsonRpcEngine();

    // Append origin to each request
    engine.push(createOriginMiddleware({ origin }));

    // Append tabId to each request if it exists
    if (tabId) {
      engine.push(createTabIdMiddleware({ tabId }));
    }

    engine.push(createLoggerMiddleware({ origin }));

    engine.push((req, _res, next, end) => {
      if (
        ![
          MESSAGE_TYPE.WALLET_CREATE_SESSION,
          MESSAGE_TYPE.WALLET_INVOKE_METHOD,
          MESSAGE_TYPE.WALLET_GET_SESSION,
          MESSAGE_TYPE.WALLET_REVOKE_SESSION,
        ].includes(req.method)
      ) {
        return end(rpcErrors.methodNotFound({ data: { method: req.method } }));
      }
      return next();
    });

    engine.push(multichainMethodCallValidatorMiddleware);
    const middlewareMaker = makeMethodMiddlewareMaker([
      walletRevokeSession,
      walletGetSession,
      walletInvokeMethod,
      walletCreateSession,
    ]);

    engine.push(
      middlewareMaker({
        grantPermissions: this.permissionController.grantPermissions.bind(
          this.permissionController,
        ),
        findNetworkClientIdByChainId:
          this.networkController.findNetworkClientIdByChainId.bind(
            this.networkController,
          ),
        listAccounts: this.accountsController.listAccounts.bind(
          this.accountsController,
        ),
        requestPermissionApprovalForOrigin: this.requestPermissionApproval.bind(
          this,
          origin,
        ),
        sendMetrics: this.metaMetricsController.trackEvent.bind(
          this.metaMetricsController,
        ),
        metamaskState: this.getState(),
        getCaveatForOrigin: this.permissionController.getCaveat.bind(
          this.permissionController,
          origin,
        ),
        getSelectedNetworkClientId: () =>
          this.networkController.state.selectedNetworkClientId,
        revokePermissionForOrigin:
          this.permissionController.revokePermission.bind(
            this.permissionController,
            origin,
          ),
      }),
    );

    // TODO: Does this need to go before the wallet_createSession middleware?
    // Add a middleware that will switch chain on each request (as needed)
    const requestQueueMiddleware = createQueuedRequestMiddleware({
      enqueueRequest: this.queuedRequestController.enqueueRequest.bind(
        this.queuedRequestController,
      ),
      // This will be removed once we can actually remove useRequestQueue state
      // i.e. unrevert https://github.com/MetaMask/core/pull/5065
      useRequestQueue: () => true,
      shouldEnqueueRequest: (request) => {
        return methodsRequiringNetworkSwitch.includes(request.method);
      },
    });
    engine.push(requestQueueMiddleware);

    engine.push(
      createUnsupportedMethodMiddleware([
        ...UNSUPPORTED_RPC_METHODS,
        'eth_requestAccounts',
        'eth_accounts',
      ]),
    );

    if (subjectType === SubjectType.Website) {
      engine.push(
        createOnboardingMiddleware({
          location: sender.url,
          registerOnboarding: this.onboardingController.registerOnboarding,
        }),
      );
    }

    engine.push(
      createMultichainMethodMiddleware({
        subjectType,

        // Miscellaneous
        addSubjectMetadata:
          this.subjectMetadataController.addSubjectMetadata.bind(
            this.subjectMetadataController,
          ),
        getProviderState: this.getProviderState.bind(this),
        handleWatchAssetRequest: this.handleWatchAssetRequest.bind(this),
        requestUserApproval:
          this.approvalController.addAndShowApprovalRequest.bind(
            this.approvalController,
          ),
        startApprovalFlow: this.approvalController.startFlow.bind(
          this.approvalController,
        ),
        endApprovalFlow: this.approvalController.endFlow.bind(
          this.approvalController,
        ),
        getCaveat: ({ target, caveatType }) => {
          try {
            return this.permissionController.getCaveat(
              origin,
              target,
              caveatType,
            );
          } catch (e) {
            if (e instanceof PermissionDoesNotExistError) {
              // suppress expected error in case that the origin
              // does not have the target permission yet
            } else {
              throw e;
            }
          }

          return undefined;
        },
        addNetwork: this.networkController.addNetwork.bind(
          this.networkController,
        ),
        updateNetwork: this.networkController.updateNetwork.bind(
          this.networkController,
        ),
        setActiveNetwork: async (networkClientId) => {
          await this.networkController.setActiveNetwork(networkClientId);
          // if the origin has the CAIP-25 permission
          // we set per dapp network selection state
          if (
            this.permissionController.hasPermission(
              origin,
              Caip25EndowmentPermissionName,
            )
          ) {
            this.selectedNetworkController.setNetworkClientIdForDomain(
              origin,
              networkClientId,
            );
          }
        },
        getNetworkConfigurationByChainId:
          this.networkController.getNetworkConfigurationByChainId.bind(
            this.networkController,
          ),
        // TODO refactor `add-ethereum-chain` handler so that this hook can be removed from multichain middleware
        getCurrentChainIdForDomain: (domain) => {
          const networkClientId =
            this.selectedNetworkController.getNetworkClientIdForDomain(domain);
          const { chainId } =
            this.networkController.getNetworkConfigurationByNetworkClientId(
              networkClientId,
            );
          return chainId;
        },

        // Web3 shim-related
        getWeb3ShimUsageState: this.alertController.getWeb3ShimUsageState.bind(
          this.alertController,
        ),
        setWeb3ShimUsageRecorded:
          this.alertController.setWeb3ShimUsageRecorded.bind(
            this.alertController,
          ),

        requestPermittedChainsPermissionForOrigin: (options) =>
          this.requestPermittedChainsPermission({
            ...options,
            origin,
          }),
        requestPermittedChainsPermissionIncrementalForOrigin: (options) =>
          this.requestPermittedChainsPermissionIncremental({
            ...options,
            origin,
          }),
      }),
    );

    engine.push(this.metamaskMiddleware);

    // TODO: Might be able to DRY this with the stateChange event
    try {
      const caip25Caveat = this.permissionController.getCaveat(
        origin,
        Caip25EndowmentPermissionName,
        Caip25CaveatType,
      );

      // add new notification subscriptions for changed authorizations
      const sessionScopes = getSessionScopes(caip25Caveat.value);

      // if the eth_subscription notification is in the scope and eth_subscribe is in the methods
      // then get the subscriptionManager going for that scope
      Object.entries(sessionScopes).forEach(([scope, scopeObject]) => {
        if (
          scopeObject.notifications.includes('eth_subscription') &&
          scopeObject.methods.includes('eth_subscribe')
        ) {
          const subscriptionManager =
            this.multichainSubscriptionManager.subscribe({
              scope,
              origin,
              tabId,
            });
          this.multichainMiddlewareManager.addMiddleware({
            scope,
            origin,
            tabId,
            middleware: subscriptionManager.middleware,
          });
        }
      });
    } catch (err) {
      // noop
    }

    this.multichainSubscriptionManager.on(
      'notification',
      (targetOrigin, targetTabId, message) => {
        if (origin === targetOrigin && tabId === targetTabId) {
          engine.emit('notification', message);
        }
      },
    );

    engine.push(
      this.multichainMiddlewareManager.generateMultichainMiddlewareForOriginAndTabId(
        origin,
        tabId,
      ),
    );

    engine.push((req, res, _next, end) => {
      const { provider } = this.networkController.getNetworkClientById(
        req.networkClientId,
      );

      // send request to provider
      provider.sendAsync(req, (err, providerRes) => {
        // forward any error
        if (err instanceof Error) {
          return end(err);
        }
        // copy provider response onto original response
        Object.assign(res, providerRes);
        return end();
      });
    });

    return engine;
  }
  ///: END:ONLY_INCLUDE_IF

  /**
   * TODO:LegacyProvider: Delete
   * A method for providing our public config info over a stream.
   * This includes info we like to be synchronous if possible, like
   * the current selected account, and network ID.
   *
   * Since synchronous methods have been deprecated in web3,
   * this is a good candidate for deprecation.
   *
   * @param {*} outStream - The stream to provide public config over.
   */
  setupPublicConfig(outStream) {
    const configStream = storeAsStream(this.publicConfigStore);

    pipeline(configStream, outStream, (err) => {
      configStream.destroy();
      // For context and todos related to the error message match, see https://github.com/MetaMask/metamask-extension/issues/26337
      if (err && !err.message?.match('Premature close')) {
        log.error(err);
      }
    });
  }

  /**
   * Adds a reference to a connection by origin. Ignores the 'metamask' origin.
   * Caller must ensure that the returned id is stored such that the reference
   * can be deleted later.
   *
   * @param {string} origin - The connection's origin string.
   * @param {object} options - Data associated with the connection
   * @param {object} options.engine - The connection's JSON Rpc Engine
   * @param {number} options.tabId - The tabId for the connection
   * @param {API_TYPE} options.apiType - The API type for the connection
   * @returns {string} The connection's id (so that it can be deleted later)
   */
  addConnection(origin, { tabId, apiType, engine }) {
    if (origin === ORIGIN_METAMASK) {
      return null;
    }

    if (!this.connections[origin]) {
      this.connections[origin] = {};
    }

    const id = nanoid();
    this.connections[origin][id] = {
      tabId,
      apiType,
      engine,
    };

    return id;
  }

  /**
   * Deletes a reference to a connection, by origin and id.
   * Ignores unknown origins.
   *
   * @param {string} origin - The connection's origin string.
   * @param {string} id - The connection's id, as returned from addConnection.
   */
  removeConnection(origin, id) {
    const connections = this.connections[origin];
    if (!connections) {
      return;
    }

    delete connections[id];

    if (Object.keys(connections).length === 0) {
      delete this.connections[origin];
    }
  }

  /**
   * Closes all connections for the given origin, and removes the references
   * to them.
   * Ignores unknown origins.
   *
   * @param {string} origin - The origin string.
   */
  removeAllConnections(origin) {
    const connections = this.connections[origin];
    if (!connections) {
      return;
    }

    Object.keys(connections).forEach((id) => {
      this.removeConnection(origin, id);
    });
  }

  /**
   * Causes the RPC engines associated with the connections to the given origin
   * to emit a notification event with the given payload.
   *
   * The caller is responsible for ensuring that only permitted notifications
   * are sent.
   *
   * Ignores unknown origins.
   *
   * @param {string} origin - The connection's origin string.
   * @param {unknown} payload - The event payload.
   * @param apiType
   */
  notifyConnections(origin, payload, apiType) {
    const connections = this.connections[origin];

    if (connections) {
      Object.values(connections).forEach((conn) => {
        if (apiType && conn.apiType !== apiType) {
          return;
        }
        if (conn.engine) {
          conn.engine.emit('notification', payload);
        }
      });
    }
  }

  /**
   * Causes the RPC engines associated with all connections to emit a
   * notification event with the given payload.
   *
   * If the "payload" parameter is a function, the payload for each connection
   * will be the return value of that function called with the connection's
   * origin.
   *
   * The caller is responsible for ensuring that only permitted notifications
   * are sent.
   *
   * @param {unknown} payload - The event payload, or payload getter function.
   * @param apiType
   */
  notifyAllConnections(payload, apiType) {
    const getPayload =
      typeof payload === 'function'
        ? (origin) => payload(origin)
        : () => payload;

    Object.keys(this.connections).forEach((origin) => {
      Object.values(this.connections[origin]).forEach(async (conn) => {
        if (apiType && conn.apiType !== apiType) {
          return;
        }
        try {
          this.notifyConnection(conn, await getPayload(origin));
        } catch (err) {
          console.error(err);
        }
      });
    });
  }

  /**
   * Causes the RPC engine for passed connection to emit a
   * notification event with the given payload.
   *
   * The caller is responsible for ensuring that only permitted notifications
   * are sent.
   *
   * @param {object} connection - Data associated with the connection
   * @param {object} connection.engine - The connection's JSON Rpc Engine
   * @param {unknown} payload - The event payload
   */
  notifyConnection(connection, payload) {
    try {
      if (connection.engine) {
        connection.engine.emit('notification', payload);
      }
    } catch (err) {
      console.error(err);
    }
  }

  // handlers

  /**
   * Handle a KeyringController update
   *
   * @param {object} state - the KC state
   * @returns {Promise<void>}
   * @private
   */
  async _onKeyringControllerUpdate(state) {
    const { keyrings } = state;

    // The accounts tracker only supports EVM addresses and the keyring
    // controller may pass non-EVM addresses, so we filter them out
    const addresses = keyrings
      .reduce((acc, { accounts }) => acc.concat(accounts), [])
      .filter(isEthAddress);

    if (!addresses.length) {
      return;
    }

    this.accountTrackerController.syncWithAddresses(addresses);
  }

  /**
   * Handle global application unlock.
   * Notifies all connections that the extension is unlocked, and which
   * account(s) are currently accessible, if any.
   */
  _onUnlock() {
    this.notifyAllConnections((origin) => {
      return {
        method: NOTIFICATION_NAMES.unlockStateChanged,
        params: {
          isUnlocked: true,
          accounts: this.getPermittedAccounts(origin),
        },
      };
    }, API_TYPE.EIP1193);

    this.unMarkPasswordForgotten();

    // In the current implementation, this handler is triggered by a
    // KeyringController event. Other controllers subscribe to the 'unlock'
    // event of the MetaMaskController itself.
    this.emit('unlock');
  }

  /**
   * Handle global application lock.
   * Notifies all connections that the extension is locked.
   */
  _onLock() {
    this.notifyAllConnections(
      {
        method: NOTIFICATION_NAMES.unlockStateChanged,
        params: {
          isUnlocked: false,
        },
      },
      API_TYPE.EIP1193,
    );

    // In the current implementation, this handler is triggered by a
    // KeyringController event. Other controllers subscribe to the 'lock'
    // event of the MetaMaskController itself.
    this.emit('lock');
  }

  /**
   * Handle memory state updates.
   * - Ensure isClientOpenAndUnlocked is updated
   * - Notifies all connections with the new provider network state
   *   - The external providers handle diffing the state
   *
   * @param newState
   */
  _onStateUpdate(newState) {
    this.isClientOpenAndUnlocked = newState.isUnlocked && this._isClientOpen;
    this._notifyChainChange();
  }

  /**
   * Execute side effects of a removed account.
   *
   * @param {string} address - The address of the account to remove.
   */
  _onAccountRemoved(address) {
    // Remove all associated permissions
    this.removeAllAccountPermissions(address);

    ///: BEGIN:ONLY_INCLUDE_IF(build-mmi)
    this.custodyController.removeAccount(address);
    ///: END:ONLY_INCLUDE_IF(build-mmi)
  }

  // misc

  /**
   * A method for emitting the full MetaMask state to all registered listeners.
   *
   * @private
   */
  privateSendUpdate() {
    this.emit('update', this.getState());
  }

  /**
   * @returns {boolean} Whether the extension is unlocked.
   */
  isUnlocked() {
    return this.keyringController.state.isUnlocked;
  }

  //=============================================================================
  // MISCELLANEOUS
  //=============================================================================

  getExternalPendingTransactions(address) {
    return this.smartTransactionsController.getTransactions({
      addressFrom: address,
      status: 'pending',
    });
  }

  isConfirmationRedesignEnabled() {
    return this.preferencesController.state.preferences
      .redesignedConfirmationsEnabled;
  }

  isConfirmationRedesignDeveloperEnabled() {
    return this.preferencesController.state.preferences
      .isRedesignedConfirmationsDeveloperEnabled;
  }

  /**
   * The chain list is fetched live at runtime, falling back to a cache.
   * This preseeds the cache at startup with a static list provided at build.
   */
  async initializeChainlist() {
    const cacheKey = `cachedFetch:${CHAIN_SPEC_URL}`;
    const { cachedResponse } = (await getStorageItem(cacheKey)) || {};
    if (cachedResponse) {
      return;
    }
    await setStorageItem(cacheKey, {
      cachedResponse: rawChainData(),
      // Cached value is immediately invalidated
      cachedTime: 0,
    });
  }

  /**
   * Returns the nonce that will be associated with a transaction once approved
   *
   * @param {string} address - The hex string address for the transaction
   * @param networkClientId - The networkClientId to get the nonce lock with
   * @returns {Promise<number>}
   */
  async getPendingNonce(address, networkClientId) {
    const { nonceDetails, releaseLock } = await this.txController.getNonceLock(
      address,
      networkClientId,
    );

    const pendingNonce = nonceDetails.params.highestSuggested;

    releaseLock();
    return pendingNonce;
  }

  /**
   * Returns the next nonce according to the nonce-tracker
   *
   * @param {string} address - The hex string address for the transaction
   * @param networkClientId - The networkClientId to get the nonce lock with
   * @returns {Promise<number>}
   */
  async getNextNonce(address, networkClientId) {
    const nonceLock = await this.txController.getNonceLock(
      address,
      networkClientId,
    );
    nonceLock.releaseLock();
    return nonceLock.nextNonce;
  }

  /**
   * Throw an artificial error in a timeout handler for testing purposes.
   *
   * @param message - The error message.
   * @deprecated This is only mean to facilitiate E2E testing. We should not
   * use this for handling errors.
   */
  throwTestError(message) {
    setTimeout(() => {
      const error = new Error(message);
      error.name = 'TestError';
      throw error;
    });
  }

  /**
   * A method for setting TransactionController event listeners
   */
  _addTransactionControllerListeners() {
    const transactionMetricsRequest = this.getTransactionMetricsRequest();

    this.controllerMessenger.subscribe(
      'TransactionController:postTransactionBalanceUpdated',
      handlePostTransactionBalanceUpdate.bind(null, transactionMetricsRequest),
    );

    this.controllerMessenger.subscribe(
      'TransactionController:unapprovedTransactionAdded',
      (transactionMeta) =>
        handleTransactionAdded(transactionMetricsRequest, { transactionMeta }),
    );

    this.controllerMessenger.subscribe(
      'TransactionController:transactionApproved',
      handleTransactionApproved.bind(null, transactionMetricsRequest),
    );

    this.controllerMessenger.subscribe(
      'TransactionController:transactionDropped',
      handleTransactionDropped.bind(null, transactionMetricsRequest),
    );

    this.controllerMessenger.subscribe(
      'TransactionController:transactionConfirmed',
      handleTransactionConfirmed.bind(null, transactionMetricsRequest),
    );

    this.controllerMessenger.subscribe(
      'TransactionController:transactionFailed',
      handleTransactionFailed.bind(null, transactionMetricsRequest),
    );

    this.controllerMessenger.subscribe(
      'TransactionController:transactionNewSwap',
      ({ transactionMeta }) =>
        // TODO: This can be called internally by the TransactionController
        // since Swaps Controller registers this action handler
        this.controllerMessenger.call(
          'SwapsController:setTradeTxId',
          transactionMeta.id,
        ),
    );

    this.controllerMessenger.subscribe(
      'TransactionController:transactionNewSwapApproval',
      ({ transactionMeta }) =>
        // TODO: This can be called internally by the TransactionController
        // since Swaps Controller registers this action handler
        this.controllerMessenger.call(
          'SwapsController:setApproveTxId',
          transactionMeta.id,
        ),
    );

    this.controllerMessenger.subscribe(
      'TransactionController:transactionRejected',
      handleTransactionRejected.bind(null, transactionMetricsRequest),
    );

    this.controllerMessenger.subscribe(
      'TransactionController:transactionSubmitted',
      handleTransactionSubmitted.bind(null, transactionMetricsRequest),
    );

    this.controllerMessenger.subscribe(
      'TransactionController:transactionStatusUpdated',
      ({ transactionMeta }) => {
        this._onFinishedTransaction(transactionMeta);
      },
    );
  }

  getTransactionMetricsRequest() {
    const controllerActions = {
      // Metametrics Actions
      createEventFragment: this.metaMetricsController.createEventFragment.bind(
        this.metaMetricsController,
      ),
      finalizeEventFragment:
        this.metaMetricsController.finalizeEventFragment.bind(
          this.metaMetricsController,
        ),
      getEventFragmentById:
        this.metaMetricsController.getEventFragmentById.bind(
          this.metaMetricsController,
        ),
      getParticipateInMetrics: () =>
        this.metaMetricsController.state.participateInMetaMetrics,
      trackEvent: this.metaMetricsController.trackEvent.bind(
        this.metaMetricsController,
      ),
      updateEventFragment: this.metaMetricsController.updateEventFragment.bind(
        this.metaMetricsController,
      ),
      // Other dependencies
      getAccountType: this.getAccountType.bind(this),
      getDeviceModel: this.getDeviceModel.bind(this),
      getEIP1559GasFeeEstimates:
        this.gasFeeController.fetchGasFeeEstimates.bind(this.gasFeeController),
      getSelectedAddress: () =>
        this.accountsController.getSelectedAccount().address,
      getTokenStandardAndDetails: this.getTokenStandardAndDetails.bind(this),
      getTransaction: (id) =>
        this.txController.state.transactions.find((tx) => tx.id === id),
      getIsSmartTransaction: () => {
        return getIsSmartTransaction(this._getMetaMaskState());
      },
      getSmartTransactionByMinedTxHash: (txHash) => {
        return this.smartTransactionsController.getSmartTransactionByMinedTxHash(
          txHash,
        );
      },
      getRedesignedConfirmationsEnabled:
        this.isConfirmationRedesignEnabled.bind(this),
      getMethodData: (data) => {
        if (!data) {
          return null;
        }
        const { knownMethodData, use4ByteResolution } =
          this.preferencesController.state;
        const prefixedData = addHexPrefix(data);
        return getMethodDataName(
          knownMethodData,
          use4ByteResolution,
          prefixedData,
          this.preferencesController.addKnownMethodData.bind(
            this.preferencesController,
          ),
          this.provider,
        );
      },
      getIsRedesignedConfirmationsDeveloperEnabled:
        this.isConfirmationRedesignDeveloperEnabled.bind(this),
      getIsConfirmationAdvancedDetailsOpen: () => {
        return this.preferencesController.state.preferences
          .showConfirmationAdvancedDetails;
      },
    };
    return {
      ...controllerActions,
      snapAndHardwareMessenger: this.controllerMessenger.getRestricted({
        name: 'SnapAndHardwareMessenger',
        allowedActions: [
          'KeyringController:getKeyringForAccount',
          'SnapController:get',
          'AccountsController:getSelectedAccount',
        ],
      }),
      provider: this.provider,
    };
  }

  toggleExternalServices(useExternal) {
    this.preferencesController.toggleExternalServices(useExternal);
    this.tokenListController.updatePreventPollingOnNetworkRestart(!useExternal);
    if (useExternal) {
      this.tokenDetectionController.enable();
      this.gasFeeController.enableNonRPCGasFeeApis();
    } else {
      this.tokenDetectionController.disable();
      this.gasFeeController.disableNonRPCGasFeeApis();
    }
  }

  //=============================================================================
  // CONFIG
  //=============================================================================

  /**
   * Sets the Ledger Live preference to use for Ledger hardware wallet support
   *
   * @param keyring
   * @deprecated This method is deprecated and will be removed in the future.
   * Only webhid connections are supported in chrome and u2f in firefox.
   */
  async setLedgerTransportPreference(keyring) {
    const transportType = window.navigator.hid
      ? LedgerTransportTypes.webhid
      : LedgerTransportTypes.u2f;

    if (keyring?.updateTransportMethod) {
      return keyring.updateTransportMethod(transportType).catch((e) => {
        throw e;
      });
    }

    return undefined;
  }

  /**
   * A method for initializing storage the first time.
   *
   * @param {object} initState - The default state to initialize with.
   * @private
   */
  recordFirstTimeInfo(initState) {
    if (!('firstTimeInfo' in initState)) {
      const version = process.env.METAMASK_VERSION;
      initState.firstTimeInfo = {
        version,
        date: Date.now(),
      };
    }
  }

  // TODO: Replace isClientOpen methods with `controllerConnectionChanged` events.
  /* eslint-disable accessor-pairs */
  /**
   * A method for recording whether the MetaMask user interface is open or not.
   *
   * @param {boolean} open
   */
  set isClientOpen(open) {
    this._isClientOpen = open;
  }
  /* eslint-enable accessor-pairs */

  /**
   * A method that is called by the background when all instances of metamask are closed.
   * Currently used to stop controller polling.
   */
  onClientClosed() {
    try {
      this.gasFeeController.stopAllPolling();
      this.currencyRateController.stopAllPolling();
      this.tokenRatesController.stopAllPolling();
      this.tokenDetectionController.stopAllPolling();
      this.tokenListController.stopAllPolling();
      this.tokenBalancesController.stopAllPolling();
      this.appStateController.clearPollingTokens();
      this.accountTrackerController.stopAllPolling();
    } catch (error) {
      console.error(error);
    }
  }

  /**
   * A method that is called by the background when a particular environment type is closed (fullscreen, popup, notification).
   * Currently used to stop polling controllers for only that environement type
   *
   * @param environmentType
   */
  onEnvironmentTypeClosed(environmentType) {
    const appStatePollingTokenType =
      POLLING_TOKEN_ENVIRONMENT_TYPES[environmentType];
    const pollingTokensToDisconnect =
      this.appStateController.state[appStatePollingTokenType];
    pollingTokensToDisconnect.forEach((pollingToken) => {
      // We don't know which controller the token is associated with, so try them all.
      // Consider storing the tokens per controller in state instead.
      this.gasFeeController.stopPollingByPollingToken(pollingToken);
      this.currencyRateController.stopPollingByPollingToken(pollingToken);
      this.tokenRatesController.stopPollingByPollingToken(pollingToken);
      this.tokenDetectionController.stopPollingByPollingToken(pollingToken);
      this.tokenListController.stopPollingByPollingToken(pollingToken);
      this.tokenBalancesController.stopPollingByPollingToken(pollingToken);
      this.accountTrackerController.stopPollingByPollingToken(pollingToken);
      this.appStateController.removePollingToken(
        pollingToken,
        appStatePollingTokenType,
      );
    });
  }

  /**
   * Adds a domain to the PhishingController safelist
   *
   * @param {string} origin - the domain to safelist
   */
  safelistPhishingDomain(origin) {
    this.metaMetricsController.trackEvent({
      category: MetaMetricsEventCategory.Phishing,
      event: MetaMetricsEventName.ProceedAnywayClicked,
      properties: {
        url: origin,
        referrer: {
          url: origin,
        },
      },
    });

    return this.phishingController.bypass(origin);
  }

  async backToSafetyPhishingWarning() {
    const portfolioBaseURL = process.env.PORTFOLIO_URL;
    const portfolioURL = `${portfolioBaseURL}/?metamaskEntry=phishing_page_portfolio_button`;

    this.metaMetricsController.trackEvent({
      category: MetaMetricsEventCategory.Navigation,
      event: MetaMetricsEventName.PortfolioLinkClicked,
      properties: {
        location: 'phishing_page',
        text: 'Back to safety',
      },
    });

    await this.platform.switchToAnotherURL(undefined, portfolioURL);
  }

  /**
   * Locks MetaMask
   */
  setLocked() {
    return this.keyringController.setLocked();
  }

  removePermissionsFor = (subjects) => {
    try {
      this.permissionController.revokePermissions(subjects);
    } catch (exp) {
      if (!(exp instanceof PermissionsRequestNotFoundError)) {
        throw exp;
      }
    }
  };

  updateCaveat = (origin, target, caveatType, caveatValue) => {
    try {
      this.controllerMessenger.call(
        'PermissionController:updateCaveat',
        origin,
        target,
        caveatType,
        caveatValue,
      );
    } catch (exp) {
      if (!(exp instanceof PermissionsRequestNotFoundError)) {
        throw exp;
      }
    }
  };

  updateNetworksList = (chainIds) => {
    try {
      this.networkOrderController.updateNetworksList(chainIds);
    } catch (err) {
      log.error(err.message);
      throw err;
    }
  };

  updateAccountsList = (pinnedAccountList) => {
    try {
      this.accountOrderController.updateAccountsList(pinnedAccountList);
    } catch (err) {
      log.error(err.message);
      throw err;
    }
  };

  updateHiddenAccountsList = (hiddenAccountList) => {
    try {
      this.accountOrderController.updateHiddenAccountsList(hiddenAccountList);
    } catch (err) {
      log.error(err.message);
      throw err;
    }
  };

  rejectPermissionsRequest = (requestId) => {
    try {
      this.permissionController.rejectPermissionsRequest(requestId);
    } catch (exp) {
      if (!(exp instanceof PermissionsRequestNotFoundError)) {
        throw exp;
      }
    }
  };

  acceptPermissionsRequest = (request) => {
    try {
      this.permissionController.acceptPermissionsRequest(request);
    } catch (exp) {
      if (!(exp instanceof PermissionsRequestNotFoundError)) {
        throw exp;
      }
    }
  };

  resolvePendingApproval = async (id, value, options) => {
    try {
      await this.approvalController.accept(id, value, options);
    } catch (exp) {
      if (!(exp instanceof ApprovalRequestNotFoundError)) {
        throw exp;
      }
    }
  };

  rejectPendingApproval = (id, error) => {
    try {
      this.approvalController.reject(
        id,
        new JsonRpcError(error.code, error.message, error.data),
      );
    } catch (exp) {
      if (!(exp instanceof ApprovalRequestNotFoundError)) {
        throw exp;
      }
    }
  };

  rejectAllPendingApprovals() {
    const deleteInterface = (id) =>
      this.controllerMessenger.call(
        'SnapInterfaceController:deleteInterface',
        id,
      );

    rejectAllApprovals({
      approvalController: this.approvalController,
      deleteInterface,
    });
  }

  async _onAccountChange(newAddress) {
    const permittedAccountsMap = getPermittedAccountsByOrigin(
      this.permissionController.state,
    );

    for (const [origin, accounts] of permittedAccountsMap.entries()) {
      if (accounts.includes(newAddress)) {
        this._notifyAccountsChange(origin, accounts);
      }
    }

    await this.txController.updateIncomingTransactions([
      this.#getGlobalChainId(),
    ]);
  }

  _notifyAccountsChange(origin, newAccounts) {
    if (this.isUnlocked()) {
      this.notifyConnections(
        origin,
        {
          method: NOTIFICATION_NAMES.accountsChanged,
          // This should be the same as the return value of `eth_accounts`,
          // namely an array of the current / most recently selected Ethereum
          // account.
          params:
            newAccounts.length < 2
              ? // If the length is 1 or 0, the accounts are sorted by definition.
                newAccounts
              : // If the length is 2 or greater, we have to execute
                // `eth_accounts` vi this method.
                this.getPermittedAccounts(origin),
        },
        API_TYPE.EIP1193,
      );
    }

    this.permissionLogController.updateAccountsHistory(origin, newAccounts);
  }

  async _notifyAuthorizationChange(origin, newAuthorization) {
    if (this.isUnlocked()) {
      this.notifyConnections(
        origin,
        {
          method: NOTIFICATION_NAMES.sessionChanged,
          params: {
            sessionScopes: getSessionScopes(newAuthorization),
          },
        },
        API_TYPE.CAIP_MULTICHAIN,
      );
    }
  }

  async _notifyChainChange() {
    this.notifyAllConnections(
      async (origin) => ({
        method: NOTIFICATION_NAMES.chainChanged,
        params: await this.getProviderNetworkState(origin),
      }),
      API_TYPE.EIP1193,
    );
  }

  async _notifyChainChangeForConnection(connection, origin) {
    this.notifyConnection(connection, {
      method: NOTIFICATION_NAMES.chainChanged,
      params: await this.getProviderNetworkState(origin),
    });
  }

  async _onFinishedTransaction(transactionMeta) {
    if (
      ![TransactionStatus.confirmed, TransactionStatus.failed].includes(
        transactionMeta.status,
      )
    ) {
      return;
    }

    await this._createTransactionNotifcation(transactionMeta);
    await this._updateNFTOwnership(transactionMeta);
    this._trackTransactionFailure(transactionMeta);
    await this.tokenBalancesController.updateBalancesByChainId({
      chainId: transactionMeta.chainId,
    });
  }

  async _createTransactionNotifcation(transactionMeta) {
    const { chainId } = transactionMeta;
    let rpcPrefs = {};

    if (chainId) {
      const networkConfiguration =
        this.networkController.state.networkConfigurationsByChainId?.[chainId];

      const blockExplorerUrl =
        networkConfiguration?.blockExplorerUrls?.[
          networkConfiguration?.defaultBlockExplorerUrlIndex
        ];

      rpcPrefs = { blockExplorerUrl };
    }

    try {
      await this.platform.showTransactionNotification(
        transactionMeta,
        rpcPrefs,
      );
    } catch (error) {
      log.error('Failed to create transaction notification', error);
    }
  }

  async _updateNFTOwnership(transactionMeta) {
    // if this is a transferFrom method generated from within the app it may be an NFT transfer transaction
    // in which case we will want to check and update ownership status of the transferred NFT.

    const { type, txParams, chainId, txReceipt } = transactionMeta;
    const selectedAddress =
      this.accountsController.getSelectedAccount().address;

    const { allNfts } = this.nftController.state;
    const txReceiptLogs = txReceipt?.logs;

    const isContractInteractionTx =
      type === TransactionType.contractInteraction && txReceiptLogs;
    const isTransferFromTx =
      (type === TransactionType.tokenMethodTransferFrom ||
        type === TransactionType.tokenMethodSafeTransferFrom) &&
      txParams !== undefined;

    if (!isContractInteractionTx && !isTransferFromTx) {
      return;
    }

    if (isTransferFromTx) {
      const { data, to: contractAddress, from: userAddress } = txParams;
      const transactionData = parseStandardTokenTransactionData(data);
      // Sometimes the tokenId value is parsed as "_value" param. Not seeing this often any more, but still occasionally:
      // i.e. call approve() on BAYC contract - https://etherscan.io/token/0xbc4ca0eda7647a8ab7c2061c2e118a18a936f13d#writeContract, and tokenId shows up as _value,
      // not sure why since it doesn't match the ERC721 ABI spec we use to parse these transactions - https://github.com/MetaMask/metamask-eth-abis/blob/d0474308a288f9252597b7c93a3a8deaad19e1b2/src/abis/abiERC721.ts#L62.
      const transactionDataTokenId =
        getTokenIdParam(transactionData) ?? getTokenValueParam(transactionData);

      // check if its a known NFT
      const knownNft = allNfts?.[userAddress]?.[chainId]?.find(
        ({ address, tokenId }) =>
          isEqualCaseInsensitive(address, contractAddress) &&
          tokenId === transactionDataTokenId,
      );

      // if it is we check and update ownership status.
      if (knownNft) {
        this.nftController.checkAndUpdateSingleNftOwnershipStatus(
          knownNft,
          false,
          // TODO add networkClientId once it is available in the transactionMeta
          // the chainId previously passed here didn't actually allow us to check for ownership on a non globally selected network
          // because the check would use the provider for the globally selected network, not the chainId passed here.
          { userAddress },
        );
      }
    } else {
      // Else if contract interaction we will parse the logs

      const allNftTransferLog = txReceiptLogs.map((txReceiptLog) => {
        const isERC1155NftTransfer =
          txReceiptLog.topics &&
          txReceiptLog.topics[0] === TRANSFER_SINFLE_LOG_TOPIC_HASH;
        const isERC721NftTransfer =
          txReceiptLog.topics &&
          txReceiptLog.topics[0] === TOKEN_TRANSFER_LOG_TOPIC_HASH;
        let isTransferToSelectedAddress;

        if (isERC1155NftTransfer) {
          isTransferToSelectedAddress =
            txReceiptLog.topics &&
            txReceiptLog.topics[3] &&
            txReceiptLog.topics[3].match(selectedAddress?.slice(2));
        }

        if (isERC721NftTransfer) {
          isTransferToSelectedAddress =
            txReceiptLog.topics &&
            txReceiptLog.topics[2] &&
            txReceiptLog.topics[2].match(selectedAddress?.slice(2));
        }

        return {
          isERC1155NftTransfer,
          isERC721NftTransfer,
          isTransferToSelectedAddress,
          ...txReceiptLog,
        };
      });
      if (allNftTransferLog.length !== 0) {
        const allNftParsedLog = [];
        allNftTransferLog.forEach((singleLog) => {
          if (
            singleLog.isTransferToSelectedAddress &&
            (singleLog.isERC1155NftTransfer || singleLog.isERC721NftTransfer)
          ) {
            let iface;
            if (singleLog.isERC1155NftTransfer) {
              iface = new Interface(abiERC1155);
            } else {
              iface = new Interface(abiERC721);
            }
            try {
              const parsedLog = iface.parseLog({
                data: singleLog.data,
                topics: singleLog.topics,
              });
              allNftParsedLog.push({
                contract: singleLog.address,
                ...parsedLog,
              });
            } catch (err) {
              // ignore
            }
          }
        });
        // Filter known nfts and new Nfts
        const knownNFTs = [];
        const newNFTs = [];
        allNftParsedLog.forEach((single) => {
          const tokenIdFromLog = getTokenIdParam(single);
          const existingNft = allNfts?.[selectedAddress]?.[chainId]?.find(
            ({ address, tokenId }) => {
              return (
                isEqualCaseInsensitive(address, single.contract) &&
                tokenId === tokenIdFromLog
              );
            },
          );
          if (existingNft) {
            knownNFTs.push(existingNft);
          } else {
            newNFTs.push({
              tokenId: tokenIdFromLog,
              ...single,
            });
          }
        });
        // For known nfts only refresh ownership
        const refreshOwnershipNFts = knownNFTs.map(async (singleNft) => {
          return this.nftController.checkAndUpdateSingleNftOwnershipStatus(
            singleNft,
            false,
            // TODO add networkClientId once it is available in the transactionMeta
            // the chainId previously passed here didn't actually allow us to check for ownership on a non globally selected network
            // because the check would use the provider for the globally selected network, not the chainId passed here.
            { selectedAddress },
          );
        });
        await Promise.allSettled(refreshOwnershipNFts);
        // For new nfts, add them to state
        const addNftPromises = newNFTs.map(async (singleNft) => {
          return this.nftController.addNft(
            singleNft.contract,
            singleNft.tokenId,
          );
        });
        await Promise.allSettled(addNftPromises);
      }
    }
  }

  _trackTransactionFailure(transactionMeta) {
    const { txReceipt } = transactionMeta;
    const metamaskState = this.getState();

    if (!txReceipt || txReceipt.status !== '0x0') {
      return;
    }

    this.metaMetricsController.trackEvent(
      {
        event: 'Tx Status Update: On-Chain Failure',
        category: MetaMetricsEventCategory.Background,
        properties: {
          action: 'Transactions',
          errorMessage: transactionMeta.simulationFails?.reason,
          numberOfTokens: metamaskState.tokens.length,
          numberOfAccounts: Object.keys(metamaskState.accounts).length,
        },
      },
      {
        matomoEvent: true,
      },
    );
  }

  _onUserOperationAdded(userOperationMeta) {
    const transactionMeta = this.txController.state.transactions.find(
      (tx) => tx.id === userOperationMeta.id,
    );

    if (!transactionMeta) {
      return;
    }

    if (transactionMeta.type === TransactionType.swap) {
      this.controllerMessenger.publish(
        'TransactionController:transactionNewSwap',
        { transactionMeta },
      );
    } else if (transactionMeta.type === TransactionType.swapApproval) {
      this.controllerMessenger.publish(
        'TransactionController:transactionNewSwapApproval',
        { transactionMeta },
      );
    }
  }

  _onUserOperationTransactionUpdated(transactionMeta) {
    const updatedTransactionMeta = {
      ...transactionMeta,
      txParams: {
        ...transactionMeta.txParams,
        from: this.accountsController.getSelectedAccount().address,
      },
    };

    const transactionExists = this.txController.state.transactions.some(
      (tx) => tx.id === updatedTransactionMeta.id,
    );

    if (!transactionExists) {
      this.txController.update((state) => {
        state.transactions.push(updatedTransactionMeta);
      });
    }

    this.txController.updateTransaction(
      updatedTransactionMeta,
      'Generated from user operation',
    );

    this.controllerMessenger.publish(
      'TransactionController:transactionStatusUpdated',
      { transactionMeta: updatedTransactionMeta },
    );
  }

  _publishSmartTransactionHook(transactionMeta, signedTransactionInHex) {
    const state = this._getMetaMaskState();
    const isSmartTransaction = getIsSmartTransaction(state);
    if (!isSmartTransaction) {
      // Will cause TransactionController to publish to the RPC provider as normal.
      return { transactionHash: undefined };
    }
    const featureFlags = getFeatureFlagsByChainId(state);
    return submitSmartTransactionHook({
      transactionMeta,
      signedTransactionInHex,
      transactionController: this.txController,
      smartTransactionsController: this.smartTransactionsController,
      controllerMessenger: this.controllerMessenger,
      isSmartTransaction,
      isHardwareWallet: isHardwareWallet(state),
      featureFlags,
    });
  }

  _getMetaMaskState() {
    return {
      metamask: this.getState(),
    };
  }

  _getConfigForRemoteFeatureFlagRequest() {
    const distribution =
      buildTypeMappingForRemoteFeatureFlag[process.env.METAMASK_BUILD_TYPE] ||
      DistributionType.Main;
    const environment =
      environmentMappingForRemoteFeatureFlag[
        process.env.METAMASK_ENVIRONMENT
      ] || EnvironmentType.Development;
    return { distribution, environment };
  }

  /**
   * Select a hardware wallet device and execute a
   * callback with the keyring for that device.
   *
   * Note that KeyringController state is not updated before
   * the end of the callback execution, and calls to KeyringController
   * methods within the callback can lead to deadlocks.
   *
   * @param {object} options - The options for the device
   * @param {string} options.name - The device name to select
   * @param {string} options.hdPath - An optional hd path to be set on the device
   * keyring
   * @param {*} callback - The callback to execute with the keyring
   * @returns {*} The result of the callback
   */
  async #withKeyringForDevice(options, callback) {
    const keyringOverrides = this.opts.overrides?.keyrings;
    let keyringType = null;
    switch (options.name) {
      case HardwareDeviceNames.trezor:
        keyringType = keyringOverrides?.trezor?.type || TrezorKeyring.type;
        break;
      case HardwareDeviceNames.ledger:
        keyringType = keyringOverrides?.ledger?.type || LedgerKeyring.type;
        break;
      case HardwareDeviceNames.qr:
        keyringType = QRHardwareKeyring.type;
        break;
      case HardwareDeviceNames.lattice:
        keyringType = keyringOverrides?.lattice?.type || LatticeKeyring.type;
        break;
      default:
        throw new Error(
          'MetamaskController:#withKeyringForDevice - Unknown device',
        );
    }

    return this.keyringController.withKeyring(
      { type: keyringType },
      async (keyring) => {
        if (options.hdPath && keyring.setHdPath) {
          keyring.setHdPath(options.hdPath);
        }

        if (options.name === HardwareDeviceNames.lattice) {
          keyring.appName = 'MetaMask';
        }

        if (options.name === HardwareDeviceNames.trezor) {
          const model = keyring.getModel();
          this.appStateController.setTrezorModel(model);
        }

        keyring.network = getProviderConfig({
          metamask: this.networkController.state,
        }).type;

        return await callback(keyring);
      },
      {
        createIfMissing: true,
      },
    );
  }

  #checkTokenListPolling(currentState, previousState) {
    const previousEnabled = this.#isTokenListPollingRequired(previousState);
    const newEnabled = this.#isTokenListPollingRequired(currentState);

    if (previousEnabled === newEnabled) {
      return;
    }

    this.tokenListController.updatePreventPollingOnNetworkRestart(!newEnabled);
  }

  #isTokenListPollingRequired(preferencesControllerState) {
    const { useTokenDetection, useTransactionSimulations, preferences } =
      preferencesControllerState ?? {};

    const { petnamesEnabled } = preferences ?? {};

    return useTokenDetection || petnamesEnabled || useTransactionSimulations;
  }

  /**
   * @deprecated Avoid new references to the global network.
   * Will be removed once multi-chain support is fully implemented.
   * @returns {string} The chain ID of the currently selected network.
   */
  #getGlobalChainId() {
    const globalNetworkClientId = this.#getGlobalNetworkClientId();

    const globalNetworkClient = this.networkController.getNetworkClientById(
      globalNetworkClientId,
    );

    return globalNetworkClient.configuration.chainId;
  }

  /**
   * @deprecated Avoid new references to the global network.
   * Will be removed once multi-chain support is fully implemented.
   * @returns {string} The network client ID of the currently selected network client.
   */
  #getGlobalNetworkClientId() {
    return this.networkController.state.selectedNetworkClientId;
  }
}<|MERGE_RESOLUTION|>--- conflicted
+++ resolved
@@ -158,10 +158,7 @@
 import { Interface } from '@ethersproject/abi';
 import { abiERC1155, abiERC721 } from '@metamask/metamask-eth-abis';
 import { isEvmAccountType } from '@metamask/keyring-api';
-<<<<<<< HEAD
 import { normalize } from '@metamask/eth-sig-util';
-=======
->>>>>>> 1bf080d5
 import {
   AuthenticationController,
   UserStorageController,
@@ -6454,7 +6451,6 @@
     );
 
     engine.push(createUnsupportedMethodMiddleware(UNSUPPORTED_RPC_METHODS));
-<<<<<<< HEAD
 
     ///: BEGIN:ONLY_INCLUDE_IF(build-flask)
     engine.push((req, res, next, end) =>
@@ -6471,24 +6467,6 @@
     );
     ///: END:ONLY_INCLUDE_IF
 
-=======
-
-    ///: BEGIN:ONLY_INCLUDE_IF(build-flask)
-    engine.push((req, res, next, end) =>
-      caipPermissionAdapterMiddleware(req, res, next, end, {
-        getCaveatForOrigin: this.permissionController.getCaveat.bind(
-          this.permissionController,
-          origin,
-        ),
-        getNetworkConfigurationByNetworkClientId:
-          this.networkController.getNetworkConfigurationByNetworkClientId.bind(
-            this.networkController,
-          ),
-      }),
-    );
-    ///: END:ONLY_INCLUDE_IF
-
->>>>>>> 1bf080d5
     // Legacy RPC method that needs to be implemented _ahead of_ the permission
     // middleware.
     engine.push(
