--- conflicted
+++ resolved
@@ -5408,7 +5408,7 @@
   async requestPermittedChainsPermission({ origin, chainId, autoApprove }) {
     if (isSnapId(origin)) {
       throw new Error(
-        `cannot request permittedChains permission for Snaps with origin "${origin}"`,
+        `Cannot request permittedChains permission for Snaps with origin "${origin}"`,
       );
     }
 
@@ -5458,11 +5458,7 @@
   }) {
     if (isSnapId(origin)) {
       throw new Error(
-<<<<<<< HEAD
-        `cannot request permittedChains permission for Snaps with origin "${origin}"`,
-=======
         `Cannot request permittedChains permission for Snaps with origin "${origin}"`,
->>>>>>> bd77c862
       );
     }
 
