--- conflicted
+++ resolved
@@ -73,11 +73,7 @@
 } from '@metamask/selected-network-controller';
 import { LoggingController, LogType } from '@metamask/logging-controller';
 
-<<<<<<< HEAD
 ///: BEGIN:ONLY_INCLUDE_IF(snaps)
-=======
-///: BEGIN:ONLY_INCLUDE_IN(snaps)
->>>>>>> e9fb912a
 import { RateLimitController } from '@metamask/rate-limit-controller';
 import { NotificationController } from '@metamask/notification-controller';
 import {
@@ -293,11 +289,7 @@
 import { updateCurrentLocale } from './translate';
 ///: BEGIN:ONLY_INCLUDE_IF(keyring-snaps)
 import { snapKeyringBuilder, getAccountsBySnapId } from './lib/snap-keyring';
-<<<<<<< HEAD
 ///: END:ONLY_INCLUDE_IF
-=======
-///: END:ONLY_INCLUDE_IN
->>>>>>> e9fb912a
 import { encryptorFactory } from './lib/encryptor-factory';
 
 export const METAMASK_CONTROLLER_EVENTS = {
@@ -577,7 +569,6 @@
     this.tokensController = new TokensController({
       messenger: tokensControllerMessenger,
       chainId: this.networkController.state.providerConfig.chainId,
-<<<<<<< HEAD
       // TODO: The tokens controller currently does not support internalAccounts. This is done to match the behavior of the previous tokens controller subscription.
       onPreferencesStateChange: (listener) =>
         this.controllerMessenger.subscribe(
@@ -586,14 +577,6 @@
             listener({ selectedAddress: newlySelectedInternalAccount.address });
           },
         ),
-      onNetworkStateChange: networkControllerMessenger.subscribe.bind(
-        networkControllerMessenger,
-        'NetworkController:stateChange',
-      ),
-=======
-      onPreferencesStateChange: this.preferencesController.store.subscribe.bind(
-        this.preferencesController.store,
-      ),
       onNetworkDidChange: (cb) =>
         networkControllerMessenger.subscribe(
           'NetworkController:networkDidChange',
@@ -602,7 +585,6 @@
             return cb(networkState);
           },
         ),
->>>>>>> e9fb912a
       onTokenListStateChange: (listener) =>
         this.controllerMessenger.subscribe(
           `${this.tokenListController.name}:stateChange`,
@@ -611,7 +593,6 @@
       getNetworkClientById: this.networkController.getNetworkClientById.bind(
         this.networkController,
       ),
-<<<<<<< HEAD
       getERC20TokenName: this.assetsContractController.getERC20TokenName.bind(
         this.assetsContractController,
       ),
@@ -622,9 +603,6 @@
             initState.AccountsController?.internalAccounts?.selectedAccount
           ]?.address ?? '',
       },
-=======
-      config: { provider: this.provider },
->>>>>>> e9fb912a
       state: initState.TokensController,
     });
 
@@ -879,11 +857,6 @@
               });
             },
           ),
-<<<<<<< HEAD
-        getNetworkClientById: this.networkController.getNetworkClientById.bind(
-          this.networkController,
-        ),
-=======
         tokenPricesService: new CodefiTokenPricesServiceV2(),
         getNetworkClientById: this.networkController.getNetworkClientById.bind(
           this.networkController,
@@ -892,7 +865,6 @@
       {
         allTokens: this.tokensController.state.allTokens,
         allDetectedTokens: this.tokensController.state.allDetectedTokens,
->>>>>>> e9fb912a
       },
       initState.TokenRatesController,
     );
