--- conflicted
+++ resolved
@@ -3543,11 +3543,7 @@
       ///: BEGIN:ONLY_INCLUDE_IF(multi-srp)
       generateNewMnemonicAndAddToVault:
         this.generateNewMnemonicAndAddToVault.bind(this),
-<<<<<<< HEAD
-      addNewMnemonicToVault: this.addNewMnemonicToVault.bind(this),
-=======
       importMnemonicToVault: this.importMnemonicToVault.bind(this),
->>>>>>> ebfd25e7
       ///: END:ONLY_INCLUDE_IF
       exportAccount: this.exportAccount.bind(this),
 
@@ -4279,18 +4275,13 @@
   }
 
   /**
-<<<<<<< HEAD
-   * Adds a new mnemonic to the vault.
-=======
    * Imports a new mnemonic to the vault.
->>>>>>> ebfd25e7
    *
    * @param {string} mnemonic
    * @returns {object} new account address
    */
   ///: BEGIN:ONLY_INCLUDE_IF(multi-srp)
-<<<<<<< HEAD
-  async addNewMnemonicToVault(mnemonic) {
+  async importMnemonicToVault(mnemonic) {
     const releaseLock = await this.createVaultMutex.acquire();
     try {
       const alreadyImportedSRP = await this.keyringController
@@ -4306,10 +4297,7 @@
       if (alreadyImportedSRP) {
         throw new Error('This mnemonic has already been imported.');
       }
-=======
-  async importMnemonicToVault(mnemonic) {
-    const releaseLock = await this.createVaultMutex.acquire();
-    try {
+
       // TODO: This kind of logic should be inside the `KeyringController` (using `KeyringSelector` query, or make `addNewKeyring` returns it keyring ID alongside
       // its keyring.
       const findKeyringIdByAddress = (address) => {
@@ -4328,7 +4316,6 @@
         }
         return keyringsMetadata[keyringIndex].id;
       };
->>>>>>> ebfd25e7
 
       const newKeyring = await this.keyringController.addNewKeyring(
         KeyringTypes.hd,
@@ -4337,25 +4324,14 @@
           numberOfAccounts: 1,
         },
       );
-<<<<<<< HEAD
-      const newAccountAddress = (await newKeyring.getAccounts())[0];
-=======
       const [newAccountAddress] = await newKeyring.getAccounts();
->>>>>>> ebfd25e7
       const account =
         this.accountsController.getAccountByAddress(newAccountAddress);
       this.accountsController.setSelectedAccount(account.id);
 
-<<<<<<< HEAD
-      const keyringId =
-        this.keyringController.state.keyringsMetadata[
-          this.keyringController.state.keyrings.length - 1
-        ].id;
-=======
       // TODO: Find a way to encapsulate this logic in the KeyringController itself.
       const keyringId = findKeyringIdByAddress(newAccountAddress);
 
->>>>>>> ebfd25e7
       await this._addAccountsWithBalance(keyringId);
 
       return newAccountAddress;
@@ -4364,18 +4340,6 @@
     }
   }
 
-<<<<<<< HEAD
-  async generateNewMnemonicAndAddToVault() {
-    const releaseLock = await this.createVaultMutex.acquire();
-    try {
-      const newHdkeyring = await this.keyringController.addNewKeyring(
-        KeyringTypes.hd,
-      );
-      const newAccount = (await newHdkeyring.getAccounts())[0];
-      const account = this.accountsController.getAccountByAddress(newAccount);
-      this.accountsController.setSelectedAccount(account.id);
-
-=======
   /**
    * Generates a new mnemonic phrase and adds it to the vault, creating a new HD keyring.
    * This method automatically creates one account associated with the new keyring.
@@ -4398,7 +4362,6 @@
 
       // NOTE: No need to update balances here since we're generating a fresh seed.
 
->>>>>>> ebfd25e7
       return newAccount;
     } finally {
       releaseLock();
@@ -4506,12 +4469,8 @@
         address = await this.keyringController.withKeyring(
           keyringSelector,
           async (keyring) => {
-<<<<<<< HEAD
-            return (await keyring.addAccounts(1))[0];
-=======
             const [newAddress] = await keyring.addAccounts(1);
             return newAddress;
->>>>>>> ebfd25e7
           },
         );
       }
@@ -4955,13 +4914,6 @@
     const keyringSelector = _keyringId
       ? { id: _keyringId }
       : { type: KeyringTypes.hd };
-<<<<<<< HEAD
-
-    const addedAccountAddress = await this.keyringController.withKeyring(
-      keyringSelector,
-      async (keyring) => {
-        const [newAddress] = await keyring.addAccounts(accountCount);
-=======
 
     const addedAccountAddress = await this.keyringController.withKeyring(
       keyringSelector,
@@ -4987,7 +4939,6 @@
         }
 
         const [newAddress] = await keyring.addAccounts(1);
->>>>>>> ebfd25e7
         return newAddress;
       },
     );
