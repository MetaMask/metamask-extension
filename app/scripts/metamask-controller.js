--- conflicted
+++ resolved
@@ -431,12 +431,9 @@
   ClaimsControllerInit,
   ClaimsServiceInit,
 } from './controller-init/claims';
-<<<<<<< HEAD
 import { ProfileMetricsControllerInit } from './controller-init/profile-metrics-controller-init';
 import { ProfileMetricsServiceInit } from './controller-init/profile-metrics-service-init';
-=======
 import { getQuotesForConfirmation } from './lib/dapp-swap/dapp-swap-util';
->>>>>>> a3c1ac2b
 
 export const METAMASK_CONTROLLER_EVENTS = {
   // Fired after state changes that impact the extension badge (unapproved msg count)
