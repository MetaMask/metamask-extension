import EventEmitter from 'events';
import pump from 'pump';
import {
  AssetsContractController,
  CurrencyRateController,
  NftController,
  NftDetectionController,
  TokenDetectionController,
  TokenListController,
  TokenRatesController,
  TokensController,
  CodefiTokenPricesServiceV2,
} from '@metamask/assets-controllers';
import { ObservableStore } from '@metamask/obs-store';
import { storeAsStream } from '@metamask/obs-store/dist/asStream';
import { JsonRpcEngine } from 'json-rpc-engine';
import { createEngineStream } from 'json-rpc-middleware-stream';
import { providerAsMiddleware } from '@metamask/eth-json-rpc-middleware';
import {
  debounce,
  ///: BEGIN:ONLY_INCLUDE_IF(snaps)
  throttle,
  memoize,
  wrap,
  ///: END:ONLY_INCLUDE_IF
} from 'lodash';
import { keyringBuilderFactory } from '@metamask/eth-keyring-controller';
import { KeyringController } from '@metamask/keyring-controller';
import createFilterMiddleware from '@metamask/eth-json-rpc-filters';
import createSubscriptionManager from '@metamask/eth-json-rpc-filters/subscriptionManager';
import {
  errorCodes as rpcErrorCodes,
  EthereumRpcError,
  ethErrors,
} from 'eth-rpc-errors';

import { Mutex } from 'await-semaphore';
import log from 'loglevel';
import {
  TrezorConnectBridge,
  TrezorKeyring,
} from '@metamask/eth-trezor-keyring';
import {
  LedgerKeyring,
  LedgerIframeBridge,
} from '@metamask/eth-ledger-bridge-keyring';
import LatticeKeyring from 'eth-lattice-keyring';
import { MetaMaskKeyring as QRHardwareKeyring } from '@keystonehq/metamask-airgapped-keyring';
import EthQuery from '@metamask/eth-query';
import EthJSQuery from '@metamask/ethjs-query';
import nanoid from 'nanoid';
import { captureException } from '@sentry/browser';
import { AddressBookController } from '@metamask/address-book-controller';
import {
  ApprovalController,
  ApprovalRequestNotFoundError,
} from '@metamask/approval-controller';
import { ControllerMessenger } from '@metamask/base-controller';
import { EnsController } from '@metamask/ens-controller';
import { PhishingController } from '@metamask/phishing-controller';
import { AnnouncementController } from '@metamask/announcement-controller';
import { NetworkController } from '@metamask/network-controller';
import { GasFeeController } from '@metamask/gas-fee-controller';
import {
  PermissionController,
  PermissionsRequestNotFoundError,
  SubjectMetadataController,
  SubjectType,
} from '@metamask/permission-controller';
import SmartTransactionsController from '@metamask/smart-transactions-controller';
import {
  METAMASK_DOMAIN,
  SelectedNetworkController,
  createSelectedNetworkMiddleware,
} from '@metamask/selected-network-controller';
import { LoggingController, LogType } from '@metamask/logging-controller';
import { PermissionLogController } from '@metamask/permission-log-controller';

///: BEGIN:ONLY_INCLUDE_IF(snaps)
import { RateLimitController } from '@metamask/rate-limit-controller';
import { NotificationController } from '@metamask/notification-controller';
import {
  CronjobController,
  JsonSnapsRegistry,
  SnapController,
  IframeExecutionService,
  SnapInterfaceController,
  OffscreenExecutionService,
} from '@metamask/snaps-controllers';
import {
  createSnapsMethodMiddleware,
  buildSnapEndowmentSpecifications,
  buildSnapRestrictedMethodSpecifications,
} from '@metamask/snaps-rpc-methods';
///: END:ONLY_INCLUDE_IF

import { AccountsController } from '@metamask/accounts-controller';

///: BEGIN:ONLY_INCLUDE_IF(build-mmi)
import {
  CUSTODIAN_TYPES,
  MmiConfigurationController,
} from '@metamask-institutional/custody-keyring';
import { InstitutionalFeaturesController } from '@metamask-institutional/institutional-features';
import { CustodyController } from '@metamask-institutional/custody-controller';
import { TransactionUpdateController } from '@metamask-institutional/transaction-update';
///: END:ONLY_INCLUDE_IF
import { SignatureController } from '@metamask/signature-controller';
///: BEGIN:ONLY_INCLUDE_IF(blockaid)
import { PPOMController } from '@metamask/ppom-validator';
///: END:ONLY_INCLUDE_IF

///: BEGIN:ONLY_INCLUDE_IF(desktop)
// eslint-disable-next-line import/order
import { DesktopController } from '@metamask/desktop/dist/controllers/desktop';
///: END:ONLY_INCLUDE_IF

import {
  ApprovalType,
  ERC1155,
  ERC20,
  ERC721,
} from '@metamask/controller-utils';
import { wordlist } from '@metamask/scure-bip39/dist/wordlists/english';

import {
  NameController,
  ENSNameProvider,
  EtherscanNameProvider,
  TokenNameProvider,
  LensNameProvider,
} from '@metamask/name-controller';

import {
  QueuedRequestController,
  createQueuedRequestMiddleware,
} from '@metamask/queued-request-controller';

import { UserOperationController } from '@metamask/user-operation-controller';

import {
  TransactionController,
  TransactionStatus,
  TransactionType,
} from '@metamask/transaction-controller';

///: BEGIN:ONLY_INCLUDE_IF(keyring-snaps)
import {
  getLocalizedSnapManifest,
  stripSnapPrefix,
} from '@metamask/snaps-utils';
///: END:ONLY_INCLUDE_IF

///: BEGIN:ONLY_INCLUDE_IF(build-mmi)
import { toChecksumHexAddress } from '../../shared/modules/hexstring-utils';
///: END:ONLY_INCLUDE_IF

import {
  AssetType,
  TokenStandard,
  SIGNING_METHODS,
} from '../../shared/constants/transaction';
import {
  GAS_API_BASE_URL,
  GAS_DEV_API_BASE_URL,
  SWAPS_CLIENT_ID,
} from '../../shared/constants/swaps';
import {
  CHAIN_IDS,
  NETWORK_TYPES,
  TEST_NETWORK_TICKER_MAP,
  NetworkStatus,
} from '../../shared/constants/network';
import {
  HardwareDeviceNames,
  LedgerTransportTypes,
} from '../../shared/constants/hardware-wallets';
import { KeyringType } from '../../shared/constants/keyring';
import {
  CaveatTypes,
  RestrictedMethods,
  ///: BEGIN:ONLY_INCLUDE_IF(snaps)
  EndowmentPermissions,
  ExcludedSnapPermissions,
  ExcludedSnapEndowments,
  ///: END:ONLY_INCLUDE_IF
} from '../../shared/constants/permissions';
import { UI_NOTIFICATIONS } from '../../shared/notifications';
import { MILLISECOND, SECOND } from '../../shared/constants/time';
import {
  ORIGIN_METAMASK,
  ///: BEGIN:ONLY_INCLUDE_IF(snaps)
  SNAP_DIALOG_TYPES,
  ///: END:ONLY_INCLUDE_IF
  POLLING_TOKEN_ENVIRONMENT_TYPES,
} from '../../shared/constants/app';
import {
  MetaMetricsEventCategory,
  MetaMetricsEventName,
} from '../../shared/constants/metametrics';
import { LOG_EVENT } from '../../shared/constants/logs';

import {
  getTokenIdParam,
  fetchTokenBalance,
  fetchERC1155Balance,
} from '../../shared/lib/token-util';
import { isEqualCaseInsensitive } from '../../shared/modules/string-utils';
import { parseStandardTokenTransactionData } from '../../shared/modules/transaction.utils';
import { STATIC_MAINNET_TOKEN_LIST } from '../../shared/constants/tokens';
import { getTokenValueParam } from '../../shared/lib/metamask-controller-utils';
import { isManifestV3 } from '../../shared/modules/mv3.utils';
import { convertNetworkId } from '../../shared/modules/network.utils';
import {
  ///: BEGIN:ONLY_INCLUDE_IF(build-mmi)
  handleMMITransactionUpdate,
  ///: END:ONLY_INCLUDE_IF
  handleTransactionAdded,
  handleTransactionApproved,
  handleTransactionFailed,
  handleTransactionConfirmed,
  handleTransactionDropped,
  handleTransactionRejected,
  handleTransactionSubmitted,
  handlePostTransactionBalanceUpdate,
  createTransactionEventFragmentWithTxId,
} from './lib/transaction/metrics';
///: BEGIN:ONLY_INCLUDE_IF(build-mmi)
import {
  afterTransactionSign as afterTransactionSignMMI,
  beforeCheckPendingTransaction as beforeCheckPendingTransactionMMI,
  beforeTransactionPublish as beforeTransactionPublishMMI,
  beforeTransactionApproveOnInit as beforeApproveOnInitMMI,
  getAdditionalSignArguments as getAdditionalSignArgumentsMMI,
} from './lib/transaction/mmi-hooks';
///: END:ONLY_INCLUDE_IF
///: BEGIN:ONLY_INCLUDE_IF(keyring-snaps)
import { keyringSnapPermissionsBuilder } from './lib/keyring-snaps-permissions';
///: END:ONLY_INCLUDE_IF

import { SnapsNameProvider } from './lib/SnapsNameProvider';
import { AddressBookPetnamesBridge } from './lib/AddressBookPetnamesBridge';
import { AccountIdentitiesPetnamesBridge } from './lib/AccountIdentitiesPetnamesBridge';

///: BEGIN:ONLY_INCLUDE_IF(blockaid)
import { createPPOMMiddleware } from './lib/ppom/ppom-middleware';
import * as PPOMModule from './lib/ppom/ppom';
///: END:ONLY_INCLUDE_IF
import {
  onMessageReceived,
  checkForMultipleVersionsRunning,
} from './detect-multiple-instances';
///: BEGIN:ONLY_INCLUDE_IF(build-mmi)
import MMIController from './controllers/mmi-controller';
import { mmiKeyringBuilderFactory } from './mmi-keyring-builder-factory';
///: END:ONLY_INCLUDE_IF
import ComposableObservableStore from './lib/ComposableObservableStore';
import AccountTracker from './lib/account-tracker';
import createDupeReqFilterMiddleware from './lib/createDupeReqFilterMiddleware';
import createLoggerMiddleware from './lib/createLoggerMiddleware';
import { createMethodMiddleware } from './lib/rpc-method-middleware';
import createOriginMiddleware from './lib/createOriginMiddleware';
import createTabIdMiddleware from './lib/createTabIdMiddleware';
import { NetworkOrderController } from './controllers/network-order';
import { AccountOrderController } from './controllers/account-order';
import createOnboardingMiddleware from './lib/createOnboardingMiddleware';
import { setupMultiplex } from './lib/stream-utils';
import PreferencesController from './controllers/preferences';
import AppStateController from './controllers/app-state';
import AlertController from './controllers/alert';
import OnboardingController from './controllers/onboarding';
import Backup from './lib/backup';
import DecryptMessageController from './controllers/decrypt-message';
import SwapsController from './controllers/swaps';
import MetaMetricsController from './controllers/metametrics';
import { segment } from './lib/segment';
import createMetaRPCHandler from './lib/createMetaRPCHandler';
import { previousValueComparator } from './lib/util';
import createMetamaskMiddleware from './lib/createMetamaskMiddleware';
import { hardwareKeyringBuilderFactory } from './lib/hardware-keyring-builder-factory';
import EncryptionPublicKeyController from './controllers/encryption-public-key';
import AppMetadataController from './controllers/app-metadata';

import {
  CaveatMutatorFactories,
  getCaveatSpecifications,
  getChangedAccounts,
  getPermissionBackgroundApiMethods,
  getPermissionSpecifications,
  getPermittedAccountsByOrigin,
  NOTIFICATION_NAMES,
  unrestrictedMethods,
} from './controllers/permissions';
import createRPCMethodTrackingMiddleware from './lib/createRPCMethodTrackingMiddleware';
///: BEGIN:ONLY_INCLUDE_IF(blockaid)
import { IndexedDBPPOMStorage } from './lib/ppom/indexed-db-backend';
///: END:ONLY_INCLUDE_IF
import { updateCurrentLocale } from './translate';
import { TrezorOffscreenBridge } from './lib/offscreen-bridge/trezor-offscreen-bridge';
import { LedgerOffscreenBridge } from './lib/offscreen-bridge/ledger-offscreen-bridge';
///: BEGIN:ONLY_INCLUDE_IF(keyring-snaps)
import { snapKeyringBuilder, getAccountsBySnapId } from './lib/snap-keyring';
///: END:ONLY_INCLUDE_IF
import { encryptorFactory } from './lib/encryptor-factory';
import { addDappTransaction, addTransaction } from './lib/transaction/util';
import { LatticeKeyringOffscreen } from './lib/offscreen-bridge/lattice-offscreen-keyring';
///: BEGIN:ONLY_INCLUDE_IF(snaps)
import PREINSTALLED_SNAPS from './snaps/preinstalled-snaps';
///: END:ONLY_INCLUDE_IF
import AuthenticationController from './controllers/authentication/authentication-controller';

export const METAMASK_CONTROLLER_EVENTS = {
  // Fired after state changes that impact the extension badge (unapproved msg count)
  // The process of updating the badge happens in app/scripts/background.js.
  UPDATE_BADGE: 'updateBadge',
  // TODO: Add this and similar enums to the `controllers` repo and export them
  APPROVAL_STATE_CHANGE: 'ApprovalController:stateChange',
  QUEUED_REQUEST_STATE_CHANGE: 'QueuedRequestController:stateChange',
};

// stream channels
const PHISHING_SAFELIST = 'metamask-phishing-safelist';

export default class MetamaskController extends EventEmitter {
  /**
   * @param {object} opts
   */
  constructor(opts) {
    super();

    const { isFirstMetaMaskControllerSetup } = opts;

    this.defaultMaxListeners = 20;

    this.sendUpdate = debounce(
      this.privateSendUpdate.bind(this),
      MILLISECOND * 200,
    );
    this.opts = opts;
    this.extension = opts.browser;
    this.platform = opts.platform;
    this.notificationManager = opts.notificationManager;
    const initState = opts.initState || {};
    const version = this.platform.getVersion();
    this.recordFirstTimeInfo(initState);
    this.featureFlags = opts.featureFlags;

    // this keeps track of how many "controllerStream" connections are open
    // the only thing that uses controller connections are open metamask UI instances
    this.activeControllerConnections = 0;

    this.getRequestAccountTabIds = opts.getRequestAccountTabIds;
    this.getOpenMetamaskTabsIds = opts.getOpenMetamaskTabsIds;

    this.controllerMessenger = new ControllerMessenger();

    this.loggingController = new LoggingController({
      messenger: this.controllerMessenger.getRestricted({
        name: 'LoggingController',
      }),
      state: initState.LoggingController,
    });

    // instance of a class that wraps the extension's storage local API.
    this.localStoreApiWrapper = opts.localStore;

    this.currentMigrationVersion = opts.currentMigrationVersion;

    // observable state store
    this.store = new ComposableObservableStore({
      state: initState,
      controllerMessenger: this.controllerMessenger,
      persist: true,
    });

    // external connections by origin
    // Do not modify directly. Use the associated methods.
    this.connections = {};

    // lock to ensure only one vault created at once
    this.createVaultMutex = new Mutex();

    this.extension.runtime.onInstalled.addListener((details) => {
      if (details.reason === 'update') {
        if (version === '8.1.0') {
          this.platform.openExtensionInBrowser();
        }
        this.loggingController.add({
          type: LogType.GenericLog,
          data: {
            event: LOG_EVENT.VERSION_UPDATE,
            previousVersion: details.previousVersion,
            version,
          },
        });
      }
    });

    this.appMetadataController = new AppMetadataController({
      state: initState.AppMetadataController,
      currentMigrationVersion: this.currentMigrationVersion,
      currentAppVersion: version,
    });

    // next, we will initialize the controllers
    // controller initialization order matters

    this.queuedRequestController = new QueuedRequestController({
      messenger: this.controllerMessenger.getRestricted({
        name: 'QueuedRequestController',
        allowedActions: [
          'NetworkController:getState',
          'NetworkController:setActiveNetwork',
          'SelectedNetworkController:getNetworkClientIdForDomain',
        ],
      }),
    });

    this.approvalController = new ApprovalController({
      messenger: this.controllerMessenger.getRestricted({
        name: 'ApprovalController',
      }),
      showApprovalRequest: opts.showUserConfirmation,
      typesExcludedFromRateLimiting: [
        ApprovalType.EthSign,
        ApprovalType.PersonalSign,
        ApprovalType.EthSignTypedData,
        ApprovalType.Transaction,
        ApprovalType.WatchAsset,
        ApprovalType.EthGetEncryptionPublicKey,
        ApprovalType.EthDecrypt,
      ],
    });

    ///: BEGIN:ONLY_INCLUDE_IF(build-mmi)
    this.mmiConfigurationController = new MmiConfigurationController({
      initState: initState.MmiConfigurationController,
      mmiConfigurationServiceUrl: process.env.MMI_CONFIGURATION_SERVICE_URL,
    });
    ///: END:ONLY_INCLUDE_IF

    const networkControllerMessenger = this.controllerMessenger.getRestricted({
      name: 'NetworkController',
    });

    let initialNetworkControllerState = {};
    if (initState.NetworkController) {
      initialNetworkControllerState = initState.NetworkController;
    } else if (process.env.IN_TEST) {
      const networkConfig = {
        chainId: CHAIN_IDS.LOCALHOST,
        nickname: 'Localhost 8545',
        rpcPrefs: {},
        rpcUrl: 'http://localhost:8545',
        ticker: 'ETH',
        id: 'networkConfigurationId',
      };
      initialNetworkControllerState = {
        providerConfig: {
          ...networkConfig,
          type: 'rpc',
        },
        networkConfigurations: {
          networkConfigurationId: {
            ...networkConfig,
          },
        },
      };
    } else if (
      process.env.METAMASK_DEBUG ||
      process.env.METAMASK_ENVIRONMENT === 'test'
    ) {
      initialNetworkControllerState = {
        providerConfig: {
          type: NETWORK_TYPES.SEPOLIA,
          chainId: CHAIN_IDS.SEPOLIA,
          ticker: TEST_NETWORK_TICKER_MAP[NETWORK_TYPES.SEPOLIA],
        },
      };
    }
    this.networkController = new NetworkController({
      messenger: networkControllerMessenger,
      state: initialNetworkControllerState,
      infuraProjectId: opts.infuraProjectId,
      trackMetaMetricsEvent: (...args) =>
        this.metaMetricsController.trackEvent(...args),
    });
    this.networkController.initializeProvider();
    this.provider =
      this.networkController.getProviderAndBlockTracker().provider;
    this.blockTracker =
      this.networkController.getProviderAndBlockTracker().blockTracker;
    this.deprecatedNetworkVersions = {};

    const tokenListMessenger = this.controllerMessenger.getRestricted({
      name: 'TokenListController',
      allowedEvents: ['NetworkController:stateChange'],
    });

    this.tokenListController = new TokenListController({
      chainId: this.networkController.state.providerConfig.chainId,
      preventPollingOnNetworkRestart: initState.TokenListController
        ? initState.TokenListController.preventPollingOnNetworkRestart
        : true,
      messenger: tokenListMessenger,
      state: initState.TokenListController,
    });

    const preferencesMessenger = this.controllerMessenger.getRestricted({
      name: 'PreferencesController',
      allowedActions: [],
      allowedEvents: [],
    });

    this.preferencesController = new PreferencesController({
      initState: initState.PreferencesController,
      initLangCode: opts.initLangCode,
      messenger: preferencesMessenger,
      tokenListController: this.tokenListController,
      provider: this.provider,
      networkConfigurations: this.networkController.state.networkConfigurations,
      onKeyringStateChange: (listener) =>
        this.controllerMessenger.subscribe(
          'KeyringController:stateChange',
          listener,
        ),
    });

    this.assetsContractController = new AssetsContractController(
      {
        chainId: this.networkController.state.providerConfig.chainId,
        onPreferencesStateChange: (listener) =>
          this.preferencesController.store.subscribe(listener),
        onNetworkDidChange: (cb) =>
          networkControllerMessenger.subscribe(
            'NetworkController:networkDidChange',
            () => {
              const networkState = this.networkController.state;
              return cb(networkState);
            },
          ),
        getNetworkClientById: this.networkController.getNetworkClientById.bind(
          this.networkController,
        ),
      },
      {
        provider: this.provider,
      },
      initState.AssetsContractController,
    );

    const tokensControllerMessenger = this.controllerMessenger.getRestricted({
      name: 'TokensController',
      allowedActions: [
        'ApprovalController:addRequest',
        'NetworkController:getNetworkClientById',
      ],
      allowedEvents: [
        'NetworkController:networkDidChange',
        'AccountsController:selectedAccountChange',
        'PreferencesController:stateChange',
        'TokenListController:stateChange',
      ],
    });
    this.tokensController = new TokensController({
      messenger: tokensControllerMessenger,
      chainId: this.networkController.state.providerConfig.chainId,
      // TODO: The tokens controller currently does not support internalAccounts. This is done to match the behavior of the previous tokens controller subscription.
      onPreferencesStateChange: (listener) =>
        this.controllerMessenger.subscribe(
          `AccountsController:selectedAccountChange`,
          (newlySelectedInternalAccount) => {
            listener({ selectedAddress: newlySelectedInternalAccount.address });
          },
        ),
      onNetworkDidChange: (cb) =>
        networkControllerMessenger.subscribe(
          'NetworkController:networkDidChange',
          () => {
            const networkState = this.networkController.state;
            return cb(networkState);
          },
        ),
      onTokenListStateChange: (listener) =>
        this.controllerMessenger.subscribe(
          `${this.tokenListController.name}:stateChange`,
          listener,
        ),
      getNetworkClientById: this.networkController.getNetworkClientById.bind(
        this.networkController,
      ),
      config: {
        provider: this.provider,
        selectedAddress:
          initState.AccountsController?.internalAccounts?.accounts[
            initState.AccountsController?.internalAccounts?.selectedAccount
          ]?.address ?? '',
      },
      state: initState.TokensController,
    });
    // TODO: Remove once `TokensController` is upgraded to extend from `BaseControllerV2`
    this.controllerMessenger.registerActionHandler(
      'TokensController:getState',
      () => this.tokensController.state,
    );

    const nftControllerMessenger = this.controllerMessenger.getRestricted({
      name: 'NftController',
      allowedActions: [`${this.approvalController.name}:addRequest`],
    });
    this.nftController = new NftController(
      {
        messenger: nftControllerMessenger,
        chainId: this.networkController.state.providerConfig.chainId,
        onPreferencesStateChange:
          this.preferencesController.store.subscribe.bind(
            this.preferencesController.store,
          ),
        onNetworkStateChange: networkControllerMessenger.subscribe.bind(
          networkControllerMessenger,
          'NetworkController:stateChange',
        ),
        getERC721AssetName:
          this.assetsContractController.getERC721AssetName.bind(
            this.assetsContractController,
          ),
        getERC721AssetSymbol:
          this.assetsContractController.getERC721AssetSymbol.bind(
            this.assetsContractController,
          ),
        getERC721TokenURI: this.assetsContractController.getERC721TokenURI.bind(
          this.assetsContractController,
        ),
        getERC721OwnerOf: this.assetsContractController.getERC721OwnerOf.bind(
          this.assetsContractController,
        ),
        getERC1155BalanceOf:
          this.assetsContractController.getERC1155BalanceOf.bind(
            this.assetsContractController,
          ),
        getERC1155TokenURI:
          this.assetsContractController.getERC1155TokenURI.bind(
            this.assetsContractController,
          ),
        onNftAdded: ({ address, symbol, tokenId, standard, source }) =>
          this.metaMetricsController.trackEvent({
            event: MetaMetricsEventName.NftAdded,
            category: MetaMetricsEventCategory.Wallet,
            sensitiveProperties: {
              token_contract_address: address,
              token_symbol: symbol,
              token_id: tokenId,
              token_standard: standard,
              asset_type: AssetType.NFT,
              source,
            },
          }),
        getNetworkClientById: this.networkController.getNetworkClientById.bind(
          this.networkController,
        ),
      },
      {},
      initState.NftController,
    );

    this.nftController.setApiKey(process.env.OPENSEA_KEY);

    this.nftDetectionController = new NftDetectionController({
      chainId: this.networkController.state.providerConfig.chainId,
      onNftsStateChange: (listener) => this.nftController.subscribe(listener),
      onPreferencesStateChange: this.preferencesController.store.subscribe.bind(
        this.preferencesController.store,
      ),
      onNetworkStateChange: networkControllerMessenger.subscribe.bind(
        networkControllerMessenger,
        'NetworkController:stateChange',
      ),
      getOpenSeaApiKey: () => this.nftController.openSeaApiKey,
      getBalancesInSingleCall:
        this.assetsContractController.getBalancesInSingleCall.bind(
          this.assetsContractController,
        ),
      addNft: this.nftController.addNft.bind(this.nftController),
      getNftApi: this.nftController.getNftApi.bind(this.nftController),
      getNftState: () => this.nftController.state,
    });

    this.metaMetricsController = new MetaMetricsController({
      segment,
      preferencesStore: this.preferencesController.store,
      onNetworkDidChange: networkControllerMessenger.subscribe.bind(
        networkControllerMessenger,
        'NetworkController:networkDidChange',
      ),
      getNetworkIdentifier: () => {
        const { type, rpcUrl } = this.networkController.state.providerConfig;
        return type === NETWORK_TYPES.RPC ? rpcUrl : type;
      },
      getCurrentChainId: () =>
        this.networkController.state.providerConfig.chainId,
      version: this.platform.getVersion(),
      environment: process.env.METAMASK_ENVIRONMENT,
      extension: this.extension,
      initState: initState.MetaMetricsController,
      captureException,
    });

    this.on('update', (update) => {
      this.metaMetricsController.handleMetaMaskStateUpdate(update);
    });

    const gasFeeMessenger = this.controllerMessenger.getRestricted({
      name: 'GasFeeController',
      allowedActions: [
        'NetworkController:getEIP1559Compatibility',
        'NetworkController:getNetworkClientById',
        'NetworkController:getState',
      ],
      allowedEvents: ['NetworkController:stateChange'],
    });

    const gasApiBaseUrl = process.env.SWAPS_USE_DEV_APIS
      ? GAS_DEV_API_BASE_URL
      : GAS_API_BASE_URL;

    this.gasFeeController = new GasFeeController({
      state: initState.GasFeeController,
      interval: 10000,
      messenger: gasFeeMessenger,
      clientId: SWAPS_CLIENT_ID,
      getProvider: () =>
        this.networkController.getProviderAndBlockTracker().provider,
      onNetworkDidChange: (eventHandler) => {
        networkControllerMessenger.subscribe(
          'NetworkController:networkDidChange',
          () => eventHandler(this.networkController.state),
        );
      },
      getCurrentNetworkEIP1559Compatibility:
        this.networkController.getEIP1559Compatibility.bind(
          this.networkController,
        ),
      getCurrentAccountEIP1559Compatibility:
        this.getCurrentAccountEIP1559Compatibility.bind(this),
      legacyAPIEndpoint: `${gasApiBaseUrl}/networks/<chain_id>/gasPrices`,
      EIP1559APIEndpoint: `${gasApiBaseUrl}/networks/<chain_id>/suggestedGasFees`,
      getCurrentNetworkLegacyGasAPICompatibility: () => {
        const { chainId } = this.networkController.state.providerConfig;
        return chainId === CHAIN_IDS.BSC;
      },
      getChainId: () => this.networkController.state.providerConfig.chainId,
    });

    this.appStateController = new AppStateController({
      addUnlockListener: this.on.bind(this, 'unlock'),
      isUnlocked: this.isUnlocked.bind(this),
      initState: initState.AppStateController,
      onInactiveTimeout: () => this.setLocked(),
      preferencesStore: this.preferencesController.store,
      messenger: this.controllerMessenger.getRestricted({
        name: 'AppStateController',
        allowedActions: [
          `${this.approvalController.name}:addRequest`,
          `${this.approvalController.name}:acceptRequest`,
        ],
        allowedEvents: [`KeyringController:qrKeyringStateChange`],
      }),
      extension: this.extension,
    });

    const currencyRateMessenger = this.controllerMessenger.getRestricted({
      name: 'CurrencyRateController',
      allowedActions: [`${this.networkController.name}:getNetworkClientById`],
    });
    this.currencyRateController = new CurrencyRateController({
      includeUsdRate: true,
      messenger: currencyRateMessenger,
      state: initState.CurrencyController,
    });

    const phishingControllerMessenger = this.controllerMessenger.getRestricted({
      name: 'PhishingController',
    });

    this.phishingController = new PhishingController({
      messenger: phishingControllerMessenger,
      state: initState.PhishingController,
      hotlistRefreshInterval: process.env.IN_TEST ? 5 * SECOND : undefined,
      stalelistRefreshInterval: process.env.IN_TEST ? 30 * SECOND : undefined,
    });

    this.phishingController.maybeUpdateState();

    ///: BEGIN:ONLY_INCLUDE_IF(blockaid)
    this.ppomController = new PPOMController({
      messenger: this.controllerMessenger.getRestricted({
        name: 'PPOMController',
        allowedEvents: ['NetworkController:stateChange'],
      }),
      storageBackend: new IndexedDBPPOMStorage('PPOMDB', 1),
      provider: this.provider,
      ppomProvider: { PPOM: PPOMModule.PPOM, ppomInit: PPOMModule.default },
      state: initState.PPOMController,
      chainId: this.networkController.state.providerConfig.chainId,
      securityAlertsEnabled:
        this.preferencesController.store.getState().securityAlertsEnabled,
      onPreferencesChange: this.preferencesController.store.subscribe.bind(
        this.preferencesController.store,
      ),
      cdnBaseUrl: process.env.BLOCKAID_FILE_CDN,
      blockaidPublicKey: process.env.BLOCKAID_PUBLIC_KEY,
    });
    ///: END:ONLY_INCLUDE_IF

    const announcementMessenger = this.controllerMessenger.getRestricted({
      name: 'AnnouncementController',
    });

    this.announcementController = new AnnouncementController({
      messenger: announcementMessenger,
      allAnnouncements: UI_NOTIFICATIONS,
      state: initState.AnnouncementController,
    });

    const networkOrderMessenger = this.controllerMessenger.getRestricted({
      name: 'NetworkOrderController',
      allowedEvents: ['NetworkController:stateChange'],
    });
    this.networkOrderController = new NetworkOrderController({
      messenger: networkOrderMessenger,
      state: initState.NetworkOrderController,
    });

    const accountOrderMessenger = this.controllerMessenger.getRestricted({
      name: 'AccountOrderController',
    });
    this.accountOrderController = new AccountOrderController({
      messenger: accountOrderMessenger,
      state: initState.AccountOrderController,
    });

    const accountsControllerMessenger = this.controllerMessenger.getRestricted({
      name: 'AccountsController',
      allowedEvents: [
        'SnapController:stateChange',
        'KeyringController:accountRemoved',
        'KeyringController:stateChange',
        'AccountsController:selectedAccountChange',
      ],
      allowedActions: [
        'AccountsController:setCurrentAccount',
        'AccountsController:setAccountName',
        'AccountsController:listAccounts',
        'AccountsController:getSelectedAccount',
        'AccountsController:getAccountByAddress',
        'AccountsController:updateAccounts',
        'KeyringController:getAccounts',
        'KeyringController:getKeyringsByType',
        'KeyringController:getKeyringForAccount',
      ],
    });

    this.accountsController = new AccountsController({
      messenger: accountsControllerMessenger,
      state: initState.AccountsController,
    });

    // token exchange rate tracker
    this.tokenRatesController = new TokenRatesController(
      {
        chainId: this.networkController.state.providerConfig.chainId,
        ticker: this.networkController.state.providerConfig.ticker,
        selectedAddress: this.accountsController.getSelectedAccount().address,
        onTokensStateChange: (listener) =>
          this.tokensController.subscribe(listener),
        onNetworkStateChange: networkControllerMessenger.subscribe.bind(
          networkControllerMessenger,
          'NetworkController:stateChange',
        ),
        onPreferencesStateChange: (listener) =>
          this.controllerMessenger.subscribe(
            `AccountsController:selectedAccountChange`,
            (newlySelectedInternalAccount) => {
              listener({
                selectedAddress: newlySelectedInternalAccount.address,
              });
            },
          ),
        tokenPricesService: new CodefiTokenPricesServiceV2(),
        getNetworkClientById: this.networkController.getNetworkClientById.bind(
          this.networkController,
        ),
      },
      {
        allTokens: this.tokensController.state.allTokens,
        allDetectedTokens: this.tokensController.state.allDetectedTokens,
      },
      initState.TokenRatesController,
    );
    if (this.preferencesController.store.getState().useCurrencyRateCheck) {
      this.tokenRatesController.start();
    }

    this.preferencesController.store.subscribe(
      previousValueComparator((prevState, currState) => {
        const { useCurrencyRateCheck: prevUseCurrencyRateCheck } = prevState;
        const { useCurrencyRateCheck: currUseCurrencyRateCheck } = currState;
        if (currUseCurrencyRateCheck && !prevUseCurrencyRateCheck) {
          this.tokenRatesController.start();
        } else if (!currUseCurrencyRateCheck && prevUseCurrencyRateCheck) {
          this.tokenRatesController.stop();
        }
      }, this.preferencesController.store.getState()),
    );

    this.ensController = new EnsController({
      messenger: this.controllerMessenger.getRestricted({
        name: 'EnsController',
      }),
      provider: this.provider,
      onNetworkDidChange: networkControllerMessenger.subscribe.bind(
        networkControllerMessenger,
        'NetworkController:networkDidChange',
      ),
    });

    this.onboardingController = new OnboardingController({
      initState: initState.OnboardingController,
    });

    let additionalKeyrings = [keyringBuilderFactory(QRHardwareKeyring)];

    if (isManifestV3 === false) {
      const keyringOverrides = this.opts.overrides?.keyrings;

      const additionalKeyringTypes = [
        keyringOverrides?.lattice || LatticeKeyring,
        QRHardwareKeyring,
      ];

      const additionalBridgedKeyringTypes = [
        {
          keyring: keyringOverrides?.trezor || TrezorKeyring,
          bridge: keyringOverrides?.trezorBridge || TrezorConnectBridge,
        },
        {
          keyring: keyringOverrides?.ledger || LedgerKeyring,
          bridge: keyringOverrides?.ledgerBridge || LedgerIframeBridge,
        },
      ];

      additionalKeyrings = additionalKeyringTypes.map((keyringType) =>
        keyringBuilderFactory(keyringType),
      );

      additionalBridgedKeyringTypes.forEach((keyringType) =>
        additionalKeyrings.push(
          hardwareKeyringBuilderFactory(
            keyringType.keyring,
            keyringType.bridge,
          ),
        ),
      );
    } else {
      additionalKeyrings.push(
        hardwareKeyringBuilderFactory(TrezorKeyring, TrezorOffscreenBridge),
        hardwareKeyringBuilderFactory(LedgerKeyring, LedgerOffscreenBridge),
        keyringBuilderFactory(LatticeKeyringOffscreen),
      );
    }

    ///: BEGIN:ONLY_INCLUDE_IF(build-mmi)
    for (const custodianType of Object.keys(CUSTODIAN_TYPES)) {
      additionalKeyrings.push(
        mmiKeyringBuilderFactory(CUSTODIAN_TYPES[custodianType].keyringClass, {
          mmiConfigurationController: this.mmiConfigurationController,
        }),
      );
    }
    ///: END:ONLY_INCLUDE_IF

    ///: BEGIN:ONLY_INCLUDE_IF(keyring-snaps)
    const snapKeyringBuildMessenger = this.controllerMessenger.getRestricted({
      name: 'SnapKeyringBuilder',
      allowedActions: [
        'ApprovalController:addRequest',
        'ApprovalController:acceptRequest',
        'ApprovalController:rejectRequest',
        'ApprovalController:startFlow',
        'ApprovalController:endFlow',
        'ApprovalController:showSuccess',
        'ApprovalController:showError',
        'PhishingController:test',
        'PhishingController:maybeUpdateState',
        'KeyringController:getAccounts',
        'AccountsController:setSelectedAccount',
        'AccountsController:getAccountByAddress',
      ],
    });

    const getSnapController = () => this.snapController;

    // Necessary to persist the keyrings and update the accounts both within the keyring controller and accounts controller
    const persistAndUpdateAccounts = async () => {
      await this.keyringController.persistAllKeyrings();
      await this.accountsController.updateAccounts();
    };

    const getSnapName = (id) => {
      if (!id) {
        return null;
      }

      const currentLocale = this.getLocale();
      const { snaps } = this.snapController.state;
      const snap = snaps[id];

      if (!snap) {
        return stripSnapPrefix(id);
      }

      if (snap.localizationFiles) {
        const localizedManifest = getLocalizedSnapManifest(
          snap.manifest,
          currentLocale,
          snap.localizationFiles,
        );
        return localizedManifest.proposedName;
      }

      return snap.manifest.proposedName;
    };

    additionalKeyrings.push(
      snapKeyringBuilder(
        snapKeyringBuildMessenger,
        getSnapController,
        persistAndUpdateAccounts,
        (address) => this.preferencesController.setSelectedAddress(address),
        (address) => this.removeAccount(address),
        this.metaMetricsController.trackEvent.bind(this.metaMetricsController),
        getSnapName,
      ),
    );

    ///: END:ONLY_INCLUDE_IF

    const keyringControllerMessenger = this.controllerMessenger.getRestricted({
      name: 'KeyringController',
    });

    this.keyringController = new KeyringController({
      cacheEncryptionKey: true,
      keyringBuilders: additionalKeyrings,
      state: initState.KeyringController,
      encryptor: opts.encryptor || encryptorFactory(600_000),
      messenger: keyringControllerMessenger,
      removeIdentity: this.preferencesController.removeAddress.bind(
        this.preferencesController,
      ),
      setAccountLabel: (address, label) => {
        const accountToBeNamed =
          this.accountsController.getAccountByAddress(address);
        if (accountToBeNamed === undefined) {
          throw new Error(`No account found for address: ${address}`);
        }
        this.accountsController.setAccountName(accountToBeNamed.id, label);

        this.preferencesController.setAccountLabel(address, label);
      },
      setSelectedAddress: (address) => {
        const accountToBeSet =
          this.accountsController.getAccountByAddress(address);
        if (accountToBeSet === undefined) {
          throw new Error(`No account found for address: ${address}`);
        }

        this.accountsController.setSelectedAccount(accountToBeSet.id);
        this.preferencesController.setSelectedAddress(address);
      },
      syncIdentities: (identities) => {
        this.preferencesController.syncAddresses(identities);
      },
      updateIdentities: this.preferencesController.setAddresses.bind(
        this.preferencesController,
      ),
    });

    this.controllerMessenger.subscribe('KeyringController:unlock', () =>
      this._onUnlock(),
    );
    this.controllerMessenger.subscribe('KeyringController:lock', () =>
      this._onLock(),
    );
    this.controllerMessenger.subscribe(
      'KeyringController:stateChange',
      (state) => {
        this._onKeyringControllerUpdate(state);
      },
    );

    this.permissionController = new PermissionController({
      messenger: this.controllerMessenger.getRestricted({
        name: 'PermissionController',
        allowedActions: [
          `${this.approvalController.name}:addRequest`,
          `${this.approvalController.name}:hasRequest`,
          `${this.approvalController.name}:acceptRequest`,
          `${this.approvalController.name}:rejectRequest`,
          `SnapController:getPermitted`,
          `SnapController:install`,
          `SubjectMetadataController:getSubjectMetadata`,
        ],
      }),
      state: initState.PermissionController,
      caveatSpecifications: getCaveatSpecifications({
        getInternalAccounts: this.accountsController.listAccounts.bind(
          this.accountsController,
        ),
      }),
      permissionSpecifications: {
        ...getPermissionSpecifications({
          getInternalAccounts: this.accountsController.listAccounts.bind(
            this.accountsController,
          ),
          getAllAccounts: this.keyringController.getAccounts.bind(
            this.keyringController,
          ),
          captureKeyringTypesWithMissingIdentities: (
            internalAccounts = [],
            accounts = [],
          ) => {
            const accountsMissingIdentities = accounts.filter(
              (address) =>
                !internalAccounts.some(
                  (account) =>
                    account.address.toLowerCase() === address.toLowerCase(),
                ),
            );
            const keyringTypesWithMissingIdentities =
              accountsMissingIdentities.map((address) =>
                this.keyringController.getAccountKeyringType(address),
              );

            const internalAccountCount = internalAccounts.length;

            const accountTrackerCount = Object.keys(
              this.accountTracker.store.getState().accounts || {},
            ).length;

            captureException(
              new Error(
                `Attempt to get permission specifications failed because their were ${accounts.length} accounts, but ${internalAccountCount} identities, and the ${keyringTypesWithMissingIdentities} keyrings included accounts with missing identities. Meanwhile, there are ${accountTrackerCount} accounts in the account tracker.`,
              ),
            );
          },
        }),
        ///: BEGIN:ONLY_INCLUDE_IF(snaps)
        ...this.getSnapPermissionSpecifications(),
        ///: END:ONLY_INCLUDE_IF
      },
      unrestrictedMethods,
    });

    this.selectedNetworkController = new SelectedNetworkController({
      messenger: this.controllerMessenger.getRestricted({
        name: 'SelectedNetworkController',
        allowedActions: [
          'NetworkController:getNetworkClientById',
          'NetworkController:getState',
          'PermissionController:hasPermissions',
          'PermissionController:getSubjectNames',
        ],
        allowedEvents: [
          'NetworkController:stateChange',
          'PermissionController:stateChange',
        ],
      }),
      state: initState.SelectedNetworkController,
      getUseRequestQueue: this.preferencesController.getUseRequestQueue.bind(
        this.preferencesController,
      ),
    });

    this.permissionLogController = new PermissionLogController({
      messenger: this.controllerMessenger.getRestricted({
        name: 'PermissionLogController',
      }),
      restrictedMethods: new Set(Object.keys(RestrictedMethods)),
      state: initState.PermissionLogController,
    });

    this.subjectMetadataController = new SubjectMetadataController({
      messenger: this.controllerMessenger.getRestricted({
        name: 'SubjectMetadataController',
        allowedActions: [`${this.permissionController.name}:hasPermissions`],
      }),
      state: initState.SubjectMetadataController,
      subjectCacheLimit: 100,
    });

    ///: BEGIN:ONLY_INCLUDE_IF(snaps)
    const shouldUseOffscreenExecutionService =
      isManifestV3 &&
      typeof chrome !== 'undefined' &&
      // eslint-disable-next-line no-undef
      typeof chrome.offscreen !== 'undefined';

    const snapExecutionServiceArgs = {
      messenger: this.controllerMessenger.getRestricted({
        name: 'ExecutionService',
      }),
      setupSnapProvider: this.setupSnapProvider.bind(this),
    };

    this.snapExecutionService =
      shouldUseOffscreenExecutionService === false
        ? new IframeExecutionService({
            ...snapExecutionServiceArgs,
            iframeUrl: new URL(process.env.IFRAME_EXECUTION_ENVIRONMENT_URL),
          })
        : new OffscreenExecutionService({
            // eslint-disable-next-line no-undef
            documentUrl: chrome.runtime.getURL('./offscreen.html'),
            ...snapExecutionServiceArgs,
          });

    const snapControllerMessenger = this.controllerMessenger.getRestricted({
      name: 'SnapController',
      allowedEvents: [
        'ExecutionService:unhandledError',
        'ExecutionService:outboundRequest',
        'ExecutionService:outboundResponse',
      ],
      allowedActions: [
        `${this.permissionController.name}:getEndowments`,
        `${this.permissionController.name}:getPermissions`,
        `${this.permissionController.name}:hasPermission`,
        `${this.permissionController.name}:hasPermissions`,
        `${this.permissionController.name}:requestPermissions`,
        `${this.permissionController.name}:revokeAllPermissions`,
        `${this.permissionController.name}:revokePermissions`,
        `${this.permissionController.name}:revokePermissionForAllSubjects`,
        `${this.permissionController.name}:getSubjectNames`,
        `${this.permissionController.name}:updateCaveat`,
        `${this.approvalController.name}:addRequest`,
        `${this.approvalController.name}:updateRequestState`,
        `${this.permissionController.name}:grantPermissions`,
        `${this.subjectMetadataController.name}:getSubjectMetadata`,
        `${this.subjectMetadataController.name}:addSubjectMetadata`,
        'ExecutionService:executeSnap',
        'ExecutionService:getRpcRequestHandler',
        'ExecutionService:terminateSnap',
        'ExecutionService:terminateAllSnaps',
        'ExecutionService:handleRpcRequest',
        'SnapsRegistry:get',
        'SnapsRegistry:getMetadata',
        'SnapsRegistry:update',
        'SnapsRegistry:resolveVersion',
        `SnapInterfaceController:createInterface`,
        `SnapInterfaceController:getInterface`,
      ],
    });

    const allowLocalSnaps = process.env.ALLOW_LOCAL_SNAPS;
    const requireAllowlist = process.env.REQUIRE_SNAPS_ALLOWLIST;

    this.snapController = new SnapController({
      environmentEndowmentPermissions: Object.values(EndowmentPermissions),
      excludedPermissions: {
        ...ExcludedSnapPermissions,
        ...ExcludedSnapEndowments,
      },
      closeAllConnections: this.removeAllConnections.bind(this),
      state: initState.SnapController,
      messenger: snapControllerMessenger,
      featureFlags: {
        dappsCanUpdateSnaps: true,
        allowLocalSnaps,
        requireAllowlist,
      },
      preinstalledSnaps: PREINSTALLED_SNAPS,
    });

    this.notificationController = new NotificationController({
      messenger: this.controllerMessenger.getRestricted({
        name: 'NotificationController',
      }),
      state: initState.NotificationController,
    });

    this.rateLimitController = new RateLimitController({
      state: initState.RateLimitController,
      messenger: this.controllerMessenger.getRestricted({
        name: 'RateLimitController',
      }),
      implementations: {
        showNativeNotification: {
          method: (origin, message) => {
            const subjectMetadataState = this.controllerMessenger.call(
              'SubjectMetadataController:getState',
            );

            const originMetadata = subjectMetadataState.subjectMetadata[origin];

            this.platform
              ._showNotification(originMetadata?.name ?? origin, message)
              .catch((error) => {
                log.error('Failed to create notification', error);
              });

            return null;
          },
          // 2 calls per 5 minutes
          rateLimitCount: 2,
          rateLimitTimeout: 300000,
        },
        showInAppNotification: {
          method: (origin, message) => {
            this.controllerMessenger.call(
              'NotificationController:show',
              origin,
              message,
            );

            return null;
          },
          // 5 calls per minute
          rateLimitCount: 5,
          rateLimitTimeout: 60000,
        },
      },
    });
    const cronjobControllerMessenger = this.controllerMessenger.getRestricted({
      name: 'CronjobController',
      allowedEvents: [
        'SnapController:snapInstalled',
        'SnapController:snapUpdated',
        'SnapController:snapUninstalled',
        'SnapController:snapEnabled',
        'SnapController:snapDisabled',
      ],
      allowedActions: [
        `${this.permissionController.name}:getPermissions`,
        'SnapController:handleRequest',
        'SnapController:getAll',
      ],
    });
    this.cronjobController = new CronjobController({
      state: initState.CronjobController,
      messenger: cronjobControllerMessenger,
    });

    const snapsRegistryMessenger = this.controllerMessenger.getRestricted({
      name: 'SnapsRegistry',
      allowedEvents: [],
      allowedActions: [],
    });

    this.snapsRegistry = new JsonSnapsRegistry({
      state: initState.SnapsRegistry,
      messenger: snapsRegistryMessenger,
      refetchOnAllowlistMiss: requireAllowlist,
      failOnUnavailableRegistry: requireAllowlist,
      url: {
        registry: 'https://acl.execution.metamask.io/latest/registry.json',
        signature: 'https://acl.execution.metamask.io/latest/signature.json',
      },
      publicKey:
        '0x025b65308f0f0fb8bc7f7ff87bfc296e0330eee5d3c1d1ee4a048b2fd6a86fa0a6',
    });

    const snapInterfaceControllerMessenger =
      this.controllerMessenger.getRestricted({
        name: 'SnapInterfaceController',
        allowedActions: [
          `${this.phishingController.name}:maybeUpdateState`,
          `${this.phishingController.name}:testOrigin`,
        ],
      });

    this.snapInterfaceController = new SnapInterfaceController({
      state: initState.SnapInterfaceController,
      messenger: snapInterfaceControllerMessenger,
    });

    ///: END:ONLY_INCLUDE_IF

    // Notification Controllers
    this.authenticationController = new AuthenticationController({
      state: initState.AuthenticationController,
      messenger: this.controllerMessenger.getRestricted({
        name: 'AuthenticationController',
        allowedActions: [`${this.snapController.name}:handleRequest`],
      }),
    });

    // account tracker watches balances, nonces, and any code at their address
    this.accountTracker = new AccountTracker({
      provider: this.provider,
      blockTracker: this.blockTracker,
      getCurrentChainId: () =>
        this.networkController.state.providerConfig.chainId,
      getNetworkIdentifier: (providerConfig) => {
        const { type, rpcUrl } =
          providerConfig ?? this.networkController.state.providerConfig;
        return type === NETWORK_TYPES.RPC ? rpcUrl : type;
      },
      preferencesController: this.preferencesController,
      onboardingController: this.onboardingController,
      controllerMessenger: this.controllerMessenger.getRestricted({
        name: 'AccountTracker',
        allowedEvents: ['AccountsController:selectedAccountChange'],
        allowedActions: ['AccountsController:getSelectedAccount'],
      }),
      initState: { accounts: {} },
      onAccountRemoved: this.controllerMessenger.subscribe.bind(
        this.controllerMessenger,
        'KeyringController:accountRemoved',
      ),
    });

    // start and stop polling for balances based on activeControllerConnections
    this.on('controllerConnectionChanged', (activeControllerConnections) => {
      const { completedOnboarding } =
        this.onboardingController.store.getState();
      if (activeControllerConnections > 0 && completedOnboarding) {
        this.triggerNetworkrequests();
      } else {
        this.stopNetworkRequests();
      }
    });

    this.onboardingController.store.subscribe(
      previousValueComparator(async (prevState, currState) => {
        const { completedOnboarding: prevCompletedOnboarding } = prevState;
        const { completedOnboarding: currCompletedOnboarding } = currState;
        if (!prevCompletedOnboarding && currCompletedOnboarding) {
          this.postOnboardingInitialization();
          this.triggerNetworkrequests();
        }
      }, this.onboardingController.store.getState()),
    );

    ///: BEGIN:ONLY_INCLUDE_IF(desktop)
    this.desktopController = new DesktopController({
      initState: initState.DesktopController,
    });
    ///: END:ONLY_INCLUDE_IF

    const tokenDetectionControllerMessenger =
      this.controllerMessenger.getRestricted({
        name: 'TokenDetectionController',
        allowedActions: [
          'AccountsController:getSelectedAccount',
          'KeyringController:getState',
          'NetworkController:getNetworkClientById',
          'NetworkController:getNetworkConfigurationByNetworkClientId',
          'NetworkController:getState',
          'PreferencesController:getState',
          'TokenListController:getState',
          'TokensController:getState',
          'TokensController:addDetectedTokens',
        ],
        allowedEvents: [
          'AccountsController:selectedAccountChange',
          'KeyringController:lock',
          'KeyringController:unlock',
          'NetworkController:networkDidChange',
          'PreferencesController:stateChange',
          'TokenListController:stateChange',
        ],
      });

    this.tokenDetectionController = new TokenDetectionController({
      messenger: tokenDetectionControllerMessenger,
      getBalancesInSingleCall:
        this.assetsContractController.getBalancesInSingleCall.bind(
          this.assetsContractController,
        ),
      trackMetaMetricsEvent: this.metaMetricsController.trackEvent.bind(
        this.metaMetricsController,
      ),
    });

    this.addressBookController = new AddressBookController(
      undefined,
      initState.AddressBookController,
    );

    this.alertController = new AlertController({
      initState: initState.AlertController,
      preferencesStore: this.preferencesController.store,
      controllerMessenger: this.controllerMessenger.getRestricted({
        name: 'AlertController',
        allowedEvents: ['AccountsController:selectedAccountChange'],
        allowedActions: ['AccountsController:getSelectedAccount'],
      }),
    });

    ///: BEGIN:ONLY_INCLUDE_IF(build-mmi)
    this.custodyController = new CustodyController({
      initState: initState.CustodyController,
      captureException,
    });
    this.institutionalFeaturesController = new InstitutionalFeaturesController({
      initState: initState.InstitutionalFeaturesController,
      showConfirmRequest: opts.showUserConfirmation,
    });
    this.transactionUpdateController = new TransactionUpdateController({
      initState: initState.TransactionUpdateController,
      getCustodyKeyring: this.getCustodyKeyringIfExists.bind(this),
      mmiConfigurationController: this.mmiConfigurationController,
      captureException,
    });
    ///: END:ONLY_INCLUDE_IF

    this.backup = new Backup({
      preferencesController: this.preferencesController,
      addressBookController: this.addressBookController,
      accountsController: this.accountsController,
      networkController: this.networkController,
      trackMetaMetricsEvent: this.metaMetricsController.trackEvent.bind(
        this.metaMetricsController,
      ),
    });

    // This gets used as a ...spread parameter in two places: new TransactionController() and createRPCMethodTrackingMiddleware()
    this.snapAndHardwareMetricsParams = {
      getSelectedAccount: this.accountsController.getSelectedAccount.bind(
        this.accountsController,
      ),
      getAccountType: this.getAccountType.bind(this),
      getDeviceModel: this.getDeviceModel.bind(this),
      snapAndHardwareMessenger: this.controllerMessenger.getRestricted({
        name: 'SnapAndHardwareMessenger',
        allowedActions: [
          'KeyringController:getKeyringForAccount',
          'SnapController:get',
          'AccountsController:getSelectedAccount',
        ],
      }),
    };

    const transactionControllerMessenger =
      this.controllerMessenger.getRestricted({
        name: 'TransactionController',
        allowedActions: [
          `${this.approvalController.name}:addRequest`,
          'NetworkController:findNetworkClientIdByChainId',
          'NetworkController:getNetworkClientById',
        ],
        allowedEvents: [`NetworkController:stateChange`],
      });
    this.txController = new TransactionController({
      blockTracker: this.blockTracker,
      getCurrentNetworkEIP1559Compatibility:
        this.networkController.getEIP1559Compatibility.bind(
          this.networkController,
        ),
      getCurrentAccountEIP1559Compatibility:
        this.getCurrentAccountEIP1559Compatibility.bind(this),
      getExternalPendingTransactions:
        this.getExternalPendingTransactions.bind(this),
      getGasFeeEstimates: this.gasFeeController.fetchGasFeeEstimates.bind(
        this.gasFeeController,
      ),
      getNetworkClientRegistry:
        this.networkController.getNetworkClientRegistry.bind(
          this.networkController,
        ),
      getNetworkState: () => this.networkController.state,
      getPermittedAccounts: this.getPermittedAccounts.bind(this),
      getSavedGasFees: () =>
        this.preferencesController.store.getState().advancedGasFee[
          this.networkController.state.providerConfig.chainId
        ],
      getSelectedAddress: () =>
        this.accountsController.getSelectedAccount().address,
      incomingTransactions: {
        includeTokenTransfers: false,
        isEnabled: () =>
          Boolean(
            this.preferencesController.store.getState()
              .incomingTransactionsPreferences?.[
              this.networkController.state.providerConfig.chainId
            ] && this.onboardingController.store.getState().completedOnboarding,
          ),
        queryEntireHistory: false,
        updateTransactions: false,
      },
      isMultichainEnabled: process.env.TRANSACTION_MULTICHAIN,
      isSimulationEnabled: () =>
        this.preferencesController.store.getState().useTransactionSimulations,
      messenger: transactionControllerMessenger,
      onNetworkStateChange: (listener) => {
        networkControllerMessenger.subscribe(
          'NetworkController:networkDidChange',
          () => listener(),
        );
      },
      provider: this.provider,
      hooks: {
        ///: BEGIN:ONLY_INCLUDE_IF(build-mmi)
        afterSign: (txMeta, signedEthTx) =>
          afterTransactionSignMMI(
            txMeta,
            signedEthTx,
            this.transactionUpdateController.addTransactionToWatchList.bind(
              this.transactionUpdateController,
            ),
          ),
        beforeCheckPendingTransaction:
          beforeCheckPendingTransactionMMI.bind(this),
        beforeApproveOnInit: beforeApproveOnInitMMI.bind(this),
        beforePublish: beforeTransactionPublishMMI.bind(this),
        getAdditionalSignArguments: getAdditionalSignArgumentsMMI.bind(this),
        ///: END:ONLY_INCLUDE_IF
      },
      sign: (...args) => this.keyringController.signTransaction(...args),
      state: initState.TransactionController,
    });

    this._addTransactionControllerListeners();

    this.decryptMessageController = new DecryptMessageController({
      getState: this.getState.bind(this),
      messenger: this.controllerMessenger.getRestricted({
        name: 'DecryptMessageController',
        allowedActions: [
          `${this.approvalController.name}:addRequest`,
          `${this.approvalController.name}:acceptRequest`,
          `${this.approvalController.name}:rejectRequest`,
          `${this.keyringController.name}:decryptMessage`,
        ],
      }),
      metricsEvent: this.metaMetricsController.trackEvent.bind(
        this.metaMetricsController,
      ),
    });

    this.encryptionPublicKeyController = new EncryptionPublicKeyController({
      messenger: this.controllerMessenger.getRestricted({
        name: 'EncryptionPublicKeyController',
        allowedActions: [
          `${this.approvalController.name}:addRequest`,
          `${this.approvalController.name}:acceptRequest`,
          `${this.approvalController.name}:rejectRequest`,
        ],
      }),
      getEncryptionPublicKey:
        this.keyringController.getEncryptionPublicKey.bind(
          this.keyringController,
        ),
      getAccountKeyringType: this.keyringController.getAccountKeyringType.bind(
        this.keyringController,
      ),
      getState: this.getState.bind(this),
      metricsEvent: this.metaMetricsController.trackEvent.bind(
        this.metaMetricsController,
      ),
    });

    this.signatureController = new SignatureController({
      messenger: this.controllerMessenger.getRestricted({
        name: 'SignatureController',
        allowedActions: [
          `${this.approvalController.name}:addRequest`,
          `${this.keyringController.name}:signMessage`,
          `${this.keyringController.name}:signPersonalMessage`,
          `${this.keyringController.name}:signTypedMessage`,
          `${this.loggingController.name}:add`,
        ],
      }),
      isEthSignEnabled: () =>
        this.preferencesController.store.getState()
          ?.disabledRpcMethodPreferences?.eth_sign,
      getAllState: this.getState.bind(this),
      getCurrentChainId: () =>
        this.networkController.state.providerConfig.chainId,
    });

    this.signatureController.hub.on(
      'cancelWithReason',
      ({ message, reason }) => {
        this.metaMetricsController.trackEvent({
          event: reason,
          category: MetaMetricsEventCategory.Transactions,
          properties: {
            action: 'Sign Request',
            type: message.type,
          },
        });
      },
    );

    ///: BEGIN:ONLY_INCLUDE_IF(build-mmi)
    const transactionMetricsRequest = this.getTransactionMetricsRequest();

    const mmiControllerMessenger = this.controllerMessenger.getRestricted({
      name: 'MMIController',
      allowedActions: [
        'AccountsController:getAccountByAddress',
        'AccountsController:setAccountName',
        'AccountsController:listAccounts',
      ],
    });

    this.mmiController = new MMIController({
      messenger: mmiControllerMessenger,
      mmiConfigurationController: this.mmiConfigurationController,
      keyringController: this.keyringController,
      preferencesController: this.preferencesController,
      appStateController: this.appStateController,
      transactionUpdateController: this.transactionUpdateController,
      custodyController: this.custodyController,
      getState: this.getState.bind(this),
      getPendingNonce: this.getPendingNonce.bind(this),
      accountTracker: this.accountTracker,
      metaMetricsController: this.metaMetricsController,
      networkController: this.networkController,
      permissionController: this.permissionController,
      signatureController: this.signatureController,
      platform: this.platform,
      extension: this.extension,
      getTransactions: this.txController.getTransactions.bind(
        this.txController,
      ),
      setTxStatusSigned: (id) =>
        this.txController.updateCustodialTransaction(id, {
          status: TransactionStatus.signed,
        }),
      setTxStatusSubmitted: (id) =>
        this.txController.updateCustodialTransaction(id, {
          status: TransactionStatus.submitted,
        }),
      setTxStatusFailed: (id, reason) =>
        this.txController.updateCustodialTransaction(id, {
          status: TransactionStatus.failed,
          errorMessage: reason,
        }),
      trackTransactionEvents: handleMMITransactionUpdate.bind(
        null,
        transactionMetricsRequest,
      ),
      updateTransaction: (txMeta, note) =>
        this.txController.updateTransaction(txMeta, note),
      updateTransactionHash: (id, hash) =>
        this.txController.updateCustodialTransaction(id, { hash }),
    });
    ///: END:ONLY_INCLUDE_IF

    this.swapsController = new SwapsController(
      {
        getBufferedGasLimit: async (txMeta, multiplier) => {
          const { gas: gasLimit, simulationFails } =
            await this.txController.estimateGasBuffered(
              txMeta.txParams,
              multiplier,
            );

          return { gasLimit, simulationFails };
        },
        provider: this.provider,
        getProviderConfig: () => this.networkController.state.providerConfig,
        getTokenRatesState: () => this.tokenRatesController.state,
        getCurrentChainId: () =>
          this.networkController.state.providerConfig.chainId,
        getEIP1559GasFeeEstimates:
          this.gasFeeController.fetchGasFeeEstimates.bind(
            this.gasFeeController,
          ),
        trackMetaMetricsEvent: this.metaMetricsController.trackEvent.bind(
          this.metaMetricsController,
        ),
      },
      initState.SwapsController,
    );
    this.smartTransactionsController = new SmartTransactionsController(
      {
        getNetworkClientById: this.networkController.getNetworkClientById.bind(
          this.networkController,
        ),
        onNetworkStateChange: networkControllerMessenger.subscribe.bind(
          networkControllerMessenger,
          'NetworkController:stateChange',
        ),
        getNonceLock: this.txController.nonceTracker.getNonceLock.bind(
          this.txController.nonceTracker,
        ),
        confirmExternalTransaction:
          this.txController.confirmExternalTransaction.bind(this.txController),
        provider: this.provider,
        trackMetaMetricsEvent: this.metaMetricsController.trackEvent.bind(
          this.metaMetricsController,
        ),
      },
      {
        supportedChainIds: [CHAIN_IDS.MAINNET, CHAIN_IDS.GOERLI],
      },
      initState.SmartTransactionsController,
    );

    const isExternalNameSourcesEnabled = () =>
      this.preferencesController.store.getState().useExternalNameSources;

    this.nameController = new NameController({
      messenger: this.controllerMessenger.getRestricted({
        name: 'NameController',
        allowedActions: [],
      }),
      providers: [
        new ENSNameProvider({
          reverseLookup: this.ensController.reverseResolveAddress.bind(
            this.ensController,
          ),
        }),
        new EtherscanNameProvider({ isEnabled: isExternalNameSourcesEnabled }),
        new TokenNameProvider({ isEnabled: isExternalNameSourcesEnabled }),
        new LensNameProvider({ isEnabled: isExternalNameSourcesEnabled }),
        new SnapsNameProvider({
          messenger: this.controllerMessenger.getRestricted({
            name: 'SnapsNameProvider',
            allowedActions: [
              'SnapController:getAll',
              'SnapController:get',
              'SnapController:handleRequest',
              'PermissionController:getState',
            ],
          }),
        }),
      ],
      state: initState.NameController,
    });

    const petnamesBridgeMessenger = this.controllerMessenger.getRestricted({
      name: 'PetnamesBridge',
      allowedEvents: [
        'NameController:stateChange',
        'AccountsController:stateChange',
      ],
      allowedActions: ['AccountsController:listAccounts'],
    });

    new AddressBookPetnamesBridge({
      addressBookController: this.addressBookController,
      nameController: this.nameController,
      messenger: petnamesBridgeMessenger,
    }).init();

    new AccountIdentitiesPetnamesBridge({
      nameController: this.nameController,
      messenger: petnamesBridgeMessenger,
    }).init();

    this.userOperationController = new UserOperationController({
      entrypoint: process.env.EIP_4337_ENTRYPOINT,
      getGasFeeEstimates: this.gasFeeController.fetchGasFeeEstimates.bind(
        this.gasFeeController,
      ),
      messenger: this.controllerMessenger.getRestricted({
        name: 'UserOperationController',
        allowedActions: [
          'ApprovalController:addRequest',
          'NetworkController:getNetworkClientById',
          'KeyringController:prepareUserOperation',
          'KeyringController:patchUserOperation',
          'KeyringController:signUserOperation',
        ],
      }),
      state: initState.UserOperationController,
    });

    this.userOperationController.hub.on(
      'user-operation-added',
      this._onUserOperationAdded.bind(this),
    );

    this.userOperationController.hub.on(
      'transaction-updated',
      this._onUserOperationTransactionUpdated.bind(this),
    );

    // ensure accountTracker updates balances after network change
    networkControllerMessenger.subscribe(
      'NetworkController:networkDidChange',
      () => {
        this.accountTracker.updateAccounts();
      },
    );

    // clear unapproved transactions and messages when the network will change
    networkControllerMessenger.subscribe(
      'NetworkController:networkWillChange',
      () => {
        this.encryptionPublicKeyController.clearUnapproved();
        this.decryptMessageController.clearUnapproved();
        this.signatureController.clearUnapproved();
        this.approvalController.clear(ethErrors.provider.userRejectedRequest());
      },
    );

    this.metamaskMiddleware = createMetamaskMiddleware({
      static: {
        eth_syncing: false,
        web3_clientVersion: `MetaMask/v${version}`,
      },
      version,
      // account mgmt
      getAccounts: async (
        { origin: innerOrigin },
        { suppressUnauthorizedError = true } = {},
      ) => {
        if (innerOrigin === ORIGIN_METAMASK) {
          const selectedAddress =
            this.accountsController.getSelectedAccount().address;
          return selectedAddress ? [selectedAddress] : [];
        } else if (this.isUnlocked()) {
          return await this.getPermittedAccounts(innerOrigin, {
            suppressUnauthorizedError,
          });
        }
        return []; // changing this is a breaking change
      },
      // tx signing
      processTransaction: (transactionParams, dappRequest) =>
        addDappTransaction(
          this.getAddTransactionRequest({ transactionParams, dappRequest }),
        ),
      // msg signing
      ///: BEGIN:ONLY_INCLUDE_IF(build-main,build-beta,build-flask)
      processEthSignMessage: this.signatureController.newUnsignedMessage.bind(
        this.signatureController,
      ),
      processTypedMessage:
        this.signatureController.newUnsignedTypedMessage.bind(
          this.signatureController,
        ),
      processTypedMessageV3:
        this.signatureController.newUnsignedTypedMessage.bind(
          this.signatureController,
        ),
      processTypedMessageV4:
        this.signatureController.newUnsignedTypedMessage.bind(
          this.signatureController,
        ),
      processPersonalMessage:
        this.signatureController.newUnsignedPersonalMessage.bind(
          this.signatureController,
        ),
      ///: END:ONLY_INCLUDE_IF

      ///: BEGIN:ONLY_INCLUDE_IF(build-mmi)
      /* eslint-disable no-dupe-keys */
      processEthSignMessage: this.mmiController.newUnsignedMessage.bind(
        this.mmiController,
      ),
      processTypedMessage: this.mmiController.newUnsignedMessage.bind(
        this.mmiController,
      ),
      processTypedMessageV3: this.mmiController.newUnsignedMessage.bind(
        this.mmiController,
      ),
      processTypedMessageV4: this.mmiController.newUnsignedMessage.bind(
        this.mmiController,
      ),
      processPersonalMessage: this.mmiController.newUnsignedMessage.bind(
        this.mmiController,
      ),
      setTypedMessageInProgress:
        this.signatureController.setTypedMessageInProgress.bind(
          this.signatureController,
        ),
      setPersonalMessageInProgress:
        this.signatureController.setPersonalMessageInProgress.bind(
          this.signatureController,
        ),
      /* eslint-enable no-dupe-keys */
      ///: END:ONLY_INCLUDE_IF

      processEncryptionPublicKey:
        this.encryptionPublicKeyController.newRequestEncryptionPublicKey.bind(
          this.encryptionPublicKeyController,
        ),
      processDecryptMessage:
        this.decryptMessageController.newRequestDecryptMessage.bind(
          this.decryptMessageController,
        ),
      getPendingNonce: this.getPendingNonce.bind(this),
      getPendingTransactionByHash: (hash) =>
        this.txController.state.transactions.find(
          (meta) =>
            meta.hash === hash && meta.status === TransactionStatus.submitted,
        ),
    });

    // ensure isClientOpenAndUnlocked is updated when memState updates
    this.on('update', (memState) => this._onStateUpdate(memState));

    /**
     * All controllers in Memstore but not in store. They are not persisted.
     * On chrome profile re-start, they will be re-initialized.
     */
    const resetOnRestartStore = {
      AccountTracker: this.accountTracker.store,
      TokenRatesController: this.tokenRatesController,
      DecryptMessageController: this.decryptMessageController,
      EncryptionPublicKeyController: this.encryptionPublicKeyController,
      SignatureController: this.signatureController,
      SwapsController: this.swapsController.store,
      EnsController: this.ensController,
      ApprovalController: this.approvalController,
      ///: BEGIN:ONLY_INCLUDE_IF(blockaid)
      PPOMController: this.ppomController,
      ///: END:ONLY_INCLUDE_IF
    };

    this.store.updateStructure({
      AccountsController: this.accountsController,
      AppStateController: this.appStateController.store,
      AppMetadataController: this.appMetadataController.store,
      TransactionController: this.txController,
      KeyringController: this.keyringController,
      PreferencesController: this.preferencesController.store,
      MetaMetricsController: this.metaMetricsController.store,
      AddressBookController: this.addressBookController,
      CurrencyController: this.currencyRateController,
      NetworkController: this.networkController,
      AlertController: this.alertController.store,
      OnboardingController: this.onboardingController.store,
      PermissionController: this.permissionController,
      PermissionLogController: this.permissionLogController,
      SubjectMetadataController: this.subjectMetadataController,
      AnnouncementController: this.announcementController,
      NetworkOrderController: this.networkOrderController,
      AccountOrderController: this.accountOrderController,
      GasFeeController: this.gasFeeController,
      TokenListController: this.tokenListController,
      TokensController: this.tokensController,
      SmartTransactionsController: this.smartTransactionsController,
      NftController: this.nftController,
      PhishingController: this.phishingController,
      SelectedNetworkController: this.selectedNetworkController,
      LoggingController: this.loggingController,
      ///: BEGIN:ONLY_INCLUDE_IF(snaps)
      SnapController: this.snapController,
      CronjobController: this.cronjobController,
      SnapsRegistry: this.snapsRegistry,
      NotificationController: this.notificationController,
      SnapInterfaceController: this.snapInterfaceController,
      ///: END:ONLY_INCLUDE_IF
      ///: BEGIN:ONLY_INCLUDE_IF(desktop)
      DesktopController: this.desktopController.store,
      ///: END:ONLY_INCLUDE_IF

      ///: BEGIN:ONLY_INCLUDE_IF(build-mmi)
      CustodyController: this.custodyController.store,
      InstitutionalFeaturesController:
        this.institutionalFeaturesController.store,
      MmiConfigurationController: this.mmiConfigurationController.store,
      ///: END:ONLY_INCLUDE_IF
      ///: BEGIN:ONLY_INCLUDE_IF(blockaid)
      PPOMController: this.ppomController,
      ///: END:ONLY_INCLUDE_IF
      NameController: this.nameController,
      UserOperationController: this.userOperationController,
      ...resetOnRestartStore,
    });

    this.memStore = new ComposableObservableStore({
      config: {
        AccountsController: this.accountsController,
        AppStateController: this.appStateController.store,
        AppMetadataController: this.appMetadataController.store,
        NetworkController: this.networkController,
        KeyringController: this.keyringController,
        PreferencesController: this.preferencesController.store,
        MetaMetricsController: this.metaMetricsController.store,
        AddressBookController: this.addressBookController,
        CurrencyController: this.currencyRateController,
        AlertController: this.alertController.store,
        OnboardingController: this.onboardingController.store,
        PermissionController: this.permissionController,
        PermissionLogController: this.permissionLogController,
        SubjectMetadataController: this.subjectMetadataController,
        AnnouncementController: this.announcementController,
        NetworkOrderController: this.networkOrderController,
        AccountOrderController: this.accountOrderController,
        GasFeeController: this.gasFeeController,
        TokenListController: this.tokenListController,
        TokensController: this.tokensController,
        SmartTransactionsController: this.smartTransactionsController,
        NftController: this.nftController,
        SelectedNetworkController: this.selectedNetworkController,
        LoggingController: this.loggingController,
        TxController: this.txController,
        ///: BEGIN:ONLY_INCLUDE_IF(snaps)
        SnapController: this.snapController,
        CronjobController: this.cronjobController,
        SnapsRegistry: this.snapsRegistry,
        NotificationController: this.notificationController,
        SnapInterfaceController: this.snapInterfaceController,
        ///: END:ONLY_INCLUDE_IF
        ///: BEGIN:ONLY_INCLUDE_IF(desktop)
        DesktopController: this.desktopController.store,
        ///: END:ONLY_INCLUDE_IF
        ///: BEGIN:ONLY_INCLUDE_IF(build-mmi)
        CustodyController: this.custodyController.store,
        InstitutionalFeaturesController:
          this.institutionalFeaturesController.store,
        MmiConfigurationController: this.mmiConfigurationController.store,
        ///: END:ONLY_INCLUDE_IF
        NameController: this.nameController,
        UserOperationController: this.userOperationController,
        ...resetOnRestartStore,
      },
      controllerMessenger: this.controllerMessenger,
    });

    // if this is the first time, clear the state of by calling these methods
    const resetMethods = [
      this.accountTracker.resetState,
      this.decryptMessageController.resetState.bind(
        this.decryptMessageController,
      ),
      this.encryptionPublicKeyController.resetState.bind(
        this.encryptionPublicKeyController,
      ),
      this.signatureController.resetState.bind(this.signatureController),
      this.swapsController.resetState,
      this.ensController.resetState.bind(this.ensController),
      this.approvalController.clear.bind(this.approvalController),
      // WE SHOULD ADD TokenListController.resetState here too. But it's not implemented yet.
    ];

    if (isManifestV3) {
      if (isFirstMetaMaskControllerSetup === true) {
        this.resetStates(resetMethods);
        this.extension.storage.session.set({
          isFirstMetaMaskControllerSetup: false,
        });
      }
    } else {
      // it's always the first time in MV2
      this.resetStates(resetMethods);
    }

    // Automatic login via config password
    const password = process.env.PASSWORD;
    if (
      !this.isUnlocked() &&
      this.onboardingController.store.getState().completedOnboarding &&
      password &&
      !process.env.IN_TEST
    ) {
      this._loginUser(password);
    } else {
      this._startUISync();
    }

    // Lazily update the store with the current extension environment
    this.extension.runtime.getPlatformInfo().then(({ os }) => {
      this.appStateController.setBrowserEnvironment(
        os,
        // This method is presently only supported by Firefox
        this.extension.runtime.getBrowserInfo === undefined
          ? 'chrome'
          : 'firefox',
      );
    });

    this.setupControllerEventSubscriptions();

    // For more information about these legacy streams, see here:
    // https://github.com/MetaMask/metamask-extension/issues/15491
    // TODO:LegacyProvider: Delete
    this.publicConfigStore = this.createPublicConfigStore();

    // Multiple MetaMask instances launched warning
    this.extension.runtime.onMessageExternal.addListener(onMessageReceived);
    // Fire a ping message to check if other extensions are running
    checkForMultipleVersionsRunning();

    if (this.onboardingController.store.getState().completedOnboarding) {
      this.postOnboardingInitialization();
    }
  }

  postOnboardingInitialization() {
    this.networkController.lookupNetwork();
  }

  triggerNetworkrequests() {
    this.accountTracker.start();
    this.txController.startIncomingTransactionPolling();
<<<<<<< HEAD
=======
    this.tokenDetectionController.enable();
    if (this.preferencesController.store.getState().useCurrencyRateCheck) {
      this.currencyRateController.startPollingByNetworkClientId(
        this.networkController.state.selectedNetworkClientId,
      );
    }
>>>>>>> e933f667
    if (this.preferencesController.store.getState().useTokenDetection) {
      this.tokenListController.start();
    }
  }

  stopNetworkRequests() {
    this.accountTracker.stop();
    this.txController.stopIncomingTransactionPolling();
<<<<<<< HEAD
=======
    this.tokenDetectionController.disable();
    if (this.preferencesController.store.getState().useCurrencyRateCheck) {
      this.currencyRateController.stopAllPolling();
    }
>>>>>>> e933f667
    if (this.preferencesController.store.getState().useTokenDetection) {
      this.tokenListController.stop();
      this.tokenRatesController.stop();
    }
  }

  resetStates(resetMethods) {
    resetMethods.forEach((resetMethod) => {
      try {
        resetMethod();
      } catch (err) {
        console.error(err);
      }
    });
  }

  ///: BEGIN:ONLY_INCLUDE_IF(keyring-snaps)
  /**
   * Initialize the snap keyring if it is not present.
   *
   * @returns {SnapKeyring}
   */
  async getSnapKeyring() {
    let [snapKeyring] = this.keyringController.getKeyringsByType(
      KeyringType.snap,
    );
    if (!snapKeyring) {
      snapKeyring = await this.keyringController.addNewKeyring(
        KeyringType.snap,
      );
    }
    return snapKeyring;
  }
  ///: END:ONLY_INCLUDE_IF

  ///: BEGIN:ONLY_INCLUDE_IF(build-flask)
  trackInsightSnapView(snapId) {
    this.metaMetricsController.trackEvent({
      event: MetaMetricsEventName.InsightSnapViewed,
      category: MetaMetricsEventCategory.Snaps,
      properties: {
        snap_id: snapId,
      },
    });
  }
  ///: END:ONLY_INCLUDE_IF

  ///: BEGIN:ONLY_INCLUDE_IF(snaps)

  /**
   * Get snap metadata from the current state without refreshing the registry database.
   *
   * @param {string} snapId - A snap id.
   * @returns The available metadata for the snap, if any.
   */
  _getSnapMetadata(snapId) {
    return this.snapsRegistry.state.database?.verifiedSnaps?.[snapId]?.metadata;
  }

  /**
   * Tracks snaps export usage.
   * Note: This function is throttled to 1 call per 60 seconds per snap id + handler combination.
   *
   * @param {string} snapId - The ID of the snap the handler is being triggered on.
   * @param {string} handler - The handler to trigger on the snap for the request.
   * @param {boolean} success - Whether the invocation was successful or not.
   * @param {string} origin - The origin of the request.
   */
  _trackSnapExportUsage = wrap(
    memoize(
      () =>
        throttle(
          (snapId, handler, success, origin) =>
            this.metaMetricsController.trackEvent({
              event: MetaMetricsEventName.SnapExportUsed,
              category: MetaMetricsEventCategory.Snaps,
              properties: {
                snap_id: snapId,
                export: handler,
                snap_category: this._getSnapMetadata(snapId)?.category,
                success,
                origin,
              },
            }),
          SECOND * 60,
        ),
      (snapId, handler, _, origin) => `${snapId}${handler}${origin}`,
    ),
    (getFunc, ...args) => getFunc(...args)(...args),
  );

  /**
   * Passes a JSON-RPC request object to the SnapController for execution.
   *
   * @param {object} args - A bag of options.
   * @param {string} args.snapId - The ID of the recipient snap.
   * @param {string} args.origin - The origin of the RPC request.
   * @param {string} args.handler - The handler to trigger on the snap for the request.
   * @param {object} args.request - The JSON-RPC request object.
   * @returns The result of the JSON-RPC request.
   */
  async handleSnapRequest(args) {
    try {
      const response = await this.controllerMessenger.call(
        'SnapController:handleRequest',
        args,
      );
      this._trackSnapExportUsage(args.snapId, args.handler, true, args.origin);
      return response;
    } catch (error) {
      this._trackSnapExportUsage(args.snapId, args.handler, false, args.origin);
      throw error;
    }
  }

  /**
   * Gets the currently selected locale from the PreferencesController.
   *
   * @returns The currently selected locale.
   */
  getLocale() {
    const { currentLocale } = this.preferencesController.store.getState();

    return currentLocale;
  }

  /**
   * Constructor helper for getting Snap permission specifications.
   */
  getSnapPermissionSpecifications() {
    const snapEncryptor = encryptorFactory(600_000);

    return {
      ...buildSnapEndowmentSpecifications(Object.keys(ExcludedSnapEndowments)),
      ...buildSnapRestrictedMethodSpecifications(
        Object.keys(ExcludedSnapPermissions),
        {
          encrypt: snapEncryptor.encrypt,
          decrypt: snapEncryptor.decrypt,
          getLocale: this.getLocale.bind(this),
          clearSnapState: this.controllerMessenger.call.bind(
            this.controllerMessenger,
            'SnapController:clearSnapState',
          ),
          getMnemonic: this.getPrimaryKeyringMnemonic.bind(this),
          getUnlockPromise: this.appStateController.getUnlockPromise.bind(
            this.appStateController,
          ),
          getSnap: this.controllerMessenger.call.bind(
            this.controllerMessenger,
            'SnapController:get',
          ),
          handleSnapRpcRequest: this.handleSnapRequest.bind(this),
          getSnapState: this.controllerMessenger.call.bind(
            this.controllerMessenger,
            'SnapController:getSnapState',
          ),
          showDialog: (origin, type, id, placeholder) =>
            this.approvalController.addAndShowApprovalRequest({
              origin,
              type: SNAP_DIALOG_TYPES[type],
              requestData: { id, placeholder },
            }),
          showNativeNotification: (origin, args) =>
            this.controllerMessenger.call(
              'RateLimitController:call',
              origin,
              'showNativeNotification',
              origin,
              args.message,
            ),
          showInAppNotification: (origin, args) =>
            this.controllerMessenger.call(
              'RateLimitController:call',
              origin,
              'showInAppNotification',
              origin,
              args.message,
            ),
          updateSnapState: this.controllerMessenger.call.bind(
            this.controllerMessenger,
            'SnapController:updateSnapState',
          ),
          maybeUpdatePhishingList: () => {
            const { usePhishDetect } =
              this.preferencesController.store.getState();

            if (!usePhishDetect) {
              return;
            }

            this.controllerMessenger.call(
              'PhishingController:maybeUpdateState',
            );
          },
          isOnPhishingList: (origin) => {
            const { usePhishDetect } =
              this.preferencesController.store.getState();

            if (!usePhishDetect) {
              return false;
            }

            return this.controllerMessenger.call(
              'PhishingController:testOrigin',
              origin,
            ).result;
          },
          createInterface: this.controllerMessenger.call.bind(
            this.controllerMessenger,
            'SnapInterfaceController:createInterface',
          ),
          getInterface: this.controllerMessenger.call.bind(
            this.controllerMessenger,
            'SnapInterfaceController:getInterface',
          ),
          ///: END:ONLY_INCLUDE_IF
          ///: BEGIN:ONLY_INCLUDE_IF(keyring-snaps)
          getSnapKeyring: this.getSnapKeyring.bind(this),
          ///: END:ONLY_INCLUDE_IF
          ///: BEGIN:ONLY_INCLUDE_IF(snaps)
        },
      ),
    };
  }

  /**
   * Deletes the specified notifications from state.
   *
   * @param {string[]} ids - The notifications ids to delete.
   */
  dismissNotifications(ids) {
    this.notificationController.dismiss(ids);
  }

  /**
   * Updates the readDate attribute of the specified notifications.
   *
   * @param {string[]} ids - The notifications ids to mark as read.
   */
  markNotificationsAsRead(ids) {
    this.notificationController.markRead(ids);
  }

  ///: END:ONLY_INCLUDE_IF

  /**
   * Sets up BaseController V2 event subscriptions. Currently, this includes
   * the subscriptions necessary to notify permission subjects of account
   * changes.
   *
   * Some of the subscriptions in this method are ControllerMessenger selector
   * event subscriptions. See the relevant documentation for
   * `@metamask/base-controller` for more information.
   *
   * Note that account-related notifications emitted when the extension
   * becomes unlocked are handled in MetaMaskController._onUnlock.
   */
  setupControllerEventSubscriptions() {
    let lastSelectedAddress;

    this.preferencesController.store.subscribe(async (state) => {
      const { currentLocale } = state;

      const { chainId } = this.networkController.state.providerConfig;
      await updateCurrentLocale(currentLocale);

      if (state.incomingTransactionsPreferences?.[chainId]) {
        this.txController.startIncomingTransactionPolling();
      } else {
        this.txController.stopIncomingTransactionPolling();
      }

      // TODO: Remove once the preferences controller has been replaced with the core monorepo implementation
      this.controllerMessenger.publish(
        'PreferencesController:stateChange',
        state,
        [],
      );
    });

    this.controllerMessenger.subscribe(
      `${this.accountsController.name}:selectedAccountChange`,
      async (account) => {
        if (account.address && account.address !== lastSelectedAddress) {
          lastSelectedAddress = account.address;
          await this._onAccountChange(account.address);
        }
      },
    );

    // This handles account changes every time relevant permission state
    // changes, for any reason.
    this.controllerMessenger.subscribe(
      `${this.permissionController.name}:stateChange`,
      async (currentValue, previousValue) => {
        const changedAccounts = getChangedAccounts(currentValue, previousValue);

        for (const [origin, accounts] of changedAccounts.entries()) {
          this._notifyAccountsChange(origin, accounts);
        }
      },
      getPermittedAccountsByOrigin,
    );

    this.controllerMessenger.subscribe(
      'NetworkController:networkDidChange',
      async () => {
        await this.txController.updateIncomingTransactions();
      },
    );

    ///: BEGIN:ONLY_INCLUDE_IF(snaps)

    this.controllerMessenger.subscribe(
      `${this.snapController.name}:snapInstallStarted`,
      (snapId, origin, isUpdate) => {
        const snapCategory = this._getSnapMetadata(snapId)?.category;
        this.metaMetricsController.trackEvent({
          event: isUpdate
            ? MetaMetricsEventName.SnapUpdateStarted
            : MetaMetricsEventName.SnapInstallStarted,
          category: MetaMetricsEventCategory.Snaps,
          properties: {
            snap_id: snapId,
            origin,
            snap_category: snapCategory,
          },
        });
      },
    );

    this.controllerMessenger.subscribe(
      `${this.snapController.name}:snapInstallFailed`,
      (snapId, origin, isUpdate, error) => {
        const isRejected = error.includes('User rejected the request.');
        const failedEvent = isUpdate
          ? MetaMetricsEventName.SnapUpdateFailed
          : MetaMetricsEventName.SnapInstallFailed;
        const rejectedEvent = isUpdate
          ? MetaMetricsEventName.SnapUpdateRejected
          : MetaMetricsEventName.SnapInstallRejected;

        const snapCategory = this._getSnapMetadata(snapId)?.category;
        this.metaMetricsController.trackEvent({
          event: isRejected ? rejectedEvent : failedEvent,
          category: MetaMetricsEventCategory.Snaps,
          properties: {
            snap_id: snapId,
            origin,
            snap_category: snapCategory,
          },
        });
      },
    );

    this.controllerMessenger.subscribe(
      `${this.snapController.name}:snapInstalled`,
      (truncatedSnap, origin) => {
        const snapId = truncatedSnap.id;
        const snapCategory = this._getSnapMetadata(snapId)?.category;
        this.metaMetricsController.trackEvent({
          event: MetaMetricsEventName.SnapInstalled,
          category: MetaMetricsEventCategory.Snaps,
          properties: {
            snap_id: snapId,
            version: truncatedSnap.version,
            origin,
            snap_category: snapCategory,
          },
        });
      },
    );

    this.controllerMessenger.subscribe(
      `${this.snapController.name}:snapUpdated`,
      (newSnap, oldVersion, origin) => {
        const snapId = newSnap.id;
        const snapCategory = this._getSnapMetadata(snapId)?.category;
        this.metaMetricsController.trackEvent({
          event: MetaMetricsEventName.SnapUpdated,
          category: MetaMetricsEventCategory.Snaps,
          properties: {
            snap_id: snapId,
            old_version: oldVersion,
            new_version: newSnap.version,
            origin,
            snap_category: snapCategory,
          },
        });
      },
    );

    this.controllerMessenger.subscribe(
      `${this.snapController.name}:snapTerminated`,
      (truncatedSnap) => {
        const approvals = Object.values(
          this.approvalController.state.pendingApprovals,
        ).filter(
          (approval) =>
            approval.origin === truncatedSnap.id &&
            approval.type.startsWith(RestrictedMethods.snap_dialog),
        );
        for (const approval of approvals) {
          this.approvalController.reject(
            approval.id,
            new Error('Snap was terminated.'),
          );
        }
      },
    );

    this.controllerMessenger.subscribe(
      `${this.snapController.name}:snapUninstalled`,
      (truncatedSnap) => {
        const notificationIds = Object.values(
          this.notificationController.state.notifications,
        ).reduce((idList, notification) => {
          if (notification.origin === truncatedSnap.id) {
            idList.push(notification.id);
          }
          return idList;
        }, []);

        this.dismissNotifications(notificationIds);

        const snapId = truncatedSnap.id;
        const snapCategory = this._getSnapMetadata(snapId)?.category;
        this.metaMetricsController.trackEvent({
          event: MetaMetricsEventName.SnapUninstalled,
          category: MetaMetricsEventCategory.Snaps,
          properties: {
            snap_id: snapId,
            version: truncatedSnap.version,
            snap_category: snapCategory,
          },
        });
      },
    );

    ///: END:ONLY_INCLUDE_IF
  }

  /**
   * TODO:LegacyProvider: Delete
   * Constructor helper: initialize a public config store.
   * This store is used to make some config info available to Dapps synchronously.
   */
  createPublicConfigStore() {
    // subset of state for metamask inpage provider
    const publicConfigStore = new ObservableStore();

    const selectPublicState = async ({ isUnlocked }) => {
      const { chainId, networkVersion } = await this.getProviderNetworkState();

      return {
        isUnlocked,
        chainId,
        networkVersion: networkVersion ?? 'loading',
      };
    };

    const updatePublicConfigStore = async (memState) => {
      const networkStatus =
        memState.networksMetadata[memState.selectedNetworkClientId]?.status;
      if (networkStatus === NetworkStatus.Available) {
        publicConfigStore.putState(await selectPublicState(memState));
      }
    };

    // setup memStore subscription hooks
    this.on('update', updatePublicConfigStore);
    updatePublicConfigStore(this.getState());

    return publicConfigStore;
  }

  /**
   * Gets relevant state for the provider of an external origin.
   *
   * @param {string} origin - The origin to get the provider state for.
   * @returns {Promise<{ isUnlocked: boolean, networkVersion: string, chainId: string, accounts: string[] }>} An object with relevant state properties.
   */
  async getProviderState(origin) {
    const providerNetworkState = await this.getProviderNetworkState(
      this.preferencesController.getUseRequestQueue() ? origin : undefined,
    );

    return {
      isUnlocked: this.isUnlocked(),
      accounts: await this.getPermittedAccounts(origin),
      ...providerNetworkState,
    };
  }

  /**
   * Retrieves network state information relevant for external providers.
   *
   * @param {string} origin - The origin identifier for which network state is requested (default: 'metamask').
   * @returns {object} An object containing important network state properties, including chainId and networkVersion.
   */
  async getProviderNetworkState(origin = METAMASK_DOMAIN) {
    const networkClientId = this.controllerMessenger.call(
      'SelectedNetworkController:getNetworkClientIdForDomain',
      origin,
    );

    const networkClient = this.controllerMessenger.call(
      'NetworkController:getNetworkClientById',
      networkClientId,
    );

    const { chainId } = networkClient.configuration;

    const { completedOnboarding } = this.onboardingController.store.getState();

    let networkVersion = this.deprecatedNetworkVersions[networkClientId];
    if (!networkVersion && completedOnboarding) {
      const ethQuery = new EthQuery(networkClient.provider);
      networkVersion = await new Promise((resolve) => {
        ethQuery.sendAsync({ method: 'net_version' }, (error, result) => {
          if (error) {
            console.error(error);
            resolve(null);
          } else {
            resolve(convertNetworkId(result));
          }
        });
      });
      this.deprecatedNetworkVersions[networkClientId] = networkVersion;
    }

    return {
      chainId,
      networkVersion: networkVersion ?? 'loading',
    };
  }

  //=============================================================================
  // EXPOSED TO THE UI SUBSYSTEM
  //=============================================================================

  /**
   * The metamask-state of the various controllers, made available to the UI
   *
   * @returns {object} status
   */
  getState() {
    const { vault } = this.keyringController.state;
    const isInitialized = Boolean(vault);

    const flatState = this.memStore.getFlatState();

    // The vault should not be exposed to the UI
    delete flatState.vault;

    return {
      isInitialized,
      ...flatState,
      ///: BEGIN:ONLY_INCLUDE_IF(snaps)
      // Snap state, source code and other files are stripped out to prevent piping to the MetaMask UI.
      snapStates: {},
      unencryptedSnapStates: {},
      snaps: Object.values(flatState.snaps ?? {}).reduce((acc, snap) => {
        // eslint-disable-next-line no-unused-vars
        const { sourceCode, auxiliaryFiles, ...rest } = snap;
        acc[snap.id] = rest;
        return acc;
      }, {}),
      ///: END:ONLY_INCLUDE_IF
    };
  }

  /**
   * Returns an Object containing API Callback Functions.
   * These functions are the interface for the UI.
   * The API object can be transmitted over a stream via JSON-RPC.
   *
   * @returns {object} Object containing API functions.
   */
  getApi() {
    const {
      accountsController,
      addressBookController,
      alertController,
      appStateController,
      keyringController,
      nftController,
      nftDetectionController,
      currencyRateController,
      tokenDetectionController,
      ensController,
      gasFeeController,
      metaMetricsController,
      networkController,
      announcementController,
      onboardingController,
      permissionController,
      preferencesController,
      swapsController,
      tokensController,
      smartTransactionsController,
      txController,
      assetsContractController,
      backup,
      approvalController,
      phishingController,
    } = this;

    return {
      // etc
      getState: this.getState.bind(this),
      setCurrentCurrency: currencyRateController.setCurrentCurrency.bind(
        currencyRateController,
      ),
      setUseBlockie: preferencesController.setUseBlockie.bind(
        preferencesController,
      ),
      setUseNonceField: preferencesController.setUseNonceField.bind(
        preferencesController,
      ),
      setUsePhishDetect: preferencesController.setUsePhishDetect.bind(
        preferencesController,
      ),
      setUseMultiAccountBalanceChecker:
        preferencesController.setUseMultiAccountBalanceChecker.bind(
          preferencesController,
        ),
      dismissOpenSeaToBlockaidBanner:
        preferencesController.dismissOpenSeaToBlockaidBanner.bind(
          preferencesController,
        ),
      setUseSafeChainsListValidation:
        preferencesController.setUseSafeChainsListValidation.bind(
          preferencesController,
        ),
      setUseTokenDetection: preferencesController.setUseTokenDetection.bind(
        preferencesController,
      ),
      setUseNftDetection: preferencesController.setUseNftDetection.bind(
        preferencesController,
      ),
      setUse4ByteResolution: preferencesController.setUse4ByteResolution.bind(
        preferencesController,
      ),
      setUseCurrencyRateCheck:
        preferencesController.setUseCurrencyRateCheck.bind(
          preferencesController,
        ),
      setOpenSeaEnabled: preferencesController.setOpenSeaEnabled.bind(
        preferencesController,
      ),
      getUseRequestQueue: this.preferencesController.getUseRequestQueue.bind(
        this.preferencesController,
      ),
      getProviderConfig: () => this.networkController.state.providerConfig,

      ///: BEGIN:ONLY_INCLUDE_IF(blockaid)
      setSecurityAlertsEnabled:
        preferencesController.setSecurityAlertsEnabled.bind(
          preferencesController,
        ),
      ///: END:ONLY_INCLUDE_IF
      ///: BEGIN:ONLY_INCLUDE_IF(keyring-snaps)
      setAddSnapAccountEnabled:
        preferencesController.setAddSnapAccountEnabled.bind(
          preferencesController,
        ),
      ///: END:ONLY_INCLUDE_IF
      setUseExternalNameSources:
        preferencesController.setUseExternalNameSources.bind(
          preferencesController,
        ),
      setUseTransactionSimulations:
        preferencesController.setUseTransactionSimulations.bind(
          preferencesController,
        ),
      setUseRequestQueue: this.setUseRequestQueue.bind(this),
      setIpfsGateway: preferencesController.setIpfsGateway.bind(
        preferencesController,
      ),
      setIsIpfsGatewayEnabled:
        preferencesController.setIsIpfsGatewayEnabled.bind(
          preferencesController,
        ),
      setUseAddressBarEnsResolution:
        preferencesController.setUseAddressBarEnsResolution.bind(
          preferencesController,
        ),
      setParticipateInMetaMetrics:
        metaMetricsController.setParticipateInMetaMetrics.bind(
          metaMetricsController,
        ),
      setCurrentLocale: preferencesController.setCurrentLocale.bind(
        preferencesController,
      ),
      setIncomingTransactionsPreferences:
        preferencesController.setIncomingTransactionsPreferences.bind(
          preferencesController,
        ),
      markPasswordForgotten: this.markPasswordForgotten.bind(this),
      unMarkPasswordForgotten: this.unMarkPasswordForgotten.bind(this),
      getRequestAccountTabIds: this.getRequestAccountTabIds,
      getOpenMetamaskTabsIds: this.getOpenMetamaskTabsIds,
      markNotificationPopupAsAutomaticallyClosed: () =>
        this.notificationManager.markAsAutomaticallyClosed(),

      // approval
      requestUserApproval:
        approvalController.addAndShowApprovalRequest.bind(approvalController),

      // primary keyring management
      addNewAccount: this.addNewAccount.bind(this),
      getSeedPhrase: this.getSeedPhrase.bind(this),
      resetAccount: this.resetAccount.bind(this),
      removeAccount: this.removeAccount.bind(this),
      importAccountWithStrategy: this.importAccountWithStrategy.bind(this),
      ///: BEGIN:ONLY_INCLUDE_IF(keyring-snaps)
      getAccountsBySnapId: (snapId) => getAccountsBySnapId(this, snapId),
      ///: END:ONLY_INCLUDE_IF

      // hardware wallets
      connectHardware: this.connectHardware.bind(this),
      forgetDevice: this.forgetDevice.bind(this),
      checkHardwareStatus: this.checkHardwareStatus.bind(this),
      unlockHardwareWalletAccount: this.unlockHardwareWalletAccount.bind(this),
      attemptLedgerTransportCreation:
        this.attemptLedgerTransportCreation.bind(this),

      // qr hardware devices
      submitQRHardwareCryptoHDKey:
        keyringController.submitQRCryptoHDKey.bind(keyringController),
      submitQRHardwareCryptoAccount:
        keyringController.submitQRCryptoAccount.bind(keyringController),
      cancelSyncQRHardware:
        keyringController.cancelQRSynchronization.bind(keyringController),
      submitQRHardwareSignature:
        keyringController.submitQRSignature.bind(keyringController),
      cancelQRHardwareSignRequest:
        keyringController.cancelQRSignRequest.bind(keyringController),

      // vault management
      submitPassword: this.submitPassword.bind(this),
      verifyPassword: this.verifyPassword.bind(this),

      // network management
      setProviderType: (type) => {
        return this.networkController.setProviderType(type);
      },
      setActiveNetwork: (networkConfigurationId) => {
        return this.networkController.setActiveNetwork(networkConfigurationId);
      },
      rollbackToPreviousProvider:
        networkController.rollbackToPreviousProvider.bind(networkController),
      removeNetworkConfiguration:
        networkController.removeNetworkConfiguration.bind(networkController),
      upsertNetworkConfiguration:
        this.networkController.upsertNetworkConfiguration.bind(
          this.networkController,
        ),
      getCurrentNetworkEIP1559Compatibility:
        this.networkController.getEIP1559Compatibility.bind(
          this.networkController,
        ),
      getNetworkConfigurationByNetworkClientId:
        this.networkController.getNetworkConfigurationByNetworkClientId.bind(
          this.networkController,
        ),
      // PreferencesController
      setSelectedAddress: (address) => {
        const account = this.accountsController.getAccountByAddress(address);
        if (account) {
          this.accountsController.setSelectedAccount(account.id);
          this.preferencesController.setSelectedAddress(address);
        } else {
          throw new Error(`No account found for address: ${address}`);
        }
      },
      addToken: tokensController.addToken.bind(tokensController),
      updateTokenType: tokensController.updateTokenType.bind(tokensController),
      setFeatureFlag: preferencesController.setFeatureFlag.bind(
        preferencesController,
      ),
      setPreference: preferencesController.setPreference.bind(
        preferencesController,
      ),

      addKnownMethodData: preferencesController.addKnownMethodData.bind(
        preferencesController,
      ),
      setDismissSeedBackUpReminder:
        preferencesController.setDismissSeedBackUpReminder.bind(
          preferencesController,
        ),
      setDisabledRpcMethodPreference:
        preferencesController.setDisabledRpcMethodPreference.bind(
          preferencesController,
        ),
      getRpcMethodPreferences:
        preferencesController.getRpcMethodPreferences.bind(
          preferencesController,
        ),
      setAdvancedGasFee: preferencesController.setAdvancedGasFee.bind(
        preferencesController,
      ),
      setTheme: preferencesController.setTheme.bind(preferencesController),
      ///: BEGIN:ONLY_INCLUDE_IF(keyring-snaps)
      setSnapsAddSnapAccountModalDismissed:
        preferencesController.setSnapsAddSnapAccountModalDismissed.bind(
          preferencesController,
        ),
      ///: END:ONLY_INCLUDE_IF

      // AccountsController
      setSelectedInternalAccount: (id) => {
        const account = this.accountsController.getAccount(id);
        if (account) {
          this.preferencesController.setSelectedAddress(account.address);
          this.accountsController.setSelectedAccount(id);
        }
      },

      setAccountName:
        accountsController.setAccountName.bind(accountsController),

      setAccountLabel: (address, label) => {
        this.preferencesController.setAccountLabel(address, label);
        const account = this.accountsController.getAccountByAddress(address);
        if (account === undefined) {
          throw new Error(`No account found for address: ${address}`);
        }
        this.accountsController.setAccountName(account.id, label);
      },

      // AssetsContractController
      getTokenStandardAndDetails: this.getTokenStandardAndDetails.bind(this),
      getTokenSymbol: this.getTokenSymbol.bind(this),

      // NftController
      addNft: nftController.addNft.bind(nftController),

      addNftVerifyOwnership:
        nftController.addNftVerifyOwnership.bind(nftController),

      removeAndIgnoreNft: nftController.removeAndIgnoreNft.bind(nftController),

      removeNft: nftController.removeNft.bind(nftController),

      checkAndUpdateAllNftsOwnershipStatus:
        nftController.checkAndUpdateAllNftsOwnershipStatus.bind(nftController),

      checkAndUpdateSingleNftOwnershipStatus:
        nftController.checkAndUpdateSingleNftOwnershipStatus.bind(
          nftController,
        ),

      isNftOwner: nftController.isNftOwner.bind(nftController),

      // AddressController
      setAddressBook: addressBookController.set.bind(addressBookController),
      removeFromAddressBook: addressBookController.delete.bind(
        addressBookController,
      ),

      // AppStateController
      setLastActiveTime:
        appStateController.setLastActiveTime.bind(appStateController),
      setDefaultHomeActiveTabName:
        appStateController.setDefaultHomeActiveTabName.bind(appStateController),
      setConnectedStatusPopoverHasBeenShown:
        appStateController.setConnectedStatusPopoverHasBeenShown.bind(
          appStateController,
        ),
      setRecoveryPhraseReminderHasBeenShown:
        appStateController.setRecoveryPhraseReminderHasBeenShown.bind(
          appStateController,
        ),
      setRecoveryPhraseReminderLastShown:
        appStateController.setRecoveryPhraseReminderLastShown.bind(
          appStateController,
        ),
      setTermsOfUseLastAgreed:
        appStateController.setTermsOfUseLastAgreed.bind(appStateController),
      setSurveyLinkLastClickedOrClosed:
        appStateController.setSurveyLinkLastClickedOrClosed.bind(
          appStateController,
        ),
      ///: BEGIN:ONLY_INCLUDE_IF(snaps)
      setSnapsInstallPrivacyWarningShownStatus:
        appStateController.setSnapsInstallPrivacyWarningShownStatus.bind(
          appStateController,
        ),
      ///: END:ONLY_INCLUDE_IF
      setOutdatedBrowserWarningLastShown:
        appStateController.setOutdatedBrowserWarningLastShown.bind(
          appStateController,
        ),
      setShowTestnetMessageInDropdown:
        appStateController.setShowTestnetMessageInDropdown.bind(
          appStateController,
        ),
      setShowBetaHeader:
        appStateController.setShowBetaHeader.bind(appStateController),
      setShowPermissionsTour:
        appStateController.setShowPermissionsTour.bind(appStateController),
      setShowProductTour:
        appStateController.setShowProductTour.bind(appStateController),
      setShowAccountBanner:
        appStateController.setShowAccountBanner.bind(appStateController),
      setShowNetworkBanner:
        appStateController.setShowNetworkBanner.bind(appStateController),
      updateNftDropDownState:
        appStateController.updateNftDropDownState.bind(appStateController),
      setFirstTimeUsedNetwork:
        appStateController.setFirstTimeUsedNetwork.bind(appStateController),
      setSwitchedNetworkDetails:
        appStateController.setSwitchedNetworkDetails.bind(appStateController),
      clearSwitchedNetworkDetails:
        appStateController.clearSwitchedNetworkDetails.bind(appStateController),
      setSwitchedNetworkNeverShowMessage:
        appStateController.setSwitchedNetworkNeverShowMessage.bind(
          appStateController,
        ),

      // EnsController
      tryReverseResolveAddress:
        ensController.reverseResolveAddress.bind(ensController),

      // KeyringController
      setLocked: this.setLocked.bind(this),
      createNewVaultAndKeychain: this.createNewVaultAndKeychain.bind(this),
      createNewVaultAndRestore: this.createNewVaultAndRestore.bind(this),
      exportAccount: this.exportAccount.bind(this),

      // txController
      updateTransaction: txController.updateTransaction.bind(txController),
      approveTransactionsWithSameNonce:
        txController.approveTransactionsWithSameNonce.bind(txController),
      createCancelTransaction: this.createCancelTransaction.bind(this),
      createSpeedUpTransaction: this.createSpeedUpTransaction.bind(this),
      estimateGas: this.estimateGas.bind(this),
      getNextNonce: this.getNextNonce.bind(this),
      addTransaction: (transactionParams, transactionOptions) =>
        addTransaction(
          this.getAddTransactionRequest({
            transactionParams,
            transactionOptions,
            waitForSubmit: false,
          }),
          this.updateSecurityAlertResponseByTxId.bind(this),
        ),
      addTransactionAndWaitForPublish: (
        transactionParams,
        transactionOptions,
      ) =>
        addTransaction(
          this.getAddTransactionRequest({
            transactionParams,
            transactionOptions,
            waitForSubmit: true,
          }),
          this.updateSecurityAlertResponseByTxId.bind(this),
        ),
      createTransactionEventFragment:
        createTransactionEventFragmentWithTxId.bind(
          null,
          this.getTransactionMetricsRequest(),
        ),
      getTransactions: this.txController.getTransactions.bind(
        this.txController,
      ),
      updateEditableParams: this.txController.updateEditableParams.bind(
        this.txController,
      ),
      updateTransactionGasFees:
        txController.updateTransactionGasFees.bind(txController),
      updateTransactionSendFlowHistory:
        txController.updateTransactionSendFlowHistory.bind(txController),
      updatePreviousGasParams:
        txController.updatePreviousGasParams.bind(txController),
      abortTransactionSigning:
        txController.abortTransactionSigning.bind(txController),

      // decryptMessageController
      decryptMessage: this.decryptMessageController.decryptMessage.bind(
        this.decryptMessageController,
      ),
      decryptMessageInline:
        this.decryptMessageController.decryptMessageInline.bind(
          this.decryptMessageController,
        ),
      cancelDecryptMessage:
        this.decryptMessageController.cancelDecryptMessage.bind(
          this.decryptMessageController,
        ),

      // EncryptionPublicKeyController
      encryptionPublicKey:
        this.encryptionPublicKeyController.encryptionPublicKey.bind(
          this.encryptionPublicKeyController,
        ),
      cancelEncryptionPublicKey:
        this.encryptionPublicKeyController.cancelEncryptionPublicKey.bind(
          this.encryptionPublicKeyController,
        ),

      // onboarding controller
      setSeedPhraseBackedUp:
        onboardingController.setSeedPhraseBackedUp.bind(onboardingController),
      completeOnboarding:
        onboardingController.completeOnboarding.bind(onboardingController),
      setFirstTimeFlowType:
        onboardingController.setFirstTimeFlowType.bind(onboardingController),

      // alert controller
      setAlertEnabledness:
        alertController.setAlertEnabledness.bind(alertController),
      setUnconnectedAccountAlertShown:
        alertController.setUnconnectedAccountAlertShown.bind(alertController),
      setWeb3ShimUsageAlertDismissed:
        alertController.setWeb3ShimUsageAlertDismissed.bind(alertController),

      // permissions
      removePermissionsFor: this.removePermissionsFor,
      approvePermissionsRequest: this.acceptPermissionsRequest,
      rejectPermissionsRequest: this.rejectPermissionsRequest,
      ...getPermissionBackgroundApiMethods(permissionController),

      ///: BEGIN:ONLY_INCLUDE_IF(build-mmi)
      connectCustodyAddresses: this.mmiController.connectCustodyAddresses.bind(
        this.mmiController,
      ),
      getCustodianAccounts: this.mmiController.getCustodianAccounts.bind(
        this.mmiController,
      ),
      getCustodianAccountsByAddress:
        this.mmiController.getCustodianAccountsByAddress.bind(
          this.mmiController,
        ),
      getCustodianTransactionDeepLink:
        this.mmiController.getCustodianTransactionDeepLink.bind(
          this.mmiController,
        ),
      getCustodianConfirmDeepLink:
        this.mmiController.getCustodianConfirmDeepLink.bind(this.mmiController),
      getCustodianSignMessageDeepLink:
        this.mmiController.getCustodianSignMessageDeepLink.bind(
          this.mmiController,
        ),
      getCustodianToken: this.mmiController.getCustodianToken.bind(
        this.mmiController,
      ),
      getCustodianJWTList: this.mmiController.getCustodianJWTList.bind(
        this.mmiController,
      ),
      getAllCustodianAccountsWithToken:
        this.mmiController.getAllCustodianAccountsWithToken.bind(
          this.mmiController,
        ),
      setCustodianNewRefreshToken:
        this.mmiController.setCustodianNewRefreshToken.bind(this.mmiController),
      setWaitForConfirmDeepLinkDialog:
        this.custodyController.setWaitForConfirmDeepLinkDialog.bind(
          this.custodyController,
        ),
      getMmiConfiguration:
        this.mmiConfigurationController.getConfiguration.bind(
          this.mmiConfigurationController,
        ),
      removeAddTokenConnectRequest:
        this.institutionalFeaturesController.removeAddTokenConnectRequest.bind(
          this.institutionalFeaturesController,
        ),
      showInteractiveReplacementTokenBanner:
        appStateController.showInteractiveReplacementTokenBanner.bind(
          appStateController,
        ),
      setCustodianDeepLink:
        appStateController.setCustodianDeepLink.bind(appStateController),
      ///: END:ONLY_INCLUDE_IF

      ///: BEGIN:ONLY_INCLUDE_IF(snaps)
      // snaps
      disableSnap: this.controllerMessenger.call.bind(
        this.controllerMessenger,
        'SnapController:disable',
      ),
      enableSnap: this.controllerMessenger.call.bind(
        this.controllerMessenger,
        'SnapController:enable',
      ),
      updateSnap: (origin, requestedSnaps) => {
        // We deliberately do not await this promise as that would mean waiting for the update to complete
        // Instead we return null to signal to the UI that it is safe to redirect to the update flow
        this.controllerMessenger.call(
          'SnapController:install',
          origin,
          requestedSnaps,
        );
        return null;
      },
      removeSnap: this.controllerMessenger.call.bind(
        this.controllerMessenger,
        'SnapController:remove',
      ),
      handleSnapRequest: this.handleSnapRequest.bind(this),
      revokeDynamicSnapPermissions: this.controllerMessenger.call.bind(
        this.controllerMessenger,
        'SnapController:revokeDynamicPermissions',
      ),
      dismissNotifications: this.dismissNotifications.bind(this),
      markNotificationsAsRead: this.markNotificationsAsRead.bind(this),
      disconnectOriginFromSnap: this.controllerMessenger.call.bind(
        this.controllerMessenger,
        'SnapController:disconnectOrigin',
      ),
      updateNetworksList: this.updateNetworksList.bind(this),
      updateAccountsList: this.updateAccountsList.bind(this),
      updateHiddenAccountsList: this.updateHiddenAccountsList.bind(this),
      getPhishingResult: async (website) => {
        await phishingController.maybeUpdateState();

        return phishingController.test(website);
      },
      deleteInterface: this.controllerMessenger.call.bind(
        this.controllerMessenger,
        'SnapInterfaceController:deleteInterface',
      ),
      updateInterfaceState: this.controllerMessenger.call.bind(
        this.controllerMessenger,
        'SnapInterfaceController:updateInterfaceState',
      ),
      ///: END:ONLY_INCLUDE_IF
      ///: BEGIN:ONLY_INCLUDE_IF(desktop)
      // Desktop
      getDesktopEnabled: this.desktopController.getDesktopEnabled.bind(
        this.desktopController,
      ),
      setDesktopEnabled: this.desktopController.setDesktopEnabled.bind(
        this.desktopController,
      ),
      generateDesktopOtp: this.desktopController.generateOtp.bind(
        this.desktopController,
      ),
      testDesktopConnection: this.desktopController.testDesktopConnection.bind(
        this.desktopController,
      ),
      disableDesktop: this.desktopController.disableDesktop.bind(
        this.desktopController,
      ),
      ///: END:ONLY_INCLUDE_IF

      // swaps
      fetchAndSetQuotes:
        swapsController.fetchAndSetQuotes.bind(swapsController),
      setSelectedQuoteAggId:
        swapsController.setSelectedQuoteAggId.bind(swapsController),
      resetSwapsState: swapsController.resetSwapsState.bind(swapsController),
      setSwapsTokens: swapsController.setSwapsTokens.bind(swapsController),
      clearSwapsQuotes: swapsController.clearSwapsQuotes.bind(swapsController),
      setApproveTxId: swapsController.setApproveTxId.bind(swapsController),
      setTradeTxId: swapsController.setTradeTxId.bind(swapsController),
      setSwapsTxGasPrice:
        swapsController.setSwapsTxGasPrice.bind(swapsController),
      setSwapsTxGasLimit:
        swapsController.setSwapsTxGasLimit.bind(swapsController),
      setSwapsTxMaxFeePerGas:
        swapsController.setSwapsTxMaxFeePerGas.bind(swapsController),
      setSwapsTxMaxFeePriorityPerGas:
        swapsController.setSwapsTxMaxFeePriorityPerGas.bind(swapsController),
      safeRefetchQuotes:
        swapsController.safeRefetchQuotes.bind(swapsController),
      stopPollingForQuotes:
        swapsController.stopPollingForQuotes.bind(swapsController),
      setBackgroundSwapRouteState:
        swapsController.setBackgroundSwapRouteState.bind(swapsController),
      resetPostFetchState:
        swapsController.resetPostFetchState.bind(swapsController),
      setSwapsErrorKey: swapsController.setSwapsErrorKey.bind(swapsController),
      setInitialGasEstimate:
        swapsController.setInitialGasEstimate.bind(swapsController),
      setCustomApproveTxData:
        swapsController.setCustomApproveTxData.bind(swapsController),
      setSwapsLiveness: swapsController.setSwapsLiveness.bind(swapsController),
      setSwapsFeatureFlags:
        swapsController.setSwapsFeatureFlags.bind(swapsController),
      setSwapsUserFeeLevel:
        swapsController.setSwapsUserFeeLevel.bind(swapsController),
      setSwapsQuotesPollingLimitEnabled:
        swapsController.setSwapsQuotesPollingLimitEnabled.bind(swapsController),

      // Smart Transactions
      setSmartTransactionsOptInStatus:
        smartTransactionsController.setOptInState.bind(
          smartTransactionsController,
        ),
      fetchSmartTransactionFees: smartTransactionsController.getFees.bind(
        smartTransactionsController,
      ),
      clearSmartTransactionFees: smartTransactionsController.clearFees.bind(
        smartTransactionsController,
      ),
      submitSignedTransactions:
        smartTransactionsController.submitSignedTransactions.bind(
          smartTransactionsController,
        ),
      cancelSmartTransaction:
        smartTransactionsController.cancelSmartTransaction.bind(
          smartTransactionsController,
        ),
      fetchSmartTransactionsLiveness:
        smartTransactionsController.fetchLiveness.bind(
          smartTransactionsController,
        ),
      updateSmartTransaction:
        smartTransactionsController.updateSmartTransaction.bind(
          smartTransactionsController,
        ),
      setStatusRefreshInterval:
        smartTransactionsController.setStatusRefreshInterval.bind(
          smartTransactionsController,
        ),

      // MetaMetrics
      trackMetaMetricsEvent: metaMetricsController.trackEvent.bind(
        metaMetricsController,
      ),
      trackMetaMetricsPage: metaMetricsController.trackPage.bind(
        metaMetricsController,
      ),
      createEventFragment: metaMetricsController.createEventFragment.bind(
        metaMetricsController,
      ),
      updateEventFragment: metaMetricsController.updateEventFragment.bind(
        metaMetricsController,
      ),
      finalizeEventFragment: metaMetricsController.finalizeEventFragment.bind(
        metaMetricsController,
      ),
      ///: BEGIN:ONLY_INCLUDE_IF(build-flask)
      trackInsightSnapView: this.trackInsightSnapView.bind(this),
      ///: END:ONLY_INCLUDE_IF
      // approval controller
      resolvePendingApproval: this.resolvePendingApproval,
      rejectPendingApproval: this.rejectPendingApproval,

      // Notifications
      updateViewedNotifications: announcementController.updateViewed.bind(
        announcementController,
      ),

      // CurrencyRateController
      currencyRateStartPollingByNetworkClientId:
        currencyRateController.startPollingByNetworkClientId.bind(
          currencyRateController,
        ),
      currencyRateStopPollingByPollingToken:
        currencyRateController.stopPollingByPollingToken.bind(
          currencyRateController,
        ),

      // GasFeeController
      gasFeeStartPollingByNetworkClientId:
        gasFeeController.startPollingByNetworkClientId.bind(gasFeeController),
      gasFeeStopPollingByPollingToken:
        gasFeeController.stopPollingByPollingToken.bind(gasFeeController),

      getGasFeeEstimatesAndStartPolling:
        gasFeeController.getGasFeeEstimatesAndStartPolling.bind(
          gasFeeController,
        ),

      disconnectGasFeeEstimatePoller:
        gasFeeController.disconnectPoller.bind(gasFeeController),

      getGasFeeTimeEstimate:
        gasFeeController.getTimeEstimate.bind(gasFeeController),

      addPollingTokenToAppState:
        appStateController.addPollingToken.bind(appStateController),

      removePollingTokenFromAppState:
        appStateController.removePollingToken.bind(appStateController),

      // Backup
      backupUserData: backup.backupUserData.bind(backup),
      restoreUserData: backup.restoreUserData.bind(backup),

      // TokenDetectionController
      detectTokens: tokenDetectionController.detectTokens.bind(
        tokenDetectionController,
      ),

      // DetectCollectibleController
      detectNfts: nftDetectionController.detectNfts.bind(
        nftDetectionController,
      ),

      /** Token Detection V2 */
      addDetectedTokens:
        tokensController.addDetectedTokens.bind(tokensController),
      addImportedTokens: tokensController.addTokens.bind(tokensController),
      ignoreTokens: tokensController.ignoreTokens.bind(tokensController),
      getBalancesInSingleCall:
        assetsContractController.getBalancesInSingleCall.bind(
          assetsContractController,
        ),

      // E2E testing
      throwTestError: this.throwTestError.bind(this),

      updateProposedNames: this.nameController.updateProposedNames.bind(
        this.nameController,
      ),
      setName: this.nameController.setName.bind(this.nameController),
    };
  }

  async exportAccount(address, password) {
    await this.verifyPassword(password);
    return this.keyringController.exportAccount(password, address);
  }

  async getTokenStandardAndDetails(address, userAddress, tokenId) {
    const { tokenList } = this.tokenListController.state;
    const { tokens } = this.tokensController.state;

    const staticTokenListDetails =
      STATIC_MAINNET_TOKEN_LIST[address.toLowerCase()] || {};
    const tokenListDetails = tokenList[address.toLowerCase()] || {};
    const userDefinedTokenDetails =
      tokens.find(({ address: _address }) =>
        isEqualCaseInsensitive(_address, address),
      ) || {};

    const tokenDetails = {
      ...staticTokenListDetails,
      ...tokenListDetails,
      ...userDefinedTokenDetails,
    };

    const tokenDetailsStandardIsERC20 =
      isEqualCaseInsensitive(tokenDetails.standard, TokenStandard.ERC20) ||
      tokenDetails.erc20 === true;

    const noEvidenceThatTokenIsAnNFT =
      !tokenId &&
      !isEqualCaseInsensitive(tokenDetails.standard, TokenStandard.ERC1155) &&
      !isEqualCaseInsensitive(tokenDetails.standard, TokenStandard.ERC721) &&
      !tokenDetails.erc721;

    const otherDetailsAreERC20Like =
      tokenDetails.decimals !== undefined && tokenDetails.symbol;

    const tokenCanBeTreatedAsAnERC20 =
      tokenDetailsStandardIsERC20 ||
      (noEvidenceThatTokenIsAnNFT && otherDetailsAreERC20Like);

    let details;
    if (tokenCanBeTreatedAsAnERC20) {
      try {
        const balance = userAddress
          ? await fetchTokenBalance(address, userAddress, this.provider)
          : undefined;

        details = {
          address,
          balance,
          standard: TokenStandard.ERC20,
          decimals: tokenDetails.decimals,
          symbol: tokenDetails.symbol,
        };
      } catch (e) {
        // If the `fetchTokenBalance` call failed, `details` remains undefined, and we
        // fall back to the below `assetsContractController.getTokenStandardAndDetails` call
        log.warn(`Failed to get token balance. Error: ${e}`);
      }
    }

    // `details`` will be undefined if `tokenCanBeTreatedAsAnERC20`` is false,
    // or if it is true but the `fetchTokenBalance`` call failed. In either case, we should
    // attempt to retrieve details from `assetsContractController.getTokenStandardAndDetails`
    if (details === undefined) {
      details = await this.assetsContractController.getTokenStandardAndDetails(
        address,
        userAddress,
        tokenId,
      );
    }

    const tokenDetailsStandardIsERC1155 = isEqualCaseInsensitive(
      details.standard,
      TokenStandard.ERC1155,
    );

    if (tokenDetailsStandardIsERC1155) {
      try {
        const balance = await fetchERC1155Balance(
          address,
          userAddress,
          tokenId,
          this.provider,
        );

        const balanceToUse = balance?._hex
          ? parseInt(balance._hex, 16).toString()
          : null;

        details = {
          ...details,
          balance: balanceToUse,
        };
      } catch (e) {
        // If the `fetchTokenBalance` call failed, `details` remains undefined, and we
        // fall back to the below `assetsContractController.getTokenStandardAndDetails` call
        log.warn('Failed to get token balance. Error:', e);
      }
    }

    return {
      ...details,
      decimals: details?.decimals?.toString(10),
      balance: details?.balance?.toString(10),
    };
  }

  async getTokenSymbol(address) {
    try {
      const details =
        await this.assetsContractController.getTokenStandardAndDetails(address);
      return details?.symbol;
    } catch (e) {
      return null;
    }
  }

  //=============================================================================
  // VAULT / KEYRING RELATED METHODS
  //=============================================================================

  /**
   * Creates a new Vault and create a new keychain.
   *
   * A vault, or KeyringController, is a controller that contains
   * many different account strategies, currently called Keyrings.
   * Creating it new means wiping all previous keyrings.
   *
   * A keychain, or keyring, controls many accounts with a single backup and signing strategy.
   * For example, a mnemonic phrase can generate many accounts, and is a keyring.
   *
   * @param {string} password
   * @returns {object} vault
   */
  async createNewVaultAndKeychain(password) {
    const releaseLock = await this.createVaultMutex.acquire();
    try {
      const vault = await this.keyringController.createNewVaultAndKeychain(
        password,
      );

      const accounts = await this.keyringController.getAccounts();
      this.preferencesController.setAddresses(accounts);
      this.selectFirstAccount();

      return vault;
    } finally {
      releaseLock();
    }
  }

  /**
   * Create a new Vault and restore an existent keyring.
   *
   * @param {string} password
   * @param {number[]} encodedSeedPhrase - The seed phrase, encoded as an array
   * of UTF-8 bytes.
   */
  async createNewVaultAndRestore(password, encodedSeedPhrase) {
    const releaseLock = await this.createVaultMutex.acquire();
    try {
      const seedPhraseAsBuffer = Buffer.from(encodedSeedPhrase);

      // clear known identities
      this.preferencesController.setAddresses([]);

      // clear permissions
      this.permissionController.clearState();

      ///: BEGIN:ONLY_INCLUDE_IF(snaps)
      // Clear snap state
      this.snapController.clearState();
      // Clear notification state
      this.notificationController.clear();
      ///: END:ONLY_INCLUDE_IF

      // clear accounts in accountTracker
      this.accountTracker.clearAccounts();

      this.txController.clearUnapprovedTransactions();

      this.tokenDetectionController.enable();

      // create new vault
      const vault = await this.keyringController.createNewVaultAndRestore(
        password,
        this._convertMnemonicToWordlistIndices(seedPhraseAsBuffer),
      );

      // Scan accounts until we find an empty one
      const { chainId } = this.networkController.state.providerConfig;
      const ethQuery = new EthQuery(this.provider);
      const accounts = await this.keyringController.getAccounts();
      let address = accounts[accounts.length - 1];

      for (let count = accounts.length; ; count++) {
        const balance = await this.getBalance(address, ethQuery);

        if (balance === '0x0') {
          // This account has no balance, so check for tokens
          await this.tokenDetectionController.detectTokens({
            selectedAddress: address,
          });

          const tokens =
            this.tokensController.state.allTokens?.[chainId]?.[address];
          const detectedTokens =
            this.tokensController.state.allDetectedTokens?.[chainId]?.[address];

          if (
            (tokens?.length ?? 0) === 0 &&
            (detectedTokens?.length ?? 0) === 0
          ) {
            // This account has no balance or tokens
            if (count !== 1) {
              await this.removeAccount(address);
            }
            break;
          }
        }

        // This account has assets, so check the next one
        ({ addedAccountAddress: address } =
          await this.keyringController.addNewAccount(count));
      }

      // This must be set as soon as possible to communicate to the
      // keyring's iframe and have the setting initialized properly
      // Optimistically called to not block MetaMask login due to
      // Ledger Keyring GitHub downtime
      this.setLedgerTransportPreference();

      this.selectFirstAccount();

      return vault;
    } finally {
      releaseLock();
    }
  }

  /**
   * Encodes a BIP-39 mnemonic as the indices of words in the English BIP-39 wordlist.
   *
   * @param {Buffer} mnemonic - The BIP-39 mnemonic.
   * @returns {Buffer} The Unicode code points for the seed phrase formed from the words in the wordlist.
   */
  _convertMnemonicToWordlistIndices(mnemonic) {
    const indices = mnemonic
      .toString()
      .split(' ')
      .map((word) => wordlist.indexOf(word));
    return new Uint8Array(new Uint16Array(indices).buffer);
  }

  /**
   * Converts a BIP-39 mnemonic stored as indices of words in the English wordlist to a buffer of Unicode code points.
   *
   * @param {Uint8Array} wordlistIndices - Indices to specific words in the BIP-39 English wordlist.
   * @returns {Buffer} The BIP-39 mnemonic formed from the words in the English wordlist, encoded as a list of Unicode code points.
   */
  _convertEnglishWordlistIndicesToCodepoints(wordlistIndices) {
    return Buffer.from(
      Array.from(new Uint16Array(wordlistIndices.buffer))
        .map((i) => wordlist[i])
        .join(' '),
    );
  }

  /**
   * Get an account balance from the AccountTracker or request it directly from the network.
   *
   * @param {string} address - The account address
   * @param {EthQuery} ethQuery - The EthQuery instance to use when asking the network
   */
  getBalance(address, ethQuery) {
    return new Promise((resolve, reject) => {
      const cached = this.accountTracker.store.getState().accounts[address];

      if (cached && cached.balance) {
        resolve(cached.balance);
      } else {
        ethQuery.getBalance(address, (error, balance) => {
          if (error) {
            reject(error);
            log.error(error);
          } else {
            resolve(balance || '0x0');
          }
        });
      }
    });
  }

  /**
   * Submits the user's password and attempts to unlock the vault.
   * Also synchronizes the preferencesController, to ensure its schema
   * is up to date with known accounts once the vault is decrypted.
   *
   * @param {string} password - The user's password
   */
  async submitPassword(password) {
    await this.keyringController.submitPassword(password);

    ///: BEGIN:ONLY_INCLUDE_IF(build-mmi)
    this.mmiController.onSubmitPassword();
    ///: END:ONLY_INCLUDE_IF

    try {
      await this.blockTracker.checkForLatestBlock();
    } catch (error) {
      log.error('Error while unlocking extension.', error);
    }

    await this.accountsController.updateAccounts();

    // This must be set as soon as possible to communicate to the
    // keyring's iframe and have the setting initialized properly
    // Optimistically called to not block MetaMask login due to
    // Ledger Keyring GitHub downtime
    this.setLedgerTransportPreference();
  }

  async _loginUser(password) {
    try {
      // Automatic login via config password
      await this.submitPassword(password);

      // Updating accounts in this.accountTracker before starting UI syncing ensure that
      // state has account balance before it is synced with UI
      await this.accountTracker.updateAccountsAllActiveNetworks();
    } finally {
      this._startUISync();
    }
  }

  _startUISync() {
    // Message startUISync is used to start syncing state with UI
    // Sending this message after login is completed helps to ensure that incomplete state without
    // account details are not flushed to UI.
    this.emit('startUISync');
    this.startUISync = true;
    this.memStore.subscribe(this.sendUpdate.bind(this));
  }

  /**
   * Submits a user's encryption key to log the user in via login token
   */
  async submitEncryptionKey() {
    try {
      const { loginToken, loginSalt } =
        await this.extension.storage.session.get(['loginToken', 'loginSalt']);
      if (loginToken && loginSalt) {
        const { vault } = this.keyringController.state;

        const jsonVault = JSON.parse(vault);

        if (jsonVault.salt !== loginSalt) {
          console.warn(
            'submitEncryptionKey: Stored salt and vault salt do not match',
          );
          await this.clearLoginArtifacts();
          return;
        }

        await this.keyringController.submitEncryptionKey(loginToken, loginSalt);
      }
    } catch (e) {
      // If somehow this login token doesn't work properly,
      // remove it and the user will get shown back to the unlock screen
      await this.clearLoginArtifacts();
      throw e;
    }
  }

  async clearLoginArtifacts() {
    await this.extension.storage.session.remove(['loginToken', 'loginSalt']);
  }

  /**
   * Submits a user's password to check its validity.
   *
   * @param {string} password - The user's password
   */
  async verifyPassword(password) {
    await this.keyringController.verifyPassword(password);
  }

  /**
   * @type Identity
   * @property {string} name - The account nickname.
   * @property {string} address - The account's ethereum address, in lower case.
   * receiving funds from our automatic Ropsten faucet.
   */

  /**
   * Sets the first account in the state to the selected address
   */
  selectFirstAccount() {
    const { identities } = this.preferencesController.store.getState();
    const [address] = Object.keys(identities);
    this.preferencesController.setSelectedAddress(address);

    const [account] = this.accountsController.listAccounts();
    this.accountsController.setSelectedAccount(account.id);
  }

  /**
   * Gets the mnemonic of the user's primary keyring.
   */
  getPrimaryKeyringMnemonic() {
    const [keyring] = this.keyringController.getKeyringsByType(
      KeyringType.hdKeyTree,
    );
    if (!keyring.mnemonic) {
      throw new Error('Primary keyring mnemonic unavailable.');
    }

    return keyring.mnemonic;
  }

  ///: BEGIN:ONLY_INCLUDE_IF(build-mmi)
  async getCustodyKeyringIfExists(address) {
    const custodyType = this.custodyController.getCustodyTypeByAddress(
      toChecksumHexAddress(address),
    );
    const keyring = this.keyringController.getKeyringsByType(custodyType)[0];
    return keyring?.getAccountDetails(address) ? keyring : undefined;
  }
  ///: END:ONLY_INCLUDE_IF

  //
  // Hardware
  //

  async getKeyringForDevice(deviceName, hdPath = null) {
    const keyringOverrides = this.opts.overrides?.keyrings;
    let keyringName = null;
    switch (deviceName) {
      case HardwareDeviceNames.trezor:
        keyringName = keyringOverrides?.trezor?.type || TrezorKeyring.type;
        break;
      case HardwareDeviceNames.ledger:
        keyringName = keyringOverrides?.ledger?.type || LedgerKeyring.type;
        break;
      case HardwareDeviceNames.qr:
        keyringName = QRHardwareKeyring.type;
        break;
      case HardwareDeviceNames.lattice:
        keyringName = keyringOverrides?.lattice?.type || LatticeKeyring.type;
        break;
      default:
        throw new Error(
          'MetamaskController:getKeyringForDevice - Unknown device',
        );
    }
    let [keyring] = await this.keyringController.getKeyringsByType(keyringName);
    if (!keyring) {
      keyring = await this.keyringController.addNewKeyring(keyringName);
    }
    if (hdPath && keyring.setHdPath) {
      keyring.setHdPath(hdPath);
    }
    if (deviceName === HardwareDeviceNames.lattice) {
      keyring.appName = 'MetaMask';
    }
    if (deviceName === HardwareDeviceNames.trezor) {
      const model = keyring.getModel();
      this.appStateController.setTrezorModel(model);
    }

    keyring.network = this.networkController.state.providerConfig.type;

    return keyring;
  }

  async attemptLedgerTransportCreation() {
    const keyring = await this.getKeyringForDevice(HardwareDeviceNames.ledger);
    return await keyring.attemptMakeApp();
  }

  /**
   * Fetch account list from a hardware device.
   *
   * @param deviceName
   * @param page
   * @param hdPath
   * @returns [] accounts
   */
  async connectHardware(deviceName, page, hdPath) {
    const keyring = await this.getKeyringForDevice(deviceName, hdPath);

    let accounts = [];
    switch (page) {
      case -1:
        accounts = await keyring.getPreviousPage();
        break;
      case 1:
        accounts = await keyring.getNextPage();
        break;
      default:
        accounts = await keyring.getFirstPage();
    }

    // Merge with existing accounts
    // and make sure addresses are not repeated
    const oldAccounts = await this.keyringController.getAccounts();
    const accountsToTrack = [
      ...new Set(
        oldAccounts.concat(accounts.map((a) => a.address.toLowerCase())),
      ),
    ];
    this.accountTracker.syncWithAddresses(accountsToTrack);
    return accounts;
  }

  /**
   * Check if the device is unlocked
   *
   * @param deviceName
   * @param hdPath
   * @returns {Promise<boolean>}
   */
  async checkHardwareStatus(deviceName, hdPath) {
    const keyring = await this.getKeyringForDevice(deviceName, hdPath);
    return keyring.isUnlocked();
  }

  /**
   * Clear
   *
   * @param deviceName
   * @returns {Promise<boolean>}
   */
  async forgetDevice(deviceName) {
    const keyring = await this.getKeyringForDevice(deviceName);

    for (const address of keyring.accounts) {
      await this.removeAccount(address);
    }

    keyring.forgetDevice();
    return true;
  }

  /**
   * Retrieves the keyring for the selected address and using the .type returns
   * a subtype for the account. Either 'hardware', 'imported', 'snap', or 'MetaMask'.
   *
   * @param {string} address - Address to retrieve keyring for
   * @returns {'hardware' | 'imported' | 'snap' | 'MetaMask'}
   */
  async getAccountType(address) {
    const keyringType = await this.keyringController.getAccountKeyringType(
      address,
    );
    switch (keyringType) {
      case KeyringType.trezor:
      case KeyringType.lattice:
      case KeyringType.qr:
      case KeyringType.ledger:
        return 'hardware';
      case KeyringType.imported:
        return 'imported';
      case KeyringType.snap:
        return 'snap';
      default:
        return 'MetaMask';
    }
  }

  /**
   * Retrieves the keyring for the selected address and using the .type
   * determines if a more specific name for the device is available. Returns
   * undefined for non hardware wallets.
   *
   * @param {string} address - Address to retrieve keyring for
   * @returns {'ledger' | 'lattice' | string | undefined}
   */
  async getDeviceModel(address) {
    const keyring = await this.keyringController.getKeyringForAccount(address);
    switch (keyring.type) {
      case KeyringType.trezor:
        return keyring.getModel();
      case KeyringType.qr:
        return keyring.getName();
      case KeyringType.ledger:
        // TODO: get model after ledger keyring exposes method
        return HardwareDeviceNames.ledger;
      case KeyringType.lattice:
        // TODO: get model after lattice keyring exposes method
        return HardwareDeviceNames.lattice;
      default:
        return undefined;
    }
  }

  /**
   * get hardware account label
   *
   * @returns string label
   */

  getAccountLabel(name, index, hdPathDescription) {
    return `${name[0].toUpperCase()}${name.slice(1)} ${
      parseInt(index, 10) + 1
    } ${hdPathDescription || ''}`.trim();
  }

  /**
   * Imports an account from a Trezor or Ledger device.
   *
   * @param index
   * @param deviceName
   * @param hdPath
   * @param hdPathDescription
   * @returns {} keyState
   */
  async unlockHardwareWalletAccount(
    index,
    deviceName,
    hdPath,
    hdPathDescription,
  ) {
    const keyring = await this.getKeyringForDevice(deviceName, hdPath);

    keyring.setAccountToUnlock(index);
    const oldAccounts = await this.keyringController.getAccounts();
    const keyState = await this.keyringController.addNewAccountForKeyring(
      keyring,
    );
    const newAccounts = await this.keyringController.getAccounts();
    this.preferencesController.setAddresses(newAccounts);
    newAccounts.forEach((address) => {
      if (!oldAccounts.includes(address)) {
        const label = this.getAccountLabel(
          deviceName === HardwareDeviceNames.qr
            ? keyring.getName()
            : deviceName,
          index,
          hdPathDescription,
        );
        // Set the account label to Trezor 1 /  Ledger 1 / QR Hardware 1, etc
        this.preferencesController.setAccountLabel(address, label);
        // Select the account
        this.preferencesController.setSelectedAddress(address);

        // It is expected that the account also exist in the accounts-controller
        // in other case, an error shall be thrown
        const account = this.accountsController.getAccountByAddress(address);
        this.accountsController.setAccountName(account.id, label);
      }
    });

    const accounts = this.accountsController.listAccounts();

    const { identities } = this.preferencesController.store.getState();
    return { ...keyState, identities, accounts };
  }

  //
  // Account Management
  //

  /**
   * Adds a new account to the default (first) HD seed phrase Keyring.
   *
   * @param accountCount
   * @returns {Promise<string>} The address of the newly-created account.
   */
  async addNewAccount(accountCount) {
    const oldAccounts = await this.keyringController.getAccounts();

    const { addedAccountAddress } = await this.keyringController.addNewAccount(
      accountCount,
    );

    if (!oldAccounts.includes(addedAccountAddress)) {
      this.preferencesController.setSelectedAddress(addedAccountAddress);
    }

    return addedAccountAddress;
  }

  /**
   * Verifies the validity of the current vault's seed phrase.
   *
   * Validity: seed phrase restores the accounts belonging to the current vault.
   *
   * Called when the first account is created and on unlocking the vault.
   *
   * @param password
   * @returns {Promise<number[]>} The seed phrase to be confirmed by the user,
   * encoded as an array of UTF-8 bytes.
   */
  async getSeedPhrase(password) {
    return this._convertEnglishWordlistIndicesToCodepoints(
      await this.keyringController.exportSeedPhrase(password),
    );
  }

  /**
   * Clears the transaction history, to allow users to force-reset their nonces.
   * Mostly used in development environments, when networks are restarted with
   * the same network ID.
   *
   * @returns {Promise<string>} The current selected address.
   */
  async resetAccount() {
    const selectedAddress =
      this.accountsController.getSelectedAccount().address;
    this.txController.wipeTransactions(true, selectedAddress);
    this.networkController.resetConnection();

    return selectedAddress;
  }

  /**
   * Gets the permitted accounts for the specified origin. Returns an empty
   * array if no accounts are permitted.
   *
   * @param {string} origin - The origin whose exposed accounts to retrieve.
   * @param {boolean} [suppressUnauthorizedError] - Suppresses the unauthorized error.
   * @returns {Promise<string[]>} The origin's permitted accounts, or an empty
   * array.
   */
  async getPermittedAccounts(
    origin,
    { suppressUnauthorizedError = true } = {},
  ) {
    try {
      return await this.permissionController.executeRestrictedMethod(
        origin,
        RestrictedMethods.eth_accounts,
      );
    } catch (error) {
      if (
        suppressUnauthorizedError &&
        error.code === rpcErrorCodes.provider.unauthorized
      ) {
        return [];
      }
      throw error;
    }
  }

  /**
   * Stops exposing the account with the specified address to all third parties.
   * Exposed accounts are stored in caveats of the eth_accounts permission. This
   * method uses `PermissionController.updatePermissionsByCaveat` to
   * remove the specified address from every eth_accounts permission. If a
   * permission only included this address, the permission is revoked entirely.
   *
   * @param {string} targetAccount - The address of the account to stop exposing
   * to third parties.
   */
  removeAllAccountPermissions(targetAccount) {
    this.permissionController.updatePermissionsByCaveat(
      CaveatTypes.restrictReturnedAccounts,
      (existingAccounts) =>
        CaveatMutatorFactories[
          CaveatTypes.restrictReturnedAccounts
        ].removeAccount(targetAccount, existingAccounts),
    );
  }

  /**
   * Removes an account from state / storage.
   *
   * @param {string[]} address - A hex address
   */
  async removeAccount(address) {
    // Remove all associated permissions
    this.removeAllAccountPermissions(address);

    ///: BEGIN:ONLY_INCLUDE_IF(build-mmi)
    this.custodyController.removeAccount(address);
    ///: END:ONLY_INCLUDE_IF(build-mmi)

    const keyring = await this.keyringController.getKeyringForAccount(address);
    // Remove account from the keyring
    await this.keyringController.removeAccount(address);
    const updatedKeyringAccounts = keyring ? await keyring.getAccounts() : {};
    if (updatedKeyringAccounts?.length === 0) {
      keyring.destroy?.();
    }

    return address;
  }

  /**
   * Imports an account with the specified import strategy.
   * These are defined in app/scripts/account-import-strategies
   * Each strategy represents a different way of serializing an Ethereum key pair.
   *
   * @param {'privateKey' | 'json'} strategy - A unique identifier for an account import strategy.
   * @param {any} args - The data required by that strategy to import an account.
   */
  async importAccountWithStrategy(strategy, args) {
    const { importedAccountAddress } =
      await this.keyringController.importAccountWithStrategy(strategy, args);
    // set new account as selected
    this.preferencesController.setSelectedAddress(importedAccountAddress);
  }

  // ---------------------------------------------------------------------------
  // Identity Management (signature operations)

  getAddTransactionRequest({
    transactionParams,
    transactionOptions,
    dappRequest,
  }) {
    return {
      dappRequest,
      networkClientId:
        dappRequest?.networkClientId ??
        this.networkController.state.selectedNetworkClientId,
      selectedAccount: this.accountsController.getAccountByAddress(
        transactionParams.from,
      ),
      transactionController: this.txController,
      transactionOptions,
      transactionParams,
      userOperationController: this.userOperationController,
      ///: BEGIN:ONLY_INCLUDE_IF(blockaid)
      ppomController: this.ppomController,
      securityAlertsEnabled:
        this.preferencesController.store.getState()?.securityAlertsEnabled,
      chainId: this.networkController.state.providerConfig.chainId,
      ///: END:ONLY_INCLUDE_IF
    };
  }

  /**
   * @returns {boolean} true if the keyring type supports EIP-1559
   */
  async getCurrentAccountEIP1559Compatibility() {
    return true;
  }

  //=============================================================================
  // END (VAULT / KEYRING RELATED METHODS)
  //=============================================================================

  /**
   * Allows a user to attempt to cancel a previously submitted transaction
   * by creating a new transaction.
   *
   * @param {number} originalTxId - the id of the txMeta that you want to
   *  attempt to cancel
   * @param {import(
   *  './controllers/transactions'
   * ).CustomGasSettings} [customGasSettings] - overrides to use for gas params
   *  instead of allowing this method to generate them
   * @param options
   * @returns {object} MetaMask state
   */
  async createCancelTransaction(originalTxId, customGasSettings, options) {
    await this.txController.stopTransaction(
      originalTxId,
      customGasSettings,
      options,
    );
    const state = this.getState();
    return state;
  }

  /**
   * Allows a user to attempt to speed up a previously submitted transaction
   * by creating a new transaction.
   *
   * @param {number} originalTxId - the id of the txMeta that you want to
   *  attempt to speed up
   * @param {import(
   *  './controllers/transactions'
   * ).CustomGasSettings} [customGasSettings] - overrides to use for gas params
   *  instead of allowing this method to generate them
   * @param options
   * @returns {object} MetaMask state
   */
  async createSpeedUpTransaction(originalTxId, customGasSettings, options) {
    await this.txController.speedUpTransaction(
      originalTxId,
      customGasSettings,
      options,
    );
    const state = this.getState();
    return state;
  }

  async estimateGas(estimateGasParams) {
    return new Promise((resolve, reject) => {
      return new EthJSQuery(this.provider).estimateGas(
        estimateGasParams,
        (err, res) => {
          if (err) {
            return reject(err);
          }

          return resolve(res.toString(16));
        },
      );
    });
  }

  handleWatchAssetRequest = ({ asset, type, origin, networkClientId }) => {
    switch (type) {
      case ERC20:
        return this.tokensController.watchAsset({
          asset,
          type,
          networkClientId,
        });
      case ERC721:
      case ERC1155:
        return this.nftController.watchNft(asset, type, origin);
      default:
        throw new Error(`Asset type ${type} not supported`);
    }
  };

  async updateSecurityAlertResponseByTxId(req, securityAlertResponse) {
    let foundConfirmation = false;

    while (!foundConfirmation) {
      if (SIGNING_METHODS.includes(req.method)) {
        foundConfirmation = Object.values(
          this.signatureController.messages,
        ).find(
          (message) =>
            message.securityAlertResponse?.securityAlertId ===
            req.securityAlertResponse.securityAlertId,
        );
      } else {
        foundConfirmation = this.txController.state.transactions.find(
          (meta) =>
            meta.securityAlertResponse?.securityAlertId ===
            req.securityAlertResponse.securityAlertId,
        );
      }
      if (!foundConfirmation) {
        await new Promise((resolve) => setTimeout(resolve, 100));
      }
    }

    if (SIGNING_METHODS.includes(req.method)) {
      this.appStateController.addSignatureSecurityAlertResponse(
        securityAlertResponse,
      );
    } else {
      this.txController.updateSecurityAlertResponse(
        foundConfirmation.id,
        securityAlertResponse,
      );
    }
  }

  //=============================================================================
  // PASSWORD MANAGEMENT
  //=============================================================================

  /**
   * Allows a user to begin the seed phrase recovery process.
   */
  markPasswordForgotten() {
    this.preferencesController.setPasswordForgotten(true);
    this.sendUpdate();
  }

  /**
   * Allows a user to end the seed phrase recovery process.
   */
  unMarkPasswordForgotten() {
    this.preferencesController.setPasswordForgotten(false);
    this.sendUpdate();
  }

  //=============================================================================
  // REQUEST QUEUE
  //=============================================================================

  setUseRequestQueue(value) {
    this.preferencesController.setUseRequestQueue(value);
  }

  //=============================================================================
  // SETUP
  //=============================================================================

  /**
   * A runtime.MessageSender object, as provided by the browser:
   *
   * @see https://developer.mozilla.org/en-US/docs/Mozilla/Add-ons/WebExtensions/API/runtime/MessageSender
   * @typedef {object} MessageSender
   * @property {string} - The URL of the page or frame hosting the script that sent the message.
   */

  /**
   * A Snap sender object.
   *
   * @typedef {object} SnapSender
   * @property {string} snapId - The ID of the snap.
   */

  /**
   * Used to create a multiplexed stream for connecting to an untrusted context
   * like a Dapp or other extension.
   *
   * @param options - Options bag.
   * @param {ReadableStream} options.connectionStream - The Duplex stream to connect to.
   * @param {MessageSender | SnapSender} options.sender - The sender of the messages on this stream.
   * @param {string} [options.subjectType] - The type of the sender, i.e. subject.
   */
  setupUntrustedCommunication({ connectionStream, sender, subjectType }) {
    const { usePhishDetect } = this.preferencesController.store.getState();

    let _subjectType;
    if (subjectType) {
      _subjectType = subjectType;
    } else if (sender.id && sender.id !== this.extension.runtime.id) {
      _subjectType = SubjectType.Extension;
    } else {
      _subjectType = SubjectType.Website;
    }

    if (sender.url) {
      const { hostname } = new URL(sender.url);
      this.phishingController.maybeUpdateState();
      // Check if new connection is blocked if phishing detection is on
      const phishingTestResponse = this.phishingController.test(hostname);
      if (usePhishDetect && phishingTestResponse?.result) {
        this.sendPhishingWarning(connectionStream, hostname);
        this.metaMetricsController.trackEvent({
          event: MetaMetricsEventName.PhishingPageDisplayed,
          category: MetaMetricsEventCategory.Phishing,
          properties: {
            url: hostname,
          },
        });
        return;
      }
    }

    // setup multiplexing
    const mux = setupMultiplex(connectionStream);

    // messages between inpage and background
    this.setupProviderConnection(
      mux.createStream('metamask-provider'),
      sender,
      _subjectType,
    );

    // TODO:LegacyProvider: Delete
    if (sender.url) {
      // legacy streams
      this.setupPublicConfig(mux.createStream('publicConfig'));
    }
  }

  /**
   * Used to create a multiplexed stream for connecting to a trusted context,
   * like our own user interfaces, which have the provider APIs, but also
   * receive the exported API from this controller, which includes trusted
   * functions, like the ability to approve transactions or sign messages.
   *
   * @param {*} connectionStream - The duplex stream to connect to.
   * @param {MessageSender} sender - The sender of the messages on this stream
   */
  setupTrustedCommunication(connectionStream, sender) {
    // setup multiplexing
    const mux = setupMultiplex(connectionStream);
    // connect features
    this.setupControllerConnection(mux.createStream('controller'));
    this.setupProviderConnection(
      mux.createStream('provider'),
      sender,
      SubjectType.Internal,
    );
  }

  /**
   * Used to create a multiplexed stream for connecting to the phishing warning page.
   *
   * @param options - Options bag.
   * @param {ReadableStream} options.connectionStream - The Duplex stream to connect to.
   */
  setupPhishingCommunication({ connectionStream }) {
    const { usePhishDetect } = this.preferencesController.store.getState();

    if (!usePhishDetect) {
      return;
    }

    // setup multiplexing
    const mux = setupMultiplex(connectionStream);
    const phishingStream = mux.createStream(PHISHING_SAFELIST);

    // set up postStream transport
    phishingStream.on(
      'data',
      createMetaRPCHandler(
        {
          safelistPhishingDomain: this.safelistPhishingDomain.bind(this),
          backToSafetyPhishingWarning:
            this.backToSafetyPhishingWarning.bind(this),
        },
        phishingStream,
      ),
    );
  }

  /**
   * Called when we detect a suspicious domain. Requests the browser redirects
   * to our anti-phishing page.
   *
   * @private
   * @param {*} connectionStream - The duplex stream to the per-page script,
   * for sending the reload attempt to.
   * @param {string} hostname - The hostname that triggered the suspicion.
   */
  sendPhishingWarning(connectionStream, hostname) {
    const mux = setupMultiplex(connectionStream);
    const phishingStream = mux.createStream('phishing');
    phishingStream.write({ hostname });
  }

  /**
   * A method for providing our API over a stream using JSON-RPC.
   *
   * @param {*} outStream - The stream to provide our API over.
   */
  setupControllerConnection(outStream) {
    const api = this.getApi();

    // report new active controller connection
    this.activeControllerConnections += 1;
    this.emit('controllerConnectionChanged', this.activeControllerConnections);

    // set up postStream transport
    outStream.on(
      'data',
      createMetaRPCHandler(
        api,
        outStream,
        this.store,
        this.localStoreApiWrapper,
      ),
    );
    const handleUpdate = (update) => {
      if (outStream._writableState.ended) {
        return;
      }
      // send notification to client-side
      outStream.write({
        jsonrpc: '2.0',
        method: 'sendUpdate',
        params: [update],
      });
    };
    this.on('update', handleUpdate);
    const startUISync = () => {
      if (outStream._writableState.ended) {
        return;
      }
      // send notification to client-side
      outStream.write({
        jsonrpc: '2.0',
        method: 'startUISync',
      });
    };

    if (this.startUISync) {
      startUISync();
    } else {
      this.once('startUISync', startUISync);
    }

    outStream.on('end', () => {
      this.activeControllerConnections -= 1;
      this.emit(
        'controllerConnectionChanged',
        this.activeControllerConnections,
      );
      this.removeListener('update', handleUpdate);
    });
  }

  /**
   * A method for serving our ethereum provider over a given stream.
   *
   * @param {*} outStream - The stream to provide over.
   * @param {MessageSender | SnapSender} sender - The sender of the messages on this stream
   * @param {SubjectType} subjectType - The type of the sender, i.e. subject.
   */
  setupProviderConnection(outStream, sender, subjectType) {
    let origin;
    if (subjectType === SubjectType.Internal) {
      origin = ORIGIN_METAMASK;
    }
    ///: BEGIN:ONLY_INCLUDE_IF(snaps)
    else if (subjectType === SubjectType.Snap) {
      origin = sender.snapId;
    }
    ///: END:ONLY_INCLUDE_IF
    else {
      origin = new URL(sender.url).origin;
    }

    if (sender.id && sender.id !== this.extension.runtime.id) {
      this.subjectMetadataController.addSubjectMetadata({
        origin,
        extensionId: sender.id,
        subjectType: SubjectType.Extension,
      });
    }

    let tabId;
    if (sender.tab && sender.tab.id) {
      tabId = sender.tab.id;
    }

    const engine = this.setupProviderEngine({
      origin,
      sender,
      subjectType,
      tabId,
    });

    // setup connection
    const providerStream = createEngineStream({ engine });

    const connectionId = this.addConnection(origin, { engine });

    pump(outStream, providerStream, outStream, (err) => {
      // handle any middleware cleanup
      engine._middleware.forEach((mid) => {
        if (mid.destroy && typeof mid.destroy === 'function') {
          mid.destroy();
        }
      });
      connectionId && this.removeConnection(origin, connectionId);
      if (err) {
        log.error(err);
      }
    });
  }

  ///: BEGIN:ONLY_INCLUDE_IF(snaps)
  /**
   * For snaps running in workers.
   *
   * @param snapId
   * @param connectionStream
   */
  setupSnapProvider(snapId, connectionStream) {
    this.setupUntrustedCommunication({
      connectionStream,
      sender: { snapId },
      subjectType: SubjectType.Snap,
    });
  }
  ///: END:ONLY_INCLUDE_IF

  /**
   * A method for creating a provider that is safely restricted for the requesting subject.
   *
   * @param {object} options - Provider engine options
   * @param {string} options.origin - The origin of the sender
   * @param {MessageSender | SnapSender} options.sender - The sender object.
   * @param {string} options.subjectType - The type of the sender subject.
   * @param {tabId} [options.tabId] - The tab ID of the sender - if the sender is within a tab
   */
  setupProviderEngine({ origin, subjectType, sender, tabId }) {
    // setup json rpc engine stack
    const engine = new JsonRpcEngine();

    // append origin to each request
    engine.push(createOriginMiddleware({ origin }));

    // append selectedNetworkClientId to each request
    engine.push(createSelectedNetworkMiddleware(this.controllerMessenger));

    let proxyClient;
    if (
      this.preferencesController.getUseRequestQueue() &&
      this.selectedNetworkController.state.domains[origin]
    ) {
      proxyClient =
        this.selectedNetworkController.getProviderAndBlockTracker(origin);
    } else {
      // if useRequestQueue is false we want to use the globally selected network provider/blockTracker
      // since this means the per domain network feature is disabled

      // if the origin is not in the selectedNetworkController's `domains` state,
      // this means that origin does not have permissions (is not connected to the wallet)
      // and will therefore not have its own selected network even if useRequestQueue is true
      // and so in this case too we want to use the globally selected network provider/blockTracker
      proxyClient = this.networkController.getProviderAndBlockTracker();
    }

    const requestQueueMiddleware = createQueuedRequestMiddleware({
      enqueueRequest: this.queuedRequestController.enqueueRequest.bind(
        this.queuedRequestController,
      ),
      useRequestQueue: this.preferencesController.getUseRequestQueue.bind(
        this.preferencesController,
      ),
    });
    // add some middleware that will switch chain on each request (as needed)
    engine.push(requestQueueMiddleware);

    // create filter polyfill middleware
    const filterMiddleware = createFilterMiddleware(proxyClient);

    // create subscription polyfill middleware
    const subscriptionManager = createSubscriptionManager(proxyClient);
    subscriptionManager.events.on('notification', (message) =>
      engine.emit('notification', message),
    );

    if (isManifestV3) {
      engine.push(createDupeReqFilterMiddleware());
    }

    // append tabId to each request if it exists
    if (tabId) {
      engine.push(createTabIdMiddleware({ tabId }));
    }

    // logging
    engine.push(createLoggerMiddleware({ origin }));
    engine.push(this.permissionLogController.createMiddleware());

    ///: BEGIN:ONLY_INCLUDE_IF(blockaid)
    engine.push(
      createPPOMMiddleware(
        this.ppomController,
        this.preferencesController,
        this.networkController,
        this.appStateController,
        this.updateSecurityAlertResponseByTxId.bind(this),
      ),
    );
    ///: END:ONLY_INCLUDE_IF

    engine.push(
      createRPCMethodTrackingMiddleware({
        trackEvent: this.metaMetricsController.trackEvent.bind(
          this.metaMetricsController,
        ),
        getMetricsState: this.metaMetricsController.store.getState.bind(
          this.metaMetricsController.store,
        ),
        getAccountType: this.getAccountType.bind(this),
        getDeviceModel: this.getDeviceModel.bind(this),
        snapAndHardwareMessenger: this.controllerMessenger.getRestricted({
          name: 'SnapAndHardwareMessenger',
          allowedActions: [
            'KeyringController:getKeyringForAccount',
            'SnapController:get',
            'AccountsController:getSelectedAccount',
          ],
        }),
        ///: BEGIN:ONLY_INCLUDE_IF(blockaid)
        appStateController: this.appStateController,
        ///: END:ONLY_INCLUDE_IF
      }),
    );

    // onboarding
    if (subjectType === SubjectType.Website) {
      engine.push(
        createOnboardingMiddleware({
          location: sender.url,
          registerOnboarding: this.onboardingController.registerOnboarding,
        }),
      );
    }

    // Unrestricted/permissionless RPC method implementations
    engine.push(
      createMethodMiddleware({
        origin,

        subjectType,

        // Miscellaneous
        addSubjectMetadata:
          this.subjectMetadataController.addSubjectMetadata.bind(
            this.subjectMetadataController,
          ),
        metamaskState: this.getState(),
        getProviderState: this.getProviderState.bind(this),
        getUnlockPromise: this.appStateController.getUnlockPromise.bind(
          this.appStateController,
        ),
        handleWatchAssetRequest: this.handleWatchAssetRequest.bind(this),
        requestUserApproval:
          this.approvalController.addAndShowApprovalRequest.bind(
            this.approvalController,
          ),
        startApprovalFlow: this.approvalController.startFlow.bind(
          this.approvalController,
        ),
        endApprovalFlow: this.approvalController.endFlow.bind(
          this.approvalController,
        ),
        setApprovalFlowLoadingText:
          this.approvalController.setFlowLoadingText.bind(
            this.approvalController,
          ),
        showApprovalSuccess: this.approvalController.success.bind(
          this.approvalController,
        ),
        showApprovalError: this.approvalController.error.bind(
          this.approvalController,
        ),
        sendMetrics: this.metaMetricsController.trackEvent.bind(
          this.metaMetricsController,
        ),
        // Permission-related
        getAccounts: this.getPermittedAccounts.bind(this, origin),
        getPermissionsForOrigin: this.permissionController.getPermissions.bind(
          this.permissionController,
          origin,
        ),
        hasPermission: this.permissionController.hasPermission.bind(
          this.permissionController,
          origin,
        ),
        hasPermissions: this.permissionController.hasPermissions.bind(
          this.permissionController,
          origin,
        ),
        requestAccountsPermission:
          this.permissionController.requestPermissions.bind(
            this.permissionController,
            { origin },
            { eth_accounts: {} },
          ),
        requestPermissionsForOrigin:
          this.permissionController.requestPermissions.bind(
            this.permissionController,
            { origin },
          ),
        revokePermissionsForOrigin: (permissionKeys) => {
          try {
            this.permissionController.revokePermissions({
              [origin]: permissionKeys,
            });
          } catch (e) {
            // we dont want to handle errors here because
            // the revokePermissions api method should just
            // return `null` if the permissions were not
            // successfully revoked or if the permissions
            // for the origin do not exist
            console.log(e);
          }
        },
        getCurrentChainId: () =>
          this.networkController.state.providerConfig.chainId,
        getCurrentRpcUrl: () =>
          this.networkController.state.providerConfig.rpcUrl,
        // network configuration-related
        getNetworkConfigurations: () =>
          this.networkController.state.networkConfigurations,
        upsertNetworkConfiguration:
          this.networkController.upsertNetworkConfiguration.bind(
            this.networkController,
          ),
        setActiveNetwork: (networkClientId) => {
          this.networkController.setActiveNetwork(networkClientId);
        },
        findNetworkClientIdByChainId:
          this.networkController.findNetworkClientIdByChainId.bind(
            this.networkController,
          ),
        findNetworkConfigurationBy: this.findNetworkConfigurationBy.bind(this),
        getNetworkClientIdForDomain:
          this.selectedNetworkController.getNetworkClientIdForDomain.bind(
            this.selectedNetworkController,
          ),
        setNetworkClientIdForDomain:
          this.selectedNetworkController.setNetworkClientIdForDomain.bind(
            this.selectedNetworkController,
          ),

        getUseRequestQueue: this.preferencesController.getUseRequestQueue.bind(
          this.preferencesController,
        ),
        getProviderConfig: () => this.networkController.state.providerConfig,
        setProviderType: (type) => {
          return this.networkController.setProviderType(type);
        },

        // Web3 shim-related
        getWeb3ShimUsageState: this.alertController.getWeb3ShimUsageState.bind(
          this.alertController,
        ),
        setWeb3ShimUsageRecorded:
          this.alertController.setWeb3ShimUsageRecorded.bind(
            this.alertController,
          ),

        ///: BEGIN:ONLY_INCLUDE_IF(build-mmi)
        handleMmiAuthenticate:
          this.institutionalFeaturesController.handleMmiAuthenticate.bind(
            this.institutionalFeaturesController,
          ),
        handleMmiCheckIfTokenIsPresent:
          this.mmiController.handleMmiCheckIfTokenIsPresent.bind(
            this.mmiController,
          ),
        handleMmiDashboardData: this.mmiController.handleMmiDashboardData.bind(
          this.mmiController,
        ),
        handleMmiSetAccountAndNetwork:
          this.mmiController.setAccountAndNetwork.bind(this.mmiController),
        handleMmiOpenAddHardwareWallet:
          this.mmiController.handleMmiOpenAddHardwareWallet.bind(
            this.mmiController,
          ),
        ///: END:ONLY_INCLUDE_IF
      }),
    );

    ///: BEGIN:ONLY_INCLUDE_IF(snaps)
    engine.push(
      createSnapsMethodMiddleware(subjectType === SubjectType.Snap, {
        getUnlockPromise: this.appStateController.getUnlockPromise.bind(
          this.appStateController,
        ),
        getSnaps: this.controllerMessenger.call.bind(
          this.controllerMessenger,
          'SnapController:getPermitted',
          origin,
        ),
        requestPermissions: async (requestedPermissions) =>
          await this.permissionController.requestPermissions(
            { origin },
            requestedPermissions,
          ),
        getPermissions: this.permissionController.getPermissions.bind(
          this.permissionController,
          origin,
        ),
        getSnapFile: this.controllerMessenger.call.bind(
          this.controllerMessenger,
          'SnapController:getFile',
          origin,
        ),
        installSnaps: this.controllerMessenger.call.bind(
          this.controllerMessenger,
          'SnapController:install',
          origin,
        ),
        getIsLocked: () => {
          return !this.appStateController.isUnlocked();
        },
        ///: END:ONLY_INCLUDE_IF
        ///: BEGIN:ONLY_INCLUDE_IF(keyring-snaps)
        hasPermission: this.permissionController.hasPermission.bind(
          this.permissionController,
          origin,
        ),
        getSnap: this.controllerMessenger.call.bind(
          this.controllerMessenger,
          'SnapController:get',
        ),
        getAllSnaps: this.controllerMessenger.call.bind(
          this.controllerMessenger,
          'SnapController:getAll',
        ),
        handleSnapRpcRequest: (args) =>
          this.handleSnapRequest({ ...args, origin }),
        getAllowedKeyringMethods: keyringSnapPermissionsBuilder(
          this.subjectMetadataController,
          origin,
        ),
        createInterface: this.controllerMessenger.call.bind(
          this.controllerMessenger,
          'SnapInterfaceController:createInterface',
          origin,
        ),
        getInterfaceState: (...args) =>
          this.controllerMessenger.call(
            'SnapInterfaceController:getInterface',
            origin,
            ...args,
          ).state,
        updateInterface: this.controllerMessenger.call.bind(
          this.controllerMessenger,
          'SnapInterfaceController:updateInterface',
          origin,
        ),
        ///: END:ONLY_INCLUDE_IF
        ///: BEGIN:ONLY_INCLUDE_IF(snaps)
      }),
    );
    ///: END:ONLY_INCLUDE_IF

    // filter and subscription polyfills
    engine.push(filterMiddleware);
    engine.push(subscriptionManager.middleware);
    if (subjectType !== SubjectType.Internal) {
      // permissions
      engine.push(
        this.permissionController.createPermissionMiddleware({
          origin,
        }),
      );
    }

    engine.push(this.metamaskMiddleware);

    engine.push(providerAsMiddleware(proxyClient.provider));

    return engine;
  }

  /**
   * TODO:LegacyProvider: Delete
   * A method for providing our public config info over a stream.
   * This includes info we like to be synchronous if possible, like
   * the current selected account, and network ID.
   *
   * Since synchronous methods have been deprecated in web3,
   * this is a good candidate for deprecation.
   *
   * @param {*} outStream - The stream to provide public config over.
   */
  setupPublicConfig(outStream) {
    const configStream = storeAsStream(this.publicConfigStore);

    pump(configStream, outStream, (err) => {
      configStream.destroy();
      if (err) {
        log.error(err);
      }
    });
  }

  /**
   * Adds a reference to a connection by origin. Ignores the 'metamask' origin.
   * Caller must ensure that the returned id is stored such that the reference
   * can be deleted later.
   *
   * @param {string} origin - The connection's origin string.
   * @param {object} options - Data associated with the connection
   * @param {object} options.engine - The connection's JSON Rpc Engine
   * @returns {string} The connection's id (so that it can be deleted later)
   */
  addConnection(origin, { engine }) {
    if (origin === ORIGIN_METAMASK) {
      return null;
    }

    if (!this.connections[origin]) {
      this.connections[origin] = {};
    }

    const id = nanoid();
    this.connections[origin][id] = {
      engine,
    };

    return id;
  }

  /**
   * Deletes a reference to a connection, by origin and id.
   * Ignores unknown origins.
   *
   * @param {string} origin - The connection's origin string.
   * @param {string} id - The connection's id, as returned from addConnection.
   */
  removeConnection(origin, id) {
    const connections = this.connections[origin];
    if (!connections) {
      return;
    }

    delete connections[id];

    if (Object.keys(connections).length === 0) {
      delete this.connections[origin];
    }
  }

  /**
   * Closes all connections for the given origin, and removes the references
   * to them.
   * Ignores unknown origins.
   *
   * @param {string} origin - The origin string.
   */
  removeAllConnections(origin) {
    const connections = this.connections[origin];
    if (!connections) {
      return;
    }

    Object.keys(connections).forEach((id) => {
      this.removeConnection(origin, id);
    });
  }

  /**
   * Causes the RPC engines associated with the connections to the given origin
   * to emit a notification event with the given payload.
   *
   * The caller is responsible for ensuring that only permitted notifications
   * are sent.
   *
   * Ignores unknown origins.
   *
   * @param {string} origin - The connection's origin string.
   * @param {unknown} payload - The event payload.
   */
  notifyConnections(origin, payload) {
    const connections = this.connections[origin];

    if (connections) {
      Object.values(connections).forEach((conn) => {
        if (conn.engine) {
          conn.engine.emit('notification', payload);
        }
      });
    }
  }

  /**
   * Causes the RPC engines associated with all connections to emit a
   * notification event with the given payload.
   *
   * If the "payload" parameter is a function, the payload for each connection
   * will be the return value of that function called with the connection's
   * origin.
   *
   * The caller is responsible for ensuring that only permitted notifications
   * are sent.
   *
   * @param {unknown} payload - The event payload, or payload getter function.
   */
  notifyAllConnections(payload) {
    const getPayload =
      typeof payload === 'function'
        ? (origin) => payload(origin)
        : () => payload;

    Object.keys(this.connections).forEach((origin) => {
      Object.values(this.connections[origin]).forEach(async (conn) => {
        try {
          if (conn.engine) {
            conn.engine.emit('notification', await getPayload(origin));
          }
        } catch (err) {
          console.error(err);
        }
      });
    });
  }

  // handlers

  /**
   * Handle a KeyringController update
   *
   * @param {object} state - the KC state
   * @returns {Promise<void>}
   * @private
   */
  async _onKeyringControllerUpdate(state) {
    const { keyrings } = state;
    const addresses = keyrings.reduce(
      (acc, { accounts }) => acc.concat(accounts),
      [],
    );

    if (!addresses.length) {
      return;
    }

    // Ensure preferences + identities controller know about all addresses
    this.preferencesController.syncAddresses(addresses);
    this.accountTracker.syncWithAddresses(addresses);
  }

  /**
   * Handle global application unlock.
   * Notifies all connections that the extension is unlocked, and which
   * account(s) are currently accessible, if any.
   */
  _onUnlock() {
    this.notifyAllConnections(async (origin) => {
      return {
        method: NOTIFICATION_NAMES.unlockStateChanged,
        params: {
          isUnlocked: true,
          accounts: await this.getPermittedAccounts(origin),
        },
      };
    });

    this.unMarkPasswordForgotten();

    // In the current implementation, this handler is triggered by a
    // KeyringController event. Other controllers subscribe to the 'unlock'
    // event of the MetaMaskController itself.
    this.emit('unlock');
  }

  /**
   * Handle global application lock.
   * Notifies all connections that the extension is locked.
   */
  _onLock() {
    this.notifyAllConnections({
      method: NOTIFICATION_NAMES.unlockStateChanged,
      params: {
        isUnlocked: false,
      },
    });

    // In the current implementation, this handler is triggered by a
    // KeyringController event. Other controllers subscribe to the 'lock'
    // event of the MetaMaskController itself.
    this.emit('lock');
  }

  /**
   * Handle memory state updates.
   * - Ensure isClientOpenAndUnlocked is updated
   * - Notifies all connections with the new provider network state
   *   - The external providers handle diffing the state
   *
   * @param newState
   */
  _onStateUpdate(newState) {
    this.isClientOpenAndUnlocked = newState.isUnlocked && this._isClientOpen;
    this._notifyChainChange();
  }

  // misc

  /**
   * A method for emitting the full MetaMask state to all registered listeners.
   *
   * @private
   */
  privateSendUpdate() {
    this.emit('update', this.getState());
  }

  /**
   * @returns {boolean} Whether the extension is unlocked.
   */
  isUnlocked() {
    return this.keyringController.state.isUnlocked;
  }

  //=============================================================================
  // MISCELLANEOUS
  //=============================================================================

  getExternalPendingTransactions(address) {
    return this.smartTransactionsController.getTransactions({
      addressFrom: address,
      status: 'pending',
    });
  }

  /**
   * Returns the nonce that will be associated with a transaction once approved
   *
   * @param {string} address - The hex string address for the transaction
   * @param networkClientId - The optional networkClientId to get the nonce lock with
   * @returns {Promise<number>}
   */
  async getPendingNonce(address, networkClientId) {
    const { nonceDetails, releaseLock } = await this.txController.getNonceLock(
      address,
      process.env.TRANSACTION_MULTICHAIN ? networkClientId : undefined,
    );

    const pendingNonce = nonceDetails.params.highestSuggested;

    releaseLock();
    return pendingNonce;
  }

  /**
   * Returns the next nonce according to the nonce-tracker
   *
   * @param {string} address - The hex string address for the transaction
   * @param networkClientId - The optional networkClientId to get the nonce lock with
   * @returns {Promise<number>}
   */
  async getNextNonce(address, networkClientId) {
    const nonceLock = await this.txController.getNonceLock(
      address,
      process.env.TRANSACTION_MULTICHAIN ? networkClientId : undefined,
    );
    nonceLock.releaseLock();
    return nonceLock.nextNonce;
  }

  /**
   * Throw an artificial error in a timeout handler for testing purposes.
   *
   * @param message - The error message.
   * @deprecated This is only mean to facilitiate E2E testing. We should not
   * use this for handling errors.
   */
  throwTestError(message) {
    setTimeout(() => {
      const error = new Error(message);
      error.name = 'TestError';
      throw error;
    });
  }

  /**
   * A method for setting TransactionController event listeners
   */
  _addTransactionControllerListeners() {
    const transactionMetricsRequest = this.getTransactionMetricsRequest();

    this.controllerMessenger.subscribe(
      'TransactionController:postTransactionBalanceUpdated',
      handlePostTransactionBalanceUpdate.bind(null, transactionMetricsRequest),
    );

    this.controllerMessenger.subscribe(
      'TransactionController:unapprovedTransactionAdded',
      (transactionMeta) =>
        handleTransactionAdded(transactionMetricsRequest, { transactionMeta }),
    );

    this.controllerMessenger.subscribe(
      'TransactionController:transactionApproved',
      handleTransactionApproved.bind(null, transactionMetricsRequest),
    );

    this.controllerMessenger.subscribe(
      'TransactionController:transactionDropped',
      handleTransactionDropped.bind(null, transactionMetricsRequest),
    );

    this.controllerMessenger.subscribe(
      'TransactionController:transactionConfirmed',
      handleTransactionConfirmed.bind(null, transactionMetricsRequest),
    );

    this.controllerMessenger.subscribe(
      'TransactionController:transactionFailed',
      handleTransactionFailed.bind(null, transactionMetricsRequest),
    );

    this.controllerMessenger.subscribe(
      'TransactionController:transactionNewSwap',
      ({ transactionMeta }) =>
        this.swapsController.setTradeTxId(transactionMeta.id),
    );

    this.controllerMessenger.subscribe(
      'TransactionController:transactionNewSwapApproval',
      ({ transactionMeta }) =>
        this.swapsController.setApproveTxId(transactionMeta.id),
    );

    this.controllerMessenger.subscribe(
      'TransactionController:transactionRejected',
      handleTransactionRejected.bind(null, transactionMetricsRequest),
    );

    this.controllerMessenger.subscribe(
      'TransactionController:transactionSubmitted',
      handleTransactionSubmitted.bind(null, transactionMetricsRequest),
    );

    this.controllerMessenger.subscribe(
      'TransactionController:transactionStatusUpdated',
      ({ transactionMeta }) => {
        this._onFinishedTransaction(transactionMeta);
      },
    );
  }

  getTransactionMetricsRequest() {
    const controllerActions = {
      // Metametrics Actions
      createEventFragment: this.metaMetricsController.createEventFragment.bind(
        this.metaMetricsController,
      ),
      finalizeEventFragment:
        this.metaMetricsController.finalizeEventFragment.bind(
          this.metaMetricsController,
        ),
      getEventFragmentById:
        this.metaMetricsController.getEventFragmentById.bind(
          this.metaMetricsController,
        ),
      getParticipateInMetrics: () =>
        this.metaMetricsController.state.participateInMetaMetrics,
      trackEvent: this.metaMetricsController.trackEvent.bind(
        this.metaMetricsController,
      ),
      updateEventFragment: this.metaMetricsController.updateEventFragment.bind(
        this.metaMetricsController,
      ),
      // Other dependencies
      getAccountType: this.getAccountType.bind(this),
      getDeviceModel: this.getDeviceModel.bind(this),
      getEIP1559GasFeeEstimates:
        this.gasFeeController.fetchGasFeeEstimates.bind(this.gasFeeController),
      getSelectedAddress: () =>
        this.preferencesController.store.getState().selectedAddress,
      getTokenStandardAndDetails: this.getTokenStandardAndDetails.bind(this),
      getTransaction: (id) =>
        this.txController.state.transactions.find((tx) => tx.id === id),
    };
    return {
      ...controllerActions,
      snapAndHardwareMessenger: this.controllerMessenger.getRestricted({
        name: 'SnapAndHardwareMessenger',
        allowedActions: [
          'KeyringController:getKeyringForAccount',
          'SnapController:get',
          'AccountsController:getSelectedAccount',
        ],
      }),
      provider: this.provider,
    };
  }

  //=============================================================================
  // CONFIG
  //=============================================================================

  /**
   * Returns the first network configuration object that matches at least one field of the
   * provided search criteria. Returns null if no match is found
   *
   * @param {object} rpcInfo - The RPC endpoint properties and values to check.
   * @returns {object} rpcInfo found in the network configurations list
   */
  findNetworkConfigurationBy(rpcInfo) {
    const { networkConfigurations } = this.networkController.state;
    const networkConfiguration = Object.values(networkConfigurations).find(
      (configuration) => {
        return Object.keys(rpcInfo).some((key) => {
          return configuration[key] === rpcInfo[key];
        });
      },
    );

    return networkConfiguration || null;
  }

  /**
   * Sets the Ledger Live preference to use for Ledger hardware wallet support
   *
   * @deprecated This method is deprecated and will be removed in the future.
   * Only webhid connections are supported in chrome and u2f in firefox.
   */
  async setLedgerTransportPreference() {
    const transportType = window.navigator.hid
      ? LedgerTransportTypes.webhid
      : LedgerTransportTypes.u2f;
    const keyring = await this.getKeyringForDevice(HardwareDeviceNames.ledger);
    if (keyring?.updateTransportMethod) {
      return keyring.updateTransportMethod(transportType).catch((e) => {
        throw e;
      });
    }

    return undefined;
  }

  /**
   * A method for initializing storage the first time.
   *
   * @param {object} initState - The default state to initialize with.
   * @private
   */
  recordFirstTimeInfo(initState) {
    if (!('firstTimeInfo' in initState)) {
      const version = this.platform.getVersion();
      initState.firstTimeInfo = {
        version,
        date: Date.now(),
      };
    }
  }

  // TODO: Replace isClientOpen methods with `controllerConnectionChanged` events.
  /* eslint-disable accessor-pairs */
  /**
   * A method for recording whether the MetaMask user interface is open or not.
   *
   * @param {boolean} open
   */
  set isClientOpen(open) {
    this._isClientOpen = open;
  }
  /* eslint-enable accessor-pairs */

  /**
   * A method that is called by the background when all instances of metamask are closed.
   * Currently used to stop polling in the gasFeeController.
   */
  onClientClosed() {
    try {
      this.gasFeeController.stopPolling();
      this.gasFeeController.stopAllPolling();
      this.currencyRateController.stopAllPolling();
      this.appStateController.clearPollingTokens();
    } catch (error) {
      console.error(error);
    }
  }

  /**
   * A method that is called by the background when a particular environment type is closed (fullscreen, popup, notification).
   * Currently used to stop polling in the gasFeeController for only that environement type
   *
   * @param environmentType
   */
  onEnvironmentTypeClosed(environmentType) {
    const appStatePollingTokenType =
      POLLING_TOKEN_ENVIRONMENT_TYPES[environmentType];
    const pollingTokensToDisconnect =
      this.appStateController.store.getState()[appStatePollingTokenType];
    pollingTokensToDisconnect.forEach((pollingToken) => {
      this.gasFeeController.disconnectPoller(pollingToken);
      this.gasFeeController.stopPollingByPollingToken(pollingToken);
      this.currencyRateController.stopPollingByPollingToken(pollingToken);
      this.appStateController.removePollingToken(
        pollingToken,
        appStatePollingTokenType,
      );
    });
  }

  /**
   * Adds a domain to the PhishingController safelist
   *
   * @param {string} hostname - the domain to safelist
   */
  safelistPhishingDomain(hostname) {
    return this.phishingController.bypass(hostname);
  }

  async backToSafetyPhishingWarning() {
    const extensionURL = this.platform.getExtensionURL();
    await this.platform.switchToAnotherURL(undefined, extensionURL);
  }

  /**
   * Locks MetaMask
   */
  setLocked() {
    return this.keyringController.setLocked();
  }

  removePermissionsFor = (subjects) => {
    try {
      this.permissionController.revokePermissions(subjects);
    } catch (exp) {
      if (!(exp instanceof PermissionsRequestNotFoundError)) {
        throw exp;
      }
    }
  };

  ///: BEGIN:ONLY_INCLUDE_IF(snaps)
  updateCaveat = (origin, target, caveatType, caveatValue) => {
    try {
      this.controllerMessenger.call(
        'PermissionController:updateCaveat',
        origin,
        target,
        caveatType,
        caveatValue,
      );
    } catch (exp) {
      if (!(exp instanceof PermissionsRequestNotFoundError)) {
        throw exp;
      }
    }
  };
  ///: END:ONLY_INCLUDE_IF

  updateNetworksList = (sortedNetworkList) => {
    try {
      this.networkOrderController.updateNetworksList(sortedNetworkList);
    } catch (err) {
      log.error(err.message);
      throw err;
    }
  };

  updateAccountsList = (pinnedAccountList) => {
    try {
      this.accountOrderController.updateAccountsList(pinnedAccountList);
    } catch (err) {
      log.error(err.message);
      throw err;
    }
  };

  updateHiddenAccountsList = (hiddenAccountList) => {
    try {
      this.accountOrderController.updateHiddenAccountsList(hiddenAccountList);
    } catch (err) {
      log.error(err.message);
      throw err;
    }
  };

  rejectPermissionsRequest = (requestId) => {
    try {
      this.permissionController.rejectPermissionsRequest(requestId);
    } catch (exp) {
      if (!(exp instanceof PermissionsRequestNotFoundError)) {
        throw exp;
      }
    }
  };

  acceptPermissionsRequest = (request) => {
    try {
      this.permissionController.acceptPermissionsRequest(request);
    } catch (exp) {
      if (!(exp instanceof PermissionsRequestNotFoundError)) {
        throw exp;
      }
    }
  };

  resolvePendingApproval = async (id, value, options) => {
    try {
      await this.approvalController.accept(id, value, options);
    } catch (exp) {
      if (!(exp instanceof ApprovalRequestNotFoundError)) {
        throw exp;
      }
    }
  };

  rejectPendingApproval = (id, error) => {
    try {
      this.approvalController.reject(
        id,
        new EthereumRpcError(error.code, error.message, error.data),
      );
    } catch (exp) {
      if (!(exp instanceof ApprovalRequestNotFoundError)) {
        throw exp;
      }
    }
  };

  async _onAccountChange(newAddress) {
    const permittedAccountsMap = getPermittedAccountsByOrigin(
      this.permissionController.state,
    );

    for (const [origin, accounts] of permittedAccountsMap.entries()) {
      if (accounts.includes(newAddress)) {
        this._notifyAccountsChange(origin, accounts);
      }
    }

    await this.txController.updateIncomingTransactions();
  }

  async _notifyAccountsChange(origin, newAccounts) {
    if (this.isUnlocked()) {
      this.notifyConnections(origin, {
        method: NOTIFICATION_NAMES.accountsChanged,
        // This should be the same as the return value of `eth_accounts`,
        // namely an array of the current / most recently selected Ethereum
        // account.
        params:
          newAccounts.length < 2
            ? // If the length is 1 or 0, the accounts are sorted by definition.
              newAccounts
            : // If the length is 2 or greater, we have to execute
              // `eth_accounts` vi this method.
              await this.getPermittedAccounts(origin),
      });
    }

    this.permissionLogController.updateAccountsHistory(origin, newAccounts);
  }

  async _notifyChainChange() {
    if (this.preferencesController.getUseRequestQueue()) {
      this.notifyAllConnections(async (origin) => ({
        method: NOTIFICATION_NAMES.chainChanged,
        params: await this.getProviderNetworkState(origin),
      }));
    } else {
      this.notifyAllConnections({
        method: NOTIFICATION_NAMES.chainChanged,
        params: await this.getProviderNetworkState(),
      });
    }
  }

  async _onFinishedTransaction(transactionMeta) {
    if (
      ![TransactionStatus.confirmed, TransactionStatus.failed].includes(
        transactionMeta.status,
      )
    ) {
      return;
    }

    await this._createTransactionNotifcation(transactionMeta);
    this._updateNFTOwnership(transactionMeta);
    this._trackTransactionFailure(transactionMeta);
  }

  async _createTransactionNotifcation(transactionMeta) {
    const { chainId } = transactionMeta;
    let rpcPrefs = {};

    if (chainId) {
      const { networkConfigurations } = this.networkController.state;

      const matchingNetworkConfig = Object.values(networkConfigurations).find(
        (networkConfiguration) => networkConfiguration.chainId === chainId,
      );

      rpcPrefs = matchingNetworkConfig?.rpcPrefs ?? {};
    }

    try {
      await this.platform.showTransactionNotification(
        transactionMeta,
        rpcPrefs,
      );
    } catch (error) {
      log.error('Failed to create transaction notification', error);
    }
  }

  _updateNFTOwnership(transactionMeta) {
    // if this is a transferFrom method generated from within the app it may be an NFT transfer transaction
    // in which case we will want to check and update ownership status of the transferred NFT.

    const { type, txParams, chainId } = transactionMeta;

    if (
      type !== TransactionType.tokenMethodTransferFrom ||
      txParams === undefined
    ) {
      return;
    }

    const { data, to: contractAddress, from: userAddress } = txParams;
    const transactionData = parseStandardTokenTransactionData(data);

    // Sometimes the tokenId value is parsed as "_value" param. Not seeing this often any more, but still occasionally:
    // i.e. call approve() on BAYC contract - https://etherscan.io/token/0xbc4ca0eda7647a8ab7c2061c2e118a18a936f13d#writeContract, and tokenId shows up as _value,
    // not sure why since it doesn't match the ERC721 ABI spec we use to parse these transactions - https://github.com/MetaMask/metamask-eth-abis/blob/d0474308a288f9252597b7c93a3a8deaad19e1b2/src/abis/abiERC721.ts#L62.
    const transactionDataTokenId =
      getTokenIdParam(transactionData) ?? getTokenValueParam(transactionData);

    const { allNfts } = this.nftController.state;

    // check if its a known NFT
    const knownNft = allNfts?.[userAddress]?.[chainId]?.find(
      ({ address, tokenId }) =>
        isEqualCaseInsensitive(address, contractAddress) &&
        tokenId === transactionDataTokenId,
    );

    // if it is we check and update ownership status.
    if (knownNft) {
      this.nftController.checkAndUpdateSingleNftOwnershipStatus(
        knownNft,
        false,
        // TODO add networkClientId once it is available in the transactionMeta
        // the chainId previously passed here didn't actually allow us to check for ownership on a non globally selected network
        // because the check would use the provider for the globally selected network, not the chainId passed here.
        { userAddress },
      );
    }
  }

  _trackTransactionFailure(transactionMeta) {
    const { txReceipt } = transactionMeta;
    const metamaskState = this.getState();

    if (!txReceipt || txReceipt.status !== '0x0') {
      return;
    }

    this.metaMetricsController.trackEvent(
      {
        event: 'Tx Status Update: On-Chain Failure',
        category: MetaMetricsEventCategory.Background,
        properties: {
          action: 'Transactions',
          errorMessage: transactionMeta.simulationFails?.reason,
          numberOfTokens: metamaskState.tokens.length,
          numberOfAccounts: Object.keys(metamaskState.accounts).length,
        },
      },
      {
        matomoEvent: true,
      },
    );
  }

  _onUserOperationAdded(userOperationMeta) {
    const transactionMeta = this.txController.state.transactions.find(
      (tx) => tx.id === userOperationMeta.id,
    );

    if (!transactionMeta) {
      return;
    }

    if (transactionMeta.type === TransactionType.swap) {
      this.controllerMessenger.publish(
        'TransactionController:transactionNewSwap',
        { transactionMeta },
      );
    } else if (transactionMeta.type === TransactionType.swapApproval) {
      this.controllerMessenger.publish(
        'TransactionController:transactionNewSwapApproval',
        { transactionMeta },
      );
    }
  }

  _onUserOperationTransactionUpdated(transactionMeta) {
    const updatedTransactionMeta = {
      ...transactionMeta,
      txParams: {
        ...transactionMeta.txParams,
        from: this.preferencesController.getSelectedAddress(),
      },
    };

    const transactionExists = this.txController.state.transactions.some(
      (tx) => tx.id === updatedTransactionMeta.id,
    );

    if (!transactionExists) {
      this.txController.update((state) => {
        state.transactions.push(updatedTransactionMeta);
      });
    }

    this.txController.updateTransaction(
      updatedTransactionMeta,
      'Generated from user operation',
    );

    this.controllerMessenger.publish(
      'TransactionController:transactionStatusUpdated',
      { updatedTransactionMeta },
    );
  }
}<|MERGE_RESOLUTION|>--- conflicted
+++ resolved
@@ -2193,15 +2193,7 @@
   triggerNetworkrequests() {
     this.accountTracker.start();
     this.txController.startIncomingTransactionPolling();
-<<<<<<< HEAD
-=======
     this.tokenDetectionController.enable();
-    if (this.preferencesController.store.getState().useCurrencyRateCheck) {
-      this.currencyRateController.startPollingByNetworkClientId(
-        this.networkController.state.selectedNetworkClientId,
-      );
-    }
->>>>>>> e933f667
     if (this.preferencesController.store.getState().useTokenDetection) {
       this.tokenListController.start();
     }
@@ -2210,13 +2202,7 @@
   stopNetworkRequests() {
     this.accountTracker.stop();
     this.txController.stopIncomingTransactionPolling();
-<<<<<<< HEAD
-=======
     this.tokenDetectionController.disable();
-    if (this.preferencesController.store.getState().useCurrencyRateCheck) {
-      this.currencyRateController.stopAllPolling();
-    }
->>>>>>> e933f667
     if (this.preferencesController.store.getState().useTokenDetection) {
       this.tokenListController.stop();
       this.tokenRatesController.stop();
