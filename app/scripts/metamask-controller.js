--- conflicted
+++ resolved
@@ -4,13 +4,8 @@
 import { storeAsStream } from '@metamask/obs-store/dist/asStream';
 import { JsonRpcEngine } from 'json-rpc-engine';
 import { createEngineStream } from 'json-rpc-middleware-stream';
-<<<<<<< HEAD
-import { debounce, pickBy } from 'lodash';
-import { providerAsMiddleware } from 'eth-json-rpc-middleware';
-=======
 import { providerAsMiddleware } from '@metamask/eth-json-rpc-middleware';
 import { debounce } from 'lodash';
->>>>>>> 561cae9b
 import {
   KeyringController,
   keyringBuilderFactory,
@@ -118,6 +113,8 @@
 import { hexToDecimal } from '../../shared/modules/conversion.utils';
 ///: BEGIN:ONLY_INCLUDE_IN(flask)
 import { isMain, isFlask } from '../../shared/constants/environment';
+// eslint-disable-next-line import/order
+import { DesktopController } from '@metamask/desktop/dist/controllers/desktop';
 ///: END:ONLY_INCLUDE_IN
 import {
   onMessageReceived,
@@ -179,16 +176,6 @@
 } from './controllers/permissions';
 import createRPCMethodTrackingMiddleware from './lib/createRPCMethodTrackingMiddleware';
 import { securityProviderCheck } from './lib/security-provider-helpers';
-
-/* eslint-disable import/first */
-/* eslint-disable import/order */
-
-///: BEGIN:ONLY_INCLUDE_IN(desktop)
-import { DesktopController } from '@metamask/desktop/dist/controllers/desktop';
-///: END:ONLY_INCLUDE_IN
-
-/* eslint-enable import/first */
-/* eslint-enable import/order */
 
 export const METAMASK_CONTROLLER_EVENTS = {
   // Fired after state changes that impact the extension badge (unapproved msg count)
@@ -875,6 +862,10 @@
       state: initState.CronjobController,
       messenger: cronjobControllerMessenger,
     });
+
+    this.desktopController = new DesktopController({
+      initState: initState.DesktopController,
+    });
     ///: END:ONLY_INCLUDE_IN
 
     this.detectTokensController = new DetectTokensController({
@@ -972,16 +963,6 @@
         const txMeta = this.txController.txStateManager.getTransaction(txId);
         let rpcPrefs = {};
         if (txMeta.chainId) {
-<<<<<<< HEAD
-          const networkConfigurations =
-            this.networkController.getNetworkConfigurations();
-          let matchingNetworkConfig;
-          for (const networkConfig of Object.values(networkConfigurations)) {
-            if (networkConfig.chainId === txMeta.chainId) {
-              matchingNetworkConfig = networkConfig;
-            }
-          }
-=======
           const { networkConfigurations } =
             this.networkController.store.getState();
           const matchingNetworkConfig = Object.values(
@@ -990,7 +971,6 @@
             (networkConfiguration) =>
               networkConfiguration.chainId === txMeta.chainId,
           );
->>>>>>> 561cae9b
           rpcPrefs = matchingNetworkConfig?.rpcPrefs ?? {};
         }
         this.platform.showTransactionNotification(txMeta, rpcPrefs);
@@ -1142,12 +1122,6 @@
       },
       initState.SmartTransactionsController,
     );
-
-    ///: BEGIN:ONLY_INCLUDE_IN(desktop)
-    this.desktopController = new DesktopController({
-      initState: initState.DesktopController,
-    });
-    ///: END:ONLY_INCLUDE_IN
 
     // ensure accountTracker updates balances after network change
     this.networkController.on(NETWORK_EVENTS.NETWORK_DID_CHANGE, () => {
@@ -1255,8 +1229,6 @@
       SnapController: this.snapController,
       CronjobController: this.cronjobController,
       NotificationController: this.notificationController,
-      ///: END:ONLY_INCLUDE_IN
-      ///: BEGIN:ONLY_INCLUDE_IN(desktop)
       DesktopController: this.desktopController.store,
       ///: END:ONLY_INCLUDE_IN
       ...resetOnRestartStore,
@@ -1290,8 +1262,6 @@
         SnapController: this.snapController,
         CronjobController: this.cronjobController,
         NotificationController: this.notificationController,
-        ///: END:ONLY_INCLUDE_IN
-        ///: BEGIN:ONLY_INCLUDE_IN(desktop)
         DesktopController: this.desktopController.store,
         ///: END:ONLY_INCLUDE_IN
         ...resetOnRestartStore,
@@ -1846,20 +1816,9 @@
         networkController.rollbackToPreviousProvider.bind(networkController),
       removeNetworkConfiguration:
         networkController.removeNetworkConfiguration.bind(networkController),
-<<<<<<< HEAD
-      setCurrentNetwork:
-        networkController.setCurrentNetwork.bind(networkController),
-      getNetworkConfigurations:
-        networkController.getNetworkConfigurations.bind(networkController),
-      upsertAndSetNetworkConfiguration:
-        this.upsertAndSetNetworkConfiguration.bind(this),
-      upsertNetworkConfiguration: this.upsertNetworkConfiguration.bind(this),
-      requestAddNetworkApproval: this.requestAddNetworkApproval.bind(this),
-=======
       setActiveNetwork:
         networkController.setActiveNetwork.bind(networkController),
       upsertNetworkConfiguration: this.upsertNetworkConfiguration.bind(this),
->>>>>>> 561cae9b
       // PreferencesController
       setSelectedAddress: preferencesController.setSelectedAddress.bind(
         preferencesController,
@@ -1903,6 +1862,10 @@
         preferencesController.setTransactionSecurityCheckEnabled.bind(
           preferencesController,
         ),
+      setOpenSeaTransactionSecurityProviderPopoverHasBeenShown:
+        preferencesController.setOpenSeaTransactionSecurityProviderPopoverHasBeenShown.bind(
+          preferencesController,
+        ),
       // AssetsContractController
       getTokenStandardAndDetails: this.getTokenStandardAndDetails.bind(this),
 
@@ -1963,6 +1926,7 @@
         appStateController.updateNftDropDownState.bind(appStateController),
       setFirstTimeUsedNetwork:
         appStateController.setFirstTimeUsedNetwork.bind(appStateController),
+
       // EnsController
       tryReverseResolveAddress:
         ensController.reverseResolveAddress.bind(ensController),
@@ -2071,6 +2035,22 @@
       ),
       dismissNotifications: this.dismissNotifications.bind(this),
       markNotificationsAsRead: this.markNotificationsAsRead.bind(this),
+      // Desktop
+      getDesktopEnabled: this.desktopController.getDesktopEnabled.bind(
+        this.desktopController,
+      ),
+      setDesktopEnabled: this.desktopController.setDesktopEnabled.bind(
+        this.desktopController,
+      ),
+      generateDesktopOtp: this.desktopController.generateOtp.bind(
+        this.desktopController,
+      ),
+      testDesktopConnection: this.desktopController.testDesktopConnection.bind(
+        this.desktopController,
+      ),
+      disableDesktop: this.desktopController.disableDesktop.bind(
+        this.desktopController,
+      ),
       ///: END:ONLY_INCLUDE_IN
 
       // swaps
@@ -2211,24 +2191,6 @@
         assetsContractController.getBalancesInSingleCall.bind(
           assetsContractController,
         ),
-
-      ///: BEGIN:ONLY_INCLUDE_IN(desktop)
-      getDesktopEnabled: this.desktopController.getDesktopEnabled.bind(
-        this.desktopController,
-      ),
-      setDesktopEnabled: this.desktopController.setDesktopEnabled.bind(
-        this.desktopController,
-      ),
-      generateOtp: this.desktopController.generateOtp.bind(
-        this.desktopController,
-      ),
-      testDesktopConnection: this.desktopController.testDesktopConnection.bind(
-        this.desktopController,
-      ),
-      disableDesktop: this.desktopController.disableDesktop.bind(
-        this.desktopController,
-      ),
-      ///: END:ONLY_INCLUDE_IN
     };
   }
 
@@ -2290,66 +2252,6 @@
     }
   }
 
-<<<<<<< HEAD
-  async requestAddNetworkApproval(customRpc, originIsMetaMask) {
-    try {
-      await this.approvalController.addAndShowApprovalRequest({
-        origin: 'metamask',
-        type: 'wallet_addEthereumChain',
-        requestData: {
-          chainId: customRpc.chainId,
-          blockExplorerUrl: customRpc.rpcPrefs.blockExplorerUrl,
-          chainName: customRpc.chainName,
-          rpcUrl: customRpc.rpcUrl,
-          ticker: customRpc.ticker,
-          imageUrl: customRpc.rpcPrefs.imageUrl,
-        },
-      });
-    } catch (error) {
-      if (
-        !(originIsMetaMask && error.message === 'User rejected the request.')
-      ) {
-        throw error;
-      }
-    }
-  }
-
-  async upsertNetworkConfiguration({
-    chainId,
-    chainName,
-    rpcUrl,
-    ticker,
-    blockExplorerUrl,
-  }) {
-    const networkConfigurationId =
-      this.networkController.upsertNetworkConfiguration({
-        rpcUrl,
-        chainId,
-        ticker,
-        chainName,
-        rpcPrefs: {
-          blockExplorerUrl,
-        },
-      });
-
-    this.metaMetricsController.trackEvent({
-      event: 'Custom Network Added',
-      category: EVENT.CATEGORIES.NETWORK,
-      referrer: {
-        url: ORIGIN_METAMASK,
-      },
-      properties: {
-        chain_id: chainId,
-        symbol: ticker,
-        source: EVENT.SOURCE.NETWORK.POPULAR_NETWORK_LIST,
-      },
-    });
-
-    return networkConfigurationId;
-  }
-
-=======
->>>>>>> 561cae9b
   /**
    * Create a new Vault and restore an existent keyring.
    *
@@ -2639,7 +2541,9 @@
       if (loginToken && loginSalt) {
         const { vault } = this.keyringController.store.getState();
 
-        if (vault.salt !== loginSalt) {
+        const jsonVault = JSON.parse(vault);
+
+        if (jsonVault.salt !== loginSalt) {
           console.warn(
             'submitEncryptionKey: Stored salt and vault salt do not match',
           );
@@ -3494,7 +3398,7 @@
    * @param {object} [req] - The original request, containing the origin.
    * @param version
    */
-  newUnsignedTypedMessage(msgParams, req, version) {
+  async newUnsignedTypedMessage(msgParams, req, version) {
     const promise = this.typedMessageManager.addUnapprovedMessageAsync(
       msgParams,
       req,
@@ -4035,23 +3939,12 @@
         getCurrentRpcUrl: () =>
           this.networkController.store.getState().provider.rpcUrl,
         // network configuration-related
-<<<<<<< HEAD
-        upsertNetworkConfiguration: this.upsertNetworkConfiguration.bind(this),
-        setCurrentNetwork: this.networkController.setCurrentNetwork.bind(
-          this.networkController,
-        ),
-        getNetworkConfigurations:
-          this.networkController.getNetworkConfigurations.bind(
-            this.networkController,
-          ),
-=======
         getNetworkConfigurations: () =>
           this.networkController.store.getState().networkConfigurations,
         upsertNetworkConfiguration: this.upsertNetworkConfiguration.bind(this),
         setActiveNetwork: this.networkController.setActiveNetwork.bind(
           this.networkController,
         ),
->>>>>>> 561cae9b
         findNetworkConfigurationBy: this.findNetworkConfigurationBy.bind(this),
         setProviderType: this.networkController.setProviderType.bind(
           this.networkController,
@@ -4065,11 +3958,6 @@
           this.alertController.setWeb3ShimUsageRecorded.bind(
             this.alertController,
           ),
-
-        ///: BEGIN:ONLY_INCLUDE_IN(desktop)
-        testDesktopConnection: this.desktopController.testDesktopConnection,
-        generateOtp: this.desktopController.generateOtp,
-        ///: END:ONLY_INCLUDE_IN
       }),
     );
 
@@ -4416,43 +4304,6 @@
   // CONFIG
   //=============================================================================
 
-<<<<<<< HEAD
-  // Log blocks
-
-  /**
-   * Adds a network configuration if the rpcUrl is not already present on an
-   * existing network configuration. Otherwise updates the entry with the matching rpcUrl.
-   *
-   * @param config - The network configuration.
-   * @param config.rpcUrl - The network configuration RPC URL.
-   * @param config.chainId - The chain ID of the network, as per EIP-155.
-   * @param config.ticker - Currency ticker.
-   * @param config.chainName - Personalized network name.
-   * @param config.rpcPrefs - Personalized preferences.
-   * @returns id for the added or updated network configuration
-   */
-  async upsertAndSetNetworkConfiguration({
-    rpcUrl,
-    chainId,
-    ticker = 'ETH',
-    chainName,
-    rpcPrefs,
-  }) {
-    const networkConfigurationId = await this.upsertNetworkConfiguration({
-      rpcUrl,
-      chainId,
-      ticker,
-      chainName,
-      rpcPrefs,
-    });
-
-    await this.networkController.setCurrentNetwork(networkConfigurationId);
-
-    return networkConfigurationId;
-  }
-
-=======
->>>>>>> 561cae9b
   /**
    * Returns the first network configuration object that matches at least one field of the
    * provided search criteria. Returns null if no match is found
@@ -4461,22 +4312,6 @@
    * @returns {object} rpcInfo found in the network configurations list
    */
   findNetworkConfigurationBy(rpcInfo) {
-<<<<<<< HEAD
-    const networkConfigurations =
-      this.networkController.getNetworkConfigurations();
-    return (
-      Object.values(
-        pickBy(networkConfigurations, (config) => {
-          for (const key of Object.keys(rpcInfo)) {
-            if (config[key] === rpcInfo[key]) {
-              return config;
-            }
-          }
-          return undefined;
-        }),
-      )?.[0] || null
-    );
-=======
     const { networkConfigurations } = this.networkController.store.getState();
     const networkConfiguration = Object.values(networkConfigurations).find(
       (configuration) => {
@@ -4487,7 +4322,6 @@
     );
 
     return networkConfiguration || null;
->>>>>>> 561cae9b
   }
 
   /**
