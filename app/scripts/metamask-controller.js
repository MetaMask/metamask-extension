--- conflicted
+++ resolved
@@ -142,13 +142,10 @@
 import { Interface } from '@ethersproject/abi';
 import { abiERC1155, abiERC721 } from '@metamask/metamask-eth-abis';
 import { isEvmAccountType } from '@metamask/keyring-api';
-<<<<<<< HEAD
 import {
   AuthenticationController,
   UserStorageController,
 } from '@metamask/profile-sync-controller';
-=======
->>>>>>> 535c139b
 import {
   methodsRequiringNetworkSwitch,
   methodsWithConfirmation,
@@ -188,10 +185,6 @@
 import { MILLISECOND, SECOND } from '../../shared/constants/time';
 import {
   ORIGIN_METAMASK,
-<<<<<<< HEAD
-=======
-  SNAP_DIALOG_TYPES,
->>>>>>> 535c139b
   POLLING_TOKEN_ENVIRONMENT_TYPES,
 } from '../../shared/constants/app';
 import {
@@ -336,15 +329,10 @@
 import { updateSecurityAlertResponse } from './lib/ppom/ppom-util';
 import createEvmMethodsToNonEvmAccountReqFilterMiddleware from './lib/createEvmMethodsToNonEvmAccountReqFilterMiddleware';
 import { isEthAddress } from './lib/multichain/address';
-<<<<<<< HEAD
 import { decodeTransactionData } from './lib/transaction/decode/util';
 import { BridgeBackgroundAction } from './controllers/bridge/types';
 import BridgeController from './controllers/bridge/bridge-controller';
 import { BRIDGE_CONTROLLER_NAME } from './controllers/bridge/constants';
-=======
-import BridgeController from './controllers/bridge';
-import { decodeTransactionData } from './lib/transaction/decode/util';
->>>>>>> 535c139b
 
 export const METAMASK_CONTROLLER_EVENTS = {
   // Fired after state changes that impact the extension badge (unapproved msg count)
@@ -1483,15 +1471,9 @@
       (notification) => {
         this.metaMetricsController.trackEvent({
           category: MetaMetricsEventCategory.PushNotifications,
-<<<<<<< HEAD
-          event: MetaMetricsEventName.NotificationReceived,
-          properties: {
-            notification_channel: 'push',
-=======
           event: MetaMetricsEventName.PushNotificationReceived,
           properties: {
             notification_id: notification.id,
->>>>>>> 535c139b
             notification_type: notification.type,
             chain_id: notification?.chain_id,
           },
@@ -1503,11 +1485,7 @@
       (notification) => {
         this.metaMetricsController.trackEvent({
           category: MetaMetricsEventCategory.PushNotifications,
-<<<<<<< HEAD
-          event: MetaMetricsEventName.NotificationClicked,
-=======
           event: MetaMetricsEventName.PushNotificationClicked,
->>>>>>> 535c139b
           properties: {
             notification_id: notification.id,
             notification_type: notification.type,
@@ -1972,7 +1950,6 @@
       },
       initState.SwapsController,
     );
-<<<<<<< HEAD
 
     const bridgeControllerMessenger = this.controllerMessenger.getRestricted({
       name: BRIDGE_CONTROLLER_NAME,
@@ -1983,9 +1960,6 @@
       messenger: bridgeControllerMessenger,
     });
 
-=======
-    this.bridgeController = new BridgeController();
->>>>>>> 535c139b
     this.smartTransactionsController = new SmartTransactionsController(
       {
         getNetworkClientById: this.networkController.getNetworkClientById.bind(
@@ -2222,13 +2196,8 @@
       DecryptMessageController: this.decryptMessageController,
       EncryptionPublicKeyController: this.encryptionPublicKeyController,
       SignatureController: this.signatureController,
-<<<<<<< HEAD
       SwapsController: this.swapsController,
       BridgeController: this.bridgeController,
-=======
-      SwapsController: this.swapsController.store,
-      BridgeController: this.bridgeController.store,
->>>>>>> 535c139b
       EnsController: this.ensController,
       ApprovalController: this.approvalController,
       PPOMController: this.ppomController,
@@ -3071,11 +3040,6 @@
       onboardingController,
       permissionController,
       preferencesController,
-<<<<<<< HEAD
-=======
-      bridgeController,
-      swapsController,
->>>>>>> 535c139b
       tokensController,
       smartTransactionsController,
       txController,
@@ -3638,7 +3602,6 @@
         this.controllerMessenger,
         'SnapInterfaceController:updateInterfaceState',
       ),
-<<<<<<< HEAD
 
       // swaps
       fetchAndSetQuotes: this.controllerMessenger.call.bind(
@@ -3729,8 +3692,6 @@
         this.controllerMessenger,
         'SwapsController:setSwapsQuotesPollingLimitEnabled',
       ),
-=======
->>>>>>> 535c139b
 
       // Bridge
       [BridgeBackgroundAction.SET_FEATURE_FLAGS]:
@@ -3738,10 +3699,6 @@
           this.controllerMessenger,
           `${BRIDGE_CONTROLLER_NAME}:${BridgeBackgroundAction.SET_FEATURE_FLAGS}`,
         ),
-
-      // Bridge
-      setBridgeFeatureFlags:
-        bridgeController.setBridgeFeatureFlags.bind(bridgeController),
 
       // Smart Transactions
       fetchSmartTransactionFees: smartTransactionsController.getFees.bind(
@@ -5690,7 +5647,6 @@
         getIsLocked: () => {
           return !this.appStateController.isUnlocked();
         },
-<<<<<<< HEAD
         getInterfaceState: (...args) =>
           this.controllerMessenger.call(
             'SnapInterfaceController:getInterface',
@@ -5710,11 +5666,6 @@
         resolveInterface: this.controllerMessenger.call.bind(
           this.controllerMessenger,
           'SnapInterfaceController:resolveInterface',
-=======
-        ///: BEGIN:ONLY_INCLUDE_IF(keyring-snaps)
-        hasPermission: this.permissionController.hasPermission.bind(
-          this.permissionController,
->>>>>>> 535c139b
           origin,
         ),
         getSnap: this.controllerMessenger.call.bind(
@@ -6210,7 +6161,6 @@
       getRedesignedConfirmationsEnabled: () => {
         return this.preferencesController.getRedesignedConfirmationsEnabled;
       },
-<<<<<<< HEAD
       getRedesignedTransactionsEnabled: () => {
         return this.preferencesController.getRedesignedTransactionsEnabled;
       },
@@ -6231,19 +6181,14 @@
           this.provider,
         );
       },
-=======
->>>>>>> 535c139b
       getIsRedesignedConfirmationsDeveloperEnabled: () => {
         return this.preferencesController.store.getState().preferences
           .isRedesignedConfirmationsDeveloperEnabled;
       },
-<<<<<<< HEAD
       getIsConfirmationAdvancedDetailsOpen: () => {
         return this.preferencesController.store.getState().preferences
           .showConfirmationAdvancedDetails;
       },
-=======
->>>>>>> 535c139b
     };
     return {
       ...controllerActions,
