import EventEmitter from 'events';
import { finished, pipeline } from 'readable-stream';
import {
  CurrencyRateController,
  TokenDetectionController,
  TokenListController,
  TokensController,
  RatesController,
  fetchMultiExchangeRate,
  TokenBalancesController,
} from '@metamask/assets-controllers';
import { JsonRpcEngine } from '@metamask/json-rpc-engine';
import { createEngineStream } from '@metamask/json-rpc-middleware-stream';
import { ObservableStore } from '@metamask/obs-store';
import { storeAsStream } from '@metamask/obs-store/dist/asStream';
import { providerAsMiddleware } from '@metamask/eth-json-rpc-middleware';
import { debounce, pick, uniq } from 'lodash';
import {
  KeyringController,
  KeyringTypes,
  keyringBuilderFactory,
} from '@metamask/keyring-controller';
import createFilterMiddleware from '@metamask/eth-json-rpc-filters';
import createSubscriptionManager from '@metamask/eth-json-rpc-filters/subscriptionManager';
import { JsonRpcError, rpcErrors } from '@metamask/rpc-errors';
import { Mutex } from 'await-semaphore';
import log from 'loglevel';
import {
  OneKeyKeyring,
  TrezorConnectBridge,
  TrezorKeyring,
} from '@metamask/eth-trezor-keyring';
import {
  LedgerKeyring,
  LedgerIframeBridge,
} from '@metamask/eth-ledger-bridge-keyring';
import LatticeKeyring from 'eth-lattice-keyring';
import { rawChainData } from 'eth-chainlist';
import { MetaMaskKeyring as QRHardwareKeyring } from '@keystonehq/metamask-airgapped-keyring';
import { nanoid } from 'nanoid';
import { captureException } from '@sentry/browser';
import { AddressBookController } from '@metamask/address-book-controller';
import {
  ApprovalController,
  ApprovalRequestNotFoundError,
} from '@metamask/approval-controller';
import { Messenger } from '@metamask/base-controller';
import { EnsController } from '@metamask/ens-controller';
import { PhishingController } from '@metamask/phishing-controller';
import { AnnouncementController } from '@metamask/announcement-controller';
import {
  NetworkController,
  getDefaultNetworkControllerState,
} from '@metamask/network-controller';
import { GasFeeController } from '@metamask/gas-fee-controller';
import {
  MethodNames,
  PermissionController,
  PermissionDoesNotExistError,
  PermissionsRequestNotFoundError,
  SubjectMetadataController,
  SubjectType,
} from '@metamask/permission-controller';
import SmartTransactionsController from '@metamask/smart-transactions-controller';
import { ClientId } from '@metamask/smart-transactions-controller/dist/types';
import {
  METAMASK_DOMAIN,
  SelectedNetworkController,
  createSelectedNetworkMiddleware,
} from '@metamask/selected-network-controller';
import { LoggingController, LogType } from '@metamask/logging-controller';
import { PermissionLogController } from '@metamask/permission-log-controller';

import { MultichainRouter } from '@metamask/snaps-controllers';
import {
  createSnapsMethodMiddleware,
  buildSnapEndowmentSpecifications,
  buildSnapRestrictedMethodSpecifications,
} from '@metamask/snaps-rpc-methods';
import {
  ApprovalType,
  ERC1155,
  ERC20,
  ERC721,
  BlockExplorerUrl,
  ChainId,
  handleFetch,
} from '@metamask/controller-utils';

import { AccountsController } from '@metamask/accounts-controller';
import {
  RemoteFeatureFlagController,
  ClientConfigApiService,
  ClientType,
  DistributionType,
  EnvironmentType,
} from '@metamask/remote-feature-flag-controller';

import { SignatureController } from '@metamask/signature-controller';
import { wordlist } from '@metamask/scure-bip39/dist/wordlists/english';

import {
  NameController,
  ENSNameProvider,
  EtherscanNameProvider,
  TokenNameProvider,
  LensNameProvider,
} from '@metamask/name-controller';

import { UserOperationController } from '@metamask/user-operation-controller';
import {
  BridgeController,
  BRIDGE_CONTROLLER_NAME,
  BridgeUserAction,
  BridgeBackgroundAction,
  BridgeClientId,
  UNIFIED_SWAP_BRIDGE_EVENT_CATEGORY,
} from '@metamask/bridge-controller';

import {
  TransactionStatus,
  TransactionType,
} from '@metamask/transaction-controller';

import { Interface } from '@ethersproject/abi';
import { abiERC1155, abiERC721 } from '@metamask/metamask-eth-abis';
import {
  isEvmAccountType,
  SolAccountType,
  ///: BEGIN:ONLY_INCLUDE_IF(bitcoin)
  BtcScope,
  ///: END:ONLY_INCLUDE_IF
  ///: BEGIN:ONLY_INCLUDE_IF(solana)
  SolScope,
  ///: END:ONLY_INCLUDE_IF
} from '@metamask/keyring-api';
import {
  hasProperty,
  hexToBigInt,
  toCaipChainId,
  parseCaipAccountId,
} from '@metamask/utils';
import { normalize } from '@metamask/eth-sig-util';

import { TRIGGER_TYPES } from '@metamask/notification-services-controller/notification-services';

import {
  multichainMethodCallValidatorMiddleware,
  MultichainSubscriptionManager,
  MultichainMiddlewareManager,
  walletGetSession,
  walletRevokeSession,
  walletInvokeMethod,
  MultichainApiNotifications,
  walletCreateSession,
} from '@metamask/multichain-api-middleware';

import {
  Caip25CaveatMutators,
  Caip25CaveatType,
  Caip25EndowmentPermissionName,
  getEthAccounts,
  getSessionScopes,
  setPermittedEthChainIds,
  setEthAccounts,
  getPermittedAccountsForScopes,
  KnownSessionProperties,
  getAllScopesFromCaip25CaveatValue,
} from '@metamask/chain-agnostic-permission';
import {
  BridgeStatusController,
  BRIDGE_STATUS_CONTROLLER_NAME,
  BridgeStatusAction,
} from '@metamask/bridge-status-controller';

import { ErrorReportingService } from '@metamask/error-reporting-service';
///: BEGIN:ONLY_INCLUDE_IF(seedless-onboarding)
import { RecoveryError } from '@metamask/seedless-onboarding-controller';
///: END:ONLY_INCLUDE_IF
import { TokenStandard } from '../../shared/constants/transaction';
import {
  GAS_API_BASE_URL,
  GAS_DEV_API_BASE_URL,
  SWAPS_CLIENT_ID,
} from '../../shared/constants/swaps';
import {
  CHAIN_IDS,
  CHAIN_SPEC_URL,
  NETWORK_TYPES,
  NetworkStatus,
  UNSUPPORTED_RPC_METHODS,
  getFailoverUrlsForInfuraNetwork,
} from '../../shared/constants/network';
import { getAllowedSmartTransactionsChainIds } from '../../shared/constants/smartTransactions';

import {
  HardwareDeviceNames,
  HardwareKeyringType,
  LedgerTransportTypes,
} from '../../shared/constants/hardware-wallets';
import { KeyringType } from '../../shared/constants/keyring';
import {
  RestrictedMethods,
  ExcludedSnapPermissions,
  ExcludedSnapEndowments,
  CaveatTypes,
} from '../../shared/constants/permissions';
import { UI_NOTIFICATIONS } from '../../shared/notifications';
import { MILLISECOND, MINUTE, SECOND } from '../../shared/constants/time';
import {
  ORIGIN_METAMASK,
  POLLING_TOKEN_ENVIRONMENT_TYPES,
  MESSAGE_TYPE,
  SMART_TRANSACTION_CONFIRMATION_TYPES,
  PLATFORM_FIREFOX,
} from '../../shared/constants/app';
import {
  MetaMetricsEventCategory,
  MetaMetricsEventName,
  MetaMetricsRequestedThrough,
} from '../../shared/constants/metametrics';
import { LOG_EVENT } from '../../shared/constants/logs';

import {
  getStorageItem,
  setStorageItem,
} from '../../shared/lib/storage-helpers';
import {
  getTokenIdParam,
  fetchTokenBalance,
  fetchERC1155Balance,
} from '../../shared/lib/token-util';
import { isEqualCaseInsensitive } from '../../shared/modules/string-utils';
import { parseStandardTokenTransactionData } from '../../shared/modules/transaction.utils';
import { STATIC_MAINNET_TOKEN_LIST } from '../../shared/constants/tokens';
import { getTokenValueParam } from '../../shared/lib/metamask-controller-utils';
import { isManifestV3 } from '../../shared/modules/mv3.utils';
import { convertNetworkId } from '../../shared/modules/network.utils';
import {
  getIsSmartTransaction,
  getFeatureFlagsByChainId,
} from '../../shared/modules/selectors';
import { BaseUrl } from '../../shared/constants/urls';
import {
  TOKEN_TRANSFER_LOG_TOPIC_HASH,
  TRANSFER_SINFLE_LOG_TOPIC_HASH,
} from '../../shared/lib/transactions-controller-utils';
import { getProviderConfig } from '../../shared/modules/selectors/networks';
import { endTrace, trace, TraceName } from '../../shared/lib/trace';
import { ENVIRONMENT } from '../../development/build/constants';
import fetchWithCache from '../../shared/lib/fetch-with-cache';
import { MultichainNetworks } from '../../shared/constants/multichain/networks';
import { BRIDGE_API_BASE_URL } from '../../shared/constants/bridge';
///: BEGIN:ONLY_INCLUDE_IF(multichain)
import { MultichainWalletSnapClient } from '../../shared/lib/accounts';
///: END:ONLY_INCLUDE_IF
///: BEGIN:ONLY_INCLUDE_IF(bitcoin)
import { BITCOIN_WALLET_SNAP_ID } from '../../shared/lib/accounts/bitcoin-wallet-snap';
///: END:ONLY_INCLUDE_IF
///: BEGIN:ONLY_INCLUDE_IF(solana)
import { SOLANA_WALLET_SNAP_ID } from '../../shared/lib/accounts/solana-wallet-snap';
///: END:ONLY_INCLUDE_IF
import { updateCurrentLocale } from '../../shared/lib/translate';
import { createTransactionEventFragmentWithTxId } from './lib/transaction/metrics';
///: BEGIN:ONLY_INCLUDE_IF(keyring-snaps)
import { keyringSnapPermissionsBuilder } from './lib/snap-keyring/keyring-snaps-permissions';
///: END:ONLY_INCLUDE_IF

import { SnapsNameProvider } from './lib/SnapsNameProvider';
import { AddressBookPetnamesBridge } from './lib/AddressBookPetnamesBridge';
import { AccountIdentitiesPetnamesBridge } from './lib/AccountIdentitiesPetnamesBridge';
import { createPPOMMiddleware } from './lib/ppom/ppom-middleware';
import { createTrustSignalsMiddleware } from './lib/trust-signals/trust-signals-middleware';
import {
  onMessageReceived,
  checkForMultipleVersionsRunning,
} from './detect-multiple-instances';
import ComposableObservableStore from './lib/ComposableObservableStore';
import AccountTrackerController from './controllers/account-tracker-controller';
import createDupeReqFilterStream from './lib/createDupeReqFilterStream';
import createLoggerMiddleware from './lib/createLoggerMiddleware';
import {
  createEthAccountsMethodMiddleware,
  createEip1193MethodMiddleware,
  createUnsupportedMethodMiddleware,
  createMultichainMethodMiddleware,
  makeMethodMiddlewareMaker,
} from './lib/rpc-method-middleware';
import createOriginMiddleware from './lib/createOriginMiddleware';
import createMainFrameOriginMiddleware from './lib/createMainFrameOriginMiddleware';
import createTabIdMiddleware from './lib/createTabIdMiddleware';
import { NetworkOrderController } from './controllers/network-order';
import { AccountOrderController } from './controllers/account-order';
import createOnboardingMiddleware from './lib/createOnboardingMiddleware';
import { isStreamWritable, setupMultiplex } from './lib/stream-utils';
import { PreferencesController } from './controllers/preferences-controller';
import { AppStateController } from './controllers/app-state-controller';
import { AlertController } from './controllers/alert-controller';
import OnboardingController from './controllers/onboarding';
import Backup from './lib/backup';
import DecryptMessageController from './controllers/decrypt-message';
import SwapsController from './controllers/swaps';
import MetaMetricsController from './controllers/metametrics-controller';
import { segment } from './lib/segment';
import createMetaRPCHandler from './lib/createMetaRPCHandler';
import {
  addHexPrefix,
  getEnvironmentType,
  getMethodDataName,
  previousValueComparator,
  initializeRpcProviderDomains,
  getPlatform,
} from './lib/util';
import createMetamaskMiddleware from './lib/createMetamaskMiddleware';
import { hardwareKeyringBuilderFactory } from './lib/hardware-keyring-builder-factory';
import EncryptionPublicKeyController from './controllers/encryption-public-key';
import AppMetadataController from './controllers/app-metadata';

import {
  getCaveatSpecifications,
  diffMap,
  getPermissionBackgroundApiMethods,
  getPermissionSpecifications,
  getPermittedAccountsByOrigin,
  getPermittedChainsByOrigin,
  NOTIFICATION_NAMES,
  unrestrictedMethods,
  PermissionNames,
  getRemovedAuthorizations,
  getChangedAuthorizations,
  getAuthorizedScopesByOrigin,
  getPermittedAccountsForScopesByOrigin,
  getOriginsWithSessionProperty,
} from './controllers/permissions';
import { MetaMetricsDataDeletionController } from './controllers/metametrics-data-deletion/metametrics-data-deletion';
import { DataDeletionService } from './services/data-deletion-service';
import createRPCMethodTrackingMiddleware from './lib/createRPCMethodTrackingMiddleware';
import { TrezorOffscreenBridge } from './lib/offscreen-bridge/trezor-offscreen-bridge';
import { LedgerOffscreenBridge } from './lib/offscreen-bridge/ledger-offscreen-bridge';
///: BEGIN:ONLY_INCLUDE_IF(keyring-snaps)
import { snapKeyringBuilder, getAccountsBySnapId } from './lib/snap-keyring';
///: END:ONLY_INCLUDE_IF
import { encryptorFactory } from './lib/encryptor-factory';
import { addDappTransaction, addTransaction } from './lib/transaction/util';
import { addTypedMessage, addPersonalMessage } from './lib/signature/util';
import { LatticeKeyringOffscreen } from './lib/offscreen-bridge/lattice-offscreen-keyring';
import { WeakRefObjectMap } from './lib/WeakRefObjectMap';
import {
  METAMASK_CAIP_MULTICHAIN_PROVIDER,
  METAMASK_COOKIE_HANDLER,
  METAMASK_EIP_1193_PROVIDER,
} from './constants/stream';

// Notification controllers
import { createTxVerificationMiddleware } from './lib/tx-verification/tx-verification-middleware';
import {
  updateSecurityAlertResponse,
  validateRequestWithPPOM,
} from './lib/ppom/ppom-util';
import createEvmMethodsToNonEvmAccountReqFilterMiddleware from './lib/createEvmMethodsToNonEvmAccountReqFilterMiddleware';
import { isEthAddress } from './lib/multichain/address';

import { decodeTransactionData } from './lib/transaction/decode/util';
import createTracingMiddleware from './lib/createTracingMiddleware';
import createOriginThrottlingMiddleware from './lib/createOriginThrottlingMiddleware';
import { PatchStore } from './lib/PatchStore';
import { sanitizeUIState } from './lib/state-utils';
import {
  rejectAllApprovals,
  rejectOriginApprovals,
} from './lib/approval/utils';
import { InstitutionalSnapControllerInit } from './controller-init/institutional-snap/institutional-snap-controller-init';
import {
  ///: BEGIN:ONLY_INCLUDE_IF(multichain)
  MultichainAssetsControllerInit,
  MultichainTransactionsControllerInit,
  MultichainBalancesControllerInit,
  MultichainAssetsRatesControllerInit,
  ///: END:ONLY_INCLUDE_IF
  MultichainNetworkControllerInit,
} from './controller-init/multichain';
import {
  AssetsContractControllerInit,
  NftControllerInit,
  NftDetectionControllerInit,
  TokenRatesControllerInit,
} from './controller-init/assets';
import { TransactionControllerInit } from './controller-init/confirmations/transaction-controller-init';
import { PPOMControllerInit } from './controller-init/confirmations/ppom-controller-init';
import { initControllers } from './controller-init/utils';
import {
  CronjobControllerInit,
  ExecutionServiceInit,
  RateLimitControllerInit,
  SnapControllerInit,
  SnapInsightsControllerInit,
  SnapInterfaceControllerInit,
  SnapsRegistryInit,
  WebSocketServiceInit,
} from './controller-init/snaps';
import { AuthenticationControllerInit } from './controller-init/identity/authentication-controller-init';
import { UserStorageControllerInit } from './controller-init/identity/user-storage-controller-init';
import { DeFiPositionsControllerInit } from './controller-init/defi-positions/defi-positions-controller-init';
import {
  getCallsStatus,
  getCapabilities,
  processSendCalls,
} from './lib/transaction/eip5792';
import { NotificationServicesControllerInit } from './controller-init/notifications/notification-services-controller-init';
import { NotificationServicesPushControllerInit } from './controller-init/notifications/notification-services-push-controller-init';
import { DelegationControllerInit } from './controller-init/delegation/delegation-controller-init';
import {
  onRpcEndpointUnavailable,
  onRpcEndpointDegraded,
} from './lib/network-controller/messenger-action-handlers';
import { getIsQuicknodeEndpointUrl } from './lib/network-controller/utils';
import { isRelaySupported } from './lib/transaction/transaction-relay';
import { AccountTreeControllerInit } from './controller-init/accounts/account-tree-controller-init';
import OAuthService from './services/oauth/oauth-service';
import { webAuthenticatorFactory } from './services/oauth/web-authenticator-factory';
<<<<<<< HEAD
import { SeedlessOnboardingControllerInit } from './controller-init/seedless-onboarding/seedless-onboarding-controller-init';
///: END:ONLY_INCLUDE_IF
=======
>>>>>>> 17f99745

export const METAMASK_CONTROLLER_EVENTS = {
  // Fired after state changes that impact the extension badge (unapproved msg count)
  // The process of updating the badge happens in app/scripts/background.js.
  UPDATE_BADGE: 'updateBadge',
  DECRYPT_MESSAGE_MANAGER_UPDATE_BADGE: 'DecryptMessageManager:updateBadge',
  ENCRYPTION_PUBLIC_KEY_MANAGER_UPDATE_BADGE:
    'EncryptionPublicKeyManager:updateBadge',
  // TODO: Add this and similar enums to the `controllers` repo and export them
  APPROVAL_STATE_CHANGE: 'ApprovalController:stateChange',
  APP_STATE_UNLOCK_CHANGE: 'AppStateController:unlockChange',
  METAMASK_NOTIFICATIONS_LIST_UPDATED:
    'NotificationServicesController:notificationsListUpdated',
  METAMASK_NOTIFICATIONS_MARK_AS_READ:
    'NotificationServicesController:markNotificationsAsRead',
};

/**
 * @typedef {import('../../ui/store/store').MetaMaskReduxState} MetaMaskReduxState
 */

// Types of APIs
const API_TYPE = {
  EIP1193: 'eip-1193',
  CAIP_MULTICHAIN: 'caip-multichain',
};

// stream channels
const PHISHING_SAFELIST = 'metamask-phishing-safelist';

const environmentMappingForRemoteFeatureFlag = {
  [ENVIRONMENT.DEVELOPMENT]: EnvironmentType.Development,
  [ENVIRONMENT.RELEASE_CANDIDATE]: EnvironmentType.ReleaseCandidate,
  [ENVIRONMENT.PRODUCTION]: EnvironmentType.Production,
};

const buildTypeMappingForRemoteFeatureFlag = {
  flask: DistributionType.Flask,
  main: DistributionType.Main,
  beta: DistributionType.Beta,
};

export default class MetamaskController extends EventEmitter {
  /**
   * @param {object} opts
   */
  constructor(opts) {
    super();

    const { isFirstMetaMaskControllerSetup } = opts;

    this.defaultMaxListeners = 20;

    this.sendUpdate = debounce(
      this.privateSendUpdate.bind(this),
      MILLISECOND * 200,
    );
    this.opts = opts;
    this.requestSafeReload =
      opts.requestSafeReload ?? (() => Promise.resolve());
    this.extension = opts.browser;
    this.platform = opts.platform;
    this.notificationManager = opts.notificationManager;
    const initState = opts.initState || {};
    const version = process.env.METAMASK_VERSION;
    this.recordFirstTimeInfo(initState);
    this.featureFlags = opts.featureFlags;

    // this keeps track of how many "controllerStream" connections are open
    // the only thing that uses controller connections are open metamask UI instances
    this.activeControllerConnections = 0;

    this.offscreenPromise = opts.offscreenPromise ?? Promise.resolve();

    this.getRequestAccountTabIds = opts.getRequestAccountTabIds;
    this.getOpenMetamaskTabsIds = opts.getOpenMetamaskTabsIds;

    this.initializeChainlist();

    this.controllerMessenger = new Messenger();

    this.loggingController = new LoggingController({
      messenger: this.controllerMessenger.getRestricted({
        name: 'LoggingController',
        allowedActions: [],
        allowedEvents: [],
      }),
      state: initState.LoggingController,
    });

    this.currentMigrationVersion = opts.currentMigrationVersion;

    // observable state store
    this.store = new ComposableObservableStore({
      state: initState,
      controllerMessenger: this.controllerMessenger,
      persist: true,
    });

    // external connections by origin
    // Do not modify directly. Use the associated methods.
    this.connections = {};

    // lock to ensure only one vault created at once
    this.createVaultMutex = new Mutex();

    this.extension.runtime.onInstalled.addListener((details) => {
      if (details.reason === 'update') {
        if (version === '8.1.0') {
          this.platform.openExtensionInBrowser();
        }
        this.loggingController.add({
          type: LogType.GenericLog,
          data: {
            event: LOG_EVENT.VERSION_UPDATE,
            previousVersion: details.previousVersion,
            version,
          },
        });
      }
    });

    this.appMetadataController = new AppMetadataController({
      state: initState.AppMetadataController,
      messenger: this.controllerMessenger.getRestricted({
        name: 'AppMetadataController',
        allowedActions: [],
        allowedEvents: [],
      }),
      currentMigrationVersion: this.currentMigrationVersion,
      currentAppVersion: version,
    });

    this.approvalController = new ApprovalController({
      messenger: this.controllerMessenger.getRestricted({
        name: 'ApprovalController',
      }),
      showApprovalRequest: opts.showUserConfirmation,
      typesExcludedFromRateLimiting: [
        ApprovalType.PersonalSign,
        ApprovalType.EthSignTypedData,
        ApprovalType.Transaction,
        ApprovalType.WatchAsset,
        ApprovalType.EthGetEncryptionPublicKey,
        ApprovalType.EthDecrypt,
        // Exclude Smart TX Status Page from rate limiting to allow sequential transactions
        SMART_TRANSACTION_CONFIRMATION_TYPES.showSmartTransactionStatusPage,
      ],
    });

    const errorReportingServiceMessenger =
      this.controllerMessenger.getRestricted({
        name: 'ErrorReportingService',
        allowedActions: [],
        allowedEvents: [],
      });
    // Initializing the ErrorReportingService populates the
    // ErrorReportingServiceMessenger.
    // eslint-disable-next-line no-new
    new ErrorReportingService({
      messenger: errorReportingServiceMessenger,
      captureException,
    });

    const networkControllerMessenger = this.controllerMessenger.getRestricted({
      name: 'NetworkController',
      allowedEvents: [],
      allowedActions: ['ErrorReportingService:captureException'],
    });

    let initialNetworkControllerState = initState.NetworkController;
    const additionalDefaultNetworks = [
      ChainId['megaeth-testnet'],
      ChainId['monad-testnet'],
    ];

    if (!initialNetworkControllerState) {
      initialNetworkControllerState = getDefaultNetworkControllerState(
        additionalDefaultNetworks,
      );

      /** @type {import('@metamask/network-controller').NetworkState['networkConfigurationsByChainId']} */
      const networks =
        initialNetworkControllerState.networkConfigurationsByChainId;

      // TODO: Consider changing `getDefaultNetworkControllerState` on the
      // controller side to include some of these tweaks.

      Object.values(networks).forEach((network) => {
        const id = network.rpcEndpoints[0].networkClientId;
        // Process only if the default network has a corresponding networkClientId in BlockExplorerUrl.
        if (hasProperty(BlockExplorerUrl, id)) {
          network.blockExplorerUrls = [BlockExplorerUrl[id]];
        }
        network.defaultBlockExplorerUrlIndex = 0;
      });

      // Add failovers for default Infura RPC endpoints
      networks[CHAIN_IDS.MAINNET].rpcEndpoints[0].failoverUrls =
        getFailoverUrlsForInfuraNetwork('ethereum-mainnet');
      networks[CHAIN_IDS.LINEA_MAINNET].rpcEndpoints[0].failoverUrls =
        getFailoverUrlsForInfuraNetwork('linea-mainnet');
      networks[CHAIN_IDS.BASE].rpcEndpoints[0].failoverUrls =
        getFailoverUrlsForInfuraNetwork('base-mainnet');

      let network;
      if (process.env.IN_TEST) {
        network = {
          chainId: CHAIN_IDS.LOCALHOST,
          name: 'Localhost 8545',
          nativeCurrency: 'ETH',
          blockExplorerUrls: [],
          defaultRpcEndpointIndex: 0,
          rpcEndpoints: [
            {
              networkClientId: 'networkConfigurationId',
              url: 'http://localhost:8545',
              type: 'custom',
              failoverUrls: [],
            },
          ],
        };
        networks[CHAIN_IDS.LOCALHOST] = network;
      } else if (
        process.env.METAMASK_DEBUG ||
        process.env.METAMASK_ENVIRONMENT === 'test'
      ) {
        network = networks[CHAIN_IDS.SEPOLIA];
      } else {
        network = networks[CHAIN_IDS.MAINNET];
      }

      initialNetworkControllerState.selectedNetworkClientId =
        network.rpcEndpoints[network.defaultRpcEndpointIndex].networkClientId;
    }

    // Fix the network controller state (selectedNetworkClientId) if it is invalid and report the error
    if (
      initialNetworkControllerState.networkConfigurationsByChainId &&
      !Object.values(
        initialNetworkControllerState.networkConfigurationsByChainId,
      )
        .flatMap((networkConfiguration) =>
          networkConfiguration.rpcEndpoints.map(
            (rpcEndpoint) => rpcEndpoint.networkClientId,
          ),
        )
        .includes(initialNetworkControllerState.selectedNetworkClientId)
    ) {
      captureException(
        new Error(
          `NetworkController state is invalid: \`selectedNetworkClientId\` '${initialNetworkControllerState.selectedNetworkClientId}' does not refer to an RPC endpoint within a network configuration`,
        ),
      );

      initialNetworkControllerState.selectedNetworkClientId =
        initialNetworkControllerState.networkConfigurationsByChainId[
          CHAIN_IDS.MAINNET
        ].rpcEndpoints[0].networkClientId;
    }

    this.networkController = new NetworkController({
      messenger: networkControllerMessenger,
      state: initialNetworkControllerState,
      infuraProjectId: opts.infuraProjectId,
      getBlockTrackerOptions: () => {
        return process.env.IN_TEST
          ? {}
          : {
              pollingInterval: 20 * SECOND,
              // The retry timeout is pretty short by default, and if the endpoint is
              // down, it will end up exhausting the max number of consecutive
              // failures quickly.
              retryTimeout: 20 * SECOND,
            };
      },
      getRpcServiceOptions: (rpcEndpointUrl) => {
        const maxRetries = 4;
        const commonOptions = {
          fetch: globalThis.fetch.bind(globalThis),
          btoa: globalThis.btoa.bind(globalThis),
        };

        if (getIsQuicknodeEndpointUrl(rpcEndpointUrl)) {
          return {
            ...commonOptions,
            policyOptions: {
              maxRetries,
              // When we fail over to Quicknode, we expect it to be down at
              // first while it is being automatically activated. If an endpoint
              // is down, the failover logic enters a "cooldown period" of 30
              // minutes. We'd really rather not enter that for Quicknode, so
              // keep retrying longer.
              maxConsecutiveFailures: (maxRetries + 1) * 14,
            },
          };
        }

        return {
          ...commonOptions,
          policyOptions: {
            maxRetries,
            // Ensure that the circuit does not break too quickly.
            maxConsecutiveFailures: (maxRetries + 1) * 7,
          },
        };
      },
      additionalDefaultNetworks,
    });
    networkControllerMessenger.subscribe(
      'NetworkController:rpcEndpointUnavailable',
      async ({ chainId, endpointUrl, error }) => {
        onRpcEndpointUnavailable({
          chainId,
          endpointUrl,
          error,
          infuraProjectId: opts.infuraProjectId,
          trackEvent: this.metaMetricsController.trackEvent.bind(
            this.metaMetricsController,
          ),
          metaMetricsId: this.metaMetricsController.state.metaMetricsId,
        });
      },
    );
    networkControllerMessenger.subscribe(
      'NetworkController:rpcEndpointDegraded',
      async ({ chainId, endpointUrl }) => {
        onRpcEndpointDegraded({
          chainId,
          endpointUrl,
          infuraProjectId: opts.infuraProjectId,
          trackEvent: this.metaMetricsController.trackEvent.bind(
            this.metaMetricsController,
          ),
          metaMetricsId: this.metaMetricsController.state.metaMetricsId,
        });
      },
    );
    this.networkController.initializeProvider();

    this.multichainSubscriptionManager = new MultichainSubscriptionManager({
      getNetworkClientById: this.networkController.getNetworkClientById.bind(
        this.networkController,
      ),
      findNetworkClientIdByChainId:
        this.networkController.findNetworkClientIdByChainId.bind(
          this.networkController,
        ),
    });
    this.multichainMiddlewareManager = new MultichainMiddlewareManager();
    this.provider =
      this.networkController.getProviderAndBlockTracker().provider;
    this.blockTracker =
      this.networkController.getProviderAndBlockTracker().blockTracker;
    this.deprecatedNetworkVersions = {};

    const accountsControllerMessenger = this.controllerMessenger.getRestricted({
      name: 'AccountsController',
      allowedEvents: [
        'SnapController:stateChange',
        'KeyringController:accountRemoved',
        'KeyringController:stateChange',
        'SnapKeyring:accountAssetListUpdated',
        'SnapKeyring:accountBalancesUpdated',
        'SnapKeyring:accountTransactionsUpdated',
        'MultichainNetworkController:networkDidChange',
      ],
      allowedActions: [
        'KeyringController:getState',
        'KeyringController:getKeyringsByType',
      ],
    });

    this.accountsController = new AccountsController({
      messenger: accountsControllerMessenger,
      state: initState.AccountsController,
    });

    const preferencesMessenger = this.controllerMessenger.getRestricted({
      name: 'PreferencesController',
      allowedActions: [
        'AccountsController:setSelectedAccount',
        'AccountsController:getSelectedAccount',
        'AccountsController:getAccountByAddress',
        'AccountsController:setAccountName',
        'NetworkController:getState',
      ],
      allowedEvents: ['AccountsController:stateChange'],
    });

    this.preferencesController = new PreferencesController({
      state: {
        currentLocale: opts.initLangCode ?? '',
        ...initState.PreferencesController,
      },
      messenger: preferencesMessenger,
    });

    const tokenListMessenger = this.controllerMessenger.getRestricted({
      name: 'TokenListController',
      allowedActions: ['NetworkController:getNetworkClientById'],
      allowedEvents: ['NetworkController:stateChange'],
    });

    this.tokenListController = new TokenListController({
      chainId: this.#getGlobalChainId({
        metamask: this.networkController.state,
      }),
      preventPollingOnNetworkRestart: !this.#isTokenListPollingRequired(
        this.preferencesController.state,
      ),
      messenger: tokenListMessenger,
      state: initState.TokenListController,
    });

    const tokensControllerMessenger = this.controllerMessenger.getRestricted({
      name: 'TokensController',
      allowedActions: [
        'ApprovalController:addRequest',
        'NetworkController:getNetworkClientById',
        'AccountsController:getSelectedAccount',
        'AccountsController:getAccount',
        'AccountsController:listAccounts',
      ],
      allowedEvents: [
        'NetworkController:networkDidChange',
        'AccountsController:selectedEvmAccountChange',
        'PreferencesController:stateChange',
        'TokenListController:stateChange',
        'NetworkController:stateChange',
        'KeyringController:accountRemoved',
      ],
    });
    this.tokensController = new TokensController({
      state: initState.TokensController,
      provider: this.provider,
      messenger: tokensControllerMessenger,
      chainId: this.#getGlobalChainId(),
    });

    const metaMetricsControllerMessenger =
      this.controllerMessenger.getRestricted({
        name: 'MetaMetricsController',
        allowedActions: [
          'PreferencesController:getState',
          'NetworkController:getState',
          'NetworkController:getNetworkClientById',
        ],
        allowedEvents: [
          'PreferencesController:stateChange',
          'NetworkController:networkDidChange',
        ],
      });
    this.metaMetricsController = new MetaMetricsController({
      state: initState.MetaMetricsController,
      messenger: metaMetricsControllerMessenger,
      segment,
      version: process.env.METAMASK_VERSION,
      environment: process.env.METAMASK_ENVIRONMENT,
      extension: this.extension,
      captureException,
    });

    this.on('update', (update) => {
      this.metaMetricsController.handleMetaMaskStateUpdate(update);
    });

    const dataDeletionService = new DataDeletionService();
    const metaMetricsDataDeletionMessenger =
      this.controllerMessenger.getRestricted({
        name: 'MetaMetricsDataDeletionController',
        allowedActions: ['MetaMetricsController:getState'],
        allowedEvents: [],
      });
    this.metaMetricsDataDeletionController =
      new MetaMetricsDataDeletionController({
        dataDeletionService,
        messenger: metaMetricsDataDeletionMessenger,
        state: initState.metaMetricsDataDeletionController,
      });

    const gasFeeMessenger = this.controllerMessenger.getRestricted({
      name: 'GasFeeController',
      allowedActions: [
        'NetworkController:getEIP1559Compatibility',
        'NetworkController:getNetworkClientById',
        'NetworkController:getState',
      ],
      allowedEvents: ['NetworkController:stateChange'],
    });

    const gasApiBaseUrl = process.env.SWAPS_USE_DEV_APIS
      ? GAS_DEV_API_BASE_URL
      : GAS_API_BASE_URL;

    this.gasFeeController = new GasFeeController({
      state: initState.GasFeeController,
      interval: 10000,
      messenger: gasFeeMessenger,
      clientId: SWAPS_CLIENT_ID,
      getProvider: () =>
        this.networkController.getProviderAndBlockTracker().provider,
      onNetworkDidChange: (eventHandler) => {
        networkControllerMessenger.subscribe(
          'NetworkController:networkDidChange',
          () => eventHandler(this.networkController.state),
        );
      },
      getCurrentNetworkEIP1559Compatibility:
        this.networkController.getEIP1559Compatibility.bind(
          this.networkController,
        ),
      getCurrentAccountEIP1559Compatibility:
        this.getCurrentAccountEIP1559Compatibility.bind(this),
      legacyAPIEndpoint: `${gasApiBaseUrl}/networks/<chain_id>/gasPrices`,
      EIP1559APIEndpoint: `${gasApiBaseUrl}/networks/<chain_id>/suggestedGasFees`,
      getCurrentNetworkLegacyGasAPICompatibility: () => {
        const chainId = this.#getGlobalChainId();
        return chainId === CHAIN_IDS.BSC;
      },
      getChainId: () => this.#getGlobalChainId(),
    });

    this.appStateController = new AppStateController({
      addUnlockListener: this.on.bind(this, 'unlock'),
      isUnlocked: this.isUnlocked.bind(this),
      state: initState.AppStateController,
      onInactiveTimeout: () => this.setLocked(),
      messenger: this.controllerMessenger.getRestricted({
        name: 'AppStateController',
        allowedActions: [
          `${this.approvalController.name}:addRequest`,
          `${this.approvalController.name}:acceptRequest`,
          `PreferencesController:getState`,
        ],
        allowedEvents: [
          `KeyringController:qrKeyringStateChange`,
          'PreferencesController:stateChange',
        ],
      }),
      extension: this.extension,
    });

    const currencyRateMessenger = this.controllerMessenger.getRestricted({
      name: 'CurrencyRateController',
      allowedActions: [`${this.networkController.name}:getNetworkClientById`],
    });
    this.currencyRateController = new CurrencyRateController({
      includeUsdRate: true,
      messenger: currencyRateMessenger,
      state: initState.CurrencyController,
    });
    const initialFetchMultiExchangeRate =
      this.currencyRateController.fetchMultiExchangeRate.bind(
        this.currencyRateController,
      );
    this.currencyRateController.fetchMultiExchangeRate = (...args) => {
      if (this.preferencesController.state.useCurrencyRateCheck) {
        return initialFetchMultiExchangeRate(...args);
      }
      return {
        conversionRate: null,
        usdConversionRate: null,
      };
    };

    const tokenBalancesMessenger = this.controllerMessenger.getRestricted({
      name: 'TokenBalancesController',
      allowedActions: [
        'NetworkController:getState',
        'NetworkController:getNetworkClientById',
        'TokensController:getState',
        'PreferencesController:getState',
        'AccountsController:getSelectedAccount',
        'AccountsController:listAccounts',
      ],
      allowedEvents: [
        'PreferencesController:stateChange',
        'TokensController:stateChange',
        'NetworkController:stateChange',
        'KeyringController:accountRemoved',
      ],
    });

    this.tokenBalancesController = new TokenBalancesController({
      messenger: tokenBalancesMessenger,
      state: initState.TokenBalancesController,
      interval: 30000,
    });

    const phishingControllerMessenger = this.controllerMessenger.getRestricted({
      name: 'PhishingController',
    });

    this.phishingController = new PhishingController({
      messenger: phishingControllerMessenger,
      state: initState.PhishingController,
      hotlistRefreshInterval: process.env.IN_TEST ? 5 * SECOND : undefined,
      stalelistRefreshInterval: process.env.IN_TEST ? 30 * SECOND : undefined,
    });

    const announcementMessenger = this.controllerMessenger.getRestricted({
      name: 'AnnouncementController',
    });

    this.announcementController = new AnnouncementController({
      messenger: announcementMessenger,
      allAnnouncements: UI_NOTIFICATIONS,
      state: initState.AnnouncementController,
    });

    const networkOrderMessenger = this.controllerMessenger.getRestricted({
      name: 'NetworkOrderController',
      allowedEvents: ['NetworkController:stateChange'],
    });
    this.networkOrderController = new NetworkOrderController({
      messenger: networkOrderMessenger,
      state: initState.NetworkOrderController,
    });

    const accountOrderMessenger = this.controllerMessenger.getRestricted({
      name: 'AccountOrderController',
    });
    this.accountOrderController = new AccountOrderController({
      messenger: accountOrderMessenger,
      state: initState.AccountOrderController,
    });

    const multichainRatesControllerMessenger =
      this.controllerMessenger.getRestricted({
        name: 'RatesController',
      });
    this.multichainRatesController = new RatesController({
      state: initState.MultichainRatesController,
      messenger: multichainRatesControllerMessenger,
      includeUsdRate: true,
      fetchMultiExchangeRate,
    });

    this.controllerMessenger.subscribe(
      'PreferencesController:stateChange',
      previousValueComparator((prevState, currState) => {
        const { useCurrencyRateCheck: prevUseCurrencyRateCheck } = prevState;
        const { useCurrencyRateCheck: currUseCurrencyRateCheck } = currState;
        if (currUseCurrencyRateCheck && !prevUseCurrencyRateCheck) {
          this.tokenRatesController.enable();
        } else if (!currUseCurrencyRateCheck && prevUseCurrencyRateCheck) {
          this.tokenRatesController.disable();
        }
      }, this.preferencesController.state),
    );

    this.ensController = new EnsController({
      messenger: this.controllerMessenger.getRestricted({
        name: 'EnsController',
        allowedActions: [
          'NetworkController:getNetworkClientById',
          'NetworkController:getState',
        ],
        allowedEvents: [],
      }),
      onNetworkDidChange: networkControllerMessenger.subscribe.bind(
        networkControllerMessenger,
        'NetworkController:networkDidChange',
      ),
    });

    const onboardingControllerMessenger =
      this.controllerMessenger.getRestricted({
        name: 'OnboardingController',
        allowedActions: [],
        allowedEvents: [],
      });
    this.onboardingController = new OnboardingController({
      messenger: onboardingControllerMessenger,
      state: initState.OnboardingController,
    });

    this.oauthService = process.env.SEEDLESS_ONBOARDING_ENABLED
      ? new OAuthService({
          env: {
            googleClientId: process.env.GOOGLE_CLIENT_ID,
            appleClientId: process.env.APPLE_CLIENT_ID,
          },
          webAuthenticator: webAuthenticatorFactory(),
        })
      : null;

    let additionalKeyrings = [keyringBuilderFactory(QRHardwareKeyring)];

    const keyringOverrides = this.opts.overrides?.keyrings;

    if (isManifestV3 === false) {
      const additionalKeyringTypes = [
        keyringOverrides?.lattice || LatticeKeyring,
        QRHardwareKeyring,
      ];

      const additionalBridgedKeyringTypes = [
        {
          keyring: keyringOverrides?.trezor || TrezorKeyring,
          bridge: keyringOverrides?.trezorBridge || TrezorConnectBridge,
        },
        {
          keyring: keyringOverrides?.oneKey || OneKeyKeyring,
          bridge: keyringOverrides?.oneKeyBridge || TrezorConnectBridge,
        },
        {
          keyring: keyringOverrides?.ledger || LedgerKeyring,
          bridge: keyringOverrides?.ledgerBridge || LedgerIframeBridge,
        },
      ];

      additionalKeyrings = additionalKeyringTypes.map((keyringType) =>
        keyringBuilderFactory(keyringType),
      );

      additionalBridgedKeyringTypes.forEach((keyringType) =>
        additionalKeyrings.push(
          hardwareKeyringBuilderFactory(
            keyringType.keyring,
            keyringType.bridge,
          ),
        ),
      );
    } else {
      additionalKeyrings.push(
        hardwareKeyringBuilderFactory(
          TrezorKeyring,
          keyringOverrides?.trezorBridge || TrezorOffscreenBridge,
        ),
        hardwareKeyringBuilderFactory(
          OneKeyKeyring,
          keyringOverrides?.oneKey || TrezorOffscreenBridge,
        ),
        hardwareKeyringBuilderFactory(
          LedgerKeyring,
          keyringOverrides?.ledgerBridge || LedgerOffscreenBridge,
        ),
        keyringBuilderFactory(LatticeKeyringOffscreen),
      );
    }

    ///: BEGIN:ONLY_INCLUDE_IF(keyring-snaps)
    const snapKeyringBuildMessenger = this.controllerMessenger.getRestricted({
      name: 'SnapKeyring',
      allowedActions: [
        'ApprovalController:addRequest',
        'ApprovalController:acceptRequest',
        'ApprovalController:rejectRequest',
        'ApprovalController:startFlow',
        'ApprovalController:endFlow',
        'ApprovalController:showSuccess',
        'ApprovalController:showError',
        'PhishingController:test',
        'PhishingController:maybeUpdateState',
        'KeyringController:getAccounts',
        'AccountsController:setSelectedAccount',
        'AccountsController:getAccountByAddress',
        'AccountsController:setAccountName',
        'AccountsController:listMultichainAccounts',
        'SnapController:handleRequest',
        'SnapController:get',
        'SnapController:isMinimumPlatformVersion',
        'PreferencesController:getState',
      ],
    });

    // Necessary to persist the keyrings and update the accounts both within the keyring controller and accounts controller
    const persistAndUpdateAccounts = async () => {
      await this.keyringController.persistAllKeyrings();
      await this.accountsController.updateAccounts();
    };

    additionalKeyrings.push(
      snapKeyringBuilder(snapKeyringBuildMessenger, {
        persistKeyringHelper: () => persistAndUpdateAccounts(),
        removeAccountHelper: (address) => this.removeAccount(address),
        trackEvent: (...args) => this.metaMetricsController.trackEvent(...args),
      }),
    );

    ///: END:ONLY_INCLUDE_IF

    const keyringControllerMessenger = this.controllerMessenger.getRestricted({
      name: 'KeyringController',
    });

    this.keyringController = new KeyringController({
      cacheEncryptionKey: true,
      keyringBuilders: additionalKeyrings,
      state: initState.KeyringController,
      encryptor: opts.encryptor || encryptorFactory(600_000),
      messenger: keyringControllerMessenger,
    });

    this.controllerMessenger.subscribe('KeyringController:unlock', () =>
      this._onUnlock(),
    );
    this.controllerMessenger.subscribe('KeyringController:lock', () =>
      this._onLock(),
    );

    this.controllerMessenger.subscribe(
      'KeyringController:stateChange',
      (state) => {
        this._onKeyringControllerUpdate(state);
      },
    );

    this.permissionController = new PermissionController({
      messenger: this.controllerMessenger.getRestricted({
        name: 'PermissionController',
        allowedActions: [
          `${this.approvalController.name}:addRequest`,
          `${this.approvalController.name}:hasRequest`,
          `${this.approvalController.name}:acceptRequest`,
          `${this.approvalController.name}:rejectRequest`,
          `SnapController:getPermitted`,
          `SnapController:install`,
          `SubjectMetadataController:getSubjectMetadata`,
        ],
      }),
      state: initState.PermissionController,
      caveatSpecifications: getCaveatSpecifications({
        listAccounts: this.accountsController.listAccounts.bind(
          this.accountsController,
        ),
        findNetworkClientIdByChainId:
          this.networkController.findNetworkClientIdByChainId.bind(
            this.networkController,
          ),
        isNonEvmScopeSupported: this.controllerMessenger.call.bind(
          this.controllerMessenger,
          'MultichainRouter:isSupportedScope',
        ),
        getNonEvmAccountAddresses: this.controllerMessenger.call.bind(
          this.controllerMessenger,
          'MultichainRouter:getSupportedAccounts',
        ),
      }),
      permissionSpecifications: {
        ...getPermissionSpecifications(),
        ...this.getSnapPermissionSpecifications(),
      },
      unrestrictedMethods,
    });

    this.selectedNetworkController = new SelectedNetworkController({
      messenger: this.controllerMessenger.getRestricted({
        name: 'SelectedNetworkController',
        allowedActions: [
          'NetworkController:getNetworkClientById',
          'NetworkController:getState',
          'NetworkController:getSelectedNetworkClient',
          'PermissionController:hasPermissions',
          'PermissionController:getSubjectNames',
        ],
        allowedEvents: [
          'NetworkController:stateChange',
          'PermissionController:stateChange',
        ],
      }),
      state: initState.SelectedNetworkController,
      useRequestQueuePreference: true,
      onPreferencesStateChange: () => {
        // noop
        // we have removed the ability to toggle the useRequestQueue preference
        // both useRequestQueue and onPreferencesStateChange will be removed
        // once mobile supports per dapp network selection
        // see https://github.com/MetaMask/core/pull/5065#issue-2736965186
      },
      domainProxyMap: new WeakRefObjectMap(),
    });

    this.permissionLogController = new PermissionLogController({
      messenger: this.controllerMessenger.getRestricted({
        name: 'PermissionLogController',
      }),
      restrictedMethods: new Set(Object.keys(RestrictedMethods)),
      state: initState.PermissionLogController,
    });

    this.subjectMetadataController = new SubjectMetadataController({
      messenger: this.controllerMessenger.getRestricted({
        name: 'SubjectMetadataController',
        allowedActions: [`${this.permissionController.name}:hasPermissions`],
      }),
      state: initState.SubjectMetadataController,
      subjectCacheLimit: 100,
    });

    // @TODO(snaps): This fixes an issue where `withKeyring` would lock the `KeyringController` mutex.
    // That meant that if a snap requested a keyring operation (like requesting entropy) while the `KeyringController` was locked,
    // it would cause a deadlock.
    // This is a temporary fix until we can refactor how we handle requests to the Snaps Keyring.
    const withSnapKeyring = async (operation) => {
      const keyring = await this.getSnapKeyring();

      return operation({ keyring });
    };

    const multichainRouterMessenger = this.controllerMessenger.getRestricted({
      name: 'MultichainRouter',
      allowedActions: [
        `SnapController:getAll`,
        `SnapController:handleRequest`,
        `${this.permissionController.name}:getPermissions`,
        `AccountsController:listMultichainAccounts`,
      ],
      allowedEvents: [],
    });

    this.multichainRouter = new MultichainRouter({
      messenger: multichainRouterMessenger,
      withSnapKeyring,
    });

    // account tracker watches balances, nonces, and any code at their address
    this.accountTrackerController = new AccountTrackerController({
      state: { accounts: {} },
      messenger: this.controllerMessenger.getRestricted({
        name: 'AccountTrackerController',
        allowedActions: [
          'AccountsController:getSelectedAccount',
          'NetworkController:getState',
          'NetworkController:getNetworkClientById',
          'OnboardingController:getState',
          'PreferencesController:getState',
        ],
        allowedEvents: [
          'AccountsController:selectedEvmAccountChange',
          'OnboardingController:stateChange',
          'KeyringController:accountRemoved',
        ],
      }),
      provider: this.provider,
      blockTracker: this.blockTracker,
      getNetworkIdentifier: (providerConfig) => {
        const { type, rpcUrl } =
          providerConfig ??
          getProviderConfig({
            metamask: this.networkController.state,
          });
        return type === NETWORK_TYPES.RPC ? rpcUrl : type;
      },
    });

    // start and stop polling for balances based on activeControllerConnections
    this.on('controllerConnectionChanged', (activeControllerConnections) => {
      const { completedOnboarding } = this.onboardingController.state;
      if (activeControllerConnections > 0 && completedOnboarding) {
        this.triggerNetworkrequests();
      } else {
        this.stopNetworkRequests();
      }
    });

    this.controllerMessenger.subscribe(
      `${this.onboardingController.name}:stateChange`,
      previousValueComparator(async (prevState, currState) => {
        const { completedOnboarding: prevCompletedOnboarding } = prevState;
        const { completedOnboarding: currCompletedOnboarding } = currState;
        if (!prevCompletedOnboarding && currCompletedOnboarding) {
          const { address } = this.accountsController.getSelectedAccount();

          await this._addAccountsWithBalance();

          this.postOnboardingInitialization();
          this.triggerNetworkrequests();

          // execute once the token detection on the post-onboarding
          await this.tokenDetectionController.detectTokens({
            selectedAddress: address,
          });
        }
      }, this.onboardingController.state),
    );

    const tokenDetectionControllerMessenger =
      this.controllerMessenger.getRestricted({
        name: 'TokenDetectionController',
        allowedActions: [
          'AccountsController:getAccount',
          'AccountsController:getSelectedAccount',
          'KeyringController:getState',
          'NetworkController:getNetworkClientById',
          'NetworkController:getNetworkConfigurationByNetworkClientId',
          'NetworkController:getState',
          'PreferencesController:getState',
          'TokenListController:getState',
          'TokensController:getState',
          'TokensController:addDetectedTokens',
        ],
        allowedEvents: [
          'AccountsController:selectedEvmAccountChange',
          'KeyringController:lock',
          'KeyringController:unlock',
          'NetworkController:networkDidChange',
          'PreferencesController:stateChange',
          'TokenListController:stateChange',
          'TransactionController:transactionConfirmed',
        ],
      });

    this.tokenDetectionController = new TokenDetectionController({
      messenger: tokenDetectionControllerMessenger,
      getBalancesInSingleCall: (...args) =>
        this.assetsContractController.getBalancesInSingleCall(...args),
      trackMetaMetricsEvent: this.metaMetricsController.trackEvent.bind(
        this.metaMetricsController,
      ),
      useAccountsAPI: true,
      platform: 'extension',
    });

    const addressBookControllerMessenger =
      this.controllerMessenger.getRestricted({
        name: 'AddressBookController',
        allowedActions: [],
        allowedEvents: [],
      });

    this.addressBookController = new AddressBookController({
      messenger: addressBookControllerMessenger,
      state: initState.AddressBookController,
    });

    this.alertController = new AlertController({
      state: initState.AlertController,
      messenger: this.controllerMessenger.getRestricted({
        name: 'AlertController',
        allowedEvents: ['AccountsController:selectedAccountChange'],
        allowedActions: ['AccountsController:getSelectedAccount'],
      }),
    });

    this.backup = new Backup({
      preferencesController: this.preferencesController,
      addressBookController: this.addressBookController,
      accountsController: this.accountsController,
      networkController: this.networkController,
      trackMetaMetricsEvent: this.metaMetricsController.trackEvent.bind(
        this.metaMetricsController,
      ),
    });

    // This gets used as a ...spread parameter in two places: new TransactionController() and createRPCMethodTrackingMiddleware()
    this.snapAndHardwareMetricsParams = {
      getSelectedAccount: this.accountsController.getSelectedAccount.bind(
        this.accountsController,
      ),
      getAccountType: this.getAccountType.bind(this),
      getDeviceModel: this.getDeviceModel.bind(this),
      getHardwareTypeForMetric: this.getHardwareTypeForMetric.bind(this),
      snapAndHardwareMessenger: this.controllerMessenger.getRestricted({
        name: 'SnapAndHardwareMessenger',
        allowedActions: [
          'KeyringController:getKeyringForAccount',
          'SnapController:get',
          'AccountsController:getSelectedAccount',
        ],
      }),
    };

    this.decryptMessageController = new DecryptMessageController({
      getState: this.getState.bind(this),
      messenger: this.controllerMessenger.getRestricted({
        name: 'DecryptMessageController',
        allowedActions: [
          `${this.approvalController.name}:addRequest`,
          `${this.approvalController.name}:acceptRequest`,
          `${this.approvalController.name}:rejectRequest`,
          `${this.keyringController.name}:decryptMessage`,
        ],
        allowedEvents: [
          'DecryptMessageManager:stateChange',
          'DecryptMessageManager:unapprovedMessage',
        ],
      }),
      managerMessenger: this.controllerMessenger.getRestricted({
        name: 'DecryptMessageManager',
      }),
      metricsEvent: this.metaMetricsController.trackEvent.bind(
        this.metaMetricsController,
      ),
    });

    this.encryptionPublicKeyController = new EncryptionPublicKeyController({
      messenger: this.controllerMessenger.getRestricted({
        name: 'EncryptionPublicKeyController',
        allowedActions: [
          `${this.approvalController.name}:addRequest`,
          `${this.approvalController.name}:acceptRequest`,
          `${this.approvalController.name}:rejectRequest`,
        ],
        allowedEvents: [
          'EncryptionPublicKeyManager:stateChange',
          'EncryptionPublicKeyManager:unapprovedMessage',
        ],
      }),
      managerMessenger: this.controllerMessenger.getRestricted({
        name: 'EncryptionPublicKeyManager',
      }),
      getEncryptionPublicKey:
        this.keyringController.getEncryptionPublicKey.bind(
          this.keyringController,
        ),
      getAccountKeyringType: this.keyringController.getAccountKeyringType.bind(
        this.keyringController,
      ),
      getState: this.getState.bind(this),
      metricsEvent: this.metaMetricsController.trackEvent.bind(
        this.metaMetricsController,
      ),
    });

    this.signatureController = new SignatureController({
      messenger: this.controllerMessenger.getRestricted({
        name: 'SignatureController',
        allowedActions: [
          `${this.accountsController.name}:getState`,
          `${this.approvalController.name}:addRequest`,
          `${this.keyringController.name}:signMessage`,
          `${this.keyringController.name}:signPersonalMessage`,
          `${this.keyringController.name}:signTypedMessage`,
          `${this.loggingController.name}:add`,
          `${this.networkController.name}:getNetworkClientById`,
        ],
      }),
      trace,
      decodingApiUrl: process.env.DECODING_API_URL,
      isDecodeSignatureRequestEnabled: () =>
        this.preferencesController.state.useTransactionSimulations,
    });

    this.signatureController.hub.on(
      'cancelWithReason',
      ({ metadata: message, reason }) => {
        this.metaMetricsController.trackEvent({
          event: reason,
          category: MetaMetricsEventCategory.Transactions,
          properties: {
            action: 'Sign Request',
            type: message.type,
          },
        });
      },
    );

    const swapsControllerMessenger = this.controllerMessenger.getRestricted({
      name: 'SwapsController',
      // TODO: allow these internal calls once GasFeeController and TransactionController
      // export these action types and register its action handlers
      // allowedActions: [
      //   'GasFeeController:getEIP1559GasFeeEstimates',
      //   'TransactionController:getLayer1GasFee',
      // ],
      allowedActions: [
        'NetworkController:getState',
        'NetworkController:getNetworkClientById',
        'TokenRatesController:getState',
      ],
      allowedEvents: [],
    });

    this.swapsController = new SwapsController(
      {
        messenger: swapsControllerMessenger,
        getBufferedGasLimit: async (txMeta, multiplier) => {
          const { gas: gasLimit, simulationFails } =
            await this.txController.estimateGasBuffered(
              txMeta.txParams,
              multiplier,
              this.#getGlobalNetworkClientId(),
            );

          return { gasLimit, simulationFails };
        },
        // TODO: Remove once GasFeeController exports this action type
        getEIP1559GasFeeEstimates:
          this.gasFeeController.fetchGasFeeEstimates.bind(
            this.gasFeeController,
          ),
        // TODO: Remove once TransactionController exports this action type
        getLayer1GasFee: (...args) =>
          this.txController.getLayer1GasFee(...args),
        trackMetaMetricsEvent: this.metaMetricsController.trackEvent.bind(
          this.metaMetricsController,
        ),
      },
      initState.SwapsController,
    );

    const bridgeControllerMessenger = this.controllerMessenger.getRestricted({
      name: BRIDGE_CONTROLLER_NAME,
      allowedActions: [
        'AccountsController:getSelectedMultichainAccount',
        'SnapController:handleRequest',
        'NetworkController:getState',
        'NetworkController:getNetworkClientById',
        'NetworkController:findNetworkClientIdByChainId',
        'TokenRatesController:getState',
        'MultichainAssetsRatesController:getState',
        'RemoteFeatureFlagController:getState',
        'CurrencyRateController:getState',
      ],
      allowedEvents: [],
    });
    this.bridgeController = new BridgeController({
      messenger: bridgeControllerMessenger,
      clientId: BridgeClientId.EXTENSION,
      // TODO: Remove once TransactionController exports this action type
      getLayer1GasFee: (...args) => this.txController.getLayer1GasFee(...args),
      fetchFn: async (
        url,
        { cacheOptions, functionName, ...requestOptions },
      ) => {
        if (functionName === 'fetchBridgeTokens') {
          return await fetchWithCache({
            url,
            fetchOptions: { method: 'GET', ...requestOptions },
            cacheOptions,
            functionName,
          });
        }
        return await handleFetch(url, {
          method: 'GET',
          ...requestOptions,
        });
      },
      trackMetaMetricsFn: (event, properties) => {
        const actionId = (Date.now() + Math.random()).toString();
        const trackEvent = this.metaMetricsController.trackEvent.bind(
          this.metaMetricsController,
        );
        trackEvent({
          category: UNIFIED_SWAP_BRIDGE_EVENT_CATEGORY,
          event,
          properties: {
            ...(properties ?? {}),
            environmentType: getEnvironmentType(),
            actionId,
          },
        });
      },
      traceFn: (...args) => trace(...args),
      config: {
        customBridgeApiBaseUrl: BRIDGE_API_BASE_URL,
      },
    });

    const bridgeStatusControllerMessenger =
      this.controllerMessenger.getRestricted({
        name: BRIDGE_STATUS_CONTROLLER_NAME,
        allowedActions: [
          'AccountsController:getSelectedMultichainAccount',
          'NetworkController:getNetworkClientById',
          'NetworkController:findNetworkClientIdByChainId',
          'NetworkController:getState',
          'BridgeController:getBridgeERC20Allowance',
          'BridgeController:trackUnifiedSwapBridgeEvent',
          'BridgeController:stopPollingForQuotes',
          'GasFeeController:getState',
          'AccountsController:getAccountByAddress',
          'SnapController:handleRequest',
          'TransactionController:getState',
          'RemoteFeatureFlagController:getState',
        ],
        allowedEvents: [
          'MultichainTransactionsController:transactionConfirmed',
          'TransactionController:transactionFailed',
          'TransactionController:transactionConfirmed',
        ],
      });
    this.bridgeStatusController = new BridgeStatusController({
      messenger: bridgeStatusControllerMessenger,
      state: initState.BridgeStatusController,
      fetchFn: async (url, requestOptions) => {
        return await handleFetch(url, {
          method: 'GET',
          ...requestOptions,
        });
      },
      addTransactionFn: (...args) => this.txController.addTransaction(...args),
      estimateGasFeeFn: (...args) => this.txController.estimateGasFee(...args),
      addUserOperationFromTransactionFn: (...args) =>
        this.userOperationController.addUserOperationFromTransaction(...args),
      config: {
        customBridgeApiBaseUrl: BRIDGE_API_BASE_URL,
      },
      traceFn: (...args) => trace(...args),
    });

    const smartTransactionsControllerMessenger =
      this.controllerMessenger.getRestricted({
        name: 'SmartTransactionsController',
        allowedActions: [
          'NetworkController:getNetworkClientById',
          'NetworkController:getState',
        ],
        allowedEvents: ['NetworkController:stateChange'],
      });
    this.smartTransactionsController = new SmartTransactionsController({
      supportedChainIds: getAllowedSmartTransactionsChainIds(),
      clientId: ClientId.Extension,
      getNonceLock: (address) =>
        this.txController.getNonceLock(
          address,
          this.#getGlobalNetworkClientId(),
        ),
      confirmExternalTransaction: (...args) =>
        this.txController.confirmExternalTransaction(...args),
      trackMetaMetricsEvent: this.metaMetricsController.trackEvent.bind(
        this.metaMetricsController,
      ),
      state: initState.SmartTransactionsController,
      messenger: smartTransactionsControllerMessenger,
      getTransactions: (...args) => this.txController.getTransactions(...args),
      updateTransaction: (...args) =>
        this.txController.updateTransaction(...args),
      getFeatureFlags: () => {
        const state = this._getMetaMaskState();
        return getFeatureFlagsByChainId(state);
      },
      getMetaMetricsProps: async () => {
        const selectedAddress =
          this.accountsController.getSelectedAccount().address;
        const accountHardwareType = await this.getHardwareTypeForMetric(
          selectedAddress,
        );
        const accountType = await this.getAccountType(selectedAddress);
        const deviceModel = await this.getDeviceModel(selectedAddress);
        return {
          accountHardwareType,
          accountType,
          deviceModel,
        };
      },
    });

    const isExternalNameSourcesEnabled = () =>
      this.preferencesController.state.useExternalNameSources;

    this.nameController = new NameController({
      messenger: this.controllerMessenger.getRestricted({
        name: 'NameController',
        allowedActions: [],
      }),
      providers: [
        new ENSNameProvider({
          reverseLookup: this.ensController.reverseResolveAddress.bind(
            this.ensController,
          ),
        }),
        new EtherscanNameProvider({ isEnabled: isExternalNameSourcesEnabled }),
        new TokenNameProvider({ isEnabled: isExternalNameSourcesEnabled }),
        new LensNameProvider({ isEnabled: isExternalNameSourcesEnabled }),
        new SnapsNameProvider({
          messenger: this.controllerMessenger.getRestricted({
            name: 'SnapsNameProvider',
            allowedActions: [
              'SnapController:getAll',
              'SnapController:get',
              'SnapController:handleRequest',
              'PermissionController:getState',
            ],
          }),
        }),
      ],
      state: initState.NameController,
    });

    const petnamesBridgeMessenger = this.controllerMessenger.getRestricted({
      name: 'PetnamesBridge',
      allowedEvents: [
        'NameController:stateChange',
        'AccountsController:stateChange',
        'AddressBookController:stateChange',
      ],
      allowedActions: ['AccountsController:listAccounts'],
    });

    new AddressBookPetnamesBridge({
      addressBookController: this.addressBookController,
      nameController: this.nameController,
      messenger: petnamesBridgeMessenger,
    }).init();

    new AccountIdentitiesPetnamesBridge({
      nameController: this.nameController,
      messenger: petnamesBridgeMessenger,
    }).init();

    this.userOperationController = new UserOperationController({
      entrypoint: process.env.EIP_4337_ENTRYPOINT,
      getGasFeeEstimates: this.gasFeeController.fetchGasFeeEstimates.bind(
        this.gasFeeController,
      ),
      messenger: this.controllerMessenger.getRestricted({
        name: 'UserOperationController',
        allowedActions: [
          'ApprovalController:addRequest',
          'NetworkController:getNetworkClientById',
          'KeyringController:prepareUserOperation',
          'KeyringController:patchUserOperation',
          'KeyringController:signUserOperation',
        ],
      }),
      state: initState.UserOperationController,
    });

    this.userOperationController.hub.on(
      'user-operation-added',
      this._onUserOperationAdded.bind(this),
    );

    this.userOperationController.hub.on(
      'transaction-updated',
      this._onUserOperationTransactionUpdated.bind(this),
    );

    // ensure AccountTrackerController updates balances after network change
    networkControllerMessenger.subscribe(
      'NetworkController:networkDidChange',
      () => {
        this.accountTrackerController.updateAccounts();
      },
    );

    // RemoteFeatureFlagController has subscription for preferences changes
    this.controllerMessenger.subscribe(
      'PreferencesController:stateChange',
      previousValueComparator((prevState, currState) => {
        const { useExternalServices: prevUseExternalServices } = prevState;
        const { useExternalServices: currUseExternalServices } = currState;
        if (currUseExternalServices && !prevUseExternalServices) {
          this.remoteFeatureFlagController.enable();
          this.remoteFeatureFlagController.updateRemoteFeatureFlags();
        } else if (!currUseExternalServices && prevUseExternalServices) {
          this.remoteFeatureFlagController.disable();
        }
      }, this.preferencesController.state),
    );

    // Initialize RemoteFeatureFlagController
    const remoteFeatureFlagControllerMessenger =
      this.controllerMessenger.getRestricted({
        name: 'RemoteFeatureFlagController',
        allowedActions: [],
        allowedEvents: [],
      });
    remoteFeatureFlagControllerMessenger.subscribe(
      'RemoteFeatureFlagController:stateChange',
      (isRpcFailoverEnabled) => {
        if (isRpcFailoverEnabled) {
          console.log(
            'isRpcFailoverEnabled = ',
            isRpcFailoverEnabled,
            ', enabling RPC failover',
          );
          this.networkController.enableRpcFailover();
        } else {
          console.log(
            'isRpcFailoverEnabled = ',
            isRpcFailoverEnabled,
            ', disabling RPC failover',
          );
          this.networkController.disableRpcFailover();
        }
      },
      (state) => state.remoteFeatureFlags.walletFrameworkRpcFailoverEnabled,
    );
    this.remoteFeatureFlagController = new RemoteFeatureFlagController({
      messenger: remoteFeatureFlagControllerMessenger,
      fetchInterval: 15 * 60 * 1000, // 15 minutes in milliseconds
      disabled: !this.preferencesController.state.useExternalServices,
      getMetaMetricsId: () => this.metaMetricsController.getMetaMetricsId(),
      clientConfigApiService: new ClientConfigApiService({
        fetch: globalThis.fetch.bind(globalThis),
        config: {
          client: ClientType.Extension,
          distribution:
            this._getConfigForRemoteFeatureFlagRequest().distribution,
          environment: this._getConfigForRemoteFeatureFlagRequest().environment,
        },
      }),
    });

    const existingControllers = [
      this.networkController,
      this.preferencesController,
      this.gasFeeController,
      this.onboardingController,
      this.keyringController,
      this.smartTransactionsController,
    ];

    /** @type {import('./controller-init/utils').InitFunctions} */
    const controllerInitFunctions = {
      ExecutionService: ExecutionServiceInit,
      InstitutionalSnapController: InstitutionalSnapControllerInit,
      RateLimitController: RateLimitControllerInit,
      SnapsRegistry: SnapsRegistryInit,
      SnapController: SnapControllerInit,
      SnapInsightsController: SnapInsightsControllerInit,
      SnapInterfaceController: SnapInterfaceControllerInit,
      CronjobController: CronjobControllerInit,
      WebSocketService: WebSocketServiceInit,
      PPOMController: PPOMControllerInit,
      TransactionController: TransactionControllerInit,
      NftController: NftControllerInit,
      AssetsContractController: AssetsContractControllerInit,
      NftDetectionController: NftDetectionControllerInit,
      TokenRatesController: TokenRatesControllerInit,
      ///: BEGIN:ONLY_INCLUDE_IF(multichain)
      MultichainAssetsController: MultichainAssetsControllerInit,
      MultichainAssetsRatesController: MultichainAssetsRatesControllerInit,
      MultichainBalancesController: MultichainBalancesControllerInit,
      MultichainTransactionsController: MultichainTransactionsControllerInit,
      ///: END:ONLY_INCLUDE_IF
      MultichainNetworkController: MultichainNetworkControllerInit,
      AuthenticationController: AuthenticationControllerInit,
      UserStorageController: UserStorageControllerInit,
      NotificationServicesController: NotificationServicesControllerInit,
      NotificationServicesPushController:
        NotificationServicesPushControllerInit,
      DeFiPositionsController: DeFiPositionsControllerInit,
      DelegationController: DelegationControllerInit,
      AccountTreeController: AccountTreeControllerInit,
      ///: BEGIN:ONLY_INCLUDE_IF(seedless-onboarding)
      SeedlessOnboardingController: SeedlessOnboardingControllerInit,
      ///: END:ONLY_INCLUDE_IF
    };

    const {
      controllerApi,
      controllerMemState,
      controllerPersistedState,
      controllersByName,
    } = this.#initControllers({
      existingControllers,
      initFunctions: controllerInitFunctions,
      initState,
    });

    this.controllerApi = controllerApi;
    this.controllerMemState = controllerMemState;
    this.controllerPersistedState = controllerPersistedState;
    this.controllersByName = controllersByName;

    // Backwards compatibility for existing references
    this.cronjobController = controllersByName.CronjobController;
    this.rateLimitController = controllersByName.RateLimitController;
    this.snapController = controllersByName.SnapController;
    this.snapInsightsController = controllersByName.SnapInsightsController;
    this.snapInterfaceController = controllersByName.SnapInterfaceController;
    this.snapsRegistry = controllersByName.SnapsRegistry;
    this.ppomController = controllersByName.PPOMController;
    this.txController = controllersByName.TransactionController;
    this.nftController = controllersByName.NftController;
    this.nftDetectionController = controllersByName.NftDetectionController;
    this.assetsContractController = controllersByName.AssetsContractController;
    ///: BEGIN:ONLY_INCLUDE_IF(multichain)
    this.multichainAssetsController =
      controllersByName.MultichainAssetsController;
    this.multichainBalancesController =
      controllersByName.MultichainBalancesController;
    this.multichainTransactionsController =
      controllersByName.MultichainTransactionsController;
    this.multichainAssetsRatesController =
      controllersByName.MultichainAssetsRatesController;
    ///: END:ONLY_INCLUDE_IF
    this.tokenRatesController = controllersByName.TokenRatesController;
    this.multichainNetworkController =
      controllersByName.MultichainNetworkController;
    this.authenticationController = controllersByName.AuthenticationController;
    this.userStorageController = controllersByName.UserStorageController;
    this.delegationController = controllersByName.DelegationController;
    this.notificationServicesController =
      controllersByName.NotificationServicesController;
    this.notificationServicesPushController =
      controllersByName.NotificationServicesPushController;
    this.deFiPositionsController = controllersByName.DeFiPositionsController;
    this.accountWalletController = controllersByName.AccountTreeController;

    ///: BEGIN:ONLY_INCLUDE_IF(seedless-onboarding)
    this.seedlessOnboardingController =
      controllersByName.SeedlessOnboardingController;
    ///: END:ONLY_INCLUDE_IF

    this.notificationServicesController.init();
    this.snapController.init();

    this.controllerMessenger.subscribe(
      'TransactionController:transactionStatusUpdated',
      ({ transactionMeta }) => {
        this._onFinishedTransaction(transactionMeta);
      },
    );

    this.controllerMessenger.subscribe(
      'NotificationServicesPushController:onNewNotifications',
      (notification) => {
        this.metaMetricsController.trackEvent({
          category: MetaMetricsEventCategory.PushNotifications,
          event: MetaMetricsEventName.PushNotificationReceived,
          properties: {
            notification_id: notification.id,
            notification_type: notification.type,
            chain_id: notification?.chain_id,
          },
        });
      },
    );
    this.controllerMessenger.subscribe(
      'NotificationServicesPushController:pushNotificationClicked',
      (notification) => {
        this.metaMetricsController.trackEvent({
          category: MetaMetricsEventCategory.PushNotifications,
          event: MetaMetricsEventName.PushNotificationClicked,
          properties: {
            notification_id: notification.id,
            notification_type: notification.type,
            chain_id: notification?.chain_id,
          },
        });
      },
    );

    this.metamaskMiddleware = createMetamaskMiddleware({
      static: {
        eth_syncing: false,
        web3_clientVersion: `MetaMask/v${version}`,
      },
      version,
      // account mgmt
      getAccounts: ({ origin: innerOrigin }) => {
        if (innerOrigin === ORIGIN_METAMASK) {
          const selectedAddress =
            this.accountsController.getSelectedAccount().address;
          return selectedAddress ? [selectedAddress] : [];
        } else if (this.isUnlocked()) {
          return this.getPermittedAccounts(innerOrigin);
        }
        return []; // changing this is a breaking change
      },
      // tx signing
      processTransaction: (transactionParams, dappRequest) =>
        addDappTransaction(
          this.getAddTransactionRequest({ transactionParams, dappRequest }),
        ),
      // msg signing

      processTypedMessage: (...args) =>
        addTypedMessage({
          signatureController: this.signatureController,
          signatureParams: args,
        }),
      processTypedMessageV3: (...args) =>
        addTypedMessage({
          signatureController: this.signatureController,
          signatureParams: args,
        }),
      processTypedMessageV4: (...args) =>
        addTypedMessage({
          signatureController: this.signatureController,
          signatureParams: args,
        }),
      processPersonalMessage: (...args) =>
        addPersonalMessage({
          signatureController: this.signatureController,
          signatureParams: args,
        }),

      processEncryptionPublicKey:
        this.encryptionPublicKeyController.newRequestEncryptionPublicKey.bind(
          this.encryptionPublicKeyController,
        ),

      processDecryptMessage:
        this.decryptMessageController.newRequestDecryptMessage.bind(
          this.decryptMessageController,
        ),
      getPendingNonce: this.getPendingNonce.bind(this),
      getPendingTransactionByHash: (hash) =>
        this.txController.state.transactions.find(
          (meta) =>
            meta.hash === hash && meta.status === TransactionStatus.submitted,
        ),

      // EIP-5792
      processSendCalls: processSendCalls.bind(
        null,
        {
          addTransactionBatch: this.txController.addTransactionBatch.bind(
            this.txController,
          ),
          addTransaction: this.txController.addTransaction.bind(
            this.txController,
          ),
          getDismissSmartAccountSuggestionEnabled: () =>
            this.preferencesController.state.preferences
              .dismissSmartAccountSuggestionEnabled,
          isAtomicBatchSupported: this.txController.isAtomicBatchSupported.bind(
            this.txController,
          ),
          validateSecurity: (securityAlertId, request, chainId) =>
            validateRequestWithPPOM({
              chainId,
              ppomController: this.ppomController,
              request,
              securityAlertId,
              updateSecurityAlertResponse:
                this.updateSecurityAlertResponse.bind(this),
            }),
        },
        this.controllerMessenger,
      ),
      getCallsStatus: getCallsStatus.bind(null, this.controllerMessenger),
      getCapabilities: getCapabilities.bind(
        null,
        {
          getDismissSmartAccountSuggestionEnabled: () =>
            this.preferencesController.state.preferences
              .dismissSmartAccountSuggestionEnabled,
          getIsSmartTransaction: (chainId) =>
            getIsSmartTransaction(this._getMetaMaskState(), chainId),
          isAtomicBatchSupported: this.txController.isAtomicBatchSupported.bind(
            this.txController,
          ),
          isRelaySupported,
        },
        this.controllerMessenger,
      ),
    });

    // ensure isClientOpenAndUnlocked is updated when memState updates
    this.on('update', (memState) => this._onStateUpdate(memState));

    /**
     * All controllers in Memstore but not in store. They are not persisted.
     * On chrome profile re-start, they will be re-initialized.
     */
    const resetOnRestartStore = {
      AccountTracker: this.accountTrackerController,
      TokenRatesController: this.tokenRatesController,
      DecryptMessageController: this.decryptMessageController,
      EncryptionPublicKeyController: this.encryptionPublicKeyController,
      SignatureController: this.signatureController,
      SwapsController: this.swapsController,
      BridgeController: this.bridgeController,
      BridgeStatusController: this.bridgeStatusController,
      EnsController: this.ensController,
      ApprovalController: this.approvalController,
    };

    this.store.updateStructure({
      AccountsController: this.accountsController,
      AppStateController: this.appStateController,
      AppMetadataController: this.appMetadataController,
      KeyringController: this.keyringController,
      PreferencesController: this.preferencesController,
      MetaMetricsController: this.metaMetricsController,
      MetaMetricsDataDeletionController: this.metaMetricsDataDeletionController,
      AddressBookController: this.addressBookController,
      CurrencyController: this.currencyRateController,
      MultichainNetworkController: this.multichainNetworkController,
      NetworkController: this.networkController,
      AlertController: this.alertController,
      OnboardingController: this.onboardingController,
      PermissionController: this.permissionController,
      PermissionLogController: this.permissionLogController,
      SubjectMetadataController: this.subjectMetadataController,
      AnnouncementController: this.announcementController,
      NetworkOrderController: this.networkOrderController,
      AccountOrderController: this.accountOrderController,
      GasFeeController: this.gasFeeController,
      TokenListController: this.tokenListController,
      TokensController: this.tokensController,
      TokenBalancesController: this.tokenBalancesController,
      SmartTransactionsController: this.smartTransactionsController,
      NftController: this.nftController,
      PhishingController: this.phishingController,
      SelectedNetworkController: this.selectedNetworkController,
      LoggingController: this.loggingController,
      MultichainRatesController: this.multichainRatesController,
      NameController: this.nameController,
      UserOperationController: this.userOperationController,
      // Notification Controllers
      AuthenticationController: this.authenticationController,
      UserStorageController: this.userStorageController,
      NotificationServicesController: this.notificationServicesController,
      NotificationServicesPushController:
        this.notificationServicesPushController,
      RemoteFeatureFlagController: this.remoteFeatureFlagController,
      DeFiPositionsController: this.deFiPositionsController,
      ...resetOnRestartStore,
      ...controllerPersistedState,
    });

    this.memStore = new ComposableObservableStore({
      config: {
        AccountsController: this.accountsController,
        AppStateController: this.appStateController,
        AppMetadataController: this.appMetadataController,
        ///: BEGIN:ONLY_INCLUDE_IF(multichain)
        MultichainAssetsController: this.multichainAssetsController,
        MultichainBalancesController: this.multichainBalancesController,
        MultichainTransactionsController: this.multichainTransactionsController,
        MultichainAssetsRatesController: this.multichainAssetsRatesController,
        ///: END:ONLY_INCLUDE_IF
        TokenRatesController: this.tokenRatesController,
        MultichainNetworkController: this.multichainNetworkController,
        NetworkController: this.networkController,
        KeyringController: this.keyringController,
        PreferencesController: this.preferencesController,
        MetaMetricsController: this.metaMetricsController,
        MetaMetricsDataDeletionController:
          this.metaMetricsDataDeletionController,
        AddressBookController: this.addressBookController,
        CurrencyController: this.currencyRateController,
        AlertController: this.alertController,
        OnboardingController: this.onboardingController,
        PermissionController: this.permissionController,
        PermissionLogController: this.permissionLogController,
        SubjectMetadataController: this.subjectMetadataController,
        AnnouncementController: this.announcementController,
        NetworkOrderController: this.networkOrderController,
        AccountOrderController: this.accountOrderController,
        GasFeeController: this.gasFeeController,
        TokenListController: this.tokenListController,
        TokensController: this.tokensController,
        TokenBalancesController: this.tokenBalancesController,
        SmartTransactionsController: this.smartTransactionsController,
        NftController: this.nftController,
        SelectedNetworkController: this.selectedNetworkController,
        LoggingController: this.loggingController,
        MultichainRatesController: this.multichainRatesController,
        SnapController: this.snapController,
        CronjobController: this.cronjobController,
        SnapsRegistry: this.snapsRegistry,
        SnapInterfaceController: this.snapInterfaceController,
        SnapInsightsController: this.snapInsightsController,
        NameController: this.nameController,
        UserOperationController: this.userOperationController,
        // Notification Controllers
        AuthenticationController: this.authenticationController,
        UserStorageController: this.userStorageController,
        NotificationServicesController: this.notificationServicesController,
        NotificationServicesPushController:
          this.notificationServicesPushController,
        RemoteFeatureFlagController: this.remoteFeatureFlagController,
        DeFiPositionsController: this.deFiPositionsController,
        ...resetOnRestartStore,
        ...controllerMemState,
      },
      controllerMessenger: this.controllerMessenger,
    });

    // if this is the first time, clear the state of by calling these methods
    const resetMethods = [
      this.accountTrackerController.resetState.bind(
        this.accountTrackerController,
      ),
      this.decryptMessageController.resetState.bind(
        this.decryptMessageController,
      ),
      this.encryptionPublicKeyController.resetState.bind(
        this.encryptionPublicKeyController,
      ),
      this.signatureController.resetState.bind(this.signatureController),
      this.swapsController.resetState.bind(this.swapsController),
      this.bridgeController.resetState.bind(this.bridgeController),
      this.ensController.resetState.bind(this.ensController),
      this.approvalController.clear.bind(this.approvalController),
      // WE SHOULD ADD TokenListController.resetState here too. But it's not implemented yet.
    ];

    if (isManifestV3) {
      if (isFirstMetaMaskControllerSetup === true) {
        this.resetStates(resetMethods);
        this.extension.storage.session.set({
          isFirstMetaMaskControllerSetup: false,
        });
      }
    } else {
      // it's always the first time in MV2
      this.resetStates(resetMethods);
    }

    // Automatic login via config password
    const password = process.env.PASSWORD;
    if (
      !this.isUnlocked() &&
      this.onboardingController.state.completedOnboarding &&
      password &&
      !process.env.IN_TEST
    ) {
      this._loginUser(password);
    } else {
      this._startUISync();
    }

    // Lazily update the store with the current extension environment
    this.extension.runtime.getPlatformInfo().then(({ os }) => {
      this.appStateController.setBrowserEnvironment(
        os,
        // This method is presently only supported by Firefox
        this.extension.runtime.getBrowserInfo === undefined
          ? 'chrome'
          : 'firefox',
      );
    });

    this.setupControllerEventSubscriptions();
    this.setupMultichainDataAndSubscriptions();

    // For more information about these legacy streams, see here:
    // https://github.com/MetaMask/metamask-extension/issues/15491
    // TODO:LegacyProvider: Delete
    this.publicConfigStore = this.createPublicConfigStore();

    // Multiple MetaMask instances launched warning
    this.extension.runtime.onMessageExternal.addListener(onMessageReceived);
    // Fire a ping message to check if other extensions are running
    checkForMultipleVersionsRunning();

    if (this.onboardingController.state.completedOnboarding) {
      this.postOnboardingInitialization();
    }
  }

  // Provides a method for getting feature flags for the multichain
  // initial rollout, such that we can remotely modify polling interval
  getInfuraFeatureFlags() {
    fetchWithCache({
      url: 'https://swap.api.cx.metamask.io/featureFlags',
      cacheRefreshTime: MINUTE * 20,
    })
      .then(this.onFeatureFlagResponseReceived)
      .catch((e) => {
        // API unreachable (?)
        log.warn('Feature flag endpoint is unreachable', e);
      });
  }

  onFeatureFlagResponseReceived(response) {
    const { multiChainAssets = {} } = response;
    const { pollInterval } = multiChainAssets;
    // Polling interval is provided in seconds
    if (pollInterval > 0) {
      this.tokenBalancesController.setIntervalLength(pollInterval * SECOND);
    }
  }

  postOnboardingInitialization() {
    const { usePhishDetect } = this.preferencesController.state;

    this.networkController.lookupNetwork();

    if (usePhishDetect) {
      this.phishingController.maybeUpdateState();
    }
  }

  triggerNetworkrequests() {
    this.#restartSmartTransactionPoller();
    this.tokenDetectionController.enable();
    this.getInfuraFeatureFlags();
  }

  stopNetworkRequests() {
    this.txController.stopIncomingTransactionPolling();
    this.tokenDetectionController.disable();
  }

  resetStates(resetMethods) {
    resetMethods.forEach((resetMethod) => {
      try {
        resetMethod();
      } catch (err) {
        console.error(err);
      }
    });
  }

  ///: BEGIN:ONLY_INCLUDE_IF(keyring-snaps)
  /**
   * Initialize the snap keyring if it is not present.
   *
   * @returns {SnapKeyring}
   */
  async getSnapKeyring() {
    // TODO: Use `withKeyring` instead
    let [snapKeyring] = this.keyringController.getKeyringsByType(
      KeyringType.snap,
    );
    if (!snapKeyring) {
      await this.keyringController.addNewKeyring(KeyringType.snap);
      // TODO: Use `withKeyring` instead
      [snapKeyring] = this.keyringController.getKeyringsByType(
        KeyringType.snap,
      );
    }
    return snapKeyring;
  }
  ///: END:ONLY_INCLUDE_IF

  trackInsightSnapView(snapId) {
    this.metaMetricsController.trackEvent({
      event: MetaMetricsEventName.InsightSnapViewed,
      category: MetaMetricsEventCategory.Snaps,
      properties: {
        snap_id: snapId,
      },
    });
  }

  /**
   * Get snap metadata from the current state without refreshing the registry database.
   *
   * @param {string} snapId - A snap id.
   * @returns The available metadata for the snap, if any.
   */
  _getSnapMetadata(snapId) {
    return this.snapsRegistry.state.database?.verifiedSnaps?.[snapId]?.metadata;
  }

  /**
   * Passes a JSON-RPC request object to the SnapController for execution.
   *
   * @param {object} args - A bag of options.
   * @param {string} args.snapId - The ID of the recipient snap.
   * @param {string} args.origin - The origin of the RPC request.
   * @param {string} args.handler - The handler to trigger on the snap for the request.
   * @param {object} args.request - The JSON-RPC request object.
   * @returns The result of the JSON-RPC request.
   */
  async handleSnapRequest(args) {
    return await this.controllerMessenger.call(
      'SnapController:handleRequest',
      args,
    );
  }

  /**
   * Gets the currently selected locale from the PreferencesController.
   *
   * @returns The currently selected locale.
   */
  getLocale() {
    const { currentLocale } = this.preferencesController.state;

    return currentLocale;
  }

  /**
   * Gets a subset of preferences from the PreferencesController to pass to a snap.
   *
   * @returns {object} A subset of preferences.
   */
  getPreferences() {
    const {
      preferences,
      securityAlertsEnabled,
      useCurrencyRateCheck,
      useTransactionSimulations,
      useTokenDetection,
      useMultiAccountBalanceChecker,
      openSeaEnabled,
      useNftDetection,
    } = this.preferencesController.state;

    return {
      privacyMode: preferences.privacyMode,
      showTestnets: preferences.showTestNetworks,
      securityAlertsEnabled,
      useCurrencyRateCheck,
      useTransactionSimulations,
      useTokenDetection,
      useMultiAccountBalanceChecker,
      openSeaEnabled,
      useNftDetection,
    };
  }

  /**
   * Constructor helper for getting Snap permission specifications.
   */
  getSnapPermissionSpecifications() {
    return {
      ...buildSnapEndowmentSpecifications(Object.keys(ExcludedSnapEndowments)),
      ...buildSnapRestrictedMethodSpecifications(
        Object.keys(ExcludedSnapPermissions),
        {
          getPreferences: () => {
            const locale = this.getLocale();
            const currency = this.currencyRateController.state.currentCurrency;
            const {
              privacyMode,
              securityAlertsEnabled,
              useCurrencyRateCheck,
              useTransactionSimulations,
              useTokenDetection,
              useMultiAccountBalanceChecker,
              openSeaEnabled,
              useNftDetection,
              showTestnets,
            } = this.getPreferences();
            return {
              locale,
              currency,
              hideBalances: privacyMode,
              useSecurityAlerts: securityAlertsEnabled,
              useExternalPricingData: useCurrencyRateCheck,
              simulateOnChainActions: useTransactionSimulations,
              useTokenDetection,
              batchCheckBalances: useMultiAccountBalanceChecker,
              displayNftMedia: openSeaEnabled,
              useNftDetection,
              showTestnets,
            };
          },
          clearSnapState: this.controllerMessenger.call.bind(
            this.controllerMessenger,
            'SnapController:clearSnapState',
          ),
          getMnemonic: async (source) => {
            if (!source) {
              return this.getPrimaryKeyringMnemonic();
            }

            try {
              const { type, mnemonic } = await this.controllerMessenger.call(
                'KeyringController:withKeyring',
                {
                  id: source,
                },
                async ({ keyring }) => ({
                  type: keyring.type,
                  mnemonic: keyring.mnemonic,
                }),
              );

              if (type !== KeyringTypes.hd || !mnemonic) {
                // The keyring isn't guaranteed to have a mnemonic (e.g.,
                // hardware wallets, which can't be used as entropy sources),
                // so we throw an error if it doesn't.
                throw new Error(
                  `Entropy source with ID "${source}" not found.`,
                );
              }

              return mnemonic;
            } catch {
              throw new Error(`Entropy source with ID "${source}" not found.`);
            }
          },
          getMnemonicSeed: async (source) => {
            if (!source) {
              return this.getPrimaryKeyringMnemonicSeed();
            }

            try {
              const { type, seed } = await this.controllerMessenger.call(
                'KeyringController:withKeyring',
                {
                  id: source,
                },
                async ({ keyring }) => ({
                  type: keyring.type,
                  seed: keyring.seed,
                }),
              );

              if (type !== KeyringTypes.hd || !seed) {
                // The keyring isn't guaranteed to have a seed (e.g.,
                // hardware wallets, which can't be used as entropy sources),
                // so we throw an error if it doesn't.
                throw new Error(
                  `Entropy source with ID "${source}" not found.`,
                );
              }

              return seed;
            } catch {
              throw new Error(`Entropy source with ID "${source}" not found.`);
            }
          },
          getUnlockPromise: this.appStateController.getUnlockPromise.bind(
            this.appStateController,
          ),
          getSnap: this.controllerMessenger.call.bind(
            this.controllerMessenger,
            'SnapController:get',
          ),
          handleSnapRpcRequest: this.handleSnapRequest.bind(this),
          getSnapState: this.controllerMessenger.call.bind(
            this.controllerMessenger,
            'SnapController:getSnapState',
          ),
          requestUserApproval:
            this.approvalController.addAndShowApprovalRequest.bind(
              this.approvalController,
            ),
          showNativeNotification: (origin, args) =>
            this.controllerMessenger.call(
              'RateLimitController:call',
              origin,
              'showNativeNotification',
              origin,
              args.message,
            ),
          showInAppNotification: (origin, args) => {
            const { message, title, footerLink } = args;
            const notificationArgs = {
              interfaceId: args.content,
              message,
              title,
              footerLink,
            };
            return this.controllerMessenger.call(
              'RateLimitController:call',
              origin,
              'showInAppNotification',
              origin,
              notificationArgs,
            );
          },
          updateSnapState: this.controllerMessenger.call.bind(
            this.controllerMessenger,
            'SnapController:updateSnapState',
          ),
          maybeUpdatePhishingList: () => {
            const { usePhishDetect } = this.preferencesController.state;

            if (!usePhishDetect) {
              return;
            }

            this.controllerMessenger.call(
              'PhishingController:maybeUpdateState',
            );
          },
          isOnPhishingList: (url) => {
            const { usePhishDetect } = this.preferencesController.state;

            if (!usePhishDetect) {
              return false;
            }

            return this.controllerMessenger.call(
              'PhishingController:testOrigin',
              url,
            ).result;
          },
          createInterface: this.controllerMessenger.call.bind(
            this.controllerMessenger,
            'SnapInterfaceController:createInterface',
          ),
          getInterface: this.controllerMessenger.call.bind(
            this.controllerMessenger,
            'SnapInterfaceController:getInterface',
          ),
          // We don't currently use special cryptography for the extension client.
          getClientCryptography: () => ({}),
          ///: BEGIN:ONLY_INCLUDE_IF(keyring-snaps)
          getSnapKeyring: this.getSnapKeyring.bind(this),
          ///: END:ONLY_INCLUDE_IF
        },
      ),
    };
  }

  /**
   * Sets up BaseController V2 event subscriptions. Currently, this includes
   * the subscriptions necessary to notify permission subjects of account
   * changes.
   *
   * Some of the subscriptions in this method are Messenger selector
   * event subscriptions. See the relevant documentation for
   * `@metamask/base-controller` for more information.
   *
   * Note that account-related notifications emitted when the extension
   * becomes unlocked are handled in MetaMaskController._onUnlock.
   */
  setupControllerEventSubscriptions() {
    let lastSelectedAddress;
    let lastSelectedSolanaAccountAddress;

    // this throws if there is no solana account... perhaps we should handle this better at the controller level
    try {
      lastSelectedSolanaAccountAddress =
        this.accountsController.getSelectedMultichainAccount(
          MultichainNetworks.SOLANA,
        )?.address;
    } catch {
      // noop
    }

    this.controllerMessenger.subscribe(
      'PreferencesController:stateChange',
      previousValueComparator(async (prevState, currState) => {
        const { currentLocale } = currState;
        this.#restartSmartTransactionPoller();

        await updateCurrentLocale(currentLocale);
        this.#checkTokenListPolling(currState, prevState);
      }, this.preferencesController.state),
    );

    this.controllerMessenger.subscribe(
      `${this.accountsController.name}:selectedAccountChange`,
      async (account) => {
        if (account.address && account.address !== lastSelectedAddress) {
          lastSelectedAddress = account.address;
          await this._onAccountChange(account.address);
        }
      },
    );

    // This handles account changes every time relevant permission state
    // changes, for any reason.
    this.controllerMessenger.subscribe(
      `${this.permissionController.name}:stateChange`,
      async (currentValue, previousValue) => {
        const changedAccounts = diffMap(currentValue, previousValue);

        for (const [origin, accounts] of changedAccounts.entries()) {
          this._notifyAccountsChange(origin, accounts);
        }
      },
      getPermittedAccountsByOrigin,
    );

    // This handles CAIP-25 authorization changes every time relevant permission state
    // changes, for any reason.
    // wallet_sessionChanged and eth_subscription setup/teardown
    this.controllerMessenger.subscribe(
      `${this.permissionController.name}:stateChange`,
      async (currentValue, previousValue) => {
        const changedAuthorizations = getChangedAuthorizations(
          currentValue,
          previousValue,
        );

        const removedAuthorizations = getRemovedAuthorizations(
          currentValue,
          previousValue,
        );

        // remove any existing notification subscriptions for removed authorizations
        for (const [origin, authorization] of removedAuthorizations.entries()) {
          const sessionScopes = getSessionScopes(authorization, {
            getNonEvmSupportedMethods:
              this.getNonEvmSupportedMethods.bind(this),
          });
          // if the eth_subscription notification is in the scope and eth_subscribe is in the methods
          // then remove middleware and unsubscribe
          Object.entries(sessionScopes).forEach(([scope, scopeObject]) => {
            if (
              scopeObject.notifications.includes('eth_subscription') &&
              scopeObject.methods.includes('eth_subscribe')
            ) {
              this.removeMultichainApiEthSubscriptionMiddleware({
                scope,
                origin,
              });
            }
          });
        }

        // add new notification subscriptions for added/changed authorizations
        for (const [origin, authorization] of changedAuthorizations.entries()) {
          const sessionScopes = getSessionScopes(authorization, {
            getNonEvmSupportedMethods:
              this.getNonEvmSupportedMethods.bind(this),
          });

          // if the eth_subscription notification is in the scope and eth_subscribe is in the methods
          // then get the subscriptionManager going for that scope
          Object.entries(sessionScopes).forEach(([scope, scopeObject]) => {
            if (
              scopeObject.notifications.includes('eth_subscription') &&
              scopeObject.methods.includes('eth_subscribe')
            ) {
              // for each tabId
              Object.values(this.connections[origin] ?? {}).forEach(
                ({ tabId }) => {
                  this.addMultichainApiEthSubscriptionMiddleware({
                    scope,
                    origin,
                    tabId,
                  });
                },
              );
            } else {
              this.removeMultichainApiEthSubscriptionMiddleware({
                scope,
                origin,
              });
            }
          });
          this._notifyAuthorizationChange(origin, authorization);
        }
      },
      getAuthorizedScopesByOrigin,
    );

    // wallet_notify for solana accountChanged when permission changes
    this.controllerMessenger.subscribe(
      `${this.permissionController.name}:stateChange`,
      async (currentValue, previousValue) => {
        const origins = uniq([...previousValue.keys(), ...currentValue.keys()]);
        origins.forEach((origin) => {
          const previousCaveatValue = previousValue.get(origin);
          const currentCaveatValue = currentValue.get(origin);

          const previousSolanaAccountChangedNotificationsEnabled = Boolean(
            previousCaveatValue?.sessionProperties?.[
              KnownSessionProperties.SolanaAccountChangedNotifications
            ],
          );
          const currentSolanaAccountChangedNotificationsEnabled = Boolean(
            currentCaveatValue?.sessionProperties?.[
              KnownSessionProperties.SolanaAccountChangedNotifications
            ],
          );

          if (
            !previousSolanaAccountChangedNotificationsEnabled &&
            !currentSolanaAccountChangedNotificationsEnabled
          ) {
            return;
          }

          const previousSolanaCaipAccountIds = previousCaveatValue
            ? getPermittedAccountsForScopes(previousCaveatValue, [
                MultichainNetworks.SOLANA,
                MultichainNetworks.SOLANA_DEVNET,
                MultichainNetworks.SOLANA_TESTNET,
              ])
            : [];
          const previousNonUniqueSolanaHexAccountAddresses =
            previousSolanaCaipAccountIds.map((caipAccountId) => {
              const { address } = parseCaipAccountId(caipAccountId);
              return address;
            });
          const previousSolanaHexAccountAddresses = uniq(
            previousNonUniqueSolanaHexAccountAddresses,
          );
          const [previousSelectedSolanaAccountAddress] =
            this.sortMultichainAccountsByLastSelected(
              previousSolanaHexAccountAddresses,
            );

          const currentSolanaCaipAccountIds = currentCaveatValue
            ? getPermittedAccountsForScopes(currentCaveatValue, [
                MultichainNetworks.SOLANA,
                MultichainNetworks.SOLANA_DEVNET,
                MultichainNetworks.SOLANA_TESTNET,
              ])
            : [];
          const currentNonUniqueSolanaHexAccountAddresses =
            currentSolanaCaipAccountIds.map((caipAccountId) => {
              const { address } = parseCaipAccountId(caipAccountId);
              return address;
            });
          const currentSolanaHexAccountAddresses = uniq(
            currentNonUniqueSolanaHexAccountAddresses,
          );
          const [currentSelectedSolanaAccountAddress] =
            this.sortMultichainAccountsByLastSelected(
              currentSolanaHexAccountAddresses,
            );

          if (
            previousSelectedSolanaAccountAddress !==
            currentSelectedSolanaAccountAddress
          ) {
            this._notifySolanaAccountChange(
              origin,
              currentSelectedSolanaAccountAddress
                ? [currentSelectedSolanaAccountAddress]
                : [],
            );
          }
        });
      },
      getAuthorizedScopesByOrigin,
    );

    // wallet_notify for solana accountChanged when selected account changes
    this.controllerMessenger.subscribe(
      `${this.accountsController.name}:selectedAccountChange`,
      async (account) => {
        if (
          account.type === SolAccountType.DataAccount &&
          account.address !== lastSelectedSolanaAccountAddress
        ) {
          lastSelectedSolanaAccountAddress = account.address;

          const originsWithSolanaAccountChangedNotifications =
            getOriginsWithSessionProperty(
              this.permissionController.state,
              KnownSessionProperties.SolanaAccountChangedNotifications,
            );

          // returns a map of origins to permitted solana accounts
          const solanaAccounts = getPermittedAccountsForScopesByOrigin(
            this.permissionController.state,
            [
              MultichainNetworks.SOLANA,
              MultichainNetworks.SOLANA_DEVNET,
              MultichainNetworks.SOLANA_TESTNET,
            ],
          );

          if (solanaAccounts.size > 0) {
            for (const [origin, accounts] of solanaAccounts.entries()) {
              const parsedSolanaAddresses = accounts.map((caipAccountId) => {
                const { address } = parseCaipAccountId(caipAccountId);
                return address;
              });

              if (
                parsedSolanaAddresses.includes(account.address) &&
                originsWithSolanaAccountChangedNotifications[origin]
              ) {
                this._notifySolanaAccountChange(origin, [account.address]);
              }
            }
          }
        }
      },
    );

    this.controllerMessenger.subscribe(
      `${this.permissionController.name}:stateChange`,
      async (currentValue, previousValue) => {
        const changedChains = diffMap(currentValue, previousValue);

        // This operates under the assumption that there will be at maximum
        // one origin permittedChains value change per event handler call
        for (const [origin, chains] of changedChains.entries()) {
          const currentNetworkClientIdForOrigin =
            this.selectedNetworkController.getNetworkClientIdForDomain(origin);

          const networkConfig =
            this.networkController.getNetworkConfigurationByNetworkClientId(
              currentNetworkClientIdForOrigin,
            );

          // Guard clause: skip this iteration or handle the case if networkConfig is undefined.
          if (!networkConfig) {
            log.warn(
              `No network configuration found for clientId: ${currentNetworkClientIdForOrigin}`,
            );
            continue;
          }

          const { chainId: currentChainIdForOrigin } = networkConfig;

          if (chains.length > 0 && !chains.includes(currentChainIdForOrigin)) {
            const networkClientId =
              this.networkController.findNetworkClientIdByChainId(chains[0]);
            // setActiveNetwork should be called before setNetworkClientIdForDomain
            // to ensure that the isConnected value can be accurately inferred from
            // NetworkController.state.networksMetadata in return value of
            // `metamask_getProviderState` requests and `metamask_chainChanged` events.
            this.networkController.setActiveNetwork(networkClientId);
            this.selectedNetworkController.setNetworkClientIdForDomain(
              origin,
              networkClientId,
            );
          }
        }
      },
      getPermittedChainsByOrigin,
    );

    this.controllerMessenger.subscribe(
      'NetworkController:networkRemoved',
      ({ chainId }) => {
        const scopeString = toCaipChainId(
          'eip155',
          hexToBigInt(chainId).toString(10),
        );
        this.removeAllScopePermissions(scopeString);
      },
    );

    this.controllerMessenger.subscribe(
      'NetworkController:networkDidChange',
      async () => {
        if (this.preferencesController.state.useExternalServices === true) {
          this.txController.stopIncomingTransactionPolling();

          await this.txController.updateIncomingTransactions({
            tags: ['network-change'],
          });

          this.txController.startIncomingTransactionPolling();
        }
      },
    );

    this.controllerMessenger.subscribe(
      `${this.snapController.name}:snapInstallStarted`,
      (snapId, origin, isUpdate) => {
        const snapCategory = this._getSnapMetadata(snapId)?.category;
        this.metaMetricsController.trackEvent({
          event: isUpdate
            ? MetaMetricsEventName.SnapUpdateStarted
            : MetaMetricsEventName.SnapInstallStarted,
          category: MetaMetricsEventCategory.Snaps,
          properties: {
            snap_id: snapId,
            origin,
            snap_category: snapCategory,
          },
        });
      },
    );

    this.controllerMessenger.subscribe(
      `${this.snapController.name}:snapInstallFailed`,
      (snapId, origin, isUpdate, error) => {
        const isRejected = error.includes('User rejected the request.');
        const failedEvent = isUpdate
          ? MetaMetricsEventName.SnapUpdateFailed
          : MetaMetricsEventName.SnapInstallFailed;
        const rejectedEvent = isUpdate
          ? MetaMetricsEventName.SnapUpdateRejected
          : MetaMetricsEventName.SnapInstallRejected;

        const snapCategory = this._getSnapMetadata(snapId)?.category;
        this.metaMetricsController.trackEvent({
          event: isRejected ? rejectedEvent : failedEvent,
          category: MetaMetricsEventCategory.Snaps,
          properties: {
            snap_id: snapId,
            origin,
            snap_category: snapCategory,
          },
        });
      },
    );

    this.controllerMessenger.subscribe(
      `${this.snapController.name}:snapInstalled`,
      (truncatedSnap, origin, preinstalled) => {
        if (preinstalled) {
          return;
        }

        const snapId = truncatedSnap.id;
        const snapCategory = this._getSnapMetadata(snapId)?.category;
        this.metaMetricsController.trackEvent({
          event: MetaMetricsEventName.SnapInstalled,
          category: MetaMetricsEventCategory.Snaps,
          properties: {
            snap_id: snapId,
            version: truncatedSnap.version,
            origin,
            snap_category: snapCategory,
          },
        });
      },
    );

    this.controllerMessenger.subscribe(
      `${this.snapController.name}:snapUpdated`,
      (newSnap, oldVersion, origin, preinstalled) => {
        if (preinstalled) {
          return;
        }

        const snapId = newSnap.id;
        const snapCategory = this._getSnapMetadata(snapId)?.category;
        this.metaMetricsController.trackEvent({
          event: MetaMetricsEventName.SnapUpdated,
          category: MetaMetricsEventCategory.Snaps,
          properties: {
            snap_id: snapId,
            old_version: oldVersion,
            new_version: newSnap.version,
            origin,
            snap_category: snapCategory,
          },
        });
      },
    );

    this.controllerMessenger.subscribe(
      `${this.snapController.name}:snapTerminated`,
      (truncatedSnap) => {
        const approvals = Object.values(
          this.approvalController.state.pendingApprovals,
        ).filter(
          (approval) =>
            approval.origin === truncatedSnap.id &&
            approval.type.startsWith(RestrictedMethods.snap_dialog),
        );
        for (const approval of approvals) {
          this.approvalController.reject(
            approval.id,
            new Error('Snap was terminated.'),
          );
        }
      },
    );

    this.controllerMessenger.subscribe(
      `${this.snapController.name}:snapUninstalled`,
      (truncatedSnap) => {
        const notificationIds = this.notificationServicesController
          .getNotificationsByType(TRIGGER_TYPES.SNAP)
          .filter(
            (notification) => notification.data.origin === truncatedSnap.id,
          )
          .map((notification) => notification.id);

        this.notificationServicesController.deleteNotificationsById(
          notificationIds,
        );

        const snapId = truncatedSnap.id;
        const snapCategory = this._getSnapMetadata(snapId)?.category;
        this.metaMetricsController.trackEvent({
          event: MetaMetricsEventName.SnapUninstalled,
          category: MetaMetricsEventCategory.Snaps,
          properties: {
            snap_id: snapId,
            version: truncatedSnap.version,
            snap_category: snapCategory,
          },
        });
      },
    );
  }

  /**
   * Sets up multichain data and subscriptions.
   * This method is called during the MetaMaskController constructor.
   * It starts the MultichainRatesController if selected account is non-EVM
   * and subscribes to account changes.
   */
  setupMultichainDataAndSubscriptions() {
    if (
      !isEvmAccountType(
        this.accountsController.getSelectedMultichainAccount().type,
      )
    ) {
      this.multichainRatesController.start();
    }

    this.controllerMessenger.subscribe(
      'AccountsController:selectedAccountChange',
      (selectedAccount) => {
        if (isEvmAccountType(selectedAccount.type)) {
          this.multichainRatesController.stop();
          return;
        }
        this.multichainRatesController.start();
      },
    );

    this.controllerMessenger.subscribe(
      'CurrencyRateController:stateChange',
      ({ currentCurrency }) => {
        if (
          currentCurrency !== this.multichainRatesController.state.fiatCurrency
        ) {
          this.multichainRatesController.setFiatCurrency(currentCurrency);
        }
      },
    );
  }

  /**
   * If it does not already exist, creates and inserts middleware to handle eth
   * subscriptions for a particular evm scope on a specific Multichain API
   * JSON-RPC pipeline by origin and tabId.
   *
   * @param {object} options - The options object.
   * @param {string} options.scope - The evm scope to handle eth susbcriptions for.
   * @param {string} options.origin - The origin to handle eth subscriptions for.
   * @param {string} options.tabId - The tabId to handle eth subscriptions for.
   */
  addMultichainApiEthSubscriptionMiddleware({ scope, origin, tabId }) {
    const subscriptionManager = this.multichainSubscriptionManager.subscribe({
      scope,
      origin,
      tabId,
    });
    this.multichainMiddlewareManager.addMiddleware({
      scope,
      origin,
      tabId,
      middleware: subscriptionManager.middleware,
    });
  }

  /**
   * If it does exist, removes all middleware that were handling eth
   * subscriptions for a particular evm scope for all Multichain API
   * JSON-RPC pipelines for an origin.
   *
   * @param {object} options - The options object.
   * @param {string} options.scope - The evm scope to handle eth susbcriptions for.
   * @param {string} options.origin - The origin to handle eth subscriptions for.
   */

  removeMultichainApiEthSubscriptionMiddleware({ scope, origin }) {
    this.multichainMiddlewareManager.removeMiddlewareByScopeAndOrigin(
      scope,
      origin,
    );
    this.multichainSubscriptionManager.unsubscribeByScopeAndOrigin(
      scope,
      origin,
    );
  }

  /**
   * TODO:LegacyProvider: Delete
   * Constructor helper: initialize a public config store.
   * This store is used to make some config info available to Dapps synchronously.
   */
  createPublicConfigStore() {
    // subset of state for metamask inpage provider
    const publicConfigStore = new ObservableStore();

    const selectPublicState = async ({ isUnlocked }) => {
      const { chainId, networkVersion, isConnected } =
        await this.getProviderNetworkState();

      return {
        isUnlocked,
        chainId,
        networkVersion: isConnected ? networkVersion : 'loading',
      };
    };

    const updatePublicConfigStore = async (memState) => {
      const networkStatus =
        memState.networksMetadata[memState.selectedNetworkClientId]?.status;
      if (networkStatus === NetworkStatus.Available) {
        publicConfigStore.putState(await selectPublicState(memState));
      }
    };

    // setup memStore subscription hooks
    this.on('update', updatePublicConfigStore);
    updatePublicConfigStore(this.getState());

    return publicConfigStore;
  }

  /**
   * Gets relevant state for the provider of an external origin.
   *
   * @param {string} origin - The origin to get the provider state for.
   * @returns {Promise<{ isUnlocked: boolean, networkVersion: string, chainId: string, accounts: string[], extensionId: string | undefined }>} An object with relevant state properties.
   */
  async getProviderState(origin) {
    const providerNetworkState = await this.getProviderNetworkState(origin);
    const metadata = {};
    if (isManifestV3) {
      const { chrome } = globalThis;
      metadata.extensionId = chrome?.runtime?.id;
    }
    return {
      /**
       * We default `isUnlocked` to `true` because even though we no longer emit events depending on this,
       * embedded dapp providers might listen directly to our streams, and therefore depend on it, so we leave it here.
       */
      isUnlocked: true,
      accounts: this.getPermittedAccounts(origin),
      ...metadata,
      ...providerNetworkState,
    };
  }

  /**
   * Retrieves network state information relevant for external providers.
   *
   * @param {string} origin - The origin identifier for which network state is requested (default: 'metamask').
   * @returns {object} An object containing important network state properties, including chainId and networkVersion.
   */
  async getProviderNetworkState(origin = METAMASK_DOMAIN) {
    const networkClientId = this.controllerMessenger.call(
      'SelectedNetworkController:getNetworkClientIdForDomain',
      origin,
    );

    const networkClient = this.controllerMessenger.call(
      'NetworkController:getNetworkClientById',
      networkClientId,
    );

    const { chainId } = networkClient.configuration;

    const { completedOnboarding } = this.onboardingController.state;

    let networkVersion = this.deprecatedNetworkVersions[networkClientId];
    if (networkVersion === undefined && completedOnboarding) {
      try {
        const result = await networkClient.provider.request({
          method: 'net_version',
        });
        networkVersion = convertNetworkId(result);
      } catch (error) {
        console.error(error);
        networkVersion = null;
      }

      this.deprecatedNetworkVersions[networkClientId] = networkVersion;
    }

    const metadata =
      this.networkController.state.networksMetadata[networkClientId];

    return {
      chainId,
      networkVersion: networkVersion ?? 'loading',
      isConnected: metadata?.status === NetworkStatus.Available,
    };
  }

  //=============================================================================
  // EXPOSED TO THE UI SUBSYSTEM
  //=============================================================================

  /**
   * The metamask-state of the various controllers, made available to the UI
   *
   * @returns {MetaMaskReduxState["metamask"]} status
   */
  getState() {
    const { vault } = this.keyringController.state;
    const isInitialized = Boolean(vault);
    const flatState = this.memStore.getFlatState();

    return {
      isInitialized,
      ...sanitizeUIState(flatState),
    };
  }

  /**
   * Returns an Object containing API Callback Functions.
   * These functions are the interface for the UI.
   * The API object can be transmitted over a stream via JSON-RPC.
   *
   * @returns {object} Object containing API functions.
   */
  getApi() {
    const {
      accountsController,
      addressBookController,
      alertController,
      appStateController,
      keyringController,
      nftController,
      nftDetectionController,
      currencyRateController,
      tokenBalancesController,
      tokenDetectionController,
      ensController,
      tokenListController,
      gasFeeController,
      metaMetricsController,
      networkController,
      multichainNetworkController,
      announcementController,
      onboardingController,
      permissionController,
      preferencesController,
      tokensController,
      smartTransactionsController,
      txController,
      backup,
      approvalController,
      phishingController,
      tokenRatesController,
      accountTrackerController,
      // Notification Controllers
      authenticationController,
      userStorageController,
      notificationServicesController,
      notificationServicesPushController,
    } = this;

    return {
      // etc
      getState: this.getState.bind(this),
      setCurrentCurrency: currencyRateController.setCurrentCurrency.bind(
        currencyRateController,
      ),
      setUseBlockie: preferencesController.setUseBlockie.bind(
        preferencesController,
      ),
      setUsePhishDetect: preferencesController.setUsePhishDetect.bind(
        preferencesController,
      ),
      setUseMultiAccountBalanceChecker:
        preferencesController.setUseMultiAccountBalanceChecker.bind(
          preferencesController,
        ),
      setUseSafeChainsListValidation:
        preferencesController.setUseSafeChainsListValidation.bind(
          preferencesController,
        ),
      setUseTokenDetection: preferencesController.setUseTokenDetection.bind(
        preferencesController,
      ),
      setUseNftDetection: preferencesController.setUseNftDetection.bind(
        preferencesController,
      ),
      setUse4ByteResolution: preferencesController.setUse4ByteResolution.bind(
        preferencesController,
      ),
      setUseCurrencyRateCheck:
        preferencesController.setUseCurrencyRateCheck.bind(
          preferencesController,
        ),
      setOpenSeaEnabled: preferencesController.setOpenSeaEnabled.bind(
        preferencesController,
      ),
      getProviderConfig: () =>
        getProviderConfig({
          metamask: this.networkController.state,
        }),
      grantPermissionsIncremental:
        this.permissionController.grantPermissionsIncremental.bind(
          this.permissionController,
        ),
      grantPermissions: this.permissionController.grantPermissions.bind(
        this.permissionController,
      ),
      setSecurityAlertsEnabled:
        preferencesController.setSecurityAlertsEnabled.bind(
          preferencesController,
        ),
      ///: BEGIN:ONLY_INCLUDE_IF(keyring-snaps)
      setAddSnapAccountEnabled:
        preferencesController.setAddSnapAccountEnabled.bind(
          preferencesController,
        ),
      ///: END:ONLY_INCLUDE_IF
      ///: BEGIN:ONLY_INCLUDE_IF(build-flask)
      setWatchEthereumAccountEnabled:
        preferencesController.setWatchEthereumAccountEnabled.bind(
          preferencesController,
        ),
      ///: END:ONLY_INCLUDE_IF
      setUseExternalNameSources:
        preferencesController.setUseExternalNameSources.bind(
          preferencesController,
        ),
      setUseTransactionSimulations:
        preferencesController.setUseTransactionSimulations.bind(
          preferencesController,
        ),
      setIpfsGateway: preferencesController.setIpfsGateway.bind(
        preferencesController,
      ),
      setIsIpfsGatewayEnabled:
        preferencesController.setIsIpfsGatewayEnabled.bind(
          preferencesController,
        ),
      setUseAddressBarEnsResolution:
        preferencesController.setUseAddressBarEnsResolution.bind(
          preferencesController,
        ),
      setParticipateInMetaMetrics:
        metaMetricsController.setParticipateInMetaMetrics.bind(
          metaMetricsController,
        ),
      setDataCollectionForMarketing:
        metaMetricsController.setDataCollectionForMarketing.bind(
          metaMetricsController,
        ),
      setMarketingCampaignCookieId:
        metaMetricsController.setMarketingCampaignCookieId.bind(
          metaMetricsController,
        ),
      setCurrentLocale: preferencesController.setCurrentLocale.bind(
        preferencesController,
      ),
      setServiceWorkerKeepAlivePreference:
        preferencesController.setServiceWorkerKeepAlivePreference.bind(
          preferencesController,
        ),
      markPasswordForgotten: this.markPasswordForgotten.bind(this),
      unMarkPasswordForgotten: this.unMarkPasswordForgotten.bind(this),
      getRequestAccountTabIds: this.getRequestAccountTabIds,
      getOpenMetamaskTabsIds: this.getOpenMetamaskTabsIds,
      markNotificationPopupAsAutomaticallyClosed: () =>
        this.notificationManager.markAsAutomaticallyClosed(),
      getCode: this.getCode.bind(this),

      // primary keyring management
      addNewAccount: this.addNewAccount.bind(this),
      getSeedPhrase: this.getSeedPhrase.bind(this),
      resetAccount: this.resetAccount.bind(this),
      removeAccount: this.removeAccount.bind(this),
      importAccountWithStrategy: this.importAccountWithStrategy.bind(this),
      getNextAvailableAccountName:
        accountsController.getNextAvailableAccountName.bind(accountsController),
      ///: BEGIN:ONLY_INCLUDE_IF(keyring-snaps)
      getAccountsBySnapId: (snapId) =>
        getAccountsBySnapId(this.getSnapKeyring.bind(this), snapId),
      ///: END:ONLY_INCLUDE_IF

      // hardware wallets
      connectHardware: this.connectHardware.bind(this),
      forgetDevice: this.forgetDevice.bind(this),
      checkHardwareStatus: this.checkHardwareStatus.bind(this),
      unlockHardwareWalletAccount: this.unlockHardwareWalletAccount.bind(this),
      attemptLedgerTransportCreation:
        this.attemptLedgerTransportCreation.bind(this),

      // qr hardware devices
      submitQRHardwareCryptoHDKey:
        keyringController.submitQRCryptoHDKey.bind(keyringController),
      submitQRHardwareCryptoAccount:
        keyringController.submitQRCryptoAccount.bind(keyringController),
      cancelSyncQRHardware:
        keyringController.cancelQRSynchronization.bind(keyringController),
      submitQRHardwareSignature:
        keyringController.submitQRSignature.bind(keyringController),
      cancelQRHardwareSignRequest:
        keyringController.cancelQRSignRequest.bind(keyringController),

      // vault management
      submitPassword: this.submitPassword.bind(this),
      verifyPassword: this.verifyPassword.bind(this),

      // network management
      setActiveNetwork: async (id) => {
        // The multichain network controller will proxy the call to the network controller
        // in the case that the ID is an EVM network client ID.
        return await this.multichainNetworkController.setActiveNetwork(id);
      },

      // active networks by accounts
      getNetworksWithTransactionActivityByAccounts:
        this.multichainNetworkController.getNetworksWithTransactionActivityByAccounts.bind(
          this.multichainNetworkController,
        ),
      // Avoids returning the promise so that initial call to switch network
      // doesn't block on the network lookup step
      setActiveNetworkConfigurationId: (networkConfigurationId) => {
        this.networkController.setActiveNetwork(networkConfigurationId);
      },
      setNetworkClientIdForDomain: (origin, networkClientId) => {
        return this.selectedNetworkController.setNetworkClientIdForDomain(
          origin,
          networkClientId,
        );
      },
      rollbackToPreviousProvider:
        networkController.rollbackToPreviousProvider.bind(networkController),
      addNetwork: this.networkController.addNetwork.bind(
        this.networkController,
      ),
      updateNetwork: this.networkController.updateNetwork.bind(
        this.networkController,
      ),
      removeNetwork: this.multichainNetworkController.removeNetwork.bind(
        this.multichainNetworkController,
      ),
      getCurrentNetworkEIP1559Compatibility:
        this.networkController.getEIP1559Compatibility.bind(
          this.networkController,
        ),
      getNetworkConfigurationByNetworkClientId:
        this.networkController.getNetworkConfigurationByNetworkClientId.bind(
          this.networkController,
        ),
      // PreferencesController
      setSelectedAddress: (address) => {
        const account = this.accountsController.getAccountByAddress(address);
        if (account) {
          this.accountsController.setSelectedAccount(account.id);
        } else {
          throw new Error(`No account found for address: ${address}`);
        }
      },
      toggleExternalServices: this.toggleExternalServices.bind(this),
      addToken: tokensController.addToken.bind(tokensController),
      updateTokenType: tokensController.updateTokenType.bind(tokensController),
      setFeatureFlag: preferencesController.setFeatureFlag.bind(
        preferencesController,
      ),
      setPreference: preferencesController.setPreference.bind(
        preferencesController,
      ),

      addKnownMethodData: preferencesController.addKnownMethodData.bind(
        preferencesController,
      ),
      setDismissSeedBackUpReminder:
        preferencesController.setDismissSeedBackUpReminder.bind(
          preferencesController,
        ),
      setOverrideContentSecurityPolicyHeader:
        preferencesController.setOverrideContentSecurityPolicyHeader.bind(
          preferencesController,
        ),
      setAdvancedGasFee: preferencesController.setAdvancedGasFee.bind(
        preferencesController,
      ),
      setTheme: preferencesController.setTheme.bind(preferencesController),
      ///: BEGIN:ONLY_INCLUDE_IF(keyring-snaps)
      setSnapsAddSnapAccountModalDismissed:
        preferencesController.setSnapsAddSnapAccountModalDismissed.bind(
          preferencesController,
        ),
      ///: END:ONLY_INCLUDE_IF

      setManageInstitutionalWallets:
        preferencesController.setManageInstitutionalWallets.bind(
          preferencesController,
        ),
      setSmartAccountOptInForAccounts:
        preferencesController.setSmartAccountOptInForAccounts.bind(
          preferencesController,
        ),

      // AccountsController
      setSelectedInternalAccount: (id) => {
        const account = this.accountsController.getAccount(id);
        if (account) {
          this.accountsController.setSelectedAccount(id);
        }
      },

      setAccountName:
        accountsController.setAccountName.bind(accountsController),

      setAccountLabel: (address, label) => {
        const account = this.accountsController.getAccountByAddress(address);
        if (account === undefined) {
          throw new Error(`No account found for address: ${address}`);
        }
        this.accountsController.setAccountName(account.id, label);
      },

      // AssetsContractController
      getTokenStandardAndDetails: this.getTokenStandardAndDetails.bind(this),
      getTokenSymbol: this.getTokenSymbol.bind(this),
      getTokenStandardAndDetailsByChain:
        this.getTokenStandardAndDetailsByChain.bind(this),

      // NftController
      addNft: nftController.addNft.bind(nftController),

      addNftVerifyOwnership:
        nftController.addNftVerifyOwnership.bind(nftController),

      removeAndIgnoreNft: nftController.removeAndIgnoreNft.bind(nftController),

      removeNft: nftController.removeNft.bind(nftController),

      checkAndUpdateAllNftsOwnershipStatus:
        nftController.checkAndUpdateAllNftsOwnershipStatus.bind(nftController),

      checkAndUpdateSingleNftOwnershipStatus:
        nftController.checkAndUpdateSingleNftOwnershipStatus.bind(
          nftController,
        ),

      getNFTContractInfo: nftController.getNFTContractInfo.bind(nftController),

      isNftOwner: nftController.isNftOwner.bind(nftController),

      // AddressController
      setAddressBook: addressBookController.set.bind(addressBookController),
      removeFromAddressBook: addressBookController.delete.bind(
        addressBookController,
      ),

      // AppStateController
      setLastActiveTime:
        appStateController.setLastActiveTime.bind(appStateController),
      setCurrentExtensionPopupId:
        appStateController.setCurrentExtensionPopupId.bind(appStateController),
      setDefaultHomeActiveTabName:
        appStateController.setDefaultHomeActiveTabName.bind(appStateController),
      setConnectedStatusPopoverHasBeenShown:
        appStateController.setConnectedStatusPopoverHasBeenShown.bind(
          appStateController,
        ),
      setRecoveryPhraseReminderHasBeenShown:
        appStateController.setRecoveryPhraseReminderHasBeenShown.bind(
          appStateController,
        ),
      setRecoveryPhraseReminderLastShown:
        appStateController.setRecoveryPhraseReminderLastShown.bind(
          appStateController,
        ),
      setTermsOfUseLastAgreed:
        appStateController.setTermsOfUseLastAgreed.bind(appStateController),
      setSurveyLinkLastClickedOrClosed:
        appStateController.setSurveyLinkLastClickedOrClosed.bind(
          appStateController,
        ),
      setOnboardingDate:
        appStateController.setOnboardingDate.bind(appStateController),
      setLastViewedUserSurvey:
        appStateController.setLastViewedUserSurvey.bind(appStateController),
      setRampCardClosed:
        appStateController.setRampCardClosed.bind(appStateController),
      setNewPrivacyPolicyToastClickedOrClosed:
        appStateController.setNewPrivacyPolicyToastClickedOrClosed.bind(
          appStateController,
        ),
      setNewPrivacyPolicyToastShownDate:
        appStateController.setNewPrivacyPolicyToastShownDate.bind(
          appStateController,
        ),
      setSnapsInstallPrivacyWarningShownStatus:
        appStateController.setSnapsInstallPrivacyWarningShownStatus.bind(
          appStateController,
        ),
      setOutdatedBrowserWarningLastShown:
        appStateController.setOutdatedBrowserWarningLastShown.bind(
          appStateController,
        ),
      setIsUpdateAvailable:
        appStateController.setIsUpdateAvailable.bind(appStateController),
      setUpdateModalLastDismissedAt:
        appStateController.setUpdateModalLastDismissedAt.bind(
          appStateController,
        ),
      setLastUpdatedAt:
        appStateController.setLastUpdatedAt.bind(appStateController),
      setShowTestnetMessageInDropdown:
        appStateController.setShowTestnetMessageInDropdown.bind(
          appStateController,
        ),
      setShowBetaHeader:
        appStateController.setShowBetaHeader.bind(appStateController),
      setShowPermissionsTour:
        appStateController.setShowPermissionsTour.bind(appStateController),
      setShowAccountBanner:
        appStateController.setShowAccountBanner.bind(appStateController),
      setShowNetworkBanner:
        appStateController.setShowNetworkBanner.bind(appStateController),
      updateNftDropDownState:
        appStateController.updateNftDropDownState.bind(appStateController),
      setSwitchedNetworkDetails:
        appStateController.setSwitchedNetworkDetails.bind(appStateController),
      clearSwitchedNetworkDetails:
        appStateController.clearSwitchedNetworkDetails.bind(appStateController),
      setSwitchedNetworkNeverShowMessage:
        appStateController.setSwitchedNetworkNeverShowMessage.bind(
          appStateController,
        ),
      getLastInteractedConfirmationInfo:
        appStateController.getLastInteractedConfirmationInfo.bind(
          appStateController,
        ),
      setLastInteractedConfirmationInfo:
        appStateController.setLastInteractedConfirmationInfo.bind(
          appStateController,
        ),
      updateSlides: appStateController.updateSlides.bind(appStateController),
      removeSlide: appStateController.removeSlide.bind(appStateController),

      // EnsController
      tryReverseResolveAddress:
        ensController.reverseResolveAddress.bind(ensController),

      ///: BEGIN:ONLY_INCLUDE_IF(seedless-onboarding)
      startOAuthLogin: this.startOAuthLogin.bind(this),
      resetOAuthLoginState: this.resetOAuthLoginState.bind(this),
      createSeedPhraseBackup: this.createSeedPhraseBackup.bind(this),
      fetchAllSecretData: this.fetchAllSecretData.bind(this),
      ///: END:ONLY_INCLUDE_IF

      // KeyringController
      setLocked: this.setLocked.bind(this),
      createNewVaultAndKeychain: this.createNewVaultAndKeychain.bind(this),
      createNewVaultAndRestore: this.createNewVaultAndRestore.bind(this),
      generateNewMnemonicAndAddToVault:
        this.generateNewMnemonicAndAddToVault.bind(this),
      importMnemonicToVault: this.importMnemonicToVault.bind(this),
      exportAccount: this.exportAccount.bind(this),

      // txController
      updateTransaction: txController.updateTransaction.bind(txController),
      approveTransactionsWithSameNonce:
        txController.approveTransactionsWithSameNonce.bind(txController),
      createCancelTransaction: this.createCancelTransaction.bind(this),
      createSpeedUpTransaction: this.createSpeedUpTransaction.bind(this),
      estimateGas: this.estimateGas.bind(this),
      estimateGasFee: txController.estimateGasFee.bind(txController),
      getNextNonce: this.getNextNonce.bind(this),
      addTransaction: (transactionParams, transactionOptions) =>
        addTransaction(
          this.getAddTransactionRequest({
            transactionParams,
            transactionOptions,
            waitForSubmit: false,
          }),
        ),
      addTransactionAndWaitForPublish: (
        transactionParams,
        transactionOptions,
      ) =>
        addTransaction(
          this.getAddTransactionRequest({
            transactionParams,
            transactionOptions,
            waitForSubmit: true,
          }),
        ),
      createTransactionEventFragment:
        createTransactionEventFragmentWithTxId.bind(
          null,
          this.getTransactionMetricsRequest(),
        ),
      setTransactionActive:
        txController.setTransactionActive.bind(txController),
      // decryptMessageController
      decryptMessage: this.decryptMessageController.decryptMessage.bind(
        this.decryptMessageController,
      ),
      decryptMessageInline:
        this.decryptMessageController.decryptMessageInline.bind(
          this.decryptMessageController,
        ),
      cancelDecryptMessage:
        this.decryptMessageController.cancelDecryptMessage.bind(
          this.decryptMessageController,
        ),

      // EncryptionPublicKeyController
      encryptionPublicKey:
        this.encryptionPublicKeyController.encryptionPublicKey.bind(
          this.encryptionPublicKeyController,
        ),
      cancelEncryptionPublicKey:
        this.encryptionPublicKeyController.cancelEncryptionPublicKey.bind(
          this.encryptionPublicKeyController,
        ),

      // onboarding controller
      setSeedPhraseBackedUp:
        onboardingController.setSeedPhraseBackedUp.bind(onboardingController),
      completeOnboarding:
        onboardingController.completeOnboarding.bind(onboardingController),
      setFirstTimeFlowType:
        onboardingController.setFirstTimeFlowType.bind(onboardingController),

      // alert controller
      setAlertEnabledness:
        alertController.setAlertEnabledness.bind(alertController),
      setUnconnectedAccountAlertShown:
        alertController.setUnconnectedAccountAlertShown.bind(alertController),
      setWeb3ShimUsageAlertDismissed:
        alertController.setWeb3ShimUsageAlertDismissed.bind(alertController),

      // permissions
      removePermissionsFor: this.removePermissionsFor,
      approvePermissionsRequest: this.acceptPermissionsRequest,
      rejectPermissionsRequest: this.rejectPermissionsRequest,
      ...getPermissionBackgroundApiMethods({
        permissionController,
        approvalController,
        accountsController,
        networkController,
        multichainNetworkController,
      }),

      // snaps
      disableSnap: this.controllerMessenger.call.bind(
        this.controllerMessenger,
        'SnapController:disable',
      ),
      enableSnap: this.controllerMessenger.call.bind(
        this.controllerMessenger,
        'SnapController:enable',
      ),
      updateSnap: (origin, requestedSnaps) => {
        // We deliberately do not await this promise as that would mean waiting for the update to complete
        // Instead we return null to signal to the UI that it is safe to redirect to the update flow
        this.controllerMessenger.call(
          'SnapController:install',
          origin,
          requestedSnaps,
        );
        return null;
      },
      removeSnap: this.controllerMessenger.call.bind(
        this.controllerMessenger,
        'SnapController:remove',
      ),
      handleSnapRequest: this.handleSnapRequest.bind(this),
      revokeDynamicSnapPermissions: this.controllerMessenger.call.bind(
        this.controllerMessenger,
        'SnapController:revokeDynamicPermissions',
      ),
      disconnectOriginFromSnap: this.controllerMessenger.call.bind(
        this.controllerMessenger,
        'SnapController:disconnectOrigin',
      ),
      updateNetworksList: this.updateNetworksList.bind(this),
      updateAccountsList: this.updateAccountsList.bind(this),
      setEnabledNetworks: this.setEnabledNetworks.bind(this),
      updateHiddenAccountsList: this.updateHiddenAccountsList.bind(this),
      getPhishingResult: async (website) => {
        await phishingController.maybeUpdateState();

        return phishingController.test(website);
      },
      deleteInterface: this.controllerMessenger.call.bind(
        this.controllerMessenger,
        'SnapInterfaceController:deleteInterface',
      ),
      updateInterfaceState: this.controllerMessenger.call.bind(
        this.controllerMessenger,
        'SnapInterfaceController:updateInterfaceState',
      ),

      // swaps
      fetchAndSetQuotes: this.controllerMessenger.call.bind(
        this.controllerMessenger,
        'SwapsController:fetchAndSetQuotes',
      ),
      setSelectedQuoteAggId: this.controllerMessenger.call.bind(
        this.controllerMessenger,
        'SwapsController:setSelectedQuoteAggId',
      ),
      resetSwapsState: this.controllerMessenger.call.bind(
        this.controllerMessenger,
        'SwapsController:resetSwapsState',
      ),
      setSwapsTokens: this.controllerMessenger.call.bind(
        this.controllerMessenger,
        'SwapsController:setSwapsTokens',
      ),
      clearSwapsQuotes: this.controllerMessenger.call.bind(
        this.controllerMessenger,
        'SwapsController:clearSwapsQuotes',
      ),
      setApproveTxId: this.controllerMessenger.call.bind(
        this.controllerMessenger,
        'SwapsController:setApproveTxId',
      ),
      setTradeTxId: this.controllerMessenger.call.bind(
        this.controllerMessenger,
        'SwapsController:setTradeTxId',
      ),
      setSwapsTxGasPrice: this.controllerMessenger.call.bind(
        this.controllerMessenger,
        'SwapsController:setSwapsTxGasPrice',
      ),
      setSwapsTxGasLimit: this.controllerMessenger.call.bind(
        this.controllerMessenger,
        'SwapsController:setSwapsTxGasLimit',
      ),
      setSwapsTxMaxFeePerGas: this.controllerMessenger.call.bind(
        this.controllerMessenger,
        'SwapsController:setSwapsTxMaxFeePerGas',
      ),
      setSwapsTxMaxFeePriorityPerGas: this.controllerMessenger.call.bind(
        this.controllerMessenger,
        'SwapsController:setSwapsTxMaxFeePriorityPerGas',
      ),
      safeRefetchQuotes: this.controllerMessenger.call.bind(
        this.controllerMessenger,
        'SwapsController:safeRefetchQuotes',
      ),
      stopPollingForQuotes: this.controllerMessenger.call.bind(
        this.controllerMessenger,
        'SwapsController:stopPollingForQuotes',
      ),
      setBackgroundSwapRouteState: this.controllerMessenger.call.bind(
        this.controllerMessenger,
        'SwapsController:setBackgroundSwapRouteState',
      ),
      resetPostFetchState: this.controllerMessenger.call.bind(
        this.controllerMessenger,
        'SwapsController:resetPostFetchState',
      ),
      setSwapsErrorKey: this.controllerMessenger.call.bind(
        this.controllerMessenger,
        'SwapsController:setSwapsErrorKey',
      ),
      setInitialGasEstimate: this.controllerMessenger.call.bind(
        this.controllerMessenger,
        'SwapsController:setInitialGasEstimate',
      ),
      setCustomApproveTxData: this.controllerMessenger.call.bind(
        this.controllerMessenger,
        'SwapsController:setCustomApproveTxData',
      ),
      setSwapsLiveness: this.controllerMessenger.call.bind(
        this.controllerMessenger,
        'SwapsController:setSwapsLiveness',
      ),
      setSwapsFeatureFlags: this.controllerMessenger.call.bind(
        this.controllerMessenger,
        'SwapsController:setSwapsFeatureFlags',
      ),
      setSwapsUserFeeLevel: this.controllerMessenger.call.bind(
        this.controllerMessenger,
        'SwapsController:setSwapsUserFeeLevel',
      ),
      setSwapsQuotesPollingLimitEnabled: this.controllerMessenger.call.bind(
        this.controllerMessenger,
        'SwapsController:setSwapsQuotesPollingLimitEnabled',
      ),

      // Bridge
      [BridgeBackgroundAction.RESET_STATE]: this.controllerMessenger.call.bind(
        this.controllerMessenger,
        `${BRIDGE_CONTROLLER_NAME}:${BridgeBackgroundAction.RESET_STATE}`,
      ),
      [BridgeUserAction.UPDATE_QUOTE_PARAMS]:
        this.controllerMessenger.call.bind(
          this.controllerMessenger,
          `${BRIDGE_CONTROLLER_NAME}:${BridgeUserAction.UPDATE_QUOTE_PARAMS}`,
        ),
      [BridgeBackgroundAction.TRACK_METAMETRICS_EVENT]:
        this.controllerMessenger.call.bind(
          this.controllerMessenger,
          `${BRIDGE_CONTROLLER_NAME}:${BridgeBackgroundAction.TRACK_METAMETRICS_EVENT}`,
        ),

      // Bridge Tx submission
      [BridgeStatusAction.SUBMIT_TX]: this.controllerMessenger.call.bind(
        this.controllerMessenger,
        `${BRIDGE_STATUS_CONTROLLER_NAME}:${BridgeStatusAction.SUBMIT_TX}`,
      ),

      // Smart Transactions
      fetchSmartTransactionFees: smartTransactionsController.getFees.bind(
        smartTransactionsController,
      ),
      clearSmartTransactionFees: smartTransactionsController.clearFees.bind(
        smartTransactionsController,
      ),
      submitSignedTransactions:
        smartTransactionsController.submitSignedTransactions.bind(
          smartTransactionsController,
        ),
      cancelSmartTransaction:
        smartTransactionsController.cancelSmartTransaction.bind(
          smartTransactionsController,
        ),
      fetchSmartTransactionsLiveness:
        smartTransactionsController.fetchLiveness.bind(
          smartTransactionsController,
        ),
      updateSmartTransaction:
        smartTransactionsController.updateSmartTransaction.bind(
          smartTransactionsController,
        ),
      setStatusRefreshInterval:
        smartTransactionsController.setStatusRefreshInterval.bind(
          smartTransactionsController,
        ),

      // MetaMetrics
      trackMetaMetricsEvent: metaMetricsController.trackEvent.bind(
        metaMetricsController,
      ),
      trackMetaMetricsPage: metaMetricsController.trackPage.bind(
        metaMetricsController,
      ),
      createEventFragment: metaMetricsController.createEventFragment.bind(
        metaMetricsController,
      ),
      updateEventFragment: metaMetricsController.updateEventFragment.bind(
        metaMetricsController,
      ),
      finalizeEventFragment: metaMetricsController.finalizeEventFragment.bind(
        metaMetricsController,
      ),
      trackInsightSnapView: this.trackInsightSnapView.bind(this),

      // MetaMetrics buffering for onboarding
      addEventBeforeMetricsOptIn:
        metaMetricsController.addEventBeforeMetricsOptIn.bind(
          metaMetricsController,
        ),
      trackEventsAfterMetricsOptIn:
        metaMetricsController.trackEventsAfterMetricsOptIn.bind(
          metaMetricsController,
        ),
      clearEventsAfterMetricsOptIn:
        metaMetricsController.clearEventsAfterMetricsOptIn.bind(
          metaMetricsController,
        ),

      // ApprovalController
      rejectAllPendingApprovals: this.rejectAllPendingApprovals.bind(this),
      rejectPendingApproval: this.rejectPendingApproval,
      requestUserApproval:
        approvalController.addAndShowApprovalRequest.bind(approvalController),
      resolvePendingApproval: this.resolvePendingApproval,

      // Notifications
      resetViewedNotifications: announcementController.resetViewed.bind(
        announcementController,
      ),
      updateViewedNotifications: announcementController.updateViewed.bind(
        announcementController,
      ),

      // CurrencyRateController
      currencyRateStartPolling: currencyRateController.startPolling.bind(
        currencyRateController,
      ),
      currencyRateStopPollingByPollingToken:
        currencyRateController.stopPollingByPollingToken.bind(
          currencyRateController,
        ),

      tokenRatesStartPolling:
        tokenRatesController.startPolling.bind(tokenRatesController),
      tokenRatesStopPollingByPollingToken:
        tokenRatesController.stopPollingByPollingToken.bind(
          tokenRatesController,
        ),
      accountTrackerStartPolling:
        accountTrackerController.startPollingByNetworkClientId.bind(
          accountTrackerController,
        ),
      accountTrackerStopPollingByPollingToken:
        accountTrackerController.stopPollingByPollingToken.bind(
          accountTrackerController,
        ),

      tokenDetectionStartPolling: tokenDetectionController.startPolling.bind(
        tokenDetectionController,
      ),
      tokenDetectionStopPollingByPollingToken:
        tokenDetectionController.stopPollingByPollingToken.bind(
          tokenDetectionController,
        ),

      tokenListStartPolling:
        tokenListController.startPolling.bind(tokenListController),
      tokenListStopPollingByPollingToken:
        tokenListController.stopPollingByPollingToken.bind(tokenListController),

      tokenBalancesStartPolling: tokenBalancesController.startPolling.bind(
        tokenBalancesController,
      ),
      tokenBalancesStopPollingByPollingToken:
        tokenBalancesController.stopPollingByPollingToken.bind(
          tokenBalancesController,
        ),

      // GasFeeController
      gasFeeStartPolling: gasFeeController.startPolling.bind(gasFeeController),
      gasFeeStopPollingByPollingToken:
        gasFeeController.stopPollingByPollingToken.bind(gasFeeController),

      getGasFeeTimeEstimate:
        gasFeeController.getTimeEstimate.bind(gasFeeController),

      addPollingTokenToAppState:
        appStateController.addPollingToken.bind(appStateController),

      removePollingTokenFromAppState:
        appStateController.removePollingToken.bind(appStateController),

      updateThrottledOriginState:
        appStateController.updateThrottledOriginState.bind(appStateController),

      // Backup
      backupUserData: backup.backupUserData.bind(backup),
      restoreUserData: backup.restoreUserData.bind(backup),

      // TokenDetectionController
      detectTokens: tokenDetectionController.detectTokens.bind(
        tokenDetectionController,
      ),

      // MultichainAssetsRatesController
      fetchHistoricalPricesForAsset: (...args) =>
        this.multichainAssetsRatesController.fetchHistoricalPricesForAsset(
          ...args,
        ),

      // DetectCollectibleController
      detectNfts: nftDetectionController.detectNfts.bind(
        nftDetectionController,
      ),

      /** Token Detection V2 */
      addDetectedTokens:
        tokensController.addDetectedTokens.bind(tokensController),
      addImportedTokens: tokensController.addTokens.bind(tokensController),
      ignoreTokens: tokensController.ignoreTokens.bind(tokensController),
      getBalancesInSingleCall: (...args) =>
        this.assetsContractController.getBalancesInSingleCall(...args),

      // Authentication Controller
      performSignIn: authenticationController.performSignIn.bind(
        authenticationController,
      ),
      performSignOut: authenticationController.performSignOut.bind(
        authenticationController,
      ),

      // UserStorageController
      setIsBackupAndSyncFeatureEnabled:
        userStorageController.setIsBackupAndSyncFeatureEnabled.bind(
          userStorageController,
        ),
      syncInternalAccountsWithUserStorage:
        userStorageController.syncInternalAccountsWithUserStorage.bind(
          userStorageController,
        ),
      setHasAccountSyncingSyncedAtLeastOnce:
        userStorageController.setHasAccountSyncingSyncedAtLeastOnce.bind(
          userStorageController,
        ),
      setIsAccountSyncingReadyToBeDispatched:
        userStorageController.setIsAccountSyncingReadyToBeDispatched.bind(
          userStorageController,
        ),
      deleteAccountSyncingDataFromUserStorage:
        userStorageController.performDeleteStorageAllFeatureEntries.bind(
          userStorageController,
        ),
      syncContactsWithUserStorage:
        userStorageController.syncContactsWithUserStorage.bind(
          userStorageController,
        ),

      // NotificationServicesController
      checkAccountsPresence:
        notificationServicesController.checkAccountsPresence.bind(
          notificationServicesController,
        ),
      createOnChainTriggers:
        notificationServicesController.createOnChainTriggers.bind(
          notificationServicesController,
        ),
      disableAccounts: notificationServicesController.disableAccounts.bind(
        notificationServicesController,
      ),
      enableAccounts: notificationServicesController.enableAccounts.bind(
        notificationServicesController,
      ),
      fetchAndUpdateMetamaskNotifications:
        notificationServicesController.fetchAndUpdateMetamaskNotifications.bind(
          notificationServicesController,
        ),
      deleteNotificationsById:
        notificationServicesController.deleteNotificationsById.bind(
          notificationServicesController,
        ),
      getNotificationsByType:
        notificationServicesController.getNotificationsByType.bind(
          notificationServicesController,
        ),
      markMetamaskNotificationsAsRead:
        notificationServicesController.markMetamaskNotificationsAsRead.bind(
          notificationServicesController,
        ),
      setFeatureAnnouncementsEnabled:
        notificationServicesController.setFeatureAnnouncementsEnabled.bind(
          notificationServicesController,
        ),
      enablePushNotifications:
        notificationServicesPushController.enablePushNotifications.bind(
          notificationServicesPushController,
        ),
      disablePushNotifications:
        notificationServicesPushController.disablePushNotifications.bind(
          notificationServicesPushController,
        ),
      enableMetamaskNotifications:
        notificationServicesController.enableMetamaskNotifications.bind(
          notificationServicesController,
        ),
      disableMetamaskNotifications:
        notificationServicesController.disableNotificationServices.bind(
          notificationServicesController,
        ),

      // E2E testing
      throwTestError: this.throwTestError.bind(this),

      // NameController
      updateProposedNames: this.nameController.updateProposedNames.bind(
        this.nameController,
      ),
      setName: this.nameController.setName.bind(this.nameController),

      ///: BEGIN:ONLY_INCLUDE_IF(keyring-snaps)
      // SnapKeyring
      createSnapAccount: async (snapId, options, internalOptions) => {
        // NOTE: We should probably start using `withKeyring` with `createIfMissing: true`
        // in this case.
        const keyring = await this.getSnapKeyring();

        return await keyring.createAccount(snapId, options, internalOptions);
      },
      ///: END:ONLY_INCLUDE_IF

      ///: BEGIN:ONLY_INCLUDE_IF(multichain)
      // MultichainBalancesController
      multichainUpdateBalance: (accountId) =>
        this.multichainBalancesController.updateBalance(accountId),

      // MultichainTransactionsController
      multichainUpdateTransactions: (accountId) =>
        this.multichainTransactionsController.updateTransactionsForAccount(
          accountId,
        ),
      ///: END:ONLY_INCLUDE_IF
      // Transaction Decode
      decodeTransactionData: (request) =>
        decodeTransactionData({
          ...request,
          provider: this.provider,
        }),
      // metrics data deleteion
      createMetaMetricsDataDeletionTask:
        this.metaMetricsDataDeletionController.createMetaMetricsDataDeletionTask.bind(
          this.metaMetricsDataDeletionController,
        ),
      updateDataDeletionTaskStatus:
        this.metaMetricsDataDeletionController.updateDataDeletionTaskStatus.bind(
          this.metaMetricsDataDeletionController,
        ),
      // Other
      endTrace,
      isRelaySupported,
      requestSafeReload: this.requestSafeReload.bind(this),
    };
  }

  rejectOriginPendingApprovals(origin) {
    const deleteInterface = (id) =>
      this.controllerMessenger.call(
        'SnapInterfaceController:deleteInterface',
        id,
      );

    rejectOriginApprovals({
      approvalController: this.approvalController,
      deleteInterface,
      origin,
    });
  }

  async exportAccount(address, password) {
    await this.verifyPassword(password);
    return this.keyringController.exportAccount(password, address);
  }

  async getTokenStandardAndDetails(address, userAddress, tokenId) {
    const currentChainId = this.#getGlobalChainId();

    const { tokensChainsCache } = this.tokenListController.state;
    const tokenList = tokensChainsCache?.[currentChainId]?.data || {};
    const { allTokens } = this.tokensController.state;

    const tokens = allTokens?.[currentChainId]?.[userAddress] || [];

    const staticTokenListDetails =
      STATIC_MAINNET_TOKEN_LIST[address?.toLowerCase()] || {};
    const tokenListDetails = tokenList[address?.toLowerCase()] || {};
    const userDefinedTokenDetails =
      tokens.find(({ address: _address }) =>
        isEqualCaseInsensitive(_address, address),
      ) || {};

    const tokenDetails = {
      ...staticTokenListDetails,
      ...tokenListDetails,
      ...userDefinedTokenDetails,
    };

    // boolean to check if the token is an ERC20
    const tokenDetailsStandardIsERC20 =
      isEqualCaseInsensitive(tokenDetails.standard, TokenStandard.ERC20) ||
      tokenDetails.erc20 === true;

    // boolean to check if the token is an NFT
    const noEvidenceThatTokenIsAnNFT =
      !tokenId &&
      !isEqualCaseInsensitive(tokenDetails.standard, TokenStandard.ERC1155) &&
      !isEqualCaseInsensitive(tokenDetails.standard, TokenStandard.ERC721) &&
      !tokenDetails.erc721;

    // boolean to check if the token is an ERC20 like
    const otherDetailsAreERC20Like =
      tokenDetails.decimals !== undefined && tokenDetails.symbol;

    // boolean to check if the token can be treated as an ERC20
    const tokenCanBeTreatedAsAnERC20 =
      tokenDetailsStandardIsERC20 ||
      (noEvidenceThatTokenIsAnNFT && otherDetailsAreERC20Like);

    let details;
    if (tokenCanBeTreatedAsAnERC20) {
      try {
        const balance = userAddress
          ? await fetchTokenBalance(address, userAddress, this.provider)
          : undefined;

        details = {
          address,
          balance,
          standard: TokenStandard.ERC20,
          decimals: tokenDetails.decimals,
          symbol: tokenDetails.symbol,
        };
      } catch (e) {
        // If the `fetchTokenBalance` call failed, `details` remains undefined, and we
        // fall back to the below `assetsContractController.getTokenStandardAndDetails` call
        log.warn(`Failed to get token balance. Error: ${e}`);
      }
    }

    // `details`` will be undefined if `tokenCanBeTreatedAsAnERC20`` is false,
    // or if it is true but the `fetchTokenBalance`` call failed. In either case, we should
    // attempt to retrieve details from `assetsContractController.getTokenStandardAndDetails`
    if (details === undefined) {
      try {
        details =
          await this.assetsContractController.getTokenStandardAndDetails(
            address,
            userAddress,
            tokenId,
          );
      } catch (e) {
        log.warn(`Failed to get token standard and details. Error: ${e}`);
      }
    }

    if (details) {
      const tokenDetailsStandardIsERC1155 = isEqualCaseInsensitive(
        details.standard,
        TokenStandard.ERC1155,
      );

      if (tokenDetailsStandardIsERC1155) {
        try {
          const balance = await fetchERC1155Balance(
            address,
            userAddress,
            tokenId,
            this.provider,
          );

          const balanceToUse = balance?._hex
            ? parseInt(balance._hex, 16).toString()
            : null;

          details = {
            ...details,
            balance: balanceToUse,
          };
        } catch (e) {
          // If the `fetchTokenBalance` call failed, `details` remains undefined, and we
          // fall back to the below `assetsContractController.getTokenStandardAndDetails` call
          log.warn('Failed to get token balance. Error:', e);
        }
      }
    }

    return {
      ...details,
      decimals: details?.decimals?.toString(10),
      balance: details?.balance?.toString(10),
    };
  }

  async getTokenStandardAndDetailsByChain(
    address,
    userAddress,
    tokenId,
    chainId,
  ) {
    const { tokensChainsCache } = this.tokenListController.state;
    const tokenList = tokensChainsCache?.[chainId]?.data || {};

    const { allTokens } = this.tokensController.state;
    const selectedAccount = this.accountsController.getSelectedAccount();
    const tokens = allTokens?.[chainId]?.[selectedAccount.address] || [];

    let staticTokenListDetails = {};
    if (chainId === CHAIN_IDS.MAINNET) {
      staticTokenListDetails =
        STATIC_MAINNET_TOKEN_LIST[address?.toLowerCase()] || {};
    }

    const tokenListDetails = tokenList[address?.toLowerCase()] || {};
    const userDefinedTokenDetails =
      tokens.find(({ address: _address }) =>
        isEqualCaseInsensitive(_address, address),
      ) || {};
    const tokenDetails = {
      ...staticTokenListDetails,
      ...tokenListDetails,
      ...userDefinedTokenDetails,
    };

    const tokenDetailsStandardIsERC20 =
      isEqualCaseInsensitive(tokenDetails.standard, TokenStandard.ERC20) ||
      tokenDetails.erc20 === true;

    const noEvidenceThatTokenIsAnNFT =
      !tokenId &&
      !isEqualCaseInsensitive(tokenDetails.standard, TokenStandard.ERC1155) &&
      !isEqualCaseInsensitive(tokenDetails.standard, TokenStandard.ERC721) &&
      !tokenDetails.erc721;

    const otherDetailsAreERC20Like =
      tokenDetails.decimals !== undefined && tokenDetails.symbol;

    // boolean to check if the token can be treated as an ERC20
    const tokenCanBeTreatedAsAnERC20 =
      tokenDetailsStandardIsERC20 ||
      (noEvidenceThatTokenIsAnNFT && otherDetailsAreERC20Like);

    let details;
    if (tokenCanBeTreatedAsAnERC20) {
      try {
        let balance = 0;
        if (this.#getGlobalChainId() === chainId) {
          balance = await fetchTokenBalance(
            address,
            userAddress,
            this.provider,
          );
        }

        details = {
          address,
          balance,
          standard: TokenStandard.ERC20,
          decimals: tokenDetails.decimals,
          symbol: tokenDetails.symbol,
        };
      } catch (e) {
        // If the `fetchTokenBalance` call failed, `details` remains undefined, and we
        // fall back to the below `assetsContractController.getTokenStandardAndDetails` call
        log.warn(`Failed to get token balance. Error: ${e}`);
      }
    }

    // `details`` will be undefined if `tokenCanBeTreatedAsAnERC20`` is false,
    // or if it is true but the `fetchTokenBalance`` call failed. In either case, we should
    // attempt to retrieve details from `assetsContractController.getTokenStandardAndDetails`
    if (details === undefined) {
      try {
        const networkClientId =
          this.networkController?.state?.networkConfigurationsByChainId?.[
            chainId
          ]?.rpcEndpoints[
            this.networkController?.state?.networkConfigurationsByChainId?.[
              chainId
            ]?.defaultRpcEndpointIndex
          ]?.networkClientId;

        details =
          await this.assetsContractController.getTokenStandardAndDetails(
            address,
            userAddress,
            tokenId,
            networkClientId,
          );
      } catch (e) {
        log.warn(`Failed to get token standard and details. Error: ${e}`);
      }
    }

    if (details) {
      const tokenDetailsStandardIsERC1155 = isEqualCaseInsensitive(
        details.standard,
        TokenStandard.ERC1155,
      );

      if (tokenDetailsStandardIsERC1155) {
        try {
          const balance = await fetchERC1155Balance(
            address,
            userAddress,
            tokenId,
            this.provider,
          );

          const balanceToUse = balance?._hex
            ? parseInt(balance._hex, 16).toString()
            : null;

          details = {
            ...details,
            balance: balanceToUse,
          };
        } catch (e) {
          // If the `fetchTokenBalance` call failed, `details` remains undefined, and we
          // fall back to the below `assetsContractController.getTokenStandardAndDetails` call
          log.warn('Failed to get token balance. Error:', e);
        }
      }
    }

    return {
      ...details,
      decimals: details?.decimals?.toString(10),
      balance: details?.balance?.toString(10),
    };
  }

  async getTokenSymbol(address) {
    try {
      const details =
        await this.assetsContractController.getTokenStandardAndDetails(address);
      return details?.symbol;
    } catch (e) {
      return null;
    }
  }

  ///: BEGIN:ONLY_INCLUDE_IF(seedless-onboarding)

  /**
   * Login with social login provider and get User Onboarding details.
   *
   * AuthenticationResult is an object that contains the temporary Auth token for next step of onboarding flow
   * and user's onboarding status to indicate whether the user has already completed the seedless onboarding flow.
   *
   * @param {AuthConnection} authConnection - social login provider, `google` | `apple`
   * @returns {Promise<boolean>} true if user has not completed the seedless onboarding flow, false otherwise
   */
  async startOAuthLogin(authConnection) {
    const oauth2LoginResult = await this.oauthService.startOAuthLogin(
      authConnection,
    );
    const { isNewUser } = await this.seedlessOnboardingController.authenticate(
      oauth2LoginResult,
    );
    console.log('isNewUser', isNewUser);
    return isNewUser;
  }

  /**
   * Resets the social login state and onboarding state.
   */
  resetOAuthLoginState() {
    try {
      this.seedlessOnboardingController.clearState();
      this.onboardingController.setFirstTimeFlowType(null);
    } catch (error) {
      log.error('Error while resetting social login state', error);
      throw error;
    }
  }

  /**
   * Creates a PRIMARY seed phrase backup for the user.
   *
   * Generate Encryption Key from the password using the Threshold OPRF and encrypt the seed phrase with the key.
   * Save the encrypted seed phrase in the metadata store.
   *
   * @param {string} password - The user's password.
   * @param {number[]} encodedSeedPhrase - The seed phrase to backup.
   * @param {string} keyringId - The keyring id of the backup seed phrase.
   */
  async createSeedPhraseBackup(password, encodedSeedPhrase, keyringId) {
    try {
      const seedPhraseAsBuffer = Buffer.from(encodedSeedPhrase);

      const seedPhrase =
        this._convertMnemonicToWordlistIndices(seedPhraseAsBuffer);

      await this.seedlessOnboardingController.createToprfKeyAndBackupSeedPhrase(
        password,
        seedPhrase,
        keyringId,
      );
    } catch (error) {
      log.error('[createSeedPhraseBackup] error', error);
      throw error;
    }
  }

  /**
   * Fetches and restores all the backed-up Secret Data (SRPs and Private keys)
   *
   * @param {string} password - The user's password.
   * @returns {Promise<Buffer[]>} The seed phrase.
   */
  async fetchAllSecretData(password) {
    try {
      // fetch all seed phrases
      // seedPhrases are sorted by creation date, the latest seed phrase is the first one in the array
      const allSeedPhrases =
        await this.seedlessOnboardingController.fetchAllSeedPhrases(password);

      if (allSeedPhrases.length === 0) {
        return null;
      }

      return allSeedPhrases.map((phrase) =>
        this._convertEnglishWordlistIndicesToCodepoints(phrase),
      );
    } catch (error) {
      log.error(
        'Error while fetching and restoring seed phrase metadata.',
        error,
      );

      if (error instanceof RecoveryError) {
        throw new JsonRpcError(-32603, error.message, error.data);
      }

      throw error;
    }
  }

  ///: END:ONLY_INCLUDE_IF

  //=============================================================================
  // VAULT / KEYRING RELATED METHODS
  //=============================================================================

  /**
   * Creates a new Vault and create a new keychain.
   *
   * A vault, or KeyringController, is a controller that contains
   * many different account strategies, currently called Keyrings.
   * Creating it new means wiping all previous keyrings.
   *
   * A keychain, or keyring, controls many accounts with a single backup and signing strategy.
   * For example, a mnemonic phrase can generate many accounts, and is a keyring.
   *
   * @param {string} password
   * @returns {object} created keyring object
   */
  async createNewVaultAndKeychain(password) {
    const releaseLock = await this.createVaultMutex.acquire();
    try {
      await this.keyringController.createNewVaultAndKeychain(password);
      return this.keyringController.state.keyrings[0];
    } finally {
      releaseLock();
    }
  }

  /**
   * Imports a new mnemonic to the vault.
   *
   * @param {string} mnemonic
   * @returns {object} new account address
   */
  async importMnemonicToVault(mnemonic) {
    const releaseLock = await this.createVaultMutex.acquire();
    try {
      // TODO: `getKeyringsByType` is deprecated, this logic should probably be moved to the `KeyringController`.
      // FIXME: The `KeyringController` does not check yet for duplicated accounts with HD keyrings, see: https://github.com/MetaMask/core/issues/5411
      const alreadyImportedSrp = this.keyringController
        .getKeyringsByType(KeyringTypes.hd)
        .some((keyring) => {
          return (
            Buffer.from(
              this._convertEnglishWordlistIndicesToCodepoints(keyring.mnemonic),
            ).toString('utf8') === mnemonic
          );
        });

      if (alreadyImportedSrp) {
        throw new Error(
          'This Secret Recovery Phrase has already been imported.',
        );
      }

      const { id } = await this.keyringController.addNewKeyring(
        KeyringTypes.hd,
        {
          mnemonic,
          numberOfAccounts: 1,
        },
      );
      const [newAccountAddress] = await this.keyringController.withKeyring(
        { id },
        async ({ keyring }) => keyring.getAccounts(),
      );
      const account =
        this.accountsController.getAccountByAddress(newAccountAddress);
      this.accountsController.setSelectedAccount(account.id);

      await this._addAccountsWithBalance(id);

      return newAccountAddress;
    } finally {
      releaseLock();
    }
  }

  /**
   * Generates a new mnemonic phrase and adds it to the vault, creating a new HD keyring.
   * This method automatically creates one account associated with the new keyring.
   * The method is protected by a mutex to prevent concurrent vault modifications.
   *
   * @async
   * @returns {Promise<string>} The address of the newly created account
   * @throws Will throw an error if keyring creation fails
   */
  async generateNewMnemonicAndAddToVault() {
    const releaseLock = await this.createVaultMutex.acquire();
    try {
      // addNewKeyring auto creates 1 account.
      const { id } = await this.keyringController.addNewKeyring(
        KeyringTypes.hd,
      );
      const [newAccount] = await this.keyringController.withKeyring(
        { id },
        async ({ keyring }) => keyring.getAccounts(),
      );
      const account = this.accountsController.getAccountByAddress(newAccount);
      this.accountsController.setSelectedAccount(account.id);

      // NOTE: No need to update balances here since we're generating a fresh seed.

      return newAccount;
    } finally {
      releaseLock();
    }
  }

  /**
   * Create a new Vault and restore an existent keyring.
   *
   * @param {string} password
   * @param {number[]} encodedSeedPhrase - The seed phrase, encoded as an array
   * of UTF-8 bytes.
   */
  async createNewVaultAndRestore(password, encodedSeedPhrase) {
    const releaseLock = await this.createVaultMutex.acquire();
    try {
      const { completedOnboarding } = this.onboardingController.state;

      const seedPhraseAsBuffer = Buffer.from(encodedSeedPhrase);

      // clear permissions
      this.permissionController.clearState();

      // Clear snap state
      await this.snapController.clearState();

      // Currently, the account-order-controller is not in sync with
      // the accounts-controller. To properly persist the hidden state
      // of accounts, we should add a new flag to the account struct
      // to indicate if it is hidden or not.
      // TODO: Update @metamask/accounts-controller to support this.
      this.accountOrderController.updateHiddenAccountsList([]);

      // clear accounts in AccountTrackerController
      this.accountTrackerController.clearAccounts();

      this.txController.clearUnapprovedTransactions();

      if (completedOnboarding) {
        this.tokenDetectionController.enable();
      }

      // create new vault
      const seedPhraseAsUint8Array =
        this._convertMnemonicToWordlistIndices(seedPhraseAsBuffer);
      await this.keyringController.createNewVaultAndRestore(
        password,
        seedPhraseAsUint8Array,
      );

      if (completedOnboarding) {
        await this._addAccountsWithBalance();

        // This must be set as soon as possible to communicate to the
        // keyring's iframe and have the setting initialized properly
        // Optimistically called to not block MetaMask login due to
        // Ledger Keyring GitHub downtime
        this.#withKeyringForDevice(
          { name: HardwareDeviceNames.ledger },
          async (keyring) => this.setLedgerTransportPreference(keyring),
        );
      }

      ///: BEGIN:ONLY_INCLUDE_IF(seedless-onboarding)
      const isSocialLoginFlow =
        this.onboardingController.getIsSocialLoginFlow();
      if (isSocialLoginFlow) {
        // if it's social login flow, update the local backup metadata state of SeedlessOnboarding Controller
        const primaryKeyringId =
          this.keyringController.state.keyrings[0].metadata.id;
        this.seedlessOnboardingController.updateBackupMetadataState({
          keyringId: primaryKeyringId,
          seedPhrase: seedPhraseAsUint8Array,
        });
      }
      ///: END:ONLY_INCLUDE_IF
    } finally {
      releaseLock();
    }
  }

  ///: BEGIN:ONLY_INCLUDE_IF(multichain)
  async _getMultichainWalletSnapClient(snapId) {
    const keyring = await this.getSnapKeyring();
    const messenger = this.controllerMessenger;

    return new MultichainWalletSnapClient(snapId, keyring, messenger);
  }
  ///: END:ONLY_INCLUDE_IF

  async _addAccountsWithBalance(keyringId) {
    try {
      await this.userStorageController.setHasAccountSyncingSyncedAtLeastOnce(
        false,
      );
      await this.userStorageController.setIsAccountSyncingReadyToBeDispatched(
        false,
      );
      // Scan accounts until we find an empty one
      const chainId = this.#getGlobalChainId();

      const keyringSelector = keyringId
        ? { id: keyringId }
        : { type: KeyringTypes.hd };

      const {
        accounts,
        ///: BEGIN:ONLY_INCLUDE_IF(solana)
        entropySource,
        ///: END:ONLY_INCLUDE_IF
      } = await this.keyringController.withKeyring(
        keyringSelector,
        async ({
          keyring,
          ///: BEGIN:ONLY_INCLUDE_IF(solana)
          metadata,
          ///: END:ONLY_INCLUDE_IF
        }) => {
          const keyringAccounts = await keyring.getAccounts();
          return {
            accounts: keyringAccounts,
            ///: BEGIN:ONLY_INCLUDE_IF(solana)
            entropySource: metadata.id,
            ///: END:ONLY_INCLUDE_IF
          };
        },
      );
      let address = accounts[accounts.length - 1];

      for (let count = accounts.length; ; count++) {
        const balance = await this.getBalance(address, this.provider);

        if (balance === '0x0') {
          // This account has no balance, so check for tokens
          await this.tokenDetectionController.detectTokens({
            chainIds: [chainId],
            selectedAddress: address,
          });

          const tokens =
            this.tokensController.state.allTokens?.[chainId]?.[address];
          const detectedTokens =
            this.tokensController.state.allDetectedTokens?.[chainId]?.[address];

          if (
            (tokens?.length ?? 0) === 0 &&
            (detectedTokens?.length ?? 0) === 0
          ) {
            // This account has no balance or tokens
            if (count !== 1) {
              await this.removeAccount(address);
            }
            break;
          }
        }

        // This account has assets, so check the next one
        address = await this.keyringController.withKeyring(
          keyringSelector,
          async ({ keyring }) => {
            const [newAddress] = await keyring.addAccounts(1);
            return newAddress;
          },
        );
      }

      ///: BEGIN:ONLY_INCLUDE_IF(bitcoin)
      const btcClient = await this._getMultichainWalletSnapClient(
        BITCOIN_WALLET_SNAP_ID,
      );
      const btcScope = BtcScope.Mainnet;
      const btcAccounts = await btcClient.discoverAccounts(
        entropySource,
        btcScope,
      );

      // If none accounts got discovered, we still create the first (default) one.
      if (btcAccounts.length === 0) {
        await this._addSnapAccount(entropySource, btcClient, {
          scope: btcScope,
          synchronize: true,
        });
      }
      ///: END:ONLY_INCLUDE_IF

      ///: BEGIN:ONLY_INCLUDE_IF(solana)
      const solanaClient = await this._getMultichainWalletSnapClient(
        SOLANA_WALLET_SNAP_ID,
      );
      const solScope = SolScope.Mainnet;
      const solanaAccounts = await solanaClient.discoverAccounts(
        entropySource,
        solScope,
      );

      // If none accounts got discovered, we still create the first (default) one.
      if (solanaAccounts.length === 0) {
        await this._addSnapAccount(entropySource, solanaClient, {
          scope: solScope,
        });
      }
      ///: END:ONLY_INCLUDE_IF
    } catch (e) {
      log.warn(`Failed to add accounts with balance. Error: ${e}`);
    } finally {
      await this.userStorageController.setHasAccountSyncingSyncedAtLeastOnce(
        true,
      );
      await this.userStorageController.setIsAccountSyncingReadyToBeDispatched(
        true,
      );
    }
  }

  /**
   * Adds Snap account to the keyring.
   *
   * @param {string} keyringId - The ID of the keyring to add the account to.
   * @param {object} client - The Snap client instance.
   * @param {object} options - The options to pass to the createAccount method.
   */
  ///: BEGIN:ONLY_INCLUDE_IF(multichain)
  async _addSnapAccount(keyringId, client, options = {}) {
    let entropySource = keyringId;
    try {
      if (!entropySource) {
        // Get the entropy source from the first HD keyring
        const id = await this.keyringController.withKeyring(
          { type: KeyringTypes.hd },
          async ({ metadata }) => {
            return metadata.id;
          },
        );
        entropySource = id;
      }

      return await client.createAccount(
        { ...options, entropySource },
        {
          displayConfirmation: false,
          displayAccountNameSuggestion: false,
          setSelectedAccount: false,
        },
      );
    } catch (e) {
      // Do not block the onboarding flow if this fails
      log.warn(`Failed to add Snap account. Error: ${e}`);
      captureException(e);
      return null;
    }
  }
  ///: END:ONLY_INCLUDE_IF

  /**
   * Encodes a BIP-39 mnemonic as the indices of words in the English BIP-39 wordlist.
   *
   * @param {Buffer} mnemonic - The BIP-39 mnemonic.
   * @returns {Buffer} The Unicode code points for the seed phrase formed from the words in the wordlist.
   */
  _convertMnemonicToWordlistIndices(mnemonic) {
    const indices = mnemonic
      .toString()
      .split(' ')
      .map((word) => wordlist.indexOf(word));
    return new Uint8Array(new Uint16Array(indices).buffer);
  }

  /**
   * Converts a BIP-39 mnemonic stored as indices of words in the English wordlist to a buffer of Unicode code points.
   *
   * @param {Uint8Array} wordlistIndices - Indices to specific words in the BIP-39 English wordlist.
   * @returns {Buffer} The BIP-39 mnemonic formed from the words in the English wordlist, encoded as a list of Unicode code points.
   */
  _convertEnglishWordlistIndicesToCodepoints(wordlistIndices) {
    return Buffer.from(
      Array.from(new Uint16Array(wordlistIndices.buffer))
        .map((i) => wordlist[i])
        .join(' '),
    );
  }

  /**
   * Get an account balance from the AccountTrackerController or request it directly from the network.
   *
   * @param {string} address - The account address
   * @param {Provider} provider - The provider instance to use when asking the network
   */
  async getBalance(address, provider) {
    const accounts =
      this.accountTrackerController.state.accountsByChainId[
        this.#getGlobalChainId()
      ];
    const cached = accounts?.[address];

    if (cached && cached.balance) {
      return cached.balance;
    }

    try {
      const balance = await provider.request({
        method: 'eth_getBalance',
        params: [address, 'latest'],
      });
      return balance || '0x0';
    } catch (error) {
      log.error(error);
      throw error;
    }
  }

  /**
   * Submits the user's password and attempts to unlock the vault.
   * Also synchronizes the preferencesController, to ensure its schema
   * is up to date with known accounts once the vault is decrypted.
   *
   * @param {string} password - The user's password
   */
  async submitPassword(password) {
    const { completedOnboarding } = this.onboardingController.state;

    // Before attempting to unlock the keyrings, we need the offscreen to have loaded.
    await this.offscreenPromise;

    await this.keyringController.submitPassword(password);

    try {
      await this.blockTracker.checkForLatestBlock();
    } catch (error) {
      log.error('Error while unlocking extension.', error);
    }

    await this.accountsController.updateAccounts();
    // Force account-tree refresh after all accounts have been updated.
    this.accountWalletController.init();

    // This must be set as soon as possible to communicate to the
    // keyring's iframe and have the setting initialized properly
    // Optimistically called to not block MetaMask login due to
    // Ledger Keyring GitHub downtime
    if (completedOnboarding) {
      this.#withKeyringForDevice(
        { name: HardwareDeviceNames.ledger },
        async (keyring) => this.setLedgerTransportPreference(keyring),
      );
    }
  }

  async _loginUser(password) {
    try {
      // Automatic login via config password
      await this.submitPassword(password);

      // Updating accounts in this.accountTrackerController before starting UI syncing ensure that
      // state has account balance before it is synced with UI
      await this.accountTrackerController.updateAccountsAllActiveNetworks();
    } finally {
      this._startUISync();
    }
  }

  _startUISync() {
    // Message startUISync is used to start syncing state with UI
    // Sending this message after login is completed helps to ensure that incomplete state without
    // account details are not flushed to UI.
    this.emit('startUISync');
    this.startUISync = true;
    this.memStore.subscribe(this.sendUpdate.bind(this));
  }

  /**
   * Submits a user's encryption key to log the user in via login token
   */
  async submitEncryptionKey() {
    try {
      const { loginToken, loginSalt } =
        await this.extension.storage.session.get(['loginToken', 'loginSalt']);
      if (loginToken && loginSalt) {
        const { vault } = this.keyringController.state;

        const jsonVault = JSON.parse(vault);

        if (jsonVault.salt !== loginSalt) {
          console.warn(
            'submitEncryptionKey: Stored salt and vault salt do not match',
          );
          await this.clearLoginArtifacts();
          return;
        }

        await this.keyringController.submitEncryptionKey(loginToken, loginSalt);
      }
    } catch (e) {
      // If somehow this login token doesn't work properly,
      // remove it and the user will get shown back to the unlock screen
      await this.clearLoginArtifacts();
      throw e;
    }
  }

  async clearLoginArtifacts() {
    await this.extension.storage.session.remove(['loginToken', 'loginSalt']);
  }

  /**
   * Submits a user's password to check its validity.
   *
   * @param {string} password - The user's password
   */
  async verifyPassword(password) {
    await this.keyringController.verifyPassword(password);
  }

  /**
   * @type Identity
   * @property {string} name - The account nickname.
   * @property {string} address - The account's ethereum address, in lower case.
   * receiving funds from our automatic Ropsten faucet.
   */

  /**
   * Gets the mnemonic of the user's primary keyring.
   */
  getPrimaryKeyringMnemonic() {
    const [keyring] = this.keyringController.getKeyringsByType(
      KeyringType.hdKeyTree,
    );
    if (!keyring.mnemonic) {
      throw new Error('Primary keyring mnemonic unavailable.');
    }

    return keyring.mnemonic;
  }

  /**
   * Gets the mnemonic seed of the user's primary keyring.
   */
  getPrimaryKeyringMnemonicSeed() {
    const [keyring] = this.keyringController.getKeyringsByType(
      KeyringType.hdKeyTree,
    );
    if (!keyring.seed) {
      throw new Error('Primary keyring mnemonic unavailable.');
    }

    return keyring.seed;
  }

  //
  // Hardware
  //

  async attemptLedgerTransportCreation() {
    return await this.#withKeyringForDevice(
      { name: HardwareDeviceNames.ledger },
      async (keyring) => keyring.attemptMakeApp(),
    );
  }

  /**
   * Fetch account list from a hardware device.
   *
   * @param deviceName
   * @param page
   * @param hdPath
   * @returns [] accounts
   */
  async connectHardware(deviceName, page, hdPath) {
    return this.#withKeyringForDevice(
      { name: deviceName, hdPath },
      async (keyring) => {
        if (deviceName === HardwareDeviceNames.ledger) {
          await this.setLedgerTransportPreference(keyring);
        }

        let accounts = [];
        switch (page) {
          case -1:
            accounts = await keyring.getPreviousPage();
            break;
          case 1:
            accounts = await keyring.getNextPage();
            break;
          default:
            accounts = await keyring.getFirstPage();
        }

        // Merge with existing accounts
        // and make sure addresses are not repeated
        const oldAccounts = await this.keyringController.getAccounts();

        const accountsToTrack = [
          ...new Set(
            oldAccounts.concat(accounts.map((a) => a.address.toLowerCase())),
          ),
        ];
        this.accountTrackerController.syncWithAddresses(accountsToTrack);
        return accounts;
      },
    );
  }

  /**
   * Check if the device is unlocked
   *
   * @param deviceName
   * @param hdPath
   * @returns {Promise<boolean>}
   */
  async checkHardwareStatus(deviceName, hdPath) {
    return this.#withKeyringForDevice(
      { name: deviceName, hdPath },
      async (keyring) => {
        return keyring.isUnlocked();
      },
    );
  }

  /**
   * Get hardware type that will be sent for metrics logging.
   *
   * @param {string} address - Address to retrieve the keyring from
   * @returns {HardwareKeyringType} Keyring hardware type
   */
  async getHardwareTypeForMetric(address) {
    return await this.keyringController.withKeyring(
      { address },
      ({ keyring }) => HardwareKeyringType[keyring.type],
    );
  }

  /**
   * Clear
   *
   * @param deviceName
   * @returns {Promise<boolean>}
   */
  async forgetDevice(deviceName) {
    return this.#withKeyringForDevice({ name: deviceName }, async (keyring) => {
      for (const address of keyring.accounts) {
        this._onAccountRemoved(address);
      }

      keyring.forgetDevice();

      return true;
    });
  }

  /**
   * Retrieves the keyring for the selected address and using the .type returns
   * a subtype for the account. Either 'hardware', 'imported', 'snap', or 'MetaMask'.
   *
   * @param {string} address - Address to retrieve keyring for
   * @returns {'hardware' | 'imported' | 'snap' | 'MetaMask'}
   */
  async getAccountType(address) {
    const keyringType = await this.keyringController.getAccountKeyringType(
      address,
    );
    switch (keyringType) {
      case KeyringType.trezor:
      case KeyringType.oneKey:
      case KeyringType.lattice:
      case KeyringType.qr:
      case KeyringType.ledger:
        return 'hardware';
      case KeyringType.imported:
        return 'imported';
      case KeyringType.snap:
        return 'snap';
      default:
        return 'MetaMask';
    }
  }

  /**
   * Retrieves the keyring for the selected address and using the .type
   * determines if a more specific name for the device is available. Returns
   * undefined for non hardware wallets.
   *
   * @param {string} address - Address to retrieve keyring for
   * @returns {'ledger' | 'lattice' | string | undefined}
   */
  async getDeviceModel(address) {
    return this.keyringController.withKeyring(
      { address },
      async ({ keyring }) => {
        switch (keyring.type) {
          case KeyringType.trezor:
          case KeyringType.oneKey:
            return keyring.getModel();
          case KeyringType.qr:
            return keyring.getName();
          case KeyringType.ledger:
            // TODO: get model after ledger keyring exposes method
            return HardwareDeviceNames.ledger;
          case KeyringType.lattice:
            // TODO: get model after lattice keyring exposes method
            return HardwareDeviceNames.lattice;
          default:
            return undefined;
        }
      },
    );
  }

  /**
   * get hardware account label
   *
   * @param name
   * @param index
   * @param hdPathDescription
   * @returns string label
   */
  getAccountLabel(name, index, hdPathDescription) {
    return `${name[0].toUpperCase()}${name.slice(1)} ${
      parseInt(index, 10) + 1
    } ${hdPathDescription || ''}`.trim();
  }

  /**
   * Imports an account from a Trezor or Ledger device.
   *
   * @param index
   * @param deviceName
   * @param hdPath
   * @param hdPathDescription
   * @returns {} keyState
   */
  async unlockHardwareWalletAccount(
    index,
    deviceName,
    hdPath,
    hdPathDescription,
  ) {
    const { address: unlockedAccount, label } =
      await this.#withKeyringForDevice(
        { name: deviceName, hdPath },
        async (keyring) => {
          keyring.setAccountToUnlock(index);
          const [address] = await keyring.addAccounts(1);
          return {
            address: normalize(address),
            label: this.getAccountLabel(
              deviceName === HardwareDeviceNames.qr
                ? keyring.getName()
                : deviceName,
              index,
              hdPathDescription,
            ),
          };
        },
      );

    // Set the account label to Trezor 1 / Ledger 1 / QR Hardware 1, etc
    this.preferencesController.setAccountLabel(unlockedAccount, label);
    // Select the account
    this.preferencesController.setSelectedAddress(unlockedAccount);

    // It is expected that the account also exist in the accounts-controller
    // in other case, an error shall be thrown
    const account =
      this.accountsController.getAccountByAddress(unlockedAccount);
    this.accountsController.setAccountName(account.id, label);

    const accounts = this.accountsController.listAccounts();

    const { identities } = this.preferencesController.state;
    return { unlockedAccount, identities, accounts };
  }

  //
  // Account Management
  //

  /**
   * Adds a new account to the keyring corresponding to the given `keyringId`,
   * or to the default (first) HD keyring if no `keyringId` is provided.
   *
   * @param {number} accountCount - The number of accounts to create
   * @param {string} _keyringId - The keyring identifier.
   * @returns {Promise<string>} The address of the newly-created account.
   */
  async addNewAccount(accountCount, _keyringId) {
    const oldAccounts = await this.keyringController.getAccounts();
    const keyringSelector = _keyringId
      ? { id: _keyringId }
      : { type: KeyringTypes.hd };

    const addedAccountAddress = await this.keyringController.withKeyring(
      keyringSelector,
      async ({ keyring }) => {
        if (keyring.type !== KeyringTypes.hd) {
          throw new Error('Cannot add account to non-HD keyring');
        }
        const accountsInKeyring = await keyring.getAccounts();

        // Only add an account if the accountCount matches the accounts in the keyring.
        if (accountCount && accountCount !== accountsInKeyring.length) {
          if (accountCount > accountsInKeyring.length) {
            throw new Error('Account out of sequence');
          }

          const existingAccount = accountsInKeyring[accountCount];

          if (!existingAccount) {
            throw new Error(`Can't find account at index ${accountCount}`);
          }

          return existingAccount;
        }

        const [newAddress] = await keyring.addAccounts(1);
        if (oldAccounts.includes(newAddress)) {
          await keyring.removeAccount(newAddress);
          throw new Error(`Cannot add duplicate ${newAddress} account`);
        }
        return newAddress;
      },
    );

    if (!oldAccounts.includes(addedAccountAddress)) {
      this.preferencesController.setSelectedAddress(addedAccountAddress);
    }

    return addedAccountAddress;
  }

  /**
   * Verifies the validity of the current vault's seed phrase.
   *
   * Validity: seed phrase restores the accounts belonging to the current vault.
   *
   * Called when the first account is created and on unlocking the vault.
   *
   * @param {string} password
   * @param {string} _keyringId - This is the identifier for the hd keyring.
   * @returns {Promise<number[]>} The seed phrase to be confirmed by the user,
   * encoded as an array of UTF-8 bytes.
   */
  async getSeedPhrase(password, _keyringId) {
    return this._convertEnglishWordlistIndicesToCodepoints(
      await this.keyringController.exportSeedPhrase(password, _keyringId),
    );
  }

  /**
   * Clears the transaction history, to allow users to force-reset their nonces.
   * Mostly used in development environments, when networks are restarted with
   * the same network ID.
   *
   * @returns {Promise<string>} The current selected address.
   */
  async resetAccount() {
    const selectedAddress =
      this.accountsController.getSelectedAccount().address;

    const globalChainId = this.#getGlobalChainId();

    this.txController.wipeTransactions({
      address: selectedAddress,
      chainId: globalChainId,
    });

    this.smartTransactionsController.wipeSmartTransactions({
      address: selectedAddress,
      ignoreNetwork: false,
    });

    this.bridgeStatusController.wipeBridgeStatus({
      address: selectedAddress,
      ignoreNetwork: false,
    });

    this.networkController.resetConnection();

    return selectedAddress;
  }

  /**
   * Checks that all accounts referenced have a matching InternalAccount. Sends
   * an error to sentry for any accounts that were expected but are missing from the wallet.
   *
   * @param {InternalAccount[]} [internalAccounts] - The list of evm accounts the wallet knows about.
   * @param {Hex[]} [accounts] - The list of evm accounts addresses that should exist.
   */
  captureKeyringTypesWithMissingIdentities(
    internalAccounts = [],
    accounts = [],
  ) {
    const accountsMissingIdentities = accounts.filter(
      (address) =>
        !internalAccounts.some(
          (account) => account.address.toLowerCase() === address.toLowerCase(),
        ),
    );
    const keyringTypesWithMissingIdentities = accountsMissingIdentities.map(
      (address) => this.keyringController.getAccountKeyringType(address),
    );

    const internalAccountCount = internalAccounts.length;

    const accountsForCurrentChain =
      this.accountTrackerController.state.accountsByChainId[
        this.#getGlobalChainId()
      ];

    const accountTrackerCount = Object.keys(
      accountsForCurrentChain || {},
    ).length;

    captureException(
      new Error(
        `Attempt to get permission specifications failed because their were ${accounts.length} accounts, but ${internalAccountCount} identities, and the ${keyringTypesWithMissingIdentities} keyrings included accounts with missing identities. Meanwhile, there are ${accountTrackerCount} accounts in the account tracker.`,
      ),
    );
  }

  /**
   * Sorts a list of evm account addresses by most recently selected by using
   * the lastSelected value for the matching InternalAccount object stored in state.
   *
   * @param {Hex[]} [addresses] - The list of evm accounts addresses to sort.
   * @returns {Hex[]} The sorted evm accounts addresses.
   */
  sortEvmAccountsByLastSelected(addresses) {
    const internalAccounts = this.accountsController.listAccounts();
    return this.sortAddressesWithInternalAccounts(addresses, internalAccounts);
  }

  /**
   * Sorts a list of multichain account addresses by most recently selected by using
   * the lastSelected value for the matching InternalAccount object stored in state.
   *
   * @param {string[]} [addresses] - The list of addresses (not full CAIP-10 Account IDs) to sort.
   * @returns {string[]} The sorted accounts addresses.
   */
  sortMultichainAccountsByLastSelected(addresses) {
    const internalAccounts = this.accountsController.listMultichainAccounts();
    return this.sortAddressesWithInternalAccounts(addresses, internalAccounts);
  }

  /**
   * Sorts a list of addresses by most recently selected by using the lastSelected value for
   * the matching InternalAccount object from the list of internalAccounts provided.
   *
   * @param {string[]} [addresses] - The list of caip accounts addresses to sort.
   * @param {InternalAccount[]} [internalAccounts] - The list of InternalAccounts to determine lastSelected from.
   * @returns {string[]} The sorted accounts addresses.
   */
  sortAddressesWithInternalAccounts(addresses, internalAccounts) {
    return addresses.sort((firstAddress, secondAddress) => {
      const firstAccount = internalAccounts.find(
        (internalAccount) =>
          internalAccount.address.toLowerCase() === firstAddress.toLowerCase(),
      );

      const secondAccount = internalAccounts.find(
        (internalAccount) =>
          internalAccount.address.toLowerCase() === secondAddress.toLowerCase(),
      );

      if (!firstAccount) {
        this.captureKeyringTypesWithMissingIdentities(
          internalAccounts,
          addresses,
        );
        throw new Error(`Missing identity for address: "${firstAddress}".`);
      } else if (!secondAccount) {
        this.captureKeyringTypesWithMissingIdentities(
          internalAccounts,
          addresses,
        );
        throw new Error(`Missing identity for address: "${secondAddress}".`);
      } else if (
        firstAccount.metadata.lastSelected ===
        secondAccount.metadata.lastSelected
      ) {
        return 0;
      } else if (firstAccount.metadata.lastSelected === undefined) {
        return 1;
      } else if (secondAccount.metadata.lastSelected === undefined) {
        return -1;
      }

      return (
        secondAccount.metadata.lastSelected - firstAccount.metadata.lastSelected
      );
    });
  }

  /**
   * Gets the sorted permitted accounts for the specified origin. Returns an empty
   * array if no accounts are permitted or the wallet is locked. Returns any permitted
   * accounts if the wallet is locked and `ignoreLock` is true. This lock bypass is needed
   * for the `eth_requestAccounts` & `wallet_getPermission` handlers both of which
   * return permissioned accounts to the dapp when the wallet is locked.
   *
   * @param {string} origin - The origin whose exposed accounts to retrieve.
   * @param {object} [options] - The options object
   * @param {boolean} [options.ignoreLock] - If accounts should be returned even if the wallet is locked.
   * @returns {Promise<string[]>} The origin's permitted accounts, or an empty
   * array.
   */
  getPermittedAccounts(origin, { ignoreLock } = {}) {
    let caveat;
    try {
      caveat = this.permissionController.getCaveat(
        origin,
        Caip25EndowmentPermissionName,
        Caip25CaveatType,
      );
    } catch (err) {
      if (err instanceof PermissionDoesNotExistError) {
        // suppress expected error in case that the origin
        // does not have the target permission yet
        return [];
      }
      throw err;
    }

    if (!this.isUnlocked() && !ignoreLock) {
      return [];
    }

    const ethAccounts = getEthAccounts(caveat.value);
    return this.sortEvmAccountsByLastSelected(ethAccounts);
  }

  /**
   * Stops exposing the specified scope to all third parties.
   *
   * @param {string} scopeString - The scope to stop exposing
   * to third parties.
   */
  removeAllScopePermissions(scopeString) {
    this.permissionController.updatePermissionsByCaveat(
      Caip25CaveatType,
      (existingScopes) =>
        Caip25CaveatMutators[Caip25CaveatType].removeScope(
          existingScopes,
          scopeString,
        ),
    );
  }

  /**
   * Stops exposing the account with the specified address to all third parties.
   * Exposed accounts are stored in caveats of the eth_accounts permission. This
   * method uses `PermissionController.updatePermissionsByCaveat` to
   * remove the specified address from every eth_accounts permission. If a
   * permission only included this address, the permission is revoked entirely.
   *
   * @param {string} targetAccount - The address of the account to stop exposing
   * to third parties.
   */
  removeAllAccountPermissions(targetAccount) {
    this.permissionController.updatePermissionsByCaveat(
      Caip25CaveatType,
      (existingScopes) =>
        Caip25CaveatMutators[Caip25CaveatType].removeAccount(
          existingScopes,
          targetAccount,
        ),
    );
  }

  /**
   * Removes an account from state / storage.
   *
   * @param {string[]} address - A hex address
   */
  async removeAccount(address) {
    this._onAccountRemoved(address);
    await this.keyringController.removeAccount(address);

    return address;
  }

  /**
   * Imports an account with the specified import strategy.
   * These are defined in @metamask/keyring-controller
   * Each strategy represents a different way of serializing an Ethereum key pair.
   *
   * @param {'privateKey' | 'json'} strategy - A unique identifier for an account import strategy.
   * @param {any} args - The data required by that strategy to import an account.
   */
  async importAccountWithStrategy(strategy, args) {
    const importedAccountAddress =
      await this.keyringController.importAccountWithStrategy(strategy, args);
    // set new account as selected
    this.preferencesController.setSelectedAddress(importedAccountAddress);
  }

  /**
   * Requests approval for permissions for the specified origin
   *
   * @param origin - The origin to request approval for.
   * @param permissions - The permissions to request approval for.
   * @param [options] - Optional. Additional properties to define on the requestData object
   */
  async requestPermissionApproval(origin, permissions, options = {}) {
    const id = nanoid();
    return this.approvalController.addAndShowApprovalRequest({
      id,
      origin,
      requestData: {
        metadata: {
          id,
          origin,
        },
        permissions,
        ...options,
      },
      type: MethodNames.RequestPermissions,
    });
  }

  /**
   * Prompts the user with permittedChains approval for given chainId.
   *
   * @param {string} origin - The origin to request approval for.
   * @param {Hex} chainId - The chainId to add incrementally.
   */
  async requestApprovalPermittedChainsPermission(origin, chainId) {
    const caveatValueWithChains = setPermittedEthChainIds(
      {
        requiredScopes: {},
        optionalScopes: {},
        sessionProperties: {},
        isMultichainOrigin: false,
      },
      [chainId],
    );

    await this.permissionController.requestPermissionsIncremental(
      { origin },
      {
        [Caip25EndowmentPermissionName]: {
          caveats: [
            {
              type: Caip25CaveatType,
              value: caveatValueWithChains,
            },
          ],
        },
      },
    );
  }

  /**
   * Requests incremental permittedChains permission for the specified origin.
   * and updates the existing CAIP-25 permission.
   * Allows for granting without prompting for user approval which
   * would be used as part of flows like `wallet_addEthereumChain`
   * requests where the addition of the network and the permitting
   * of the chain are combined into one approval.
   *
   * @param {object} options - The options object
   * @param {string} options.origin - The origin to request approval for.
   * @param {Hex} options.chainId - The chainId to add to the existing permittedChains.
   * @param {boolean} options.autoApprove - If the chain should be granted without prompting for user approval.
   * @param {object} options.metadata - Request data for the approval.
   */
  async requestPermittedChainsPermissionIncremental({
    origin,
    chainId,
    autoApprove,
    metadata,
  }) {
    const caveatValueWithChains = setPermittedEthChainIds(
      {
        requiredScopes: {},
        optionalScopes: {},
        sessionProperties: {},
        isMultichainOrigin: false,
      },
      [chainId],
    );

    if (!autoApprove) {
      let options;
      if (metadata) {
        options = { metadata };
      }
      await this.permissionController.requestPermissionsIncremental(
        { origin },
        {
          [Caip25EndowmentPermissionName]: {
            caveats: [
              {
                type: Caip25CaveatType,
                value: caveatValueWithChains,
              },
            ],
          },
        },
        options,
      );
      return;
    }

    await this.permissionController.grantPermissionsIncremental({
      subject: { origin },
      approvedPermissions: {
        [Caip25EndowmentPermissionName]: {
          caveats: [
            {
              type: Caip25CaveatType,
              value: caveatValueWithChains,
            },
          ],
        },
      },
    });
  }

  /**
   * Requests user approval for the CAIP-25 permission for the specified origin
   * and returns a granted permissions object.
   *
   * @param {string} _origin - The origin to request approval for.
   * @param requestedPermissions - The legacy permissions to request approval for.
   * @returns the approved permissions object.
   */
  getCaip25PermissionFromLegacyPermissions(_origin, requestedPermissions = {}) {
    const permissions = pick(requestedPermissions, [
      RestrictedMethods.eth_accounts,
      PermissionNames.permittedChains,
    ]);

    if (!permissions[RestrictedMethods.eth_accounts]) {
      permissions[RestrictedMethods.eth_accounts] = {};
    }

    if (!permissions[PermissionNames.permittedChains]) {
      permissions[PermissionNames.permittedChains] = {};
    }

    const requestedAccounts =
      permissions[RestrictedMethods.eth_accounts]?.caveats?.find(
        (caveat) => caveat.type === CaveatTypes.restrictReturnedAccounts,
      )?.value ?? [];

    const requestedChains =
      permissions[PermissionNames.permittedChains]?.caveats?.find(
        (caveat) => caveat.type === CaveatTypes.restrictNetworkSwitching,
      )?.value ?? [];

    const newCaveatValue = {
      requiredScopes: {},
      optionalScopes: {
        'wallet:eip155': {
          accounts: [],
        },
      },
      sessionProperties: {},
      isMultichainOrigin: false,
    };

    const caveatValueWithChains = setPermittedEthChainIds(
      newCaveatValue,
      requestedChains,
    );

    const caveatValueWithAccountsAndChains = setEthAccounts(
      caveatValueWithChains,
      requestedAccounts,
    );

    return {
      [Caip25EndowmentPermissionName]: {
        caveats: [
          {
            type: Caip25CaveatType,
            value: caveatValueWithAccountsAndChains,
          },
        ],
      },
    };
  }

  getNonEvmSupportedMethods(scope) {
    return this.controllerMessenger.call(
      'MultichainRouter:getSupportedMethods',
      scope,
    );
  }

  /**
   * For origins with a solana scope permitted, sends a wallet_notify -> metamask_accountChanged
   * event to fire for the solana scope with the currently selected solana account if any are
   * permitted or empty array otherwise.
   *
   * @param {string} origin - The origin to notify with the current solana account
   */
  notifySolanaAccountChangedForCurrentAccount(origin) {
    let caip25Caveat;
    try {
      caip25Caveat = this.permissionController.getCaveat(
        origin,
        Caip25EndowmentPermissionName,
        Caip25CaveatType,
      );
    } catch {
      // noop
    }
    if (!caip25Caveat) {
      return;
    }
    const solanaAccountsChangedNotifications =
      caip25Caveat.value.sessionProperties[
        KnownSessionProperties.SolanaAccountChangedNotifications
      ];

    const sessionScopes = getSessionScopes(caip25Caveat.value, {
      getNonEvmSupportedMethods: this.getNonEvmSupportedMethods.bind(this),
    });

    const solanaScope =
      sessionScopes[MultichainNetworks.SOLANA] ||
      sessionScopes[MultichainNetworks.SOLANA_DEVNET] ||
      sessionScopes[MultichainNetworks.SOLANA_TESTNET];

    if (solanaAccountsChangedNotifications && solanaScope) {
      const { accounts } = solanaScope;
      const parsedPermittedSolanaAddresses = accounts.map((caipAccountId) => {
        const { address } = parseCaipAccountId(caipAccountId);
        return address;
      });

      const [accountAddressToEmit] = this.sortMultichainAccountsByLastSelected(
        parsedPermittedSolanaAddresses,
      );

      if (accountAddressToEmit) {
        this._notifySolanaAccountChange(origin, [accountAddressToEmit]);
      }
    }
  }

  // ---------------------------------------------------------------------------
  // Identity Management (signature operations)

  getAddTransactionRequest({
    transactionParams,
    transactionOptions,
    dappRequest,
    ...otherParams
  }) {
    return {
      internalAccounts: this.accountsController.listAccounts(),
      dappRequest,
      networkClientId:
        dappRequest?.networkClientId ?? transactionOptions?.networkClientId,
      selectedAccount: this.accountsController.getAccountByAddress(
        transactionParams.from,
      ),
      transactionController: this.txController,
      transactionOptions,
      transactionParams,
      userOperationController: this.userOperationController,
      chainId: this.#getGlobalChainId(),
      ppomController: this.ppomController,
      securityAlertsEnabled:
        this.preferencesController.state?.securityAlertsEnabled,
      updateSecurityAlertResponse: this.updateSecurityAlertResponse.bind(this),
      ...otherParams,
    };
  }

  /**
   * @returns {boolean} true if the keyring type supports EIP-1559
   */
  async getCurrentAccountEIP1559Compatibility() {
    return true;
  }

  //=============================================================================
  // END (VAULT / KEYRING RELATED METHODS)
  //=============================================================================

  /**
   * Allows a user to attempt to cancel a previously submitted transaction
   * by creating a new transaction.
   *
   * @param {number} originalTxId - the id of the txMeta that you want to
   * attempt to cancel
   * @param {import(
   *  './controllers/transactions'
   * ).CustomGasSettings} [customGasSettings] - overrides to use for gas params
   * instead of allowing this method to generate them
   * @param options
   * @returns {object} MetaMask state
   */
  async createCancelTransaction(originalTxId, customGasSettings, options) {
    await this.txController.stopTransaction(
      originalTxId,
      customGasSettings,
      options,
    );
    const state = this.getState();
    return state;
  }

  /**
   * Allows a user to attempt to speed up a previously submitted transaction
   * by creating a new transaction.
   *
   * @param {number} originalTxId - the id of the txMeta that you want to
   * attempt to speed up
   * @param {import(
   *  './controllers/transactions'
   * ).CustomGasSettings} [customGasSettings] - overrides to use for gas params
   * instead of allowing this method to generate them
   * @param options
   * @returns {object} MetaMask state
   */
  async createSpeedUpTransaction(originalTxId, customGasSettings, options) {
    await this.txController.speedUpTransaction(
      originalTxId,
      customGasSettings,
      options,
    );
    const state = this.getState();
    return state;
  }

  async estimateGas(estimateGasParams) {
    return new Promise((resolve, reject) => {
      this.provider
        .request({
          method: 'eth_estimateGas',
          params: [estimateGasParams],
        })
        .then((result) => resolve(result.toString(16)))
        .catch((err) => reject(err));
    });
  }

  handleWatchAssetRequest = ({ asset, type, origin, networkClientId }) => {
    switch (type) {
      case ERC20:
        return this.tokensController.watchAsset({
          asset,
          type,
          networkClientId,
        });
      case ERC721:
      case ERC1155:
        return this.nftController.watchNft(
          asset,
          type,
          origin,
          networkClientId,
        );
      default:
        throw new Error(`Asset type ${type} not supported`);
    }
  };

  async updateSecurityAlertResponse(
    method,
    securityAlertId,
    securityAlertResponse,
  ) {
    return await updateSecurityAlertResponse({
      appStateController: this.appStateController,
      messenger: this.controllerMessenger,
      method,
      securityAlertId,
      securityAlertResponse,
      signatureController: this.signatureController,
      transactionController: this.txController,
    });
  }

  /**
   * Returns the index of the HD keyring containing the selected account.
   *
   * @returns {number | undefined} The index of the HD keyring containing the selected account.
   */
  getHDEntropyIndex() {
    const selectedAccount = this.accountsController.getSelectedAccount();
    const hdKeyrings = this.keyringController.state.keyrings.filter(
      (keyring) => keyring.type === KeyringTypes.hd,
    );
    const index = hdKeyrings.findIndex((keyring) =>
      keyring.accounts.includes(selectedAccount.address),
    );

    return index === -1 ? undefined : index;
  }

  //=============================================================================
  // PASSWORD MANAGEMENT
  //=============================================================================

  /**
   * Allows a user to begin the seed phrase recovery process.
   */
  markPasswordForgotten() {
    this.preferencesController.setPasswordForgotten(true);
    this.sendUpdate();
  }

  /**
   * Allows a user to end the seed phrase recovery process.
   */
  unMarkPasswordForgotten() {
    this.preferencesController.setPasswordForgotten(false);
    this.sendUpdate();
  }

  //=============================================================================
  // SETUP
  //=============================================================================

  /**
   * A runtime.MessageSender object, as provided by the browser:
   *
   * @see https://developer.mozilla.org/en-US/docs/Mozilla/Add-ons/WebExtensions/API/runtime/MessageSender
   * @typedef {object} MessageSender
   * @property {string} - The URL of the page or frame hosting the script that sent the message.
   */

  /**
   * A Snap sender object.
   *
   * @typedef {object} SnapSender
   * @property {string} snapId - The ID of the snap.
   */

  /**
   * Used to create a multiplexed stream for connecting to an untrusted context
   * like a Dapp or other extension.
   *
   * @param options - Options bag.
   * @param {ReadableStream} options.connectionStream - The Duplex stream to connect to.
   * @param {MessageSender | SnapSender} options.sender - The sender of the messages on this stream.
   * @param {string} [options.subjectType] - The type of the sender, i.e. subject.
   */
  setupUntrustedCommunicationEip1193({
    connectionStream,
    sender,
    subjectType,
  }) {
    if (sender.url) {
      if (this.onboardingController.state.completedOnboarding) {
        if (this.preferencesController.state.usePhishDetect) {
          const { hostname } = new URL(sender.url);
          this.phishingController.maybeUpdateState();
          // Check if new connection is blocked if phishing detection is on
          const phishingTestResponse = this.phishingController.test(sender.url);
          if (phishingTestResponse?.result) {
            this.sendPhishingWarning(connectionStream, hostname);
            this.metaMetricsController.trackEvent({
              event: MetaMetricsEventName.PhishingPageDisplayed,
              category: MetaMetricsEventCategory.Phishing,
              properties: {
                url: hostname,
              },
            });
            return;
          }
        }
      }
    }

    let inputSubjectType;
    if (subjectType) {
      inputSubjectType = subjectType;
    } else if (sender.id && sender.id !== this.extension.runtime.id) {
      inputSubjectType = SubjectType.Extension;
    } else {
      inputSubjectType = SubjectType.Website;
    }

    // setup multiplexing
    const mux = setupMultiplex(connectionStream);
    mux.ignoreStream(METAMASK_CAIP_MULTICHAIN_PROVIDER);

    // messages between inpage and background
    this.setupProviderConnectionEip1193(
      mux.createStream(METAMASK_EIP_1193_PROVIDER),
      sender,
      inputSubjectType,
    );

    // TODO:LegacyProvider: Delete
    if (sender.url) {
      // legacy streams
      this.setupPublicConfig(mux.createStream('publicConfig'));
    }
  }

  /**
   * Used to create a CAIP stream for connecting to an untrusted context.
   *
   * @param options - Options bag.
   * @param {ReadableStream} options.connectionStream - The Duplex stream to connect to.
   * @param {MessageSender | SnapSender} options.sender - The sender of the messages on this stream.
   * @param {string} [options.subjectType] - The type of the sender, i.e. subject.
   */
  setupUntrustedCommunicationCaip({ connectionStream, sender, subjectType }) {
    let inputSubjectType;
    if (subjectType) {
      inputSubjectType = subjectType;
    } else if (sender.id && sender.id !== this.extension.runtime.id) {
      inputSubjectType = SubjectType.Extension;
    } else {
      inputSubjectType = SubjectType.Website;
    }

    // messages between subject and background
    this.setupProviderConnectionCaip(
      connectionStream,
      sender,
      inputSubjectType,
    );
  }

  /**
   * Used to create a multiplexed stream for connecting to a trusted context,
   * like our own user interfaces, which have the provider APIs, but also
   * receive the exported API from this controller, which includes trusted
   * functions, like the ability to approve transactions or sign messages.
   *
   * @param {*} connectionStream - The duplex stream to connect to.
   * @param {MessageSender} sender - The sender of the messages on this stream
   */
  setupTrustedCommunication(connectionStream, sender) {
    // setup multiplexing
    const mux = setupMultiplex(connectionStream);
    // connect features
    this.setupControllerConnection(mux.createStream('controller'));
    this.setupProviderConnectionEip1193(
      mux.createStream('provider'),
      sender,
      SubjectType.Internal,
    );
  }

  /**
   * Used to create a multiplexed stream for connecting to the phishing warning page.
   *
   * @param options - Options bag.
   * @param {ReadableStream} options.connectionStream - The Duplex stream to connect to.
   */
  setupPhishingCommunication({ connectionStream }) {
    const { usePhishDetect } = this.preferencesController.state;

    if (!usePhishDetect) {
      return;
    }

    // setup multiplexing
    const mux = setupMultiplex(connectionStream);
    const phishingStream = mux.createStream(PHISHING_SAFELIST);

    // set up postStream transport
    phishingStream.on(
      'data',
      createMetaRPCHandler(
        {
          safelistPhishingDomain: this.safelistPhishingDomain.bind(this),
          backToSafetyPhishingWarning:
            this.backToSafetyPhishingWarning.bind(this),
        },
        phishingStream,
      ),
    );
  }

  setUpCookieHandlerCommunication({ connectionStream }) {
    const {
      metaMetricsId,
      dataCollectionForMarketing,
      participateInMetaMetrics,
    } = this.metaMetricsController.state;

    if (
      metaMetricsId &&
      dataCollectionForMarketing &&
      participateInMetaMetrics
    ) {
      // setup multiplexing
      const mux = setupMultiplex(connectionStream);
      const metamaskCookieHandlerStream = mux.createStream(
        METAMASK_COOKIE_HANDLER,
      );
      // set up postStream transport
      metamaskCookieHandlerStream.on(
        'data',
        createMetaRPCHandler(
          {
            getCookieFromMarketingPage:
              this.getCookieFromMarketingPage.bind(this),
          },
          metamaskCookieHandlerStream,
        ),
      );
    }
  }

  getCookieFromMarketingPage(data) {
    const { ga_client_id: cookieId } = data;
    this.metaMetricsController.setMarketingCampaignCookieId(cookieId);
  }

  /**
   * Called when we detect a suspicious domain. Requests the browser redirects
   * to our anti-phishing page.
   *
   * @private
   * @param {*} connectionStream - The duplex stream to the per-page script,
   * for sending the reload attempt to.
   * @param {string} hostname - The hostname that triggered the suspicion.
   */
  sendPhishingWarning(connectionStream, hostname) {
    const mux = setupMultiplex(connectionStream);
    const phishingStream = mux.createStream('phishing');
    phishingStream.write({ hostname });
  }

  /**
   * A method for providing our API over a stream using JSON-RPC.
   *
   * @param {*} outStream - The stream to provide our API over.
   */
  setupControllerConnection(outStream) {
    const patchStore = new PatchStore(this.memStore);
    let uiReady = false;

    const handleUpdate = () => {
      if (!isStreamWritable(outStream) || !uiReady) {
        return;
      }

      const patches = patchStore.flushPendingPatches();

      outStream.write({
        jsonrpc: '2.0',
        method: 'sendUpdate',
        params: [patches],
      });
    };

    const api = {
      ...this.getApi(),
      ...this.controllerApi,
      startPatches: () => {
        uiReady = true;
        handleUpdate();
      },
      getStatePatches: () => patchStore.flushPendingPatches(),
    };

    this.on('update', handleUpdate);

    // report new active controller connection
    this.activeControllerConnections += 1;
    this.emit('controllerConnectionChanged', this.activeControllerConnections);

    // set up postStream transport
    outStream.on('data', createMetaRPCHandler(api, outStream));

    const startUISync = () => {
      if (!isStreamWritable(outStream)) {
        return;
      }
      // send notification to client-side
      outStream.write({
        jsonrpc: '2.0',
        method: 'startUISync',
      });
    };

    if (this.startUISync) {
      startUISync();
    } else {
      this.once('startUISync', startUISync);
    }

    const outstreamEndHandler = () => {
      if (!outStream.mmFinished) {
        this.activeControllerConnections -= 1;
        this.emit(
          'controllerConnectionChanged',
          this.activeControllerConnections,
        );
        outStream.mmFinished = true;
        this.removeListener('update', handleUpdate);
        patchStore.destroy();
      }
    };

    // The presence of both of the below handlers may be redundant.
    // After upgrading metamask/object-multiples to v2.0.0, which included
    // an upgrade of readable-streams from v2 to v3, we saw that the
    // `outStream.on('end'` handler was almost never being called. This seems to
    // related to how v3 handles errors vs how v2 handles errors; there
    // are "premature close" errors in both cases, although in the case
    // of v2 they don't prevent `outStream.on('end'` from being called.
    // At the time that this comment was committed, it was known that we
    // need to investigate and resolve the underlying error, however,
    // for expediency, we are not addressing them at this time. Instead, we
    // can observe that `readableStream.finished` preserves the same
    // functionality as we had when we relied on readable-stream v2. Meanwhile,
    // the `outStream.on('end')` handler was observed to have been called at least once.
    // In an abundance of caution to prevent against unexpected future behavioral changes in
    // streams implementations, we redundantly use multiple paths to attach the same event handler.
    // The outstreamEndHandler therefore needs to be idempotent, which introduces the `mmFinished` property.

    outStream.mmFinished = false;
    finished(outStream, outstreamEndHandler);
    outStream.once('close', outstreamEndHandler);
    outStream.once('end', outstreamEndHandler);
  }

  /**
   * A method for serving our ethereum provider over a given stream.
   *
   * @param {*} outStream - The stream to provide over.
   * @param {MessageSender | SnapSender} sender - The sender of the messages on this stream
   * @param {SubjectType} subjectType - The type of the sender, i.e. subject.
   */
  setupProviderConnectionEip1193(outStream, sender, subjectType) {
    let origin;
    if (subjectType === SubjectType.Internal) {
      origin = ORIGIN_METAMASK;
    } else if (subjectType === SubjectType.Snap) {
      origin = sender.snapId;
    } else {
      origin = new URL(sender.url).origin;
    }

    if (sender.id && sender.id !== this.extension.runtime.id) {
      this.subjectMetadataController.addSubjectMetadata({
        origin,
        extensionId: sender.id,
        subjectType: SubjectType.Extension,
      });
    }

    let tabId;
    if (sender.tab && sender.tab.id) {
      tabId = sender.tab.id;
    }

    let mainFrameOrigin = origin;
    if (sender.tab && sender.tab.url) {
      // If sender origin is an iframe, then get the top-level frame's origin
      mainFrameOrigin = new URL(sender.tab.url).origin;
    }

    const engine = this.setupProviderEngineEip1193({
      origin,
      sender,
      subjectType,
      tabId,
      mainFrameOrigin,
    });

    const dupeReqFilterStream = createDupeReqFilterStream();

    // setup connection
    const providerStream = createEngineStream({ engine });

    const connectionId = this.addConnection(origin, {
      tabId,
      apiType: API_TYPE.EIP1193,
      engine,
    });

    pipeline(
      outStream,
      dupeReqFilterStream,
      providerStream,
      outStream,
      (err) => {
        // handle any middleware cleanup
        engine.destroy();
        connectionId && this.removeConnection(origin, connectionId);
        // For context and todos related to the error message match, see https://github.com/MetaMask/metamask-extension/issues/26337
        if (err && !err.message?.match('Premature close')) {
          log.error(err);
        }
      },
    );

    // Used to show wallet liveliness to the provider
    if (subjectType !== SubjectType.Internal) {
      this._notifyChainChangeForConnection({ engine }, origin);
    }
  }

  /**
   * A method for serving our CAIP provider over a given stream.
   *
   * @param {*} outStream - The stream to provide over.
   * @param {MessageSender | SnapSender} sender - The sender of the messages on this stream
   * @param {SubjectType} subjectType - The type of the sender, i.e. subject.
   */
  setupProviderConnectionCaip(outStream, sender, subjectType) {
    let origin;
    if (subjectType === SubjectType.Internal) {
      origin = ORIGIN_METAMASK;
    } else if (subjectType === SubjectType.Snap) {
      origin = sender.snapId;
    } else {
      origin = new URL(sender.url).origin;
    }

    if (sender.id && sender.id !== this.extension.runtime.id) {
      this.subjectMetadataController.addSubjectMetadata({
        origin,
        extensionId: sender.id,
        subjectType: SubjectType.Extension,
      });
    }

    let tabId;
    if (sender.tab && sender.tab.id) {
      tabId = sender.tab.id;
    }

    const engine = this.setupProviderEngineCaip({
      origin,
      sender,
      subjectType,
      tabId,
    });

    const dupeReqFilterStream = createDupeReqFilterStream();

    // setup connection
    const providerStream = createEngineStream({ engine });

    const connectionId = this.addConnection(origin, {
      tabId,
      apiType: API_TYPE.CAIP_MULTICHAIN,
      engine,
    });

    // solana account changed notifications
    // This delay is needed because it's possible for a dapp to not have listeners
    // setup in time right after a connection is established.
    // This can be resolved if we amend the caip standards to include a liveliness
    // handshake as part of the initial connection.
    setTimeout(
      () => this.notifySolanaAccountChangedForCurrentAccount(origin),
      500,
    );

    pipeline(
      outStream,
      dupeReqFilterStream,
      providerStream,
      outStream,
      (err) => {
        // handle any middleware cleanup
        engine.destroy();
        connectionId && this.removeConnection(origin, connectionId);
        // For context and todos related to the error message match, see https://github.com/MetaMask/metamask-extension/issues/26337
        if (err && !err.message?.match('Premature close')) {
          log.error(err);
        }
      },
    );
  }

  /**
   * Creates middleware hooks that are shared between the Eip1193 and Multichain engines.
   *
   * @private
   * @param {string} origin - The connection's origin string.
   * @returns {object} The shared hooks.
   */
  setupCommonMiddlewareHooks(origin) {
    return {
      // Miscellaneous
      addSubjectMetadata:
        this.subjectMetadataController.addSubjectMetadata.bind(
          this.subjectMetadataController,
        ),
      getProviderState: this.getProviderState.bind(this),
      handleWatchAssetRequest: this.handleWatchAssetRequest.bind(this),
      requestUserApproval:
        this.approvalController.addAndShowApprovalRequest.bind(
          this.approvalController,
        ),
      getCaveat: ({ target, caveatType }) => {
        try {
          return this.permissionController.getCaveat(
            origin,
            target,
            caveatType,
          );
        } catch (e) {
          if (e instanceof PermissionDoesNotExistError) {
            // suppress expected error in case that the origin
            // does not have the target permission yet
          } else {
            throw e;
          }
        }

        return undefined;
      },
      requestPermittedChainsPermissionIncrementalForOrigin: (options) =>
        this.requestPermittedChainsPermissionIncremental({
          ...options,
          origin,
        }),

      // Network configuration-related
      addNetwork: this.networkController.addNetwork.bind(
        this.networkController,
      ),
      updateNetwork: this.networkController.updateNetwork.bind(
        this.networkController,
      ),
      setActiveNetwork: async (networkClientId) => {
        await this.networkController.setActiveNetwork(networkClientId);
        // if the origin has the CAIP-25 permission
        // we set per dapp network selection state
        if (
          this.permissionController.hasPermission(
            origin,
            Caip25EndowmentPermissionName,
          )
        ) {
          this.selectedNetworkController.setNetworkClientIdForDomain(
            origin,
            networkClientId,
          );
        }
      },
      getNetworkConfigurationByChainId:
        this.networkController.getNetworkConfigurationByChainId.bind(
          this.networkController,
        ),
      setTokenNetworkFilter: (chainId) => {
        const { tokenNetworkFilter } =
          this.preferencesController.getPreferences();
        if (chainId && Object.keys(tokenNetworkFilter).length === 1) {
          this.preferencesController.setPreference('tokenNetworkFilter', {
            [chainId]: true,
          });
        }
      },
      setEnabledNetworks: (chainIds) => {
        this.networkOrderController.setEnabledNetworks(chainIds);
      },
      getCurrentChainIdForDomain: (domain) => {
        const networkClientId =
          this.selectedNetworkController.getNetworkClientIdForDomain(domain);
        const { chainId } =
          this.networkController.getNetworkConfigurationByNetworkClientId(
            networkClientId,
          );
        return chainId;
      },

      // Web3 shim-related
      getWeb3ShimUsageState: this.alertController.getWeb3ShimUsageState.bind(
        this.alertController,
      ),
      setWeb3ShimUsageRecorded:
        this.alertController.setWeb3ShimUsageRecorded.bind(
          this.alertController,
        ),
      rejectApprovalRequestsForOrigin: () =>
        this.rejectOriginPendingApprovals(origin),
    };
  }

  /**
   * A method for creating an ethereum provider that is safely restricted for the requesting subject.
   *
   * @param {object} options - Provider engine options
   * @param {string} options.origin - The origin of the sender
   * @param {MessageSender | SnapSender} options.sender - The sender object.
   * @param {string} options.subjectType - The type of the sender subject.
   * @param {tabId} [options.tabId] - The tab ID of the sender - if the sender is within a tab
   * @param {mainFrameOrigin} [options.mainFrameOrigin] - The origin of the main frame if the sender is an iframe
   */
  setupProviderEngineEip1193({
    origin,
    subjectType,
    sender,
    tabId,
    mainFrameOrigin,
  }) {
    const engine = new JsonRpcEngine();

    // Append origin to each request
    engine.push(createOriginMiddleware({ origin }));

    // Append mainFrameOrigin to each request if present
    if (mainFrameOrigin) {
      engine.push(createMainFrameOriginMiddleware({ mainFrameOrigin }));
    }

    // Append selectedNetworkClientId to each request
    engine.push(createSelectedNetworkMiddleware(this.controllerMessenger));

    // If the origin is not in the selectedNetworkController's `domains` state
    // when the provider engine is created, the selectedNetworkController will
    // fetch the globally selected networkClient from the networkController and wrap
    // it in a proxy which can be switched to use its own state if/when the origin
    // is added to the `domains` state
    const proxyClient =
      this.selectedNetworkController.getProviderAndBlockTracker(origin);

    // We create the filter and subscription manager middleware now, but they will
    // be inserted into the engine later.
    const filterMiddleware = createFilterMiddleware(proxyClient);
    const subscriptionManager = createSubscriptionManager(proxyClient);
    subscriptionManager.events.on('notification', (message) =>
      engine.emit('notification', message),
    );

    // Append tabId to each request if it exists
    if (tabId) {
      engine.push(createTabIdMiddleware({ tabId }));
    }

    engine.push(createLoggerMiddleware({ origin }));
    engine.push(this.permissionLogController.createMiddleware());

    if (origin === BaseUrl.Portfolio) {
      engine.push(createTxVerificationMiddleware(this.networkController));
    }

    engine.push(createTracingMiddleware());

    engine.push(
      createOriginThrottlingMiddleware({
        getThrottledOriginState:
          this.appStateController.getThrottledOriginState.bind(
            this.appStateController,
          ),
        updateThrottledOriginState:
          this.appStateController.updateThrottledOriginState.bind(
            this.appStateController,
          ),
      }),
    );

    engine.push(
      createPPOMMiddleware(
        this.ppomController,
        this.preferencesController,
        this.networkController,
        this.appStateController,
        this.accountsController,
        this.updateSecurityAlertResponse.bind(this),
      ),
    );

    engine.push(
      createTrustSignalsMiddleware(
        this.networkController,
        this.appStateController,
        this.phishingController,
        this.preferencesController,
      ),
    );

    engine.push(
      createRPCMethodTrackingMiddleware({
        getAccountType: this.getAccountType.bind(this),
        getDeviceModel: this.getDeviceModel.bind(this),
        getHDEntropyIndex: this.getHDEntropyIndex.bind(this),
        getHardwareTypeForMetric: this.getHardwareTypeForMetric.bind(this),
        snapAndHardwareMessenger: this.controllerMessenger.getRestricted({
          name: 'SnapAndHardwareMessenger',
          allowedActions: [
            'KeyringController:getKeyringForAccount',
            'SnapController:get',
            'AccountsController:getSelectedAccount',
          ],
        }),
        appStateController: this.appStateController,
        metaMetricsController: this.metaMetricsController,
      }),
    );

    engine.push(createUnsupportedMethodMiddleware());

    // Legacy RPC method that needs to be implemented _ahead of_ the permission
    // middleware.
    engine.push(
      createEthAccountsMethodMiddleware({
        getAccounts: this.getPermittedAccounts.bind(this, origin),
      }),
    );

    if (subjectType !== SubjectType.Internal) {
      engine.push(
        this.permissionController.createPermissionMiddleware({
          origin,
        }),
      );
    }

    if (subjectType === SubjectType.Website) {
      engine.push(
        createOnboardingMiddleware({
          location: sender.url,
          registerOnboarding: this.onboardingController.registerOnboarding,
        }),
      );
    }

    // EVM requests and eth permissions should not be passed to non-EVM accounts
    // this middleware intercepts these requests and returns an error.
    engine.push(
      createEvmMethodsToNonEvmAccountReqFilterMiddleware({
        messenger: this.controllerMessenger.getRestricted({
          name: 'EvmMethodsToNonEvmAccountFilterMessenger',
          allowedActions: ['AccountsController:getSelectedAccount'],
        }),
      }),
    );

    // Unrestricted/permissionless RPC method implementations.
    // They must nevertheless be placed _behind_ the permission middleware.
    engine.push(
      createEip1193MethodMiddleware({
        subjectType,
        ...this.setupCommonMiddlewareHooks(origin),

        // Miscellaneous
        metamaskState: this.getState(),
        getUnlockPromise: this.appStateController.getUnlockPromise.bind(
          this.appStateController,
        ),

        sendMetrics: this.metaMetricsController.trackEvent.bind(
          this.metaMetricsController,
        ),

        // Permission-related
        getAccounts: this.getPermittedAccounts.bind(this, origin),
        getCaip25PermissionFromLegacyPermissionsForOrigin:
          this.getCaip25PermissionFromLegacyPermissions.bind(this, origin),
        getPermissionsForOrigin: this.permissionController.getPermissions.bind(
          this.permissionController,
          origin,
        ),

        requestPermissionsForOrigin: (requestedPermissions) =>
          this.permissionController.requestPermissions(
            { origin },
            requestedPermissions,
            {
              metadata: {
                isEip1193Request: true,
              },
            },
          ),
        revokePermissionsForOrigin: (permissionKeys) => {
          try {
            this.permissionController.revokePermissions({
              [origin]: permissionKeys,
            });
          } catch (e) {
            // we dont want to handle errors here because
            // the revokePermissions api method should just
            // return `null` if the permissions were not
            // successfully revoked or if the permissions
            // for the origin do not exist
            console.log(e);
          }
        },

        updateCaveat: this.permissionController.updateCaveat.bind(
          this.permissionController,
          origin,
        ),
        hasApprovalRequestsForOrigin: () =>
          this.approvalController.has({ origin }),
      }),
    );

    engine.push(
      createSnapsMethodMiddleware(subjectType === SubjectType.Snap, {
        clearSnapState: this.controllerMessenger.call.bind(
          this.controllerMessenger,
          'SnapController:clearSnapState',
          origin,
        ),
        getUnlockPromise: this.appStateController.getUnlockPromise.bind(
          this.appStateController,
        ),
        getSnaps: this.controllerMessenger.call.bind(
          this.controllerMessenger,
          'SnapController:getPermitted',
          origin,
        ),
        requestPermissions: async (requestedPermissions) =>
          await this.permissionController.requestPermissions(
            { origin },
            requestedPermissions,
          ),
        getPermissions: this.permissionController.getPermissions.bind(
          this.permissionController,
          origin,
        ),
        getSnapFile: this.controllerMessenger.call.bind(
          this.controllerMessenger,
          'SnapController:getFile',
          origin,
        ),
        getSnapState: this.controllerMessenger.call.bind(
          this.controllerMessenger,
          'SnapController:getSnapState',
          origin,
        ),
        updateSnapState: this.controllerMessenger.call.bind(
          this.controllerMessenger,
          'SnapController:updateSnapState',
          origin,
        ),
        installSnaps: this.controllerMessenger.call.bind(
          this.controllerMessenger,
          'SnapController:install',
          origin,
        ),
        invokeSnap: this.permissionController.executeRestrictedMethod.bind(
          this.permissionController,
          origin,
          RestrictedMethods.wallet_snap,
        ),
        getIsLocked: () => {
          return !this.appStateController.isUnlocked();
        },
        getIsActive: () => {
          return this._isClientOpen;
        },
        getInterfaceState: (...args) =>
          this.controllerMessenger.call(
            'SnapInterfaceController:getInterface',
            origin,
            ...args,
          ).state,
        getInterfaceContext: (...args) =>
          this.controllerMessenger.call(
            'SnapInterfaceController:getInterface',
            origin,
            ...args,
          ).context,
        createInterface: this.controllerMessenger.call.bind(
          this.controllerMessenger,
          'SnapInterfaceController:createInterface',
          origin,
        ),
        updateInterface: this.controllerMessenger.call.bind(
          this.controllerMessenger,
          'SnapInterfaceController:updateInterface',
          origin,
        ),
        resolveInterface: this.controllerMessenger.call.bind(
          this.controllerMessenger,
          'SnapInterfaceController:resolveInterface',
          origin,
        ),
        getSnap: this.controllerMessenger.call.bind(
          this.controllerMessenger,
          'SnapController:get',
        ),
        trackEvent: this.metaMetricsController.trackEvent.bind(
          this.metaMetricsController,
        ),
        getAllSnaps: this.controllerMessenger.call.bind(
          this.controllerMessenger,
          'SnapController:getAll',
        ),
        openWebSocket: this.controllerMessenger.call.bind(
          this.controllerMessenger,
          'WebSocketService:open',
          origin,
        ),
        closeWebSocket: this.controllerMessenger.call.bind(
          this.controllerMessenger,
          'WebSocketService:close',
          origin,
        ),
        getWebSockets: this.controllerMessenger.call.bind(
          this.controllerMessenger,
          'WebSocketService:getAll',
          origin,
        ),
        sendWebSocketMessage: this.controllerMessenger.call.bind(
          this.controllerMessenger,
          'WebSocketService:sendMessage',
          origin,
        ),
        getCurrencyRate: (currency) => {
          const rate = this.multichainRatesController.state.rates[currency];
          const { fiatCurrency } = this.multichainRatesController.state;

          if (!rate) {
            return undefined;
          }

          return {
            ...rate,
            currency: fiatCurrency,
          };
        },
        getEntropySources: () => {
          /**
           * @type {KeyringController['state']}
           */
          const state = this.controllerMessenger.call(
            'KeyringController:getState',
          );

          return state.keyrings
            .map((keyring, index) => {
              if (keyring.type === KeyringTypes.hd) {
                return {
                  id: keyring.metadata.id,
                  name: keyring.metadata.name,
                  type: 'mnemonic',
                  primary: index === 0,
                };
              }

              return null;
            })
            .filter(Boolean);
        },
        hasPermission: this.permissionController.hasPermission.bind(
          this.permissionController,
          origin,
        ),
        scheduleBackgroundEvent: (event) =>
          this.controllerMessenger.call('CronjobController:schedule', {
            ...event,
            snapId: origin,
          }),
        cancelBackgroundEvent: this.controllerMessenger.call.bind(
          this.controllerMessenger,
          'CronjobController:cancel',
          origin,
        ),
        getBackgroundEvents: this.controllerMessenger.call.bind(
          this.controllerMessenger,
          'CronjobController:get',
          origin,
        ),
        getNetworkConfigurationByChainId: this.controllerMessenger.call.bind(
          this.controllerMessenger,
          'NetworkController:getNetworkConfigurationByChainId',
        ),
        getNetworkClientById: this.controllerMessenger.call.bind(
          this.controllerMessenger,
          'NetworkController:getNetworkClientById',
        ),
        ///: BEGIN:ONLY_INCLUDE_IF(keyring-snaps)
        handleSnapRpcRequest: (args) =>
          this.handleSnapRequest({ ...args, origin }),
        getAllowedKeyringMethods: keyringSnapPermissionsBuilder(
          this.subjectMetadataController,
          origin,
        ),
        ///: END:ONLY_INCLUDE_IF
      }),
    );

    engine.push(filterMiddleware);
    engine.push(subscriptionManager.middleware);

    engine.push(this.metamaskMiddleware);

    engine.push(providerAsMiddleware(proxyClient.provider));

    return engine;
  }

  /**
   * A method for creating a CAIP Multichain provider that is safely restricted for the requesting subject.
   *
   * @param {object} options - Provider engine options
   * @param {string} options.origin - The origin of the sender
   * @param {MessageSender | SnapSender} options.sender - The sender object.
   * @param {string} options.subjectType - The type of the sender subject.
   * @param {tabId} [options.tabId] - The tab ID of the sender - if the sender is within a tab
   */
  setupProviderEngineCaip({ origin, sender, subjectType, tabId }) {
    const engine = new JsonRpcEngine();

    // Append origin to each request
    engine.push(createOriginMiddleware({ origin }));

    // Append tabId to each request if it exists
    if (tabId) {
      engine.push(createTabIdMiddleware({ tabId }));
    }

    engine.push(createLoggerMiddleware({ origin }));

    engine.push((req, _res, next, end) => {
      if (
        ![
          MESSAGE_TYPE.WALLET_CREATE_SESSION,
          MESSAGE_TYPE.WALLET_INVOKE_METHOD,
          MESSAGE_TYPE.WALLET_GET_SESSION,
          MESSAGE_TYPE.WALLET_REVOKE_SESSION,
        ].includes(req.method)
      ) {
        return end(rpcErrors.methodNotFound({ data: { method: req.method } }));
      }
      return next();
    });

    engine.push(
      createRPCMethodTrackingMiddleware({
        getAccountType: this.getAccountType.bind(this),
        getDeviceModel: this.getDeviceModel.bind(this),
        getHDEntropyIndex: this.getHDEntropyIndex.bind(this),
        getHardwareTypeForMetric: this.getHardwareTypeForMetric.bind(this),
        snapAndHardwareMessenger: this.controllerMessenger.getRestricted({
          name: 'SnapAndHardwareMessenger',
          allowedActions: [
            'KeyringController:getKeyringForAccount',
            'SnapController:get',
            'AccountsController:getSelectedAccount',
          ],
        }),
        appStateController: this.appStateController,
        metaMetricsController: this.metaMetricsController,
      }),
    );

    engine.push(multichainMethodCallValidatorMiddleware);
    const middlewareMaker = makeMethodMiddlewareMaker([
      walletRevokeSession,
      walletGetSession,
      walletInvokeMethod,
      walletCreateSession,
    ]);

    engine.push(
      middlewareMaker({
        findNetworkClientIdByChainId:
          this.networkController.findNetworkClientIdByChainId.bind(
            this.networkController,
          ),
        listAccounts: this.accountsController.listAccounts.bind(
          this.accountsController,
        ),
        requestPermissionsForOrigin: (requestedPermissions, options = {}) =>
          this.permissionController.requestPermissions(
            { origin },
            requestedPermissions,
            options,
          ),
        getCaveatForOrigin: this.permissionController.getCaveat.bind(
          this.permissionController,
          origin,
        ),
        getSelectedNetworkClientId: () =>
          this.networkController.state.selectedNetworkClientId,
        revokePermissionForOrigin:
          this.permissionController.revokePermission.bind(
            this.permissionController,
            origin,
          ),
        getNonEvmSupportedMethods: this.getNonEvmSupportedMethods.bind(this),
        isNonEvmScopeSupported: this.controllerMessenger.call.bind(
          this.controllerMessenger,
          'MultichainRouter:isSupportedScope',
        ),
        handleNonEvmRequestForOrigin: (params) =>
          this.controllerMessenger.call('MultichainRouter:handleRequest', {
            ...params,
            origin,
          }),
        getNonEvmAccountAddresses: this.controllerMessenger.call.bind(
          this.controllerMessenger,
          'MultichainRouter:getSupportedAccounts',
        ),
        trackSessionCreatedEvent: (approvedCaip25CaveatValue) =>
          this.metaMetricsController.trackEvent({
            event: MetaMetricsEventName.PermissionsRequested,
            properties: {
              api_source: MetaMetricsRequestedThrough.MultichainApi,
              method: MESSAGE_TYPE.WALLET_CREATE_SESSION,
              chain_id_list: getAllScopesFromCaip25CaveatValue(
                approvedCaip25CaveatValue,
              ),
            },
          }),
      }),
    );

    engine.push(
      createUnsupportedMethodMiddleware(
        new Set([
          ...UNSUPPORTED_RPC_METHODS,
          'eth_requestAccounts',
          'eth_accounts',
        ]),
      ),
    );

    if (subjectType === SubjectType.Website) {
      engine.push(
        createOnboardingMiddleware({
          location: sender.url,
          registerOnboarding: this.onboardingController.registerOnboarding,
        }),
      );
    }

    engine.push(
      createMultichainMethodMiddleware({
        subjectType,
        ...this.setupCommonMiddlewareHooks(origin),
      }),
    );
    engine.push(this.metamaskMiddleware);

    try {
      const caip25Caveat = this.permissionController.getCaveat(
        origin,
        Caip25EndowmentPermissionName,
        Caip25CaveatType,
      );

      // add new notification subscriptions for changed authorizations
      const sessionScopes = getSessionScopes(caip25Caveat.value, {
        getNonEvmSupportedMethods: this.getNonEvmSupportedMethods.bind(this),
      });

      // if the eth_subscription notification is in the scope and eth_subscribe is in the methods
      // then get the subscriptionManager going for that scope
      Object.entries(sessionScopes).forEach(([scope, scopeObject]) => {
        if (
          scopeObject.notifications.includes('eth_subscription') &&
          scopeObject.methods.includes('eth_subscribe')
        ) {
          this.addMultichainApiEthSubscriptionMiddleware({
            scope,
            origin,
            tabId,
          });
        }
      });
    } catch (err) {
      // noop
    }

    this.multichainSubscriptionManager.on(
      'notification',
      (targetOrigin, targetTabId, message) => {
        if (origin === targetOrigin && tabId === targetTabId) {
          engine.emit('notification', message);
        }
      },
    );

    engine.push(
      this.multichainMiddlewareManager.generateMultichainMiddlewareForOriginAndTabId(
        origin,
        tabId,
      ),
    );

    engine.push(async (req, res, _next, end) => {
      const { provider } = this.networkController.getNetworkClientById(
        req.networkClientId,
      );
      res.result = await provider.request(req);
      return end();
    });

    return engine;
  }

  /**
   * TODO:LegacyProvider: Delete
   * A method for providing our public config info over a stream.
   * This includes info we like to be synchronous if possible, like
   * the current selected account, and network ID.
   *
   * Since synchronous methods have been deprecated in web3,
   * this is a good candidate for deprecation.
   *
   * @param {*} outStream - The stream to provide public config over.
   */
  setupPublicConfig(outStream) {
    const configStream = storeAsStream(this.publicConfigStore);

    pipeline(configStream, outStream, (err) => {
      configStream.destroy();
      // For context and todos related to the error message match, see https://github.com/MetaMask/metamask-extension/issues/26337
      if (err && !err.message?.match('Premature close')) {
        log.error(err);
      }
    });
  }

  /**
   * Adds a reference to a connection by origin. Ignores the 'metamask' origin.
   * Caller must ensure that the returned id is stored such that the reference
   * can be deleted later.
   *
   * @param {string} origin - The connection's origin string.
   * @param {object} options - Data associated with the connection
   * @param {object} options.engine - The connection's JSON Rpc Engine
   * @param {number} options.tabId - The tabId for the connection
   * @param {API_TYPE} options.apiType - The API type for the connection
   * @returns {string} The connection's id (so that it can be deleted later)
   */
  addConnection(origin, { tabId, apiType, engine }) {
    if (origin === ORIGIN_METAMASK) {
      return null;
    }

    if (!this.connections[origin]) {
      this.connections[origin] = {};
    }

    const id = nanoid();
    this.connections[origin][id] = {
      tabId,
      apiType,
      engine,
    };

    return id;
  }

  /**
   * Deletes a reference to a connection, by origin and id.
   * Ignores unknown origins.
   *
   * @param {string} origin - The connection's origin string.
   * @param {string} id - The connection's id, as returned from addConnection.
   */
  removeConnection(origin, id) {
    const connections = this.connections[origin];
    if (!connections) {
      return;
    }

    delete connections[id];

    if (Object.keys(connections).length === 0) {
      delete this.connections[origin];
    }
  }

  /**
   * Closes all connections for the given origin, and removes the references
   * to them.
   * Ignores unknown origins.
   *
   * @param {string} origin - The origin string.
   */
  removeAllConnections(origin) {
    const connections = this.connections[origin];
    if (!connections) {
      return;
    }

    Object.keys(connections).forEach((id) => {
      this.removeConnection(origin, id);
    });
  }

  /**
   * Causes the RPC engines associated with the connections to the given origin
   * to emit a notification event with the given payload.
   *
   * The caller is responsible for ensuring that only permitted notifications
   * are sent.
   *
   * Ignores unknown origins.
   *
   * @param {string} origin - The connection's origin string.
   * @param {unknown} payload - The event payload.
   * @param apiType
   */
  notifyConnections(origin, payload, apiType) {
    const connections = this.connections[origin];
    if (connections) {
      Object.values(connections).forEach((conn) => {
        if (apiType && conn.apiType !== apiType) {
          return;
        }
        if (conn.engine) {
          conn.engine.emit('notification', payload);
        }
      });
    }
  }

  /**
   * Causes the RPC engines associated with all connections to emit a
   * notification event with the given payload.
   *
   * If the "payload" parameter is a function, the payload for each connection
   * will be the return value of that function called with the connection's
   * origin.
   *
   * The caller is responsible for ensuring that only permitted notifications
   * are sent.
   *
   * @param {unknown} payload - The event payload, or payload getter function.
   * @param apiType
   */
  notifyAllConnections(payload, apiType) {
    const getPayload =
      typeof payload === 'function'
        ? (origin) => payload(origin)
        : () => payload;

    Object.keys(this.connections).forEach((origin) => {
      Object.values(this.connections[origin]).forEach(async (conn) => {
        if (apiType && conn.apiType !== apiType) {
          return;
        }
        try {
          this.notifyConnection(conn, await getPayload(origin));
        } catch (err) {
          console.error(err);
        }
      });
    });
  }

  /**
   * Causes the RPC engine for passed connection to emit a
   * notification event with the given payload.
   *
   * The caller is responsible for ensuring that only permitted notifications
   * are sent.
   *
   * @param {object} connection - Data associated with the connection
   * @param {object} connection.engine - The connection's JSON Rpc Engine
   * @param {unknown} payload - The event payload
   */
  notifyConnection(connection, payload) {
    try {
      if (connection.engine) {
        connection.engine.emit('notification', payload);
      }
    } catch (err) {
      console.error(err);
    }
  }

  // handlers

  /**
   * Handle a KeyringController update
   *
   * @param {object} state - the KC state
   * @returns {Promise<void>}
   * @private
   */
  async _onKeyringControllerUpdate(state) {
    const { keyrings } = state;

    // The accounts tracker only supports EVM addresses and the keyring
    // controller may pass non-EVM addresses, so we filter them out
    const addresses = keyrings
      .reduce((acc, { accounts }) => acc.concat(accounts), [])
      .filter(isEthAddress);

    if (!addresses.length) {
      return;
    }

    this.accountTrackerController.syncWithAddresses(addresses);
  }

  /**
   * Handle global application unlock.
   */
  _onUnlock() {
    this.unMarkPasswordForgotten();

    // In the current implementation, this handler is triggered by a
    // KeyringController event. Other controllers subscribe to the 'unlock'
    // event of the MetaMaskController itself.
    this.emit('unlock');
  }

  /**
   * Handle global application lock.
   */
  _onLock() {
    // In the current implementation, this handler is triggered by a
    // KeyringController event. Other controllers subscribe to the 'lock'
    // event of the MetaMaskController itself.
    this.emit('lock');
  }

  /**
   * Handle memory state updates.
   * - Ensure isClientOpenAndUnlocked is updated
   * - Notifies all connections with the new provider network state
   *   - The external providers handle diffing the state
   *
   * @param newState
   */
  _onStateUpdate(newState) {
    this.isClientOpenAndUnlocked = newState.isUnlocked && this._isClientOpen;
    this._notifyChainChange();
  }

  /**
   * Execute side effects of a removed account.
   *
   * @param {string} address - The address of the account to remove.
   */
  _onAccountRemoved(address) {
    // Remove all associated permissions
    this.removeAllAccountPermissions(address);
  }

  // misc

  /**
   * A method for emitting the full MetaMask state to all registered listeners.
   *
   * @private
   */
  privateSendUpdate() {
    this.emit('update', this.getState());
  }

  /**
   * @returns {boolean} Whether the extension is unlocked.
   */
  isUnlocked() {
    return this.keyringController.state.isUnlocked;
  }

  //=============================================================================
  // MISCELLANEOUS
  //=============================================================================

  getExternalPendingTransactions(address) {
    return this.smartTransactionsController.getTransactions({
      addressFrom: address,
      status: 'pending',
    });
  }

  /**
   * The chain list is fetched live at runtime, falling back to a cache.
   * This preseeds the cache at startup with a static list provided at build.
   */
  async initializeChainlist() {
    const cacheKey = `cachedFetch:${CHAIN_SPEC_URL}`;
    const { cachedResponse } = (await getStorageItem(cacheKey)) || {};
    if (cachedResponse) {
      // Also initialize the known domains when we have chain data cached
      await initializeRpcProviderDomains();
      return;
    }
    await setStorageItem(cacheKey, {
      cachedResponse: rawChainData(),
      // Cached value is immediately invalidated
      cachedTime: 0,
    });
    // Initialize domains after setting the chainlist cache
    await initializeRpcProviderDomains();
  }

  /**
   * Returns the nonce that will be associated with a transaction once approved
   *
   * @param {string} address - The hex string address for the transaction
   * @param networkClientId - The networkClientId to get the nonce lock with
   * @returns {Promise<number>}
   */
  async getPendingNonce(address, networkClientId) {
    const { nonceDetails, releaseLock } = await this.txController.getNonceLock(
      address,
      networkClientId,
    );

    const pendingNonce = nonceDetails.params.highestSuggested;

    releaseLock();
    return pendingNonce;
  }

  /**
   * Returns the next nonce according to the nonce-tracker
   *
   * @param {string} address - The hex string address for the transaction
   * @param networkClientId - The networkClientId to get the nonce lock with
   * @returns {Promise<number>}
   */
  async getNextNonce(address, networkClientId) {
    const nonceLock = await this.txController.getNonceLock(
      address,
      networkClientId,
    );
    nonceLock.releaseLock();
    return nonceLock.nextNonce;
  }

  /**
   * Throw an artificial error in a timeout handler for testing purposes.
   *
   * @param message - The error message.
   * @deprecated This is only mean to facilitiate E2E testing. We should not
   * use this for handling errors.
   */
  throwTestError(message) {
    setTimeout(() => {
      const error = new Error(message);
      error.name = 'TestError';
      throw error;
    });
  }

  getTransactionMetricsRequest() {
    const controllerActions = {
      // Metametrics Actions
      createEventFragment: this.metaMetricsController.createEventFragment.bind(
        this.metaMetricsController,
      ),
      finalizeEventFragment:
        this.metaMetricsController.finalizeEventFragment.bind(
          this.metaMetricsController,
        ),
      getEventFragmentById:
        this.metaMetricsController.getEventFragmentById.bind(
          this.metaMetricsController,
        ),
      getParticipateInMetrics: () =>
        this.metaMetricsController.state.participateInMetaMetrics,
      trackEvent: this.metaMetricsController.trackEvent.bind(
        this.metaMetricsController,
      ),
      updateEventFragment: this.metaMetricsController.updateEventFragment.bind(
        this.metaMetricsController,
      ),
      // Other dependencies
      getAccountBalance: (account, chainId) =>
        this.accountTrackerController.state.accountsByChainId?.[chainId]?.[
          account
        ]?.balance,
      getAccountType: this.getAccountType.bind(this),
      getDeviceModel: this.getDeviceModel.bind(this),
      getHardwareTypeForMetric: this.getHardwareTypeForMetric.bind(this),
      getEIP1559GasFeeEstimates:
        this.gasFeeController.fetchGasFeeEstimates.bind(this.gasFeeController),
      getSelectedAddress: () =>
        this.accountsController.getSelectedAccount().address,
      getTokenStandardAndDetails: this.getTokenStandardAndDetails.bind(this),
      getTransaction: (id) =>
        this.txController.state.transactions.find((tx) => tx.id === id),
      getIsSmartTransaction: (chainId) => {
        return getIsSmartTransaction(this._getMetaMaskState(), chainId);
      },
      getSmartTransactionByMinedTxHash: (txHash) => {
        return this.smartTransactionsController.getSmartTransactionByMinedTxHash(
          txHash,
        );
      },
      getMethodData: (data) => {
        if (!data) {
          return null;
        }
        const { knownMethodData, use4ByteResolution } =
          this.preferencesController.state;
        const prefixedData = addHexPrefix(data);
        return getMethodDataName(
          knownMethodData,
          use4ByteResolution,
          prefixedData,
          this.preferencesController.addKnownMethodData.bind(
            this.preferencesController,
          ),
          this.provider,
        );
      },
      getIsConfirmationAdvancedDetailsOpen: () => {
        return this.preferencesController.state.preferences
          .showConfirmationAdvancedDetails;
      },
      getHDEntropyIndex: this.getHDEntropyIndex.bind(this),
      getNetworkRpcUrl: (chainId) => {
        // TODO: Move to @metamask/network-controller
        try {
          const networkClientId =
            this.networkController.findNetworkClientIdByChainId(chainId);
          const networkConfig =
            this.networkController.getNetworkConfigurationByNetworkClientId(
              networkClientId,
            );

          // Try direct rpcUrl property first
          if (networkConfig.rpcUrl) {
            return networkConfig.rpcUrl;
          }

          // Try rpcEndpoints array
          if (networkConfig.rpcEndpoints?.length > 0) {
            const defaultEndpointIndex =
              networkConfig.defaultRpcEndpointIndex || 0;
            return (
              networkConfig.rpcEndpoints[defaultEndpointIndex]?.url ||
              networkConfig.rpcEndpoints[0].url
            );
          }

          return 'unknown';
        } catch (error) {
          console.error('Error getting RPC URL:', error);
          return 'unknown';
        }
      },
    };
    return {
      ...controllerActions,
      snapAndHardwareMessenger: this.controllerMessenger.getRestricted({
        name: 'SnapAndHardwareMessenger',
        allowedActions: [
          'KeyringController:getKeyringForAccount',
          'SnapController:get',
          'AccountsController:getSelectedAccount',
        ],
      }),
      provider: this.provider,
    };
  }

  updateAccountBalanceForTransactionNetwork(transactionMeta) {
    const {
      networkClientId,
      txParams: { from },
    } = transactionMeta;
    this.accountTrackerController.updateAccountByAddress({
      address: from,
      networkClientId,
    });
  }

  toggleExternalServices(useExternal) {
    this.preferencesController.toggleExternalServices(useExternal);
    this.tokenListController.updatePreventPollingOnNetworkRestart(!useExternal);
    if (useExternal) {
      this.tokenDetectionController.enable();
      this.gasFeeController.enableNonRPCGasFeeApis();
    } else {
      this.tokenDetectionController.disable();
      this.gasFeeController.disableNonRPCGasFeeApis();
    }
  }

  //=============================================================================
  // CONFIG
  //=============================================================================

  /**
   * Sets the Ledger Live preference to use for Ledger hardware wallet support
   *
   * @param keyring
   * @deprecated This method is deprecated and will be removed in the future.
   * Only webhid connections are supported in chrome and u2f in firefox.
   */
  async setLedgerTransportPreference(keyring) {
    const transportType = window.navigator.hid
      ? LedgerTransportTypes.webhid
      : LedgerTransportTypes.u2f;

    if (keyring?.updateTransportMethod) {
      return keyring.updateTransportMethod(transportType).catch((e) => {
        throw e;
      });
    }

    return undefined;
  }

  /**
   * A method for initializing storage the first time.
   *
   * @param {object} initState - The default state to initialize with.
   * @private
   */
  recordFirstTimeInfo(initState) {
    if (!('firstTimeInfo' in initState)) {
      const version = process.env.METAMASK_VERSION;
      initState.firstTimeInfo = {
        version,
        date: Date.now(),
      };
    }
  }

  // TODO: Replace isClientOpen methods with `controllerConnectionChanged` events.
  /* eslint-disable accessor-pairs */
  /**
   * A method for recording whether the MetaMask user interface is open or not.
   *
   * @param {boolean} open
   */
  set isClientOpen(open) {
    this._isClientOpen = open;
  }
  /* eslint-enable accessor-pairs */

  /**
   * A method that is called by the background when all instances of metamask are closed.
   * Currently used to stop controller polling.
   */
  onClientClosed() {
    try {
      this.gasFeeController.stopAllPolling();
      this.currencyRateController.stopAllPolling();
      this.tokenRatesController.stopAllPolling();
      this.tokenDetectionController.stopAllPolling();
      this.tokenListController.stopAllPolling();
      this.tokenBalancesController.stopAllPolling();
      this.appStateController.clearPollingTokens();
      this.accountTrackerController.stopAllPolling();
    } catch (error) {
      console.error(error);
    }
  }

  /**
   * A method that is called by the background when a particular environment type is closed (fullscreen, popup, notification).
   * Currently used to stop polling controllers for only that environement type
   *
   * @param environmentType
   */
  onEnvironmentTypeClosed(environmentType) {
    const appStatePollingTokenType =
      POLLING_TOKEN_ENVIRONMENT_TYPES[environmentType];
    const pollingTokensToDisconnect =
      this.appStateController.state[appStatePollingTokenType];
    pollingTokensToDisconnect.forEach((pollingToken) => {
      // We don't know which controller the token is associated with, so try them all.
      // Consider storing the tokens per controller in state instead.
      this.gasFeeController.stopPollingByPollingToken(pollingToken);
      this.currencyRateController.stopPollingByPollingToken(pollingToken);
      this.tokenRatesController.stopPollingByPollingToken(pollingToken);
      this.tokenDetectionController.stopPollingByPollingToken(pollingToken);
      this.tokenListController.stopPollingByPollingToken(pollingToken);
      this.tokenBalancesController.stopPollingByPollingToken(pollingToken);
      this.accountTrackerController.stopPollingByPollingToken(pollingToken);
      this.appStateController.removePollingToken(
        pollingToken,
        appStatePollingTokenType,
      );
    });
  }

  /**
   * Adds a domain to the PhishingController safelist
   *
   * @param {string} origin - the domain to safelist
   */
  safelistPhishingDomain(origin) {
    const isFirefox = getPlatform() === PLATFORM_FIREFOX;
    if (!isFirefox) {
      this.metaMetricsController.trackEvent(
        {
          category: MetaMetricsEventCategory.Phishing,
          event: MetaMetricsEventName.ProceedAnywayClicked,
          properties: {
            url: origin,
            referrer: {
              url: origin,
            },
          },
        },
        {
          excludeMetaMetricsId: true,
        },
      );
    }

    return this.phishingController.bypass(origin);
  }

  async backToSafetyPhishingWarning() {
    const portfolioBaseURL = process.env.PORTFOLIO_URL;
    const portfolioURL = `${portfolioBaseURL}/?metamaskEntry=phishing_page_portfolio_button`;

    this.metaMetricsController.trackEvent({
      category: MetaMetricsEventCategory.Navigation,
      event: MetaMetricsEventName.PortfolioLinkClicked,
      properties: {
        location: 'phishing_page',
        text: 'Back to safety',
      },
    });

    await this.platform.switchToAnotherURL(undefined, portfolioURL);
  }

  /**
   * Locks MetaMask
   */
  setLocked() {
    return this.keyringController.setLocked();
  }

  removePermissionsFor = (subjects) => {
    try {
      this.permissionController.revokePermissions(subjects);
    } catch (exp) {
      if (!(exp instanceof PermissionsRequestNotFoundError)) {
        throw exp;
      }
    }
  };

  updateCaveat = (origin, target, caveatType, caveatValue) => {
    try {
      this.controllerMessenger.call(
        'PermissionController:updateCaveat',
        origin,
        target,
        caveatType,
        caveatValue,
      );
    } catch (exp) {
      if (!(exp instanceof PermissionsRequestNotFoundError)) {
        throw exp;
      }
    }
  };

  updateNetworksList = (chainIds) => {
    try {
      this.networkOrderController.updateNetworksList(chainIds);
    } catch (err) {
      log.error(err.message);
      throw err;
    }
  };

  updateAccountsList = (pinnedAccountList) => {
    try {
      this.accountOrderController.updateAccountsList(pinnedAccountList);
    } catch (err) {
      log.error(err.message);
      throw err;
    }
  };

  setEnabledNetworks = (chainIds) => {
    try {
      this.networkOrderController.setEnabledNetworks(chainIds);
    } catch (err) {
      log.error(err.message);
      throw err;
    }
  };

  updateHiddenAccountsList = (hiddenAccountList) => {
    try {
      this.accountOrderController.updateHiddenAccountsList(hiddenAccountList);
    } catch (err) {
      log.error(err.message);
      throw err;
    }
  };

  rejectPermissionsRequest = (requestId) => {
    try {
      this.permissionController.rejectPermissionsRequest(requestId);
    } catch (exp) {
      if (!(exp instanceof PermissionsRequestNotFoundError)) {
        throw exp;
      }
    }
  };

  acceptPermissionsRequest = (request) => {
    try {
      this.permissionController.acceptPermissionsRequest(request);
    } catch (exp) {
      if (!(exp instanceof PermissionsRequestNotFoundError)) {
        throw exp;
      }
    }
  };

  resolvePendingApproval = async (id, value, options) => {
    try {
      await this.approvalController.accept(id, value, options);
    } catch (exp) {
      if (!(exp instanceof ApprovalRequestNotFoundError)) {
        throw exp;
      }
    }
  };

  rejectPendingApproval = (id, error) => {
    try {
      this.approvalController.reject(
        id,
        new JsonRpcError(error.code, error.message, error.data),
      );
    } catch (exp) {
      if (!(exp instanceof ApprovalRequestNotFoundError)) {
        throw exp;
      }
    }
  };

  rejectAllPendingApprovals() {
    const deleteInterface = (id) =>
      this.controllerMessenger.call(
        'SnapInterfaceController:deleteInterface',
        id,
      );

    rejectAllApprovals({
      approvalController: this.approvalController,
      deleteInterface,
    });
  }

  async getCode(address, networkClientId) {
    const { provider } =
      this.networkController.getNetworkClientById(networkClientId);

    return await provider.request({
      method: 'eth_getCode',
      params: [address],
    });
  }

  async _onAccountChange(newAddress) {
    const permittedAccountsMap = getPermittedAccountsByOrigin(
      this.permissionController.state,
    );

    for (const [origin, accounts] of permittedAccountsMap.entries()) {
      if (accounts.includes(newAddress)) {
        this._notifyAccountsChange(origin, accounts);
      }
    }

    await this.txController.updateIncomingTransactions({
      tags: ['account-change'],
    });
  }

  _notifyAccountsChange(origin, newAccounts) {
    this.notifyConnections(
      origin,
      {
        method: NOTIFICATION_NAMES.accountsChanged,
        // This should be the same as the return value of `eth_accounts`,
        // namely an array of the current / most recently selected Ethereum
        // account.
        params:
          newAccounts.length < 2
            ? // If the length is 1 or 0, the accounts are sorted by definition.
              newAccounts
            : // If the length is 2 or greater, we have to execute
              // `eth_accounts` vi this method.
              this.getPermittedAccounts(origin),
      },
      API_TYPE.EIP1193,
    );

    this.permissionLogController.updateAccountsHistory(origin, newAccounts);
  }

  async _notifyAuthorizationChange(origin, newAuthorization) {
    this.notifyConnections(
      origin,
      {
        method: MultichainApiNotifications.sessionChanged,
        params: {
          sessionScopes: getSessionScopes(newAuthorization, {
            getNonEvmSupportedMethods:
              this.getNonEvmSupportedMethods.bind(this),
          }),
        },
      },
      API_TYPE.CAIP_MULTICHAIN,
    );
  }

  async _notifySolanaAccountChange(origin, accountAddressArray) {
    this.notifyConnections(
      origin,
      {
        method: MultichainApiNotifications.walletNotify,
        params: {
          scope: MultichainNetworks.SOLANA,
          notification: {
            method: NOTIFICATION_NAMES.accountsChanged,
            params: accountAddressArray,
          },
        },
      },
      API_TYPE.CAIP_MULTICHAIN,
    );
  }

  async _notifyChainChange() {
    this.notifyAllConnections(
      async (origin) => ({
        method: NOTIFICATION_NAMES.chainChanged,
        params: await this.getProviderNetworkState(origin),
      }),
      API_TYPE.EIP1193,
    );
  }

  async _notifyChainChangeForConnection(connection, origin) {
    this.notifyConnection(connection, {
      method: NOTIFICATION_NAMES.chainChanged,
      params: await this.getProviderNetworkState(origin),
    });
  }

  /**
   * @deprecated
   * Controllers should subscribe to messenger events internally rather than relying on the client.
   * @param transactionMeta - Metadata for the transaction.
   */
  async _onFinishedTransaction(transactionMeta) {
    if (
      ![TransactionStatus.confirmed, TransactionStatus.failed].includes(
        transactionMeta.status,
      )
    ) {
      return;
    }
    const startTime = performance.now();

    const traceContext = trace({
      name: TraceName.OnFinishedTransaction,
      startTime: performance.timeOrigin,
    });

    trace({
      name: TraceName.OnFinishedTransaction,
      startTime: performance.timeOrigin,
      parentContext: traceContext,
      data: {
        transactionMeta,
      },
    });

    await this._createTransactionNotifcation(transactionMeta);
    await this._updateNFTOwnership(transactionMeta);
    this._trackTransactionFailure(transactionMeta);
    await this.tokenBalancesController.updateBalancesByChainId({
      chainId: transactionMeta.chainId,
    });
    endTrace({
      name: TraceName.OnFinishedTransaction,
      timestamp: performance.timeOrigin + startTime,
    });
  }

  async _createTransactionNotifcation(transactionMeta) {
    const { chainId } = transactionMeta;
    let rpcPrefs = {};

    if (chainId) {
      const networkConfiguration =
        this.networkController.state.networkConfigurationsByChainId?.[chainId];

      const blockExplorerUrl =
        networkConfiguration?.blockExplorerUrls?.[
          networkConfiguration?.defaultBlockExplorerUrlIndex
        ];

      rpcPrefs = { blockExplorerUrl };
    }

    try {
      await this.platform.showTransactionNotification(
        transactionMeta,
        rpcPrefs,
      );
    } catch (error) {
      log.error('Failed to create transaction notification', error);
    }
  }

  async _updateNFTOwnership(transactionMeta) {
    // if this is a transferFrom method generated from within the app it may be an NFT transfer transaction
    // in which case we will want to check and update ownership status of the transferred NFT.

    const { type, txParams, chainId, txReceipt } = transactionMeta;
    const selectedAddress =
      this.accountsController.getSelectedAccount().address;

    const { allNfts } = this.nftController.state;
    const txReceiptLogs = txReceipt?.logs;

    const isContractInteractionTx =
      type === TransactionType.contractInteraction && txReceiptLogs;
    const isTransferFromTx =
      (type === TransactionType.tokenMethodTransferFrom ||
        type === TransactionType.tokenMethodSafeTransferFrom) &&
      txParams !== undefined;

    if (!isContractInteractionTx && !isTransferFromTx) {
      return;
    }

    const networkClientId =
      this.networkController?.state?.networkConfigurationsByChainId?.[chainId]
        ?.rpcEndpoints[
        this.networkController?.state?.networkConfigurationsByChainId?.[chainId]
          ?.defaultRpcEndpointIndex
      ]?.networkClientId;

    if (isTransferFromTx) {
      const { data, to: contractAddress, from: userAddress } = txParams;
      const transactionData = parseStandardTokenTransactionData(data);
      // Sometimes the tokenId value is parsed as "_value" param. Not seeing this often any more, but still occasionally:
      // i.e. call approve() on BAYC contract - https://etherscan.io/token/0xbc4ca0eda7647a8ab7c2061c2e118a18a936f13d#writeContract, and tokenId shows up as _value,
      // not sure why since it doesn't match the ERC721 ABI spec we use to parse these transactions - https://github.com/MetaMask/metamask-eth-abis/blob/d0474308a288f9252597b7c93a3a8deaad19e1b2/src/abis/abiERC721.ts#L62.
      const transactionDataTokenId =
        getTokenIdParam(transactionData) ?? getTokenValueParam(transactionData);

      // check if its a known NFT
      const knownNft = allNfts?.[userAddress]?.[chainId]?.find(
        ({ address, tokenId }) =>
          isEqualCaseInsensitive(address, contractAddress) &&
          tokenId === transactionDataTokenId,
      );

      // if it is we check and update ownership status.
      if (knownNft) {
        this.nftController.checkAndUpdateSingleNftOwnershipStatus(
          knownNft,
          false,
          networkClientId,
          // TODO add networkClientId once it is available in the transactionMeta
          // the chainId previously passed here didn't actually allow us to check for ownership on a non globally selected network
          // because the check would use the provider for the globally selected network, not the chainId passed here.
          { userAddress },
        );
      }
    } else {
      // Else if contract interaction we will parse the logs

      const allNftTransferLog = txReceiptLogs.map((txReceiptLog) => {
        const isERC1155NftTransfer =
          txReceiptLog.topics &&
          txReceiptLog.topics[0] === TRANSFER_SINFLE_LOG_TOPIC_HASH;
        const isERC721NftTransfer =
          txReceiptLog.topics &&
          txReceiptLog.topics[0] === TOKEN_TRANSFER_LOG_TOPIC_HASH;
        let isTransferToSelectedAddress;

        if (isERC1155NftTransfer) {
          isTransferToSelectedAddress =
            txReceiptLog.topics &&
            txReceiptLog.topics[3] &&
            txReceiptLog.topics[3].match(selectedAddress?.slice(2));
        }

        if (isERC721NftTransfer) {
          isTransferToSelectedAddress =
            txReceiptLog.topics &&
            txReceiptLog.topics[2] &&
            txReceiptLog.topics[2].match(selectedAddress?.slice(2));
        }

        return {
          isERC1155NftTransfer,
          isERC721NftTransfer,
          isTransferToSelectedAddress,
          ...txReceiptLog,
        };
      });
      if (allNftTransferLog.length !== 0) {
        const allNftParsedLog = [];
        allNftTransferLog.forEach((singleLog) => {
          if (
            singleLog.isTransferToSelectedAddress &&
            (singleLog.isERC1155NftTransfer || singleLog.isERC721NftTransfer)
          ) {
            let iface;
            if (singleLog.isERC1155NftTransfer) {
              iface = new Interface(abiERC1155);
            } else {
              iface = new Interface(abiERC721);
            }
            try {
              const parsedLog = iface.parseLog({
                data: singleLog.data,
                topics: singleLog.topics,
              });
              allNftParsedLog.push({
                contract: singleLog.address,
                ...parsedLog,
              });
            } catch (err) {
              // ignore
            }
          }
        });
        // Filter known nfts and new Nfts
        const knownNFTs = [];
        const newNFTs = [];
        allNftParsedLog.forEach((single) => {
          const tokenIdFromLog = getTokenIdParam(single);
          const existingNft = allNfts?.[selectedAddress]?.[chainId]?.find(
            ({ address, tokenId }) => {
              return (
                isEqualCaseInsensitive(address, single.contract) &&
                tokenId === tokenIdFromLog
              );
            },
          );
          if (existingNft) {
            knownNFTs.push(existingNft);
          } else {
            newNFTs.push({
              tokenId: tokenIdFromLog,
              ...single,
            });
          }
        });
        // For known nfts only refresh ownership
        const refreshOwnershipNFts = knownNFTs.map(async (singleNft) => {
          return this.nftController.checkAndUpdateSingleNftOwnershipStatus(
            singleNft,
            false,
            networkClientId,
            // TODO add networkClientId once it is available in the transactionMeta
            // the chainId previously passed here didn't actually allow us to check for ownership on a non globally selected network
            // because the check would use the provider for the globally selected network, not the chainId passed here.
            { selectedAddress },
          );
        });
        await Promise.allSettled(refreshOwnershipNFts);
        // For new nfts, add them to state
        const addNftPromises = newNFTs.map(async (singleNft) => {
          return this.nftController.addNft(
            singleNft.contract,
            singleNft.tokenId,
            networkClientId,
          );
        });
        await Promise.allSettled(addNftPromises);
      }
    }
  }

  _trackTransactionFailure(transactionMeta) {
    const { txReceipt } = transactionMeta;
    const metamaskState = this.getState();
    const { allTokens } = this.tokensController.state;
    const selectedAccount = this.accountsController.getSelectedAccount();
    const tokens =
      allTokens?.[transactionMeta.chainId]?.[selectedAccount.address] || [];

    if (!txReceipt || txReceipt.status !== '0x0') {
      return;
    }

    this.metaMetricsController.trackEvent(
      {
        event: 'Tx Status Update: On-Chain Failure',
        category: MetaMetricsEventCategory.Background,
        properties: {
          action: 'Transactions',
          errorMessage: transactionMeta.simulationFails?.reason,
          numberOfTokens: tokens.length,
          // TODO: remove this once we have migrated to the new account balances state
          numberOfAccounts: Object.keys(metamaskState.accounts).length,
        },
      },
      {
        matomoEvent: true,
      },
    );
  }

  _onUserOperationAdded(userOperationMeta) {
    const transactionMeta = this.txController.state.transactions.find(
      (tx) => tx.id === userOperationMeta.id,
    );

    if (!transactionMeta) {
      return;
    }

    if (transactionMeta.type === TransactionType.swap) {
      this.controllerMessenger.publish(
        'TransactionController:transactionNewSwap',
        { transactionMeta },
      );
    } else if (transactionMeta.type === TransactionType.swapApproval) {
      this.controllerMessenger.publish(
        'TransactionController:transactionNewSwapApproval',
        { transactionMeta },
      );
    }
  }

  _onUserOperationTransactionUpdated(transactionMeta) {
    const updatedTransactionMeta = {
      ...transactionMeta,
      txParams: {
        ...transactionMeta.txParams,
        from: this.accountsController.getSelectedAccount().address,
      },
    };

    const transactionExists = this.txController.state.transactions.some(
      (tx) => tx.id === updatedTransactionMeta.id,
    );

    if (!transactionExists) {
      this.txController.update((state) => {
        state.transactions.push(updatedTransactionMeta);
      });
    }

    this.txController.updateTransaction(
      updatedTransactionMeta,
      'Generated from user operation',
    );

    this.controllerMessenger.publish(
      'TransactionController:transactionStatusUpdated',
      { transactionMeta: updatedTransactionMeta },
    );
  }

  _getMetaMaskState() {
    return {
      metamask: this.getState(),
    };
  }

  _getConfigForRemoteFeatureFlagRequest() {
    const distribution =
      buildTypeMappingForRemoteFeatureFlag[process.env.METAMASK_BUILD_TYPE] ||
      DistributionType.Main;
    const environment =
      environmentMappingForRemoteFeatureFlag[
        process.env.METAMASK_ENVIRONMENT
      ] || EnvironmentType.Development;
    return { distribution, environment };
  }

  /**
   * Select a hardware wallet device and execute a
   * callback with the keyring for that device.
   *
   * Note that KeyringController state is not updated before
   * the end of the callback execution, and calls to KeyringController
   * methods within the callback can lead to deadlocks.
   *
   * @param {object} options - The options for the device
   * @param {string} options.name - The device name to select
   * @param {string} options.hdPath - An optional hd path to be set on the device
   * keyring
   * @param {*} callback - The callback to execute with the keyring
   * @returns {*} The result of the callback
   */
  async #withKeyringForDevice(options, callback) {
    const keyringOverrides = this.opts.overrides?.keyrings;
    let keyringType = null;
    switch (options.name) {
      case HardwareDeviceNames.trezor:
        keyringType = keyringOverrides?.trezor?.type || TrezorKeyring.type;
        break;
      case HardwareDeviceNames.oneKey:
        keyringType = keyringOverrides?.oneKey?.type || OneKeyKeyring?.type;
        break;
      case HardwareDeviceNames.ledger:
        keyringType = keyringOverrides?.ledger?.type || LedgerKeyring.type;
        break;
      case HardwareDeviceNames.qr:
        keyringType = QRHardwareKeyring.type;
        break;
      case HardwareDeviceNames.lattice:
        keyringType = keyringOverrides?.lattice?.type || LatticeKeyring.type;
        break;
      default:
        throw new Error(
          'MetamaskController:#withKeyringForDevice - Unknown device',
        );
    }

    return this.keyringController.withKeyring(
      { type: keyringType },
      async ({ keyring }) => {
        if (options.hdPath && keyring.setHdPath) {
          keyring.setHdPath(options.hdPath);
        }

        if (options.name === HardwareDeviceNames.lattice) {
          keyring.appName = 'MetaMask';
        }

        if (
          options.name === HardwareDeviceNames.trezor ||
          options.name === HardwareDeviceNames.oneKey
        ) {
          const model = keyring.getModel();
          this.appStateController.setTrezorModel(model);
        }

        keyring.network = getProviderConfig({
          metamask: this.networkController.state,
        }).type;

        return await callback(keyring);
      },
      {
        createIfMissing: true,
      },
    );
  }

  #checkTokenListPolling(currentState, previousState) {
    const previousEnabled = this.#isTokenListPollingRequired(previousState);
    const newEnabled = this.#isTokenListPollingRequired(currentState);

    if (previousEnabled === newEnabled) {
      return;
    }

    this.tokenListController.updatePreventPollingOnNetworkRestart(!newEnabled);
  }

  #isTokenListPollingRequired(preferencesControllerState) {
    const { useTokenDetection, useTransactionSimulations, preferences } =
      preferencesControllerState ?? {};

    const { petnamesEnabled } = preferences ?? {};

    return useTokenDetection || petnamesEnabled || useTransactionSimulations;
  }

  /**
   * @deprecated Avoid new references to the global network.
   * Will be removed once multi-chain support is fully implemented.
   * @returns {string} The chain ID of the currently selected network.
   */
  #getGlobalChainId() {
    const globalNetworkClientId = this.#getGlobalNetworkClientId();

    const globalNetworkClient = this.networkController.getNetworkClientById(
      globalNetworkClientId,
    );

    return globalNetworkClient.configuration.chainId;
  }

  #getAllAddedNetworks() {
    const networksConfig =
      this.networkController.state.networkConfigurationsByChainId;
    const chainIds = Object.keys(networksConfig);

    return chainIds;
  }

  #restartSmartTransactionPoller() {
    if (this.preferencesController.state.useExternalServices === true) {
      this.txController.stopIncomingTransactionPolling();
      this.txController.startIncomingTransactionPolling();
    }
  }

  /**
   * @deprecated Avoid new references to the global network.
   * Will be removed once multi-chain support is fully implemented.
   * @returns {string} The network client ID of the currently selected network client.
   */
  #getGlobalNetworkClientId() {
    return this.networkController.state.selectedNetworkClientId;
  }

  #initControllers({ existingControllers, initFunctions, initState }) {
    const initRequest = {
      getFlatState: this.getState.bind(this),
      getGlobalChainId: this.#getGlobalChainId.bind(this),
      getPermittedAccounts: this.getPermittedAccounts.bind(this),
      getProvider: () => this.provider,
      getStateUI: this._getMetaMaskState.bind(this),
      getTransactionMetricsRequest:
        this.getTransactionMetricsRequest.bind(this),
      updateAccountBalanceForTransactionNetwork:
        this.updateAccountBalanceForTransactionNetwork.bind(this),
      offscreenPromise: this.offscreenPromise,
      preinstalledSnaps: this.opts.preinstalledSnaps,
      persistedState: initState,
      removeAllConnections: this.removeAllConnections.bind(this),
      setupUntrustedCommunicationEip1193:
        this.setupUntrustedCommunicationEip1193.bind(this),
      showNotification: this.platform._showNotification,
      getMetaMetricsId: this.metaMetricsController.getMetaMetricsId.bind(
        this.metaMetricsController,
      ),
      trackEvent: this.metaMetricsController.trackEvent.bind(
        this.metaMetricsController,
      ),
    };

    return initControllers({
      baseControllerMessenger: this.controllerMessenger,
      existingControllers,
      initFunctions,
      initRequest,
    });
  }
}<|MERGE_RESOLUTION|>--- conflicted
+++ resolved
@@ -174,9 +174,7 @@
 } from '@metamask/bridge-status-controller';
 
 import { ErrorReportingService } from '@metamask/error-reporting-service';
-///: BEGIN:ONLY_INCLUDE_IF(seedless-onboarding)
 import { RecoveryError } from '@metamask/seedless-onboarding-controller';
-///: END:ONLY_INCLUDE_IF
 import { TokenStandard } from '../../shared/constants/transaction';
 import {
   GAS_API_BASE_URL,
@@ -418,11 +416,7 @@
 import { AccountTreeControllerInit } from './controller-init/accounts/account-tree-controller-init';
 import OAuthService from './services/oauth/oauth-service';
 import { webAuthenticatorFactory } from './services/oauth/web-authenticator-factory';
-<<<<<<< HEAD
 import { SeedlessOnboardingControllerInit } from './controller-init/seedless-onboarding/seedless-onboarding-controller-init';
-///: END:ONLY_INCLUDE_IF
-=======
->>>>>>> 17f99745
 
 export const METAMASK_CONTROLLER_EVENTS = {
   // Fired after state changes that impact the extension badge (unapproved msg count)
@@ -1953,10 +1947,12 @@
       DeFiPositionsController: DeFiPositionsControllerInit,
       DelegationController: DelegationControllerInit,
       AccountTreeController: AccountTreeControllerInit,
-      ///: BEGIN:ONLY_INCLUDE_IF(seedless-onboarding)
-      SeedlessOnboardingController: SeedlessOnboardingControllerInit,
-      ///: END:ONLY_INCLUDE_IF
     };
+
+    if (process.env.SEEDLESS_ONBOARDING_ENABLED) {
+      controllerInitFunctions.SeedlessOnboardingController =
+        SeedlessOnboardingControllerInit;
+    }
 
     const {
       controllerApi,
@@ -2009,10 +2005,10 @@
     this.deFiPositionsController = controllersByName.DeFiPositionsController;
     this.accountWalletController = controllersByName.AccountTreeController;
 
-    ///: BEGIN:ONLY_INCLUDE_IF(seedless-onboarding)
-    this.seedlessOnboardingController =
-      controllersByName.SeedlessOnboardingController;
-    ///: END:ONLY_INCLUDE_IF
+    if (process.env.SEEDLESS_ONBOARDING_ENABLED) {
+      this.seedlessOnboardingController =
+        controllersByName.SeedlessOnboardingController;
+    }
 
     this.notificationServicesController.init();
     this.snapController.init();
@@ -3419,7 +3415,7 @@
       notificationServicesPushController,
     } = this;
 
-    return {
+    let apis = {
       // etc
       getState: this.getState.bind(this),
       setCurrentCurrency: currencyRateController.setCurrentCurrency.bind(
@@ -3802,13 +3798,6 @@
       tryReverseResolveAddress:
         ensController.reverseResolveAddress.bind(ensController),
 
-      ///: BEGIN:ONLY_INCLUDE_IF(seedless-onboarding)
-      startOAuthLogin: this.startOAuthLogin.bind(this),
-      resetOAuthLoginState: this.resetOAuthLoginState.bind(this),
-      createSeedPhraseBackup: this.createSeedPhraseBackup.bind(this),
-      fetchAllSecretData: this.fetchAllSecretData.bind(this),
-      ///: END:ONLY_INCLUDE_IF
-
       // KeyringController
       setLocked: this.setLocked.bind(this),
       createNewVaultAndKeychain: this.createNewVaultAndKeychain.bind(this),
@@ -4368,6 +4357,18 @@
       isRelaySupported,
       requestSafeReload: this.requestSafeReload.bind(this),
     };
+
+    if (process.env.SEEDLESS_ONBOARDING_ENABLED) {
+      apis = {
+        ...apis,
+        startOAuthLogin: this.startOAuthLogin.bind(this),
+        resetOAuthLoginState: this.resetOAuthLoginState.bind(this),
+        createSeedPhraseBackup: this.createSeedPhraseBackup.bind(this),
+        fetchAllSecretData: this.fetchAllSecretData.bind(this),
+      };
+    }
+
+    return apis;
   }
 
   rejectOriginPendingApprovals(origin) {
@@ -4656,8 +4657,6 @@
     }
   }
 
-  ///: BEGIN:ONLY_INCLUDE_IF(seedless-onboarding)
-
   /**
    * Login with social login provider and get User Onboarding details.
    *
@@ -4752,8 +4751,6 @@
       throw error;
     }
   }
-
-  ///: END:ONLY_INCLUDE_IF
 
   //=============================================================================
   // VAULT / KEYRING RELATED METHODS
@@ -4920,19 +4917,19 @@
         );
       }
 
-      ///: BEGIN:ONLY_INCLUDE_IF(seedless-onboarding)
-      const isSocialLoginFlow =
-        this.onboardingController.getIsSocialLoginFlow();
-      if (isSocialLoginFlow) {
-        // if it's social login flow, update the local backup metadata state of SeedlessOnboarding Controller
-        const primaryKeyringId =
-          this.keyringController.state.keyrings[0].metadata.id;
-        this.seedlessOnboardingController.updateBackupMetadataState({
-          keyringId: primaryKeyringId,
-          seedPhrase: seedPhraseAsUint8Array,
-        });
+      if (process.env.SEEDLESS_ONBOARDING_ENABLED) {
+        const isSocialLoginFlow =
+          this.onboardingController.getIsSocialLoginFlow();
+        if (isSocialLoginFlow) {
+          // if it's social login flow, update the local backup metadata state of SeedlessOnboarding Controller
+          const primaryKeyringId =
+            this.keyringController.state.keyrings[0].metadata.id;
+          this.seedlessOnboardingController.updateBackupMetadataState({
+            keyringId: primaryKeyringId,
+            seedPhrase: seedPhraseAsUint8Array,
+          });
+        }
       }
-      ///: END:ONLY_INCLUDE_IF
     } finally {
       releaseLock();
     }
