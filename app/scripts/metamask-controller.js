import EventEmitter from 'events';
import { finished, pipeline } from 'readable-stream';
import {
  AssetsContractController,
  CurrencyRateController,
  NftController,
  NftDetectionController,
  TokenDetectionController,
  TokenListController,
  TokenRatesController,
  TokensController,
  CodefiTokenPricesServiceV2,
  RatesController,
  fetchMultiExchangeRate,
  TokenBalancesController,
  MultichainBalancesController,
} from '@metamask/assets-controllers';
import { JsonRpcEngine } from '@metamask/json-rpc-engine';
import { createEngineStream } from '@metamask/json-rpc-middleware-stream';
import { ObservableStore } from '@metamask/obs-store';
import { storeAsStream } from '@metamask/obs-store/dist/asStream';
import { providerAsMiddleware } from '@metamask/eth-json-rpc-middleware';
import { debounce, throttle, memoize, wrap, pick } from 'lodash';
import {
  KeyringController,
  keyringBuilderFactory,
} from '@metamask/keyring-controller';
import createFilterMiddleware from '@metamask/eth-json-rpc-filters';
import createSubscriptionManager from '@metamask/eth-json-rpc-filters/subscriptionManager';
import { JsonRpcError, providerErrors } from '@metamask/rpc-errors';

import { Mutex } from 'await-semaphore';
import log from 'loglevel';
import {
  TrezorConnectBridge,
  TrezorKeyring,
} from '@metamask/eth-trezor-keyring';
import {
  LedgerKeyring,
  LedgerIframeBridge,
} from '@metamask/eth-ledger-bridge-keyring';
import LatticeKeyring from 'eth-lattice-keyring';
import { rawChainData } from 'eth-chainlist';
import { MetaMaskKeyring as QRHardwareKeyring } from '@keystonehq/metamask-airgapped-keyring';
import { nanoid } from 'nanoid';
import { captureException } from '@sentry/browser';
import { AddressBookController } from '@metamask/address-book-controller';
import {
  ApprovalController,
  ApprovalRequestNotFoundError,
} from '@metamask/approval-controller';
import { Messenger } from '@metamask/base-controller';
import { EnsController } from '@metamask/ens-controller';
import { PhishingController } from '@metamask/phishing-controller';
import { AnnouncementController } from '@metamask/announcement-controller';
import {
  NetworkController,
  getDefaultNetworkControllerState,
} from '@metamask/network-controller';
import { GasFeeController } from '@metamask/gas-fee-controller';
import {
  MethodNames,
  PermissionController,
  PermissionDoesNotExistError,
  PermissionsRequestNotFoundError,
  SubjectMetadataController,
  SubjectType,
} from '@metamask/permission-controller';
import SmartTransactionsController from '@metamask/smart-transactions-controller';
import { ClientId } from '@metamask/smart-transactions-controller/dist/types';
import {
  METAMASK_DOMAIN,
  SelectedNetworkController,
  createSelectedNetworkMiddleware,
} from '@metamask/selected-network-controller';
import { LoggingController, LogType } from '@metamask/logging-controller';
import { PermissionLogController } from '@metamask/permission-log-controller';

import { RateLimitController } from '@metamask/rate-limit-controller';
import {
  CronjobController,
  JsonSnapsRegistry,
  SnapController,
  IframeExecutionService,
  SnapInterfaceController,
  SnapInsightsController,
  OffscreenExecutionService,
} from '@metamask/snaps-controllers';
import {
  createSnapsMethodMiddleware,
  buildSnapEndowmentSpecifications,
  buildSnapRestrictedMethodSpecifications,
} from '@metamask/snaps-rpc-methods';
import {
  ApprovalType,
  ERC1155,
  ERC20,
  ERC721,
  BlockExplorerUrl,
} from '@metamask/controller-utils';

import { AccountsController } from '@metamask/accounts-controller';
import {
  RemoteFeatureFlagController,
  ClientConfigApiService,
  ClientType,
  DistributionType,
  EnvironmentType,
} from '@metamask/remote-feature-flag-controller';

///: BEGIN:ONLY_INCLUDE_IF(build-mmi)
import {
  CUSTODIAN_TYPES,
  MmiConfigurationController,
} from '@metamask-institutional/custody-keyring';
import { InstitutionalFeaturesController } from '@metamask-institutional/institutional-features';
import { CustodyController } from '@metamask-institutional/custody-controller';
import { TransactionUpdateController } from '@metamask-institutional/transaction-update';
///: END:ONLY_INCLUDE_IF
import { SignatureController } from '@metamask/signature-controller';
import { wordlist } from '@metamask/scure-bip39/dist/wordlists/english';

import {
  NameController,
  ENSNameProvider,
  EtherscanNameProvider,
  TokenNameProvider,
  LensNameProvider,
} from '@metamask/name-controller';

import {
  QueuedRequestController,
  createQueuedRequestMiddleware,
} from '@metamask/queued-request-controller';

import { UserOperationController } from '@metamask/user-operation-controller';

import {
  TransactionStatus,
  TransactionType,
} from '@metamask/transaction-controller';

import {
  ///: BEGIN:ONLY_INCLUDE_IF(keyring-snaps)
  getLocalizedSnapManifest,
  stripSnapPrefix,
  ///: END:ONLY_INCLUDE_IF
  isSnapId,
} from '@metamask/snaps-utils';

import { Interface } from '@ethersproject/abi';
import { abiERC1155, abiERC721 } from '@metamask/metamask-eth-abis';
import { isEvmAccountType } from '@metamask/keyring-api';
import { hexToBigInt, toCaipChainId } from '@metamask/utils';
import { normalize } from '@metamask/eth-sig-util';
import {
  AuthenticationController,
  UserStorageController,
} from '@metamask/profile-sync-controller';
import {
  NotificationServicesPushController,
  NotificationServicesController,
} from '@metamask/notification-services-controller';
import {
  Caip25CaveatMutators,
  Caip25CaveatType,
  Caip25EndowmentPermissionName,
  getEthAccounts,
  setPermittedEthChainIds,
  setEthAccounts,
  addPermittedEthChainId,
} from '@metamask/multichain';
///: BEGIN:ONLY_INCLUDE_IF(build-flask)
import { MultichainTransactionsController } from '@metamask/multichain-transactions-controller';
///: END:ONLY_INCLUDE_IF
import {
  methodsRequiringNetworkSwitch,
  methodsThatCanSwitchNetworkWithoutApproval,
  methodsThatShouldBeEnqueued,
} from '../../shared/constants/methods-tags';

///: BEGIN:ONLY_INCLUDE_IF(build-mmi)
import { toChecksumHexAddress } from '../../shared/modules/hexstring-utils';
///: END:ONLY_INCLUDE_IF

import { AssetType, TokenStandard } from '../../shared/constants/transaction';
import {
  GAS_API_BASE_URL,
  GAS_DEV_API_BASE_URL,
  SWAPS_CLIENT_ID,
} from '../../shared/constants/swaps';
import {
  CHAIN_IDS,
  CHAIN_SPEC_URL,
  NETWORK_TYPES,
  NetworkStatus,
  MAINNET_DISPLAY_NAME,
} from '../../shared/constants/network';
import { getAllowedSmartTransactionsChainIds } from '../../shared/constants/smartTransactions';

import {
  HardwareDeviceNames,
  HardwareKeyringType,
  LedgerTransportTypes,
} from '../../shared/constants/hardware-wallets';
import { KeyringType } from '../../shared/constants/keyring';
import {
  RestrictedMethods,
  EndowmentPermissions,
  ExcludedSnapPermissions,
  ExcludedSnapEndowments,
  CaveatTypes,
} from '../../shared/constants/permissions';
import { UI_NOTIFICATIONS } from '../../shared/notifications';
import { MILLISECOND, MINUTE, SECOND } from '../../shared/constants/time';
import {
  ORIGIN_METAMASK,
  POLLING_TOKEN_ENVIRONMENT_TYPES,
} from '../../shared/constants/app';
import {
  MetaMetricsEventCategory,
  MetaMetricsEventName,
  MetaMetricsUserTrait,
} from '../../shared/constants/metametrics';
import { LOG_EVENT } from '../../shared/constants/logs';

import {
  getStorageItem,
  setStorageItem,
} from '../../shared/lib/storage-helpers';
import {
  getTokenIdParam,
  fetchTokenBalance,
  fetchERC1155Balance,
} from '../../shared/lib/token-util';
import { isEqualCaseInsensitive } from '../../shared/modules/string-utils';
import { parseStandardTokenTransactionData } from '../../shared/modules/transaction.utils';
import { STATIC_MAINNET_TOKEN_LIST } from '../../shared/constants/tokens';
import { getTokenValueParam } from '../../shared/lib/metamask-controller-utils';
import { isManifestV3 } from '../../shared/modules/mv3.utils';
import { convertNetworkId } from '../../shared/modules/network.utils';
import {
  getIsSmartTransaction,
  getFeatureFlagsByChainId,
} from '../../shared/modules/selectors';
import { createCaipStream } from '../../shared/modules/caip-stream';
import { BaseUrl } from '../../shared/constants/urls';
import {
  TOKEN_TRANSFER_LOG_TOPIC_HASH,
  TRANSFER_SINFLE_LOG_TOPIC_HASH,
} from '../../shared/lib/transactions-controller-utils';
import { getProviderConfig } from '../../shared/modules/selectors/networks';
import { endTrace, trace } from '../../shared/lib/trace';
import { BridgeStatusAction } from '../../shared/types/bridge-status';
import { ENVIRONMENT } from '../../development/build/constants';
import fetchWithCache from '../../shared/lib/fetch-with-cache';
import {
  BridgeUserAction,
  BridgeBackgroundAction,
} from '../../shared/types/bridge';
import {
  ///: BEGIN:ONLY_INCLUDE_IF(build-mmi)
  handleMMITransactionUpdate,
  ///: END:ONLY_INCLUDE_IF
  createTransactionEventFragmentWithTxId,
} from './lib/transaction/metrics';
///: BEGIN:ONLY_INCLUDE_IF(keyring-snaps)
import { keyringSnapPermissionsBuilder } from './lib/snap-keyring/keyring-snaps-permissions';
///: END:ONLY_INCLUDE_IF

import { SnapsNameProvider } from './lib/SnapsNameProvider';
import { AddressBookPetnamesBridge } from './lib/AddressBookPetnamesBridge';
import { AccountIdentitiesPetnamesBridge } from './lib/AccountIdentitiesPetnamesBridge';
import { createPPOMMiddleware } from './lib/ppom/ppom-middleware';
import {
  onMessageReceived,
  checkForMultipleVersionsRunning,
} from './detect-multiple-instances';
///: BEGIN:ONLY_INCLUDE_IF(build-mmi)
import { MMIController } from './controllers/mmi-controller';
import { mmiKeyringBuilderFactory } from './mmi-keyring-builder-factory';
///: END:ONLY_INCLUDE_IF
import ComposableObservableStore from './lib/ComposableObservableStore';
import AccountTrackerController from './controllers/account-tracker-controller';
import createDupeReqFilterStream from './lib/createDupeReqFilterStream';
import createLoggerMiddleware from './lib/createLoggerMiddleware';
import {
  createEthAccountsMethodMiddleware,
  createEip1193MethodMiddleware,
  createUnsupportedMethodMiddleware,
} from './lib/rpc-method-middleware';
import createOriginMiddleware from './lib/createOriginMiddleware';
import createMainFrameOriginMiddleware from './lib/createMainFrameOriginMiddleware';
import createTabIdMiddleware from './lib/createTabIdMiddleware';
import { NetworkOrderController } from './controllers/network-order';
import { AccountOrderController } from './controllers/account-order';
import createOnboardingMiddleware from './lib/createOnboardingMiddleware';
import { isStreamWritable, setupMultiplex } from './lib/stream-utils';
import { PreferencesController } from './controllers/preferences-controller';
import { AppStateController } from './controllers/app-state-controller';
import { AlertController } from './controllers/alert-controller';
import OnboardingController from './controllers/onboarding';
import Backup from './lib/backup';
import DecryptMessageController from './controllers/decrypt-message';
import SwapsController from './controllers/swaps';
import MetaMetricsController from './controllers/metametrics-controller';
import { segment } from './lib/segment';
import createMetaRPCHandler from './lib/createMetaRPCHandler';
import {
  addHexPrefix,
  getMethodDataName,
  previousValueComparator,
} from './lib/util';
import createMetamaskMiddleware from './lib/createMetamaskMiddleware';
import { hardwareKeyringBuilderFactory } from './lib/hardware-keyring-builder-factory';
import EncryptionPublicKeyController from './controllers/encryption-public-key';
import AppMetadataController from './controllers/app-metadata';

import {
  getCaveatSpecifications,
  diffMap,
  getPermissionBackgroundApiMethods,
  getPermissionSpecifications,
  getPermittedAccountsByOrigin,
  getPermittedChainsByOrigin,
  NOTIFICATION_NAMES,
  unrestrictedMethods,
  PermissionNames,
} from './controllers/permissions';
import { MetaMetricsDataDeletionController } from './controllers/metametrics-data-deletion/metametrics-data-deletion';
import { DataDeletionService } from './services/data-deletion-service';
import createRPCMethodTrackingMiddleware from './lib/createRPCMethodTrackingMiddleware';
import { updateCurrentLocale } from './translate';
import { TrezorOffscreenBridge } from './lib/offscreen-bridge/trezor-offscreen-bridge';
import { LedgerOffscreenBridge } from './lib/offscreen-bridge/ledger-offscreen-bridge';
///: BEGIN:ONLY_INCLUDE_IF(keyring-snaps)
import { snapKeyringBuilder, getAccountsBySnapId } from './lib/snap-keyring';
///: END:ONLY_INCLUDE_IF
import { encryptorFactory } from './lib/encryptor-factory';
import { addDappTransaction, addTransaction } from './lib/transaction/util';
///: BEGIN:ONLY_INCLUDE_IF(build-main,build-beta,build-flask)
import { addTypedMessage, addPersonalMessage } from './lib/signature/util';
///: END:ONLY_INCLUDE_IF

///: BEGIN:ONLY_INCLUDE_IF(institutional-snap)
import {
  deferPublicationHookFactory,
  beforeCheckPendingTransactionHookFactory,
} from './lib/transaction/institutional-snap/deferred-publication-hooks';
///: END:ONLY_INCLUDE_IF
import { LatticeKeyringOffscreen } from './lib/offscreen-bridge/lattice-offscreen-keyring';
import PREINSTALLED_SNAPS from './snaps/preinstalled-snaps';
import { WeakRefObjectMap } from './lib/WeakRefObjectMap';
import { METAMASK_COOKIE_HANDLER } from './constants/stream';

// Notification controllers
import { createTxVerificationMiddleware } from './lib/tx-verification/tx-verification-middleware';
import { updateSecurityAlertResponse } from './lib/ppom/ppom-util';
import createEvmMethodsToNonEvmAccountReqFilterMiddleware from './lib/createEvmMethodsToNonEvmAccountReqFilterMiddleware';
import { isEthAddress } from './lib/multichain/address';
import { decodeTransactionData } from './lib/transaction/decode/util';
import BridgeController from './controllers/bridge/bridge-controller';
import { BRIDGE_CONTROLLER_NAME } from './controllers/bridge/constants';
import {
  onPushNotificationClicked,
  onPushNotificationReceived,
} from './controllers/push-notifications';
import createTracingMiddleware from './lib/createTracingMiddleware';
import { PatchStore } from './lib/PatchStore';
import { sanitizeUIState } from './lib/state-utils';
import BridgeStatusController from './controllers/bridge-status/bridge-status-controller';
import { BRIDGE_STATUS_CONTROLLER_NAME } from './controllers/bridge-status/constants';
import { rejectAllApprovals } from './lib/approval/utils';
import {
  handleBridgeTransactionComplete,
  handleBridgeTransactionFailed,
  handleTransactionFailedTypeBridge,
} from './lib/bridge-status/metrics';
import { TransactionControllerInit } from './controller-init/confirmations/transaction-controller-init';
import { PPOMControllerInit } from './controller-init/confirmations/ppom-controller-init';
import { initControllers } from './controller-init/utils';

const { TRIGGER_TYPES } = NotificationServicesController.Constants;
export const METAMASK_CONTROLLER_EVENTS = {
  // Fired after state changes that impact the extension badge (unapproved msg count)
  // The process of updating the badge happens in app/scripts/background.js.
  UPDATE_BADGE: 'updateBadge',
  DECRYPT_MESSAGE_MANAGER_UPDATE_BADGE: 'DecryptMessageManager:updateBadge',
  ENCRYPTION_PUBLIC_KEY_MANAGER_UPDATE_BADGE:
    'EncryptionPublicKeyManager:updateBadge',
  // TODO: Add this and similar enums to the `controllers` repo and export them
  APPROVAL_STATE_CHANGE: 'ApprovalController:stateChange',
  APP_STATE_UNLOCK_CHANGE: 'AppStateController:unlockChange',
  QUEUED_REQUEST_STATE_CHANGE: 'QueuedRequestController:stateChange',
  METAMASK_NOTIFICATIONS_LIST_UPDATED:
    'NotificationServicesController:notificationsListUpdated',
  METAMASK_NOTIFICATIONS_MARK_AS_READ:
    'NotificationServicesController:markNotificationsAsRead',
};

// stream channels
const PHISHING_SAFELIST = 'metamask-phishing-safelist';

// OneKey devices can connect to Metamask using Trezor USB transport. They use a specific device minor version (99) to differentiate between genuine Trezor and OneKey devices.
export const ONE_KEY_VIA_TREZOR_MINOR_VERSION = 99;

const environmentMappingForRemoteFeatureFlag = {
  [ENVIRONMENT.DEVELOPMENT]: EnvironmentType.Development,
  [ENVIRONMENT.RELEASE_CANDIDATE]: EnvironmentType.ReleaseCandidate,
  [ENVIRONMENT.PRODUCTION]: EnvironmentType.Production,
};

const buildTypeMappingForRemoteFeatureFlag = {
  flask: DistributionType.Flask,
  main: DistributionType.Main,
};

export default class MetamaskController extends EventEmitter {
  /**
   * @param {object} opts
   */
  constructor(opts) {
    super();

    const { isFirstMetaMaskControllerSetup } = opts;

    this.defaultMaxListeners = 20;

    this.sendUpdate = debounce(
      this.privateSendUpdate.bind(this),
      MILLISECOND * 200,
    );
    this.opts = opts;
    this.extension = opts.browser;
    this.platform = opts.platform;
    this.notificationManager = opts.notificationManager;
    const initState = opts.initState || {};
    const version = process.env.METAMASK_VERSION;
    this.recordFirstTimeInfo(initState);
    this.featureFlags = opts.featureFlags;

    // this keeps track of how many "controllerStream" connections are open
    // the only thing that uses controller connections are open metamask UI instances
    this.activeControllerConnections = 0;

    this.offscreenPromise = opts.offscreenPromise ?? Promise.resolve();

    this.getRequestAccountTabIds = opts.getRequestAccountTabIds;
    this.getOpenMetamaskTabsIds = opts.getOpenMetamaskTabsIds;

    this.initializeChainlist();

    this.controllerMessenger = new Messenger();

    this.loggingController = new LoggingController({
      messenger: this.controllerMessenger.getRestricted({
        name: 'LoggingController',
        allowedActions: [],
        allowedEvents: [],
      }),
      state: initState.LoggingController,
    });

    // instance of a class that wraps the extension's storage local API.
    this.localStoreApiWrapper = opts.persistanceManager;

    this.currentMigrationVersion = opts.currentMigrationVersion;

    // observable state store
    this.store = new ComposableObservableStore({
      state: initState,
      controllerMessenger: this.controllerMessenger,
      persist: true,
    });

    // external connections by origin
    // Do not modify directly. Use the associated methods.
    this.connections = {};

    // lock to ensure only one vault created at once
    this.createVaultMutex = new Mutex();

    this.extension.runtime.onInstalled.addListener((details) => {
      if (details.reason === 'update') {
        if (version === '8.1.0') {
          this.platform.openExtensionInBrowser();
        }
        this.loggingController.add({
          type: LogType.GenericLog,
          data: {
            event: LOG_EVENT.VERSION_UPDATE,
            previousVersion: details.previousVersion,
            version,
          },
        });
      }
    });

    this.appMetadataController = new AppMetadataController({
      state: initState.AppMetadataController,
      messenger: this.controllerMessenger.getRestricted({
        name: 'AppMetadataController',
        allowedActions: [],
        allowedEvents: [],
      }),
      currentMigrationVersion: this.currentMigrationVersion,
      currentAppVersion: version,
    });

    // next, we will initialize the controllers
    // controller initialization order matters
    const clearPendingConfirmations = () => {
      this.encryptionPublicKeyController.clearUnapproved();
      this.decryptMessageController.clearUnapproved();
      this.signatureController.clearUnapproved();
      this.approvalController.clear(providerErrors.userRejectedRequest());
    };

    this.approvalController = new ApprovalController({
      messenger: this.controllerMessenger.getRestricted({
        name: 'ApprovalController',
      }),
      showApprovalRequest: opts.showUserConfirmation,
      typesExcludedFromRateLimiting: [
        ApprovalType.PersonalSign,
        ApprovalType.EthSignTypedData,
        ApprovalType.Transaction,
        ApprovalType.WatchAsset,
        ApprovalType.EthGetEncryptionPublicKey,
        ApprovalType.EthDecrypt,
      ],
    });

    this.queuedRequestController = new QueuedRequestController({
      messenger: this.controllerMessenger.getRestricted({
        name: 'QueuedRequestController',
        allowedActions: [
          'NetworkController:getState',
          'NetworkController:setActiveNetwork',
          'SelectedNetworkController:getNetworkClientIdForDomain',
        ],
        allowedEvents: ['SelectedNetworkController:stateChange'],
      }),
      shouldRequestSwitchNetwork: ({ method }) =>
        methodsRequiringNetworkSwitch.includes(method),
      canRequestSwitchNetworkWithoutApproval: ({ method }) =>
        methodsThatCanSwitchNetworkWithoutApproval.includes(method),
      clearPendingConfirmations,
      showApprovalRequest: () => {
        if (this.approvalController.getTotalApprovalCount() > 0) {
          opts.showUserConfirmation();
        }
      },
    });

    ///: BEGIN:ONLY_INCLUDE_IF(build-mmi)
    this.mmiConfigurationController = new MmiConfigurationController({
      initState: initState.MmiConfigurationController,
      mmiConfigurationServiceUrl: process.env.MMI_CONFIGURATION_SERVICE_URL,
    });
    ///: END:ONLY_INCLUDE_IF

    const networkControllerMessenger = this.controllerMessenger.getRestricted({
      name: 'NetworkController',
    });

    let initialNetworkControllerState = initState.NetworkController;
    if (!initialNetworkControllerState) {
      initialNetworkControllerState = getDefaultNetworkControllerState();

      const networks =
        initialNetworkControllerState.networkConfigurationsByChainId;

      // Note: Consider changing `getDefaultNetworkControllerState`
      // on the controller side to include some of these tweaks.
      networks[CHAIN_IDS.MAINNET].name = MAINNET_DISPLAY_NAME;
      delete networks[CHAIN_IDS.GOERLI];
      delete networks[CHAIN_IDS.LINEA_GOERLI];

      Object.values(networks).forEach((network) => {
        const id = network.rpcEndpoints[0].networkClientId;
        network.blockExplorerUrls = [BlockExplorerUrl[id]];
        network.defaultBlockExplorerUrlIndex = 0;
      });

      let network;
      if (process.env.IN_TEST) {
        network = {
          chainId: CHAIN_IDS.LOCALHOST,
          name: 'Localhost 8545',
          nativeCurrency: 'ETH',
          blockExplorerUrls: [],
          defaultRpcEndpointIndex: 0,
          rpcEndpoints: [
            {
              networkClientId: 'networkConfigurationId',
              url: 'http://localhost:8545',
              type: 'custom',
            },
          ],
        };
        networks[CHAIN_IDS.LOCALHOST] = network;
      } else if (
        process.env.METAMASK_DEBUG ||
        process.env.METAMASK_ENVIRONMENT === 'test'
      ) {
        network = networks[CHAIN_IDS.SEPOLIA];
      } else {
        network = networks[CHAIN_IDS.MAINNET];
      }

      initialNetworkControllerState.selectedNetworkClientId =
        network.rpcEndpoints[network.defaultRpcEndpointIndex].networkClientId;
    }

    this.networkController = new NetworkController({
      messenger: networkControllerMessenger,
      state: initialNetworkControllerState,
      infuraProjectId: opts.infuraProjectId,
    });
    this.networkController.initializeProvider();
    this.provider =
      this.networkController.getProviderAndBlockTracker().provider;
    this.blockTracker =
      this.networkController.getProviderAndBlockTracker().blockTracker;
    this.deprecatedNetworkVersions = {};

    const accountsControllerMessenger = this.controllerMessenger.getRestricted({
      name: 'AccountsController',
      allowedEvents: [
        'SnapController:stateChange',
        'KeyringController:accountRemoved',
        'KeyringController:stateChange',
        'SnapKeyring:accountAssetListUpdated',
        'SnapKeyring:accountBalancesUpdated',
        'SnapKeyring:accountTransactionsUpdated',
      ],
      allowedActions: [
        'KeyringController:getAccounts',
        'KeyringController:getKeyringsByType',
        'KeyringController:getKeyringForAccount',
      ],
    });

    this.accountsController = new AccountsController({
      messenger: accountsControllerMessenger,
      state: initState.AccountsController,
    });

    const preferencesMessenger = this.controllerMessenger.getRestricted({
      name: 'PreferencesController',
      allowedActions: [
        'AccountsController:setSelectedAccount',
        'AccountsController:getSelectedAccount',
        'AccountsController:getAccountByAddress',
        'AccountsController:setAccountName',
        'NetworkController:getState',
      ],
      allowedEvents: ['AccountsController:stateChange'],
    });

    this.preferencesController = new PreferencesController({
      state: {
        currentLocale: opts.initLangCode ?? '',
        ...initState.PreferencesController,
      },
      messenger: preferencesMessenger,
    });

    const tokenListMessenger = this.controllerMessenger.getRestricted({
      name: 'TokenListController',
      allowedActions: ['NetworkController:getNetworkClientById'],
      allowedEvents: ['NetworkController:stateChange'],
    });

    this.tokenListController = new TokenListController({
      chainId: this.#getGlobalChainId({
        metamask: this.networkController.state,
      }),
      preventPollingOnNetworkRestart: !this.#isTokenListPollingRequired(
        this.preferencesController.state,
      ),
      messenger: tokenListMessenger,
      state: initState.TokenListController,
    });

    const assetsContractControllerMessenger =
      this.controllerMessenger.getRestricted({
        name: 'AssetsContractController',
        allowedActions: [
          'NetworkController:getNetworkClientById',
          'NetworkController:getNetworkConfigurationByNetworkClientId',
          'NetworkController:getSelectedNetworkClient',
          'NetworkController:getState',
        ],
        allowedEvents: [
          'PreferencesController:stateChange',
          'NetworkController:networkDidChange',
        ],
      });
    this.assetsContractController = new AssetsContractController({
      messenger: assetsContractControllerMessenger,
      chainId: this.#getGlobalChainId(),
    });

    const tokensControllerMessenger = this.controllerMessenger.getRestricted({
      name: 'TokensController',
      allowedActions: [
        'ApprovalController:addRequest',
        'NetworkController:getNetworkClientById',
        'AccountsController:getSelectedAccount',
        'AccountsController:getAccount',
      ],
      allowedEvents: [
        'NetworkController:networkDidChange',
        'AccountsController:selectedEvmAccountChange',
        'PreferencesController:stateChange',
        'TokenListController:stateChange',
        'NetworkController:stateChange',
      ],
    });
    this.tokensController = new TokensController({
      state: initState.TokensController,
      provider: this.provider,
      messenger: tokensControllerMessenger,
      chainId: this.#getGlobalChainId(),
    });

    const nftControllerMessenger = this.controllerMessenger.getRestricted({
      name: 'NftController',
      allowedEvents: [
        'PreferencesController:stateChange',
        'NetworkController:networkDidChange',
        'AccountsController:selectedEvmAccountChange',
      ],
      allowedActions: [
        `${this.approvalController.name}:addRequest`,
        `${this.networkController.name}:getNetworkClientById`,
        'AccountsController:getSelectedAccount',
        'AccountsController:getAccount',
        'AssetsContractController:getERC721AssetName',
        'AssetsContractController:getERC721AssetSymbol',
        'AssetsContractController:getERC721TokenURI',
        'AssetsContractController:getERC721OwnerOf',
        'AssetsContractController:getERC1155BalanceOf',
        'AssetsContractController:getERC1155TokenURI',
      ],
    });
    this.nftController = new NftController({
      state: initState.NftController,
      messenger: nftControllerMessenger,
      chainId: this.#getGlobalChainId(),
      onNftAdded: ({ address, symbol, tokenId, standard, source }) =>
        this.metaMetricsController.trackEvent({
          event: MetaMetricsEventName.NftAdded,
          category: MetaMetricsEventCategory.Wallet,
          sensitiveProperties: {
            token_contract_address: address,
            token_symbol: symbol,
            token_id: tokenId,
            token_standard: standard,
            asset_type: AssetType.NFT,
            source,
          },
        }),
    });

    const nftDetectionControllerMessenger =
      this.controllerMessenger.getRestricted({
        name: 'NftDetectionController',
        allowedEvents: [
          'NetworkController:stateChange',
          'PreferencesController:stateChange',
        ],
        allowedActions: [
          'ApprovalController:addRequest',
          'NetworkController:getState',
          'NetworkController:getNetworkClientById',
          'AccountsController:getSelectedAccount',
        ],
      });

    this.nftDetectionController = new NftDetectionController({
      messenger: nftDetectionControllerMessenger,
      chainId: this.#getGlobalChainId(),
      getOpenSeaApiKey: () => this.nftController.openSeaApiKey,
      getBalancesInSingleCall:
        this.assetsContractController.getBalancesInSingleCall.bind(
          this.assetsContractController,
        ),
      addNft: this.nftController.addNft.bind(this.nftController),
      getNftState: () => this.nftController.state,
      // added this to track previous value of useNftDetection, should be true on very first initializing of controller[]
      disabled: !this.preferencesController.state.useNftDetection,
    });

    const metaMetricsControllerMessenger =
      this.controllerMessenger.getRestricted({
        name: 'MetaMetricsController',
        allowedActions: [
          'PreferencesController:getState',
          'NetworkController:getState',
          'NetworkController:getNetworkClientById',
        ],
        allowedEvents: [
          'PreferencesController:stateChange',
          'NetworkController:networkDidChange',
        ],
      });
    this.metaMetricsController = new MetaMetricsController({
      state: initState.MetaMetricsController,
      messenger: metaMetricsControllerMessenger,
      segment,
      version: process.env.METAMASK_VERSION,
      environment: process.env.METAMASK_ENVIRONMENT,
      extension: this.extension,
      captureException,
    });

    this.on('update', (update) => {
      this.metaMetricsController.handleMetaMaskStateUpdate(update);
    });

    const dataDeletionService = new DataDeletionService();
    const metaMetricsDataDeletionMessenger =
      this.controllerMessenger.getRestricted({
        name: 'MetaMetricsDataDeletionController',
        allowedActions: ['MetaMetricsController:getState'],
        allowedEvents: [],
      });
    this.metaMetricsDataDeletionController =
      new MetaMetricsDataDeletionController({
        dataDeletionService,
        messenger: metaMetricsDataDeletionMessenger,
        state: initState.metaMetricsDataDeletionController,
      });

    const gasFeeMessenger = this.controllerMessenger.getRestricted({
      name: 'GasFeeController',
      allowedActions: [
        'NetworkController:getEIP1559Compatibility',
        'NetworkController:getNetworkClientById',
        'NetworkController:getState',
      ],
      allowedEvents: ['NetworkController:stateChange'],
    });

    const gasApiBaseUrl = process.env.SWAPS_USE_DEV_APIS
      ? GAS_DEV_API_BASE_URL
      : GAS_API_BASE_URL;

    this.gasFeeController = new GasFeeController({
      state: initState.GasFeeController,
      interval: 10000,
      messenger: gasFeeMessenger,
      clientId: SWAPS_CLIENT_ID,
      getProvider: () =>
        this.networkController.getProviderAndBlockTracker().provider,
      onNetworkDidChange: (eventHandler) => {
        networkControllerMessenger.subscribe(
          'NetworkController:networkDidChange',
          () => eventHandler(this.networkController.state),
        );
      },
      getCurrentNetworkEIP1559Compatibility:
        this.networkController.getEIP1559Compatibility.bind(
          this.networkController,
        ),
      getCurrentAccountEIP1559Compatibility:
        this.getCurrentAccountEIP1559Compatibility.bind(this),
      legacyAPIEndpoint: `${gasApiBaseUrl}/networks/<chain_id>/gasPrices`,
      EIP1559APIEndpoint: `${gasApiBaseUrl}/networks/<chain_id>/suggestedGasFees`,
      getCurrentNetworkLegacyGasAPICompatibility: () => {
        const chainId = this.#getGlobalChainId();
        return chainId === CHAIN_IDS.BSC;
      },
      getChainId: () => this.#getGlobalChainId(),
    });

    this.appStateController = new AppStateController({
      addUnlockListener: this.on.bind(this, 'unlock'),
      isUnlocked: this.isUnlocked.bind(this),
      state: initState.AppStateController,
      onInactiveTimeout: () => this.setLocked(),
      messenger: this.controllerMessenger.getRestricted({
        name: 'AppStateController',
        allowedActions: [
          `${this.approvalController.name}:addRequest`,
          `${this.approvalController.name}:acceptRequest`,
          `PreferencesController:getState`,
        ],
        allowedEvents: [
          `KeyringController:qrKeyringStateChange`,
          'PreferencesController:stateChange',
        ],
      }),
      extension: this.extension,
    });

    const currencyRateMessenger = this.controllerMessenger.getRestricted({
      name: 'CurrencyRateController',
      allowedActions: [`${this.networkController.name}:getNetworkClientById`],
    });
    this.currencyRateController = new CurrencyRateController({
      includeUsdRate: true,
      messenger: currencyRateMessenger,
      state: initState.CurrencyController,
    });
    const initialFetchMultiExchangeRate =
      this.currencyRateController.fetchMultiExchangeRate.bind(
        this.currencyRateController,
      );
    this.currencyRateController.fetchMultiExchangeRate = (...args) => {
      if (this.preferencesController.state.useCurrencyRateCheck) {
        return initialFetchMultiExchangeRate(...args);
      }
      return {
        conversionRate: null,
        usdConversionRate: null,
      };
    };

    const tokenBalancesMessenger = this.controllerMessenger.getRestricted({
      name: 'TokenBalancesController',
      allowedActions: [
        'NetworkController:getState',
        'NetworkController:getNetworkClientById',
        'TokensController:getState',
        'PreferencesController:getState',
        'AccountsController:getSelectedAccount',
      ],
      allowedEvents: [
        'PreferencesController:stateChange',
        'TokensController:stateChange',
        'NetworkController:stateChange',
      ],
    });

    this.tokenBalancesController = new TokenBalancesController({
      messenger: tokenBalancesMessenger,
      state: initState.TokenBalancesController,
      interval: 30000,
    });

    const phishingControllerMessenger = this.controllerMessenger.getRestricted({
      name: 'PhishingController',
    });

    this.phishingController = new PhishingController({
      messenger: phishingControllerMessenger,
      state: initState.PhishingController,
      hotlistRefreshInterval: process.env.IN_TEST ? 5 * SECOND : undefined,
      stalelistRefreshInterval: process.env.IN_TEST ? 30 * SECOND : undefined,
    });

    const announcementMessenger = this.controllerMessenger.getRestricted({
      name: 'AnnouncementController',
    });

    this.announcementController = new AnnouncementController({
      messenger: announcementMessenger,
      allAnnouncements: UI_NOTIFICATIONS,
      state: initState.AnnouncementController,
    });

    ///: BEGIN:ONLY_INCLUDE_IF(build-flask)
    const multichainTransactionsControllerMessenger =
      this.controllerMessenger.getRestricted({
        name: 'MultichainTransactionsController',
        allowedEvents: [
          'AccountsController:accountAdded',
          'AccountsController:accountRemoved',
        ],
        allowedActions: [
          'AccountsController:listMultichainAccounts',
          'SnapController:handleRequest',
        ],
      });

    this.multichainTransactionsController =
      new MultichainTransactionsController({
        messenger: multichainTransactionsControllerMessenger,
        state: initState.MultichainTransactionsController,
      });
    ///: END:ONLY_INCLUDE_IF

    const networkOrderMessenger = this.controllerMessenger.getRestricted({
      name: 'NetworkOrderController',
      allowedEvents: ['NetworkController:stateChange'],
    });
    this.networkOrderController = new NetworkOrderController({
      messenger: networkOrderMessenger,
      state: initState.NetworkOrderController,
    });

    const accountOrderMessenger = this.controllerMessenger.getRestricted({
      name: 'AccountOrderController',
    });
    this.accountOrderController = new AccountOrderController({
      messenger: accountOrderMessenger,
      state: initState.AccountOrderController,
    });

    const multichainBalancesControllerMessenger =
      this.controllerMessenger.getRestricted({
        name: 'MultichainBalancesController',
        allowedEvents: [
          'AccountsController:accountAdded',
          'AccountsController:accountRemoved',
        ],
        allowedActions: [
          'AccountsController:listMultichainAccounts',
          'SnapController:handleRequest',
        ],
      });

    this.multichainBalancesController = new MultichainBalancesController({
      messenger: multichainBalancesControllerMessenger,
      state: initState.MultichainBalancesController,
    });

    const multichainRatesControllerMessenger =
      this.controllerMessenger.getRestricted({
        name: 'RatesController',
      });
    this.multichainRatesController = new RatesController({
      state: initState.MultichainRatesController,
      messenger: multichainRatesControllerMessenger,
      includeUsdRate: true,
      fetchMultiExchangeRate,
    });

    const tokenRatesMessenger = this.controllerMessenger.getRestricted({
      name: 'TokenRatesController',
      allowedActions: [
        'TokensController:getState',
        'NetworkController:getNetworkClientById',
        'NetworkController:getState',
        'AccountsController:getAccount',
        'AccountsController:getSelectedAccount',
      ],
      allowedEvents: [
        'NetworkController:stateChange',
        'AccountsController:selectedEvmAccountChange',
        'PreferencesController:stateChange',
        'TokensController:stateChange',
      ],
    });

    // token exchange rate tracker
    this.tokenRatesController = new TokenRatesController({
      state: initState.TokenRatesController,
      messenger: tokenRatesMessenger,
      tokenPricesService: new CodefiTokenPricesServiceV2(),
      disabled: !this.preferencesController.state.useCurrencyRateCheck,
    });

    this.controllerMessenger.subscribe(
      'PreferencesController:stateChange',
      previousValueComparator((prevState, currState) => {
        const { useCurrencyRateCheck: prevUseCurrencyRateCheck } = prevState;
        const { useCurrencyRateCheck: currUseCurrencyRateCheck } = currState;
        if (currUseCurrencyRateCheck && !prevUseCurrencyRateCheck) {
          this.tokenRatesController.enable();
        } else if (!currUseCurrencyRateCheck && prevUseCurrencyRateCheck) {
          this.tokenRatesController.disable();
        }
      }, this.preferencesController.state),
    );

    this.ensController = new EnsController({
      messenger: this.controllerMessenger.getRestricted({
        name: 'EnsController',
        allowedActions: [
          'NetworkController:getNetworkClientById',
          'NetworkController:getState',
        ],
        allowedEvents: [],
      }),
      onNetworkDidChange: networkControllerMessenger.subscribe.bind(
        networkControllerMessenger,
        'NetworkController:networkDidChange',
      ),
    });

    const onboardingControllerMessenger =
      this.controllerMessenger.getRestricted({
        name: 'OnboardingController',
        allowedActions: [],
        allowedEvents: [],
      });
    this.onboardingController = new OnboardingController({
      messenger: onboardingControllerMessenger,
      state: initState.OnboardingController,
    });

    let additionalKeyrings = [keyringBuilderFactory(QRHardwareKeyring)];

    const keyringOverrides = this.opts.overrides?.keyrings;

    if (isManifestV3 === false) {
      const additionalKeyringTypes = [
        keyringOverrides?.lattice || LatticeKeyring,
        QRHardwareKeyring,
      ];

      const additionalBridgedKeyringTypes = [
        {
          keyring: keyringOverrides?.trezor || TrezorKeyring,
          bridge: keyringOverrides?.trezorBridge || TrezorConnectBridge,
        },
        {
          keyring: keyringOverrides?.ledger || LedgerKeyring,
          bridge: keyringOverrides?.ledgerBridge || LedgerIframeBridge,
        },
      ];

      additionalKeyrings = additionalKeyringTypes.map((keyringType) =>
        keyringBuilderFactory(keyringType),
      );

      additionalBridgedKeyringTypes.forEach((keyringType) =>
        additionalKeyrings.push(
          hardwareKeyringBuilderFactory(
            keyringType.keyring,
            keyringType.bridge,
          ),
        ),
      );
    } else {
      additionalKeyrings.push(
        hardwareKeyringBuilderFactory(
          TrezorKeyring,
          keyringOverrides?.trezorBridge || TrezorOffscreenBridge,
        ),
        hardwareKeyringBuilderFactory(
          LedgerKeyring,
          keyringOverrides?.ledgerBridge || LedgerOffscreenBridge,
        ),
        keyringBuilderFactory(LatticeKeyringOffscreen),
      );
    }

    ///: BEGIN:ONLY_INCLUDE_IF(build-mmi)
    for (const custodianType of Object.keys(CUSTODIAN_TYPES)) {
      additionalKeyrings.push(
        mmiKeyringBuilderFactory(CUSTODIAN_TYPES[custodianType].keyringClass, {
          mmiConfigurationController: this.mmiConfigurationController,
          captureException,
        }),
      );
    }
    ///: END:ONLY_INCLUDE_IF

    ///: BEGIN:ONLY_INCLUDE_IF(keyring-snaps)
    const snapKeyringBuildMessenger = this.controllerMessenger.getRestricted({
      name: 'SnapKeyring',
      allowedActions: [
        'ApprovalController:addRequest',
        'ApprovalController:acceptRequest',
        'ApprovalController:rejectRequest',
        'ApprovalController:startFlow',
        'ApprovalController:endFlow',
        'ApprovalController:showSuccess',
        'ApprovalController:showError',
        'PhishingController:test',
        'PhishingController:maybeUpdateState',
        'KeyringController:getAccounts',
        'AccountsController:setSelectedAccount',
        'AccountsController:getAccountByAddress',
        'AccountsController:setAccountName',
        'SnapController:handleRequest',
        'SnapController:get',
      ],
    });

    // Necessary to persist the keyrings and update the accounts both within the keyring controller and accounts controller
    const persistAndUpdateAccounts = async () => {
      await this.keyringController.persistAllKeyrings();
      await this.accountsController.updateAccounts();
    };

    const getSnapName = (id) => {
      if (!id) {
        return null;
      }

      const currentLocale = this.getLocale();
      const { snaps } = this.snapController.state;
      const snap = snaps[id];

      if (!snap) {
        return stripSnapPrefix(id);
      }

      if (snap.localizationFiles) {
        const localizedManifest = getLocalizedSnapManifest(
          snap.manifest,
          currentLocale,
          snap.localizationFiles,
        );
        return localizedManifest.proposedName;
      }

      return snap.manifest.proposedName;
    };

    const isSnapPreinstalled = (id) => {
      return PREINSTALLED_SNAPS.some((snap) => snap.snapId === id);
    };

    additionalKeyrings.push(
      snapKeyringBuilder(
        snapKeyringBuildMessenger,
        persistAndUpdateAccounts,
        (address) => this.removeAccount(address),
        this.metaMetricsController.trackEvent.bind(this.metaMetricsController),
        getSnapName,
        isSnapPreinstalled,
      ),
    );

    ///: END:ONLY_INCLUDE_IF

    const keyringControllerMessenger = this.controllerMessenger.getRestricted({
      name: 'KeyringController',
    });

    this.keyringController = new KeyringController({
      cacheEncryptionKey: true,
      keyringBuilders: additionalKeyrings,
      state: initState.KeyringController,
      encryptor: opts.encryptor || encryptorFactory(600_000),
      messenger: keyringControllerMessenger,
    });

    this.controllerMessenger.subscribe('KeyringController:unlock', () =>
      this._onUnlock(),
    );
    this.controllerMessenger.subscribe('KeyringController:lock', () =>
      this._onLock(),
    );

    this.controllerMessenger.subscribe(
      'KeyringController:stateChange',
      (state) => {
        this._onKeyringControllerUpdate(state);
      },
    );

    this.permissionController = new PermissionController({
      messenger: this.controllerMessenger.getRestricted({
        name: 'PermissionController',
        allowedActions: [
          `${this.approvalController.name}:addRequest`,
          `${this.approvalController.name}:hasRequest`,
          `${this.approvalController.name}:acceptRequest`,
          `${this.approvalController.name}:rejectRequest`,
          `SnapController:getPermitted`,
          `SnapController:install`,
          `SubjectMetadataController:getSubjectMetadata`,
        ],
      }),
      state: initState.PermissionController,
      caveatSpecifications: getCaveatSpecifications({
        listAccounts: this.accountsController.listAccounts.bind(
          this.accountsController,
        ),
        findNetworkClientIdByChainId:
          this.networkController.findNetworkClientIdByChainId.bind(
            this.networkController,
          ),
      }),
      permissionSpecifications: {
        ...getPermissionSpecifications(),
        ...this.getSnapPermissionSpecifications(),
      },
      unrestrictedMethods,
    });

    this.selectedNetworkController = new SelectedNetworkController({
      messenger: this.controllerMessenger.getRestricted({
        name: 'SelectedNetworkController',
        allowedActions: [
          'NetworkController:getNetworkClientById',
          'NetworkController:getState',
          'NetworkController:getSelectedNetworkClient',
          'PermissionController:hasPermissions',
          'PermissionController:getSubjectNames',
        ],
        allowedEvents: [
          'NetworkController:stateChange',
          'PermissionController:stateChange',
        ],
      }),
      state: initState.SelectedNetworkController,
      useRequestQueuePreference: true,
      onPreferencesStateChange: () => {
        // noop
        // we have removed the ability to toggle the useRequestQueue preference
        // both useRequestQueue and onPreferencesStateChange will be removed
        // once mobile supports per dapp network selection
        // see https://github.com/MetaMask/core/pull/5065#issue-2736965186
      },
      domainProxyMap: new WeakRefObjectMap(),
    });

    this.permissionLogController = new PermissionLogController({
      messenger: this.controllerMessenger.getRestricted({
        name: 'PermissionLogController',
      }),
      restrictedMethods: new Set(Object.keys(RestrictedMethods)),
      state: initState.PermissionLogController,
    });

    this.subjectMetadataController = new SubjectMetadataController({
      messenger: this.controllerMessenger.getRestricted({
        name: 'SubjectMetadataController',
        allowedActions: [`${this.permissionController.name}:hasPermissions`],
      }),
      state: initState.SubjectMetadataController,
      subjectCacheLimit: 100,
    });

    const shouldUseOffscreenExecutionService =
      isManifestV3 &&
      typeof chrome !== 'undefined' &&
      // eslint-disable-next-line no-undef
      typeof chrome.offscreen !== 'undefined';

    const snapExecutionServiceArgs = {
      messenger: this.controllerMessenger.getRestricted({
        name: 'ExecutionService',
      }),
      setupSnapProvider: this.setupSnapProvider.bind(this),
    };

    this.snapExecutionService =
      shouldUseOffscreenExecutionService === false
        ? new IframeExecutionService({
            ...snapExecutionServiceArgs,
            iframeUrl: new URL(process.env.IFRAME_EXECUTION_ENVIRONMENT_URL),
          })
        : new OffscreenExecutionService({
            ...snapExecutionServiceArgs,
            offscreenPromise: this.offscreenPromise,
          });

    const snapControllerMessenger = this.controllerMessenger.getRestricted({
      name: 'SnapController',
      allowedEvents: [
        'ExecutionService:unhandledError',
        'ExecutionService:outboundRequest',
        'ExecutionService:outboundResponse',
        'KeyringController:lock',
      ],
      allowedActions: [
        `${this.permissionController.name}:getEndowments`,
        `${this.permissionController.name}:getPermissions`,
        `${this.permissionController.name}:hasPermission`,
        `${this.permissionController.name}:hasPermissions`,
        `${this.permissionController.name}:requestPermissions`,
        `${this.permissionController.name}:revokeAllPermissions`,
        `${this.permissionController.name}:revokePermissions`,
        `${this.permissionController.name}:revokePermissionForAllSubjects`,
        `${this.permissionController.name}:getSubjectNames`,
        `${this.permissionController.name}:updateCaveat`,
        `${this.approvalController.name}:addRequest`,
        `${this.approvalController.name}:updateRequestState`,
        `${this.permissionController.name}:grantPermissions`,
        `${this.subjectMetadataController.name}:getSubjectMetadata`,
        `${this.subjectMetadataController.name}:addSubjectMetadata`,
        'ExecutionService:executeSnap',
        'ExecutionService:getRpcRequestHandler',
        'ExecutionService:terminateSnap',
        'ExecutionService:terminateAllSnaps',
        'ExecutionService:handleRpcRequest',
        'SnapsRegistry:get',
        'SnapsRegistry:getMetadata',
        'SnapsRegistry:update',
        'SnapsRegistry:resolveVersion',
        `SnapInterfaceController:createInterface`,
        `SnapInterfaceController:getInterface`,
      ],
    });

    const allowLocalSnaps = process.env.ALLOW_LOCAL_SNAPS;
    const requireAllowlist = process.env.REQUIRE_SNAPS_ALLOWLIST;
    const rejectInvalidPlatformVersion =
      process.env.REJECT_INVALID_SNAPS_PLATFORM_VERSION;

    this.snapController = new SnapController({
      dynamicPermissions: ['endowment:caip25'],
      environmentEndowmentPermissions: Object.values(EndowmentPermissions),
      excludedPermissions: {
        ...ExcludedSnapPermissions,
        ...ExcludedSnapEndowments,
      },
      closeAllConnections: this.removeAllConnections.bind(this),
      state: initState.SnapController,
      messenger: snapControllerMessenger,
      featureFlags: {
        dappsCanUpdateSnaps: true,
        allowLocalSnaps,
        requireAllowlist,
        rejectInvalidPlatformVersion,
      },
      encryptor: encryptorFactory(600_000),
      getMnemonic: this.getPrimaryKeyringMnemonic.bind(this),
      preinstalledSnaps: PREINSTALLED_SNAPS,
      getFeatureFlags: () => {
        return {
          disableSnaps:
            this.preferencesController.state.useExternalServices === false,
        };
      },
    });

    this.rateLimitController = new RateLimitController({
      state: initState.RateLimitController,
      messenger: this.controllerMessenger.getRestricted({
        name: 'RateLimitController',
      }),
      implementations: {
        showNativeNotification: {
          method: (origin, message) => {
            const subjectMetadataState = this.controllerMessenger.call(
              'SubjectMetadataController:getState',
            );

            const originMetadata = subjectMetadataState.subjectMetadata[origin];

            this.platform
              ._showNotification(originMetadata?.name ?? origin, message)
              .catch((error) => {
                log.error('Failed to create notification', error);
              });

            return null;
          },
          // 2 calls per 5 minutes
          rateLimitCount: 2,
          rateLimitTimeout: 300000,
        },
        showInAppNotification: {
          method: (origin, args) => {
            const { message, title, footerLink, interfaceId } = args;

            const detailedView = {
              title,
              ...(footerLink ? { footerLink } : {}),
              interfaceId,
            };

            const notification = {
              data: {
                message,
                origin,
                ...(interfaceId ? { detailedView } : {}),
              },
              type: TRIGGER_TYPES.SNAP,
              readDate: null,
            };

            this.controllerMessenger.call(
              'NotificationServicesController:updateMetamaskNotificationsList',
              notification,
            );

            return null;
          },
          // 5 calls per minute
          rateLimitCount: 5,
          rateLimitTimeout: 60000,
        },
      },
    });
    const cronjobControllerMessenger = this.controllerMessenger.getRestricted({
      name: 'CronjobController',
      allowedEvents: [
        'SnapController:snapInstalled',
        'SnapController:snapUpdated',
        'SnapController:snapUninstalled',
        'SnapController:snapEnabled',
        'SnapController:snapDisabled',
      ],
      allowedActions: [
        `${this.permissionController.name}:getPermissions`,
        'SnapController:handleRequest',
        'SnapController:getAll',
      ],
    });
    this.cronjobController = new CronjobController({
      state: initState.CronjobController,
      messenger: cronjobControllerMessenger,
    });

    const snapsRegistryMessenger = this.controllerMessenger.getRestricted({
      name: 'SnapsRegistry',
      allowedEvents: [],
      allowedActions: [],
    });

    this.snapsRegistry = new JsonSnapsRegistry({
      state: initState.SnapsRegistry,
      messenger: snapsRegistryMessenger,
      refetchOnAllowlistMiss: requireAllowlist,
      url: {
        registry: 'https://acl.execution.metamask.io/latest/registry.json',
        signature: 'https://acl.execution.metamask.io/latest/signature.json',
      },
      publicKey:
        '0x025b65308f0f0fb8bc7f7ff87bfc296e0330eee5d3c1d1ee4a048b2fd6a86fa0a6',
    });

    const snapInterfaceControllerMessenger =
      this.controllerMessenger.getRestricted({
        name: 'SnapInterfaceController',
        allowedActions: [
          `${this.phishingController.name}:maybeUpdateState`,
          `${this.phishingController.name}:testOrigin`,
          `${this.approvalController.name}:hasRequest`,
          `${this.approvalController.name}:acceptRequest`,
          `${this.snapController.name}:get`,
        ],
        allowedEvents: [
          'NotificationServicesController:notificationsListUpdated',
        ],
      });

    this.snapInterfaceController = new SnapInterfaceController({
      state: initState.SnapInterfaceController,
      messenger: snapInterfaceControllerMessenger,
    });

    const snapInsightsControllerMessenger =
      this.controllerMessenger.getRestricted({
        name: 'SnapInsightsController',
        allowedActions: [
          `${this.snapController.name}:handleRequest`,
          `${this.snapController.name}:getAll`,
          `${this.permissionController.name}:getPermissions`,
          `${this.snapInterfaceController.name}:deleteInterface`,
        ],
        allowedEvents: [
          `TransactionController:unapprovedTransactionAdded`,
          `TransactionController:transactionStatusUpdated`,
          `SignatureController:stateChange`,
        ],
      });

    this.snapInsightsController = new SnapInsightsController({
      state: initState.SnapInsightsController,
      messenger: snapInsightsControllerMessenger,
    });

    // Notification Controllers
    this.authenticationController = new AuthenticationController.Controller({
      state: initState.AuthenticationController,
      messenger: this.controllerMessenger.getRestricted({
        name: 'AuthenticationController',
        allowedActions: [
          'KeyringController:getState',
          'SnapController:handleRequest',
        ],
        allowedEvents: ['KeyringController:lock', 'KeyringController:unlock'],
      }),
      metametrics: {
        getMetaMetricsId: () => this.metaMetricsController.getMetaMetricsId(),
        agent: 'extension',
      },
    });

    this.userStorageController = new UserStorageController.Controller({
      getMetaMetricsState: () =>
        this.metaMetricsController.state.participateInMetaMetrics ?? false,
      state: initState.UserStorageController,
      config: {
        accountSyncing: {
          onAccountAdded: (profileId) => {
            this.metaMetricsController.trackEvent({
              category: MetaMetricsEventCategory.ProfileSyncing,
              event: MetaMetricsEventName.AccountsSyncAdded,
              properties: {
                profile_id: profileId,
              },
            });
          },
          onAccountNameUpdated: (profileId) => {
            this.metaMetricsController.trackEvent({
              category: MetaMetricsEventCategory.ProfileSyncing,
              event: MetaMetricsEventName.AccountsSyncNameUpdated,
              properties: {
                profile_id: profileId,
              },
            });
          },
          onAccountSyncErroneousSituation: (
            profileId,
            situationMessage,
            sentryContext,
          ) => {
            captureException(
              new Error(`Account sync - ${situationMessage}`),
              sentryContext,
            );
            this.metaMetricsController.trackEvent({
              category: MetaMetricsEventCategory.ProfileSyncing,
              event: MetaMetricsEventName.AccountsSyncErroneousSituation,
              properties: {
                profile_id: profileId,
                situation_message: situationMessage,
              },
            });
          },
        },
      },
      env: {
        isAccountSyncingEnabled: isManifestV3,
      },
      messenger: this.controllerMessenger.getRestricted({
        name: 'UserStorageController',
        allowedActions: [
          'KeyringController:getState',
          'KeyringController:addNewAccount',
          'SnapController:handleRequest',
          'AuthenticationController:getBearerToken',
          'AuthenticationController:getSessionProfile',
          'AuthenticationController:isSignedIn',
          'AuthenticationController:performSignOut',
          'AuthenticationController:performSignIn',
          'NotificationServicesController:disableNotificationServices',
          'NotificationServicesController:selectIsNotificationServicesEnabled',
          'AccountsController:listAccounts',
          'AccountsController:updateAccountMetadata',
          'NetworkController:getState',
          'NetworkController:addNetwork',
          'NetworkController:removeNetwork',
          'NetworkController:updateNetwork',
        ],
        allowedEvents: [
          'KeyringController:lock',
          'KeyringController:unlock',
          'AccountsController:accountAdded',
          'AccountsController:accountRenamed',
          'NetworkController:networkRemoved',
        ],
      }),
    });

    this.controllerMessenger.subscribe(
      'MetaMetricsController:stateChange',
      previousValueComparator(async (prevState, currState) => {
        const { participateInMetaMetrics: prevParticipateInMetaMetrics } =
          prevState;
        const { participateInMetaMetrics: currParticipateInMetaMetrics } =
          currState;

        const metaMetricsWasDisabled =
          prevParticipateInMetaMetrics && !currParticipateInMetaMetrics;
        const metaMetricsWasEnabled =
          !prevParticipateInMetaMetrics && currParticipateInMetaMetrics;

        if (!metaMetricsWasDisabled && !metaMetricsWasEnabled) {
          return;
        }

        const shouldPerformSignIn =
          metaMetricsWasEnabled &&
          !this.authenticationController.state.isSignedIn;
        const shouldPerformSignOut =
          metaMetricsWasDisabled &&
          this.authenticationController.state.isSignedIn &&
          !this.userStorageController.state.isProfileSyncingEnabled;

        if (shouldPerformSignIn) {
          await this.authenticationController.performSignIn();
        } else if (shouldPerformSignOut) {
          await this.authenticationController.performSignOut();
        }
      }, this.metaMetricsController.state),
    );

    const notificationServicesPushControllerMessenger =
      this.controllerMessenger.getRestricted({
        name: 'NotificationServicesPushController',
        allowedActions: ['AuthenticationController:getBearerToken'],
        allowedEvents: [],
      });
    this.notificationServicesPushController =
      new NotificationServicesPushController.Controller({
        messenger: notificationServicesPushControllerMessenger,
        state: initState.NotificationServicesPushController,
        env: {
          apiKey: process.env.FIREBASE_API_KEY ?? '',
          authDomain: process.env.FIREBASE_AUTH_DOMAIN ?? '',
          storageBucket: process.env.FIREBASE_STORAGE_BUCKET ?? '',
          projectId: process.env.FIREBASE_PROJECT_ID ?? '',
          messagingSenderId: process.env.FIREBASE_MESSAGING_SENDER_ID ?? '',
          appId: process.env.FIREBASE_APP_ID ?? '',
          measurementId: process.env.FIREBASE_MEASUREMENT_ID ?? '',
          vapidKey: process.env.VAPID_KEY ?? '',
        },
        config: {
          isPushEnabled: isManifestV3,
          platform: 'extension',
          onPushNotificationReceived,
          onPushNotificationClicked,
        },
      });
    notificationServicesPushControllerMessenger.subscribe(
      'NotificationServicesPushController:onNewNotifications',
      (notification) => {
        this.metaMetricsController.trackEvent({
          category: MetaMetricsEventCategory.PushNotifications,
          event: MetaMetricsEventName.PushNotificationReceived,
          properties: {
            notification_id: notification.id,
            notification_type: notification.type,
            chain_id: notification?.chain_id,
          },
        });
      },
    );
    notificationServicesPushControllerMessenger.subscribe(
      'NotificationServicesPushController:pushNotificationClicked',
      (notification) => {
        this.metaMetricsController.trackEvent({
          category: MetaMetricsEventCategory.PushNotifications,
          event: MetaMetricsEventName.PushNotificationClicked,
          properties: {
            notification_id: notification.id,
            notification_type: notification.type,
            chain_id: notification?.chain_id,
          },
        });
      },
    );

    this.notificationServicesController =
      new NotificationServicesController.Controller({
        messenger: this.controllerMessenger.getRestricted({
          name: 'NotificationServicesController',
          allowedActions: [
            'KeyringController:getAccounts',
            'KeyringController:getState',
            'AuthenticationController:getBearerToken',
            'AuthenticationController:isSignedIn',
            'UserStorageController:enableProfileSyncing',
            'UserStorageController:getStorageKey',
            'UserStorageController:performGetStorage',
            'UserStorageController:performSetStorage',
            'NotificationServicesPushController:enablePushNotifications',
            'NotificationServicesPushController:disablePushNotifications',
            'NotificationServicesPushController:subscribeToPushNotifications',
            'NotificationServicesPushController:updateTriggerPushNotifications',
          ],
          allowedEvents: [
            'KeyringController:stateChange',
            'KeyringController:lock',
            'KeyringController:unlock',
            'NotificationServicesPushController:onNewNotifications',
          ],
        }),
        state: initState.NotificationServicesController,
        env: {
          isPushIntegrated: isManifestV3,
          featureAnnouncements: {
            platform: 'extension',
            spaceId: process.env.CONTENTFUL_ACCESS_SPACE_ID ?? '',
            accessToken: process.env.CONTENTFUL_ACCESS_TOKEN ?? '',
          },
        },
      });

    // account tracker watches balances, nonces, and any code at their address
    this.accountTrackerController = new AccountTrackerController({
      state: { accounts: {} },
      messenger: this.controllerMessenger.getRestricted({
        name: 'AccountTrackerController',
        allowedActions: [
          'AccountsController:getSelectedAccount',
          'NetworkController:getState',
          'NetworkController:getNetworkClientById',
          'OnboardingController:getState',
          'PreferencesController:getState',
        ],
        allowedEvents: [
          'AccountsController:selectedEvmAccountChange',
          'OnboardingController:stateChange',
          'KeyringController:accountRemoved',
        ],
      }),
      provider: this.provider,
      blockTracker: this.blockTracker,
      getNetworkIdentifier: (providerConfig) => {
        const { type, rpcUrl } =
          providerConfig ??
          getProviderConfig({
            metamask: this.networkController.state,
          });
        return type === NETWORK_TYPES.RPC ? rpcUrl : type;
      },
    });

    // start and stop polling for balances based on activeControllerConnections
    this.on('controllerConnectionChanged', (activeControllerConnections) => {
      const { completedOnboarding } = this.onboardingController.state;
      if (activeControllerConnections > 0 && completedOnboarding) {
        this.triggerNetworkrequests();
      } else {
        this.stopNetworkRequests();
      }
    });

    this.controllerMessenger.subscribe(
      `${this.onboardingController.name}:stateChange`,
      previousValueComparator(async (prevState, currState) => {
        const { completedOnboarding: prevCompletedOnboarding } = prevState;
        const { completedOnboarding: currCompletedOnboarding } = currState;
        if (!prevCompletedOnboarding && currCompletedOnboarding) {
          const { address } = this.accountsController.getSelectedAccount();

          await this._addAccountsWithBalance();

          this.postOnboardingInitialization();
          this.triggerNetworkrequests();

          // execute once the token detection on the post-onboarding
          await this.tokenDetectionController.detectTokens({
            selectedAddress: address,
          });
        }
      }, this.onboardingController.state),
    );

    const tokenDetectionControllerMessenger =
      this.controllerMessenger.getRestricted({
        name: 'TokenDetectionController',
        allowedActions: [
          'AccountsController:getAccount',
          'AccountsController:getSelectedAccount',
          'KeyringController:getState',
          'NetworkController:getNetworkClientById',
          'NetworkController:getNetworkConfigurationByNetworkClientId',
          'NetworkController:getState',
          'PreferencesController:getState',
          'TokenListController:getState',
          'TokensController:getState',
          'TokensController:addDetectedTokens',
        ],
        allowedEvents: [
          'AccountsController:selectedEvmAccountChange',
          'KeyringController:lock',
          'KeyringController:unlock',
          'NetworkController:networkDidChange',
          'PreferencesController:stateChange',
          'TokenListController:stateChange',
        ],
      });

    this.tokenDetectionController = new TokenDetectionController({
      messenger: tokenDetectionControllerMessenger,
      getBalancesInSingleCall:
        this.assetsContractController.getBalancesInSingleCall.bind(
          this.assetsContractController,
        ),
      trackMetaMetricsEvent: this.metaMetricsController.trackEvent.bind(
        this.metaMetricsController,
      ),
      useAccountsAPI: true,
      platform: 'extension',
    });

    const addressBookControllerMessenger =
      this.controllerMessenger.getRestricted({
        name: 'AddressBookController',
        allowedActions: [],
        allowedEvents: [],
      });

    this.addressBookController = new AddressBookController({
      messenger: addressBookControllerMessenger,
      state: initState.AddressBookController,
    });

    this.alertController = new AlertController({
      state: initState.AlertController,
      messenger: this.controllerMessenger.getRestricted({
        name: 'AlertController',
        allowedEvents: ['AccountsController:selectedAccountChange'],
        allowedActions: ['AccountsController:getSelectedAccount'],
      }),
    });

    ///: BEGIN:ONLY_INCLUDE_IF(build-mmi)
    this.custodyController = new CustodyController({
      initState: initState.CustodyController,
      captureException,
    });
    this.institutionalFeaturesController = new InstitutionalFeaturesController({
      initState: initState.InstitutionalFeaturesController,
      showConfirmRequest: opts.showUserConfirmation,
    });
    this.transactionUpdateController = new TransactionUpdateController({
      initState: initState.TransactionUpdateController,
      getCustodyKeyring: this.getCustodyKeyringIfExists.bind(this),
      mmiConfigurationController: this.mmiConfigurationController,
      captureException,
    });
    ///: END:ONLY_INCLUDE_IF

    this.backup = new Backup({
      preferencesController: this.preferencesController,
      addressBookController: this.addressBookController,
      accountsController: this.accountsController,
      networkController: this.networkController,
      trackMetaMetricsEvent: this.metaMetricsController.trackEvent.bind(
        this.metaMetricsController,
      ),
    });

    // This gets used as a ...spread parameter in two places: new TransactionController() and createRPCMethodTrackingMiddleware()
    this.snapAndHardwareMetricsParams = {
      getSelectedAccount: this.accountsController.getSelectedAccount.bind(
        this.accountsController,
      ),
      getAccountType: this.getAccountType.bind(this),
      getDeviceModel: this.getDeviceModel.bind(this),
      getHardwareTypeForMetric: this.getHardwareTypeForMetric.bind(this),
      snapAndHardwareMessenger: this.controllerMessenger.getRestricted({
        name: 'SnapAndHardwareMessenger',
        allowedActions: [
          'KeyringController:getKeyringForAccount',
          'SnapController:get',
          'AccountsController:getSelectedAccount',
        ],
      }),
    };

<<<<<<< HEAD
    const transactionControllerMessenger =
      this.controllerMessenger.getRestricted({
        name: 'TransactionController',
        allowedActions: [
          `${this.approvalController.name}:addRequest`,
          'NetworkController:findNetworkClientIdByChainId',
          'NetworkController:getNetworkClientById',
          'AccountsController:getSelectedAccount',
        ],
        allowedEvents: [`NetworkController:stateChange`],
      });

    this.txController = new TransactionController({
      getCurrentNetworkEIP1559Compatibility:
        this.networkController.getEIP1559Compatibility.bind(
          this.networkController,
        ),
      getCurrentAccountEIP1559Compatibility:
        this.getCurrentAccountEIP1559Compatibility.bind(this),
      getExternalPendingTransactions:
        this.getExternalPendingTransactions.bind(this),
      getGasFeeEstimates: this.gasFeeController.fetchGasFeeEstimates.bind(
        this.gasFeeController,
      ),
      getNetworkClientRegistry:
        this.networkController.getNetworkClientRegistry.bind(
          this.networkController,
        ),
      getNetworkState: () => this.networkController.state,
      getPermittedAccounts: this.getPermittedAccounts.bind(this),
      getSavedGasFees: () => {
        const globalChainId = this.#getGlobalChainId();
        return this.preferencesController.state.advancedGasFee[globalChainId];
      },
      incomingTransactions: {
        etherscanApiKeysByChainId: {
          [CHAIN_IDS.MAINNET]: process.env.ETHERSCAN_API_KEY,
          [CHAIN_IDS.SEPOLIA]: process.env.ETHERSCAN_API_KEY,
        },
        includeTokenTransfers: false,
        isEnabled: () =>
          this.preferencesController.state.incomingTransactionsPreferences?.[
            this.#getGlobalChainId()
          ] && this.onboardingController.state.completedOnboarding,
        queryEntireHistory: false,
        updateTransactions: false,
      },
      isFirstTimeInteractionEnabled: () =>
        this.preferencesController.state.securityAlertsEnabled,
      isSimulationEnabled: () =>
        this.preferencesController.state.useTransactionSimulations,
      messenger: transactionControllerMessenger,
      pendingTransactions: {
        isResubmitEnabled: () => {
          const state = this._getMetaMaskState();
          return !(
            getSmartTransactionsPreferenceEnabled(state) &&
            getCurrentChainSupportsSmartTransactions(state)
          );
        },
      },
      testGasFeeFlows: process.env.TEST_GAS_FEE_FLOWS,
      trace,
      hooks: {
        ///: BEGIN:ONLY_INCLUDE_IF(institutional-snap)
        beforePublish: deferPublicationHookFactory(
          (...args) => this.txController.updateCustodialTransaction(...args),
          (...args) => this.handleSnapRequest.bind(this)(...args),
          this._getMetaMaskState.bind(this),
        ),
        beforeCheckPendingTransactions:
          beforeCheckPendingTransactionHookFactory(
            this._getMetaMaskState.bind(this),
          ),
        ///: END:ONLY_INCLUDE_IF
        publish: this._publishSmartTransactionHook.bind(this),
      },
      sign: (...args) => this.keyringController.signTransaction(...args),
      state: initState.TransactionController,
    });

    this._addTransactionControllerListeners();
=======
    this._addBridgeStatusControllerListeners();
>>>>>>> c4aa6a9f

    this.decryptMessageController = new DecryptMessageController({
      getState: this.getState.bind(this),
      messenger: this.controllerMessenger.getRestricted({
        name: 'DecryptMessageController',
        allowedActions: [
          `${this.approvalController.name}:addRequest`,
          `${this.approvalController.name}:acceptRequest`,
          `${this.approvalController.name}:rejectRequest`,
          `${this.keyringController.name}:decryptMessage`,
        ],
        allowedEvents: [
          'DecryptMessageManager:stateChange',
          'DecryptMessageManager:unapprovedMessage',
        ],
      }),
      managerMessenger: this.controllerMessenger.getRestricted({
        name: 'DecryptMessageManager',
      }),
      metricsEvent: this.metaMetricsController.trackEvent.bind(
        this.metaMetricsController,
      ),
    });

    this.encryptionPublicKeyController = new EncryptionPublicKeyController({
      messenger: this.controllerMessenger.getRestricted({
        name: 'EncryptionPublicKeyController',
        allowedActions: [
          `${this.approvalController.name}:addRequest`,
          `${this.approvalController.name}:acceptRequest`,
          `${this.approvalController.name}:rejectRequest`,
        ],
        allowedEvents: [
          'EncryptionPublicKeyManager:stateChange',
          'EncryptionPublicKeyManager:unapprovedMessage',
        ],
      }),
      managerMessenger: this.controllerMessenger.getRestricted({
        name: 'EncryptionPublicKeyManager',
      }),
      getEncryptionPublicKey:
        this.keyringController.getEncryptionPublicKey.bind(
          this.keyringController,
        ),
      getAccountKeyringType: this.keyringController.getAccountKeyringType.bind(
        this.keyringController,
      ),
      getState: this.getState.bind(this),
      metricsEvent: this.metaMetricsController.trackEvent.bind(
        this.metaMetricsController,
      ),
    });

    this.signatureController = new SignatureController({
      messenger: this.controllerMessenger.getRestricted({
        name: 'SignatureController',
        allowedActions: [
          `${this.approvalController.name}:addRequest`,
          `${this.keyringController.name}:signMessage`,
          `${this.keyringController.name}:signPersonalMessage`,
          `${this.keyringController.name}:signTypedMessage`,
          `${this.loggingController.name}:add`,
          `${this.networkController.name}:getNetworkClientById`,
        ],
      }),
      trace,
      decodingApiUrl: process.env.DECODING_API_URL,
      isDecodeSignatureRequestEnabled: () =>
        this.preferencesController.state.useTransactionSimulations,
    });

    this.signatureController.hub.on(
      'cancelWithReason',
      ({ metadata: message, reason }) => {
        this.metaMetricsController.trackEvent({
          event: reason,
          category: MetaMetricsEventCategory.Transactions,
          properties: {
            action: 'Sign Request',
            type: message.type,
          },
        });
      },
    );

    ///: BEGIN:ONLY_INCLUDE_IF(build-mmi)
    const transactionMetricsRequest = this.getTransactionMetricsRequest();

    const mmiControllerMessenger = this.controllerMessenger.getRestricted({
      name: 'MMIController',
      allowedActions: [
        'AccountsController:getAccountByAddress',
        'AccountsController:setAccountName',
        'AccountsController:listAccounts',
        'AccountsController:getSelectedAccount',
        'AccountsController:setSelectedAccount',
        'MetaMetricsController:getState',
        'NetworkController:getState',
        'NetworkController:setActiveNetwork',
      ],
    });

    this.mmiController = new MMIController({
      messenger: mmiControllerMessenger,
      mmiConfigurationController: this.mmiConfigurationController,
      keyringController: this.keyringController,
      appStateController: this.appStateController,
      transactionUpdateController: this.transactionUpdateController,
      custodyController: this.custodyController,
      getState: this.getState.bind(this),
      getPendingNonce: this.getPendingNonce.bind(this),
      accountTrackerController: this.accountTrackerController,
      networkController: this.networkController,
      metaMetricsController: this.metaMetricsController,
      permissionController: this.permissionController,
      signatureController: this.signatureController,
      platform: this.platform,
      extension: this.extension,
      getTransactions: (...args) => this.txController.getTransactions(...args),
      setTxStatusSigned: (id) =>
        this.txController.updateCustodialTransaction(id, {
          status: TransactionStatus.signed,
        }),
      setTxStatusSubmitted: (id) =>
        this.txController.updateCustodialTransaction(id, {
          status: TransactionStatus.submitted,
        }),
      setTxStatusFailed: (id, reason) =>
        this.txController.updateCustodialTransaction(id, {
          status: TransactionStatus.failed,
          errorMessage: reason,
        }),
      trackTransactionEvents: handleMMITransactionUpdate.bind(
        null,
        transactionMetricsRequest,
      ),
      updateTransaction: (txMeta, note) =>
        this.txController.updateTransaction(txMeta, note),
      updateTransactionHash: (id, hash) =>
        this.txController.updateCustodialTransaction(id, { hash }),
      setChannelId: (channelId) =>
        this.institutionalFeaturesController.setChannelId(channelId),
      setConnectionRequest: (payload) =>
        this.institutionalFeaturesController.setConnectionRequest(payload),
    });
    ///: END:ONLY_INCLUDE_IF

    const swapsControllerMessenger = this.controllerMessenger.getRestricted({
      name: 'SwapsController',
      // TODO: allow these internal calls once GasFeeController and TransactionController
      // export these action types and register its action handlers
      // allowedActions: [
      //   'GasFeeController:getEIP1559GasFeeEstimates',
      //   'TransactionController:getLayer1GasFee',
      // ],
      allowedActions: [
        'NetworkController:getState',
        'NetworkController:getNetworkClientById',
        'TokenRatesController:getState',
      ],
      allowedEvents: [],
    });

    this.swapsController = new SwapsController(
      {
        messenger: swapsControllerMessenger,
        getBufferedGasLimit: async (txMeta, multiplier) => {
          const { gas: gasLimit, simulationFails } =
            await this.txController.estimateGasBuffered(
              txMeta.txParams,
              multiplier,
              this.#getGlobalNetworkClientId(),
            );

          return { gasLimit, simulationFails };
        },
        // TODO: Remove once GasFeeController exports this action type
        getEIP1559GasFeeEstimates:
          this.gasFeeController.fetchGasFeeEstimates.bind(
            this.gasFeeController,
          ),
        // TODO: Remove once TransactionController exports this action type
        getLayer1GasFee: (...args) =>
          this.txController.getLayer1GasFee(...args),
        trackMetaMetricsEvent: this.metaMetricsController.trackEvent.bind(
          this.metaMetricsController,
        ),
      },
      initState.SwapsController,
    );

    const bridgeControllerMessenger = this.controllerMessenger.getRestricted({
      name: BRIDGE_CONTROLLER_NAME,
      allowedActions: [
        'AccountsController:getSelectedAccount',
        'NetworkController:getSelectedNetworkClient',
        'NetworkController:findNetworkClientIdByChainId',
      ],
      allowedEvents: [],
    });
    this.bridgeController = new BridgeController({
      messenger: bridgeControllerMessenger,
      // TODO: Remove once TransactionController exports this action type
      getLayer1GasFee: (...args) => this.txController.getLayer1GasFee(...args),
    });

    const bridgeStatusControllerMessenger =
      this.controllerMessenger.getRestricted({
        name: BRIDGE_STATUS_CONTROLLER_NAME,
        allowedActions: [
          'AccountsController:getSelectedAccount',
          'NetworkController:getNetworkClientById',
          'NetworkController:findNetworkClientIdByChainId',
          'NetworkController:getState',
          'TransactionController:getState',
        ],
        allowedEvents: [],
      });
    this.bridgeStatusController = new BridgeStatusController({
      messenger: bridgeStatusControllerMessenger,
      state: initState.BridgeStatusController,
    });

    const smartTransactionsControllerMessenger =
      this.controllerMessenger.getRestricted({
        name: 'SmartTransactionsController',
        allowedActions: [
          'NetworkController:getNetworkClientById',
          'NetworkController:getState',
        ],
        allowedEvents: ['NetworkController:stateChange'],
      });
    this.smartTransactionsController = new SmartTransactionsController({
      supportedChainIds: getAllowedSmartTransactionsChainIds(),
      clientId: ClientId.Extension,
      getNonceLock: (address) =>
        this.txController.getNonceLock(
          address,
          this.#getGlobalNetworkClientId(),
        ),
      confirmExternalTransaction: (...args) =>
        this.txController.confirmExternalTransaction(...args),
      trackMetaMetricsEvent: this.metaMetricsController.trackEvent.bind(
        this.metaMetricsController,
      ),
      state: initState.SmartTransactionsController,
      messenger: smartTransactionsControllerMessenger,
      getTransactions: (...args) => this.txController.getTransactions(...args),
      updateTransaction: (...args) =>
        this.txController.updateTransaction(...args),
      getFeatureFlags: () => {
        const state = this._getMetaMaskState();
        return getFeatureFlagsByChainId(state);
      },
      getMetaMetricsProps: async () => {
        const selectedAddress =
          this.accountsController.getSelectedAccount().address;
        const accountHardwareType = await this.getHardwareTypeForMetric(
          selectedAddress,
        );
        const accountType = await this.getAccountType(selectedAddress);
        const deviceModel = await this.getDeviceModel(selectedAddress);
        return {
          accountHardwareType,
          accountType,
          deviceModel,
        };
      },
    });

    const isExternalNameSourcesEnabled = () =>
      this.preferencesController.state.useExternalNameSources;

    this.nameController = new NameController({
      messenger: this.controllerMessenger.getRestricted({
        name: 'NameController',
        allowedActions: [],
      }),
      providers: [
        new ENSNameProvider({
          reverseLookup: this.ensController.reverseResolveAddress.bind(
            this.ensController,
          ),
        }),
        new EtherscanNameProvider({ isEnabled: isExternalNameSourcesEnabled }),
        new TokenNameProvider({ isEnabled: isExternalNameSourcesEnabled }),
        new LensNameProvider({ isEnabled: isExternalNameSourcesEnabled }),
        new SnapsNameProvider({
          messenger: this.controllerMessenger.getRestricted({
            name: 'SnapsNameProvider',
            allowedActions: [
              'SnapController:getAll',
              'SnapController:get',
              'SnapController:handleRequest',
              'PermissionController:getState',
            ],
          }),
        }),
      ],
      state: initState.NameController,
    });

    const petnamesBridgeMessenger = this.controllerMessenger.getRestricted({
      name: 'PetnamesBridge',
      allowedEvents: [
        'NameController:stateChange',
        'AccountsController:stateChange',
        'AddressBookController:stateChange',
      ],
      allowedActions: ['AccountsController:listAccounts'],
    });

    new AddressBookPetnamesBridge({
      addressBookController: this.addressBookController,
      nameController: this.nameController,
      messenger: petnamesBridgeMessenger,
    }).init();

    new AccountIdentitiesPetnamesBridge({
      nameController: this.nameController,
      messenger: petnamesBridgeMessenger,
    }).init();

    this.userOperationController = new UserOperationController({
      entrypoint: process.env.EIP_4337_ENTRYPOINT,
      getGasFeeEstimates: this.gasFeeController.fetchGasFeeEstimates.bind(
        this.gasFeeController,
      ),
      messenger: this.controllerMessenger.getRestricted({
        name: 'UserOperationController',
        allowedActions: [
          'ApprovalController:addRequest',
          'NetworkController:getNetworkClientById',
          'KeyringController:prepareUserOperation',
          'KeyringController:patchUserOperation',
          'KeyringController:signUserOperation',
        ],
      }),
      state: initState.UserOperationController,
    });

    this.userOperationController.hub.on(
      'user-operation-added',
      this._onUserOperationAdded.bind(this),
    );

    this.userOperationController.hub.on(
      'transaction-updated',
      this._onUserOperationTransactionUpdated.bind(this),
    );

    // ensure AccountTrackerController updates balances after network change
    networkControllerMessenger.subscribe(
      'NetworkController:networkDidChange',
      () => {
        this.accountTrackerController.updateAccounts();
      },
    );

    // clear unapproved transactions and messages when the network will change
    networkControllerMessenger.subscribe(
      'NetworkController:networkWillChange',
      clearPendingConfirmations.bind(this),
    );

    // RemoteFeatureFlagController has subscription for preferences changes
    this.controllerMessenger.subscribe(
      'PreferencesController:stateChange',
      previousValueComparator((prevState, currState) => {
        const { useExternalServices: prevUseExternalServices } = prevState;
        const { useExternalServices: currUseExternalServices } = currState;
        if (currUseExternalServices && !prevUseExternalServices) {
          this.remoteFeatureFlagController.enable();
          this.remoteFeatureFlagController.updateRemoteFeatureFlags();
        } else if (!currUseExternalServices && prevUseExternalServices) {
          this.remoteFeatureFlagController.disable();
        }
      }, this.preferencesController.state),
    );

    // Initialize RemoteFeatureFlagController
    this.remoteFeatureFlagController = new RemoteFeatureFlagController({
      messenger: this.controllerMessenger.getRestricted({
        name: 'RemoteFeatureFlagController',
        allowedActions: [],
        allowedEvents: [],
      }),
      fetchInterval: 15 * 60 * 1000, // 15 minutes in milliseconds
      disabled: !this.preferencesController.state.useExternalServices,
      getMetaMetricsId: () => this.metaMetricsController.getMetaMetricsId(),
      clientConfigApiService: new ClientConfigApiService({
        fetch: globalThis.fetch.bind(globalThis),
        config: {
          client: ClientType.Extension,
          distribution:
            this._getConfigForRemoteFeatureFlagRequest().distribution,
          environment: this._getConfigForRemoteFeatureFlagRequest().environment,
        },
      }),
    });

    const existingControllers = [
      this.networkController,
      this.preferencesController,
      this.gasFeeController,
      this.onboardingController,
      this.keyringController,
      ///: BEGIN:ONLY_INCLUDE_IF(build-mmi)
      this.transactionUpdateController,
      ///: END:ONLY_INCLUDE_IF
      this.smartTransactionsController,
    ];

    const controllerInitFunctions = {
      PPOMController: PPOMControllerInit,
      TransactionController: TransactionControllerInit,
    };

    const {
      controllerApi,
      controllerMemState,
      controllerPersistedState,
      controllersByName,
    } = this.#initControllers({
      existingControllers,
      initFunctions: controllerInitFunctions,
      initState,
    });

    this.controllerApi = controllerApi;
    this.controllerMemState = controllerMemState;
    this.controllerPersistedState = controllerPersistedState;
    this.controllersByName = controllersByName;

    // Backwards compatibility for existing references
    this.ppomController = controllersByName.PPOMController;
    this.txController = controllersByName.TransactionController;

    this.controllerMessenger.subscribe(
      'TransactionController:transactionStatusUpdated',
      ({ transactionMeta }) => {
        this._onFinishedTransaction(transactionMeta);
      },
    );

    this.metamaskMiddleware = createMetamaskMiddleware({
      static: {
        eth_syncing: false,
        web3_clientVersion: `MetaMask/v${version}`,
      },
      version,
      // account mgmt
      getAccounts: ({ origin: innerOrigin }) => {
        if (innerOrigin === ORIGIN_METAMASK) {
          const selectedAddress =
            this.accountsController.getSelectedAccount().address;
          return selectedAddress ? [selectedAddress] : [];
        } else if (this.isUnlocked()) {
          return this.getPermittedAccounts(innerOrigin);
        }
        return []; // changing this is a breaking change
      },
      // tx signing
      processTransaction: (transactionParams, dappRequest) =>
        addDappTransaction(
          this.getAddTransactionRequest({ transactionParams, dappRequest }),
        ),
      // msg signing
      ///: BEGIN:ONLY_INCLUDE_IF(build-main,build-beta,build-flask)

      processTypedMessage: (...args) =>
        addTypedMessage({
          signatureController: this.signatureController,
          signatureParams: args,
        }),
      processTypedMessageV3: (...args) =>
        addTypedMessage({
          signatureController: this.signatureController,
          signatureParams: args,
        }),
      processTypedMessageV4: (...args) =>
        addTypedMessage({
          signatureController: this.signatureController,
          signatureParams: args,
        }),
      processPersonalMessage: (...args) =>
        addPersonalMessage({
          signatureController: this.signatureController,
          signatureParams: args,
        }),
      ///: END:ONLY_INCLUDE_IF

      ///: BEGIN:ONLY_INCLUDE_IF(build-mmi)
      /* eslint-disable no-dupe-keys */
      processTypedMessage: this.mmiController.newUnsignedMessage.bind(
        this.mmiController,
      ),
      processTypedMessageV3: this.mmiController.newUnsignedMessage.bind(
        this.mmiController,
      ),
      processTypedMessageV4: this.mmiController.newUnsignedMessage.bind(
        this.mmiController,
      ),
      processPersonalMessage: this.mmiController.newUnsignedMessage.bind(
        this.mmiController,
      ),
      setTypedMessageInProgress:
        this.signatureController.setTypedMessageInProgress.bind(
          this.signatureController,
        ),
      setPersonalMessageInProgress:
        this.signatureController.setPersonalMessageInProgress.bind(
          this.signatureController,
        ),
      /* eslint-enable no-dupe-keys */
      ///: END:ONLY_INCLUDE_IF

      processEncryptionPublicKey:
        this.encryptionPublicKeyController.newRequestEncryptionPublicKey.bind(
          this.encryptionPublicKeyController,
        ),

      processDecryptMessage:
        this.decryptMessageController.newRequestDecryptMessage.bind(
          this.decryptMessageController,
        ),
      getPendingNonce: this.getPendingNonce.bind(this),
      getPendingTransactionByHash: (hash) =>
        this.txController.state.transactions.find(
          (meta) =>
            meta.hash === hash && meta.status === TransactionStatus.submitted,
        ),
    });

    // ensure isClientOpenAndUnlocked is updated when memState updates
    this.on('update', (memState) => this._onStateUpdate(memState));

    /**
     * All controllers in Memstore but not in store. They are not persisted.
     * On chrome profile re-start, they will be re-initialized.
     */
    const resetOnRestartStore = {
      AccountTracker: this.accountTrackerController,
      TokenRatesController: this.tokenRatesController,
      DecryptMessageController: this.decryptMessageController,
      EncryptionPublicKeyController: this.encryptionPublicKeyController,
      SignatureController: this.signatureController,
      SwapsController: this.swapsController,
      BridgeController: this.bridgeController,
      BridgeStatusController: this.bridgeStatusController,
      EnsController: this.ensController,
      ApprovalController: this.approvalController,
    };

    this.store.updateStructure({
      AccountsController: this.accountsController,
      AppStateController: this.appStateController,
      AppMetadataController: this.appMetadataController,
      MultichainBalancesController: this.multichainBalancesController,
      ///: BEGIN:ONLY_INCLUDE_IF(build-flask)
      MultichainTransactionsController: this.multichainTransactionsController,
      ///: END:ONLY_INCLUDE_IF
      KeyringController: this.keyringController,
      PreferencesController: this.preferencesController,
      MetaMetricsController: this.metaMetricsController,
      MetaMetricsDataDeletionController: this.metaMetricsDataDeletionController,
      AddressBookController: this.addressBookController,
      CurrencyController: this.currencyRateController,
      NetworkController: this.networkController,
      AlertController: this.alertController,
      OnboardingController: this.onboardingController,
      PermissionController: this.permissionController,
      PermissionLogController: this.permissionLogController,
      SubjectMetadataController: this.subjectMetadataController,
      AnnouncementController: this.announcementController,
      NetworkOrderController: this.networkOrderController,
      AccountOrderController: this.accountOrderController,
      GasFeeController: this.gasFeeController,
      TokenListController: this.tokenListController,
      TokensController: this.tokensController,
      TokenBalancesController: this.tokenBalancesController,
      SmartTransactionsController: this.smartTransactionsController,
      NftController: this.nftController,
      PhishingController: this.phishingController,
      SelectedNetworkController: this.selectedNetworkController,
      LoggingController: this.loggingController,
      MultichainRatesController: this.multichainRatesController,
      SnapController: this.snapController,
      CronjobController: this.cronjobController,
      SnapsRegistry: this.snapsRegistry,
      SnapInterfaceController: this.snapInterfaceController,
      SnapInsightsController: this.snapInsightsController,
      ///: BEGIN:ONLY_INCLUDE_IF(build-mmi)
      CustodyController: this.custodyController.store,
      InstitutionalFeaturesController:
        this.institutionalFeaturesController.store,
      MmiConfigurationController: this.mmiConfigurationController.store,
      ///: END:ONLY_INCLUDE_IF
      NameController: this.nameController,
      UserOperationController: this.userOperationController,
      // Notification Controllers
      AuthenticationController: this.authenticationController,
      UserStorageController: this.userStorageController,
      NotificationServicesController: this.notificationServicesController,
      NotificationServicesPushController:
        this.notificationServicesPushController,
      RemoteFeatureFlagController: this.remoteFeatureFlagController,
      ...resetOnRestartStore,
      ...controllerPersistedState,
    });

    this.memStore = new ComposableObservableStore({
      config: {
        AccountsController: this.accountsController,
        AppStateController: this.appStateController,
        AppMetadataController: this.appMetadataController,
        MultichainBalancesController: this.multichainBalancesController,
        ///: BEGIN:ONLY_INCLUDE_IF(build-flask)
        MultichainTransactionsController: this.multichainTransactionsController,
        ///: END:ONLY_INCLUDE_IF
        NetworkController: this.networkController,
        KeyringController: this.keyringController,
        PreferencesController: this.preferencesController,
        MetaMetricsController: this.metaMetricsController,
        MetaMetricsDataDeletionController:
          this.metaMetricsDataDeletionController,
        AddressBookController: this.addressBookController,
        CurrencyController: this.currencyRateController,
        AlertController: this.alertController,
        OnboardingController: this.onboardingController,
        PermissionController: this.permissionController,
        PermissionLogController: this.permissionLogController,
        SubjectMetadataController: this.subjectMetadataController,
        AnnouncementController: this.announcementController,
        NetworkOrderController: this.networkOrderController,
        AccountOrderController: this.accountOrderController,
        GasFeeController: this.gasFeeController,
        TokenListController: this.tokenListController,
        TokensController: this.tokensController,
        TokenBalancesController: this.tokenBalancesController,
        SmartTransactionsController: this.smartTransactionsController,
        NftController: this.nftController,
        SelectedNetworkController: this.selectedNetworkController,
        LoggingController: this.loggingController,
        MultichainRatesController: this.multichainRatesController,
        SnapController: this.snapController,
        CronjobController: this.cronjobController,
        SnapsRegistry: this.snapsRegistry,
        SnapInterfaceController: this.snapInterfaceController,
        SnapInsightsController: this.snapInsightsController,
        ///: BEGIN:ONLY_INCLUDE_IF(build-mmi)
        CustodyController: this.custodyController.store,
        InstitutionalFeaturesController:
          this.institutionalFeaturesController.store,
        MmiConfigurationController: this.mmiConfigurationController.store,
        ///: END:ONLY_INCLUDE_IF
        NameController: this.nameController,
        UserOperationController: this.userOperationController,
        // Notification Controllers
        AuthenticationController: this.authenticationController,
        UserStorageController: this.userStorageController,
        NotificationServicesController: this.notificationServicesController,
        QueuedRequestController: this.queuedRequestController,
        NotificationServicesPushController:
          this.notificationServicesPushController,
        RemoteFeatureFlagController: this.remoteFeatureFlagController,
        ...resetOnRestartStore,
        ...controllerMemState,
      },
      controllerMessenger: this.controllerMessenger,
    });

    // if this is the first time, clear the state of by calling these methods
    const resetMethods = [
      this.accountTrackerController.resetState.bind(
        this.accountTrackerController,
      ),
      this.decryptMessageController.resetState.bind(
        this.decryptMessageController,
      ),
      this.encryptionPublicKeyController.resetState.bind(
        this.encryptionPublicKeyController,
      ),
      this.signatureController.resetState.bind(this.signatureController),
      this.swapsController.resetState.bind(this.swapsController),
      this.bridgeController.resetState.bind(this.bridgeController),
      this.ensController.resetState.bind(this.ensController),
      this.approvalController.clear.bind(this.approvalController),
      // WE SHOULD ADD TokenListController.resetState here too. But it's not implemented yet.
    ];

    if (isManifestV3) {
      if (isFirstMetaMaskControllerSetup === true) {
        this.resetStates(resetMethods);
        this.extension.storage.session.set({
          isFirstMetaMaskControllerSetup: false,
        });
      }
    } else {
      // it's always the first time in MV2
      this.resetStates(resetMethods);
    }

    // Automatic login via config password
    const password = process.env.PASSWORD;
    if (
      !this.isUnlocked() &&
      this.onboardingController.state.completedOnboarding &&
      password &&
      !process.env.IN_TEST
    ) {
      this._loginUser(password);
    } else {
      this._startUISync();
    }

    // Lazily update the store with the current extension environment
    this.extension.runtime.getPlatformInfo().then(({ os }) => {
      this.appStateController.setBrowserEnvironment(
        os,
        // This method is presently only supported by Firefox
        this.extension.runtime.getBrowserInfo === undefined
          ? 'chrome'
          : 'firefox',
      );
    });

    this.setupControllerEventSubscriptions();
    this.setupMultichainDataAndSubscriptions();

    // For more information about these legacy streams, see here:
    // https://github.com/MetaMask/metamask-extension/issues/15491
    // TODO:LegacyProvider: Delete
    this.publicConfigStore = this.createPublicConfigStore();

    // Multiple MetaMask instances launched warning
    this.extension.runtime.onMessageExternal.addListener(onMessageReceived);
    // Fire a ping message to check if other extensions are running
    checkForMultipleVersionsRunning();

    if (this.onboardingController.state.completedOnboarding) {
      this.postOnboardingInitialization();
    }
  }

  // Provides a method for getting feature flags for the multichain
  // initial rollout, such that we can remotely modify polling interval
  getInfuraFeatureFlags() {
    fetchWithCache({
      url: 'https://swap.api.cx.metamask.io/featureFlags',
      cacheRefreshTime: MINUTE * 20,
    })
      .then(this.onFeatureFlagResponseReceived)
      .catch((e) => {
        // API unreachable (?)
        log.warn('Feature flag endpoint is unreachable', e);
      });
  }

  onFeatureFlagResponseReceived(response) {
    const { multiChainAssets = {} } = response;
    const { pollInterval } = multiChainAssets;
    // Polling interval is provided in seconds
    if (pollInterval > 0) {
      this.tokenBalancesController.setIntervalLength(pollInterval * SECOND);
    }
  }

  postOnboardingInitialization() {
    const { usePhishDetect } = this.preferencesController.state;

    this.networkController.lookupNetwork();

    if (usePhishDetect) {
      this.phishingController.maybeUpdateState();
    }

    // post onboarding emit detectTokens event
    const preferencesControllerState = this.preferencesController.state;
    const { useTokenDetection, useNftDetection } =
      preferencesControllerState ?? {};
    this.metaMetricsController.trackEvent({
      category: MetaMetricsEventCategory.Onboarding,
      event: MetaMetricsUserTrait.TokenDetectionEnabled,
      properties: {
        [MetaMetricsUserTrait.TokenDetectionEnabled]: useTokenDetection,
      },
    });
    this.metaMetricsController.trackEvent({
      category: MetaMetricsEventCategory.Onboarding,
      event: MetaMetricsUserTrait.NftAutodetectionEnabled,
      properties: {
        [MetaMetricsUserTrait.NftAutodetectionEnabled]: useNftDetection,
      },
    });
  }

  triggerNetworkrequests() {
    this.txController.stopIncomingTransactionPolling();

    this.txController.startIncomingTransactionPolling([
      this.#getGlobalChainId(),
    ]);

    this.tokenDetectionController.enable();
    this.getInfuraFeatureFlags();
  }

  stopNetworkRequests() {
    this.txController.stopIncomingTransactionPolling();
    this.tokenDetectionController.disable();
  }

  resetStates(resetMethods) {
    resetMethods.forEach((resetMethod) => {
      try {
        resetMethod();
      } catch (err) {
        console.error(err);
      }
    });
  }

  ///: BEGIN:ONLY_INCLUDE_IF(keyring-snaps)
  /**
   * Initialize the snap keyring if it is not present.
   *
   * @returns {SnapKeyring}
   */
  async getSnapKeyring() {
    let [snapKeyring] = this.keyringController.getKeyringsByType(
      KeyringType.snap,
    );
    if (!snapKeyring) {
      snapKeyring = await this.keyringController.addNewKeyring(
        KeyringType.snap,
      );
    }
    return snapKeyring;
  }
  ///: END:ONLY_INCLUDE_IF

  trackInsightSnapView(snapId) {
    this.metaMetricsController.trackEvent({
      event: MetaMetricsEventName.InsightSnapViewed,
      category: MetaMetricsEventCategory.Snaps,
      properties: {
        snap_id: snapId,
      },
    });
  }

  /**
   * Get snap metadata from the current state without refreshing the registry database.
   *
   * @param {string} snapId - A snap id.
   * @returns The available metadata for the snap, if any.
   */
  _getSnapMetadata(snapId) {
    return this.snapsRegistry.state.database?.verifiedSnaps?.[snapId]?.metadata;
  }

  /**
   * Tracks snaps export usage.
   * Note: This function is throttled to 1 call per 60 seconds per snap id + handler combination.
   *
   * @param {string} snapId - The ID of the snap the handler is being triggered on.
   * @param {string} handler - The handler to trigger on the snap for the request.
   * @param {boolean} success - Whether the invocation was successful or not.
   * @param {string} origin - The origin of the request.
   */
  _trackSnapExportUsage = wrap(
    memoize(
      () =>
        throttle(
          (snapId, handler, success, origin) =>
            this.metaMetricsController.trackEvent({
              event: MetaMetricsEventName.SnapExportUsed,
              category: MetaMetricsEventCategory.Snaps,
              properties: {
                snap_id: snapId,
                export: handler,
                snap_category: this._getSnapMetadata(snapId)?.category,
                success,
                origin,
              },
            }),
          SECOND * 60,
        ),
      (snapId, handler, _, origin) => `${snapId}${handler}${origin}`,
    ),
    (getFunc, ...args) => getFunc(...args)(...args),
  );

  /**
   * Passes a JSON-RPC request object to the SnapController for execution.
   *
   * @param {object} args - A bag of options.
   * @param {string} args.snapId - The ID of the recipient snap.
   * @param {string} args.origin - The origin of the RPC request.
   * @param {string} args.handler - The handler to trigger on the snap for the request.
   * @param {object} args.request - The JSON-RPC request object.
   * @returns The result of the JSON-RPC request.
   */
  async handleSnapRequest(args) {
    try {
      const response = await this.controllerMessenger.call(
        'SnapController:handleRequest',
        args,
      );
      this._trackSnapExportUsage(args.snapId, args.handler, true, args.origin);
      return response;
    } catch (error) {
      this._trackSnapExportUsage(args.snapId, args.handler, false, args.origin);
      throw error;
    }
  }

  /**
   * Gets the currently selected locale from the PreferencesController.
   *
   * @returns The currently selected locale.
   */
  getLocale() {
    const { currentLocale } = this.preferencesController.state;

    return currentLocale;
  }

  /**
   * Gets whether the privacy mode is enabled from the PreferencesController.
   *
   * @returns {boolean} Whether the privacy mode is enabled.
   */
  getPrivacyMode() {
    const { privacyMode } = this.preferencesController.state;

    return privacyMode;
  }

  /**
   * Constructor helper for getting Snap permission specifications.
   */
  getSnapPermissionSpecifications() {
    return {
      ...buildSnapEndowmentSpecifications(Object.keys(ExcludedSnapEndowments)),
      ...buildSnapRestrictedMethodSpecifications(
        Object.keys(ExcludedSnapPermissions),
        {
          getPreferences: () => {
            const locale = this.getLocale();
            const currency = this.currencyRateController.state.currentCurrency;
            const hideBalances = this.getPrivacyMode();
            return { locale, currency, hideBalances };
          },
          clearSnapState: this.controllerMessenger.call.bind(
            this.controllerMessenger,
            'SnapController:clearSnapState',
          ),
          getMnemonic: this.getPrimaryKeyringMnemonic.bind(this),
          getUnlockPromise: this.appStateController.getUnlockPromise.bind(
            this.appStateController,
          ),
          getSnap: this.controllerMessenger.call.bind(
            this.controllerMessenger,
            'SnapController:get',
          ),
          handleSnapRpcRequest: this.handleSnapRequest.bind(this),
          getSnapState: this.controllerMessenger.call.bind(
            this.controllerMessenger,
            'SnapController:getSnapState',
          ),
          requestUserApproval:
            this.approvalController.addAndShowApprovalRequest.bind(
              this.approvalController,
            ),
          showNativeNotification: (origin, args) =>
            this.controllerMessenger.call(
              'RateLimitController:call',
              origin,
              'showNativeNotification',
              origin,
              args.message,
            ),
          showInAppNotification: (origin, args) => {
            const { message, title, footerLink } = args;
            const notificationArgs = {
              interfaceId: args.content,
              message,
              title,
              footerLink,
            };
            return this.controllerMessenger.call(
              'RateLimitController:call',
              origin,
              'showInAppNotification',
              origin,
              notificationArgs,
            );
          },
          updateSnapState: this.controllerMessenger.call.bind(
            this.controllerMessenger,
            'SnapController:updateSnapState',
          ),
          maybeUpdatePhishingList: () => {
            const { usePhishDetect } = this.preferencesController.state;

            if (!usePhishDetect) {
              return;
            }

            this.controllerMessenger.call(
              'PhishingController:maybeUpdateState',
            );
          },
          isOnPhishingList: (url) => {
            const { usePhishDetect } = this.preferencesController.state;

            if (!usePhishDetect) {
              return false;
            }

            return this.controllerMessenger.call(
              'PhishingController:testOrigin',
              url,
            ).result;
          },
          createInterface: this.controllerMessenger.call.bind(
            this.controllerMessenger,
            'SnapInterfaceController:createInterface',
          ),
          getInterface: this.controllerMessenger.call.bind(
            this.controllerMessenger,
            'SnapInterfaceController:getInterface',
          ),
          // We don't currently use special cryptography for the extension client.
          getClientCryptography: () => ({}),
          ///: BEGIN:ONLY_INCLUDE_IF(keyring-snaps)
          getSnapKeyring: this.getSnapKeyring.bind(this),
          ///: END:ONLY_INCLUDE_IF
        },
      ),
    };
  }

  /**
   * Sets up BaseController V2 event subscriptions. Currently, this includes
   * the subscriptions necessary to notify permission subjects of account
   * changes.
   *
   * Some of the subscriptions in this method are Messenger selector
   * event subscriptions. See the relevant documentation for
   * `@metamask/base-controller` for more information.
   *
   * Note that account-related notifications emitted when the extension
   * becomes unlocked are handled in MetaMaskController._onUnlock.
   */
  setupControllerEventSubscriptions() {
    let lastSelectedAddress;
    this.controllerMessenger.subscribe(
      'PreferencesController:stateChange',
      previousValueComparator(async (prevState, currState) => {
        const { currentLocale } = currState;
        const chainId = this.#getGlobalChainId();

        await updateCurrentLocale(currentLocale);

        if (currState.incomingTransactionsPreferences?.[chainId]) {
          this.txController.stopIncomingTransactionPolling();

          this.txController.startIncomingTransactionPolling([
            this.#getGlobalChainId(),
          ]);
        } else {
          this.txController.stopIncomingTransactionPolling();
        }

        this.#checkTokenListPolling(currState, prevState);
      }, this.preferencesController.state),
    );

    this.controllerMessenger.subscribe(
      `${this.accountsController.name}:selectedAccountChange`,
      async (account) => {
        if (account.address && account.address !== lastSelectedAddress) {
          lastSelectedAddress = account.address;
          await this._onAccountChange(account.address);
        }
      },
    );

    // This handles account changes every time relevant permission state
    // changes, for any reason.
    this.controllerMessenger.subscribe(
      `${this.permissionController.name}:stateChange`,
      async (currentValue, previousValue) => {
        const changedAccounts = diffMap(currentValue, previousValue);

        for (const [origin, accounts] of changedAccounts.entries()) {
          this._notifyAccountsChange(origin, accounts);
        }
      },
      getPermittedAccountsByOrigin,
    );

    this.controllerMessenger.subscribe(
      `${this.permissionController.name}:stateChange`,
      async (currentValue, previousValue) => {
        const changedChains = diffMap(currentValue, previousValue);

        // This operates under the assumption that there will be at maximum
        // one origin permittedChains value change per event handler call
        for (const [origin, chains] of changedChains.entries()) {
          const currentNetworkClientIdForOrigin =
            this.selectedNetworkController.getNetworkClientIdForDomain(origin);
          const { chainId: currentChainIdForOrigin } =
            this.networkController.getNetworkConfigurationByNetworkClientId(
              currentNetworkClientIdForOrigin,
            );
          // if(chains.length === 0) {
          // TODO: This particular case should also occur at the same time
          // that eth_accounts is revoked. When eth_accounts is revoked,
          // the networkClientId for that origin should be reset to track
          // the globally selected network.
          // }
          if (chains.length > 0 && !chains.includes(currentChainIdForOrigin)) {
            const networkClientId =
              this.networkController.findNetworkClientIdByChainId(chains[0]);
            this.networkController.setActiveNetwork(networkClientId);
            this.selectedNetworkController.setNetworkClientIdForDomain(
              origin,
              networkClientId,
            );
          }
        }
      },
      getPermittedChainsByOrigin,
    );

    this.controllerMessenger.subscribe(
      'NetworkController:networkRemoved',
      ({ chainId }) => {
        this.removeAllChainIdPermissions(chainId);
      },
    );

    this.controllerMessenger.subscribe(
      'NetworkController:networkDidChange',
      async () => {
        await this.txController.stopIncomingTransactionPolling();

        await this.txController.updateIncomingTransactions([
          this.#getGlobalChainId(),
        ]);

        await this.txController.startIncomingTransactionPolling([
          this.#getGlobalChainId(),
        ]);
      },
    );

    this.controllerMessenger.subscribe(
      `${this.snapController.name}:snapInstallStarted`,
      (snapId, origin, isUpdate) => {
        const snapCategory = this._getSnapMetadata(snapId)?.category;
        this.metaMetricsController.trackEvent({
          event: isUpdate
            ? MetaMetricsEventName.SnapUpdateStarted
            : MetaMetricsEventName.SnapInstallStarted,
          category: MetaMetricsEventCategory.Snaps,
          properties: {
            snap_id: snapId,
            origin,
            snap_category: snapCategory,
          },
        });
      },
    );

    this.controllerMessenger.subscribe(
      `${this.snapController.name}:snapInstallFailed`,
      (snapId, origin, isUpdate, error) => {
        const isRejected = error.includes('User rejected the request.');
        const failedEvent = isUpdate
          ? MetaMetricsEventName.SnapUpdateFailed
          : MetaMetricsEventName.SnapInstallFailed;
        const rejectedEvent = isUpdate
          ? MetaMetricsEventName.SnapUpdateRejected
          : MetaMetricsEventName.SnapInstallRejected;

        const snapCategory = this._getSnapMetadata(snapId)?.category;
        this.metaMetricsController.trackEvent({
          event: isRejected ? rejectedEvent : failedEvent,
          category: MetaMetricsEventCategory.Snaps,
          properties: {
            snap_id: snapId,
            origin,
            snap_category: snapCategory,
          },
        });
      },
    );

    this.controllerMessenger.subscribe(
      `${this.snapController.name}:snapInstalled`,
      (truncatedSnap, origin, preinstalled) => {
        if (preinstalled) {
          return;
        }

        const snapId = truncatedSnap.id;
        const snapCategory = this._getSnapMetadata(snapId)?.category;
        this.metaMetricsController.trackEvent({
          event: MetaMetricsEventName.SnapInstalled,
          category: MetaMetricsEventCategory.Snaps,
          properties: {
            snap_id: snapId,
            version: truncatedSnap.version,
            origin,
            snap_category: snapCategory,
          },
        });
      },
    );

    this.controllerMessenger.subscribe(
      `${this.snapController.name}:snapUpdated`,
      (newSnap, oldVersion, origin, preinstalled) => {
        if (preinstalled) {
          return;
        }

        const snapId = newSnap.id;
        const snapCategory = this._getSnapMetadata(snapId)?.category;
        this.metaMetricsController.trackEvent({
          event: MetaMetricsEventName.SnapUpdated,
          category: MetaMetricsEventCategory.Snaps,
          properties: {
            snap_id: snapId,
            old_version: oldVersion,
            new_version: newSnap.version,
            origin,
            snap_category: snapCategory,
          },
        });
      },
    );

    this.controllerMessenger.subscribe(
      `${this.snapController.name}:snapTerminated`,
      (truncatedSnap) => {
        const approvals = Object.values(
          this.approvalController.state.pendingApprovals,
        ).filter(
          (approval) =>
            approval.origin === truncatedSnap.id &&
            approval.type.startsWith(RestrictedMethods.snap_dialog),
        );
        for (const approval of approvals) {
          this.approvalController.reject(
            approval.id,
            new Error('Snap was terminated.'),
          );
        }
      },
    );

    this.controllerMessenger.subscribe(
      `${this.snapController.name}:snapUninstalled`,
      (truncatedSnap) => {
        const notificationIds = this.notificationServicesController
          .getNotificationsByType(TRIGGER_TYPES.SNAP)
          .filter(
            (notification) => notification.data.origin === truncatedSnap.id,
          )
          .map((notification) => notification.id);

        this.notificationServicesController.deleteNotificationsById(
          notificationIds,
        );

        const snapId = truncatedSnap.id;
        const snapCategory = this._getSnapMetadata(snapId)?.category;
        this.metaMetricsController.trackEvent({
          event: MetaMetricsEventName.SnapUninstalled,
          category: MetaMetricsEventCategory.Snaps,
          properties: {
            snap_id: snapId,
            version: truncatedSnap.version,
            snap_category: snapCategory,
          },
        });
      },
    );
  }

  /**
   * Sets up multichain data and subscriptions.
   * This method is called during the MetaMaskController constructor.
   * It starts the MultichainRatesController if selected account is non-EVM
   * and subscribes to account changes.
   */
  setupMultichainDataAndSubscriptions() {
    if (
      !isEvmAccountType(
        this.accountsController.getSelectedMultichainAccount().type,
      )
    ) {
      this.multichainRatesController.start();
    }

    this.controllerMessenger.subscribe(
      'AccountsController:selectedAccountChange',
      (selectedAccount) => {
        if (isEvmAccountType(selectedAccount.type)) {
          this.multichainRatesController.stop();
          return;
        }
        this.multichainRatesController.start();
      },
    );
    this.multichainBalancesController.start();
    this.multichainBalancesController.updateBalances();

    ///: BEGIN:ONLY_INCLUDE_IF(build-flask)
    this.multichainTransactionsController.start();
    this.multichainTransactionsController.updateTransactions();
    ///: END:ONLY_INCLUDE_IF

    this.controllerMessenger.subscribe(
      'CurrencyRateController:stateChange',
      ({ currentCurrency }) => {
        if (
          currentCurrency !== this.multichainRatesController.state.fiatCurrency
        ) {
          this.multichainRatesController.setFiatCurrency(currentCurrency);
        }
      },
    );
  }

  /**
   * TODO:LegacyProvider: Delete
   * Constructor helper: initialize a public config store.
   * This store is used to make some config info available to Dapps synchronously.
   */
  createPublicConfigStore() {
    // subset of state for metamask inpage provider
    const publicConfigStore = new ObservableStore();

    const selectPublicState = async ({ isUnlocked }) => {
      const { chainId, networkVersion, isConnected } =
        await this.getProviderNetworkState();

      return {
        isUnlocked,
        chainId,
        networkVersion: isConnected ? networkVersion : 'loading',
      };
    };

    const updatePublicConfigStore = async (memState) => {
      const networkStatus =
        memState.networksMetadata[memState.selectedNetworkClientId]?.status;
      if (networkStatus === NetworkStatus.Available) {
        publicConfigStore.putState(await selectPublicState(memState));
      }
    };

    // setup memStore subscription hooks
    this.on('update', updatePublicConfigStore);
    updatePublicConfigStore(this.getState());

    return publicConfigStore;
  }

  /**
   * Gets relevant state for the provider of an external origin.
   *
   * @param {string} origin - The origin to get the provider state for.
   * @returns {Promise<{ isUnlocked: boolean, networkVersion: string, chainId: string, accounts: string[] }>} An object with relevant state properties.
   */
  async getProviderState(origin) {
    const providerNetworkState = await this.getProviderNetworkState(origin);

    return {
      isUnlocked: this.isUnlocked(),
      accounts: this.getPermittedAccounts(origin),
      ...providerNetworkState,
    };
  }

  /**
   * Retrieves network state information relevant for external providers.
   *
   * @param {string} origin - The origin identifier for which network state is requested (default: 'metamask').
   * @returns {object} An object containing important network state properties, including chainId and networkVersion.
   */
  async getProviderNetworkState(origin = METAMASK_DOMAIN) {
    const networkClientId = this.controllerMessenger.call(
      'SelectedNetworkController:getNetworkClientIdForDomain',
      origin,
    );

    const networkClient = this.controllerMessenger.call(
      'NetworkController:getNetworkClientById',
      networkClientId,
    );

    const { chainId } = networkClient.configuration;

    const { completedOnboarding } = this.onboardingController.state;

    let networkVersion = this.deprecatedNetworkVersions[networkClientId];
    if (networkVersion === undefined && completedOnboarding) {
      try {
        const result = await networkClient.provider.request({
          method: 'net_version',
        });
        networkVersion = convertNetworkId(result);
      } catch (error) {
        console.error(error);
        networkVersion = null;
      }

      this.deprecatedNetworkVersions[networkClientId] = networkVersion;
    }

    const metadata =
      this.networkController.state.networksMetadata[networkClientId];

    return {
      chainId,
      networkVersion: networkVersion ?? 'loading',
      isConnected: metadata?.status === NetworkStatus.Available,
    };
  }

  //=============================================================================
  // EXPOSED TO THE UI SUBSYSTEM
  //=============================================================================

  /**
   * The metamask-state of the various controllers, made available to the UI
   *
   * @returns {object} status
   */
  getState() {
    const { vault } = this.keyringController.state;
    const isInitialized = Boolean(vault);
    const flatState = this.memStore.getFlatState();

    return {
      isInitialized,
      ...sanitizeUIState(flatState),
    };
  }

  /**
   * Returns an Object containing API Callback Functions.
   * These functions are the interface for the UI.
   * The API object can be transmitted over a stream via JSON-RPC.
   *
   * @returns {object} Object containing API functions.
   */
  getApi() {
    const {
      accountsController,
      addressBookController,
      alertController,
      appStateController,
      keyringController,
      nftController,
      nftDetectionController,
      currencyRateController,
      tokenBalancesController,
      tokenDetectionController,
      ensController,
      tokenListController,
      gasFeeController,
      metaMetricsController,
      networkController,
      announcementController,
      onboardingController,
      permissionController,
      preferencesController,
      tokensController,
      smartTransactionsController,
      txController,
      assetsContractController,
      backup,
      approvalController,
      phishingController,
      tokenRatesController,
      accountTrackerController,
      // Notification Controllers
      authenticationController,
      userStorageController,
      notificationServicesController,
      notificationServicesPushController,
    } = this;

    return {
      // etc
      getState: this.getState.bind(this),
      setCurrentCurrency: currencyRateController.setCurrentCurrency.bind(
        currencyRateController,
      ),
      setUseBlockie: preferencesController.setUseBlockie.bind(
        preferencesController,
      ),
      setUsePhishDetect: preferencesController.setUsePhishDetect.bind(
        preferencesController,
      ),
      setUseMultiAccountBalanceChecker:
        preferencesController.setUseMultiAccountBalanceChecker.bind(
          preferencesController,
        ),
      setUseSafeChainsListValidation:
        preferencesController.setUseSafeChainsListValidation.bind(
          preferencesController,
        ),
      setUseTokenDetection: preferencesController.setUseTokenDetection.bind(
        preferencesController,
      ),
      setUseNftDetection: preferencesController.setUseNftDetection.bind(
        preferencesController,
      ),
      setUse4ByteResolution: preferencesController.setUse4ByteResolution.bind(
        preferencesController,
      ),
      setUseCurrencyRateCheck:
        preferencesController.setUseCurrencyRateCheck.bind(
          preferencesController,
        ),
      setOpenSeaEnabled: preferencesController.setOpenSeaEnabled.bind(
        preferencesController,
      ),
      getProviderConfig: () =>
        getProviderConfig({
          metamask: this.networkController.state,
        }),
      grantPermissionsIncremental:
        this.permissionController.grantPermissionsIncremental.bind(
          this.permissionController,
        ),
      grantPermissions: this.permissionController.grantPermissions.bind(
        this.permissionController,
      ),
      setSecurityAlertsEnabled:
        preferencesController.setSecurityAlertsEnabled.bind(
          preferencesController,
        ),
      ///: BEGIN:ONLY_INCLUDE_IF(keyring-snaps)
      setAddSnapAccountEnabled:
        preferencesController.setAddSnapAccountEnabled.bind(
          preferencesController,
        ),
      ///: END:ONLY_INCLUDE_IF
      ///: BEGIN:ONLY_INCLUDE_IF(build-flask)
      setWatchEthereumAccountEnabled:
        preferencesController.setWatchEthereumAccountEnabled.bind(
          preferencesController,
        ),
      ///: END:ONLY_INCLUDE_IF
      ///: BEGIN:ONLY_INCLUDE_IF(solana)
      setSolanaSupportEnabled:
        preferencesController.setSolanaSupportEnabled.bind(
          preferencesController,
        ),
      ///: END:ONLY_INCLUDE_IF
      setBitcoinSupportEnabled:
        preferencesController.setBitcoinSupportEnabled.bind(
          preferencesController,
        ),
      setBitcoinTestnetSupportEnabled:
        preferencesController.setBitcoinTestnetSupportEnabled.bind(
          preferencesController,
        ),
      setUseExternalNameSources:
        preferencesController.setUseExternalNameSources.bind(
          preferencesController,
        ),
      setUseTransactionSimulations:
        preferencesController.setUseTransactionSimulations.bind(
          preferencesController,
        ),
      setIpfsGateway: preferencesController.setIpfsGateway.bind(
        preferencesController,
      ),
      setIsIpfsGatewayEnabled:
        preferencesController.setIsIpfsGatewayEnabled.bind(
          preferencesController,
        ),
      setUseAddressBarEnsResolution:
        preferencesController.setUseAddressBarEnsResolution.bind(
          preferencesController,
        ),
      setParticipateInMetaMetrics:
        metaMetricsController.setParticipateInMetaMetrics.bind(
          metaMetricsController,
        ),
      setDataCollectionForMarketing:
        metaMetricsController.setDataCollectionForMarketing.bind(
          metaMetricsController,
        ),
      setMarketingCampaignCookieId:
        metaMetricsController.setMarketingCampaignCookieId.bind(
          metaMetricsController,
        ),
      setCurrentLocale: preferencesController.setCurrentLocale.bind(
        preferencesController,
      ),
      setIncomingTransactionsPreferences:
        preferencesController.setIncomingTransactionsPreferences.bind(
          preferencesController,
        ),
      setServiceWorkerKeepAlivePreference:
        preferencesController.setServiceWorkerKeepAlivePreference.bind(
          preferencesController,
        ),
      markPasswordForgotten: this.markPasswordForgotten.bind(this),
      unMarkPasswordForgotten: this.unMarkPasswordForgotten.bind(this),
      getRequestAccountTabIds: this.getRequestAccountTabIds,
      getOpenMetamaskTabsIds: this.getOpenMetamaskTabsIds,
      markNotificationPopupAsAutomaticallyClosed: () =>
        this.notificationManager.markAsAutomaticallyClosed(),

      // primary keyring management
      addNewAccount: this.addNewAccount.bind(this),
      getSeedPhrase: this.getSeedPhrase.bind(this),
      resetAccount: this.resetAccount.bind(this),
      removeAccount: this.removeAccount.bind(this),
      importAccountWithStrategy: this.importAccountWithStrategy.bind(this),
      getNextAvailableAccountName:
        accountsController.getNextAvailableAccountName.bind(accountsController),
      ///: BEGIN:ONLY_INCLUDE_IF(keyring-snaps)
      getAccountsBySnapId: (snapId) => getAccountsBySnapId(this, snapId),
      ///: END:ONLY_INCLUDE_IF

      // hardware wallets
      connectHardware: this.connectHardware.bind(this),
      forgetDevice: this.forgetDevice.bind(this),
      checkHardwareStatus: this.checkHardwareStatus.bind(this),
      unlockHardwareWalletAccount: this.unlockHardwareWalletAccount.bind(this),
      attemptLedgerTransportCreation:
        this.attemptLedgerTransportCreation.bind(this),

      // qr hardware devices
      submitQRHardwareCryptoHDKey:
        keyringController.submitQRCryptoHDKey.bind(keyringController),
      submitQRHardwareCryptoAccount:
        keyringController.submitQRCryptoAccount.bind(keyringController),
      cancelSyncQRHardware:
        keyringController.cancelQRSynchronization.bind(keyringController),
      submitQRHardwareSignature:
        keyringController.submitQRSignature.bind(keyringController),
      cancelQRHardwareSignRequest:
        keyringController.cancelQRSignRequest.bind(keyringController),

      // vault management
      submitPassword: this.submitPassword.bind(this),
      verifyPassword: this.verifyPassword.bind(this),

      // network management
      setActiveNetwork: (networkConfigurationId) => {
        return this.networkController.setActiveNetwork(networkConfigurationId);
      },
      // Avoids returning the promise so that initial call to switch network
      // doesn't block on the network lookup step
      setActiveNetworkConfigurationId: (networkConfigurationId) => {
        this.networkController.setActiveNetwork(networkConfigurationId);
      },
      setNetworkClientIdForDomain: (origin, networkClientId) => {
        return this.selectedNetworkController.setNetworkClientIdForDomain(
          origin,
          networkClientId,
        );
      },
      rollbackToPreviousProvider:
        networkController.rollbackToPreviousProvider.bind(networkController),
      addNetwork: this.networkController.addNetwork.bind(
        this.networkController,
      ),
      updateNetwork: this.networkController.updateNetwork.bind(
        this.networkController,
      ),
      removeNetwork: this.networkController.removeNetwork.bind(
        this.networkController,
      ),
      getCurrentNetworkEIP1559Compatibility:
        this.networkController.getEIP1559Compatibility.bind(
          this.networkController,
        ),
      getNetworkConfigurationByNetworkClientId:
        this.networkController.getNetworkConfigurationByNetworkClientId.bind(
          this.networkController,
        ),
      // PreferencesController
      setSelectedAddress: (address) => {
        const account = this.accountsController.getAccountByAddress(address);
        if (account) {
          this.accountsController.setSelectedAccount(account.id);
        } else {
          throw new Error(`No account found for address: ${address}`);
        }
      },
      toggleExternalServices: this.toggleExternalServices.bind(this),
      addToken: tokensController.addToken.bind(tokensController),
      updateTokenType: tokensController.updateTokenType.bind(tokensController),
      setFeatureFlag: preferencesController.setFeatureFlag.bind(
        preferencesController,
      ),
      setPreference: preferencesController.setPreference.bind(
        preferencesController,
      ),

      addKnownMethodData: preferencesController.addKnownMethodData.bind(
        preferencesController,
      ),
      setDismissSeedBackUpReminder:
        preferencesController.setDismissSeedBackUpReminder.bind(
          preferencesController,
        ),
      setOverrideContentSecurityPolicyHeader:
        preferencesController.setOverrideContentSecurityPolicyHeader.bind(
          preferencesController,
        ),
      setAdvancedGasFee: preferencesController.setAdvancedGasFee.bind(
        preferencesController,
      ),
      setTheme: preferencesController.setTheme.bind(preferencesController),
      ///: BEGIN:ONLY_INCLUDE_IF(keyring-snaps)
      setSnapsAddSnapAccountModalDismissed:
        preferencesController.setSnapsAddSnapAccountModalDismissed.bind(
          preferencesController,
        ),
      ///: END:ONLY_INCLUDE_IF

      setManageInstitutionalWallets:
        preferencesController.setManageInstitutionalWallets.bind(
          preferencesController,
        ),

      // AccountsController
      setSelectedInternalAccount: (id) => {
        const account = this.accountsController.getAccount(id);
        if (account) {
          this.accountsController.setSelectedAccount(id);
        }
      },

      setAccountName:
        accountsController.setAccountName.bind(accountsController),

      setAccountLabel: (address, label) => {
        const account = this.accountsController.getAccountByAddress(address);
        if (account === undefined) {
          throw new Error(`No account found for address: ${address}`);
        }
        this.accountsController.setAccountName(account.id, label);
      },

      // AssetsContractController
      getTokenStandardAndDetails: this.getTokenStandardAndDetails.bind(this),
      getTokenSymbol: this.getTokenSymbol.bind(this),

      // NftController
      addNft: nftController.addNft.bind(nftController),

      addNftVerifyOwnership:
        nftController.addNftVerifyOwnership.bind(nftController),

      removeAndIgnoreNft: nftController.removeAndIgnoreNft.bind(nftController),

      removeNft: nftController.removeNft.bind(nftController),

      checkAndUpdateAllNftsOwnershipStatus:
        nftController.checkAndUpdateAllNftsOwnershipStatus.bind(nftController),

      checkAndUpdateSingleNftOwnershipStatus:
        nftController.checkAndUpdateSingleNftOwnershipStatus.bind(
          nftController,
        ),

      getNFTContractInfo: nftController.getNFTContractInfo.bind(nftController),

      isNftOwner: nftController.isNftOwner.bind(nftController),

      // AddressController
      setAddressBook: addressBookController.set.bind(addressBookController),
      removeFromAddressBook: addressBookController.delete.bind(
        addressBookController,
      ),

      // AppStateController
      setLastActiveTime:
        appStateController.setLastActiveTime.bind(appStateController),
      setCurrentExtensionPopupId:
        appStateController.setCurrentExtensionPopupId.bind(appStateController),
      setDefaultHomeActiveTabName:
        appStateController.setDefaultHomeActiveTabName.bind(appStateController),
      setConnectedStatusPopoverHasBeenShown:
        appStateController.setConnectedStatusPopoverHasBeenShown.bind(
          appStateController,
        ),
      setRecoveryPhraseReminderHasBeenShown:
        appStateController.setRecoveryPhraseReminderHasBeenShown.bind(
          appStateController,
        ),
      setRecoveryPhraseReminderLastShown:
        appStateController.setRecoveryPhraseReminderLastShown.bind(
          appStateController,
        ),
      setTermsOfUseLastAgreed:
        appStateController.setTermsOfUseLastAgreed.bind(appStateController),
      setSurveyLinkLastClickedOrClosed:
        appStateController.setSurveyLinkLastClickedOrClosed.bind(
          appStateController,
        ),
      setOnboardingDate:
        appStateController.setOnboardingDate.bind(appStateController),
      setLastViewedUserSurvey:
        appStateController.setLastViewedUserSurvey.bind(appStateController),
      setNewPrivacyPolicyToastClickedOrClosed:
        appStateController.setNewPrivacyPolicyToastClickedOrClosed.bind(
          appStateController,
        ),
      setNewPrivacyPolicyToastShownDate:
        appStateController.setNewPrivacyPolicyToastShownDate.bind(
          appStateController,
        ),
      setSnapsInstallPrivacyWarningShownStatus:
        appStateController.setSnapsInstallPrivacyWarningShownStatus.bind(
          appStateController,
        ),
      setOutdatedBrowserWarningLastShown:
        appStateController.setOutdatedBrowserWarningLastShown.bind(
          appStateController,
        ),
      setShowTestnetMessageInDropdown:
        appStateController.setShowTestnetMessageInDropdown.bind(
          appStateController,
        ),
      setShowBetaHeader:
        appStateController.setShowBetaHeader.bind(appStateController),
      setShowPermissionsTour:
        appStateController.setShowPermissionsTour.bind(appStateController),
      setShowAccountBanner:
        appStateController.setShowAccountBanner.bind(appStateController),
      setShowNetworkBanner:
        appStateController.setShowNetworkBanner.bind(appStateController),
      updateNftDropDownState:
        appStateController.updateNftDropDownState.bind(appStateController),
      setSwitchedNetworkDetails:
        appStateController.setSwitchedNetworkDetails.bind(appStateController),
      clearSwitchedNetworkDetails:
        appStateController.clearSwitchedNetworkDetails.bind(appStateController),
      setSwitchedNetworkNeverShowMessage:
        appStateController.setSwitchedNetworkNeverShowMessage.bind(
          appStateController,
        ),
      getLastInteractedConfirmationInfo:
        appStateController.getLastInteractedConfirmationInfo.bind(
          appStateController,
        ),
      setLastInteractedConfirmationInfo:
        appStateController.setLastInteractedConfirmationInfo.bind(
          appStateController,
        ),
      updateSlides: appStateController.updateSlides.bind(appStateController),
      removeSlide: appStateController.removeSlide.bind(appStateController),

      // EnsController
      tryReverseResolveAddress:
        ensController.reverseResolveAddress.bind(ensController),

      // KeyringController
      setLocked: this.setLocked.bind(this),
      createNewVaultAndKeychain: this.createNewVaultAndKeychain.bind(this),
      createNewVaultAndRestore: this.createNewVaultAndRestore.bind(this),
      exportAccount: this.exportAccount.bind(this),

      // txController
      updateTransaction: txController.updateTransaction.bind(txController),
      approveTransactionsWithSameNonce:
        txController.approveTransactionsWithSameNonce.bind(txController),
      createCancelTransaction: this.createCancelTransaction.bind(this),
      createSpeedUpTransaction: this.createSpeedUpTransaction.bind(this),
      estimateGas: this.estimateGas.bind(this),
      estimateGasFee: txController.estimateGasFee.bind(txController),
      getNextNonce: this.getNextNonce.bind(this),
      addTransaction: (transactionParams, transactionOptions) =>
        addTransaction(
          this.getAddTransactionRequest({
            transactionParams,
            transactionOptions,
            waitForSubmit: false,
          }),
        ),
      addTransactionAndWaitForPublish: (
        transactionParams,
        transactionOptions,
      ) =>
        addTransaction(
          this.getAddTransactionRequest({
            transactionParams,
            transactionOptions,
            waitForSubmit: true,
          }),
        ),
      createTransactionEventFragment:
        createTransactionEventFragmentWithTxId.bind(
          null,
          this.getTransactionMetricsRequest(),
        ),

      // decryptMessageController
      decryptMessage: this.decryptMessageController.decryptMessage.bind(
        this.decryptMessageController,
      ),
      decryptMessageInline:
        this.decryptMessageController.decryptMessageInline.bind(
          this.decryptMessageController,
        ),
      cancelDecryptMessage:
        this.decryptMessageController.cancelDecryptMessage.bind(
          this.decryptMessageController,
        ),

      // EncryptionPublicKeyController
      encryptionPublicKey:
        this.encryptionPublicKeyController.encryptionPublicKey.bind(
          this.encryptionPublicKeyController,
        ),
      cancelEncryptionPublicKey:
        this.encryptionPublicKeyController.cancelEncryptionPublicKey.bind(
          this.encryptionPublicKeyController,
        ),

      // onboarding controller
      setSeedPhraseBackedUp:
        onboardingController.setSeedPhraseBackedUp.bind(onboardingController),
      completeOnboarding:
        onboardingController.completeOnboarding.bind(onboardingController),
      setFirstTimeFlowType:
        onboardingController.setFirstTimeFlowType.bind(onboardingController),

      // alert controller
      setAlertEnabledness:
        alertController.setAlertEnabledness.bind(alertController),
      setUnconnectedAccountAlertShown:
        alertController.setUnconnectedAccountAlertShown.bind(alertController),
      setWeb3ShimUsageAlertDismissed:
        alertController.setWeb3ShimUsageAlertDismissed.bind(alertController),

      // permissions
      removePermissionsFor: this.removePermissionsFor,
      approvePermissionsRequest: this.acceptPermissionsRequest,
      rejectPermissionsRequest: this.rejectPermissionsRequest,
      ...getPermissionBackgroundApiMethods({
        permissionController,
        approvalController,
      }),

      ///: BEGIN:ONLY_INCLUDE_IF(build-mmi)
      connectCustodyAddresses: this.mmiController.connectCustodyAddresses.bind(
        this.mmiController,
      ),
      getCustodianAccounts: this.mmiController.getCustodianAccounts.bind(
        this.mmiController,
      ),
      getCustodianTransactionDeepLink:
        this.mmiController.getCustodianTransactionDeepLink.bind(
          this.mmiController,
        ),
      getCustodianConfirmDeepLink:
        this.mmiController.getCustodianConfirmDeepLink.bind(this.mmiController),
      getCustodianSignMessageDeepLink:
        this.mmiController.getCustodianSignMessageDeepLink.bind(
          this.mmiController,
        ),
      getCustodianToken: this.mmiController.getCustodianToken.bind(
        this.mmiController,
      ),
      getCustodianJWTList: this.mmiController.getCustodianJWTList.bind(
        this.mmiController,
      ),
      getAllCustodianAccountsWithToken:
        this.mmiController.getAllCustodianAccountsWithToken.bind(
          this.mmiController,
        ),
      setCustodianNewRefreshToken:
        this.mmiController.setCustodianNewRefreshToken.bind(this.mmiController),
      setWaitForConfirmDeepLinkDialog:
        this.custodyController.setWaitForConfirmDeepLinkDialog.bind(
          this.custodyController,
        ),
      getMmiConfiguration:
        this.mmiConfigurationController.getConfiguration.bind(
          this.mmiConfigurationController,
        ),
      removeAddTokenConnectRequest:
        this.institutionalFeaturesController.removeAddTokenConnectRequest.bind(
          this.institutionalFeaturesController,
        ),
      setConnectionRequest:
        this.institutionalFeaturesController.setConnectionRequest.bind(
          this.institutionalFeaturesController,
        ),
      showInteractiveReplacementTokenBanner:
        appStateController.showInteractiveReplacementTokenBanner.bind(
          appStateController,
        ),
      setCustodianDeepLink:
        appStateController.setCustodianDeepLink.bind(appStateController),
      setNoteToTraderMessage:
        appStateController.setNoteToTraderMessage.bind(appStateController),
      logAndStoreApiRequest: this.mmiController.logAndStoreApiRequest.bind(
        this.mmiController,
      ),
      ///: END:ONLY_INCLUDE_IF

      // snaps
      disableSnap: this.controllerMessenger.call.bind(
        this.controllerMessenger,
        'SnapController:disable',
      ),
      enableSnap: this.controllerMessenger.call.bind(
        this.controllerMessenger,
        'SnapController:enable',
      ),
      updateSnap: (origin, requestedSnaps) => {
        // We deliberately do not await this promise as that would mean waiting for the update to complete
        // Instead we return null to signal to the UI that it is safe to redirect to the update flow
        this.controllerMessenger.call(
          'SnapController:install',
          origin,
          requestedSnaps,
        );
        return null;
      },
      removeSnap: this.controllerMessenger.call.bind(
        this.controllerMessenger,
        'SnapController:remove',
      ),
      handleSnapRequest: this.handleSnapRequest.bind(this),
      revokeDynamicSnapPermissions: this.controllerMessenger.call.bind(
        this.controllerMessenger,
        'SnapController:revokeDynamicPermissions',
      ),
      disconnectOriginFromSnap: this.controllerMessenger.call.bind(
        this.controllerMessenger,
        'SnapController:disconnectOrigin',
      ),
      updateNetworksList: this.updateNetworksList.bind(this),
      updateAccountsList: this.updateAccountsList.bind(this),
      updateHiddenAccountsList: this.updateHiddenAccountsList.bind(this),
      getPhishingResult: async (website) => {
        await phishingController.maybeUpdateState();

        return phishingController.test(website);
      },
      deleteInterface: this.controllerMessenger.call.bind(
        this.controllerMessenger,
        'SnapInterfaceController:deleteInterface',
      ),
      updateInterfaceState: this.controllerMessenger.call.bind(
        this.controllerMessenger,
        'SnapInterfaceController:updateInterfaceState',
      ),

      // swaps
      fetchAndSetQuotes: this.controllerMessenger.call.bind(
        this.controllerMessenger,
        'SwapsController:fetchAndSetQuotes',
      ),
      setSelectedQuoteAggId: this.controllerMessenger.call.bind(
        this.controllerMessenger,
        'SwapsController:setSelectedQuoteAggId',
      ),
      resetSwapsState: this.controllerMessenger.call.bind(
        this.controllerMessenger,
        'SwapsController:resetSwapsState',
      ),
      setSwapsTokens: this.controllerMessenger.call.bind(
        this.controllerMessenger,
        'SwapsController:setSwapsTokens',
      ),
      clearSwapsQuotes: this.controllerMessenger.call.bind(
        this.controllerMessenger,
        'SwapsController:clearSwapsQuotes',
      ),
      setApproveTxId: this.controllerMessenger.call.bind(
        this.controllerMessenger,
        'SwapsController:setApproveTxId',
      ),
      setTradeTxId: this.controllerMessenger.call.bind(
        this.controllerMessenger,
        'SwapsController:setTradeTxId',
      ),
      setSwapsTxGasPrice: this.controllerMessenger.call.bind(
        this.controllerMessenger,
        'SwapsController:setSwapsTxGasPrice',
      ),
      setSwapsTxGasLimit: this.controllerMessenger.call.bind(
        this.controllerMessenger,
        'SwapsController:setSwapsTxGasLimit',
      ),
      setSwapsTxMaxFeePerGas: this.controllerMessenger.call.bind(
        this.controllerMessenger,
        'SwapsController:setSwapsTxMaxFeePerGas',
      ),
      setSwapsTxMaxFeePriorityPerGas: this.controllerMessenger.call.bind(
        this.controllerMessenger,
        'SwapsController:setSwapsTxMaxFeePriorityPerGas',
      ),
      safeRefetchQuotes: this.controllerMessenger.call.bind(
        this.controllerMessenger,
        'SwapsController:safeRefetchQuotes',
      ),
      stopPollingForQuotes: this.controllerMessenger.call.bind(
        this.controllerMessenger,
        'SwapsController:stopPollingForQuotes',
      ),
      setBackgroundSwapRouteState: this.controllerMessenger.call.bind(
        this.controllerMessenger,
        'SwapsController:setBackgroundSwapRouteState',
      ),
      resetPostFetchState: this.controllerMessenger.call.bind(
        this.controllerMessenger,
        'SwapsController:resetPostFetchState',
      ),
      setSwapsErrorKey: this.controllerMessenger.call.bind(
        this.controllerMessenger,
        'SwapsController:setSwapsErrorKey',
      ),
      setInitialGasEstimate: this.controllerMessenger.call.bind(
        this.controllerMessenger,
        'SwapsController:setInitialGasEstimate',
      ),
      setCustomApproveTxData: this.controllerMessenger.call.bind(
        this.controllerMessenger,
        'SwapsController:setCustomApproveTxData',
      ),
      setSwapsLiveness: this.controllerMessenger.call.bind(
        this.controllerMessenger,
        'SwapsController:setSwapsLiveness',
      ),
      setSwapsFeatureFlags: this.controllerMessenger.call.bind(
        this.controllerMessenger,
        'SwapsController:setSwapsFeatureFlags',
      ),
      setSwapsUserFeeLevel: this.controllerMessenger.call.bind(
        this.controllerMessenger,
        'SwapsController:setSwapsUserFeeLevel',
      ),
      setSwapsQuotesPollingLimitEnabled: this.controllerMessenger.call.bind(
        this.controllerMessenger,
        'SwapsController:setSwapsQuotesPollingLimitEnabled',
      ),

      // Bridge
      [BridgeBackgroundAction.SET_FEATURE_FLAGS]:
        this.controllerMessenger.call.bind(
          this.controllerMessenger,
          `${BRIDGE_CONTROLLER_NAME}:${BridgeBackgroundAction.SET_FEATURE_FLAGS}`,
        ),
      [BridgeBackgroundAction.RESET_STATE]: this.controllerMessenger.call.bind(
        this.controllerMessenger,
        `${BRIDGE_CONTROLLER_NAME}:${BridgeBackgroundAction.RESET_STATE}`,
      ),
      [BridgeBackgroundAction.GET_BRIDGE_ERC20_ALLOWANCE]:
        this.controllerMessenger.call.bind(
          this.controllerMessenger,
          `${BRIDGE_CONTROLLER_NAME}:${BridgeBackgroundAction.GET_BRIDGE_ERC20_ALLOWANCE}`,
        ),
      [BridgeUserAction.UPDATE_QUOTE_PARAMS]:
        this.controllerMessenger.call.bind(
          this.controllerMessenger,
          `${BRIDGE_CONTROLLER_NAME}:${BridgeUserAction.UPDATE_QUOTE_PARAMS}`,
        ),

      // Bridge Status
      [BridgeStatusAction.START_POLLING_FOR_BRIDGE_TX_STATUS]:
        this.controllerMessenger.call.bind(
          this.controllerMessenger,
          `${BRIDGE_STATUS_CONTROLLER_NAME}:${BridgeStatusAction.START_POLLING_FOR_BRIDGE_TX_STATUS}`,
        ),

      // Smart Transactions
      fetchSmartTransactionFees: smartTransactionsController.getFees.bind(
        smartTransactionsController,
      ),
      clearSmartTransactionFees: smartTransactionsController.clearFees.bind(
        smartTransactionsController,
      ),
      submitSignedTransactions:
        smartTransactionsController.submitSignedTransactions.bind(
          smartTransactionsController,
        ),
      cancelSmartTransaction:
        smartTransactionsController.cancelSmartTransaction.bind(
          smartTransactionsController,
        ),
      fetchSmartTransactionsLiveness:
        smartTransactionsController.fetchLiveness.bind(
          smartTransactionsController,
        ),
      updateSmartTransaction:
        smartTransactionsController.updateSmartTransaction.bind(
          smartTransactionsController,
        ),
      setStatusRefreshInterval:
        smartTransactionsController.setStatusRefreshInterval.bind(
          smartTransactionsController,
        ),

      // MetaMetrics
      trackMetaMetricsEvent: metaMetricsController.trackEvent.bind(
        metaMetricsController,
      ),
      trackMetaMetricsPage: metaMetricsController.trackPage.bind(
        metaMetricsController,
      ),
      createEventFragment: metaMetricsController.createEventFragment.bind(
        metaMetricsController,
      ),
      updateEventFragment: metaMetricsController.updateEventFragment.bind(
        metaMetricsController,
      ),
      finalizeEventFragment: metaMetricsController.finalizeEventFragment.bind(
        metaMetricsController,
      ),
      trackInsightSnapView: this.trackInsightSnapView.bind(this),

      // ApprovalController
      rejectAllPendingApprovals: this.rejectAllPendingApprovals.bind(this),
      rejectPendingApproval: this.rejectPendingApproval,
      requestUserApproval:
        approvalController.addAndShowApprovalRequest.bind(approvalController),
      resolvePendingApproval: this.resolvePendingApproval,

      // Notifications
      resetViewedNotifications: announcementController.resetViewed.bind(
        announcementController,
      ),
      updateViewedNotifications: announcementController.updateViewed.bind(
        announcementController,
      ),

      // CurrencyRateController
      currencyRateStartPolling: currencyRateController.startPolling.bind(
        currencyRateController,
      ),
      currencyRateStopPollingByPollingToken:
        currencyRateController.stopPollingByPollingToken.bind(
          currencyRateController,
        ),

      tokenRatesStartPolling:
        tokenRatesController.startPolling.bind(tokenRatesController),
      tokenRatesStopPollingByPollingToken:
        tokenRatesController.stopPollingByPollingToken.bind(
          tokenRatesController,
        ),
      accountTrackerStartPolling:
        accountTrackerController.startPollingByNetworkClientId.bind(
          accountTrackerController,
        ),
      accountTrackerStopPollingByPollingToken:
        accountTrackerController.stopPollingByPollingToken.bind(
          accountTrackerController,
        ),

      tokenDetectionStartPolling: tokenDetectionController.startPolling.bind(
        tokenDetectionController,
      ),
      tokenDetectionStopPollingByPollingToken:
        tokenDetectionController.stopPollingByPollingToken.bind(
          tokenDetectionController,
        ),

      tokenListStartPolling:
        tokenListController.startPolling.bind(tokenListController),
      tokenListStopPollingByPollingToken:
        tokenListController.stopPollingByPollingToken.bind(tokenListController),

      tokenBalancesStartPolling: tokenBalancesController.startPolling.bind(
        tokenBalancesController,
      ),
      tokenBalancesStopPollingByPollingToken:
        tokenBalancesController.stopPollingByPollingToken.bind(
          tokenBalancesController,
        ),

      // GasFeeController
      gasFeeStartPolling: gasFeeController.startPolling.bind(gasFeeController),
      gasFeeStopPollingByPollingToken:
        gasFeeController.stopPollingByPollingToken.bind(gasFeeController),

      getGasFeeTimeEstimate:
        gasFeeController.getTimeEstimate.bind(gasFeeController),

      addPollingTokenToAppState:
        appStateController.addPollingToken.bind(appStateController),

      removePollingTokenFromAppState:
        appStateController.removePollingToken.bind(appStateController),

      // Backup
      backupUserData: backup.backupUserData.bind(backup),
      restoreUserData: backup.restoreUserData.bind(backup),

      // TokenDetectionController
      detectTokens: tokenDetectionController.detectTokens.bind(
        tokenDetectionController,
      ),

      // DetectCollectibleController
      detectNfts: nftDetectionController.detectNfts.bind(
        nftDetectionController,
      ),

      /** Token Detection V2 */
      addDetectedTokens:
        tokensController.addDetectedTokens.bind(tokensController),
      addImportedTokens: tokensController.addTokens.bind(tokensController),
      ignoreTokens: tokensController.ignoreTokens.bind(tokensController),
      getBalancesInSingleCall:
        assetsContractController.getBalancesInSingleCall.bind(
          assetsContractController,
        ),

      // Authentication Controller
      performSignIn: authenticationController.performSignIn.bind(
        authenticationController,
      ),
      performSignOut: authenticationController.performSignOut.bind(
        authenticationController,
      ),

      // UserStorageController
      enableProfileSyncing: userStorageController.enableProfileSyncing.bind(
        userStorageController,
      ),
      disableProfileSyncing: userStorageController.disableProfileSyncing.bind(
        userStorageController,
      ),
      setIsProfileSyncingEnabled:
        userStorageController.setIsProfileSyncingEnabled.bind(
          userStorageController,
        ),
      syncInternalAccountsWithUserStorage:
        userStorageController.syncInternalAccountsWithUserStorage.bind(
          userStorageController,
        ),
      deleteAccountSyncingDataFromUserStorage:
        userStorageController.performDeleteStorageAllFeatureEntries.bind(
          userStorageController,
        ),

      // NotificationServicesController
      checkAccountsPresence:
        notificationServicesController.checkAccountsPresence.bind(
          notificationServicesController,
        ),
      createOnChainTriggers:
        notificationServicesController.createOnChainTriggers.bind(
          notificationServicesController,
        ),
      deleteOnChainTriggersByAccount:
        notificationServicesController.deleteOnChainTriggersByAccount.bind(
          notificationServicesController,
        ),
      updateOnChainTriggersByAccount:
        notificationServicesController.updateOnChainTriggersByAccount.bind(
          notificationServicesController,
        ),
      fetchAndUpdateMetamaskNotifications:
        notificationServicesController.fetchAndUpdateMetamaskNotifications.bind(
          notificationServicesController,
        ),
      deleteNotificationsById:
        notificationServicesController.deleteNotificationsById.bind(
          notificationServicesController,
        ),
      getNotificationsByType:
        notificationServicesController.getNotificationsByType.bind(
          notificationServicesController,
        ),
      markMetamaskNotificationsAsRead:
        notificationServicesController.markMetamaskNotificationsAsRead.bind(
          notificationServicesController,
        ),
      setFeatureAnnouncementsEnabled:
        notificationServicesController.setFeatureAnnouncementsEnabled.bind(
          notificationServicesController,
        ),
      enablePushNotifications:
        notificationServicesPushController.enablePushNotifications.bind(
          notificationServicesPushController,
        ),
      disablePushNotifications:
        notificationServicesPushController.disablePushNotifications.bind(
          notificationServicesPushController,
        ),
      updateTriggerPushNotifications:
        notificationServicesPushController.updateTriggerPushNotifications.bind(
          notificationServicesPushController,
        ),
      enableMetamaskNotifications:
        notificationServicesController.enableMetamaskNotifications.bind(
          notificationServicesController,
        ),
      disableMetamaskNotifications:
        notificationServicesController.disableNotificationServices.bind(
          notificationServicesController,
        ),

      // E2E testing
      throwTestError: this.throwTestError.bind(this),

      // NameController
      updateProposedNames: this.nameController.updateProposedNames.bind(
        this.nameController,
      ),
      setName: this.nameController.setName.bind(this.nameController),

      // MultichainBalancesController
      multichainUpdateBalance: (accountId) =>
        this.multichainBalancesController.updateBalance(accountId),

      multichainUpdateBalances: () =>
        this.multichainBalancesController.updateBalances(),

      ///: BEGIN:ONLY_INCLUDE_IF(build-flask)
      // MultichainTransactionsController
      multichainUpdateTransactions: () =>
        this.multichainTransactionsController.updateTransactions(),
      ///: END:ONLY_INCLUDE_IF
      // Transaction Decode
      decodeTransactionData: (request) =>
        decodeTransactionData({
          ...request,
          provider: this.provider,
        }),
      // metrics data deleteion
      createMetaMetricsDataDeletionTask:
        this.metaMetricsDataDeletionController.createMetaMetricsDataDeletionTask.bind(
          this.metaMetricsDataDeletionController,
        ),
      updateDataDeletionTaskStatus:
        this.metaMetricsDataDeletionController.updateDataDeletionTaskStatus.bind(
          this.metaMetricsDataDeletionController,
        ),
      // Trace
      endTrace,
    };
  }

  async exportAccount(address, password) {
    await this.verifyPassword(password);
    return this.keyringController.exportAccount(password, address);
  }

  async getTokenStandardAndDetails(address, userAddress, tokenId) {
    const { tokenList } = this.tokenListController.state;
    const { tokens } = this.tokensController.state;

    const staticTokenListDetails =
      STATIC_MAINNET_TOKEN_LIST[address?.toLowerCase()] || {};
    const tokenListDetails = tokenList[address.toLowerCase()] || {};
    const userDefinedTokenDetails =
      tokens.find(({ address: _address }) =>
        isEqualCaseInsensitive(_address, address),
      ) || {};

    const tokenDetails = {
      ...staticTokenListDetails,
      ...tokenListDetails,
      ...userDefinedTokenDetails,
    };

    const tokenDetailsStandardIsERC20 =
      isEqualCaseInsensitive(tokenDetails.standard, TokenStandard.ERC20) ||
      tokenDetails.erc20 === true;

    const noEvidenceThatTokenIsAnNFT =
      !tokenId &&
      !isEqualCaseInsensitive(tokenDetails.standard, TokenStandard.ERC1155) &&
      !isEqualCaseInsensitive(tokenDetails.standard, TokenStandard.ERC721) &&
      !tokenDetails.erc721;

    const otherDetailsAreERC20Like =
      tokenDetails.decimals !== undefined && tokenDetails.symbol;

    const tokenCanBeTreatedAsAnERC20 =
      tokenDetailsStandardIsERC20 ||
      (noEvidenceThatTokenIsAnNFT && otherDetailsAreERC20Like);

    let details;
    if (tokenCanBeTreatedAsAnERC20) {
      try {
        const balance = userAddress
          ? await fetchTokenBalance(address, userAddress, this.provider)
          : undefined;

        details = {
          address,
          balance,
          standard: TokenStandard.ERC20,
          decimals: tokenDetails.decimals,
          symbol: tokenDetails.symbol,
        };
      } catch (e) {
        // If the `fetchTokenBalance` call failed, `details` remains undefined, and we
        // fall back to the below `assetsContractController.getTokenStandardAndDetails` call
        log.warn(`Failed to get token balance. Error: ${e}`);
      }
    }

    // `details`` will be undefined if `tokenCanBeTreatedAsAnERC20`` is false,
    // or if it is true but the `fetchTokenBalance`` call failed. In either case, we should
    // attempt to retrieve details from `assetsContractController.getTokenStandardAndDetails`
    if (details === undefined) {
      try {
        details =
          await this.assetsContractController.getTokenStandardAndDetails(
            address,
            userAddress,
            tokenId,
          );
      } catch (e) {
        log.warn(`Failed to get token standard and details. Error: ${e}`);
      }
    }

    if (details) {
      const tokenDetailsStandardIsERC1155 = isEqualCaseInsensitive(
        details.standard,
        TokenStandard.ERC1155,
      );

      if (tokenDetailsStandardIsERC1155) {
        try {
          const balance = await fetchERC1155Balance(
            address,
            userAddress,
            tokenId,
            this.provider,
          );

          const balanceToUse = balance?._hex
            ? parseInt(balance._hex, 16).toString()
            : null;

          details = {
            ...details,
            balance: balanceToUse,
          };
        } catch (e) {
          // If the `fetchTokenBalance` call failed, `details` remains undefined, and we
          // fall back to the below `assetsContractController.getTokenStandardAndDetails` call
          log.warn('Failed to get token balance. Error:', e);
        }
      }
    }

    return {
      ...details,
      decimals: details?.decimals?.toString(10),
      balance: details?.balance?.toString(10),
    };
  }

  async getTokenSymbol(address) {
    try {
      const details =
        await this.assetsContractController.getTokenStandardAndDetails(address);
      return details?.symbol;
    } catch (e) {
      return null;
    }
  }

  //=============================================================================
  // VAULT / KEYRING RELATED METHODS
  //=============================================================================

  /**
   * Creates a new Vault and create a new keychain.
   *
   * A vault, or KeyringController, is a controller that contains
   * many different account strategies, currently called Keyrings.
   * Creating it new means wiping all previous keyrings.
   *
   * A keychain, or keyring, controls many accounts with a single backup and signing strategy.
   * For example, a mnemonic phrase can generate many accounts, and is a keyring.
   *
   * @param {string} password
   * @returns {object} vault
   */
  async createNewVaultAndKeychain(password) {
    const releaseLock = await this.createVaultMutex.acquire();
    try {
      return await this.keyringController.createNewVaultAndKeychain(password);
    } finally {
      releaseLock();
    }
  }

  /**
   * Create a new Vault and restore an existent keyring.
   *
   * @param {string} password
   * @param {number[]} encodedSeedPhrase - The seed phrase, encoded as an array
   * of UTF-8 bytes.
   */
  async createNewVaultAndRestore(password, encodedSeedPhrase) {
    const releaseLock = await this.createVaultMutex.acquire();
    try {
      const { completedOnboarding } = this.onboardingController.state;

      const seedPhraseAsBuffer = Buffer.from(encodedSeedPhrase);

      // clear permissions
      this.permissionController.clearState();

      // Clear snap state
      this.snapController.clearState();

      // clear accounts in AccountTrackerController
      this.accountTrackerController.clearAccounts();

      this.txController.clearUnapprovedTransactions();

      if (completedOnboarding) {
        this.tokenDetectionController.enable();
      }

      // create new vault
      await this.keyringController.createNewVaultAndRestore(
        password,
        this._convertMnemonicToWordlistIndices(seedPhraseAsBuffer),
      );

      if (completedOnboarding) {
        await this._addAccountsWithBalance();

        // This must be set as soon as possible to communicate to the
        // keyring's iframe and have the setting initialized properly
        // Optimistically called to not block MetaMask login due to
        // Ledger Keyring GitHub downtime
        this.#withKeyringForDevice(
          { name: HardwareDeviceNames.ledger },
          async (keyring) => this.setLedgerTransportPreference(keyring),
        );
      }
    } finally {
      releaseLock();
    }
  }

  async _addAccountsWithBalance() {
    try {
      // Scan accounts until we find an empty one
      const chainId = this.#getGlobalChainId();
      const accounts = await this.keyringController.getAccounts();
      let address = accounts[accounts.length - 1];

      for (let count = accounts.length; ; count++) {
        const balance = await this.getBalance(address, this.provider);

        if (balance === '0x0') {
          // This account has no balance, so check for tokens
          await this.tokenDetectionController.detectTokens({
            chainIds: [chainId],
            selectedAddress: address,
          });

          const tokens =
            this.tokensController.state.allTokens?.[chainId]?.[address];
          const detectedTokens =
            this.tokensController.state.allDetectedTokens?.[chainId]?.[address];

          if (
            (tokens?.length ?? 0) === 0 &&
            (detectedTokens?.length ?? 0) === 0
          ) {
            // This account has no balance or tokens
            if (count !== 1) {
              await this.removeAccount(address);
            }
            break;
          }
        }

        // This account has assets, so check the next one
        address = await this.keyringController.addNewAccount(count);
      }
    } catch (e) {
      log.warn(`Failed to add accounts with balance. Error: ${e}`);
    } finally {
      await this.userStorageController.setIsAccountSyncingReadyToBeDispatched(
        true,
      );
    }
  }

  /**
   * Encodes a BIP-39 mnemonic as the indices of words in the English BIP-39 wordlist.
   *
   * @param {Buffer} mnemonic - The BIP-39 mnemonic.
   * @returns {Buffer} The Unicode code points for the seed phrase formed from the words in the wordlist.
   */
  _convertMnemonicToWordlistIndices(mnemonic) {
    const indices = mnemonic
      .toString()
      .split(' ')
      .map((word) => wordlist.indexOf(word));
    return new Uint8Array(new Uint16Array(indices).buffer);
  }

  /**
   * Converts a BIP-39 mnemonic stored as indices of words in the English wordlist to a buffer of Unicode code points.
   *
   * @param {Uint8Array} wordlistIndices - Indices to specific words in the BIP-39 English wordlist.
   * @returns {Buffer} The BIP-39 mnemonic formed from the words in the English wordlist, encoded as a list of Unicode code points.
   */
  _convertEnglishWordlistIndicesToCodepoints(wordlistIndices) {
    return Buffer.from(
      Array.from(new Uint16Array(wordlistIndices.buffer))
        .map((i) => wordlist[i])
        .join(' '),
    );
  }

  /**
   * Get an account balance from the AccountTrackerController or request it directly from the network.
   *
   * @param {string} address - The account address
   * @param {Provider} provider - The provider instance to use when asking the network
   */
  async getBalance(address, provider) {
    const cached = this.accountTrackerController.state.accounts[address];

    if (cached && cached.balance) {
      return cached.balance;
    }

    try {
      const balance = await provider.request({
        method: 'eth_getBalance',
        params: [address, 'latest'],
      });
      return balance || '0x0';
    } catch (error) {
      log.error(error);
      throw error;
    }
  }

  /**
   * Submits the user's password and attempts to unlock the vault.
   * Also synchronizes the preferencesController, to ensure its schema
   * is up to date with known accounts once the vault is decrypted.
   *
   * @param {string} password - The user's password
   */
  async submitPassword(password) {
    const { completedOnboarding } = this.onboardingController.state;

    // Before attempting to unlock the keyrings, we need the offscreen to have loaded.
    await this.offscreenPromise;

    await this.keyringController.submitPassword(password);

    ///: BEGIN:ONLY_INCLUDE_IF(build-mmi)
    this.mmiController.onSubmitPassword();
    ///: END:ONLY_INCLUDE_IF

    try {
      await this.blockTracker.checkForLatestBlock();
    } catch (error) {
      log.error('Error while unlocking extension.', error);
    }

    await this.accountsController.updateAccounts();

    // This must be set as soon as possible to communicate to the
    // keyring's iframe and have the setting initialized properly
    // Optimistically called to not block MetaMask login due to
    // Ledger Keyring GitHub downtime
    if (completedOnboarding) {
      this.#withKeyringForDevice(
        { name: HardwareDeviceNames.ledger },
        async (keyring) => this.setLedgerTransportPreference(keyring),
      );
    }
  }

  async _loginUser(password) {
    try {
      // Automatic login via config password
      await this.submitPassword(password);

      // Updating accounts in this.accountTrackerController before starting UI syncing ensure that
      // state has account balance before it is synced with UI
      await this.accountTrackerController.updateAccountsAllActiveNetworks();
    } finally {
      this._startUISync();
    }
  }

  _startUISync() {
    // Message startUISync is used to start syncing state with UI
    // Sending this message after login is completed helps to ensure that incomplete state without
    // account details are not flushed to UI.
    this.emit('startUISync');
    this.startUISync = true;
    this.memStore.subscribe(this.sendUpdate.bind(this));
  }

  /**
   * Submits a user's encryption key to log the user in via login token
   */
  async submitEncryptionKey() {
    try {
      const { loginToken, loginSalt } =
        await this.extension.storage.session.get(['loginToken', 'loginSalt']);
      if (loginToken && loginSalt) {
        const { vault } = this.keyringController.state;

        const jsonVault = JSON.parse(vault);

        if (jsonVault.salt !== loginSalt) {
          console.warn(
            'submitEncryptionKey: Stored salt and vault salt do not match',
          );
          await this.clearLoginArtifacts();
          return;
        }

        await this.keyringController.submitEncryptionKey(loginToken, loginSalt);
      }
    } catch (e) {
      // If somehow this login token doesn't work properly,
      // remove it and the user will get shown back to the unlock screen
      await this.clearLoginArtifacts();
      throw e;
    }
  }

  async clearLoginArtifacts() {
    await this.extension.storage.session.remove(['loginToken', 'loginSalt']);
  }

  /**
   * Submits a user's password to check its validity.
   *
   * @param {string} password - The user's password
   */
  async verifyPassword(password) {
    await this.keyringController.verifyPassword(password);
  }

  /**
   * @type Identity
   * @property {string} name - The account nickname.
   * @property {string} address - The account's ethereum address, in lower case.
   * receiving funds from our automatic Ropsten faucet.
   */

  /**
   * Gets the mnemonic of the user's primary keyring.
   */
  getPrimaryKeyringMnemonic() {
    const [keyring] = this.keyringController.getKeyringsByType(
      KeyringType.hdKeyTree,
    );
    if (!keyring.mnemonic) {
      throw new Error('Primary keyring mnemonic unavailable.');
    }

    return keyring.mnemonic;
  }

  ///: BEGIN:ONLY_INCLUDE_IF(build-mmi)
  async getCustodyKeyringIfExists(address) {
    const custodyType = this.custodyController.getCustodyTypeByAddress(
      toChecksumHexAddress(address),
    );
    const keyring = this.keyringController.getKeyringsByType(custodyType)[0];
    return keyring?.getAccountDetails(address) ? keyring : undefined;
  }
  ///: END:ONLY_INCLUDE_IF

  //
  // Hardware
  //

  async attemptLedgerTransportCreation() {
    return await this.#withKeyringForDevice(
      { name: HardwareDeviceNames.ledger },
      async (keyring) => keyring.attemptMakeApp(),
    );
  }

  /**
   * Fetch account list from a hardware device.
   *
   * @param deviceName
   * @param page
   * @param hdPath
   * @returns [] accounts
   */
  async connectHardware(deviceName, page, hdPath) {
    return this.#withKeyringForDevice(
      { name: deviceName, hdPath },
      async (keyring) => {
        if (deviceName === HardwareDeviceNames.ledger) {
          await this.setLedgerTransportPreference(keyring);
        }

        let accounts = [];
        switch (page) {
          case -1:
            accounts = await keyring.getPreviousPage();
            break;
          case 1:
            accounts = await keyring.getNextPage();
            break;
          default:
            accounts = await keyring.getFirstPage();
        }

        // Merge with existing accounts
        // and make sure addresses are not repeated
        const oldAccounts = await this.keyringController.getAccounts();

        const accountsToTrack = [
          ...new Set(
            oldAccounts.concat(accounts.map((a) => a.address.toLowerCase())),
          ),
        ];
        this.accountTrackerController.syncWithAddresses(accountsToTrack);
        return accounts;
      },
    );
  }

  /**
   * Check if the device is unlocked
   *
   * @param deviceName
   * @param hdPath
   * @returns {Promise<boolean>}
   */
  async checkHardwareStatus(deviceName, hdPath) {
    return this.#withKeyringForDevice(
      { name: deviceName, hdPath },
      async (keyring) => {
        return keyring.isUnlocked();
      },
    );
  }

  /**
   * Get hardware type that will be sent for metrics logging.
   *
   * @param {string} address - Address to retrieve the keyring from
   * @returns {HardwareKeyringType} Keyring hardware type
   */
  async getHardwareTypeForMetric(address) {
    // The `getKeyringForAccount` is now deprecated, so we just use `withKeyring` instead to access our keyring.
    return await this.keyringController.withKeyring(
      { address },
      ({ type: keyringType, bridge: keyringBridge }) =>
        // Specific case for OneKey devices, see `ONE_KEY_VIA_TREZOR_MINOR_VERSION` for further details.
        keyringBridge?.minorVersion === ONE_KEY_VIA_TREZOR_MINOR_VERSION
          ? HardwareKeyringType.oneKey
          : HardwareKeyringType[keyringType],
    );
  }

  /**
   * Clear
   *
   * @param deviceName
   * @returns {Promise<boolean>}
   */
  async forgetDevice(deviceName) {
    return this.#withKeyringForDevice({ name: deviceName }, async (keyring) => {
      for (const address of keyring.accounts) {
        this._onAccountRemoved(address);
      }

      keyring.forgetDevice();

      return true;
    });
  }

  /**
   * Retrieves the keyring for the selected address and using the .type returns
   * a subtype for the account. Either 'hardware', 'imported', 'snap', or 'MetaMask'.
   *
   * @param {string} address - Address to retrieve keyring for
   * @returns {'hardware' | 'imported' | 'snap' | 'MetaMask'}
   */
  async getAccountType(address) {
    const keyringType = await this.keyringController.getAccountKeyringType(
      address,
    );
    switch (keyringType) {
      case KeyringType.trezor:
      case KeyringType.oneKey:
      case KeyringType.lattice:
      case KeyringType.qr:
      case KeyringType.ledger:
        return 'hardware';
      case KeyringType.imported:
        return 'imported';
      case KeyringType.snap:
        return 'snap';
      default:
        return 'MetaMask';
    }
  }

  /**
   * Retrieves the keyring for the selected address and using the .type
   * determines if a more specific name for the device is available. Returns
   * undefined for non hardware wallets.
   *
   * @param {string} address - Address to retrieve keyring for
   * @returns {'ledger' | 'lattice' | string | undefined}
   */
  async getDeviceModel(address) {
    return this.keyringController.withKeyring({ address }, async (keyring) => {
      switch (keyring.type) {
        case KeyringType.trezor:
        case KeyringType.oneKey:
          return keyring.getModel();
        case KeyringType.qr:
          return keyring.getName();
        case KeyringType.ledger:
          // TODO: get model after ledger keyring exposes method
          return HardwareDeviceNames.ledger;
        case KeyringType.lattice:
          // TODO: get model after lattice keyring exposes method
          return HardwareDeviceNames.lattice;
        default:
          return undefined;
      }
    });
  }

  /**
   * get hardware account label
   *
   * @param name
   * @param index
   * @param hdPathDescription
   * @returns string label
   */
  getAccountLabel(name, index, hdPathDescription) {
    return `${name[0].toUpperCase()}${name.slice(1)} ${
      parseInt(index, 10) + 1
    } ${hdPathDescription || ''}`.trim();
  }

  /**
   * Imports an account from a Trezor or Ledger device.
   *
   * @param index
   * @param deviceName
   * @param hdPath
   * @param hdPathDescription
   * @returns {} keyState
   */
  async unlockHardwareWalletAccount(
    index,
    deviceName,
    hdPath,
    hdPathDescription,
  ) {
    const { address: unlockedAccount, label } =
      await this.#withKeyringForDevice(
        { name: deviceName, hdPath },
        async (keyring) => {
          keyring.setAccountToUnlock(index);
          const [address] = await keyring.addAccounts(1);
          return {
            address: normalize(address),
            label: this.getAccountLabel(
              deviceName === HardwareDeviceNames.qr
                ? keyring.getName()
                : deviceName,
              index,
              hdPathDescription,
            ),
          };
        },
      );

    // Set the account label to Trezor 1 / Ledger 1 / QR Hardware 1, etc
    this.preferencesController.setAccountLabel(unlockedAccount, label);
    // Select the account
    this.preferencesController.setSelectedAddress(unlockedAccount);

    // It is expected that the account also exist in the accounts-controller
    // in other case, an error shall be thrown
    const account =
      this.accountsController.getAccountByAddress(unlockedAccount);
    this.accountsController.setAccountName(account.id, label);

    const accounts = this.accountsController.listAccounts();

    const { identities } = this.preferencesController.state;
    return { unlockedAccount, identities, accounts };
  }

  //
  // Account Management
  //

  /**
   * Adds a new account to the default (first) HD seed phrase Keyring.
   *
   * @param accountCount
   * @returns {Promise<string>} The address of the newly-created account.
   */
  async addNewAccount(accountCount) {
    const oldAccounts = await this.keyringController.getAccounts();

    const addedAccountAddress = await this.keyringController.addNewAccount(
      accountCount,
    );

    if (!oldAccounts.includes(addedAccountAddress)) {
      this.preferencesController.setSelectedAddress(addedAccountAddress);
    }

    return addedAccountAddress;
  }

  /**
   * Verifies the validity of the current vault's seed phrase.
   *
   * Validity: seed phrase restores the accounts belonging to the current vault.
   *
   * Called when the first account is created and on unlocking the vault.
   *
   * @param password
   * @returns {Promise<number[]>} The seed phrase to be confirmed by the user,
   * encoded as an array of UTF-8 bytes.
   */
  async getSeedPhrase(password) {
    return this._convertEnglishWordlistIndicesToCodepoints(
      await this.keyringController.exportSeedPhrase(password),
    );
  }

  /**
   * Clears the transaction history, to allow users to force-reset their nonces.
   * Mostly used in development environments, when networks are restarted with
   * the same network ID.
   *
   * @returns {Promise<string>} The current selected address.
   */
  async resetAccount() {
    const selectedAddress =
      this.accountsController.getSelectedAccount().address;

    const globalChainId = this.#getGlobalChainId();

    this.txController.wipeTransactions({
      address: selectedAddress,
      chainId: globalChainId,
    });

    this.smartTransactionsController.wipeSmartTransactions({
      address: selectedAddress,
      ignoreNetwork: false,
    });

    this.bridgeStatusController.wipeBridgeStatus({
      address: selectedAddress,
      ignoreNetwork: false,
    });

    this.networkController.resetConnection();

    return selectedAddress;
  }

  /**
   * Checks that all accounts referenced have a matching InternalAccount. Sends
   * an error to sentry for any accounts that were expected but are missing from the wallet.
   *
   * @param {InternalAccount[]} [internalAccounts] - The list of evm accounts the wallet knows about.
   * @param {Hex[]} [accounts] - The list of evm accounts addresses that should exist.
   */
  captureKeyringTypesWithMissingIdentities(
    internalAccounts = [],
    accounts = [],
  ) {
    const accountsMissingIdentities = accounts.filter(
      (address) =>
        !internalAccounts.some(
          (account) => account.address.toLowerCase() === address.toLowerCase(),
        ),
    );
    const keyringTypesWithMissingIdentities = accountsMissingIdentities.map(
      (address) => this.keyringController.getAccountKeyringType(address),
    );

    const internalAccountCount = internalAccounts.length;

    const accountTrackerCount = Object.keys(
      this.accountTrackerController.state.accounts || {},
    ).length;

    captureException(
      new Error(
        `Attempt to get permission specifications failed because their were ${accounts.length} accounts, but ${internalAccountCount} identities, and the ${keyringTypesWithMissingIdentities} keyrings included accounts with missing identities. Meanwhile, there are ${accountTrackerCount} accounts in the account tracker.`,
      ),
    );
  }

  /**
   * Sorts a list of evm account addresses by most recently selected by using
   * the lastSelected value for the matching InternalAccount object stored in state.
   *
   * @param {Hex[]} [accounts] - The list of evm accounts addresses to sort.
   * @returns {Hex[]} The sorted evm accounts addresses.
   */
  sortAccountsByLastSelected(accounts) {
    const internalAccounts = this.accountsController.listAccounts();

    return accounts.sort((firstAddress, secondAddress) => {
      const firstAccount = internalAccounts.find(
        (internalAccount) =>
          internalAccount.address.toLowerCase() === firstAddress.toLowerCase(),
      );

      const secondAccount = internalAccounts.find(
        (internalAccount) =>
          internalAccount.address.toLowerCase() === secondAddress.toLowerCase(),
      );

      if (!firstAccount) {
        this.captureKeyringTypesWithMissingIdentities(
          internalAccounts,
          accounts,
        );
        throw new Error(`Missing identity for address: "${firstAddress}".`);
      } else if (!secondAccount) {
        this.captureKeyringTypesWithMissingIdentities(
          internalAccounts,
          accounts,
        );
        throw new Error(`Missing identity for address: "${secondAddress}".`);
      } else if (
        firstAccount.metadata.lastSelected ===
        secondAccount.metadata.lastSelected
      ) {
        return 0;
      } else if (firstAccount.metadata.lastSelected === undefined) {
        return 1;
      } else if (secondAccount.metadata.lastSelected === undefined) {
        return -1;
      }

      return (
        secondAccount.metadata.lastSelected - firstAccount.metadata.lastSelected
      );
    });
  }

  /**
   * Gets the sorted permitted accounts for the specified origin. Returns an empty
   * array if no accounts are permitted or the wallet is locked. Returns any permitted
   * accounts if the wallet is locked and `ignoreLock` is true. This lock bypass is needed
   * for the `eth_requestAccounts` & `wallet_getPermission` handlers both of which
   * return permissioned accounts to the dapp when the wallet is locked.
   *
   * @param {string} origin - The origin whose exposed accounts to retrieve.
   * @param {object} [options] - The options object
   * @param {boolean} [options.ignoreLock] - If accounts should be returned even if the wallet is locked.
   * @returns {Promise<string[]>} The origin's permitted accounts, or an empty
   * array.
   */
  getPermittedAccounts(origin, { ignoreLock } = {}) {
    let caveat;
    try {
      caveat = this.permissionController.getCaveat(
        origin,
        Caip25EndowmentPermissionName,
        Caip25CaveatType,
      );
    } catch (err) {
      if (err instanceof PermissionDoesNotExistError) {
        // suppress expected error in case that the origin
        // does not have the target permission yet
      } else {
        throw err;
      }
    }

    if (!caveat) {
      return [];
    }

    if (!this.isUnlocked() && !ignoreLock) {
      return [];
    }

    const ethAccounts = getEthAccounts(caveat.value);
    return this.sortAccountsByLastSelected(ethAccounts);
  }

  /**
   * Stops exposing the specified chain ID to all third parties.
   *
   * @param {string} targetChainId - The chain ID to stop exposing
   * to third parties.
   */
  removeAllChainIdPermissions(targetChainId) {
    this.permissionController.updatePermissionsByCaveat(
      Caip25CaveatType,
      (existingScopes) =>
        Caip25CaveatMutators[Caip25CaveatType].removeScope(
          existingScopes,
          toCaipChainId('eip155', hexToBigInt(targetChainId).toString(10)),
        ),
    );
  }

  /**
   * Stops exposing the account with the specified address to all third parties.
   * Exposed accounts are stored in caveats of the eth_accounts permission. This
   * method uses `PermissionController.updatePermissionsByCaveat` to
   * remove the specified address from every eth_accounts permission. If a
   * permission only included this address, the permission is revoked entirely.
   *
   * @param {string} targetAccount - The address of the account to stop exposing
   * to third parties.
   */
  removeAllAccountPermissions(targetAccount) {
    this.permissionController.updatePermissionsByCaveat(
      Caip25CaveatType,
      (existingScopes) =>
        Caip25CaveatMutators[Caip25CaveatType].removeAccount(
          existingScopes,
          targetAccount,
        ),
    );
  }

  /**
   * Removes an account from state / storage.
   *
   * @param {string[]} address - A hex address
   */
  async removeAccount(address) {
    this._onAccountRemoved(address);
    await this.keyringController.removeAccount(address);

    return address;
  }

  /**
   * Imports an account with the specified import strategy.
   * These are defined in @metamask/keyring-controller
   * Each strategy represents a different way of serializing an Ethereum key pair.
   *
   * @param {'privateKey' | 'json'} strategy - A unique identifier for an account import strategy.
   * @param {any} args - The data required by that strategy to import an account.
   */
  async importAccountWithStrategy(strategy, args) {
    const importedAccountAddress =
      await this.keyringController.importAccountWithStrategy(strategy, args);
    // set new account as selected
    this.preferencesController.setSelectedAddress(importedAccountAddress);
  }

  /**
   * Prompts the user with permittedChains approval for given chainId.
   *
   * @param {string} origin - The origin to request approval for.
   * @param {Hex} chainId - The chainId to add incrementally.
   */
  async requestApprovalPermittedChainsPermission(origin, chainId) {
    const caveatValueWithChains = setPermittedEthChainIds(
      {
        requiredScopes: {},
        optionalScopes: {},
        isMultichainOrigin: false,
      },
      [chainId],
    );

    const id = nanoid();
    await this.approvalController.addAndShowApprovalRequest({
      id,
      origin,
      requestData: {
        metadata: {
          id,
          origin,
        },
        permissions: {
          [Caip25EndowmentPermissionName]: {
            caveats: [
              {
                type: Caip25CaveatType,
                value: caveatValueWithChains,
              },
            ],
          },
        },
        isLegacySwitchEthereumChain: true,
      },
      type: MethodNames.RequestPermissions,
    });
  }

  /**
   * Requests permittedChains permission for the specified origin
   * and replaces any existing CAIP-25 permission with a new one.
   * Allows for granting without prompting for user approval which
   * would be used as part of flows like `wallet_addEthereumChain`
   * requests where the addition of the network and the permitting
   * of the chain are combined into one approval.
   *
   * @param {object} options - The options object
   * @param {string} options.origin - The origin to request approval for.
   * @param {Hex} options.chainId - The chainId to permit.
   * @param {boolean} options.autoApprove - If the chain should be granted without prompting for user approval.
   */
  async requestPermittedChainsPermission({ origin, chainId, autoApprove }) {
    if (isSnapId(origin)) {
      throw new Error(
        `Cannot request permittedChains permission for Snaps with origin "${origin}"`,
      );
    }

    if (!autoApprove) {
      await this.requestApprovalPermittedChainsPermission(origin, chainId);
    }

    let caveatValue = {
      requiredScopes: {},
      optionalScopes: {},
      isMultichainOrigin: false,
    };
    caveatValue = addPermittedEthChainId(caveatValue, chainId);

    this.permissionController.grantPermissions({
      subject: { origin },
      approvedPermissions: {
        [Caip25EndowmentPermissionName]: {
          caveats: [
            {
              type: Caip25CaveatType,
              value: caveatValue,
            },
          ],
        },
      },
    });
  }

  /**
   * Requests incremental permittedChains permission for the specified origin.
   * and updates the existing CAIP-25 permission.
   * Allows for granting without prompting for user approval which
   * would be used as part of flows like `wallet_addEthereumChain`
   * requests where the addition of the network and the permitting
   * of the chain are combined into one approval.
   *
   * @param {object} options - The options object
   * @param {string} options.origin - The origin to request approval for.
   * @param {Hex} options.chainId - The chainId to add to the existing permittedChains.
   * @param {boolean} options.autoApprove - If the chain should be granted without prompting for user approval.
   */
  async requestPermittedChainsPermissionIncremental({
    origin,
    chainId,
    autoApprove,
  }) {
    if (isSnapId(origin)) {
      throw new Error(
        `Cannot request permittedChains permission for Snaps with origin "${origin}"`,
      );
    }

    if (!autoApprove) {
      await this.requestApprovalPermittedChainsPermission(origin, chainId);
    }

    const caip25Caveat = this.permissionController.getCaveat(
      origin,
      Caip25EndowmentPermissionName,
      Caip25CaveatType,
    );

    const caveatValueWithChainsAdded = addPermittedEthChainId(
      caip25Caveat.value,
      chainId,
    );

    const ethAccounts = getEthAccounts(caip25Caveat.value);
    const caveatValueWithAccountsSynced = setEthAccounts(
      caveatValueWithChainsAdded,
      ethAccounts,
    );

    this.permissionController.updateCaveat(
      origin,
      Caip25EndowmentPermissionName,
      Caip25CaveatType,
      caveatValueWithAccountsSynced,
    );
  }

  /**
   * Requests user approval for the CAIP-25 permission for the specified origin
   * and returns a permissions object that must be passed to
   * PermissionController.grantPermissions() to complete the permission granting.
   *
   * @param {string} origin - The origin to request approval for.
   * @param requestedPermissions - The legacy permissions to request approval for.
   * @returns the approved permissions object that must then be granted by calling the PermissionController.
   */
  async requestCaip25Approval(origin, requestedPermissions = {}) {
    const permissions = pick(requestedPermissions, [
      RestrictedMethods.eth_accounts,
      PermissionNames.permittedChains,
    ]);

    if (!permissions[RestrictedMethods.eth_accounts]) {
      permissions[RestrictedMethods.eth_accounts] = {};
    }

    if (!permissions[PermissionNames.permittedChains]) {
      permissions[PermissionNames.permittedChains] = {};
    }

    if (isSnapId(origin)) {
      delete permissions[PermissionNames.permittedChains];
    }

    const requestedChains =
      permissions[PermissionNames.permittedChains]?.caveats?.find(
        (caveat) => caveat.type === CaveatTypes.restrictNetworkSwitching,
      )?.value ?? [];

    const requestedAccounts =
      permissions[PermissionNames.eth_accounts]?.caveats?.find(
        (caveat) => caveat.type === CaveatTypes.restrictReturnedAccounts,
      )?.value ?? [];

    const newCaveatValue = {
      requiredScopes: {},
      optionalScopes: {
        'wallet:eip155': {
          accounts: [],
        },
      },
      isMultichainOrigin: false,
    };

    const caveatValueWithChains = setPermittedEthChainIds(
      newCaveatValue,
      isSnapId(origin) ? [] : requestedChains,
    );

    const caveatValueWithAccountsAndChains = setEthAccounts(
      caveatValueWithChains,
      requestedAccounts,
    );

    const id = nanoid();

    const { permissions: approvedPermissions } =
      await this.approvalController.addAndShowApprovalRequest({
        id,
        origin,
        requestData: {
          metadata: {
            id,
            origin,
          },
          permissions: {
            [Caip25EndowmentPermissionName]: {
              caveats: [
                {
                  type: Caip25CaveatType,
                  value: caveatValueWithAccountsAndChains,
                },
              ],
            },
          },
        },
        type: MethodNames.RequestPermissions,
      });

    return approvedPermissions;
  }
  // ---------------------------------------------------------------------------
  // Identity Management (signature operations)

  getAddTransactionRequest({
    transactionParams,
    transactionOptions,
    dappRequest,
    ...otherParams
  }) {
    return {
      internalAccounts: this.accountsController.listAccounts(),
      dappRequest,
      networkClientId:
        dappRequest?.networkClientId ?? this.#getGlobalNetworkClientId(),
      selectedAccount: this.accountsController.getAccountByAddress(
        transactionParams.from,
      ),
      transactionController: this.txController,
      transactionOptions,
      transactionParams,
      userOperationController: this.userOperationController,
      chainId: this.#getGlobalChainId(),
      ppomController: this.ppomController,
      securityAlertsEnabled:
        this.preferencesController.state?.securityAlertsEnabled,
      updateSecurityAlertResponse: this.updateSecurityAlertResponse.bind(this),
      ...otherParams,
    };
  }

  /**
   * @returns {boolean} true if the keyring type supports EIP-1559
   */
  async getCurrentAccountEIP1559Compatibility() {
    return true;
  }

  //=============================================================================
  // END (VAULT / KEYRING RELATED METHODS)
  //=============================================================================

  /**
   * Allows a user to attempt to cancel a previously submitted transaction
   * by creating a new transaction.
   *
   * @param {number} originalTxId - the id of the txMeta that you want to
   * attempt to cancel
   * @param {import(
   *  './controllers/transactions'
   * ).CustomGasSettings} [customGasSettings] - overrides to use for gas params
   * instead of allowing this method to generate them
   * @param options
   * @returns {object} MetaMask state
   */
  async createCancelTransaction(originalTxId, customGasSettings, options) {
    await this.txController.stopTransaction(
      originalTxId,
      customGasSettings,
      options,
    );
    const state = this.getState();
    return state;
  }

  /**
   * Allows a user to attempt to speed up a previously submitted transaction
   * by creating a new transaction.
   *
   * @param {number} originalTxId - the id of the txMeta that you want to
   * attempt to speed up
   * @param {import(
   *  './controllers/transactions'
   * ).CustomGasSettings} [customGasSettings] - overrides to use for gas params
   * instead of allowing this method to generate them
   * @param options
   * @returns {object} MetaMask state
   */
  async createSpeedUpTransaction(originalTxId, customGasSettings, options) {
    await this.txController.speedUpTransaction(
      originalTxId,
      customGasSettings,
      options,
    );
    const state = this.getState();
    return state;
  }

  async estimateGas(estimateGasParams) {
    return new Promise((resolve, reject) => {
      this.provider
        .request({
          method: 'eth_estimateGas',
          params: [estimateGasParams],
        })
        .then((result) => resolve(result.toString(16)))
        .catch((err) => reject(err));
    });
  }

  handleWatchAssetRequest = ({ asset, type, origin, networkClientId }) => {
    switch (type) {
      case ERC20:
        return this.tokensController.watchAsset({
          asset,
          type,
          networkClientId,
        });
      case ERC721:
      case ERC1155:
        return this.nftController.watchNft(asset, type, origin);
      default:
        throw new Error(`Asset type ${type} not supported`);
    }
  };

  async updateSecurityAlertResponse(
    method,
    securityAlertId,
    securityAlertResponse,
  ) {
    await updateSecurityAlertResponse({
      appStateController: this.appStateController,
      method,
      securityAlertId,
      securityAlertResponse,
      signatureController: this.signatureController,
      transactionController: this.txController,
    });
  }

  //=============================================================================
  // PASSWORD MANAGEMENT
  //=============================================================================

  /**
   * Allows a user to begin the seed phrase recovery process.
   */
  markPasswordForgotten() {
    this.preferencesController.setPasswordForgotten(true);
    this.sendUpdate();
  }

  /**
   * Allows a user to end the seed phrase recovery process.
   */
  unMarkPasswordForgotten() {
    this.preferencesController.setPasswordForgotten(false);
    this.sendUpdate();
  }

  //=============================================================================
  // SETUP
  //=============================================================================

  /**
   * A runtime.MessageSender object, as provided by the browser:
   *
   * @see https://developer.mozilla.org/en-US/docs/Mozilla/Add-ons/WebExtensions/API/runtime/MessageSender
   * @typedef {object} MessageSender
   * @property {string} - The URL of the page or frame hosting the script that sent the message.
   */

  /**
   * A Snap sender object.
   *
   * @typedef {object} SnapSender
   * @property {string} snapId - The ID of the snap.
   */

  /**
   * Used to create a multiplexed stream for connecting to an untrusted context
   * like a Dapp or other extension.
   *
   * @param options - Options bag.
   * @param {ReadableStream} options.connectionStream - The Duplex stream to connect to.
   * @param {MessageSender | SnapSender} options.sender - The sender of the messages on this stream.
   * @param {string} [options.subjectType] - The type of the sender, i.e. subject.
   */
  setupUntrustedCommunicationEip1193({
    connectionStream,
    sender,
    subjectType,
  }) {
    if (sender.url) {
      if (this.onboardingController.state.completedOnboarding) {
        if (this.preferencesController.state.usePhishDetect) {
          const { hostname } = new URL(sender.url);
          this.phishingController.maybeUpdateState();
          // Check if new connection is blocked if phishing detection is on
          const phishingTestResponse = this.phishingController.test(sender.url);
          if (phishingTestResponse?.result) {
            this.sendPhishingWarning(connectionStream, hostname);
            this.metaMetricsController.trackEvent({
              event: MetaMetricsEventName.PhishingPageDisplayed,
              category: MetaMetricsEventCategory.Phishing,
              properties: {
                url: hostname,
              },
            });
            return;
          }
        }
      }
    }

    let inputSubjectType;
    if (subjectType) {
      inputSubjectType = subjectType;
    } else if (sender.id && sender.id !== this.extension.runtime.id) {
      inputSubjectType = SubjectType.Extension;
    } else {
      inputSubjectType = SubjectType.Website;
    }

    // setup multiplexing
    const mux = setupMultiplex(connectionStream);

    // messages between inpage and background
    this.setupProviderConnectionEip1193(
      mux.createStream('metamask-provider'),
      sender,
      inputSubjectType,
    );

    // TODO:LegacyProvider: Delete
    if (sender.url) {
      // legacy streams
      this.setupPublicConfig(mux.createStream('publicConfig'));
    }
  }

  /**
   * Used to create a CAIP stream for connecting to an untrusted context.
   *
   * @param options - Options bag.
   * @param {ReadableStream} options.connectionStream - The Duplex stream to connect to.
   * @param {MessageSender | SnapSender} options.sender - The sender of the messages on this stream.
   * @param {string} [options.subjectType] - The type of the sender, i.e. subject.
   */

  setupUntrustedCommunicationCaip({ connectionStream, sender, subjectType }) {
    let inputSubjectType;
    if (subjectType) {
      inputSubjectType = subjectType;
    } else if (sender.id && sender.id !== this.extension.runtime.id) {
      inputSubjectType = SubjectType.Extension;
    } else {
      inputSubjectType = SubjectType.Website;
    }

    const caipStream = createCaipStream(connectionStream);

    // messages between subject and background
    this.setupProviderConnectionCaip(caipStream, sender, inputSubjectType);
  }

  /**
   * Used to create a multiplexed stream for connecting to a trusted context,
   * like our own user interfaces, which have the provider APIs, but also
   * receive the exported API from this controller, which includes trusted
   * functions, like the ability to approve transactions or sign messages.
   *
   * @param {*} connectionStream - The duplex stream to connect to.
   * @param {MessageSender} sender - The sender of the messages on this stream
   */
  setupTrustedCommunication(connectionStream, sender) {
    // setup multiplexing
    const mux = setupMultiplex(connectionStream);
    // connect features
    this.setupControllerConnection(mux.createStream('controller'));
    this.setupProviderConnectionEip1193(
      mux.createStream('provider'),
      sender,
      SubjectType.Internal,
    );
  }

  /**
   * Used to create a multiplexed stream for connecting to the phishing warning page.
   *
   * @param options - Options bag.
   * @param {ReadableStream} options.connectionStream - The Duplex stream to connect to.
   */
  setupPhishingCommunication({ connectionStream }) {
    const { usePhishDetect } = this.preferencesController.state;

    if (!usePhishDetect) {
      return;
    }

    // setup multiplexing
    const mux = setupMultiplex(connectionStream);
    const phishingStream = mux.createStream(PHISHING_SAFELIST);

    // set up postStream transport
    phishingStream.on(
      'data',
      createMetaRPCHandler(
        {
          safelistPhishingDomain: this.safelistPhishingDomain.bind(this),
          backToSafetyPhishingWarning:
            this.backToSafetyPhishingWarning.bind(this),
        },
        phishingStream,
      ),
    );
  }

  setUpCookieHandlerCommunication({ connectionStream }) {
    const {
      metaMetricsId,
      dataCollectionForMarketing,
      participateInMetaMetrics,
    } = this.metaMetricsController.state;

    if (
      metaMetricsId &&
      dataCollectionForMarketing &&
      participateInMetaMetrics
    ) {
      // setup multiplexing
      const mux = setupMultiplex(connectionStream);
      const metamaskCookieHandlerStream = mux.createStream(
        METAMASK_COOKIE_HANDLER,
      );
      // set up postStream transport
      metamaskCookieHandlerStream.on(
        'data',
        createMetaRPCHandler(
          {
            getCookieFromMarketingPage:
              this.getCookieFromMarketingPage.bind(this),
          },
          metamaskCookieHandlerStream,
        ),
      );
    }
  }

  getCookieFromMarketingPage(data) {
    const { ga_client_id: cookieId } = data;
    this.metaMetricsController.setMarketingCampaignCookieId(cookieId);
  }

  /**
   * Called when we detect a suspicious domain. Requests the browser redirects
   * to our anti-phishing page.
   *
   * @private
   * @param {*} connectionStream - The duplex stream to the per-page script,
   * for sending the reload attempt to.
   * @param {string} hostname - The hostname that triggered the suspicion.
   */
  sendPhishingWarning(connectionStream, hostname) {
    const mux = setupMultiplex(connectionStream);
    const phishingStream = mux.createStream('phishing');
    phishingStream.write({ hostname });
  }

  /**
   * A method for providing our API over a stream using JSON-RPC.
   *
   * @param {*} outStream - The stream to provide our API over.
   */
  setupControllerConnection(outStream) {
    const patchStore = new PatchStore(this.memStore);
    let uiReady = false;

    const handleUpdate = () => {
      if (!isStreamWritable(outStream) || !uiReady) {
        return;
      }

      const patches = patchStore.flushPendingPatches();

      outStream.write({
        jsonrpc: '2.0',
        method: 'sendUpdate',
        params: [patches],
      });
    };

    const api = {
      ...this.getApi(),
      ...this.controllerApi,
      startPatches: () => {
        uiReady = true;
        handleUpdate();
      },
      getStatePatches: () => patchStore.flushPendingPatches(),
    };

    this.on('update', handleUpdate);

    // report new active controller connection
    this.activeControllerConnections += 1;
    this.emit('controllerConnectionChanged', this.activeControllerConnections);

    // set up postStream transport
    outStream.on('data', createMetaRPCHandler(api, outStream));

    const startUISync = () => {
      if (!isStreamWritable(outStream)) {
        return;
      }
      // send notification to client-side
      outStream.write({
        jsonrpc: '2.0',
        method: 'startUISync',
      });
    };

    if (this.startUISync) {
      startUISync();
    } else {
      this.once('startUISync', startUISync);
    }

    const outstreamEndHandler = () => {
      if (!outStream.mmFinished) {
        this.activeControllerConnections -= 1;
        this.emit(
          'controllerConnectionChanged',
          this.activeControllerConnections,
        );
        outStream.mmFinished = true;
        this.removeListener('update', handleUpdate);
        patchStore.destroy();
      }
    };

    // The presence of both of the below handlers may be redundant.
    // After upgrading metamask/object-multiples to v2.0.0, which included
    // an upgrade of readable-streams from v2 to v3, we saw that the
    // `outStream.on('end'` handler was almost never being called. This seems to
    // related to how v3 handles errors vs how v2 handles errors; there
    // are "premature close" errors in both cases, although in the case
    // of v2 they don't prevent `outStream.on('end'` from being called.
    // At the time that this comment was committed, it was known that we
    // need to investigate and resolve the underlying error, however,
    // for expediency, we are not addressing them at this time. Instead, we
    // can observe that `readableStream.finished` preserves the same
    // functionality as we had when we relied on readable-stream v2. Meanwhile,
    // the `outStream.on('end')` handler was observed to have been called at least once.
    // In an abundance of caution to prevent against unexpected future behavioral changes in
    // streams implementations, we redundantly use multiple paths to attach the same event handler.
    // The outstreamEndHandler therefore needs to be idempotent, which introduces the `mmFinished` property.

    outStream.mmFinished = false;
    finished(outStream, outstreamEndHandler);
    outStream.once('close', outstreamEndHandler);
    outStream.once('end', outstreamEndHandler);
  }

  /**
   * A method for serving our ethereum provider over a given stream.
   *
   * @param {*} outStream - The stream to provide over.
   * @param {MessageSender | SnapSender} sender - The sender of the messages on this stream
   * @param {SubjectType} subjectType - The type of the sender, i.e. subject.
   */
  setupProviderConnectionEip1193(outStream, sender, subjectType) {
    let origin;
    if (subjectType === SubjectType.Internal) {
      origin = ORIGIN_METAMASK;
    } else if (subjectType === SubjectType.Snap) {
      origin = sender.snapId;
    } else {
      origin = new URL(sender.url).origin;
    }

    if (sender.id && sender.id !== this.extension.runtime.id) {
      this.subjectMetadataController.addSubjectMetadata({
        origin,
        extensionId: sender.id,
        subjectType: SubjectType.Extension,
      });
    }

    let tabId;
    if (sender.tab && sender.tab.id) {
      tabId = sender.tab.id;
    }

    let mainFrameOrigin = origin;
    if (sender.tab && sender.tab.url) {
      // If sender origin is an iframe, then get the top-level frame's origin
      mainFrameOrigin = new URL(sender.tab.url).origin;
    }

    const engine = this.setupProviderEngineEip1193({
      origin,
      sender,
      subjectType,
      tabId,
      mainFrameOrigin,
    });

    const dupeReqFilterStream = createDupeReqFilterStream();

    // setup connection
    const providerStream = createEngineStream({ engine });

    const connectionId = this.addConnection(origin, { engine });

    pipeline(
      outStream,
      dupeReqFilterStream,
      providerStream,
      outStream,
      (err) => {
        // handle any middleware cleanup
        engine.destroy();
        connectionId && this.removeConnection(origin, connectionId);
        // For context and todos related to the error message match, see https://github.com/MetaMask/metamask-extension/issues/26337
        if (err && !err.message?.match('Premature close')) {
          log.error(err);
        }
      },
    );

    // Used to show wallet liveliness to the provider
    if (subjectType !== SubjectType.Internal) {
      this._notifyChainChangeForConnection({ engine }, origin);
    }
  }

  /**
   * A method for serving our CAIP provider over a given stream.
   *
   * @param {*} outStream - The stream to provide over.
   * @param {MessageSender | SnapSender} sender - The sender of the messages on this stream
   * @param {SubjectType} subjectType - The type of the sender, i.e. subject.
   */
  setupProviderConnectionCaip(outStream, sender, subjectType) {
    let origin;
    if (subjectType === SubjectType.Internal) {
      origin = ORIGIN_METAMASK;
    } else if (subjectType === SubjectType.Snap) {
      origin = sender.snapId;
    } else {
      origin = new URL(sender.url).origin;
    }

    if (sender.id && sender.id !== this.extension.runtime.id) {
      this.subjectMetadataController.addSubjectMetadata({
        origin,
        extensionId: sender.id,
        subjectType: SubjectType.Extension,
      });
    }

    let tabId;
    if (sender.tab && sender.tab.id) {
      tabId = sender.tab.id;
    }

    const engine = this.setupProviderEngineCaip({
      origin,
      tabId,
    });

    const dupeReqFilterStream = createDupeReqFilterStream();

    // setup connection
    const providerStream = createEngineStream({ engine });

    const connectionId = this.addConnection(origin, { engine });

    pipeline(
      outStream,
      dupeReqFilterStream,
      providerStream,
      outStream,
      (err) => {
        // handle any middleware cleanup
        engine._middleware.forEach((mid) => {
          if (mid.destroy && typeof mid.destroy === 'function') {
            mid.destroy();
          }
        });
        connectionId && this.removeConnection(origin, connectionId);
        if (err) {
          log.error(err);
        }
      },
    );

    // Used to show wallet liveliness to the provider
    if (subjectType !== SubjectType.Internal) {
      this._notifyChainChangeForConnection({ engine }, origin);
    }
  }

  /**
   * For snaps running in workers.
   *
   * @param snapId
   * @param connectionStream
   */
  setupSnapProvider(snapId, connectionStream) {
    this.setupUntrustedCommunicationEip1193({
      connectionStream,
      sender: { snapId },
      subjectType: SubjectType.Snap,
    });
  }

  /**
   * A method for creating an ethereum provider that is safely restricted for the requesting subject.
   *
   * @param {object} options - Provider engine options
   * @param {string} options.origin - The origin of the sender
   * @param {MessageSender | SnapSender} options.sender - The sender object.
   * @param {string} options.subjectType - The type of the sender subject.
   * @param {tabId} [options.tabId] - The tab ID of the sender - if the sender is within a tab
   * @param {mainFrameOrigin} [options.mainFrameOrigin] - The origin of the main frame if the sender is an iframe
   */
  setupProviderEngineEip1193({
    origin,
    subjectType,
    sender,
    tabId,
    mainFrameOrigin,
  }) {
    const engine = new JsonRpcEngine();

    // Append origin to each request
    engine.push(createOriginMiddleware({ origin }));

    // Append mainFrameOrigin to each request if present
    if (mainFrameOrigin) {
      engine.push(createMainFrameOriginMiddleware({ mainFrameOrigin }));
    }

    // Append selectedNetworkClientId to each request
    engine.push(createSelectedNetworkMiddleware(this.controllerMessenger));

    // Add a middleware that will switch chain on each request (as needed)
    const requestQueueMiddleware = createQueuedRequestMiddleware({
      enqueueRequest: this.queuedRequestController.enqueueRequest.bind(
        this.queuedRequestController,
      ),
      shouldEnqueueRequest: (request) => {
        return methodsThatShouldBeEnqueued.includes(request.method);
      },
      // This will be removed once we can actually remove useRequestQueue state
      // i.e. unrevert https://github.com/MetaMask/core/pull/5065
      useRequestQueue: () => true,
    });
    engine.push(requestQueueMiddleware);

    // If the origin is not in the selectedNetworkController's `domains` state
    // when the provider engine is created, the selectedNetworkController will
    // fetch the globally selected networkClient from the networkController and wrap
    // it in a proxy which can be switched to use its own state if/when the origin
    // is added to the `domains` state
    const proxyClient =
      this.selectedNetworkController.getProviderAndBlockTracker(origin);

    // We create the filter and subscription manager middleware now, but they will
    // be inserted into the engine later.
    const filterMiddleware = createFilterMiddleware(proxyClient);
    const subscriptionManager = createSubscriptionManager(proxyClient);
    subscriptionManager.events.on('notification', (message) =>
      engine.emit('notification', message),
    );

    // Append tabId to each request if it exists
    if (tabId) {
      engine.push(createTabIdMiddleware({ tabId }));
    }

    engine.push(createLoggerMiddleware({ origin }));
    engine.push(this.permissionLogController.createMiddleware());

    if (origin === BaseUrl.Portfolio) {
      engine.push(createTxVerificationMiddleware(this.networkController));
    }

    engine.push(createTracingMiddleware());

    engine.push(
      createPPOMMiddleware(
        this.ppomController,
        this.preferencesController,
        this.networkController,
        this.appStateController,
        this.accountsController,
        this.updateSecurityAlertResponse.bind(this),
      ),
    );

    engine.push(
      createRPCMethodTrackingMiddleware({
        getAccountType: this.getAccountType.bind(this),
        getDeviceModel: this.getDeviceModel.bind(this),
        getHardwareTypeForMetric: this.getHardwareTypeForMetric.bind(this),
        snapAndHardwareMessenger: this.controllerMessenger.getRestricted({
          name: 'SnapAndHardwareMessenger',
          allowedActions: [
            'KeyringController:getKeyringForAccount',
            'SnapController:get',
            'AccountsController:getSelectedAccount',
          ],
        }),
        appStateController: this.appStateController,
        metaMetricsController: this.metaMetricsController,
      }),
    );

    engine.push(createUnsupportedMethodMiddleware());

    // Legacy RPC methods that need to be implemented _ahead of_ the permission
    // middleware.
    engine.push(
      createEthAccountsMethodMiddleware({
        getAccounts: this.getPermittedAccounts.bind(this, origin),
      }),
    );

    if (subjectType !== SubjectType.Internal) {
      engine.push(
        this.permissionController.createPermissionMiddleware({
          origin,
        }),
      );
    }

    if (subjectType === SubjectType.Website) {
      engine.push(
        createOnboardingMiddleware({
          location: sender.url,
          registerOnboarding: this.onboardingController.registerOnboarding,
        }),
      );
    }

    // EVM requests and eth permissions should not be passed to non-EVM accounts
    // this middleware intercepts these requests and returns an error.
    engine.push(
      createEvmMethodsToNonEvmAccountReqFilterMiddleware({
        messenger: this.controllerMessenger.getRestricted({
          name: 'EvmMethodsToNonEvmAccountFilterMessenger',
          allowedActions: ['AccountsController:getSelectedAccount'],
        }),
      }),
    );

    // Unrestricted/permissionless RPC method implementations.
    // They must nevertheless be placed _behind_ the permission middleware.
    engine.push(
      createEip1193MethodMiddleware({
        subjectType,

        // Miscellaneous
        addSubjectMetadata:
          this.subjectMetadataController.addSubjectMetadata.bind(
            this.subjectMetadataController,
          ),
        metamaskState: this.getState(),
        getProviderState: this.getProviderState.bind(this),
        getUnlockPromise: this.appStateController.getUnlockPromise.bind(
          this.appStateController,
        ),
        handleWatchAssetRequest: this.handleWatchAssetRequest.bind(this),
        requestUserApproval:
          this.approvalController.addAndShowApprovalRequest.bind(
            this.approvalController,
          ),
        sendMetrics: this.metaMetricsController.trackEvent.bind(
          this.metaMetricsController,
        ),
        // Permission-related
        getAccounts: this.getPermittedAccounts.bind(this, origin),
        requestCaip25ApprovalForOrigin: this.requestCaip25Approval.bind(
          this,
          origin,
        ),
        grantPermissionsForOrigin: (approvedPermissions) => {
          return this.permissionController.grantPermissions({
            subject: { origin },
            approvedPermissions,
          });
        },
        getPermissionsForOrigin: this.permissionController.getPermissions.bind(
          this.permissionController,
          origin,
        ),
        requestPermittedChainsPermissionForOrigin: (options) =>
          this.requestPermittedChainsPermission({
            ...options,
            origin,
          }),
        requestPermittedChainsPermissionIncrementalForOrigin: (options) =>
          this.requestPermittedChainsPermissionIncremental({
            ...options,
            origin,
          }),
        requestPermissionsForOrigin: (requestedPermissions) =>
          this.permissionController.requestPermissions(
            { origin },
            requestedPermissions,
          ),
        revokePermissionsForOrigin: (permissionKeys) => {
          try {
            this.permissionController.revokePermissions({
              [origin]: permissionKeys,
            });
          } catch (e) {
            // we dont want to handle errors here because
            // the revokePermissions api method should just
            // return `null` if the permissions were not
            // successfully revoked or if the permissions
            // for the origin do not exist
            console.log(e);
          }
        },
        getCaveat: ({ target, caveatType }) => {
          try {
            return this.permissionController.getCaveat(
              origin,
              target,
              caveatType,
            );
          } catch (e) {
            if (e instanceof PermissionDoesNotExistError) {
              // suppress expected error in case that the origin
              // does not have the target permission yet
            } else {
              throw e;
            }
          }

          return undefined;
        },
        // network configuration-related
        setActiveNetwork: async (networkClientId) => {
          await this.networkController.setActiveNetwork(networkClientId);
          // if the origin has the CAIP-25 permission
          // we set per dapp network selection state
          if (
            this.permissionController.hasPermission(
              origin,
              Caip25EndowmentPermissionName,
            )
          ) {
            this.selectedNetworkController.setNetworkClientIdForDomain(
              origin,
              networkClientId,
            );
          }
        },
        addNetwork: this.networkController.addNetwork.bind(
          this.networkController,
        ),
        updateNetwork: this.networkController.updateNetwork.bind(
          this.networkController,
        ),
        getNetworkConfigurationByChainId:
          this.networkController.getNetworkConfigurationByChainId.bind(
            this.networkController,
          ),
        getCurrentChainIdForDomain: (domain) => {
          const networkClientId =
            this.selectedNetworkController.getNetworkClientIdForDomain(domain);
          const { chainId } =
            this.networkController.getNetworkConfigurationByNetworkClientId(
              networkClientId,
            );
          return chainId;
        },

        // Web3 shim-related
        getWeb3ShimUsageState: this.alertController.getWeb3ShimUsageState.bind(
          this.alertController,
        ),
        setWeb3ShimUsageRecorded:
          this.alertController.setWeb3ShimUsageRecorded.bind(
            this.alertController,
          ),
        updateCaveat: this.permissionController.updateCaveat.bind(
          this.permissionController,
          origin,
        ),

        ///: BEGIN:ONLY_INCLUDE_IF(build-mmi)
        handleMmiAuthenticate:
          this.institutionalFeaturesController.handleMmiAuthenticate.bind(
            this.institutionalFeaturesController,
          ),
        handleMmiCheckIfTokenIsPresent:
          this.mmiController.handleMmiCheckIfTokenIsPresent.bind(
            this.mmiController,
          ),
        handleMmiDashboardData: this.mmiController.handleMmiDashboardData.bind(
          this.mmiController,
        ),
        handleMmiSetAccountAndNetwork:
          this.mmiController.setAccountAndNetwork.bind(this.mmiController),
        handleMmiOpenAddHardwareWallet:
          this.mmiController.handleMmiOpenAddHardwareWallet.bind(
            this.mmiController,
          ),
        ///: END:ONLY_INCLUDE_IF
      }),
    );

    engine.push(
      createSnapsMethodMiddleware(subjectType === SubjectType.Snap, {
        clearSnapState: this.controllerMessenger.call.bind(
          this.controllerMessenger,
          'SnapController:clearSnapState',
          origin,
        ),
        getUnlockPromise: this.appStateController.getUnlockPromise.bind(
          this.appStateController,
        ),
        getSnaps: this.controllerMessenger.call.bind(
          this.controllerMessenger,
          'SnapController:getPermitted',
          origin,
        ),
        requestPermissions: async (requestedPermissions) =>
          await this.permissionController.requestPermissions(
            { origin },
            requestedPermissions,
          ),
        getPermissions: this.permissionController.getPermissions.bind(
          this.permissionController,
          origin,
        ),
        getSnapFile: this.controllerMessenger.call.bind(
          this.controllerMessenger,
          'SnapController:getFile',
          origin,
        ),
        getSnapState: this.controllerMessenger.call.bind(
          this.controllerMessenger,
          'SnapController:getSnapState',
          origin,
        ),
        updateSnapState: this.controllerMessenger.call.bind(
          this.controllerMessenger,
          'SnapController:updateSnapState',
          origin,
        ),
        installSnaps: this.controllerMessenger.call.bind(
          this.controllerMessenger,
          'SnapController:install',
          origin,
        ),
        invokeSnap: this.permissionController.executeRestrictedMethod.bind(
          this.permissionController,
          origin,
          RestrictedMethods.wallet_snap,
        ),
        getIsLocked: () => {
          return !this.appStateController.isUnlocked();
        },
        getInterfaceState: (...args) =>
          this.controllerMessenger.call(
            'SnapInterfaceController:getInterface',
            origin,
            ...args,
          ).state,
        getInterfaceContext: (...args) =>
          this.controllerMessenger.call(
            'SnapInterfaceController:getInterface',
            origin,
            ...args,
          ).context,
        createInterface: this.controllerMessenger.call.bind(
          this.controllerMessenger,
          'SnapInterfaceController:createInterface',
          origin,
        ),
        updateInterface: this.controllerMessenger.call.bind(
          this.controllerMessenger,
          'SnapInterfaceController:updateInterface',
          origin,
        ),
        resolveInterface: this.controllerMessenger.call.bind(
          this.controllerMessenger,
          'SnapInterfaceController:resolveInterface',
          origin,
        ),
        getSnap: this.controllerMessenger.call.bind(
          this.controllerMessenger,
          'SnapController:get',
        ),
        getAllSnaps: this.controllerMessenger.call.bind(
          this.controllerMessenger,
          'SnapController:getAll',
        ),
        getCurrencyRate: (currency) => {
          const rate = this.multichainRatesController.state.rates[currency];
          const { fiatCurrency } = this.multichainRatesController.state;

          if (!rate) {
            return undefined;
          }

          return {
            ...rate,
            currency: fiatCurrency,
          };
        },
        hasPermission: this.permissionController.hasPermission.bind(
          this.permissionController,
          origin,
        ),
        scheduleBackgroundEvent: (event) =>
          this.controllerMessenger.call(
            'CronjobController:scheduleBackgroundEvent',
            { ...event, snapId: origin },
          ),
        cancelBackgroundEvent: this.controllerMessenger.call.bind(
          this.controllerMessenger,
          'CronjobController:cancelBackgroundEvent',
          origin,
        ),
        getBackgroundEvents: this.controllerMessenger.call.bind(
          this.controllerMessenger,
          'CronjobController:getBackgroundEvents',
          origin,
        ),
        ///: BEGIN:ONLY_INCLUDE_IF(keyring-snaps)
        handleSnapRpcRequest: (args) =>
          this.handleSnapRequest({ ...args, origin }),
        getAllowedKeyringMethods: keyringSnapPermissionsBuilder(
          this.subjectMetadataController,
          origin,
        ),
        ///: END:ONLY_INCLUDE_IF
      }),
    );

    engine.push(filterMiddleware);
    engine.push(subscriptionManager.middleware);

    engine.push(this.metamaskMiddleware);

    engine.push(providerAsMiddleware(proxyClient.provider));

    return engine;
  }

  /**
   * A method for creating a CAIP provider that is safely restricted for the requesting subject.
   *
   * @param {object} options - Provider engine options
   * @param {string} options.origin - The origin of the sender
   * @param {tabId} [options.tabId] - The tab ID of the sender - if the sender is within a tab
   */
  setupProviderEngineCaip({ origin, tabId }) {
    const engine = new JsonRpcEngine();

    engine.push((request, _res, _next, end) => {
      console.log('CAIP request received', { origin, tabId, request });
      return end(new Error('CAIP RPC Pipeline not yet implemented.'));
    });

    return engine;
  }

  /**
   * TODO:LegacyProvider: Delete
   * A method for providing our public config info over a stream.
   * This includes info we like to be synchronous if possible, like
   * the current selected account, and network ID.
   *
   * Since synchronous methods have been deprecated in web3,
   * this is a good candidate for deprecation.
   *
   * @param {*} outStream - The stream to provide public config over.
   */
  setupPublicConfig(outStream) {
    const configStream = storeAsStream(this.publicConfigStore);

    pipeline(configStream, outStream, (err) => {
      configStream.destroy();
      // For context and todos related to the error message match, see https://github.com/MetaMask/metamask-extension/issues/26337
      if (err && !err.message?.match('Premature close')) {
        log.error(err);
      }
    });
  }

  /**
   * Adds a reference to a connection by origin. Ignores the 'metamask' origin.
   * Caller must ensure that the returned id is stored such that the reference
   * can be deleted later.
   *
   * @param {string} origin - The connection's origin string.
   * @param {object} options - Data associated with the connection
   * @param {object} options.engine - The connection's JSON Rpc Engine
   * @returns {string} The connection's id (so that it can be deleted later)
   */
  addConnection(origin, { engine }) {
    if (origin === ORIGIN_METAMASK) {
      return null;
    }

    if (!this.connections[origin]) {
      this.connections[origin] = {};
    }

    const id = nanoid();
    this.connections[origin][id] = {
      engine,
    };

    return id;
  }

  /**
   * Deletes a reference to a connection, by origin and id.
   * Ignores unknown origins.
   *
   * @param {string} origin - The connection's origin string.
   * @param {string} id - The connection's id, as returned from addConnection.
   */
  removeConnection(origin, id) {
    const connections = this.connections[origin];
    if (!connections) {
      return;
    }

    delete connections[id];

    if (Object.keys(connections).length === 0) {
      delete this.connections[origin];
    }
  }

  /**
   * Closes all connections for the given origin, and removes the references
   * to them.
   * Ignores unknown origins.
   *
   * @param {string} origin - The origin string.
   */
  removeAllConnections(origin) {
    const connections = this.connections[origin];
    if (!connections) {
      return;
    }

    Object.keys(connections).forEach((id) => {
      this.removeConnection(origin, id);
    });
  }

  /**
   * Causes the RPC engines associated with the connections to the given origin
   * to emit a notification event with the given payload.
   *
   * The caller is responsible for ensuring that only permitted notifications
   * are sent.
   *
   * Ignores unknown origins.
   *
   * @param {string} origin - The connection's origin string.
   * @param {unknown} payload - The event payload.
   */
  notifyConnections(origin, payload) {
    const connections = this.connections[origin];

    if (connections) {
      Object.values(connections).forEach((conn) => {
        if (conn.engine) {
          conn.engine.emit('notification', payload);
        }
      });
    }
  }

  /**
   * Causes the RPC engines associated with all connections to emit a
   * notification event with the given payload.
   *
   * If the "payload" parameter is a function, the payload for each connection
   * will be the return value of that function called with the connection's
   * origin.
   *
   * The caller is responsible for ensuring that only permitted notifications
   * are sent.
   *
   * @param {unknown} payload - The event payload, or payload getter function.
   */
  notifyAllConnections(payload) {
    const getPayload =
      typeof payload === 'function'
        ? (origin) => payload(origin)
        : () => payload;

    Object.keys(this.connections).forEach((origin) => {
      Object.values(this.connections[origin]).forEach(async (conn) => {
        try {
          this.notifyConnection(conn, await getPayload(origin));
        } catch (err) {
          console.error(err);
        }
      });
    });
  }

  /**
   * Causes the RPC engine for passed connection to emit a
   * notification event with the given payload.
   *
   * The caller is responsible for ensuring that only permitted notifications
   * are sent.
   *
   * @param {object} connection - Data associated with the connection
   * @param {object} connection.engine - The connection's JSON Rpc Engine
   * @param {unknown} payload - The event payload
   */
  notifyConnection(connection, payload) {
    try {
      if (connection.engine) {
        connection.engine.emit('notification', payload);
      }
    } catch (err) {
      console.error(err);
    }
  }

  // handlers

  /**
   * Handle a KeyringController update
   *
   * @param {object} state - the KC state
   * @returns {Promise<void>}
   * @private
   */
  async _onKeyringControllerUpdate(state) {
    const { keyrings } = state;

    // The accounts tracker only supports EVM addresses and the keyring
    // controller may pass non-EVM addresses, so we filter them out
    const addresses = keyrings
      .reduce((acc, { accounts }) => acc.concat(accounts), [])
      .filter(isEthAddress);

    if (!addresses.length) {
      return;
    }

    this.accountTrackerController.syncWithAddresses(addresses);
  }

  /**
   * Handle global application unlock.
   * Notifies all connections that the extension is unlocked, and which
   * account(s) are currently accessible, if any.
   */
  _onUnlock() {
    this.notifyAllConnections((origin) => {
      return {
        method: NOTIFICATION_NAMES.unlockStateChanged,
        params: {
          isUnlocked: true,
          accounts: this.getPermittedAccounts(origin),
        },
      };
    });

    this.unMarkPasswordForgotten();

    // In the current implementation, this handler is triggered by a
    // KeyringController event. Other controllers subscribe to the 'unlock'
    // event of the MetaMaskController itself.
    this.emit('unlock');
  }

  /**
   * Handle global application lock.
   * Notifies all connections that the extension is locked.
   */
  _onLock() {
    this.notifyAllConnections({
      method: NOTIFICATION_NAMES.unlockStateChanged,
      params: {
        isUnlocked: false,
      },
    });

    // In the current implementation, this handler is triggered by a
    // KeyringController event. Other controllers subscribe to the 'lock'
    // event of the MetaMaskController itself.
    this.emit('lock');
  }

  /**
   * Handle memory state updates.
   * - Ensure isClientOpenAndUnlocked is updated
   * - Notifies all connections with the new provider network state
   *   - The external providers handle diffing the state
   *
   * @param newState
   */
  _onStateUpdate(newState) {
    this.isClientOpenAndUnlocked = newState.isUnlocked && this._isClientOpen;
    this._notifyChainChange();
  }

  /**
   * Execute side effects of a removed account.
   *
   * @param {string} address - The address of the account to remove.
   */
  _onAccountRemoved(address) {
    // Remove all associated permissions
    this.removeAllAccountPermissions(address);

    ///: BEGIN:ONLY_INCLUDE_IF(build-mmi)
    this.custodyController.removeAccount(address);
    ///: END:ONLY_INCLUDE_IF(build-mmi)
  }

  // misc

  /**
   * A method for emitting the full MetaMask state to all registered listeners.
   *
   * @private
   */
  privateSendUpdate() {
    this.emit('update', this.getState());
  }

  /**
   * @returns {boolean} Whether the extension is unlocked.
   */
  isUnlocked() {
    return this.keyringController.state.isUnlocked;
  }

  //=============================================================================
  // MISCELLANEOUS
  //=============================================================================

  getExternalPendingTransactions(address) {
    return this.smartTransactionsController.getTransactions({
      addressFrom: address,
      status: 'pending',
    });
  }

  /**
   * The chain list is fetched live at runtime, falling back to a cache.
   * This preseeds the cache at startup with a static list provided at build.
   */
  async initializeChainlist() {
    const cacheKey = `cachedFetch:${CHAIN_SPEC_URL}`;
    const { cachedResponse } = (await getStorageItem(cacheKey)) || {};
    if (cachedResponse) {
      return;
    }
    await setStorageItem(cacheKey, {
      cachedResponse: rawChainData(),
      // Cached value is immediately invalidated
      cachedTime: 0,
    });
  }

  /**
   * Returns the nonce that will be associated with a transaction once approved
   *
   * @param {string} address - The hex string address for the transaction
   * @param networkClientId - The networkClientId to get the nonce lock with
   * @returns {Promise<number>}
   */
  async getPendingNonce(address, networkClientId) {
    const { nonceDetails, releaseLock } = await this.txController.getNonceLock(
      address,
      networkClientId,
    );

    const pendingNonce = nonceDetails.params.highestSuggested;

    releaseLock();
    return pendingNonce;
  }

  /**
   * Returns the next nonce according to the nonce-tracker
   *
   * @param {string} address - The hex string address for the transaction
   * @param networkClientId - The networkClientId to get the nonce lock with
   * @returns {Promise<number>}
   */
  async getNextNonce(address, networkClientId) {
    const nonceLock = await this.txController.getNonceLock(
      address,
      networkClientId,
    );
    nonceLock.releaseLock();
    return nonceLock.nextNonce;
  }

  /**
   * Throw an artificial error in a timeout handler for testing purposes.
   *
   * @param message - The error message.
   * @deprecated This is only mean to facilitiate E2E testing. We should not
   * use this for handling errors.
   */
  throwTestError(message) {
    setTimeout(() => {
      const error = new Error(message);
      error.name = 'TestError';
      throw error;
    });
  }

  /**
   * A method for setting BridgeStatusController event listeners
   */
  _addBridgeStatusControllerListeners() {
    this.controllerMessenger.subscribe(
      'BridgeStatusController:bridgeTransactionComplete',
      (payload) =>
        handleBridgeTransactionComplete(payload, {
          backgroundState: this.getState(),
          trackEvent: this.metaMetricsController.trackEvent.bind(
            this.metaMetricsController,
          ),
        }),
    );

    this.controllerMessenger.subscribe(
      'BridgeStatusController:bridgeTransactionFailed',
      (payload) =>
        handleBridgeTransactionFailed(payload, {
          backgroundState: this.getState(),
          trackEvent: this.metaMetricsController.trackEvent.bind(
            this.metaMetricsController,
          ),
        }),
    );
    // Putting these TransactionController listeners here to keep it colocated with the other bridge events
    this.controllerMessenger.subscribe(
      'TransactionController:transactionFailed',
      (payload) => {
        if (payload.transactionMeta.type === TransactionType.bridge) {
          handleTransactionFailedTypeBridge(payload, {
            backgroundState: this.getState(),
            trackEvent: this.metaMetricsController.trackEvent.bind(
              this.metaMetricsController,
            ),
          });
        }
      },
    );
  }

  getTransactionMetricsRequest() {
    const controllerActions = {
      // Metametrics Actions
      createEventFragment: this.metaMetricsController.createEventFragment.bind(
        this.metaMetricsController,
      ),
      finalizeEventFragment:
        this.metaMetricsController.finalizeEventFragment.bind(
          this.metaMetricsController,
        ),
      getEventFragmentById:
        this.metaMetricsController.getEventFragmentById.bind(
          this.metaMetricsController,
        ),
      getParticipateInMetrics: () =>
        this.metaMetricsController.state.participateInMetaMetrics,
      trackEvent: this.metaMetricsController.trackEvent.bind(
        this.metaMetricsController,
      ),
      updateEventFragment: this.metaMetricsController.updateEventFragment.bind(
        this.metaMetricsController,
      ),
      // Other dependencies
      getAccountType: this.getAccountType.bind(this),
      getDeviceModel: this.getDeviceModel.bind(this),
      getHardwareTypeForMetric: this.getHardwareTypeForMetric.bind(this),
      getEIP1559GasFeeEstimates:
        this.gasFeeController.fetchGasFeeEstimates.bind(this.gasFeeController),
      getSelectedAddress: () =>
        this.accountsController.getSelectedAccount().address,
      getTokenStandardAndDetails: this.getTokenStandardAndDetails.bind(this),
      getTransaction: (id) =>
        this.txController.state.transactions.find((tx) => tx.id === id),
      getIsSmartTransaction: () => {
        return getIsSmartTransaction(this._getMetaMaskState());
      },
      getSmartTransactionByMinedTxHash: (txHash) => {
        return this.smartTransactionsController.getSmartTransactionByMinedTxHash(
          txHash,
        );
      },
      getMethodData: (data) => {
        if (!data) {
          return null;
        }
        const { knownMethodData, use4ByteResolution } =
          this.preferencesController.state;
        const prefixedData = addHexPrefix(data);
        return getMethodDataName(
          knownMethodData,
          use4ByteResolution,
          prefixedData,
          this.preferencesController.addKnownMethodData.bind(
            this.preferencesController,
          ),
          this.provider,
        );
      },
      getIsConfirmationAdvancedDetailsOpen: () => {
        return this.preferencesController.state.preferences
          .showConfirmationAdvancedDetails;
      },
    };
    return {
      ...controllerActions,
      snapAndHardwareMessenger: this.controllerMessenger.getRestricted({
        name: 'SnapAndHardwareMessenger',
        allowedActions: [
          'KeyringController:getKeyringForAccount',
          'SnapController:get',
          'AccountsController:getSelectedAccount',
        ],
      }),
      provider: this.provider,
    };
  }

  toggleExternalServices(useExternal) {
    this.preferencesController.toggleExternalServices(useExternal);
    this.tokenListController.updatePreventPollingOnNetworkRestart(!useExternal);
    if (useExternal) {
      this.tokenDetectionController.enable();
      this.gasFeeController.enableNonRPCGasFeeApis();
    } else {
      this.tokenDetectionController.disable();
      this.gasFeeController.disableNonRPCGasFeeApis();
    }
  }

  //=============================================================================
  // CONFIG
  //=============================================================================

  /**
   * Sets the Ledger Live preference to use for Ledger hardware wallet support
   *
   * @param keyring
   * @deprecated This method is deprecated and will be removed in the future.
   * Only webhid connections are supported in chrome and u2f in firefox.
   */
  async setLedgerTransportPreference(keyring) {
    const transportType = window.navigator.hid
      ? LedgerTransportTypes.webhid
      : LedgerTransportTypes.u2f;

    if (keyring?.updateTransportMethod) {
      return keyring.updateTransportMethod(transportType).catch((e) => {
        throw e;
      });
    }

    return undefined;
  }

  /**
   * A method for initializing storage the first time.
   *
   * @param {object} initState - The default state to initialize with.
   * @private
   */
  recordFirstTimeInfo(initState) {
    if (!('firstTimeInfo' in initState)) {
      const version = process.env.METAMASK_VERSION;
      initState.firstTimeInfo = {
        version,
        date: Date.now(),
      };
    }
  }

  // TODO: Replace isClientOpen methods with `controllerConnectionChanged` events.
  /* eslint-disable accessor-pairs */
  /**
   * A method for recording whether the MetaMask user interface is open or not.
   *
   * @param {boolean} open
   */
  set isClientOpen(open) {
    this._isClientOpen = open;
  }
  /* eslint-enable accessor-pairs */

  /**
   * A method that is called by the background when all instances of metamask are closed.
   * Currently used to stop controller polling.
   */
  onClientClosed() {
    try {
      this.gasFeeController.stopAllPolling();
      this.currencyRateController.stopAllPolling();
      this.tokenRatesController.stopAllPolling();
      this.tokenDetectionController.stopAllPolling();
      this.tokenListController.stopAllPolling();
      this.tokenBalancesController.stopAllPolling();
      this.appStateController.clearPollingTokens();
      this.accountTrackerController.stopAllPolling();
    } catch (error) {
      console.error(error);
    }
  }

  /**
   * A method that is called by the background when a particular environment type is closed (fullscreen, popup, notification).
   * Currently used to stop polling controllers for only that environement type
   *
   * @param environmentType
   */
  onEnvironmentTypeClosed(environmentType) {
    const appStatePollingTokenType =
      POLLING_TOKEN_ENVIRONMENT_TYPES[environmentType];
    const pollingTokensToDisconnect =
      this.appStateController.state[appStatePollingTokenType];
    pollingTokensToDisconnect.forEach((pollingToken) => {
      // We don't know which controller the token is associated with, so try them all.
      // Consider storing the tokens per controller in state instead.
      this.gasFeeController.stopPollingByPollingToken(pollingToken);
      this.currencyRateController.stopPollingByPollingToken(pollingToken);
      this.tokenRatesController.stopPollingByPollingToken(pollingToken);
      this.tokenDetectionController.stopPollingByPollingToken(pollingToken);
      this.tokenListController.stopPollingByPollingToken(pollingToken);
      this.tokenBalancesController.stopPollingByPollingToken(pollingToken);
      this.accountTrackerController.stopPollingByPollingToken(pollingToken);
      this.appStateController.removePollingToken(
        pollingToken,
        appStatePollingTokenType,
      );
    });
  }

  /**
   * Adds a domain to the PhishingController safelist
   *
   * @param {string} origin - the domain to safelist
   */
  safelistPhishingDomain(origin) {
    this.metaMetricsController.trackEvent({
      category: MetaMetricsEventCategory.Phishing,
      event: MetaMetricsEventName.ProceedAnywayClicked,
      properties: {
        url: origin,
        referrer: {
          url: origin,
        },
      },
    });

    return this.phishingController.bypass(origin);
  }

  async backToSafetyPhishingWarning() {
    const portfolioBaseURL = process.env.PORTFOLIO_URL;
    const portfolioURL = `${portfolioBaseURL}/?metamaskEntry=phishing_page_portfolio_button`;

    this.metaMetricsController.trackEvent({
      category: MetaMetricsEventCategory.Navigation,
      event: MetaMetricsEventName.PortfolioLinkClicked,
      properties: {
        location: 'phishing_page',
        text: 'Back to safety',
      },
    });

    await this.platform.switchToAnotherURL(undefined, portfolioURL);
  }

  /**
   * Locks MetaMask
   */
  setLocked() {
    return this.keyringController.setLocked();
  }

  removePermissionsFor = (subjects) => {
    try {
      this.permissionController.revokePermissions(subjects);
    } catch (exp) {
      if (!(exp instanceof PermissionsRequestNotFoundError)) {
        throw exp;
      }
    }
  };

  updateCaveat = (origin, target, caveatType, caveatValue) => {
    try {
      this.controllerMessenger.call(
        'PermissionController:updateCaveat',
        origin,
        target,
        caveatType,
        caveatValue,
      );
    } catch (exp) {
      if (!(exp instanceof PermissionsRequestNotFoundError)) {
        throw exp;
      }
    }
  };

  updateNetworksList = (chainIds) => {
    try {
      this.networkOrderController.updateNetworksList(chainIds);
    } catch (err) {
      log.error(err.message);
      throw err;
    }
  };

  updateAccountsList = (pinnedAccountList) => {
    try {
      this.accountOrderController.updateAccountsList(pinnedAccountList);
    } catch (err) {
      log.error(err.message);
      throw err;
    }
  };

  updateHiddenAccountsList = (hiddenAccountList) => {
    try {
      this.accountOrderController.updateHiddenAccountsList(hiddenAccountList);
    } catch (err) {
      log.error(err.message);
      throw err;
    }
  };

  rejectPermissionsRequest = (requestId) => {
    try {
      this.permissionController.rejectPermissionsRequest(requestId);
    } catch (exp) {
      if (!(exp instanceof PermissionsRequestNotFoundError)) {
        throw exp;
      }
    }
  };

  acceptPermissionsRequest = (request) => {
    try {
      this.permissionController.acceptPermissionsRequest(request);
    } catch (exp) {
      if (!(exp instanceof PermissionsRequestNotFoundError)) {
        throw exp;
      }
    }
  };

  resolvePendingApproval = async (id, value, options) => {
    try {
      await this.approvalController.accept(id, value, options);
    } catch (exp) {
      if (!(exp instanceof ApprovalRequestNotFoundError)) {
        throw exp;
      }
    }
  };

  rejectPendingApproval = (id, error) => {
    try {
      this.approvalController.reject(
        id,
        new JsonRpcError(error.code, error.message, error.data),
      );
    } catch (exp) {
      if (!(exp instanceof ApprovalRequestNotFoundError)) {
        throw exp;
      }
    }
  };

  rejectAllPendingApprovals() {
    const deleteInterface = (id) =>
      this.controllerMessenger.call(
        'SnapInterfaceController:deleteInterface',
        id,
      );

    rejectAllApprovals({
      approvalController: this.approvalController,
      deleteInterface,
    });
  }

  async _onAccountChange(newAddress) {
    const permittedAccountsMap = getPermittedAccountsByOrigin(
      this.permissionController.state,
    );

    for (const [origin, accounts] of permittedAccountsMap.entries()) {
      if (accounts.includes(newAddress)) {
        this._notifyAccountsChange(origin, accounts);
      }
    }

    await this.txController.updateIncomingTransactions([
      this.#getGlobalChainId(),
    ]);
  }

  _notifyAccountsChange(origin, newAccounts) {
    if (this.isUnlocked()) {
      this.notifyConnections(origin, {
        method: NOTIFICATION_NAMES.accountsChanged,
        // This should be the same as the return value of `eth_accounts`,
        // namely an array of the current / most recently selected Ethereum
        // account.
        params:
          newAccounts.length < 2
            ? // If the length is 1 or 0, the accounts are sorted by definition.
              newAccounts
            : // If the length is 2 or greater, we have to execute
              // `eth_accounts` vi this method.
              this.getPermittedAccounts(origin),
      });
    }

    this.permissionLogController.updateAccountsHistory(origin, newAccounts);
  }

  async _notifyChainChange() {
    this.notifyAllConnections(async (origin) => ({
      method: NOTIFICATION_NAMES.chainChanged,
      params: await this.getProviderNetworkState(origin),
    }));
  }

  async _notifyChainChangeForConnection(connection, origin) {
    this.notifyConnection(connection, {
      method: NOTIFICATION_NAMES.chainChanged,
      params: await this.getProviderNetworkState(origin),
    });
  }

  /**
   * @deprecated
   * Controllers should subscribe to messenger events internally rather than relying on the client.
   * @param transactionMeta - Metadata for the transaction.
   */
  async _onFinishedTransaction(transactionMeta) {
    if (
      ![TransactionStatus.confirmed, TransactionStatus.failed].includes(
        transactionMeta.status,
      )
    ) {
      return;
    }

    await this._createTransactionNotifcation(transactionMeta);
    await this._updateNFTOwnership(transactionMeta);
    this._trackTransactionFailure(transactionMeta);
    await this.tokenBalancesController.updateBalancesByChainId({
      chainId: transactionMeta.chainId,
    });
  }

  async _createTransactionNotifcation(transactionMeta) {
    const { chainId } = transactionMeta;
    let rpcPrefs = {};

    if (chainId) {
      const networkConfiguration =
        this.networkController.state.networkConfigurationsByChainId?.[chainId];

      const blockExplorerUrl =
        networkConfiguration?.blockExplorerUrls?.[
          networkConfiguration?.defaultBlockExplorerUrlIndex
        ];

      rpcPrefs = { blockExplorerUrl };
    }

    try {
      await this.platform.showTransactionNotification(
        transactionMeta,
        rpcPrefs,
      );
    } catch (error) {
      log.error('Failed to create transaction notification', error);
    }
  }

  async _updateNFTOwnership(transactionMeta) {
    // if this is a transferFrom method generated from within the app it may be an NFT transfer transaction
    // in which case we will want to check and update ownership status of the transferred NFT.

    const { type, txParams, chainId, txReceipt } = transactionMeta;
    const selectedAddress =
      this.accountsController.getSelectedAccount().address;

    const { allNfts } = this.nftController.state;
    const txReceiptLogs = txReceipt?.logs;

    const isContractInteractionTx =
      type === TransactionType.contractInteraction && txReceiptLogs;
    const isTransferFromTx =
      (type === TransactionType.tokenMethodTransferFrom ||
        type === TransactionType.tokenMethodSafeTransferFrom) &&
      txParams !== undefined;

    if (!isContractInteractionTx && !isTransferFromTx) {
      return;
    }

    if (isTransferFromTx) {
      const { data, to: contractAddress, from: userAddress } = txParams;
      const transactionData = parseStandardTokenTransactionData(data);
      // Sometimes the tokenId value is parsed as "_value" param. Not seeing this often any more, but still occasionally:
      // i.e. call approve() on BAYC contract - https://etherscan.io/token/0xbc4ca0eda7647a8ab7c2061c2e118a18a936f13d#writeContract, and tokenId shows up as _value,
      // not sure why since it doesn't match the ERC721 ABI spec we use to parse these transactions - https://github.com/MetaMask/metamask-eth-abis/blob/d0474308a288f9252597b7c93a3a8deaad19e1b2/src/abis/abiERC721.ts#L62.
      const transactionDataTokenId =
        getTokenIdParam(transactionData) ?? getTokenValueParam(transactionData);

      // check if its a known NFT
      const knownNft = allNfts?.[userAddress]?.[chainId]?.find(
        ({ address, tokenId }) =>
          isEqualCaseInsensitive(address, contractAddress) &&
          tokenId === transactionDataTokenId,
      );

      // if it is we check and update ownership status.
      if (knownNft) {
        this.nftController.checkAndUpdateSingleNftOwnershipStatus(
          knownNft,
          false,
          // TODO add networkClientId once it is available in the transactionMeta
          // the chainId previously passed here didn't actually allow us to check for ownership on a non globally selected network
          // because the check would use the provider for the globally selected network, not the chainId passed here.
          { userAddress },
        );
      }
    } else {
      // Else if contract interaction we will parse the logs

      const allNftTransferLog = txReceiptLogs.map((txReceiptLog) => {
        const isERC1155NftTransfer =
          txReceiptLog.topics &&
          txReceiptLog.topics[0] === TRANSFER_SINFLE_LOG_TOPIC_HASH;
        const isERC721NftTransfer =
          txReceiptLog.topics &&
          txReceiptLog.topics[0] === TOKEN_TRANSFER_LOG_TOPIC_HASH;
        let isTransferToSelectedAddress;

        if (isERC1155NftTransfer) {
          isTransferToSelectedAddress =
            txReceiptLog.topics &&
            txReceiptLog.topics[3] &&
            txReceiptLog.topics[3].match(selectedAddress?.slice(2));
        }

        if (isERC721NftTransfer) {
          isTransferToSelectedAddress =
            txReceiptLog.topics &&
            txReceiptLog.topics[2] &&
            txReceiptLog.topics[2].match(selectedAddress?.slice(2));
        }

        return {
          isERC1155NftTransfer,
          isERC721NftTransfer,
          isTransferToSelectedAddress,
          ...txReceiptLog,
        };
      });
      if (allNftTransferLog.length !== 0) {
        const allNftParsedLog = [];
        allNftTransferLog.forEach((singleLog) => {
          if (
            singleLog.isTransferToSelectedAddress &&
            (singleLog.isERC1155NftTransfer || singleLog.isERC721NftTransfer)
          ) {
            let iface;
            if (singleLog.isERC1155NftTransfer) {
              iface = new Interface(abiERC1155);
            } else {
              iface = new Interface(abiERC721);
            }
            try {
              const parsedLog = iface.parseLog({
                data: singleLog.data,
                topics: singleLog.topics,
              });
              allNftParsedLog.push({
                contract: singleLog.address,
                ...parsedLog,
              });
            } catch (err) {
              // ignore
            }
          }
        });
        // Filter known nfts and new Nfts
        const knownNFTs = [];
        const newNFTs = [];
        allNftParsedLog.forEach((single) => {
          const tokenIdFromLog = getTokenIdParam(single);
          const existingNft = allNfts?.[selectedAddress]?.[chainId]?.find(
            ({ address, tokenId }) => {
              return (
                isEqualCaseInsensitive(address, single.contract) &&
                tokenId === tokenIdFromLog
              );
            },
          );
          if (existingNft) {
            knownNFTs.push(existingNft);
          } else {
            newNFTs.push({
              tokenId: tokenIdFromLog,
              ...single,
            });
          }
        });
        // For known nfts only refresh ownership
        const refreshOwnershipNFts = knownNFTs.map(async (singleNft) => {
          return this.nftController.checkAndUpdateSingleNftOwnershipStatus(
            singleNft,
            false,
            // TODO add networkClientId once it is available in the transactionMeta
            // the chainId previously passed here didn't actually allow us to check for ownership on a non globally selected network
            // because the check would use the provider for the globally selected network, not the chainId passed here.
            { selectedAddress },
          );
        });
        await Promise.allSettled(refreshOwnershipNFts);
        // For new nfts, add them to state
        const addNftPromises = newNFTs.map(async (singleNft) => {
          return this.nftController.addNft(
            singleNft.contract,
            singleNft.tokenId,
          );
        });
        await Promise.allSettled(addNftPromises);
      }
    }
  }

  _trackTransactionFailure(transactionMeta) {
    const { txReceipt } = transactionMeta;
    const metamaskState = this.getState();

    if (!txReceipt || txReceipt.status !== '0x0') {
      return;
    }

    this.metaMetricsController.trackEvent(
      {
        event: 'Tx Status Update: On-Chain Failure',
        category: MetaMetricsEventCategory.Background,
        properties: {
          action: 'Transactions',
          errorMessage: transactionMeta.simulationFails?.reason,
          numberOfTokens: metamaskState.tokens.length,
          numberOfAccounts: Object.keys(metamaskState.accounts).length,
        },
      },
      {
        matomoEvent: true,
      },
    );
  }

  _onUserOperationAdded(userOperationMeta) {
    const transactionMeta = this.txController.state.transactions.find(
      (tx) => tx.id === userOperationMeta.id,
    );

    if (!transactionMeta) {
      return;
    }

    if (transactionMeta.type === TransactionType.swap) {
      this.controllerMessenger.publish(
        'TransactionController:transactionNewSwap',
        { transactionMeta },
      );
    } else if (transactionMeta.type === TransactionType.swapApproval) {
      this.controllerMessenger.publish(
        'TransactionController:transactionNewSwapApproval',
        { transactionMeta },
      );
    }
  }

  _onUserOperationTransactionUpdated(transactionMeta) {
    const updatedTransactionMeta = {
      ...transactionMeta,
      txParams: {
        ...transactionMeta.txParams,
        from: this.accountsController.getSelectedAccount().address,
      },
    };

    const transactionExists = this.txController.state.transactions.some(
      (tx) => tx.id === updatedTransactionMeta.id,
    );

    if (!transactionExists) {
      this.txController.update((state) => {
        state.transactions.push(updatedTransactionMeta);
      });
    }

    this.txController.updateTransaction(
      updatedTransactionMeta,
      'Generated from user operation',
    );

    this.controllerMessenger.publish(
      'TransactionController:transactionStatusUpdated',
      { transactionMeta: updatedTransactionMeta },
    );
  }

  _getMetaMaskState() {
    return {
      metamask: this.getState(),
    };
  }

  _getConfigForRemoteFeatureFlagRequest() {
    const distribution =
      buildTypeMappingForRemoteFeatureFlag[process.env.METAMASK_BUILD_TYPE] ||
      DistributionType.Main;
    const environment =
      environmentMappingForRemoteFeatureFlag[
        process.env.METAMASK_ENVIRONMENT
      ] || EnvironmentType.Development;
    return { distribution, environment };
  }

  /**
   * Select a hardware wallet device and execute a
   * callback with the keyring for that device.
   *
   * Note that KeyringController state is not updated before
   * the end of the callback execution, and calls to KeyringController
   * methods within the callback can lead to deadlocks.
   *
   * @param {object} options - The options for the device
   * @param {string} options.name - The device name to select
   * @param {string} options.hdPath - An optional hd path to be set on the device
   * keyring
   * @param {*} callback - The callback to execute with the keyring
   * @returns {*} The result of the callback
   */
  async #withKeyringForDevice(options, callback) {
    const keyringOverrides = this.opts.overrides?.keyrings;
    let keyringType = null;
    switch (options.name) {
      case HardwareDeviceNames.trezor:
      case HardwareDeviceNames.oneKey:
        keyringType = keyringOverrides?.trezor?.type || TrezorKeyring.type;
        break;
      case HardwareDeviceNames.ledger:
        keyringType = keyringOverrides?.ledger?.type || LedgerKeyring.type;
        break;
      case HardwareDeviceNames.qr:
        keyringType = QRHardwareKeyring.type;
        break;
      case HardwareDeviceNames.lattice:
        keyringType = keyringOverrides?.lattice?.type || LatticeKeyring.type;
        break;
      default:
        throw new Error(
          'MetamaskController:#withKeyringForDevice - Unknown device',
        );
    }

    return this.keyringController.withKeyring(
      { type: keyringType },
      async (keyring) => {
        if (options.hdPath && keyring.setHdPath) {
          keyring.setHdPath(options.hdPath);
        }

        if (options.name === HardwareDeviceNames.lattice) {
          keyring.appName = 'MetaMask';
        }

        if (
          options.name === HardwareDeviceNames.trezor ||
          options.name === HardwareDeviceNames.oneKey
        ) {
          const model = keyring.getModel();
          this.appStateController.setTrezorModel(model);
        }

        keyring.network = getProviderConfig({
          metamask: this.networkController.state,
        }).type;

        return await callback(keyring);
      },
      {
        createIfMissing: true,
      },
    );
  }

  #checkTokenListPolling(currentState, previousState) {
    const previousEnabled = this.#isTokenListPollingRequired(previousState);
    const newEnabled = this.#isTokenListPollingRequired(currentState);

    if (previousEnabled === newEnabled) {
      return;
    }

    this.tokenListController.updatePreventPollingOnNetworkRestart(!newEnabled);
  }

  #isTokenListPollingRequired(preferencesControllerState) {
    const { useTokenDetection, useTransactionSimulations, preferences } =
      preferencesControllerState ?? {};

    const { petnamesEnabled } = preferences ?? {};

    return useTokenDetection || petnamesEnabled || useTransactionSimulations;
  }

  /**
   * @deprecated Avoid new references to the global network.
   * Will be removed once multi-chain support is fully implemented.
   * @returns {string} The chain ID of the currently selected network.
   */
  #getGlobalChainId() {
    const globalNetworkClientId = this.#getGlobalNetworkClientId();

    const globalNetworkClient = this.networkController.getNetworkClientById(
      globalNetworkClientId,
    );

    return globalNetworkClient.configuration.chainId;
  }

  /**
   * @deprecated Avoid new references to the global network.
   * Will be removed once multi-chain support is fully implemented.
   * @returns {string} The network client ID of the currently selected network client.
   */
  #getGlobalNetworkClientId() {
    return this.networkController.state.selectedNetworkClientId;
  }

  #initControllers({ existingControllers, initFunctions, initState }) {
    const initRequest = {
      getFlatState: this.getState.bind(this),
      getGlobalChainId: this.#getGlobalChainId.bind(this),
      getPermittedAccounts: this.getPermittedAccounts.bind(this),
      getProvider: () => this.provider,
      getStateUI: this._getMetaMaskState.bind(this),
      getTransactionMetricsRequest:
        this.getTransactionMetricsRequest.bind(this),
      persistedState: initState,
    };

    return initControllers({
      baseControllerMessenger: this.controllerMessenger,
      existingControllers,
      initFunctions,
      initRequest,
    });
  }
}<|MERGE_RESOLUTION|>--- conflicted
+++ resolved
@@ -342,12 +342,6 @@
 import { addTypedMessage, addPersonalMessage } from './lib/signature/util';
 ///: END:ONLY_INCLUDE_IF
 
-///: BEGIN:ONLY_INCLUDE_IF(institutional-snap)
-import {
-  deferPublicationHookFactory,
-  beforeCheckPendingTransactionHookFactory,
-} from './lib/transaction/institutional-snap/deferred-publication-hooks';
-///: END:ONLY_INCLUDE_IF
 import { LatticeKeyringOffscreen } from './lib/offscreen-bridge/lattice-offscreen-keyring';
 import PREINSTALLED_SNAPS from './snaps/preinstalled-snaps';
 import { WeakRefObjectMap } from './lib/WeakRefObjectMap';
@@ -1938,92 +1932,7 @@
       }),
     };
 
-<<<<<<< HEAD
-    const transactionControllerMessenger =
-      this.controllerMessenger.getRestricted({
-        name: 'TransactionController',
-        allowedActions: [
-          `${this.approvalController.name}:addRequest`,
-          'NetworkController:findNetworkClientIdByChainId',
-          'NetworkController:getNetworkClientById',
-          'AccountsController:getSelectedAccount',
-        ],
-        allowedEvents: [`NetworkController:stateChange`],
-      });
-
-    this.txController = new TransactionController({
-      getCurrentNetworkEIP1559Compatibility:
-        this.networkController.getEIP1559Compatibility.bind(
-          this.networkController,
-        ),
-      getCurrentAccountEIP1559Compatibility:
-        this.getCurrentAccountEIP1559Compatibility.bind(this),
-      getExternalPendingTransactions:
-        this.getExternalPendingTransactions.bind(this),
-      getGasFeeEstimates: this.gasFeeController.fetchGasFeeEstimates.bind(
-        this.gasFeeController,
-      ),
-      getNetworkClientRegistry:
-        this.networkController.getNetworkClientRegistry.bind(
-          this.networkController,
-        ),
-      getNetworkState: () => this.networkController.state,
-      getPermittedAccounts: this.getPermittedAccounts.bind(this),
-      getSavedGasFees: () => {
-        const globalChainId = this.#getGlobalChainId();
-        return this.preferencesController.state.advancedGasFee[globalChainId];
-      },
-      incomingTransactions: {
-        etherscanApiKeysByChainId: {
-          [CHAIN_IDS.MAINNET]: process.env.ETHERSCAN_API_KEY,
-          [CHAIN_IDS.SEPOLIA]: process.env.ETHERSCAN_API_KEY,
-        },
-        includeTokenTransfers: false,
-        isEnabled: () =>
-          this.preferencesController.state.incomingTransactionsPreferences?.[
-            this.#getGlobalChainId()
-          ] && this.onboardingController.state.completedOnboarding,
-        queryEntireHistory: false,
-        updateTransactions: false,
-      },
-      isFirstTimeInteractionEnabled: () =>
-        this.preferencesController.state.securityAlertsEnabled,
-      isSimulationEnabled: () =>
-        this.preferencesController.state.useTransactionSimulations,
-      messenger: transactionControllerMessenger,
-      pendingTransactions: {
-        isResubmitEnabled: () => {
-          const state = this._getMetaMaskState();
-          return !(
-            getSmartTransactionsPreferenceEnabled(state) &&
-            getCurrentChainSupportsSmartTransactions(state)
-          );
-        },
-      },
-      testGasFeeFlows: process.env.TEST_GAS_FEE_FLOWS,
-      trace,
-      hooks: {
-        ///: BEGIN:ONLY_INCLUDE_IF(institutional-snap)
-        beforePublish: deferPublicationHookFactory(
-          (...args) => this.txController.updateCustodialTransaction(...args),
-          (...args) => this.handleSnapRequest.bind(this)(...args),
-          this._getMetaMaskState.bind(this),
-        ),
-        beforeCheckPendingTransactions:
-          beforeCheckPendingTransactionHookFactory(
-            this._getMetaMaskState.bind(this),
-          ),
-        ///: END:ONLY_INCLUDE_IF
-        publish: this._publishSmartTransactionHook.bind(this),
-      },
-      sign: (...args) => this.keyringController.signTransaction(...args),
-      state: initState.TransactionController,
-    });
-
-    this._addTransactionControllerListeners();
-=======
     this._addBridgeStatusControllerListeners();
->>>>>>> c4aa6a9f
 
     this.decryptMessageController = new DecryptMessageController({
       getState: this.getState.bind(this),
