--- conflicted
+++ resolved
@@ -557,11 +557,8 @@
       getNetworkIdentifier: this.networkController.getNetworkIdentifier.bind(
         this.networkController,
       ),
-<<<<<<< HEAD
-=======
       preferencesController: this.preferencesController,
       onboardingController: this.onboardingController,
->>>>>>> 8885c54f
     });
 
     // start and stop polling for balances based on activeControllerConnections
@@ -689,11 +686,7 @@
     ///: BEGIN:ONLY_INCLUDE_IN(flask)
     this.snapExecutionService = new IframeExecutionService({
       iframeUrl: new URL(
-<<<<<<< HEAD
-        'https://metamask.github.io/iframe-execution-environment/0.10.0',
-=======
         'https://metamask.github.io/iframe-execution-environment/0.11.0',
->>>>>>> 8885c54f
       ),
       messenger: this.controllerMessenger.getRestricted({
         name: 'ExecutionService',
@@ -1753,13 +1746,10 @@
         preferencesController.setImprovedTokenAllowanceEnabled.bind(
           preferencesController,
         ),
-<<<<<<< HEAD
-=======
       setTransactionSecurityCheckEnabled:
         preferencesController.setTransactionSecurityCheckEnabled.bind(
           preferencesController,
         ),
->>>>>>> 8885c54f
       // AssetsContractController
       getTokenStandardAndDetails: this.getTokenStandardAndDetails.bind(this),
 
@@ -2179,12 +2169,6 @@
         symbol: ticker,
         source: EVENT.SOURCE.NETWORK.POPULAR_NETWORK_LIST,
       },
-<<<<<<< HEAD
-      sensitiveProperties: {
-        rpc_url: rpcUrlOrigin,
-      },
-=======
->>>>>>> 8885c54f
       actionId,
     });
   }
