import EventEmitter from 'events';
import { finished, pipeline } from 'readable-stream';
import {
  AssetsContractController,
  CurrencyRateController,
  NftController,
  NftDetectionController,
  TokenDetectionController,
  TokenListController,
  TokenRatesController,
  TokensController,
  CodefiTokenPricesServiceV2,
  RatesController,
  fetchMultiExchangeRate,
} from '@metamask/assets-controllers';
import { ObservableStore } from '@metamask/obs-store';
import { storeAsStream } from '@metamask/obs-store/dist/asStream';
import { JsonRpcEngine } from 'json-rpc-engine';
import { createEngineStream } from 'json-rpc-middleware-stream';
import { providerAsMiddleware } from '@metamask/eth-json-rpc-middleware';
import { debounce, throttle, memoize, wrap } from 'lodash';
import {
  KeyringController,
  keyringBuilderFactory,
} from '@metamask/keyring-controller';
import createFilterMiddleware from '@metamask/eth-json-rpc-filters';
import createSubscriptionManager from '@metamask/eth-json-rpc-filters/subscriptionManager';
import {
  errorCodes as rpcErrorCodes,
  EthereumRpcError,
  ethErrors,
} from 'eth-rpc-errors';

import { Mutex } from 'await-semaphore';
import log from 'loglevel';
import {
  TrezorConnectBridge,
  TrezorKeyring,
} from '@metamask/eth-trezor-keyring';
import {
  LedgerKeyring,
  LedgerIframeBridge,
} from '@metamask/eth-ledger-bridge-keyring';
import LatticeKeyring from 'eth-lattice-keyring';
import { MetaMaskKeyring as QRHardwareKeyring } from '@keystonehq/metamask-airgapped-keyring';
import EthQuery from '@metamask/eth-query';
import EthJSQuery from '@metamask/ethjs-query';
import nanoid from 'nanoid';
import { captureException } from '@sentry/browser';
import { AddressBookController } from '@metamask/address-book-controller';
import {
  ApprovalController,
  ApprovalRequestNotFoundError,
} from '@metamask/approval-controller';
import { ControllerMessenger } from '@metamask/base-controller';
import { EnsController } from '@metamask/ens-controller';
import { PhishingController } from '@metamask/phishing-controller';
import { AnnouncementController } from '@metamask/announcement-controller';
import {
  NetworkController,
  getDefaultNetworkControllerState,
} from '@metamask/network-controller';
import { GasFeeController } from '@metamask/gas-fee-controller';
import {
  PermissionController,
  PermissionDoesNotExistError,
  PermissionsRequestNotFoundError,
  SubjectMetadataController,
  SubjectType,
} from '@metamask/permission-controller';
import SmartTransactionsController from '@metamask/smart-transactions-controller';
import {
  METAMASK_DOMAIN,
  SelectedNetworkController,
  createSelectedNetworkMiddleware,
} from '@metamask/selected-network-controller';
import { LoggingController, LogType } from '@metamask/logging-controller';
import { PermissionLogController } from '@metamask/permission-log-controller';

import { RateLimitController } from '@metamask/rate-limit-controller';
import { NotificationController } from '@metamask/notification-controller';
import {
  CronjobController,
  JsonSnapsRegistry,
  SnapController,
  IframeExecutionService,
  SnapInterfaceController,
  SnapInsightsController,
  OffscreenExecutionService,
} from '@metamask/snaps-controllers';
import {
  createSnapsMethodMiddleware,
  buildSnapEndowmentSpecifications,
  buildSnapRestrictedMethodSpecifications,
} from '@metamask/snaps-rpc-methods';
import {
  ApprovalType,
  ERC1155,
  ERC20,
  ERC721,
  BlockExplorerUrl,
} from '@metamask/controller-utils';

import { AccountsController } from '@metamask/accounts-controller';

///: BEGIN:ONLY_INCLUDE_IF(build-mmi)
import {
  CUSTODIAN_TYPES,
  MmiConfigurationController,
} from '@metamask-institutional/custody-keyring';
import { InstitutionalFeaturesController } from '@metamask-institutional/institutional-features';
import { CustodyController } from '@metamask-institutional/custody-controller';
import { TransactionUpdateController } from '@metamask-institutional/transaction-update';
///: END:ONLY_INCLUDE_IF
import { SignatureController } from '@metamask/signature-controller';
import { PPOMController } from '@metamask/ppom-validator';
import { wordlist } from '@metamask/scure-bip39/dist/wordlists/english';

import {
  NameController,
  ENSNameProvider,
  EtherscanNameProvider,
  TokenNameProvider,
  LensNameProvider,
} from '@metamask/name-controller';

import {
  QueuedRequestController,
  createQueuedRequestMiddleware,
} from '@metamask/queued-request-controller';

import { UserOperationController } from '@metamask/user-operation-controller';

import {
  TransactionController,
  TransactionStatus,
  TransactionType,
} from '@metamask/transaction-controller';

///: BEGIN:ONLY_INCLUDE_IF(keyring-snaps)
import {
  getLocalizedSnapManifest,
  stripSnapPrefix,
} from '@metamask/snaps-utils';
///: END:ONLY_INCLUDE_IF

import { Interface } from '@ethersproject/abi';
import { abiERC1155, abiERC721 } from '@metamask/metamask-eth-abis';
import { isEvmAccountType } from '@metamask/keyring-api';
import {
  AuthenticationController,
  UserStorageController,
} from '@metamask/profile-sync-controller';
import {
  NotificationServicesPushController,
  NotificationServicesController,
} from '@metamask/notification-services-controller';
import { methodsRequiringNetworkSwitch } from '../../shared/constants/methods-tags';

///: BEGIN:ONLY_INCLUDE_IF(build-mmi)
import { toChecksumHexAddress } from '../../shared/modules/hexstring-utils';
///: END:ONLY_INCLUDE_IF

import { AssetType, TokenStandard } from '../../shared/constants/transaction';
import {
  GAS_API_BASE_URL,
  GAS_DEV_API_BASE_URL,
  SWAPS_CLIENT_ID,
} from '../../shared/constants/swaps';
import {
  CHAIN_IDS,
  NETWORK_TYPES,
  NetworkStatus,
  MAINNET_DISPLAY_NAME,
} from '../../shared/constants/network';
import { getAllowedSmartTransactionsChainIds } from '../../shared/constants/smartTransactions';

import {
  HardwareDeviceNames,
  LedgerTransportTypes,
} from '../../shared/constants/hardware-wallets';
import { KeyringType } from '../../shared/constants/keyring';
import {
  CaveatTypes,
  RestrictedMethods,
  EndowmentPermissions,
  ExcludedSnapPermissions,
  ExcludedSnapEndowments,
} from '../../shared/constants/permissions';
import { UI_NOTIFICATIONS } from '../../shared/notifications';
import { MILLISECOND, SECOND } from '../../shared/constants/time';
import {
  ORIGIN_METAMASK,
  POLLING_TOKEN_ENVIRONMENT_TYPES,
} from '../../shared/constants/app';
import {
  MetaMetricsEventCategory,
  MetaMetricsEventName,
  MetaMetricsUserTrait,
} from '../../shared/constants/metametrics';
import { LOG_EVENT } from '../../shared/constants/logs';

import {
  getTokenIdParam,
  fetchTokenBalance,
  fetchERC1155Balance,
} from '../../shared/lib/token-util';
import { isEqualCaseInsensitive } from '../../shared/modules/string-utils';
import { parseStandardTokenTransactionData } from '../../shared/modules/transaction.utils';
import { STATIC_MAINNET_TOKEN_LIST } from '../../shared/constants/tokens';
import { getTokenValueParam } from '../../shared/lib/metamask-controller-utils';
import { isManifestV3 } from '../../shared/modules/mv3.utils';
import { convertNetworkId } from '../../shared/modules/network.utils';
import {
  getIsSmartTransaction,
  isHardwareWallet,
  getFeatureFlagsByChainId,
  getSmartTransactionsOptInStatus,
  getCurrentChainSupportsSmartTransactions,
  getHardwareWalletType,
} from '../../shared/modules/selectors';
import { createCaipStream } from '../../shared/modules/caip-stream';
import { BaseUrl } from '../../shared/constants/urls';
import {
  TOKEN_TRANSFER_LOG_TOPIC_HASH,
  TRANSFER_SINFLE_LOG_TOPIC_HASH,
} from '../../shared/lib/transactions-controller-utils';
// TODO: Remove restricted import
// eslint-disable-next-line import/no-restricted-paths
import { getCurrentChainId } from '../../ui/selectors';
// TODO: Remove restricted import
// eslint-disable-next-line import/no-restricted-paths
import { getProviderConfig } from '../../ui/ducks/metamask/metamask';
import { endTrace, trace } from '../../shared/lib/trace';
import { BalancesController as MultichainBalancesController } from './lib/accounts/BalancesController';
import {
  ///: BEGIN:ONLY_INCLUDE_IF(build-mmi)
  handleMMITransactionUpdate,
  ///: END:ONLY_INCLUDE_IF
  handleTransactionAdded,
  handleTransactionApproved,
  handleTransactionFailed,
  handleTransactionConfirmed,
  handleTransactionDropped,
  handleTransactionRejected,
  handleTransactionSubmitted,
  handlePostTransactionBalanceUpdate,
  createTransactionEventFragmentWithTxId,
} from './lib/transaction/metrics';
///: BEGIN:ONLY_INCLUDE_IF(build-mmi)
import {
  afterTransactionSign as afterTransactionSignMMI,
  beforeCheckPendingTransaction as beforeCheckPendingTransactionMMI,
  beforeTransactionPublish as beforeTransactionPublishMMI,
  getAdditionalSignArguments as getAdditionalSignArgumentsMMI,
} from './lib/transaction/mmi-hooks';
///: END:ONLY_INCLUDE_IF
import { submitSmartTransactionHook } from './lib/transaction/smart-transactions';
///: BEGIN:ONLY_INCLUDE_IF(keyring-snaps)
import { keyringSnapPermissionsBuilder } from './lib/snap-keyring/keyring-snaps-permissions';
///: END:ONLY_INCLUDE_IF

import { SnapsNameProvider } from './lib/SnapsNameProvider';
import { AddressBookPetnamesBridge } from './lib/AddressBookPetnamesBridge';
import { AccountIdentitiesPetnamesBridge } from './lib/AccountIdentitiesPetnamesBridge';
import { createPPOMMiddleware } from './lib/ppom/ppom-middleware';
import * as PPOMModule from './lib/ppom/ppom';
import {
  onMessageReceived,
  checkForMultipleVersionsRunning,
} from './detect-multiple-instances';
///: BEGIN:ONLY_INCLUDE_IF(build-mmi)
import MMIController from './controllers/mmi-controller';
import { mmiKeyringBuilderFactory } from './mmi-keyring-builder-factory';
///: END:ONLY_INCLUDE_IF
import ComposableObservableStore from './lib/ComposableObservableStore';
import AccountTracker from './lib/account-tracker';
import createDupeReqFilterStream from './lib/createDupeReqFilterStream';
import createLoggerMiddleware from './lib/createLoggerMiddleware';
import {
  createLegacyMethodMiddleware,
  createMethodMiddleware,
  createUnsupportedMethodMiddleware,
} from './lib/rpc-method-middleware';
import createOriginMiddleware from './lib/createOriginMiddleware';
import createTabIdMiddleware from './lib/createTabIdMiddleware';
import { NetworkOrderController } from './controllers/network-order';
import { AccountOrderController } from './controllers/account-order';
import createOnboardingMiddleware from './lib/createOnboardingMiddleware';
import { isStreamWritable, setupMultiplex } from './lib/stream-utils';
import PreferencesController from './controllers/preferences-controller';
import AppStateController from './controllers/app-state';
import AlertController from './controllers/alert';
import OnboardingController from './controllers/onboarding';
import Backup from './lib/backup';
import DecryptMessageController from './controllers/decrypt-message';
import SwapsController from './controllers/swaps';
import MetaMetricsController from './controllers/metametrics';
import { segment } from './lib/segment';
import createMetaRPCHandler from './lib/createMetaRPCHandler';
import {
  addHexPrefix,
  getMethodDataName,
  previousValueComparator,
} from './lib/util';
import createMetamaskMiddleware from './lib/createMetamaskMiddleware';
import { hardwareKeyringBuilderFactory } from './lib/hardware-keyring-builder-factory';
import EncryptionPublicKeyController from './controllers/encryption-public-key';
import AppMetadataController from './controllers/app-metadata';

import {
  CaveatFactories,
  CaveatMutatorFactories,
  getCaveatSpecifications,
  diffMap,
  getPermissionBackgroundApiMethods,
  getPermissionSpecifications,
  getPermittedAccountsByOrigin,
  getPermittedChainsByOrigin,
  NOTIFICATION_NAMES,
  PermissionNames,
  unrestrictedMethods,
} from './controllers/permissions';
import { MetaMetricsDataDeletionController } from './controllers/metametrics-data-deletion/metametrics-data-deletion';
import { DataDeletionService } from './services/data-deletion-service';
import createRPCMethodTrackingMiddleware from './lib/createRPCMethodTrackingMiddleware';
import { IndexedDBPPOMStorage } from './lib/ppom/indexed-db-backend';
import { updateCurrentLocale } from './translate';
import { TrezorOffscreenBridge } from './lib/offscreen-bridge/trezor-offscreen-bridge';
import { LedgerOffscreenBridge } from './lib/offscreen-bridge/ledger-offscreen-bridge';
///: BEGIN:ONLY_INCLUDE_IF(keyring-snaps)
import { snapKeyringBuilder, getAccountsBySnapId } from './lib/snap-keyring';
///: END:ONLY_INCLUDE_IF
import { encryptorFactory } from './lib/encryptor-factory';
import { addDappTransaction, addTransaction } from './lib/transaction/util';
///: BEGIN:ONLY_INCLUDE_IF(build-main,build-beta,build-flask)
import { addTypedMessage, addPersonalMessage } from './lib/signature/util';
///: END:ONLY_INCLUDE_IF
import { LatticeKeyringOffscreen } from './lib/offscreen-bridge/lattice-offscreen-keyring';
import PREINSTALLED_SNAPS from './snaps/preinstalled-snaps';
import { WeakRefObjectMap } from './lib/WeakRefObjectMap';
import { METAMASK_COOKIE_HANDLER } from './constants/stream';

// Notification controllers
import { createTxVerificationMiddleware } from './lib/tx-verification/tx-verification-middleware';
import { updateSecurityAlertResponse } from './lib/ppom/ppom-util';
import createEvmMethodsToNonEvmAccountReqFilterMiddleware from './lib/createEvmMethodsToNonEvmAccountReqFilterMiddleware';
import { isEthAddress } from './lib/multichain/address';
import { decodeTransactionData } from './lib/transaction/decode/util';
import { BridgeBackgroundAction } from './controllers/bridge/types';
import BridgeController from './controllers/bridge/bridge-controller';
import { BRIDGE_CONTROLLER_NAME } from './controllers/bridge/constants';
import {
  onPushNotificationClicked,
  onPushNotificationReceived,
} from './controllers/push-notifications';
import createTracingMiddleware from './lib/createTracingMiddleware';
import { PatchStore } from './lib/PatchStore';
import { sanitizeUIState } from './lib/state-utils';

export const METAMASK_CONTROLLER_EVENTS = {
  // Fired after state changes that impact the extension badge (unapproved msg count)
  // The process of updating the badge happens in app/scripts/background.js.
  UPDATE_BADGE: 'updateBadge',
  // TODO: Add this and similar enums to the `controllers` repo and export them
  APPROVAL_STATE_CHANGE: 'ApprovalController:stateChange',
  QUEUED_REQUEST_STATE_CHANGE: 'QueuedRequestController:stateChange',
  METAMASK_NOTIFICATIONS_LIST_UPDATED:
    'NotificationServicesController:notificationsListUpdated',
  METAMASK_NOTIFICATIONS_MARK_AS_READ:
    'NotificationServicesController:markNotificationsAsRead',
  NOTIFICATIONS_STATE_CHANGE: 'NotificationController:stateChange',
};

// stream channels
const PHISHING_SAFELIST = 'metamask-phishing-safelist';

export default class MetamaskController extends EventEmitter {
  /**
   * @param {object} opts
   */
  constructor(opts) {
    super();

    const { isFirstMetaMaskControllerSetup } = opts;

    this.defaultMaxListeners = 20;

    this.sendUpdate = debounce(
      this.privateSendUpdate.bind(this),
      MILLISECOND * 200,
    );
    this.opts = opts;
    this.extension = opts.browser;
    this.platform = opts.platform;
    this.notificationManager = opts.notificationManager;
    const initState = opts.initState || {};
    const version = process.env.METAMASK_VERSION;
    this.recordFirstTimeInfo(initState);
    this.featureFlags = opts.featureFlags;

    // this keeps track of how many "controllerStream" connections are open
    // the only thing that uses controller connections are open metamask UI instances
    this.activeControllerConnections = 0;

    this.offscreenPromise = opts.offscreenPromise ?? Promise.resolve();

    this.getRequestAccountTabIds = opts.getRequestAccountTabIds;
    this.getOpenMetamaskTabsIds = opts.getOpenMetamaskTabsIds;

    this.controllerMessenger = new ControllerMessenger();

    this.loggingController = new LoggingController({
      messenger: this.controllerMessenger.getRestricted({
        name: 'LoggingController',
        allowedActions: [],
        allowedEvents: [],
      }),
      state: initState.LoggingController,
    });

    // instance of a class that wraps the extension's storage local API.
    this.localStoreApiWrapper = opts.localStore;

    this.currentMigrationVersion = opts.currentMigrationVersion;

    // observable state store
    this.store = new ComposableObservableStore({
      state: initState,
      controllerMessenger: this.controllerMessenger,
      persist: true,
    });

    // external connections by origin
    // Do not modify directly. Use the associated methods.
    this.connections = {};

    // lock to ensure only one vault created at once
    this.createVaultMutex = new Mutex();

    this.extension.runtime.onInstalled.addListener((details) => {
      if (details.reason === 'update') {
        if (version === '8.1.0') {
          this.platform.openExtensionInBrowser();
        }
        this.loggingController.add({
          type: LogType.GenericLog,
          data: {
            event: LOG_EVENT.VERSION_UPDATE,
            previousVersion: details.previousVersion,
            version,
          },
        });
      }
    });

    this.appMetadataController = new AppMetadataController({
      state: initState.AppMetadataController,
      currentMigrationVersion: this.currentMigrationVersion,
      currentAppVersion: version,
    });

    // next, we will initialize the controllers
    // controller initialization order matters
    const clearPendingConfirmations = () => {
      this.encryptionPublicKeyController.clearUnapproved();
      this.decryptMessageController.clearUnapproved();
      this.signatureController.clearUnapproved();
      this.approvalController.clear(ethErrors.provider.userRejectedRequest());
    };

    this.queuedRequestController = new QueuedRequestController({
      messenger: this.controllerMessenger.getRestricted({
        name: 'QueuedRequestController',
        allowedActions: [
          'NetworkController:getState',
          'NetworkController:setActiveNetwork',
          'SelectedNetworkController:getNetworkClientIdForDomain',
        ],
        allowedEvents: ['SelectedNetworkController:stateChange'],
      }),
      shouldRequestSwitchNetwork: ({ method }) =>
        methodsRequiringNetworkSwitch.includes(method),
      clearPendingConfirmations,
      showApprovalRequest: opts.showUserConfirmation,
    });

    this.approvalController = new ApprovalController({
      messenger: this.controllerMessenger.getRestricted({
        name: 'ApprovalController',
      }),
      showApprovalRequest: opts.showUserConfirmation,
      typesExcludedFromRateLimiting: [
        ApprovalType.PersonalSign,
        ApprovalType.EthSignTypedData,
        ApprovalType.Transaction,
        ApprovalType.WatchAsset,
        ApprovalType.EthGetEncryptionPublicKey,
        ApprovalType.EthDecrypt,
      ],
    });

    ///: BEGIN:ONLY_INCLUDE_IF(build-mmi)
    this.mmiConfigurationController = new MmiConfigurationController({
      initState: initState.MmiConfigurationController,
      mmiConfigurationServiceUrl: process.env.MMI_CONFIGURATION_SERVICE_URL,
    });
    ///: END:ONLY_INCLUDE_IF

    const networkControllerMessenger = this.controllerMessenger.getRestricted({
      name: 'NetworkController',
    });

    let initialNetworkControllerState = initState.NetworkController;
    if (!initialNetworkControllerState) {
      initialNetworkControllerState = getDefaultNetworkControllerState();

      const networks =
        initialNetworkControllerState.networkConfigurationsByChainId;

      // Note: Consider changing `getDefaultNetworkControllerState`
      // on the controller side to include some of these tweaks.
      networks[CHAIN_IDS.MAINNET].name = MAINNET_DISPLAY_NAME;
      delete networks[CHAIN_IDS.GOERLI];
      delete networks[CHAIN_IDS.LINEA_GOERLI];

      Object.values(networks).forEach((network) => {
        const id = network.rpcEndpoints[0].networkClientId;
        network.blockExplorerUrls = [BlockExplorerUrl[id]];
        network.defaultBlockExplorerUrlIndex = 0;
      });

      let network;
      if (process.env.IN_TEST) {
        network = {
          chainId: CHAIN_IDS.LOCALHOST,
          name: 'Localhost 8545',
          nativeCurrency: 'ETH',
          blockExplorerUrls: [],
          defaultRpcEndpointIndex: 0,
          rpcEndpoints: [
            {
              networkClientId: 'networkConfigurationId',
              url: 'http://localhost:8545',
              type: 'custom',
            },
          ],
        };
        networks[CHAIN_IDS.LOCALHOST] = network;
      } else if (
        process.env.METAMASK_DEBUG ||
        process.env.METAMASK_ENVIRONMENT === 'test'
      ) {
        network = networks[CHAIN_IDS.SEPOLIA];
      } else {
        network = networks[CHAIN_IDS.MAINNET];
      }

      initialNetworkControllerState.selectedNetworkClientId =
        network.rpcEndpoints[network.defaultRpcEndpointIndex].networkClientId;
    }

    this.networkController = new NetworkController({
      messenger: networkControllerMessenger,
      state: initialNetworkControllerState,
      infuraProjectId: opts.infuraProjectId,
    });
    this.networkController.initializeProvider();
    this.provider =
      this.networkController.getProviderAndBlockTracker().provider;
    this.blockTracker =
      this.networkController.getProviderAndBlockTracker().blockTracker;
    this.deprecatedNetworkVersions = {};

    const accountsControllerMessenger = this.controllerMessenger.getRestricted({
      name: 'AccountsController',
      allowedEvents: [
        'SnapController:stateChange',
        'KeyringController:accountRemoved',
        'KeyringController:stateChange',
      ],
      allowedActions: [
        'KeyringController:getAccounts',
        'KeyringController:getKeyringsByType',
        'KeyringController:getKeyringForAccount',
      ],
    });

    this.accountsController = new AccountsController({
      messenger: accountsControllerMessenger,
      state: initState.AccountsController,
    });

    const preferencesMessenger = this.controllerMessenger.getRestricted({
      name: 'PreferencesController',
      allowedActions: [
        'AccountsController:setSelectedAccount',
        'AccountsController:getAccountByAddress',
        'AccountsController:setAccountName',
      ],
      allowedEvents: ['AccountsController:stateChange'],
    });

    this.preferencesController = new PreferencesController({
      initState: initState.PreferencesController,
      initLangCode: opts.initLangCode,
      messenger: preferencesMessenger,
      provider: this.provider,
      networkConfigurationsByChainId:
        this.networkController.state.networkConfigurationsByChainId,
    });

    const tokenListMessenger = this.controllerMessenger.getRestricted({
      name: 'TokenListController',
      allowedActions: ['NetworkController:getNetworkClientById'],
      allowedEvents: ['NetworkController:stateChange'],
    });

    this.tokenListController = new TokenListController({
      chainId: getCurrentChainId({ metamask: this.networkController.state }),
      preventPollingOnNetworkRestart: !this.#isTokenListPollingRequired(
        this.preferencesController.store.getState(),
      ),
      messenger: tokenListMessenger,
      state: initState.TokenListController,
    });

    const assetsContractControllerMessenger =
      this.controllerMessenger.getRestricted({
        name: 'AssetsContractController',
        allowedActions: [
          'NetworkController:getNetworkClientById',
          'NetworkController:getNetworkConfigurationByNetworkClientId',
          'NetworkController:getSelectedNetworkClient',
          'NetworkController:getState',
        ],
        allowedEvents: [
          'PreferencesController:stateChange',
          'NetworkController:networkDidChange',
        ],
      });
    this.assetsContractController = new AssetsContractController({
      messenger: assetsContractControllerMessenger,
      chainId: getCurrentChainId({ metamask: this.networkController.state }),
    });

    const tokensControllerMessenger = this.controllerMessenger.getRestricted({
      name: 'TokensController',
      allowedActions: [
        'ApprovalController:addRequest',
        'NetworkController:getNetworkClientById',
        'AccountsController:getSelectedAccount',
        'AccountsController:getAccount',
      ],
      allowedEvents: [
        'NetworkController:networkDidChange',
        'AccountsController:selectedEvmAccountChange',
        'PreferencesController:stateChange',
        'TokenListController:stateChange',
      ],
    });
    this.tokensController = new TokensController({
      state: initState.TokensController,
      provider: this.provider,
      messenger: tokensControllerMessenger,
      chainId: getCurrentChainId({ metamask: this.networkController.state }),
    });

    const nftControllerMessenger = this.controllerMessenger.getRestricted({
      name: 'NftController',
      allowedEvents: [
        'PreferencesController:stateChange',
        'NetworkController:networkDidChange',
        'AccountsController:selectedEvmAccountChange',
      ],
      allowedActions: [
        `${this.approvalController.name}:addRequest`,
        `${this.networkController.name}:getNetworkClientById`,
        'AccountsController:getSelectedAccount',
        'AccountsController:getAccount',
        'AssetsContractController:getERC721AssetName',
        'AssetsContractController:getERC721AssetSymbol',
        'AssetsContractController:getERC721TokenURI',
        'AssetsContractController:getERC721OwnerOf',
        'AssetsContractController:getERC1155BalanceOf',
        'AssetsContractController:getERC1155TokenURI',
      ],
    });
    this.nftController = new NftController({
      state: initState.NftController,
      messenger: nftControllerMessenger,
      chainId: getCurrentChainId({ metamask: this.networkController.state }),
      onNftAdded: ({ address, symbol, tokenId, standard, source }) =>
        this.metaMetricsController.trackEvent({
          event: MetaMetricsEventName.NftAdded,
          category: MetaMetricsEventCategory.Wallet,
          sensitiveProperties: {
            token_contract_address: address,
            token_symbol: symbol,
            token_id: tokenId,
            token_standard: standard,
            asset_type: AssetType.NFT,
            source,
          },
        }),
    });

    this.nftController.setApiKey(process.env.OPENSEA_KEY);

    const nftDetectionControllerMessenger =
      this.controllerMessenger.getRestricted({
        name: 'NftDetectionController',
        allowedEvents: [
          'NetworkController:stateChange',
          'PreferencesController:stateChange',
        ],
        allowedActions: [
          'ApprovalController:addRequest',
          'NetworkController:getState',
          'NetworkController:getNetworkClientById',
          'AccountsController:getSelectedAccount',
        ],
      });

    this.nftDetectionController = new NftDetectionController({
      messenger: nftDetectionControllerMessenger,
      chainId: getCurrentChainId({ metamask: this.networkController.state }),
      getOpenSeaApiKey: () => this.nftController.openSeaApiKey,
      getBalancesInSingleCall:
        this.assetsContractController.getBalancesInSingleCall.bind(
          this.assetsContractController,
        ),
      addNft: this.nftController.addNft.bind(this.nftController),
      getNftState: () => this.nftController.state,
      // added this to track previous value of useNftDetection, should be true on very first initializing of controller[]
      disabled:
        this.preferencesController.store.getState().useNftDetection ===
        undefined
          ? false // the detection is enabled by default
          : !this.preferencesController.store.getState().useNftDetection,
    });

    this.metaMetricsController = new MetaMetricsController({
      segment,
      preferencesStore: this.preferencesController.store,
      onNetworkDidChange: networkControllerMessenger.subscribe.bind(
        networkControllerMessenger,
        'NetworkController:networkDidChange',
      ),
      getNetworkIdentifier: () => {
        const { type, rpcUrl } = getProviderConfig({
          metamask: this.networkController.state,
        });
        return type === NETWORK_TYPES.RPC ? rpcUrl : type;
      },
      getCurrentChainId: () =>
        getCurrentChainId({ metamask: this.networkController.state }),
      version: process.env.METAMASK_VERSION,
      environment: process.env.METAMASK_ENVIRONMENT,
      extension: this.extension,
      initState: initState.MetaMetricsController,
      captureException,
    });

    this.on('update', (update) => {
      this.metaMetricsController.handleMetaMaskStateUpdate(update);
    });

    const dataDeletionService = new DataDeletionService();
    const metaMetricsDataDeletionMessenger =
      this.controllerMessenger.getRestricted({
        name: 'MetaMetricsDataDeletionController',
      });
    this.metaMetricsDataDeletionController =
      new MetaMetricsDataDeletionController({
        dataDeletionService,
        messenger: metaMetricsDataDeletionMessenger,
        state: initState.metaMetricsDataDeletionController,
        getMetaMetricsId: () => this.metaMetricsController.state.metaMetricsId,
      });

    const gasFeeMessenger = this.controllerMessenger.getRestricted({
      name: 'GasFeeController',
      allowedActions: [
        'NetworkController:getEIP1559Compatibility',
        'NetworkController:getNetworkClientById',
        'NetworkController:getState',
      ],
      allowedEvents: ['NetworkController:stateChange'],
    });

    const gasApiBaseUrl = process.env.SWAPS_USE_DEV_APIS
      ? GAS_DEV_API_BASE_URL
      : GAS_API_BASE_URL;

    this.gasFeeController = new GasFeeController({
      state: initState.GasFeeController,
      interval: 10000,
      messenger: gasFeeMessenger,
      clientId: SWAPS_CLIENT_ID,
      getProvider: () =>
        this.networkController.getProviderAndBlockTracker().provider,
      onNetworkDidChange: (eventHandler) => {
        networkControllerMessenger.subscribe(
          'NetworkController:networkDidChange',
          () => eventHandler(this.networkController.state),
        );
      },
      getCurrentNetworkEIP1559Compatibility:
        this.networkController.getEIP1559Compatibility.bind(
          this.networkController,
        ),
      getCurrentAccountEIP1559Compatibility:
        this.getCurrentAccountEIP1559Compatibility.bind(this),
      legacyAPIEndpoint: `${gasApiBaseUrl}/networks/<chain_id>/gasPrices`,
      EIP1559APIEndpoint: `${gasApiBaseUrl}/networks/<chain_id>/suggestedGasFees`,
      getCurrentNetworkLegacyGasAPICompatibility: () => {
        const chainId = getCurrentChainId({
          metamask: this.networkController.state,
        });
        return chainId === CHAIN_IDS.BSC;
      },
      getChainId: () =>
        getCurrentChainId({ metamask: this.networkController.state }),
    });

    this.appStateController = new AppStateController({
      addUnlockListener: this.on.bind(this, 'unlock'),
      isUnlocked: this.isUnlocked.bind(this),
      initState: initState.AppStateController,
      onInactiveTimeout: () => this.setLocked(),
      preferencesStore: this.preferencesController.store,
      messenger: this.controllerMessenger.getRestricted({
        name: 'AppStateController',
        allowedActions: [
          `${this.approvalController.name}:addRequest`,
          `${this.approvalController.name}:acceptRequest`,
        ],
        allowedEvents: [`KeyringController:qrKeyringStateChange`],
      }),
      extension: this.extension,
    });

    const currencyRateMessenger = this.controllerMessenger.getRestricted({
      name: 'CurrencyRateController',
      allowedActions: [`${this.networkController.name}:getNetworkClientById`],
    });
    this.currencyRateController = new CurrencyRateController({
      includeUsdRate: true,
      messenger: currencyRateMessenger,
      state: initState.CurrencyController,
    });
    const initialFetchExchangeRate =
      this.currencyRateController.fetchExchangeRate.bind(
        this.currencyRateController,
      );
    this.currencyRateController.fetchExchangeRate = (...args) => {
      if (this.preferencesController.store.getState().useCurrencyRateCheck) {
        return initialFetchExchangeRate(...args);
      }
      return {
        conversionRate: null,
        usdConversionRate: null,
      };
    };

    const phishingControllerMessenger = this.controllerMessenger.getRestricted({
      name: 'PhishingController',
    });

    this.phishingController = new PhishingController({
      messenger: phishingControllerMessenger,
      state: initState.PhishingController,
      hotlistRefreshInterval: process.env.IN_TEST ? 5 * SECOND : undefined,
      stalelistRefreshInterval: process.env.IN_TEST ? 30 * SECOND : undefined,
    });

    this.ppomController = new PPOMController({
      messenger: this.controllerMessenger.getRestricted({
        name: 'PPOMController',
        allowedEvents: [
          'NetworkController:stateChange',
          'NetworkController:networkDidChange',
        ],
        allowedActions: ['NetworkController:getNetworkClientById'],
      }),
      storageBackend: new IndexedDBPPOMStorage('PPOMDB', 1),
      provider: this.provider,
      ppomProvider: {
        PPOM: PPOMModule.PPOM,
        ppomInit: () => PPOMModule.default(process.env.PPOM_URI),
      },
      state: initState.PPOMController,
      chainId: getCurrentChainId({ metamask: this.networkController.state }),
      securityAlertsEnabled:
        this.preferencesController.store.getState().securityAlertsEnabled,
      onPreferencesChange: this.preferencesController.store.subscribe.bind(
        this.preferencesController.store,
      ),
      cdnBaseUrl: process.env.BLOCKAID_FILE_CDN,
      blockaidPublicKey: process.env.BLOCKAID_PUBLIC_KEY,
    });

    const announcementMessenger = this.controllerMessenger.getRestricted({
      name: 'AnnouncementController',
    });

    this.announcementController = new AnnouncementController({
      messenger: announcementMessenger,
      allAnnouncements: UI_NOTIFICATIONS,
      state: initState.AnnouncementController,
    });

    const networkOrderMessenger = this.controllerMessenger.getRestricted({
      name: 'NetworkOrderController',
      allowedEvents: ['NetworkController:stateChange'],
    });
    this.networkOrderController = new NetworkOrderController({
      messenger: networkOrderMessenger,
      state: initState.NetworkOrderController,
    });

    const accountOrderMessenger = this.controllerMessenger.getRestricted({
      name: 'AccountOrderController',
    });
    this.accountOrderController = new AccountOrderController({
      messenger: accountOrderMessenger,
      state: initState.AccountOrderController,
    });

    const multichainBalancesControllerMessenger =
      this.controllerMessenger.getRestricted({
        name: 'BalancesController',
        allowedEvents: [
          'AccountsController:accountAdded',
          'AccountsController:accountRemoved',
        ],
        allowedActions: [
          'AccountsController:listMultichainAccounts',
          'SnapController:handleRequest',
        ],
      });

    this.multichainBalancesController = new MultichainBalancesController({
      messenger: multichainBalancesControllerMessenger,
      state: initState.MultichainBalancesController,
    });

    const multichainRatesControllerMessenger =
      this.controllerMessenger.getRestricted({
        name: 'RatesController',
      });
    this.multichainRatesController = new RatesController({
      state: initState.MultichainRatesController,
      messenger: multichainRatesControllerMessenger,
      includeUsdRate: true,
      fetchMultiExchangeRate,
    });

    const tokenRatesMessenger = this.controllerMessenger.getRestricted({
      name: 'TokenRatesController',
      allowedActions: [
        'TokensController:getState',
        'NetworkController:getNetworkClientById',
        'NetworkController:getState',
        'AccountsController:getAccount',
        'AccountsController:getSelectedAccount',
      ],
      allowedEvents: [
        'NetworkController:stateChange',
        'AccountsController:selectedEvmAccountChange',
        'PreferencesController:stateChange',
        'TokensController:stateChange',
      ],
    });

    // token exchange rate tracker
    this.tokenRatesController = new TokenRatesController({
      state: initState.TokenRatesController,
      messenger: tokenRatesMessenger,
      tokenPricesService: new CodefiTokenPricesServiceV2(),
    });

    this.preferencesController.store.subscribe(
      previousValueComparator((prevState, currState) => {
        const { useCurrencyRateCheck: prevUseCurrencyRateCheck } = prevState;
        const { useCurrencyRateCheck: currUseCurrencyRateCheck } = currState;
        if (currUseCurrencyRateCheck && !prevUseCurrencyRateCheck) {
          this.tokenRatesController.start();
        } else if (!currUseCurrencyRateCheck && prevUseCurrencyRateCheck) {
          this.tokenRatesController.stop();
        }
      }, this.preferencesController.store.getState()),
    );

    this.ensController = new EnsController({
      messenger: this.controllerMessenger.getRestricted({
        name: 'EnsController',
        allowedActions: ['NetworkController:getNetworkClientById'],
        allowedEvents: [],
      }),
      provider: this.provider,
      onNetworkDidChange: networkControllerMessenger.subscribe.bind(
        networkControllerMessenger,
        'NetworkController:networkDidChange',
      ),
    });

    const onboardingControllerMessenger =
      this.controllerMessenger.getRestricted({
        name: 'OnboardingController',
        allowedActions: [],
        allowedEvents: [],
      });
    this.onboardingController = new OnboardingController({
      messenger: onboardingControllerMessenger,
      state: initState.OnboardingController,
    });

    let additionalKeyrings = [keyringBuilderFactory(QRHardwareKeyring)];

    const keyringOverrides = this.opts.overrides?.keyrings;

    if (isManifestV3 === false) {
      const additionalKeyringTypes = [
        keyringOverrides?.lattice || LatticeKeyring,
        QRHardwareKeyring,
      ];

      const additionalBridgedKeyringTypes = [
        {
          keyring: keyringOverrides?.trezor || TrezorKeyring,
          bridge: keyringOverrides?.trezorBridge || TrezorConnectBridge,
        },
        {
          keyring: keyringOverrides?.ledger || LedgerKeyring,
          bridge: keyringOverrides?.ledgerBridge || LedgerIframeBridge,
        },
      ];

      additionalKeyrings = additionalKeyringTypes.map((keyringType) =>
        keyringBuilderFactory(keyringType),
      );

      additionalBridgedKeyringTypes.forEach((keyringType) =>
        additionalKeyrings.push(
          hardwareKeyringBuilderFactory(
            keyringType.keyring,
            keyringType.bridge,
          ),
        ),
      );
    } else {
      additionalKeyrings.push(
        hardwareKeyringBuilderFactory(
          TrezorKeyring,
          keyringOverrides?.trezorBridge || TrezorOffscreenBridge,
        ),
        hardwareKeyringBuilderFactory(
          LedgerKeyring,
          keyringOverrides?.ledgerBridge || LedgerOffscreenBridge,
        ),
        keyringBuilderFactory(LatticeKeyringOffscreen),
      );
    }

    ///: BEGIN:ONLY_INCLUDE_IF(build-mmi)
    for (const custodianType of Object.keys(CUSTODIAN_TYPES)) {
      additionalKeyrings.push(
        mmiKeyringBuilderFactory(CUSTODIAN_TYPES[custodianType].keyringClass, {
          mmiConfigurationController: this.mmiConfigurationController,
          captureException,
        }),
      );
    }
    ///: END:ONLY_INCLUDE_IF

    ///: BEGIN:ONLY_INCLUDE_IF(keyring-snaps)
    const snapKeyringBuildMessenger = this.controllerMessenger.getRestricted({
      name: 'SnapKeyringBuilder',
      allowedActions: [
        'ApprovalController:addRequest',
        'ApprovalController:acceptRequest',
        'ApprovalController:rejectRequest',
        'ApprovalController:startFlow',
        'ApprovalController:endFlow',
        'ApprovalController:showSuccess',
        'ApprovalController:showError',
        'PhishingController:test',
        'PhishingController:maybeUpdateState',
        'KeyringController:getAccounts',
        'AccountsController:setSelectedAccount',
        'AccountsController:getAccountByAddress',
        'AccountsController:setAccountName',
      ],
    });

    const getSnapController = () => this.snapController;

    // Necessary to persist the keyrings and update the accounts both within the keyring controller and accounts controller
    const persistAndUpdateAccounts = async () => {
      await this.keyringController.persistAllKeyrings();
      await this.accountsController.updateAccounts();
    };

    const getSnapName = (id) => {
      if (!id) {
        return null;
      }

      const currentLocale = this.getLocale();
      const { snaps } = this.snapController.state;
      const snap = snaps[id];

      if (!snap) {
        return stripSnapPrefix(id);
      }

      if (snap.localizationFiles) {
        const localizedManifest = getLocalizedSnapManifest(
          snap.manifest,
          currentLocale,
          snap.localizationFiles,
        );
        return localizedManifest.proposedName;
      }

      return snap.manifest.proposedName;
    };

    const isSnapPreinstalled = (id) => {
      return PREINSTALLED_SNAPS.some((snap) => snap.snapId === id);
    };

    additionalKeyrings.push(
      snapKeyringBuilder(
        snapKeyringBuildMessenger,
        getSnapController,
        persistAndUpdateAccounts,
        (address) => this.removeAccount(address),
        this.metaMetricsController.trackEvent.bind(this.metaMetricsController),
        getSnapName,
        isSnapPreinstalled,
      ),
    );

    ///: END:ONLY_INCLUDE_IF

    const keyringControllerMessenger = this.controllerMessenger.getRestricted({
      name: 'KeyringController',
    });

    this.keyringController = new KeyringController({
      cacheEncryptionKey: true,
      keyringBuilders: additionalKeyrings,
      state: initState.KeyringController,
      encryptor: opts.encryptor || encryptorFactory(600_000),
      messenger: keyringControllerMessenger,
    });

    this.controllerMessenger.subscribe('KeyringController:unlock', () =>
      this._onUnlock(),
    );
    this.controllerMessenger.subscribe('KeyringController:lock', () =>
      this._onLock(),
    );

    this.controllerMessenger.subscribe(
      'KeyringController:stateChange',
      (state) => {
        this._onKeyringControllerUpdate(state);
      },
    );

    this.permissionController = new PermissionController({
      messenger: this.controllerMessenger.getRestricted({
        name: 'PermissionController',
        allowedActions: [
          `${this.approvalController.name}:addRequest`,
          `${this.approvalController.name}:hasRequest`,
          `${this.approvalController.name}:acceptRequest`,
          `${this.approvalController.name}:rejectRequest`,
          `SnapController:getPermitted`,
          `SnapController:install`,
          `SubjectMetadataController:getSubjectMetadata`,
        ],
      }),
      state: initState.PermissionController,
      caveatSpecifications: getCaveatSpecifications({
        getInternalAccounts: this.accountsController.listAccounts.bind(
          this.accountsController,
        ),
        findNetworkClientIdByChainId:
          this.networkController.findNetworkClientIdByChainId.bind(
            this.networkController,
          ),
      }),
      permissionSpecifications: {
        ...getPermissionSpecifications({
          getInternalAccounts: this.accountsController.listAccounts.bind(
            this.accountsController,
          ),
          getAllAccounts: this.keyringController.getAccounts.bind(
            this.keyringController,
          ),
          captureKeyringTypesWithMissingIdentities: (
            internalAccounts = [],
            accounts = [],
          ) => {
            const accountsMissingIdentities = accounts.filter(
              (address) =>
                !internalAccounts.some(
                  (account) =>
                    account.address.toLowerCase() === address.toLowerCase(),
                ),
            );
            const keyringTypesWithMissingIdentities =
              accountsMissingIdentities.map((address) =>
                this.keyringController.getAccountKeyringType(address),
              );

            const internalAccountCount = internalAccounts.length;

            const accountTrackerCount = Object.keys(
              this.accountTracker.store.getState().accounts || {},
            ).length;

            captureException(
              new Error(
                `Attempt to get permission specifications failed because their were ${accounts.length} accounts, but ${internalAccountCount} identities, and the ${keyringTypesWithMissingIdentities} keyrings included accounts with missing identities. Meanwhile, there are ${accountTrackerCount} accounts in the account tracker.`,
              ),
            );
          },
        }),
        ...this.getSnapPermissionSpecifications(),
      },
      unrestrictedMethods,
    });

    this.selectedNetworkController = new SelectedNetworkController({
      messenger: this.controllerMessenger.getRestricted({
        name: 'SelectedNetworkController',
        allowedActions: [
          'NetworkController:getNetworkClientById',
          'NetworkController:getState',
          'NetworkController:getSelectedNetworkClient',
          'PermissionController:hasPermissions',
          'PermissionController:getSubjectNames',
        ],
        allowedEvents: [
          'NetworkController:stateChange',
          'PermissionController:stateChange',
        ],
      }),
      state: initState.SelectedNetworkController,
      useRequestQueuePreference:
        this.preferencesController.store.getState().useRequestQueue,
      onPreferencesStateChange: (listener) =>
        this.preferencesController.store.subscribe(listener),
      domainProxyMap: new WeakRefObjectMap(),
    });

    this.permissionLogController = new PermissionLogController({
      messenger: this.controllerMessenger.getRestricted({
        name: 'PermissionLogController',
      }),
      restrictedMethods: new Set(Object.keys(RestrictedMethods)),
      state: initState.PermissionLogController,
    });

    this.subjectMetadataController = new SubjectMetadataController({
      messenger: this.controllerMessenger.getRestricted({
        name: 'SubjectMetadataController',
        allowedActions: [`${this.permissionController.name}:hasPermissions`],
      }),
      state: initState.SubjectMetadataController,
      subjectCacheLimit: 100,
    });

    const shouldUseOffscreenExecutionService =
      isManifestV3 &&
      typeof chrome !== 'undefined' &&
      // eslint-disable-next-line no-undef
      typeof chrome.offscreen !== 'undefined';

    const snapExecutionServiceArgs = {
      messenger: this.controllerMessenger.getRestricted({
        name: 'ExecutionService',
      }),
      setupSnapProvider: this.setupSnapProvider.bind(this),
    };

    this.snapExecutionService =
      shouldUseOffscreenExecutionService === false
        ? new IframeExecutionService({
            ...snapExecutionServiceArgs,
            iframeUrl: new URL(process.env.IFRAME_EXECUTION_ENVIRONMENT_URL),
          })
        : new OffscreenExecutionService({
            ...snapExecutionServiceArgs,
            offscreenPromise: this.offscreenPromise,
          });

    const snapControllerMessenger = this.controllerMessenger.getRestricted({
      name: 'SnapController',
      allowedEvents: [
        'ExecutionService:unhandledError',
        'ExecutionService:outboundRequest',
        'ExecutionService:outboundResponse',
      ],
      allowedActions: [
        `${this.permissionController.name}:getEndowments`,
        `${this.permissionController.name}:getPermissions`,
        `${this.permissionController.name}:hasPermission`,
        `${this.permissionController.name}:hasPermissions`,
        `${this.permissionController.name}:requestPermissions`,
        `${this.permissionController.name}:revokeAllPermissions`,
        `${this.permissionController.name}:revokePermissions`,
        `${this.permissionController.name}:revokePermissionForAllSubjects`,
        `${this.permissionController.name}:getSubjectNames`,
        `${this.permissionController.name}:updateCaveat`,
        `${this.approvalController.name}:addRequest`,
        `${this.approvalController.name}:updateRequestState`,
        `${this.permissionController.name}:grantPermissions`,
        `${this.subjectMetadataController.name}:getSubjectMetadata`,
        `${this.subjectMetadataController.name}:addSubjectMetadata`,
        'ExecutionService:executeSnap',
        'ExecutionService:getRpcRequestHandler',
        'ExecutionService:terminateSnap',
        'ExecutionService:terminateAllSnaps',
        'ExecutionService:handleRpcRequest',
        'SnapsRegistry:get',
        'SnapsRegistry:getMetadata',
        'SnapsRegistry:update',
        'SnapsRegistry:resolveVersion',
        `SnapInterfaceController:createInterface`,
        `SnapInterfaceController:getInterface`,
      ],
    });

    const allowLocalSnaps = process.env.ALLOW_LOCAL_SNAPS;
    const requireAllowlist = process.env.REQUIRE_SNAPS_ALLOWLIST;

    this.snapController = new SnapController({
      environmentEndowmentPermissions: Object.values(EndowmentPermissions),
      excludedPermissions: {
        ...ExcludedSnapPermissions,
        ...ExcludedSnapEndowments,
      },
      closeAllConnections: this.removeAllConnections.bind(this),
      state: initState.SnapController,
      messenger: snapControllerMessenger,
      featureFlags: {
        dappsCanUpdateSnaps: true,
        allowLocalSnaps,
        requireAllowlist,
      },
      encryptor: encryptorFactory(600_000),
      getMnemonic: this.getPrimaryKeyringMnemonic.bind(this),
      preinstalledSnaps: PREINSTALLED_SNAPS,
      getFeatureFlags: () => {
        return {
          disableSnaps:
            this.preferencesController.store.getState().useExternalServices ===
            false,
        };
      },
    });

    this.notificationController = new NotificationController({
      messenger: this.controllerMessenger.getRestricted({
        name: 'NotificationController',
      }),
      state: initState.NotificationController,
    });

    this.rateLimitController = new RateLimitController({
      state: initState.RateLimitController,
      messenger: this.controllerMessenger.getRestricted({
        name: 'RateLimitController',
      }),
      implementations: {
        showNativeNotification: {
          method: (origin, message) => {
            const subjectMetadataState = this.controllerMessenger.call(
              'SubjectMetadataController:getState',
            );

            const originMetadata = subjectMetadataState.subjectMetadata[origin];

            this.platform
              ._showNotification(originMetadata?.name ?? origin, message)
              .catch((error) => {
                log.error('Failed to create notification', error);
              });

            return null;
          },
          // 2 calls per 5 minutes
          rateLimitCount: 2,
          rateLimitTimeout: 300000,
        },
        showInAppNotification: {
          method: (origin, message) => {
            this.controllerMessenger.call(
              'NotificationController:show',
              origin,
              message,
            );

            return null;
          },
          // 5 calls per minute
          rateLimitCount: 5,
          rateLimitTimeout: 60000,
        },
      },
    });
    const cronjobControllerMessenger = this.controllerMessenger.getRestricted({
      name: 'CronjobController',
      allowedEvents: [
        'SnapController:snapInstalled',
        'SnapController:snapUpdated',
        'SnapController:snapUninstalled',
        'SnapController:snapEnabled',
        'SnapController:snapDisabled',
      ],
      allowedActions: [
        `${this.permissionController.name}:getPermissions`,
        'SnapController:handleRequest',
        'SnapController:getAll',
      ],
    });
    this.cronjobController = new CronjobController({
      state: initState.CronjobController,
      messenger: cronjobControllerMessenger,
    });

    const snapsRegistryMessenger = this.controllerMessenger.getRestricted({
      name: 'SnapsRegistry',
      allowedEvents: [],
      allowedActions: [],
    });

    this.snapsRegistry = new JsonSnapsRegistry({
      state: initState.SnapsRegistry,
      messenger: snapsRegistryMessenger,
      refetchOnAllowlistMiss: requireAllowlist,
      url: {
        registry: 'https://acl.execution.metamask.io/latest/registry.json',
        signature: 'https://acl.execution.metamask.io/latest/signature.json',
      },
      publicKey:
        '0x025b65308f0f0fb8bc7f7ff87bfc296e0330eee5d3c1d1ee4a048b2fd6a86fa0a6',
    });

    const snapInterfaceControllerMessenger =
      this.controllerMessenger.getRestricted({
        name: 'SnapInterfaceController',
        allowedActions: [
          `${this.phishingController.name}:maybeUpdateState`,
          `${this.phishingController.name}:testOrigin`,
          `${this.approvalController.name}:hasRequest`,
          `${this.approvalController.name}:acceptRequest`,
        ],
      });

    this.snapInterfaceController = new SnapInterfaceController({
      state: initState.SnapInterfaceController,
      messenger: snapInterfaceControllerMessenger,
    });

    const snapInsightsControllerMessenger =
      this.controllerMessenger.getRestricted({
        name: 'SnapInsightsController',
        allowedActions: [
          `${this.snapController.name}:handleRequest`,
          `${this.snapController.name}:getAll`,
          `${this.permissionController.name}:getPermissions`,
          `${this.snapInterfaceController.name}:deleteInterface`,
        ],
        allowedEvents: [
          `TransactionController:unapprovedTransactionAdded`,
          `TransactionController:transactionStatusUpdated`,
          `SignatureController:stateChange`,
        ],
      });

    this.snapInsightsController = new SnapInsightsController({
      state: initState.SnapInsightsController,
      messenger: snapInsightsControllerMessenger,
    });

    // Notification Controllers
    this.authenticationController = new AuthenticationController.Controller({
      state: initState.AuthenticationController,
      messenger: this.controllerMessenger.getRestricted({
        name: 'AuthenticationController',
        allowedActions: [
          'KeyringController:getState',
          'SnapController:handleRequest',
        ],
        allowedEvents: ['KeyringController:lock', 'KeyringController:unlock'],
      }),
      metametrics: {
        getMetaMetricsId: () => this.metaMetricsController.getMetaMetricsId(),
        agent: 'extension',
      },
    });

    this.userStorageController = new UserStorageController.Controller({
      getMetaMetricsState: () =>
        this.metaMetricsController.state.participateInMetaMetrics ?? false,
      state: initState.UserStorageController,
      config: {
        accountSyncing: {
          onAccountAdded: (profileId) => {
            this.metaMetricsController.trackEvent({
              category: MetaMetricsEventCategory.ProfileSyncing,
              event: MetaMetricsEventName.AccountsSyncAdded,
              properties: {
                profile_id: profileId,
              },
            });
          },
          onAccountNameUpdated: (profileId) => {
            this.metaMetricsController.trackEvent({
              category: MetaMetricsEventCategory.ProfileSyncing,
              event: MetaMetricsEventName.AccountsSyncNameUpdated,
              properties: {
                profile_id: profileId,
              },
            });
          },
        },
      },
      env: {
        isAccountSyncingEnabled: isManifestV3,
      },
      messenger: this.controllerMessenger.getRestricted({
        name: 'UserStorageController',
        allowedActions: [
          'KeyringController:getState',
          'KeyringController:addNewAccount',
          'SnapController:handleRequest',
          'AuthenticationController:getBearerToken',
          'AuthenticationController:getSessionProfile',
          'AuthenticationController:isSignedIn',
          'AuthenticationController:performSignOut',
          'AuthenticationController:performSignIn',
          'NotificationServicesController:disableNotificationServices',
          'NotificationServicesController:selectIsNotificationServicesEnabled',
          'AccountsController:listAccounts',
          'AccountsController:updateAccountMetadata',
        ],
        allowedEvents: [
          'KeyringController:lock',
          'KeyringController:unlock',
          'AccountsController:accountAdded',
          'AccountsController:accountRenamed',
        ],
      }),
    });

    const notificationServicesPushControllerMessenger =
      this.controllerMessenger.getRestricted({
        name: 'NotificationServicesPushController',
        allowedActions: ['AuthenticationController:getBearerToken'],
        allowedEvents: [],
      });
    this.notificationServicesPushController =
      new NotificationServicesPushController.Controller({
        messenger: notificationServicesPushControllerMessenger,
        state: initState.NotificationServicesPushController,
        env: {
          apiKey: process.env.FIREBASE_API_KEY ?? '',
          authDomain: process.env.FIREBASE_AUTH_DOMAIN ?? '',
          storageBucket: process.env.FIREBASE_STORAGE_BUCKET ?? '',
          projectId: process.env.FIREBASE_PROJECT_ID ?? '',
          messagingSenderId: process.env.FIREBASE_MESSAGING_SENDER_ID ?? '',
          appId: process.env.FIREBASE_APP_ID ?? '',
          measurementId: process.env.FIREBASE_MEASUREMENT_ID ?? '',
          vapidKey: process.env.VAPID_KEY ?? '',
        },
        config: {
          isPushEnabled: isManifestV3,
          platform: 'extension',
          onPushNotificationReceived,
          onPushNotificationClicked,
        },
      });
    notificationServicesPushControllerMessenger.subscribe(
      'NotificationServicesPushController:onNewNotifications',
      (notification) => {
        this.metaMetricsController.trackEvent({
          category: MetaMetricsEventCategory.PushNotifications,
          event: MetaMetricsEventName.PushNotificationReceived,
          properties: {
            notification_id: notification.id,
            notification_type: notification.type,
            chain_id: notification?.chain_id,
          },
        });
      },
    );
    notificationServicesPushControllerMessenger.subscribe(
      'NotificationServicesPushController:pushNotificationClicked',
      (notification) => {
        this.metaMetricsController.trackEvent({
          category: MetaMetricsEventCategory.PushNotifications,
          event: MetaMetricsEventName.PushNotificationClicked,
          properties: {
            notification_id: notification.id,
            notification_type: notification.type,
            chain_id: notification?.chain_id,
          },
        });
      },
    );

    this.notificationServicesController =
      new NotificationServicesController.Controller({
        messenger: this.controllerMessenger.getRestricted({
          name: 'NotificationServicesController',
          allowedActions: [
            'KeyringController:getAccounts',
            'KeyringController:getState',
            'AuthenticationController:getBearerToken',
            'AuthenticationController:isSignedIn',
            'UserStorageController:enableProfileSyncing',
            'UserStorageController:getStorageKey',
            'UserStorageController:performGetStorage',
            'UserStorageController:performSetStorage',
            'NotificationServicesPushController:enablePushNotifications',
            'NotificationServicesPushController:disablePushNotifications',
            'NotificationServicesPushController:subscribeToPushNotifications',
            'NotificationServicesPushController:updateTriggerPushNotifications',
          ],
          allowedEvents: [
            'KeyringController:stateChange',
            'KeyringController:lock',
            'KeyringController:unlock',
            'NotificationServicesPushController:onNewNotifications',
          ],
        }),
        state: initState.NotificationServicesController,
        env: {
          isPushIntegrated: isManifestV3,
          featureAnnouncements: {
            platform: 'extension',
            spaceId: process.env.CONTENTFUL_ACCESS_SPACE_ID ?? '',
            accessToken: process.env.CONTENTFUL_ACCESS_TOKEN ?? '',
          },
        },
      });

    // account tracker watches balances, nonces, and any code at their address
    this.accountTracker = new AccountTracker({
      provider: this.provider,
      blockTracker: this.blockTracker,
      getCurrentChainId: () =>
        getCurrentChainId({ metamask: this.networkController.state }),
      getNetworkIdentifier: (providerConfig) => {
        const { type, rpcUrl } =
          providerConfig ??
          getProviderConfig({
            metamask: this.networkController.state,
          });
        return type === NETWORK_TYPES.RPC ? rpcUrl : type;
      },
      preferencesController: this.preferencesController,
      onboardingController: this.onboardingController,
      controllerMessenger: this.controllerMessenger.getRestricted({
        name: 'AccountTracker',
<<<<<<< HEAD
=======
        allowedEvents: [
          'AccountsController:selectedEvmAccountChange',
          'OnboardingController:stateChange',
        ],
>>>>>>> 154d25af
        allowedActions: ['AccountsController:getSelectedAccount'],
        allowedEvents: [
          'AccountsController:selectedEvmAccountChange',
          'OnboardingController:stateChange',
          'KeyringController:accountRemoved',
        ],
      }),
      initState: { accounts: {} },
    });

    // start and stop polling for balances based on activeControllerConnections
    this.on('controllerConnectionChanged', (activeControllerConnections) => {
      const { completedOnboarding } = this.onboardingController.state;
      if (activeControllerConnections > 0 && completedOnboarding) {
        this.triggerNetworkrequests();
      } else {
        this.stopNetworkRequests();
      }
    });

    this.controllerMessenger.subscribe(
      `${this.onboardingController.name}:stateChange`,
      previousValueComparator(async (prevState, currState) => {
        const { completedOnboarding: prevCompletedOnboarding } = prevState;
        const { completedOnboarding: currCompletedOnboarding } = currState;
        if (!prevCompletedOnboarding && currCompletedOnboarding) {
          const { address } = this.accountsController.getSelectedAccount();

          this._addAccountsWithBalance();

          this.postOnboardingInitialization();
          this.triggerNetworkrequests();
          // execute once the token detection on the post-onboarding
          await this.tokenDetectionController.detectTokens({
            selectedAddress: address,
          });
        }
      }, this.onboardingController.state),
    );

    const tokenDetectionControllerMessenger =
      this.controllerMessenger.getRestricted({
        name: 'TokenDetectionController',
        allowedActions: [
          'AccountsController:getAccount',
          'AccountsController:getSelectedAccount',
          'KeyringController:getState',
          'NetworkController:getNetworkClientById',
          'NetworkController:getNetworkConfigurationByNetworkClientId',
          'NetworkController:getState',
          'PreferencesController:getState',
          'TokenListController:getState',
          'TokensController:getState',
          'TokensController:addDetectedTokens',
        ],
        allowedEvents: [
          'AccountsController:selectedEvmAccountChange',
          'KeyringController:lock',
          'KeyringController:unlock',
          'NetworkController:networkDidChange',
          'PreferencesController:stateChange',
          'TokenListController:stateChange',
        ],
      });

    this.tokenDetectionController = new TokenDetectionController({
      messenger: tokenDetectionControllerMessenger,
      getBalancesInSingleCall:
        this.assetsContractController.getBalancesInSingleCall.bind(
          this.assetsContractController,
        ),
      trackMetaMetricsEvent: this.metaMetricsController.trackEvent.bind(
        this.metaMetricsController,
      ),
    });

    const addressBookControllerMessenger =
      this.controllerMessenger.getRestricted({
        name: 'AddressBookController',
        allowedActions: [],
        allowedEvents: [],
      });

    this.addressBookController = new AddressBookController({
      messenger: addressBookControllerMessenger,
      state: initState.AddressBookController,
    });

    this.alertController = new AlertController({
      initState: initState.AlertController,
      preferencesStore: this.preferencesController.store,
      controllerMessenger: this.controllerMessenger.getRestricted({
        name: 'AlertController',
        allowedEvents: ['AccountsController:selectedAccountChange'],
        allowedActions: ['AccountsController:getSelectedAccount'],
      }),
    });

    ///: BEGIN:ONLY_INCLUDE_IF(build-mmi)
    this.custodyController = new CustodyController({
      initState: initState.CustodyController,
      captureException,
    });
    this.institutionalFeaturesController = new InstitutionalFeaturesController({
      initState: initState.InstitutionalFeaturesController,
      showConfirmRequest: opts.showUserConfirmation,
    });
    this.transactionUpdateController = new TransactionUpdateController({
      initState: initState.TransactionUpdateController,
      getCustodyKeyring: this.getCustodyKeyringIfExists.bind(this),
      mmiConfigurationController: this.mmiConfigurationController,
      captureException,
    });
    ///: END:ONLY_INCLUDE_IF

    this.backup = new Backup({
      preferencesController: this.preferencesController,
      addressBookController: this.addressBookController,
      accountsController: this.accountsController,
      networkController: this.networkController,
      trackMetaMetricsEvent: this.metaMetricsController.trackEvent.bind(
        this.metaMetricsController,
      ),
    });

    // This gets used as a ...spread parameter in two places: new TransactionController() and createRPCMethodTrackingMiddleware()
    this.snapAndHardwareMetricsParams = {
      getSelectedAccount: this.accountsController.getSelectedAccount.bind(
        this.accountsController,
      ),
      getAccountType: this.getAccountType.bind(this),
      getDeviceModel: this.getDeviceModel.bind(this),
      snapAndHardwareMessenger: this.controllerMessenger.getRestricted({
        name: 'SnapAndHardwareMessenger',
        allowedActions: [
          'KeyringController:getKeyringForAccount',
          'SnapController:get',
          'AccountsController:getSelectedAccount',
        ],
      }),
    };

    const transactionControllerMessenger =
      this.controllerMessenger.getRestricted({
        name: 'TransactionController',
        allowedActions: [
          `${this.approvalController.name}:addRequest`,
          'NetworkController:findNetworkClientIdByChainId',
          'NetworkController:getNetworkClientById',
          'AccountsController:getSelectedAccount',
        ],
        allowedEvents: [`NetworkController:stateChange`],
      });
    this.txController = new TransactionController({
      blockTracker: this.blockTracker,
      getCurrentNetworkEIP1559Compatibility:
        this.networkController.getEIP1559Compatibility.bind(
          this.networkController,
        ),
      getCurrentAccountEIP1559Compatibility:
        this.getCurrentAccountEIP1559Compatibility.bind(this),
      getExternalPendingTransactions:
        this.getExternalPendingTransactions.bind(this),
      getGasFeeEstimates: this.gasFeeController.fetchGasFeeEstimates.bind(
        this.gasFeeController,
      ),
      getNetworkClientRegistry:
        this.networkController.getNetworkClientRegistry.bind(
          this.networkController,
        ),
      getNetworkState: () => this.networkController.state,
      getPermittedAccounts: this.getPermittedAccounts.bind(this),
      getSavedGasFees: () =>
        this.preferencesController.store.getState().advancedGasFee[
          getCurrentChainId({ metamask: this.networkController.state })
        ],
      incomingTransactions: {
        includeTokenTransfers: false,
        isEnabled: () =>
          Boolean(
            this.preferencesController.store.getState()
              .incomingTransactionsPreferences?.[
              getCurrentChainId({ metamask: this.networkController.state })
            ] && this.onboardingController.state.completedOnboarding,
          ),
        queryEntireHistory: false,
        updateTransactions: false,
      },
      isMultichainEnabled: process.env.TRANSACTION_MULTICHAIN,
      isSimulationEnabled: () =>
        this.preferencesController.store.getState().useTransactionSimulations,
      messenger: transactionControllerMessenger,
      onNetworkStateChange: (listener) => {
        networkControllerMessenger.subscribe(
          'NetworkController:networkDidChange',
          () => listener(),
        );
      },
      pendingTransactions: {
        isResubmitEnabled: () => {
          const state = this._getMetaMaskState();
          return !(
            getSmartTransactionsOptInStatus(state) &&
            getCurrentChainSupportsSmartTransactions(state)
          );
        },
      },
      provider: this.provider,
      testGasFeeFlows: process.env.TEST_GAS_FEE_FLOWS,
      trace,
      hooks: {
        ///: BEGIN:ONLY_INCLUDE_IF(build-mmi)
        afterSign: (txMeta, signedEthTx) =>
          afterTransactionSignMMI(
            txMeta,
            signedEthTx,
            this.transactionUpdateController.addTransactionToWatchList.bind(
              this.transactionUpdateController,
            ),
          ),
        beforeCheckPendingTransaction:
          beforeCheckPendingTransactionMMI.bind(this),
        beforePublish: beforeTransactionPublishMMI.bind(this),
        getAdditionalSignArguments: getAdditionalSignArgumentsMMI.bind(this),
        ///: END:ONLY_INCLUDE_IF
        publish: this._publishSmartTransactionHook.bind(this),
      },
      sign: (...args) => this.keyringController.signTransaction(...args),
      state: initState.TransactionController,
    });

    this._addTransactionControllerListeners();

    this.decryptMessageController = new DecryptMessageController({
      getState: this.getState.bind(this),
      messenger: this.controllerMessenger.getRestricted({
        name: 'DecryptMessageController',
        allowedActions: [
          `${this.approvalController.name}:addRequest`,
          `${this.approvalController.name}:acceptRequest`,
          `${this.approvalController.name}:rejectRequest`,
          `${this.keyringController.name}:decryptMessage`,
        ],
      }),
      metricsEvent: this.metaMetricsController.trackEvent.bind(
        this.metaMetricsController,
      ),
    });

    this.encryptionPublicKeyController = new EncryptionPublicKeyController({
      messenger: this.controllerMessenger.getRestricted({
        name: 'EncryptionPublicKeyController',
        allowedActions: [
          `${this.approvalController.name}:addRequest`,
          `${this.approvalController.name}:acceptRequest`,
          `${this.approvalController.name}:rejectRequest`,
        ],
      }),
      getEncryptionPublicKey:
        this.keyringController.getEncryptionPublicKey.bind(
          this.keyringController,
        ),
      getAccountKeyringType: this.keyringController.getAccountKeyringType.bind(
        this.keyringController,
      ),
      getState: this.getState.bind(this),
      metricsEvent: this.metaMetricsController.trackEvent.bind(
        this.metaMetricsController,
      ),
    });

    this.signatureController = new SignatureController({
      messenger: this.controllerMessenger.getRestricted({
        name: 'SignatureController',
        allowedActions: [
          `${this.approvalController.name}:addRequest`,
          `${this.keyringController.name}:signMessage`,
          `${this.keyringController.name}:signPersonalMessage`,
          `${this.keyringController.name}:signTypedMessage`,
          `${this.loggingController.name}:add`,
        ],
      }),
      getAllState: this.getState.bind(this),
      getCurrentChainId: () =>
        getCurrentChainId({ metamask: this.networkController.state }),
<<<<<<< HEAD
      trace,
=======
>>>>>>> 154d25af
    });

    this.signatureController.hub.on(
      'cancelWithReason',
      ({ message, reason }) => {
        this.metaMetricsController.trackEvent({
          event: reason,
          category: MetaMetricsEventCategory.Transactions,
          properties: {
            action: 'Sign Request',
            type: message.type,
          },
        });
      },
    );

    ///: BEGIN:ONLY_INCLUDE_IF(build-mmi)
    const transactionMetricsRequest = this.getTransactionMetricsRequest();

    const mmiControllerMessenger = this.controllerMessenger.getRestricted({
      name: 'MMIController',
      allowedActions: [
        'AccountsController:getAccountByAddress',
        'AccountsController:setAccountName',
        'AccountsController:listAccounts',
        'AccountsController:getSelectedAccount',
        'AccountsController:setSelectedAccount',
      ],
    });

    this.mmiController = new MMIController({
      messenger: mmiControllerMessenger,
      mmiConfigurationController: this.mmiConfigurationController,
      keyringController: this.keyringController,
      preferencesController: this.preferencesController,
      appStateController: this.appStateController,
      transactionUpdateController: this.transactionUpdateController,
      custodyController: this.custodyController,
      getState: this.getState.bind(this),
      getPendingNonce: this.getPendingNonce.bind(this),
      accountTracker: this.accountTracker,
      metaMetricsController: this.metaMetricsController,
      networkController: this.networkController,
      permissionController: this.permissionController,
      signatureController: this.signatureController,
      platform: this.platform,
      extension: this.extension,
      getTransactions: this.txController.getTransactions.bind(
        this.txController,
      ),
      setTxStatusSigned: (id) =>
        this.txController.updateCustodialTransaction(id, {
          status: TransactionStatus.signed,
        }),
      setTxStatusSubmitted: (id) =>
        this.txController.updateCustodialTransaction(id, {
          status: TransactionStatus.submitted,
        }),
      setTxStatusFailed: (id, reason) =>
        this.txController.updateCustodialTransaction(id, {
          status: TransactionStatus.failed,
          errorMessage: reason,
        }),
      trackTransactionEvents: handleMMITransactionUpdate.bind(
        null,
        transactionMetricsRequest,
      ),
      updateTransaction: (txMeta, note) =>
        this.txController.updateTransaction(txMeta, note),
      updateTransactionHash: (id, hash) =>
        this.txController.updateCustodialTransaction(id, { hash }),
      setChannelId: (channelId) =>
        this.institutionalFeaturesController.setChannelId(channelId),
      setConnectionRequest: (payload) =>
        this.institutionalFeaturesController.setConnectionRequest(payload),
    });
    ///: END:ONLY_INCLUDE_IF

    const swapsControllerMessenger = this.controllerMessenger.getRestricted({
      name: 'SwapsController',
      // TODO: allow these internal calls once GasFeeController and TransactionController
      // export these action types and register its action handlers
      // allowedActions: [
      //   'GasFeeController:getEIP1559GasFeeEstimates',
      //   'TransactionController:getLayer1GasFee',
      // ],
      allowedActions: [
        'NetworkController:getState',
        'NetworkController:getNetworkClientById',
        'TokenRatesController:getState',
      ],
      allowedEvents: [],
    });

    this.swapsController = new SwapsController(
      {
        messenger: swapsControllerMessenger,
        provider: this.provider,
        // TODO: Remove once TransactionController exports this action type
        getBufferedGasLimit: async (txMeta, multiplier) => {
          const { gas: gasLimit, simulationFails } =
            await this.txController.estimateGasBuffered(
              txMeta.txParams,
              multiplier,
            );

          return { gasLimit, simulationFails };
        },
        // TODO: Remove once GasFeeController exports this action type
        getEIP1559GasFeeEstimates:
          this.gasFeeController.fetchGasFeeEstimates.bind(
            this.gasFeeController,
          ),
        // TODO: Remove once TransactionController exports this action type
        getLayer1GasFee: this.txController.getLayer1GasFee.bind(
          this.txController,
        ),
        trackMetaMetricsEvent: this.metaMetricsController.trackEvent.bind(
          this.metaMetricsController,
        ),
      },
      initState.SwapsController,
    );

    const bridgeControllerMessenger = this.controllerMessenger.getRestricted({
      name: BRIDGE_CONTROLLER_NAME,
      allowedActions: [],
      allowedEvents: [],
    });
    this.bridgeController = new BridgeController({
      messenger: bridgeControllerMessenger,
    });

    const smartTransactionsControllerMessenger =
      this.controllerMessenger.getRestricted({
        name: 'SmartTransactionsController',
        allowedActions: ['NetworkController:getNetworkClientById'],
        allowedEvents: ['NetworkController:stateChange'],
      });
    this.smartTransactionsController = new SmartTransactionsController({
      supportedChainIds: getAllowedSmartTransactionsChainIds(),
      getNonceLock: this.txController.getNonceLock.bind(this.txController),
      confirmExternalTransaction:
        this.txController.confirmExternalTransaction.bind(this.txController),
      trackMetaMetricsEvent: this.metaMetricsController.trackEvent.bind(
        this.metaMetricsController,
      ),
      state: initState.SmartTransactionsController,
      messenger: smartTransactionsControllerMessenger,
      getTransactions: this.txController.getTransactions.bind(
        this.txController,
      ),
      getMetaMetricsProps: async () => {
        const selectedAddress =
          this.accountsController.getSelectedAccount().address;
        const accountHardwareType = await getHardwareWalletType(
          this._getMetaMaskState(),
        );
        const accountType = await this.getAccountType(selectedAddress);
        const deviceModel = await this.getDeviceModel(selectedAddress);
        return {
          accountHardwareType,
          accountType,
          deviceModel,
        };
      },
    });

    const isExternalNameSourcesEnabled = () =>
      this.preferencesController.store.getState().useExternalNameSources;

    this.nameController = new NameController({
      messenger: this.controllerMessenger.getRestricted({
        name: 'NameController',
        allowedActions: [],
      }),
      providers: [
        new ENSNameProvider({
          reverseLookup: this.ensController.reverseResolveAddress.bind(
            this.ensController,
          ),
        }),
        new EtherscanNameProvider({ isEnabled: isExternalNameSourcesEnabled }),
        new TokenNameProvider({ isEnabled: isExternalNameSourcesEnabled }),
        new LensNameProvider({ isEnabled: isExternalNameSourcesEnabled }),
        new SnapsNameProvider({
          messenger: this.controllerMessenger.getRestricted({
            name: 'SnapsNameProvider',
            allowedActions: [
              'SnapController:getAll',
              'SnapController:get',
              'SnapController:handleRequest',
              'PermissionController:getState',
            ],
          }),
        }),
      ],
      state: initState.NameController,
    });

    const petnamesBridgeMessenger = this.controllerMessenger.getRestricted({
      name: 'PetnamesBridge',
      allowedEvents: [
        'NameController:stateChange',
        'AccountsController:stateChange',
        'AddressBookController:stateChange',
      ],
      allowedActions: ['AccountsController:listAccounts'],
    });

    new AddressBookPetnamesBridge({
      addressBookController: this.addressBookController,
      nameController: this.nameController,
      messenger: petnamesBridgeMessenger,
    }).init();

    new AccountIdentitiesPetnamesBridge({
      nameController: this.nameController,
      messenger: petnamesBridgeMessenger,
    }).init();

    this.userOperationController = new UserOperationController({
      entrypoint: process.env.EIP_4337_ENTRYPOINT,
      getGasFeeEstimates: this.gasFeeController.fetchGasFeeEstimates.bind(
        this.gasFeeController,
      ),
      messenger: this.controllerMessenger.getRestricted({
        name: 'UserOperationController',
        allowedActions: [
          'ApprovalController:addRequest',
          'NetworkController:getNetworkClientById',
          'KeyringController:prepareUserOperation',
          'KeyringController:patchUserOperation',
          'KeyringController:signUserOperation',
        ],
      }),
      state: initState.UserOperationController,
    });

    this.userOperationController.hub.on(
      'user-operation-added',
      this._onUserOperationAdded.bind(this),
    );

    this.userOperationController.hub.on(
      'transaction-updated',
      this._onUserOperationTransactionUpdated.bind(this),
    );

    // ensure accountTracker updates balances after network change
    networkControllerMessenger.subscribe(
      'NetworkController:networkDidChange',
      () => {
        this.accountTracker.updateAccounts();
      },
    );

    // clear unapproved transactions and messages when the network will change
    networkControllerMessenger.subscribe(
      'NetworkController:networkWillChange',
      clearPendingConfirmations.bind(this),
    );

    this.metamaskMiddleware = createMetamaskMiddleware({
      static: {
        eth_syncing: false,
        web3_clientVersion: `MetaMask/v${version}`,
      },
      version,
      // account mgmt
      getAccounts: async (
        { origin: innerOrigin },
        { suppressUnauthorizedError = true } = {},
      ) => {
        if (innerOrigin === ORIGIN_METAMASK) {
          const selectedAddress =
            this.accountsController.getSelectedAccount().address;
          return selectedAddress ? [selectedAddress] : [];
        } else if (this.isUnlocked()) {
          return await this.getPermittedAccounts(innerOrigin, {
            suppressUnauthorizedError,
          });
        }
        return []; // changing this is a breaking change
      },
      // tx signing
      processTransaction: (transactionParams, dappRequest) =>
        addDappTransaction(
          this.getAddTransactionRequest({ transactionParams, dappRequest }),
        ),
      // msg signing
      ///: BEGIN:ONLY_INCLUDE_IF(build-main,build-beta,build-flask)

      processTypedMessage: (...args) =>
        addTypedMessage({
          signatureController: this.signatureController,
          signatureParams: args,
        }),
      processTypedMessageV3: (...args) =>
        addTypedMessage({
          signatureController: this.signatureController,
          signatureParams: args,
        }),
      processTypedMessageV4: (...args) =>
        addTypedMessage({
          signatureController: this.signatureController,
          signatureParams: args,
        }),
      processPersonalMessage: (...args) =>
        addPersonalMessage({
          signatureController: this.signatureController,
          signatureParams: args,
        }),
      ///: END:ONLY_INCLUDE_IF

      ///: BEGIN:ONLY_INCLUDE_IF(build-mmi)
      /* eslint-disable no-dupe-keys */
      processTypedMessage: this.mmiController.newUnsignedMessage.bind(
        this.mmiController,
      ),
      processTypedMessageV3: this.mmiController.newUnsignedMessage.bind(
        this.mmiController,
      ),
      processTypedMessageV4: this.mmiController.newUnsignedMessage.bind(
        this.mmiController,
      ),
      processPersonalMessage: this.mmiController.newUnsignedMessage.bind(
        this.mmiController,
      ),
      setTypedMessageInProgress:
        this.signatureController.setTypedMessageInProgress.bind(
          this.signatureController,
        ),
      setPersonalMessageInProgress:
        this.signatureController.setPersonalMessageInProgress.bind(
          this.signatureController,
        ),
      /* eslint-enable no-dupe-keys */
      ///: END:ONLY_INCLUDE_IF

      processEncryptionPublicKey:
        this.encryptionPublicKeyController.newRequestEncryptionPublicKey.bind(
          this.encryptionPublicKeyController,
        ),

      processDecryptMessage:
        this.decryptMessageController.newRequestDecryptMessage.bind(
          this.decryptMessageController,
        ),
      getPendingNonce: this.getPendingNonce.bind(this),
      getPendingTransactionByHash: (hash) =>
        this.txController.state.transactions.find(
          (meta) =>
            meta.hash === hash && meta.status === TransactionStatus.submitted,
        ),
    });

    // ensure isClientOpenAndUnlocked is updated when memState updates
    this.on('update', (memState) => this._onStateUpdate(memState));

    /**
     * All controllers in Memstore but not in store. They are not persisted.
     * On chrome profile re-start, they will be re-initialized.
     */
    const resetOnRestartStore = {
      AccountTracker: this.accountTracker.store,
      TokenRatesController: this.tokenRatesController,
      DecryptMessageController: this.decryptMessageController,
      EncryptionPublicKeyController: this.encryptionPublicKeyController,
      SignatureController: this.signatureController,
      SwapsController: this.swapsController,
      BridgeController: this.bridgeController,
      EnsController: this.ensController,
      ApprovalController: this.approvalController,
      PPOMController: this.ppomController,
    };

    this.store.updateStructure({
      AccountsController: this.accountsController,
      AppStateController: this.appStateController.store,
      AppMetadataController: this.appMetadataController.store,
      MultichainBalancesController: this.multichainBalancesController,
      TransactionController: this.txController,
      KeyringController: this.keyringController,
      PreferencesController: this.preferencesController.store,
      MetaMetricsController: this.metaMetricsController.store,
      MetaMetricsDataDeletionController: this.metaMetricsDataDeletionController,
      AddressBookController: this.addressBookController,
      CurrencyController: this.currencyRateController,
      NetworkController: this.networkController,
      AlertController: this.alertController.store,
      OnboardingController: this.onboardingController,
      PermissionController: this.permissionController,
      PermissionLogController: this.permissionLogController,
      SubjectMetadataController: this.subjectMetadataController,
      AnnouncementController: this.announcementController,
      NetworkOrderController: this.networkOrderController,
      AccountOrderController: this.accountOrderController,
      GasFeeController: this.gasFeeController,
      TokenListController: this.tokenListController,
      TokensController: this.tokensController,
      SmartTransactionsController: this.smartTransactionsController,
      NftController: this.nftController,
      PhishingController: this.phishingController,
      SelectedNetworkController: this.selectedNetworkController,
      LoggingController: this.loggingController,
      MultichainRatesController: this.multichainRatesController,
      SnapController: this.snapController,
      CronjobController: this.cronjobController,
      SnapsRegistry: this.snapsRegistry,
      NotificationController: this.notificationController,
      SnapInterfaceController: this.snapInterfaceController,
      SnapInsightsController: this.snapInsightsController,
      ///: BEGIN:ONLY_INCLUDE_IF(build-mmi)
      CustodyController: this.custodyController.store,
      InstitutionalFeaturesController:
        this.institutionalFeaturesController.store,
      MmiConfigurationController: this.mmiConfigurationController.store,
      ///: END:ONLY_INCLUDE_IF
      PPOMController: this.ppomController,
      NameController: this.nameController,
      UserOperationController: this.userOperationController,
      // Notification Controllers
      AuthenticationController: this.authenticationController,
      UserStorageController: this.userStorageController,
      NotificationServicesController: this.notificationServicesController,
      NotificationServicesPushController:
        this.notificationServicesPushController,
      ...resetOnRestartStore,
    });

    this.memStore = new ComposableObservableStore({
      config: {
        AccountsController: this.accountsController,
        AppStateController: this.appStateController.store,
        AppMetadataController: this.appMetadataController.store,
        MultichainBalancesController: this.multichainBalancesController,
        NetworkController: this.networkController,
        KeyringController: this.keyringController,
        PreferencesController: this.preferencesController.store,
        MetaMetricsController: this.metaMetricsController.store,
        MetaMetricsDataDeletionController:
          this.metaMetricsDataDeletionController,
        AddressBookController: this.addressBookController,
        CurrencyController: this.currencyRateController,
        AlertController: this.alertController.store,
        OnboardingController: this.onboardingController,
        PermissionController: this.permissionController,
        PermissionLogController: this.permissionLogController,
        SubjectMetadataController: this.subjectMetadataController,
        AnnouncementController: this.announcementController,
        NetworkOrderController: this.networkOrderController,
        AccountOrderController: this.accountOrderController,
        GasFeeController: this.gasFeeController,
        TokenListController: this.tokenListController,
        TokensController: this.tokensController,
        SmartTransactionsController: this.smartTransactionsController,
        NftController: this.nftController,
        SelectedNetworkController: this.selectedNetworkController,
        LoggingController: this.loggingController,
        TxController: this.txController,
        MultichainRatesController: this.multichainRatesController,
        SnapController: this.snapController,
        CronjobController: this.cronjobController,
        SnapsRegistry: this.snapsRegistry,
        NotificationController: this.notificationController,
        SnapInterfaceController: this.snapInterfaceController,
        SnapInsightsController: this.snapInsightsController,
        ///: BEGIN:ONLY_INCLUDE_IF(build-mmi)
        CustodyController: this.custodyController.store,
        InstitutionalFeaturesController:
          this.institutionalFeaturesController.store,
        MmiConfigurationController: this.mmiConfigurationController.store,
        ///: END:ONLY_INCLUDE_IF
        NameController: this.nameController,
        UserOperationController: this.userOperationController,
        // Notification Controllers
        AuthenticationController: this.authenticationController,
        UserStorageController: this.userStorageController,
        NotificationServicesController: this.notificationServicesController,
        QueuedRequestController: this.queuedRequestController,
        NotificationServicesPushController:
          this.notificationServicesPushController,
        ...resetOnRestartStore,
      },
      controllerMessenger: this.controllerMessenger,
    });

    // if this is the first time, clear the state of by calling these methods
    const resetMethods = [
      this.accountTracker.resetState,
      this.decryptMessageController.resetState.bind(
        this.decryptMessageController,
      ),
      this.encryptionPublicKeyController.resetState.bind(
        this.encryptionPublicKeyController,
      ),
      this.signatureController.resetState.bind(this.signatureController),
      this.swapsController.resetState.bind(this.swapsController),
      this.bridgeController.resetState.bind(this.bridgeController),
      this.ensController.resetState.bind(this.ensController),
      this.approvalController.clear.bind(this.approvalController),
      // WE SHOULD ADD TokenListController.resetState here too. But it's not implemented yet.
    ];

    if (isManifestV3) {
      if (isFirstMetaMaskControllerSetup === true) {
        this.resetStates(resetMethods);
        this.extension.storage.session.set({
          isFirstMetaMaskControllerSetup: false,
        });
      }
    } else {
      // it's always the first time in MV2
      this.resetStates(resetMethods);
    }

    // Automatic login via config password
    const password = process.env.PASSWORD;
    if (
      !this.isUnlocked() &&
      this.onboardingController.state.completedOnboarding &&
      password &&
      !process.env.IN_TEST
    ) {
      this._loginUser(password);
    } else {
      this._startUISync();
    }

    // Lazily update the store with the current extension environment
    this.extension.runtime.getPlatformInfo().then(({ os }) => {
      this.appStateController.setBrowserEnvironment(
        os,
        // This method is presently only supported by Firefox
        this.extension.runtime.getBrowserInfo === undefined
          ? 'chrome'
          : 'firefox',
      );
    });

    this.setupControllerEventSubscriptions();
    this.setupMultichainDataAndSubscriptions();

    // For more information about these legacy streams, see here:
    // https://github.com/MetaMask/metamask-extension/issues/15491
    // TODO:LegacyProvider: Delete
    this.publicConfigStore = this.createPublicConfigStore();

    // Multiple MetaMask instances launched warning
    this.extension.runtime.onMessageExternal.addListener(onMessageReceived);
    // Fire a ping message to check if other extensions are running
    checkForMultipleVersionsRunning();

    if (this.onboardingController.state.completedOnboarding) {
      this.postOnboardingInitialization();
    }
  }

  postOnboardingInitialization() {
    const { usePhishDetect } = this.preferencesController.store.getState();

    this.networkController.lookupNetwork();

    if (usePhishDetect) {
      this.phishingController.maybeUpdateState();
    }

    // post onboarding emit detectTokens event
    const preferencesControllerState =
      this.preferencesController.store.getState();
    const { useTokenDetection, useNftDetection } =
      preferencesControllerState ?? {};
    this.metaMetricsController.trackEvent({
      category: MetaMetricsEventCategory.Onboarding,
      event: MetaMetricsUserTrait.TokenDetectionEnabled,
      properties: {
        [MetaMetricsUserTrait.TokenDetectionEnabled]: useTokenDetection,
      },
    });
    this.metaMetricsController.trackEvent({
      category: MetaMetricsEventCategory.Onboarding,
      event: MetaMetricsUserTrait.NftAutodetectionEnabled,
      properties: {
        [MetaMetricsUserTrait.NftAutodetectionEnabled]: useNftDetection,
      },
    });
  }

  triggerNetworkrequests() {
    this.accountTracker.start();
    this.txController.startIncomingTransactionPolling();
    this.tokenDetectionController.enable();

    const preferencesControllerState =
      this.preferencesController.store.getState();

    const { useCurrencyRateCheck } = preferencesControllerState;

    if (useCurrencyRateCheck) {
      this.tokenRatesController.start();
    }

    if (this.#isTokenListPollingRequired(preferencesControllerState)) {
      this.tokenListController.start();
    }
  }

  stopNetworkRequests() {
    this.accountTracker.stop();
    this.txController.stopIncomingTransactionPolling();
    this.tokenDetectionController.disable();

    const preferencesControllerState =
      this.preferencesController.store.getState();

    const { useCurrencyRateCheck } = preferencesControllerState;

    if (useCurrencyRateCheck) {
      this.tokenRatesController.stop();
    }

    if (this.#isTokenListPollingRequired(preferencesControllerState)) {
      this.tokenListController.stop();
    }
  }

  resetStates(resetMethods) {
    resetMethods.forEach((resetMethod) => {
      try {
        resetMethod();
      } catch (err) {
        console.error(err);
      }
    });
  }

  ///: BEGIN:ONLY_INCLUDE_IF(keyring-snaps)
  /**
   * Initialize the snap keyring if it is not present.
   *
   * @returns {SnapKeyring}
   */
  async getSnapKeyring() {
    let [snapKeyring] = this.keyringController.getKeyringsByType(
      KeyringType.snap,
    );
    if (!snapKeyring) {
      snapKeyring = await this.keyringController.addNewKeyring(
        KeyringType.snap,
      );
    }
    return snapKeyring;
  }
  ///: END:ONLY_INCLUDE_IF

  trackInsightSnapView(snapId) {
    this.metaMetricsController.trackEvent({
      event: MetaMetricsEventName.InsightSnapViewed,
      category: MetaMetricsEventCategory.Snaps,
      properties: {
        snap_id: snapId,
      },
    });
  }

  /**
   * Get snap metadata from the current state without refreshing the registry database.
   *
   * @param {string} snapId - A snap id.
   * @returns The available metadata for the snap, if any.
   */
  _getSnapMetadata(snapId) {
    return this.snapsRegistry.state.database?.verifiedSnaps?.[snapId]?.metadata;
  }

  /**
   * Tracks snaps export usage.
   * Note: This function is throttled to 1 call per 60 seconds per snap id + handler combination.
   *
   * @param {string} snapId - The ID of the snap the handler is being triggered on.
   * @param {string} handler - The handler to trigger on the snap for the request.
   * @param {boolean} success - Whether the invocation was successful or not.
   * @param {string} origin - The origin of the request.
   */
  _trackSnapExportUsage = wrap(
    memoize(
      () =>
        throttle(
          (snapId, handler, success, origin) =>
            this.metaMetricsController.trackEvent({
              event: MetaMetricsEventName.SnapExportUsed,
              category: MetaMetricsEventCategory.Snaps,
              properties: {
                snap_id: snapId,
                export: handler,
                snap_category: this._getSnapMetadata(snapId)?.category,
                success,
                origin,
              },
            }),
          SECOND * 60,
        ),
      (snapId, handler, _, origin) => `${snapId}${handler}${origin}`,
    ),
    (getFunc, ...args) => getFunc(...args)(...args),
  );

  /**
   * Passes a JSON-RPC request object to the SnapController for execution.
   *
   * @param {object} args - A bag of options.
   * @param {string} args.snapId - The ID of the recipient snap.
   * @param {string} args.origin - The origin of the RPC request.
   * @param {string} args.handler - The handler to trigger on the snap for the request.
   * @param {object} args.request - The JSON-RPC request object.
   * @returns The result of the JSON-RPC request.
   */
  async handleSnapRequest(args) {
    try {
      const response = await this.controllerMessenger.call(
        'SnapController:handleRequest',
        args,
      );
      this._trackSnapExportUsage(args.snapId, args.handler, true, args.origin);
      return response;
    } catch (error) {
      this._trackSnapExportUsage(args.snapId, args.handler, false, args.origin);
      throw error;
    }
  }

  /**
   * Gets the currently selected locale from the PreferencesController.
   *
   * @returns The currently selected locale.
   */
  getLocale() {
    const { currentLocale } = this.preferencesController.store.getState();

    return currentLocale;
  }

  /**
   * Constructor helper for getting Snap permission specifications.
   */
  getSnapPermissionSpecifications() {
    return {
      ...buildSnapEndowmentSpecifications(Object.keys(ExcludedSnapEndowments)),
      ...buildSnapRestrictedMethodSpecifications(
        Object.keys(ExcludedSnapPermissions),
        {
          getPreferences: () => {
            const locale = this.getLocale();
            const currency = this.currencyRateController.state.currentCurrency;
            return { locale, currency };
          },
          clearSnapState: this.controllerMessenger.call.bind(
            this.controllerMessenger,
            'SnapController:clearSnapState',
          ),
          getMnemonic: this.getPrimaryKeyringMnemonic.bind(this),
          getUnlockPromise: this.appStateController.getUnlockPromise.bind(
            this.appStateController,
          ),
          getSnap: this.controllerMessenger.call.bind(
            this.controllerMessenger,
            'SnapController:get',
          ),
          handleSnapRpcRequest: this.handleSnapRequest.bind(this),
          getSnapState: this.controllerMessenger.call.bind(
            this.controllerMessenger,
            'SnapController:getSnapState',
          ),
          requestUserApproval:
            this.approvalController.addAndShowApprovalRequest.bind(
              this.approvalController,
            ),
          showNativeNotification: (origin, args) =>
            this.controllerMessenger.call(
              'RateLimitController:call',
              origin,
              'showNativeNotification',
              origin,
              args.message,
            ),
          showInAppNotification: (origin, args) =>
            this.controllerMessenger.call(
              'RateLimitController:call',
              origin,
              'showInAppNotification',
              origin,
              args.message,
            ),
          updateSnapState: this.controllerMessenger.call.bind(
            this.controllerMessenger,
            'SnapController:updateSnapState',
          ),
          maybeUpdatePhishingList: () => {
            const { usePhishDetect } =
              this.preferencesController.store.getState();

            if (!usePhishDetect) {
              return;
            }

            this.controllerMessenger.call(
              'PhishingController:maybeUpdateState',
            );
          },
<<<<<<< HEAD
          isOnPhishingList: (sender) => {
=======
          isOnPhishingList: (url) => {
>>>>>>> 154d25af
            const { usePhishDetect } =
              this.preferencesController.store.getState();

            if (!usePhishDetect) {
              return false;
            }

            return this.controllerMessenger.call(
              'PhishingController:testOrigin',
<<<<<<< HEAD
              sender.url,
=======
              url,
>>>>>>> 154d25af
            ).result;
          },
          createInterface: this.controllerMessenger.call.bind(
            this.controllerMessenger,
            'SnapInterfaceController:createInterface',
          ),
          getInterface: this.controllerMessenger.call.bind(
            this.controllerMessenger,
            'SnapInterfaceController:getInterface',
          ),
          ///: BEGIN:ONLY_INCLUDE_IF(keyring-snaps)
          getSnapKeyring: this.getSnapKeyring.bind(this),
          ///: END:ONLY_INCLUDE_IF
        },
      ),
    };
  }

  /**
   * Deletes the specified notifications from state.
   *
   * @param {string[]} ids - The notifications ids to delete.
   */
  dismissNotifications(ids) {
    this.notificationController.dismiss(ids);
  }

  /**
   * Updates the readDate attribute of the specified notifications.
   *
   * @param {string[]} ids - The notifications ids to mark as read.
   */
  markNotificationsAsRead(ids) {
    this.notificationController.markRead(ids);
  }

  /**
   * Sets up BaseController V2 event subscriptions. Currently, this includes
   * the subscriptions necessary to notify permission subjects of account
   * changes.
   *
   * Some of the subscriptions in this method are ControllerMessenger selector
   * event subscriptions. See the relevant documentation for
   * `@metamask/base-controller` for more information.
   *
   * Note that account-related notifications emitted when the extension
   * becomes unlocked are handled in MetaMaskController._onUnlock.
   */
  setupControllerEventSubscriptions() {
    let lastSelectedAddress;

    this.preferencesController.store.subscribe(
      previousValueComparator((prevState, currState) => {
        this.#onPreferencesControllerStateChange(currState, prevState);
      }, this.preferencesController.store.getState()),
    );

    this.controllerMessenger.subscribe(
      `${this.accountsController.name}:selectedAccountChange`,
      async (account) => {
        if (account.address && account.address !== lastSelectedAddress) {
          lastSelectedAddress = account.address;
          await this._onAccountChange(account.address);
        }
      },
    );

    // This handles account changes every time relevant permission state
    // changes, for any reason.
    this.controllerMessenger.subscribe(
      `${this.permissionController.name}:stateChange`,
      async (currentValue, previousValue) => {
        const changedAccounts = diffMap(currentValue, previousValue);

        for (const [origin, accounts] of changedAccounts.entries()) {
          this._notifyAccountsChange(origin, accounts);
        }
      },
      getPermittedAccountsByOrigin,
    );

    this.controllerMessenger.subscribe(
      `${this.permissionController.name}:stateChange`,
      async (currentValue, previousValue) => {
        const changedChains = diffMap(currentValue, previousValue);

        // This operates under the assumption that there will be at maximum
        // one origin permittedChains value change per event handler call
        for (const [origin, chains] of changedChains.entries()) {
          const currentNetworkClientIdForOrigin =
            this.selectedNetworkController.getNetworkClientIdForDomain(origin);
          const { chainId: currentChainIdForOrigin } =
            this.networkController.getNetworkConfigurationByNetworkClientId(
              currentNetworkClientIdForOrigin,
            );
          // if(chains.length === 0) {
          // TODO: This particular case should also occur at the same time
          // that eth_accounts is revoked. When eth_accounts is revoked,
          // the networkClientId for that origin should be reset to track
          // the globally selected network.
          // }
          if (chains.length > 0 && !chains.includes(currentChainIdForOrigin)) {
            const networkClientId =
              this.networkController.findNetworkClientIdByChainId(chains[0]);
            this.selectedNetworkController.setNetworkClientIdForDomain(
              origin,
              networkClientId,
            );
            this.networkController.setActiveNetwork(networkClientId);
          }
        }
      },
      getPermittedChainsByOrigin,
    );

    this.controllerMessenger.subscribe(
      'NetworkController:networkDidChange',
      async () => {
        await this.txController.updateIncomingTransactions();
      },
    );

    this.controllerMessenger.subscribe(
      `${this.snapController.name}:snapInstallStarted`,
      (snapId, origin, isUpdate) => {
        const snapCategory = this._getSnapMetadata(snapId)?.category;
        this.metaMetricsController.trackEvent({
          event: isUpdate
            ? MetaMetricsEventName.SnapUpdateStarted
            : MetaMetricsEventName.SnapInstallStarted,
          category: MetaMetricsEventCategory.Snaps,
          properties: {
            snap_id: snapId,
            origin,
            snap_category: snapCategory,
          },
        });
      },
    );

    this.controllerMessenger.subscribe(
      `${this.snapController.name}:snapInstallFailed`,
      (snapId, origin, isUpdate, error) => {
        const isRejected = error.includes('User rejected the request.');
        const failedEvent = isUpdate
          ? MetaMetricsEventName.SnapUpdateFailed
          : MetaMetricsEventName.SnapInstallFailed;
        const rejectedEvent = isUpdate
          ? MetaMetricsEventName.SnapUpdateRejected
          : MetaMetricsEventName.SnapInstallRejected;

        const snapCategory = this._getSnapMetadata(snapId)?.category;
        this.metaMetricsController.trackEvent({
          event: isRejected ? rejectedEvent : failedEvent,
          category: MetaMetricsEventCategory.Snaps,
          properties: {
            snap_id: snapId,
            origin,
            snap_category: snapCategory,
          },
        });
      },
    );

    this.controllerMessenger.subscribe(
      `${this.snapController.name}:snapInstalled`,
      (truncatedSnap, origin) => {
        const snapId = truncatedSnap.id;
        const snapCategory = this._getSnapMetadata(snapId)?.category;
        this.metaMetricsController.trackEvent({
          event: MetaMetricsEventName.SnapInstalled,
          category: MetaMetricsEventCategory.Snaps,
          properties: {
            snap_id: snapId,
            version: truncatedSnap.version,
            origin,
            snap_category: snapCategory,
          },
        });
      },
    );

    this.controllerMessenger.subscribe(
      `${this.snapController.name}:snapUpdated`,
      (newSnap, oldVersion, origin) => {
        const snapId = newSnap.id;
        const snapCategory = this._getSnapMetadata(snapId)?.category;
        this.metaMetricsController.trackEvent({
          event: MetaMetricsEventName.SnapUpdated,
          category: MetaMetricsEventCategory.Snaps,
          properties: {
            snap_id: snapId,
            old_version: oldVersion,
            new_version: newSnap.version,
            origin,
            snap_category: snapCategory,
          },
        });
      },
    );

    this.controllerMessenger.subscribe(
      `${this.snapController.name}:snapTerminated`,
      (truncatedSnap) => {
        const approvals = Object.values(
          this.approvalController.state.pendingApprovals,
        ).filter(
          (approval) =>
            approval.origin === truncatedSnap.id &&
            approval.type.startsWith(RestrictedMethods.snap_dialog),
        );
        for (const approval of approvals) {
          this.approvalController.reject(
            approval.id,
            new Error('Snap was terminated.'),
          );
        }
      },
    );

    this.controllerMessenger.subscribe(
      `${this.snapController.name}:snapUninstalled`,
      (truncatedSnap) => {
        const notificationIds = Object.values(
          this.notificationController.state.notifications,
        ).reduce((idList, notification) => {
          if (notification.origin === truncatedSnap.id) {
            idList.push(notification.id);
          }
          return idList;
        }, []);

        this.dismissNotifications(notificationIds);

        const snapId = truncatedSnap.id;
        const snapCategory = this._getSnapMetadata(snapId)?.category;
        this.metaMetricsController.trackEvent({
          event: MetaMetricsEventName.SnapUninstalled,
          category: MetaMetricsEventCategory.Snaps,
          properties: {
            snap_id: snapId,
            version: truncatedSnap.version,
            snap_category: snapCategory,
          },
        });
      },
    );
  }

  /**
   * Sets up multichain data and subscriptions.
   * This method is called during the MetaMaskController constructor.
   * It starts the MultichainRatesController if selected account is non-EVM
   * and subscribes to account changes.
   */
  setupMultichainDataAndSubscriptions() {
    if (
      !isEvmAccountType(
        this.accountsController.getSelectedMultichainAccount().type,
      )
    ) {
      this.multichainRatesController.start();
    }

    this.controllerMessenger.subscribe(
      'AccountsController:selectedAccountChange',
      (selectedAccount) => {
        if (isEvmAccountType(selectedAccount.type)) {
          this.multichainRatesController.stop();
          return;
        }
        this.multichainRatesController.start();
      },
    );
    this.multichainBalancesController.start();
    this.multichainBalancesController.updateBalances();
  }

  /**
   * TODO:LegacyProvider: Delete
   * Constructor helper: initialize a public config store.
   * This store is used to make some config info available to Dapps synchronously.
   */
  createPublicConfigStore() {
    // subset of state for metamask inpage provider
    const publicConfigStore = new ObservableStore();

    const selectPublicState = async ({ isUnlocked }) => {
      const { chainId, networkVersion } = await this.getProviderNetworkState();

      return {
        isUnlocked,
        chainId,
        networkVersion: networkVersion ?? 'loading',
      };
    };

    const updatePublicConfigStore = async (memState) => {
      const networkStatus =
        memState.networksMetadata[memState.selectedNetworkClientId]?.status;
      if (networkStatus === NetworkStatus.Available) {
        publicConfigStore.putState(await selectPublicState(memState));
      }
    };

    // setup memStore subscription hooks
    this.on('update', updatePublicConfigStore);
    updatePublicConfigStore(this.getState());

    return publicConfigStore;
  }

  /**
   * Gets relevant state for the provider of an external origin.
   *
   * @param {string} origin - The origin to get the provider state for.
   * @returns {Promise<{ isUnlocked: boolean, networkVersion: string, chainId: string, accounts: string[] }>} An object with relevant state properties.
   */
  async getProviderState(origin) {
    const providerNetworkState = await this.getProviderNetworkState(
      this.preferencesController.getUseRequestQueue() ? origin : undefined,
    );

    return {
      isUnlocked: this.isUnlocked(),
      accounts: await this.getPermittedAccounts(origin),
      ...providerNetworkState,
    };
  }

  /**
   * Retrieves network state information relevant for external providers.
   *
   * @param {string} origin - The origin identifier for which network state is requested (default: 'metamask').
   * @returns {object} An object containing important network state properties, including chainId and networkVersion.
   */
  async getProviderNetworkState(origin = METAMASK_DOMAIN) {
    const networkClientId = this.controllerMessenger.call(
      'SelectedNetworkController:getNetworkClientIdForDomain',
      origin,
    );

    const networkClient = this.controllerMessenger.call(
      'NetworkController:getNetworkClientById',
      networkClientId,
    );

    const { chainId } = networkClient.configuration;

    const { completedOnboarding } = this.onboardingController.state;

    let networkVersion = this.deprecatedNetworkVersions[networkClientId];
    if (!networkVersion && completedOnboarding) {
      const ethQuery = new EthQuery(networkClient.provider);
      networkVersion = await new Promise((resolve) => {
        ethQuery.sendAsync({ method: 'net_version' }, (error, result) => {
          if (error) {
            console.error(error);
            resolve(null);
          } else {
            resolve(convertNetworkId(result));
          }
        });
      });
      this.deprecatedNetworkVersions[networkClientId] = networkVersion;
    }

    return {
      chainId,
      networkVersion: networkVersion ?? 'loading',
    };
  }

  //=============================================================================
  // EXPOSED TO THE UI SUBSYSTEM
  //=============================================================================

  /**
   * The metamask-state of the various controllers, made available to the UI
   *
   * @returns {object} status
   */
  getState() {
    const { vault } = this.keyringController.state;
    const isInitialized = Boolean(vault);
    const flatState = this.memStore.getFlatState();

    return {
      isInitialized,
      ...sanitizeUIState(flatState),
    };
  }

  /**
   * Returns an Object containing API Callback Functions.
   * These functions are the interface for the UI.
   * The API object can be transmitted over a stream via JSON-RPC.
   *
   * @returns {object} Object containing API functions.
   */
  getApi() {
    const {
      accountsController,
      addressBookController,
      alertController,
      appStateController,
      keyringController,
      nftController,
      nftDetectionController,
      currencyRateController,
      tokenDetectionController,
      ensController,
      gasFeeController,
      metaMetricsController,
      networkController,
      announcementController,
      onboardingController,
      permissionController,
      preferencesController,
      tokensController,
      smartTransactionsController,
      txController,
      assetsContractController,
      backup,
      approvalController,
      phishingController,
      // Notification Controllers
      authenticationController,
      userStorageController,
      notificationServicesController,
      notificationServicesPushController,
    } = this;

    return {
      // etc
      getState: this.getState.bind(this),
      setCurrentCurrency: currencyRateController.setCurrentCurrency.bind(
        currencyRateController,
      ),
      setUseBlockie: preferencesController.setUseBlockie.bind(
        preferencesController,
      ),
      setUseNonceField: preferencesController.setUseNonceField.bind(
        preferencesController,
      ),
      setUsePhishDetect: preferencesController.setUsePhishDetect.bind(
        preferencesController,
      ),
      setUseMultiAccountBalanceChecker:
        preferencesController.setUseMultiAccountBalanceChecker.bind(
          preferencesController,
        ),
      setUseSafeChainsListValidation:
        preferencesController.setUseSafeChainsListValidation.bind(
          preferencesController,
        ),
      setUseTokenDetection: preferencesController.setUseTokenDetection.bind(
        preferencesController,
      ),
      setUseNftDetection: preferencesController.setUseNftDetection.bind(
        preferencesController,
      ),
      setUse4ByteResolution: preferencesController.setUse4ByteResolution.bind(
        preferencesController,
      ),
      setUseCurrencyRateCheck:
        preferencesController.setUseCurrencyRateCheck.bind(
          preferencesController,
        ),
      setOpenSeaEnabled: preferencesController.setOpenSeaEnabled.bind(
        preferencesController,
      ),
      getUseRequestQueue: this.preferencesController.getUseRequestQueue.bind(
        this.preferencesController,
      ),
      getProviderConfig: () =>
        getProviderConfig({
          metamask: this.networkController.state,
        }),
<<<<<<< HEAD
      grantPermissionsIncremental:
        this.permissionController.grantPermissionsIncremental.bind(
          this.permissionController,
        ),
      grantPermissions: this.permissionController.grantPermissions.bind(
        this.permissionController,
      ),
=======
>>>>>>> 154d25af
      setSecurityAlertsEnabled:
        preferencesController.setSecurityAlertsEnabled.bind(
          preferencesController,
        ),
      ///: BEGIN:ONLY_INCLUDE_IF(keyring-snaps)
      setAddSnapAccountEnabled:
        preferencesController.setAddSnapAccountEnabled.bind(
          preferencesController,
        ),
      ///: END:ONLY_INCLUDE_IF
      ///: BEGIN:ONLY_INCLUDE_IF(build-flask)
      setWatchEthereumAccountEnabled:
        preferencesController.setWatchEthereumAccountEnabled.bind(
          preferencesController,
        ),
      ///: END:ONLY_INCLUDE_IF
      setBitcoinSupportEnabled:
        preferencesController.setBitcoinSupportEnabled.bind(
          preferencesController,
        ),
      setBitcoinTestnetSupportEnabled:
        preferencesController.setBitcoinTestnetSupportEnabled.bind(
          preferencesController,
        ),
      setUseExternalNameSources:
        preferencesController.setUseExternalNameSources.bind(
          preferencesController,
        ),
      setUseTransactionSimulations:
        preferencesController.setUseTransactionSimulations.bind(
          preferencesController,
        ),
      setUseRequestQueue: this.setUseRequestQueue.bind(this),
      setIpfsGateway: preferencesController.setIpfsGateway.bind(
        preferencesController,
      ),
      setIsIpfsGatewayEnabled:
        preferencesController.setIsIpfsGatewayEnabled.bind(
          preferencesController,
        ),
      setUseAddressBarEnsResolution:
        preferencesController.setUseAddressBarEnsResolution.bind(
          preferencesController,
        ),
      setParticipateInMetaMetrics:
        metaMetricsController.setParticipateInMetaMetrics.bind(
          metaMetricsController,
        ),
      setDataCollectionForMarketing:
        metaMetricsController.setDataCollectionForMarketing.bind(
          metaMetricsController,
        ),
      setMarketingCampaignCookieId:
        metaMetricsController.setMarketingCampaignCookieId.bind(
          metaMetricsController,
        ),
      setCurrentLocale: preferencesController.setCurrentLocale.bind(
        preferencesController,
      ),
      setIncomingTransactionsPreferences:
        preferencesController.setIncomingTransactionsPreferences.bind(
          preferencesController,
        ),
      setServiceWorkerKeepAlivePreference:
        preferencesController.setServiceWorkerKeepAlivePreference.bind(
          preferencesController,
        ),
      markPasswordForgotten: this.markPasswordForgotten.bind(this),
      unMarkPasswordForgotten: this.unMarkPasswordForgotten.bind(this),
      getRequestAccountTabIds: this.getRequestAccountTabIds,
      getOpenMetamaskTabsIds: this.getOpenMetamaskTabsIds,
      markNotificationPopupAsAutomaticallyClosed: () =>
        this.notificationManager.markAsAutomaticallyClosed(),

      // approval
      requestUserApproval:
        approvalController.addAndShowApprovalRequest.bind(approvalController),

      // primary keyring management
      addNewAccount: this.addNewAccount.bind(this),
      getSeedPhrase: this.getSeedPhrase.bind(this),
      resetAccount: this.resetAccount.bind(this),
      removeAccount: this.removeAccount.bind(this),
      importAccountWithStrategy: this.importAccountWithStrategy.bind(this),
      getNextAvailableAccountName:
        accountsController.getNextAvailableAccountName.bind(accountsController),
      ///: BEGIN:ONLY_INCLUDE_IF(keyring-snaps)
      getAccountsBySnapId: (snapId) => getAccountsBySnapId(this, snapId),
      ///: END:ONLY_INCLUDE_IF

      // hardware wallets
      connectHardware: this.connectHardware.bind(this),
      forgetDevice: this.forgetDevice.bind(this),
      checkHardwareStatus: this.checkHardwareStatus.bind(this),
      unlockHardwareWalletAccount: this.unlockHardwareWalletAccount.bind(this),
      attemptLedgerTransportCreation:
        this.attemptLedgerTransportCreation.bind(this),

      // qr hardware devices
      submitQRHardwareCryptoHDKey:
        keyringController.submitQRCryptoHDKey.bind(keyringController),
      submitQRHardwareCryptoAccount:
        keyringController.submitQRCryptoAccount.bind(keyringController),
      cancelSyncQRHardware:
        keyringController.cancelQRSynchronization.bind(keyringController),
      submitQRHardwareSignature:
        keyringController.submitQRSignature.bind(keyringController),
      cancelQRHardwareSignRequest:
        keyringController.cancelQRSignRequest.bind(keyringController),

      // vault management
      submitPassword: this.submitPassword.bind(this),
      verifyPassword: this.verifyPassword.bind(this),

      // network management
      setActiveNetwork: (networkConfigurationId) => {
        return this.networkController.setActiveNetwork(networkConfigurationId);
      },
      // Avoids returning the promise so that initial call to switch network
      // doesn't block on the network lookup step
      setActiveNetworkConfigurationId: (networkConfigurationId) => {
        this.networkController.setActiveNetwork(networkConfigurationId);
      },
      setNetworkClientIdForDomain: (origin, networkClientId) => {
        return this.selectedNetworkController.setNetworkClientIdForDomain(
          origin,
          networkClientId,
        );
      },
      rollbackToPreviousProvider:
        networkController.rollbackToPreviousProvider.bind(networkController),
      addNetwork: this.networkController.addNetwork.bind(
        this.networkController,
      ),
      updateNetwork: this.networkController.updateNetwork.bind(
        this.networkController,
      ),
      removeNetwork: this.networkController.removeNetwork.bind(
        this.networkController,
      ),
      getCurrentNetworkEIP1559Compatibility:
        this.networkController.getEIP1559Compatibility.bind(
          this.networkController,
        ),
      getNetworkConfigurationByNetworkClientId:
        this.networkController.getNetworkConfigurationByNetworkClientId.bind(
          this.networkController,
        ),
      // PreferencesController
      setSelectedAddress: (address) => {
        const account = this.accountsController.getAccountByAddress(address);
        if (account) {
          this.accountsController.setSelectedAccount(account.id);
        } else {
          throw new Error(`No account found for address: ${address}`);
        }
      },
      toggleExternalServices: this.toggleExternalServices.bind(this),
      addToken: tokensController.addToken.bind(tokensController),
      updateTokenType: tokensController.updateTokenType.bind(tokensController),
      setFeatureFlag: preferencesController.setFeatureFlag.bind(
        preferencesController,
      ),
      setPreference: preferencesController.setPreference.bind(
        preferencesController,
      ),

      addKnownMethodData: preferencesController.addKnownMethodData.bind(
        preferencesController,
      ),
      setDismissSeedBackUpReminder:
        preferencesController.setDismissSeedBackUpReminder.bind(
          preferencesController,
        ),
      setAdvancedGasFee: preferencesController.setAdvancedGasFee.bind(
        preferencesController,
      ),
      setTheme: preferencesController.setTheme.bind(preferencesController),
      ///: BEGIN:ONLY_INCLUDE_IF(keyring-snaps)
      setSnapsAddSnapAccountModalDismissed:
        preferencesController.setSnapsAddSnapAccountModalDismissed.bind(
          preferencesController,
        ),
      ///: END:ONLY_INCLUDE_IF

      // AccountsController
      setSelectedInternalAccount: (id) => {
        const account = this.accountsController.getAccount(id);
        if (account) {
          this.accountsController.setSelectedAccount(id);
        }
      },

      setAccountName:
        accountsController.setAccountName.bind(accountsController),

      setAccountLabel: (address, label) => {
        const account = this.accountsController.getAccountByAddress(address);
        if (account === undefined) {
          throw new Error(`No account found for address: ${address}`);
        }
        this.accountsController.setAccountName(account.id, label);
      },

      // AssetsContractController
      getTokenStandardAndDetails: this.getTokenStandardAndDetails.bind(this),
      getTokenSymbol: this.getTokenSymbol.bind(this),

      // NftController
      addNft: nftController.addNft.bind(nftController),

      addNftVerifyOwnership:
        nftController.addNftVerifyOwnership.bind(nftController),

      removeAndIgnoreNft: nftController.removeAndIgnoreNft.bind(nftController),

      removeNft: nftController.removeNft.bind(nftController),

      checkAndUpdateAllNftsOwnershipStatus:
        nftController.checkAndUpdateAllNftsOwnershipStatus.bind(nftController),

      checkAndUpdateSingleNftOwnershipStatus:
        nftController.checkAndUpdateSingleNftOwnershipStatus.bind(
          nftController,
        ),

      getNFTContractInfo: nftController.getNFTContractInfo.bind(nftController),

      isNftOwner: nftController.isNftOwner.bind(nftController),

      // AddressController
      setAddressBook: addressBookController.set.bind(addressBookController),
      removeFromAddressBook: addressBookController.delete.bind(
        addressBookController,
      ),

      // AppStateController
      setLastActiveTime:
        appStateController.setLastActiveTime.bind(appStateController),
      setCurrentExtensionPopupId:
        appStateController.setCurrentExtensionPopupId.bind(appStateController),
      setDefaultHomeActiveTabName:
        appStateController.setDefaultHomeActiveTabName.bind(appStateController),
      setConnectedStatusPopoverHasBeenShown:
        appStateController.setConnectedStatusPopoverHasBeenShown.bind(
          appStateController,
        ),
      setRecoveryPhraseReminderHasBeenShown:
        appStateController.setRecoveryPhraseReminderHasBeenShown.bind(
          appStateController,
        ),
      setRecoveryPhraseReminderLastShown:
        appStateController.setRecoveryPhraseReminderLastShown.bind(
          appStateController,
        ),
      setTermsOfUseLastAgreed:
        appStateController.setTermsOfUseLastAgreed.bind(appStateController),
      setSurveyLinkLastClickedOrClosed:
        appStateController.setSurveyLinkLastClickedOrClosed.bind(
          appStateController,
        ),
      setOnboardingDate:
        appStateController.setOnboardingDate.bind(appStateController),
      setLastViewedUserSurvey:
        appStateController.setLastViewedUserSurvey.bind(appStateController),
      setNewPrivacyPolicyToastClickedOrClosed:
        appStateController.setNewPrivacyPolicyToastClickedOrClosed.bind(
          appStateController,
        ),
      setNewPrivacyPolicyToastShownDate:
        appStateController.setNewPrivacyPolicyToastShownDate.bind(
          appStateController,
        ),
      setSnapsInstallPrivacyWarningShownStatus:
        appStateController.setSnapsInstallPrivacyWarningShownStatus.bind(
          appStateController,
        ),
      setOutdatedBrowserWarningLastShown:
        appStateController.setOutdatedBrowserWarningLastShown.bind(
          appStateController,
        ),
      setShowTestnetMessageInDropdown:
        appStateController.setShowTestnetMessageInDropdown.bind(
          appStateController,
        ),
      setShowBetaHeader:
        appStateController.setShowBetaHeader.bind(appStateController),
      setShowPermissionsTour:
        appStateController.setShowPermissionsTour.bind(appStateController),
      setShowAccountBanner:
        appStateController.setShowAccountBanner.bind(appStateController),
      setShowNetworkBanner:
        appStateController.setShowNetworkBanner.bind(appStateController),
      updateNftDropDownState:
        appStateController.updateNftDropDownState.bind(appStateController),
      setFirstTimeUsedNetwork:
        appStateController.setFirstTimeUsedNetwork.bind(appStateController),
      setSwitchedNetworkDetails:
        appStateController.setSwitchedNetworkDetails.bind(appStateController),
      clearSwitchedNetworkDetails:
        appStateController.clearSwitchedNetworkDetails.bind(appStateController),
      setSwitchedNetworkNeverShowMessage:
        appStateController.setSwitchedNetworkNeverShowMessage.bind(
          appStateController,
        ),
      getLastInteractedConfirmationInfo:
        appStateController.getLastInteractedConfirmationInfo.bind(
          appStateController,
        ),
      setLastInteractedConfirmationInfo:
        appStateController.setLastInteractedConfirmationInfo.bind(
          appStateController,
        ),

      // EnsController
      tryReverseResolveAddress:
        ensController.reverseResolveAddress.bind(ensController),

      // KeyringController
      setLocked: this.setLocked.bind(this),
      createNewVaultAndKeychain: this.createNewVaultAndKeychain.bind(this),
      createNewVaultAndRestore: this.createNewVaultAndRestore.bind(this),
      exportAccount: this.exportAccount.bind(this),

      // txController
      updateTransaction: txController.updateTransaction.bind(txController),
      approveTransactionsWithSameNonce:
        txController.approveTransactionsWithSameNonce.bind(txController),
      createCancelTransaction: this.createCancelTransaction.bind(this),
      createSpeedUpTransaction: this.createSpeedUpTransaction.bind(this),
      estimateGas: this.estimateGas.bind(this),
      getNextNonce: this.getNextNonce.bind(this),
      addTransaction: (transactionParams, transactionOptions) =>
        addTransaction(
          this.getAddTransactionRequest({
            transactionParams,
            transactionOptions,
            waitForSubmit: false,
          }),
        ),
      addTransactionAndWaitForPublish: (
        transactionParams,
        transactionOptions,
      ) =>
        addTransaction(
          this.getAddTransactionRequest({
            transactionParams,
            transactionOptions,
            waitForSubmit: true,
          }),
        ),
      createTransactionEventFragment:
        createTransactionEventFragmentWithTxId.bind(
          null,
          this.getTransactionMetricsRequest(),
        ),
      getTransactions: this.txController.getTransactions.bind(
        this.txController,
      ),
      updateEditableParams: this.txController.updateEditableParams.bind(
        this.txController,
      ),
      updateTransactionGasFees:
        txController.updateTransactionGasFees.bind(txController),
      updateTransactionSendFlowHistory:
        txController.updateTransactionSendFlowHistory.bind(txController),
      updatePreviousGasParams:
        txController.updatePreviousGasParams.bind(txController),
      abortTransactionSigning:
        txController.abortTransactionSigning.bind(txController),
      getLayer1GasFee: txController.getLayer1GasFee.bind(txController),

      // decryptMessageController
      decryptMessage: this.decryptMessageController.decryptMessage.bind(
        this.decryptMessageController,
      ),
      decryptMessageInline:
        this.decryptMessageController.decryptMessageInline.bind(
          this.decryptMessageController,
        ),
      cancelDecryptMessage:
        this.decryptMessageController.cancelDecryptMessage.bind(
          this.decryptMessageController,
        ),

      // EncryptionPublicKeyController
      encryptionPublicKey:
        this.encryptionPublicKeyController.encryptionPublicKey.bind(
          this.encryptionPublicKeyController,
        ),
      cancelEncryptionPublicKey:
        this.encryptionPublicKeyController.cancelEncryptionPublicKey.bind(
          this.encryptionPublicKeyController,
        ),

      // onboarding controller
      setSeedPhraseBackedUp:
        onboardingController.setSeedPhraseBackedUp.bind(onboardingController),
      completeOnboarding:
        onboardingController.completeOnboarding.bind(onboardingController),
      setFirstTimeFlowType:
        onboardingController.setFirstTimeFlowType.bind(onboardingController),

      // alert controller
      setAlertEnabledness:
        alertController.setAlertEnabledness.bind(alertController),
      setUnconnectedAccountAlertShown:
        alertController.setUnconnectedAccountAlertShown.bind(alertController),
      setWeb3ShimUsageAlertDismissed:
        alertController.setWeb3ShimUsageAlertDismissed.bind(alertController),

      // permissions
      removePermissionsFor: this.removePermissionsFor,
      approvePermissionsRequest: this.acceptPermissionsRequest,
      rejectPermissionsRequest: this.rejectPermissionsRequest,
      ...getPermissionBackgroundApiMethods(permissionController),

      ///: BEGIN:ONLY_INCLUDE_IF(build-mmi)
      connectCustodyAddresses: this.mmiController.connectCustodyAddresses.bind(
        this.mmiController,
      ),
      getCustodianAccounts: this.mmiController.getCustodianAccounts.bind(
        this.mmiController,
      ),
      getCustodianTransactionDeepLink:
        this.mmiController.getCustodianTransactionDeepLink.bind(
          this.mmiController,
        ),
      getCustodianConfirmDeepLink:
        this.mmiController.getCustodianConfirmDeepLink.bind(this.mmiController),
      getCustodianSignMessageDeepLink:
        this.mmiController.getCustodianSignMessageDeepLink.bind(
          this.mmiController,
        ),
      getCustodianToken: this.mmiController.getCustodianToken.bind(
        this.mmiController,
      ),
      getCustodianJWTList: this.mmiController.getCustodianJWTList.bind(
        this.mmiController,
      ),
      getAllCustodianAccountsWithToken:
        this.mmiController.getAllCustodianAccountsWithToken.bind(
          this.mmiController,
        ),
      setCustodianNewRefreshToken:
        this.mmiController.setCustodianNewRefreshToken.bind(this.mmiController),
      setWaitForConfirmDeepLinkDialog:
        this.custodyController.setWaitForConfirmDeepLinkDialog.bind(
          this.custodyController,
        ),
      getMmiConfiguration:
        this.mmiConfigurationController.getConfiguration.bind(
          this.mmiConfigurationController,
        ),
      removeAddTokenConnectRequest:
        this.institutionalFeaturesController.removeAddTokenConnectRequest.bind(
          this.institutionalFeaturesController,
        ),
      setConnectionRequest:
        this.institutionalFeaturesController.setConnectionRequest.bind(
          this.institutionalFeaturesController,
        ),
      showInteractiveReplacementTokenBanner:
        appStateController.showInteractiveReplacementTokenBanner.bind(
          appStateController,
        ),
      setCustodianDeepLink:
        appStateController.setCustodianDeepLink.bind(appStateController),
      setNoteToTraderMessage:
        appStateController.setNoteToTraderMessage.bind(appStateController),
      ///: END:ONLY_INCLUDE_IF

      // snaps
      disableSnap: this.controllerMessenger.call.bind(
        this.controllerMessenger,
        'SnapController:disable',
      ),
      enableSnap: this.controllerMessenger.call.bind(
        this.controllerMessenger,
        'SnapController:enable',
      ),
      updateSnap: (origin, requestedSnaps) => {
        // We deliberately do not await this promise as that would mean waiting for the update to complete
        // Instead we return null to signal to the UI that it is safe to redirect to the update flow
        this.controllerMessenger.call(
          'SnapController:install',
          origin,
          requestedSnaps,
        );
        return null;
      },
      removeSnap: this.controllerMessenger.call.bind(
        this.controllerMessenger,
        'SnapController:remove',
      ),
      handleSnapRequest: this.handleSnapRequest.bind(this),
      revokeDynamicSnapPermissions: this.controllerMessenger.call.bind(
        this.controllerMessenger,
        'SnapController:revokeDynamicPermissions',
      ),
      dismissNotifications: this.dismissNotifications.bind(this),
      markNotificationsAsRead: this.markNotificationsAsRead.bind(this),
      disconnectOriginFromSnap: this.controllerMessenger.call.bind(
        this.controllerMessenger,
        'SnapController:disconnectOrigin',
      ),
      updateNetworksList: this.updateNetworksList.bind(this),
      updateAccountsList: this.updateAccountsList.bind(this),
      updateHiddenAccountsList: this.updateHiddenAccountsList.bind(this),
      getPhishingResult: async (website) => {
        await phishingController.maybeUpdateState();

        return phishingController.test(website);
      },
      deleteInterface: this.controllerMessenger.call.bind(
        this.controllerMessenger,
        'SnapInterfaceController:deleteInterface',
      ),
      updateInterfaceState: this.controllerMessenger.call.bind(
        this.controllerMessenger,
        'SnapInterfaceController:updateInterfaceState',
      ),

      // swaps
      fetchAndSetQuotes: this.controllerMessenger.call.bind(
        this.controllerMessenger,
        'SwapsController:fetchAndSetQuotes',
      ),
      setSelectedQuoteAggId: this.controllerMessenger.call.bind(
        this.controllerMessenger,
        'SwapsController:setSelectedQuoteAggId',
      ),
      resetSwapsState: this.controllerMessenger.call.bind(
        this.controllerMessenger,
        'SwapsController:resetSwapsState',
      ),
      setSwapsTokens: this.controllerMessenger.call.bind(
        this.controllerMessenger,
        'SwapsController:setSwapsTokens',
      ),
      clearSwapsQuotes: this.controllerMessenger.call.bind(
        this.controllerMessenger,
        'SwapsController:clearSwapsQuotes',
      ),
      setApproveTxId: this.controllerMessenger.call.bind(
        this.controllerMessenger,
        'SwapsController:setApproveTxId',
      ),
      setTradeTxId: this.controllerMessenger.call.bind(
        this.controllerMessenger,
        'SwapsController:setTradeTxId',
      ),
      setSwapsTxGasPrice: this.controllerMessenger.call.bind(
        this.controllerMessenger,
        'SwapsController:setSwapsTxGasPrice',
      ),
      setSwapsTxGasLimit: this.controllerMessenger.call.bind(
        this.controllerMessenger,
        'SwapsController:setSwapsTxGasLimit',
      ),
      setSwapsTxMaxFeePerGas: this.controllerMessenger.call.bind(
        this.controllerMessenger,
        'SwapsController:setSwapsTxMaxFeePerGas',
      ),
      setSwapsTxMaxFeePriorityPerGas: this.controllerMessenger.call.bind(
        this.controllerMessenger,
        'SwapsController:setSwapsTxMaxFeePriorityPerGas',
      ),
      safeRefetchQuotes: this.controllerMessenger.call.bind(
        this.controllerMessenger,
        'SwapsController:safeRefetchQuotes',
      ),
      stopPollingForQuotes: this.controllerMessenger.call.bind(
        this.controllerMessenger,
        'SwapsController:stopPollingForQuotes',
      ),
      setBackgroundSwapRouteState: this.controllerMessenger.call.bind(
        this.controllerMessenger,
        'SwapsController:setBackgroundSwapRouteState',
      ),
      resetPostFetchState: this.controllerMessenger.call.bind(
        this.controllerMessenger,
        'SwapsController:resetPostFetchState',
      ),
      setSwapsErrorKey: this.controllerMessenger.call.bind(
        this.controllerMessenger,
        'SwapsController:setSwapsErrorKey',
      ),
      setInitialGasEstimate: this.controllerMessenger.call.bind(
        this.controllerMessenger,
        'SwapsController:setInitialGasEstimate',
      ),
      setCustomApproveTxData: this.controllerMessenger.call.bind(
        this.controllerMessenger,
        'SwapsController:setCustomApproveTxData',
      ),
      setSwapsLiveness: this.controllerMessenger.call.bind(
        this.controllerMessenger,
        'SwapsController:setSwapsLiveness',
      ),
      setSwapsFeatureFlags: this.controllerMessenger.call.bind(
        this.controllerMessenger,
        'SwapsController:setSwapsFeatureFlags',
      ),
      setSwapsUserFeeLevel: this.controllerMessenger.call.bind(
        this.controllerMessenger,
        'SwapsController:setSwapsUserFeeLevel',
      ),
      setSwapsQuotesPollingLimitEnabled: this.controllerMessenger.call.bind(
        this.controllerMessenger,
        'SwapsController:setSwapsQuotesPollingLimitEnabled',
      ),

      // Bridge
      [BridgeBackgroundAction.SET_FEATURE_FLAGS]:
        this.controllerMessenger.call.bind(
          this.controllerMessenger,
          `${BRIDGE_CONTROLLER_NAME}:${BridgeBackgroundAction.SET_FEATURE_FLAGS}`,
        ),

      // Smart Transactions
      fetchSmartTransactionFees: smartTransactionsController.getFees.bind(
        smartTransactionsController,
      ),
      clearSmartTransactionFees: smartTransactionsController.clearFees.bind(
        smartTransactionsController,
      ),
      submitSignedTransactions:
        smartTransactionsController.submitSignedTransactions.bind(
          smartTransactionsController,
        ),
      cancelSmartTransaction:
        smartTransactionsController.cancelSmartTransaction.bind(
          smartTransactionsController,
        ),
      fetchSmartTransactionsLiveness:
        smartTransactionsController.fetchLiveness.bind(
          smartTransactionsController,
        ),
      updateSmartTransaction:
        smartTransactionsController.updateSmartTransaction.bind(
          smartTransactionsController,
        ),
      setStatusRefreshInterval:
        smartTransactionsController.setStatusRefreshInterval.bind(
          smartTransactionsController,
        ),

      // MetaMetrics
      trackMetaMetricsEvent: metaMetricsController.trackEvent.bind(
        metaMetricsController,
      ),
      trackMetaMetricsPage: metaMetricsController.trackPage.bind(
        metaMetricsController,
      ),
      createEventFragment: metaMetricsController.createEventFragment.bind(
        metaMetricsController,
      ),
      updateEventFragment: metaMetricsController.updateEventFragment.bind(
        metaMetricsController,
      ),
      finalizeEventFragment: metaMetricsController.finalizeEventFragment.bind(
        metaMetricsController,
      ),
      trackInsightSnapView: this.trackInsightSnapView.bind(this),

      // approval controller
      resolvePendingApproval: this.resolvePendingApproval,
      rejectPendingApproval: this.rejectPendingApproval,

      // Notifications
      resetViewedNotifications: announcementController.resetViewed.bind(
        announcementController,
      ),
      updateViewedNotifications: announcementController.updateViewed.bind(
        announcementController,
      ),

      // CurrencyRateController
      currencyRateStartPollingByNetworkClientId:
        currencyRateController.startPollingByNetworkClientId.bind(
          currencyRateController,
        ),
      currencyRateStopPollingByPollingToken:
        currencyRateController.stopPollingByPollingToken.bind(
          currencyRateController,
        ),

      // GasFeeController
      gasFeeStartPollingByNetworkClientId:
        gasFeeController.startPollingByNetworkClientId.bind(gasFeeController),
      gasFeeStopPollingByPollingToken:
        gasFeeController.stopPollingByPollingToken.bind(gasFeeController),

      getGasFeeTimeEstimate:
        gasFeeController.getTimeEstimate.bind(gasFeeController),

      addPollingTokenToAppState:
        appStateController.addPollingToken.bind(appStateController),

      removePollingTokenFromAppState:
        appStateController.removePollingToken.bind(appStateController),

      // Backup
      backupUserData: backup.backupUserData.bind(backup),
      restoreUserData: backup.restoreUserData.bind(backup),

      // TokenDetectionController
      detectTokens: tokenDetectionController.detectTokens.bind(
        tokenDetectionController,
      ),

      // DetectCollectibleController
      detectNfts: nftDetectionController.detectNfts.bind(
        nftDetectionController,
      ),

      /** Token Detection V2 */
      addDetectedTokens:
        tokensController.addDetectedTokens.bind(tokensController),
      addImportedTokens: tokensController.addTokens.bind(tokensController),
      ignoreTokens: tokensController.ignoreTokens.bind(tokensController),
      getBalancesInSingleCall:
        assetsContractController.getBalancesInSingleCall.bind(
          assetsContractController,
        ),

      // Authentication Controller
      performSignIn: authenticationController.performSignIn.bind(
        authenticationController,
      ),
      performSignOut: authenticationController.performSignOut.bind(
        authenticationController,
      ),

      // UserStorageController
      enableProfileSyncing: userStorageController.enableProfileSyncing.bind(
        userStorageController,
      ),
      disableProfileSyncing: userStorageController.disableProfileSyncing.bind(
        userStorageController,
      ),
      setIsProfileSyncingEnabled:
        userStorageController.setIsProfileSyncingEnabled.bind(
          userStorageController,
        ),
      syncInternalAccountsWithUserStorage:
        userStorageController.syncInternalAccountsWithUserStorage.bind(
          userStorageController,
        ),

      // NotificationServicesController
      checkAccountsPresence:
        notificationServicesController.checkAccountsPresence.bind(
          notificationServicesController,
        ),
      createOnChainTriggers:
        notificationServicesController.createOnChainTriggers.bind(
          notificationServicesController,
        ),
      deleteOnChainTriggersByAccount:
        notificationServicesController.deleteOnChainTriggersByAccount.bind(
          notificationServicesController,
        ),
      updateOnChainTriggersByAccount:
        notificationServicesController.updateOnChainTriggersByAccount.bind(
          notificationServicesController,
        ),
      fetchAndUpdateMetamaskNotifications:
        notificationServicesController.fetchAndUpdateMetamaskNotifications.bind(
          notificationServicesController,
        ),
      markMetamaskNotificationsAsRead:
        notificationServicesController.markMetamaskNotificationsAsRead.bind(
          notificationServicesController,
        ),
      setFeatureAnnouncementsEnabled:
        notificationServicesController.setFeatureAnnouncementsEnabled.bind(
          notificationServicesController,
        ),
      enablePushNotifications:
        notificationServicesPushController.enablePushNotifications.bind(
          notificationServicesPushController,
        ),
      disablePushNotifications:
        notificationServicesPushController.disablePushNotifications.bind(
          notificationServicesPushController,
        ),
      updateTriggerPushNotifications:
        notificationServicesPushController.updateTriggerPushNotifications.bind(
          notificationServicesPushController,
        ),
      enableMetamaskNotifications:
        notificationServicesController.enableMetamaskNotifications.bind(
          notificationServicesController,
        ),
      disableMetamaskNotifications:
        notificationServicesController.disableNotificationServices.bind(
          notificationServicesController,
        ),

      // E2E testing
      throwTestError: this.throwTestError.bind(this),

      // NameController
      updateProposedNames: this.nameController.updateProposedNames.bind(
        this.nameController,
      ),
      setName: this.nameController.setName.bind(this.nameController),

      // MultichainBalancesController
      multichainUpdateBalance: (accountId) =>
        this.multichainBalancesController.updateBalance(accountId),

      multichainUpdateBalances: () =>
        this.multichainBalancesController.updateBalances(),

      // Transaction Decode
      decodeTransactionData: (request) =>
        decodeTransactionData({
          ...request,
          ethQuery: new EthQuery(this.provider),
        }),
      // metrics data deleteion
      createMetaMetricsDataDeletionTask:
        this.metaMetricsDataDeletionController.createMetaMetricsDataDeletionTask.bind(
          this.metaMetricsDataDeletionController,
        ),
      updateDataDeletionTaskStatus:
        this.metaMetricsDataDeletionController.updateDataDeletionTaskStatus.bind(
          this.metaMetricsDataDeletionController,
        ),
      // Trace
      endTrace,
    };
  }

  async exportAccount(address, password) {
    await this.verifyPassword(password);
    return this.keyringController.exportAccount(password, address);
  }

  async getTokenStandardAndDetails(address, userAddress, tokenId) {
    const { tokenList } = this.tokenListController.state;
    const { tokens } = this.tokensController.state;

    const staticTokenListDetails =
      STATIC_MAINNET_TOKEN_LIST[address.toLowerCase()] || {};
    const tokenListDetails = tokenList[address.toLowerCase()] || {};
    const userDefinedTokenDetails =
      tokens.find(({ address: _address }) =>
        isEqualCaseInsensitive(_address, address),
      ) || {};

    const tokenDetails = {
      ...staticTokenListDetails,
      ...tokenListDetails,
      ...userDefinedTokenDetails,
    };

    const tokenDetailsStandardIsERC20 =
      isEqualCaseInsensitive(tokenDetails.standard, TokenStandard.ERC20) ||
      tokenDetails.erc20 === true;

    const noEvidenceThatTokenIsAnNFT =
      !tokenId &&
      !isEqualCaseInsensitive(tokenDetails.standard, TokenStandard.ERC1155) &&
      !isEqualCaseInsensitive(tokenDetails.standard, TokenStandard.ERC721) &&
      !tokenDetails.erc721;

    const otherDetailsAreERC20Like =
      tokenDetails.decimals !== undefined && tokenDetails.symbol;

    const tokenCanBeTreatedAsAnERC20 =
      tokenDetailsStandardIsERC20 ||
      (noEvidenceThatTokenIsAnNFT && otherDetailsAreERC20Like);

    let details;
    if (tokenCanBeTreatedAsAnERC20) {
      try {
        const balance = userAddress
          ? await fetchTokenBalance(address, userAddress, this.provider)
          : undefined;

        details = {
          address,
          balance,
          standard: TokenStandard.ERC20,
          decimals: tokenDetails.decimals,
          symbol: tokenDetails.symbol,
        };
      } catch (e) {
        // If the `fetchTokenBalance` call failed, `details` remains undefined, and we
        // fall back to the below `assetsContractController.getTokenStandardAndDetails` call
        log.warn(`Failed to get token balance. Error: ${e}`);
      }
    }

    // `details`` will be undefined if `tokenCanBeTreatedAsAnERC20`` is false,
    // or if it is true but the `fetchTokenBalance`` call failed. In either case, we should
    // attempt to retrieve details from `assetsContractController.getTokenStandardAndDetails`
    if (details === undefined) {
      details = await this.assetsContractController.getTokenStandardAndDetails(
        address,
        userAddress,
        tokenId,
      );
    }

    const tokenDetailsStandardIsERC1155 = isEqualCaseInsensitive(
      details.standard,
      TokenStandard.ERC1155,
    );

    if (tokenDetailsStandardIsERC1155) {
      try {
        const balance = await fetchERC1155Balance(
          address,
          userAddress,
          tokenId,
          this.provider,
        );

        const balanceToUse = balance?._hex
          ? parseInt(balance._hex, 16).toString()
          : null;

        details = {
          ...details,
          balance: balanceToUse,
        };
      } catch (e) {
        // If the `fetchTokenBalance` call failed, `details` remains undefined, and we
        // fall back to the below `assetsContractController.getTokenStandardAndDetails` call
        log.warn('Failed to get token balance. Error:', e);
      }
    }

    return {
      ...details,
      decimals: details?.decimals?.toString(10),
      balance: details?.balance?.toString(10),
    };
  }

  async getTokenSymbol(address) {
    try {
      const details =
        await this.assetsContractController.getTokenStandardAndDetails(address);
      return details?.symbol;
    } catch (e) {
      return null;
    }
  }

  //=============================================================================
  // VAULT / KEYRING RELATED METHODS
  //=============================================================================

  /**
   * Creates a new Vault and create a new keychain.
   *
   * A vault, or KeyringController, is a controller that contains
   * many different account strategies, currently called Keyrings.
   * Creating it new means wiping all previous keyrings.
   *
   * A keychain, or keyring, controls many accounts with a single backup and signing strategy.
   * For example, a mnemonic phrase can generate many accounts, and is a keyring.
   *
   * @param {string} password
   * @returns {object} vault
   */
  async createNewVaultAndKeychain(password) {
    const releaseLock = await this.createVaultMutex.acquire();
    try {
      return await this.keyringController.createNewVaultAndKeychain(password);
    } finally {
      releaseLock();
    }
  }

  /**
   * Create a new Vault and restore an existent keyring.
   *
   * @param {string} password
   * @param {number[]} encodedSeedPhrase - The seed phrase, encoded as an array
   * of UTF-8 bytes.
   */
  async createNewVaultAndRestore(password, encodedSeedPhrase) {
    const releaseLock = await this.createVaultMutex.acquire();
    try {
      const { completedOnboarding } = this.onboardingController.state;

      const seedPhraseAsBuffer = Buffer.from(encodedSeedPhrase);

      // clear permissions
      this.permissionController.clearState();

      // Clear snap state
      this.snapController.clearState();
      // Clear notification state
      this.notificationController.clear();

      // clear accounts in accountTracker
      this.accountTracker.clearAccounts();

      this.txController.clearUnapprovedTransactions();

      if (completedOnboarding) {
        this.tokenDetectionController.enable();
      }

      // create new vault
      await this.keyringController.createNewVaultAndRestore(
        password,
        this._convertMnemonicToWordlistIndices(seedPhraseAsBuffer),
      );

      if (completedOnboarding) {
        await this._addAccountsWithBalance();

        // This must be set as soon as possible to communicate to the
        // keyring's iframe and have the setting initialized properly
        // Optimistically called to not block MetaMask login due to
        // Ledger Keyring GitHub downtime
        this.setLedgerTransportPreference();
      }
    } finally {
      releaseLock();
    }
  }

  async _addAccountsWithBalance() {
    // Scan accounts until we find an empty one
    const chainId = getCurrentChainId({
      metamask: this.networkController.state,
    });
    const ethQuery = new EthQuery(this.provider);
    const accounts = await this.keyringController.getAccounts();
    let address = accounts[accounts.length - 1];

    for (let count = accounts.length; ; count++) {
      const balance = await this.getBalance(address, ethQuery);

      if (balance === '0x0') {
        // This account has no balance, so check for tokens
        await this.tokenDetectionController.detectTokens({
          selectedAddress: address,
        });

        const tokens =
          this.tokensController.state.allTokens?.[chainId]?.[address];
        const detectedTokens =
          this.tokensController.state.allDetectedTokens?.[chainId]?.[address];

        if (
          (tokens?.length ?? 0) === 0 &&
          (detectedTokens?.length ?? 0) === 0
        ) {
          // This account has no balance or tokens
          if (count !== 1) {
            await this.removeAccount(address);
          }
          break;
        }
      }

      // This account has assets, so check the next one
      address = await this.keyringController.addNewAccount(count);
    }
  }

  /**
   * Encodes a BIP-39 mnemonic as the indices of words in the English BIP-39 wordlist.
   *
   * @param {Buffer} mnemonic - The BIP-39 mnemonic.
   * @returns {Buffer} The Unicode code points for the seed phrase formed from the words in the wordlist.
   */
  _convertMnemonicToWordlistIndices(mnemonic) {
    const indices = mnemonic
      .toString()
      .split(' ')
      .map((word) => wordlist.indexOf(word));
    return new Uint8Array(new Uint16Array(indices).buffer);
  }

  /**
   * Converts a BIP-39 mnemonic stored as indices of words in the English wordlist to a buffer of Unicode code points.
   *
   * @param {Uint8Array} wordlistIndices - Indices to specific words in the BIP-39 English wordlist.
   * @returns {Buffer} The BIP-39 mnemonic formed from the words in the English wordlist, encoded as a list of Unicode code points.
   */
  _convertEnglishWordlistIndicesToCodepoints(wordlistIndices) {
    return Buffer.from(
      Array.from(new Uint16Array(wordlistIndices.buffer))
        .map((i) => wordlist[i])
        .join(' '),
    );
  }

  /**
   * Get an account balance from the AccountTracker or request it directly from the network.
   *
   * @param {string} address - The account address
   * @param {EthQuery} ethQuery - The EthQuery instance to use when asking the network
   */
  getBalance(address, ethQuery) {
    return new Promise((resolve, reject) => {
      const cached = this.accountTracker.store.getState().accounts[address];

      if (cached && cached.balance) {
        resolve(cached.balance);
      } else {
        ethQuery.getBalance(address, (error, balance) => {
          if (error) {
            reject(error);
            log.error(error);
          } else {
            resolve(balance || '0x0');
          }
        });
      }
    });
  }

  /**
   * Submits the user's password and attempts to unlock the vault.
   * Also synchronizes the preferencesController, to ensure its schema
   * is up to date with known accounts once the vault is decrypted.
   *
   * @param {string} password - The user's password
   */
  async submitPassword(password) {
    const { completedOnboarding } = this.onboardingController.state;

    // Before attempting to unlock the keyrings, we need the offscreen to have loaded.
    await this.offscreenPromise;

    await this.keyringController.submitPassword(password);

    ///: BEGIN:ONLY_INCLUDE_IF(build-mmi)
    this.mmiController.onSubmitPassword();
    ///: END:ONLY_INCLUDE_IF

    try {
      await this.blockTracker.checkForLatestBlock();
    } catch (error) {
      log.error('Error while unlocking extension.', error);
    }

    await this.accountsController.updateAccounts();

    // This must be set as soon as possible to communicate to the
    // keyring's iframe and have the setting initialized properly
    // Optimistically called to not block MetaMask login due to
    // Ledger Keyring GitHub downtime
    if (completedOnboarding) {
      this.setLedgerTransportPreference();
    }
  }

  async _loginUser(password) {
    try {
      // Automatic login via config password
      await this.submitPassword(password);

      // Updating accounts in this.accountTracker before starting UI syncing ensure that
      // state has account balance before it is synced with UI
      await this.accountTracker.updateAccountsAllActiveNetworks();
    } finally {
      this._startUISync();
    }
  }

  _startUISync() {
    // Message startUISync is used to start syncing state with UI
    // Sending this message after login is completed helps to ensure that incomplete state without
    // account details are not flushed to UI.
    this.emit('startUISync');
    this.startUISync = true;
    this.memStore.subscribe(this.sendUpdate.bind(this));
  }

  /**
   * Submits a user's encryption key to log the user in via login token
   */
  async submitEncryptionKey() {
    try {
      const { loginToken, loginSalt } =
        await this.extension.storage.session.get(['loginToken', 'loginSalt']);
      if (loginToken && loginSalt) {
        const { vault } = this.keyringController.state;

        const jsonVault = JSON.parse(vault);

        if (jsonVault.salt !== loginSalt) {
          console.warn(
            'submitEncryptionKey: Stored salt and vault salt do not match',
          );
          await this.clearLoginArtifacts();
          return;
        }

        await this.keyringController.submitEncryptionKey(loginToken, loginSalt);
      }
    } catch (e) {
      // If somehow this login token doesn't work properly,
      // remove it and the user will get shown back to the unlock screen
      await this.clearLoginArtifacts();
      throw e;
    }
  }

  async clearLoginArtifacts() {
    await this.extension.storage.session.remove(['loginToken', 'loginSalt']);
  }

  /**
   * Submits a user's password to check its validity.
   *
   * @param {string} password - The user's password
   */
  async verifyPassword(password) {
    await this.keyringController.verifyPassword(password);
  }

  /**
   * @type Identity
   * @property {string} name - The account nickname.
   * @property {string} address - The account's ethereum address, in lower case.
   * receiving funds from our automatic Ropsten faucet.
   */

  /**
   * Gets the mnemonic of the user's primary keyring.
   */
  getPrimaryKeyringMnemonic() {
    const [keyring] = this.keyringController.getKeyringsByType(
      KeyringType.hdKeyTree,
    );
    if (!keyring.mnemonic) {
      throw new Error('Primary keyring mnemonic unavailable.');
    }

    return keyring.mnemonic;
  }

  ///: BEGIN:ONLY_INCLUDE_IF(build-mmi)
  async getCustodyKeyringIfExists(address) {
    const custodyType = this.custodyController.getCustodyTypeByAddress(
      toChecksumHexAddress(address),
    );
    const keyring = this.keyringController.getKeyringsByType(custodyType)[0];
    return keyring?.getAccountDetails(address) ? keyring : undefined;
  }
  ///: END:ONLY_INCLUDE_IF

  //
  // Hardware
  //

  async getKeyringForDevice(deviceName, hdPath = null) {
    const keyringOverrides = this.opts.overrides?.keyrings;
    let keyringName = null;
    switch (deviceName) {
      case HardwareDeviceNames.trezor:
        keyringName = keyringOverrides?.trezor?.type || TrezorKeyring.type;
        break;
      case HardwareDeviceNames.ledger:
        keyringName = keyringOverrides?.ledger?.type || LedgerKeyring.type;
        break;
      case HardwareDeviceNames.qr:
        keyringName = QRHardwareKeyring.type;
        break;
      case HardwareDeviceNames.lattice:
        keyringName = keyringOverrides?.lattice?.type || LatticeKeyring.type;
        break;
      default:
        throw new Error(
          'MetamaskController:getKeyringForDevice - Unknown device',
        );
    }
    let [keyring] = await this.keyringController.getKeyringsByType(keyringName);
    if (!keyring) {
      keyring = await this.keyringController.addNewKeyring(keyringName);
    }
    if (hdPath && keyring.setHdPath) {
      keyring.setHdPath(hdPath);
    }
    if (deviceName === HardwareDeviceNames.lattice) {
      keyring.appName = 'MetaMask';
    }
    if (deviceName === HardwareDeviceNames.trezor) {
      const model = keyring.getModel();
      this.appStateController.setTrezorModel(model);
    }

    keyring.network = getProviderConfig({
      metamask: this.networkController.state,
    }).type;

    return keyring;
  }

  async attemptLedgerTransportCreation() {
    const keyring = await this.getKeyringForDevice(HardwareDeviceNames.ledger);
    return await keyring.attemptMakeApp();
  }

  /**
   * Fetch account list from a hardware device.
   *
   * @param deviceName
   * @param page
   * @param hdPath
   * @returns [] accounts
   */
  async connectHardware(deviceName, page, hdPath) {
    const keyring = await this.getKeyringForDevice(deviceName, hdPath);

    if (deviceName === HardwareDeviceNames.ledger) {
      await this.setLedgerTransportPreference(keyring);
    }

    let accounts = [];
    switch (page) {
      case -1:
        accounts = await keyring.getPreviousPage();
        break;
      case 1:
        accounts = await keyring.getNextPage();
        break;
      default:
        accounts = await keyring.getFirstPage();
    }

    // Merge with existing accounts
    // and make sure addresses are not repeated
    const oldAccounts = await this.keyringController.getAccounts();

    const accountsToTrack = [
      ...new Set(
        oldAccounts.concat(accounts.map((a) => a.address.toLowerCase())),
      ),
    ];
    this.accountTracker.syncWithAddresses(accountsToTrack);
    return accounts;
  }

  /**
   * Check if the device is unlocked
   *
   * @param deviceName
   * @param hdPath
   * @returns {Promise<boolean>}
   */
  async checkHardwareStatus(deviceName, hdPath) {
    const keyring = await this.getKeyringForDevice(deviceName, hdPath);
    return keyring.isUnlocked();
  }

  /**
   * Clear
   *
   * @param deviceName
   * @returns {Promise<boolean>}
   */
  async forgetDevice(deviceName) {
    const keyring = await this.getKeyringForDevice(deviceName);

    for (const address of keyring.accounts) {
      await this.removeAccount(address);
    }

    keyring.forgetDevice();
    return true;
  }

  /**
   * Retrieves the keyring for the selected address and using the .type returns
   * a subtype for the account. Either 'hardware', 'imported', 'snap', or 'MetaMask'.
   *
   * @param {string} address - Address to retrieve keyring for
   * @returns {'hardware' | 'imported' | 'snap' | 'MetaMask'}
   */
  async getAccountType(address) {
    const keyringType = await this.keyringController.getAccountKeyringType(
      address,
    );
    switch (keyringType) {
      case KeyringType.trezor:
      case KeyringType.lattice:
      case KeyringType.qr:
      case KeyringType.ledger:
        return 'hardware';
      case KeyringType.imported:
        return 'imported';
      case KeyringType.snap:
        return 'snap';
      default:
        return 'MetaMask';
    }
  }

  /**
   * Retrieves the keyring for the selected address and using the .type
   * determines if a more specific name for the device is available. Returns
   * undefined for non hardware wallets.
   *
   * @param {string} address - Address to retrieve keyring for
   * @returns {'ledger' | 'lattice' | string | undefined}
   */
  async getDeviceModel(address) {
    const keyring = await this.keyringController.getKeyringForAccount(address);
    switch (keyring.type) {
      case KeyringType.trezor:
        return keyring.getModel();
      case KeyringType.qr:
        return keyring.getName();
      case KeyringType.ledger:
        // TODO: get model after ledger keyring exposes method
        return HardwareDeviceNames.ledger;
      case KeyringType.lattice:
        // TODO: get model after lattice keyring exposes method
        return HardwareDeviceNames.lattice;
      default:
        return undefined;
    }
  }

  /**
   * get hardware account label
   *
   * @returns string label
   */

  getAccountLabel(name, index, hdPathDescription) {
    return `${name[0].toUpperCase()}${name.slice(1)} ${
      parseInt(index, 10) + 1
    } ${hdPathDescription || ''}`.trim();
  }

  /**
   * Imports an account from a Trezor or Ledger device.
   *
   * @param index
   * @param deviceName
   * @param hdPath
   * @param hdPathDescription
   * @returns {} keyState
   */
  async unlockHardwareWalletAccount(
    index,
    deviceName,
    hdPath,
    hdPathDescription,
  ) {
    const keyring = await this.getKeyringForDevice(deviceName, hdPath);

    keyring.setAccountToUnlock(index);
    const unlockedAccount =
      await this.keyringController.addNewAccountForKeyring(keyring);
    const label = this.getAccountLabel(
      deviceName === HardwareDeviceNames.qr ? keyring.getName() : deviceName,
      index,
      hdPathDescription,
    );
    // Set the account label to Trezor 1 / Ledger 1 / QR Hardware 1, etc
    this.preferencesController.setAccountLabel(unlockedAccount, label);
    // Select the account
    this.preferencesController.setSelectedAddress(unlockedAccount);

    // It is expected that the account also exist in the accounts-controller
    // in other case, an error shall be thrown
    const account =
      this.accountsController.getAccountByAddress(unlockedAccount);
    this.accountsController.setAccountName(account.id, label);

    const accounts = this.accountsController.listAccounts();

    const { identities } = this.preferencesController.store.getState();
    return { unlockedAccount, identities, accounts };
  }

  //
  // Account Management
  //

  /**
   * Adds a new account to the default (first) HD seed phrase Keyring.
   *
   * @param accountCount
   * @returns {Promise<string>} The address of the newly-created account.
   */
  async addNewAccount(accountCount) {
    const oldAccounts = await this.keyringController.getAccounts();

    const addedAccountAddress = await this.keyringController.addNewAccount(
      accountCount,
    );

    if (!oldAccounts.includes(addedAccountAddress)) {
      this.preferencesController.setSelectedAddress(addedAccountAddress);
    }

    return addedAccountAddress;
  }

  /**
   * Verifies the validity of the current vault's seed phrase.
   *
   * Validity: seed phrase restores the accounts belonging to the current vault.
   *
   * Called when the first account is created and on unlocking the vault.
   *
   * @param password
   * @returns {Promise<number[]>} The seed phrase to be confirmed by the user,
   * encoded as an array of UTF-8 bytes.
   */
  async getSeedPhrase(password) {
    return this._convertEnglishWordlistIndicesToCodepoints(
      await this.keyringController.exportSeedPhrase(password),
    );
  }

  /**
   * Clears the transaction history, to allow users to force-reset their nonces.
   * Mostly used in development environments, when networks are restarted with
   * the same network ID.
   *
   * @returns {Promise<string>} The current selected address.
   */
  async resetAccount() {
    const selectedAddress =
      this.accountsController.getSelectedAccount().address;
    this.txController.wipeTransactions(false, selectedAddress);
    this.smartTransactionsController.wipeSmartTransactions({
      address: selectedAddress,
      ignoreNetwork: false,
    });
    this.networkController.resetConnection();

    return selectedAddress;
  }

  /**
   * Gets the permitted accounts for the specified origin. Returns an empty
   * array if no accounts are permitted.
   *
   * @param {string} origin - The origin whose exposed accounts to retrieve.
   * @param {boolean} [suppressUnauthorizedError] - Suppresses the unauthorized error.
   * @returns {Promise<string[]>} The origin's permitted accounts, or an empty
   * array.
   */
  async getPermittedAccounts(
    origin,
    { suppressUnauthorizedError = true } = {},
  ) {
    try {
      return await this.permissionController.executeRestrictedMethod(
        origin,
        RestrictedMethods.eth_accounts,
      );
    } catch (error) {
      if (
        suppressUnauthorizedError &&
        error.code === rpcErrorCodes.provider.unauthorized
      ) {
        return [];
      }
      throw error;
    }
  }

  /**
   * Stops exposing the specified chain ID to all third parties.
   * Exposed chain IDs are stored in caveats of the `endowment:permitted-chains`
   * permission. This method uses `PermissionController.updatePermissionsByCaveat`
   * to remove the specified chain ID from every `endowment:permitted-chains`
   * permission. If a permission only included this chain ID, the permission is
   * revoked entirely.
   *
   * @param {string} targetChainId - The chain ID to stop exposing
   * to third parties.
   */
  removeAllChainIdPermissions(targetChainId) {
    this.permissionController.updatePermissionsByCaveat(
      CaveatTypes.restrictNetworkSwitching,
      (existingChainIds) =>
        CaveatMutatorFactories[
          CaveatTypes.restrictNetworkSwitching
        ].removeChainId(targetChainId, existingChainIds),
    );
  }

  /**
   * Stops exposing the account with the specified address to all third parties.
   * Exposed accounts are stored in caveats of the eth_accounts permission. This
   * method uses `PermissionController.updatePermissionsByCaveat` to
   * remove the specified address from every eth_accounts permission. If a
   * permission only included this address, the permission is revoked entirely.
   *
   * @param {string} targetAccount - The address of the account to stop exposing
   * to third parties.
   */
  removeAllAccountPermissions(targetAccount) {
    this.permissionController.updatePermissionsByCaveat(
      CaveatTypes.restrictReturnedAccounts,
      (existingAccounts) =>
        CaveatMutatorFactories[
          CaveatTypes.restrictReturnedAccounts
        ].removeAccount(targetAccount, existingAccounts),
    );
  }

  /**
   * Removes an account from state / storage.
   *
   * @param {string[]} address - A hex address
   */
  async removeAccount(address) {
    // Remove all associated permissions
    this.removeAllAccountPermissions(address);

    ///: BEGIN:ONLY_INCLUDE_IF(build-mmi)
    this.custodyController.removeAccount(address);
    ///: END:ONLY_INCLUDE_IF(build-mmi)

    const keyring = await this.keyringController.getKeyringForAccount(address);
    // Remove account from the keyring
    await this.keyringController.removeAccount(address);
    const updatedKeyringAccounts = keyring ? await keyring.getAccounts() : {};
    if (updatedKeyringAccounts?.length === 0) {
      keyring.destroy?.();
    }

    return address;
  }

  /**
   * Imports an account with the specified import strategy.
   * These are defined in @metamask/keyring-controller
   * Each strategy represents a different way of serializing an Ethereum key pair.
   *
   * @param {'privateKey' | 'json'} strategy - A unique identifier for an account import strategy.
   * @param {any} args - The data required by that strategy to import an account.
   */
  async importAccountWithStrategy(strategy, args) {
    const importedAccountAddress =
      await this.keyringController.importAccountWithStrategy(strategy, args);
    // set new account as selected
    this.preferencesController.setSelectedAddress(importedAccountAddress);
  }

  // ---------------------------------------------------------------------------
  // Identity Management (signature operations)

  getAddTransactionRequest({
    transactionParams,
    transactionOptions,
    dappRequest,
  }) {
    return {
      internalAccounts: this.accountsController.listAccounts(),
      dappRequest,
      networkClientId:
        dappRequest?.networkClientId ??
        this.networkController.state.selectedNetworkClientId,
      selectedAccount: this.accountsController.getAccountByAddress(
        transactionParams.from,
      ),
      transactionController: this.txController,
      transactionOptions,
      transactionParams,
      userOperationController: this.userOperationController,
      chainId: getCurrentChainId({ metamask: this.networkController.state }),
      ppomController: this.ppomController,
      securityAlertsEnabled:
        this.preferencesController.store.getState()?.securityAlertsEnabled,
      updateSecurityAlertResponse: this.updateSecurityAlertResponse.bind(this),
    };
  }

  /**
   * @returns {boolean} true if the keyring type supports EIP-1559
   */
  async getCurrentAccountEIP1559Compatibility() {
    return true;
  }

  //=============================================================================
  // END (VAULT / KEYRING RELATED METHODS)
  //=============================================================================

  /**
   * Allows a user to attempt to cancel a previously submitted transaction
   * by creating a new transaction.
   *
   * @param {number} originalTxId - the id of the txMeta that you want to
   * attempt to cancel
   * @param {import(
   *  './controllers/transactions'
   * ).CustomGasSettings} [customGasSettings] - overrides to use for gas params
   * instead of allowing this method to generate them
   * @param options
   * @returns {object} MetaMask state
   */
  async createCancelTransaction(originalTxId, customGasSettings, options) {
    await this.txController.stopTransaction(
      originalTxId,
      customGasSettings,
      options,
    );
    const state = this.getState();
    return state;
  }

  /**
   * Allows a user to attempt to speed up a previously submitted transaction
   * by creating a new transaction.
   *
   * @param {number} originalTxId - the id of the txMeta that you want to
   * attempt to speed up
   * @param {import(
   *  './controllers/transactions'
   * ).CustomGasSettings} [customGasSettings] - overrides to use for gas params
   * instead of allowing this method to generate them
   * @param options
   * @returns {object} MetaMask state
   */
  async createSpeedUpTransaction(originalTxId, customGasSettings, options) {
    await this.txController.speedUpTransaction(
      originalTxId,
      customGasSettings,
      options,
    );
    const state = this.getState();
    return state;
  }

  async estimateGas(estimateGasParams) {
    return new Promise((resolve, reject) => {
      return new EthJSQuery(this.provider).estimateGas(
        estimateGasParams,
        (err, res) => {
          if (err) {
            return reject(err);
          }

          return resolve(res.toString(16));
        },
      );
    });
  }

  handleWatchAssetRequest = ({ asset, type, origin, networkClientId }) => {
    switch (type) {
      case ERC20:
        return this.tokensController.watchAsset({
          asset,
          type,
          networkClientId,
        });
      case ERC721:
      case ERC1155:
        return this.nftController.watchNft(asset, type, origin);
      default:
        throw new Error(`Asset type ${type} not supported`);
    }
  };

  async updateSecurityAlertResponse(
    method,
    securityAlertId,
    securityAlertResponse,
  ) {
    updateSecurityAlertResponse({
      appStateController: this.appStateController,
      method,
      securityAlertId,
      securityAlertResponse,
      signatureController: this.signatureController,
      transactionController: this.txController,
    });
  }

  //=============================================================================
  // PASSWORD MANAGEMENT
  //=============================================================================

  /**
   * Allows a user to begin the seed phrase recovery process.
   */
  markPasswordForgotten() {
    this.preferencesController.setPasswordForgotten(true);
    this.sendUpdate();
  }

  /**
   * Allows a user to end the seed phrase recovery process.
   */
  unMarkPasswordForgotten() {
    this.preferencesController.setPasswordForgotten(false);
    this.sendUpdate();
  }

  //=============================================================================
  // REQUEST QUEUE
  //=============================================================================

  setUseRequestQueue(value) {
    this.preferencesController.setUseRequestQueue(value);
  }

  //=============================================================================
  // SETUP
  //=============================================================================

  /**
   * A runtime.MessageSender object, as provided by the browser:
   *
   * @see https://developer.mozilla.org/en-US/docs/Mozilla/Add-ons/WebExtensions/API/runtime/MessageSender
   * @typedef {object} MessageSender
   * @property {string} - The URL of the page or frame hosting the script that sent the message.
   */

  /**
   * A Snap sender object.
   *
   * @typedef {object} SnapSender
   * @property {string} snapId - The ID of the snap.
   */

  /**
   * Used to create a multiplexed stream for connecting to an untrusted context
   * like a Dapp or other extension.
   *
   * @param options - Options bag.
   * @param {ReadableStream} options.connectionStream - The Duplex stream to connect to.
   * @param {MessageSender | SnapSender} options.sender - The sender of the messages on this stream.
   * @param {string} [options.subjectType] - The type of the sender, i.e. subject.
   */
  setupUntrustedCommunicationEip1193({
    connectionStream,
    sender,
    subjectType,
  }) {
    if (sender.url) {
      if (this.onboardingController.state.completedOnboarding) {
        if (this.preferencesController.store.getState().usePhishDetect) {
          const { hostname } = new URL(sender.url);
          this.phishingController.maybeUpdateState();
          // Check if new connection is blocked if phishing detection is on
          const phishingTestResponse = this.phishingController.test(sender.url);
          if (phishingTestResponse?.result) {
            this.sendPhishingWarning(connectionStream, hostname);
            this.metaMetricsController.trackEvent({
              event: MetaMetricsEventName.PhishingPageDisplayed,
              category: MetaMetricsEventCategory.Phishing,
              properties: {
                url: hostname,
              },
            });
            return;
          }
        }
      }
    }

    let inputSubjectType;
    if (subjectType) {
      inputSubjectType = subjectType;
    } else if (sender.id && sender.id !== this.extension.runtime.id) {
      inputSubjectType = SubjectType.Extension;
    } else {
      inputSubjectType = SubjectType.Website;
    }

    // setup multiplexing
    const mux = setupMultiplex(connectionStream);

    // messages between inpage and background
    this.setupProviderConnectionEip1193(
      mux.createStream('metamask-provider'),
      sender,
      inputSubjectType,
    );

    // TODO:LegacyProvider: Delete
    if (sender.url) {
      // legacy streams
      this.setupPublicConfig(mux.createStream('publicConfig'));
    }
  }

  /**
   * Used to create a CAIP stream for connecting to an untrusted context.
   *
   * @param options - Options bag.
   * @param {ReadableStream} options.connectionStream - The Duplex stream to connect to.
   * @param {MessageSender | SnapSender} options.sender - The sender of the messages on this stream.
   * @param {string} [options.subjectType] - The type of the sender, i.e. subject.
   */

  setupUntrustedCommunicationCaip({ connectionStream, sender, subjectType }) {
    let inputSubjectType;
    if (subjectType) {
      inputSubjectType = subjectType;
    } else if (sender.id && sender.id !== this.extension.runtime.id) {
      inputSubjectType = SubjectType.Extension;
    } else {
      inputSubjectType = SubjectType.Website;
    }

    const caipStream = createCaipStream(connectionStream);

    // messages between subject and background
    this.setupProviderConnectionCaip(caipStream, sender, inputSubjectType);
  }

  /**
   * Used to create a multiplexed stream for connecting to a trusted context,
   * like our own user interfaces, which have the provider APIs, but also
   * receive the exported API from this controller, which includes trusted
   * functions, like the ability to approve transactions or sign messages.
   *
   * @param {*} connectionStream - The duplex stream to connect to.
   * @param {MessageSender} sender - The sender of the messages on this stream
   */
  setupTrustedCommunication(connectionStream, sender) {
    // setup multiplexing
    const mux = setupMultiplex(connectionStream);
    // connect features
    this.setupControllerConnection(mux.createStream('controller'));
    this.setupProviderConnectionEip1193(
      mux.createStream('provider'),
      sender,
      SubjectType.Internal,
    );
  }

  /**
   * Used to create a multiplexed stream for connecting to the phishing warning page.
   *
   * @param options - Options bag.
   * @param {ReadableStream} options.connectionStream - The Duplex stream to connect to.
   */
  setupPhishingCommunication({ connectionStream }) {
    const { usePhishDetect } = this.preferencesController.store.getState();

    if (!usePhishDetect) {
      return;
    }

    // setup multiplexing
    const mux = setupMultiplex(connectionStream);
    const phishingStream = mux.createStream(PHISHING_SAFELIST);

    // set up postStream transport
    phishingStream.on(
      'data',
      createMetaRPCHandler(
        {
          safelistPhishingDomain: this.safelistPhishingDomain.bind(this),
          backToSafetyPhishingWarning:
            this.backToSafetyPhishingWarning.bind(this),
        },
        phishingStream,
      ),
    );
  }

  setUpCookieHandlerCommunication({ connectionStream }) {
    const {
      metaMetricsId,
      dataCollectionForMarketing,
      participateInMetaMetrics,
    } = this.metaMetricsController.store.getState();

    if (
      metaMetricsId &&
      dataCollectionForMarketing &&
      participateInMetaMetrics
    ) {
      // setup multiplexing
      const mux = setupMultiplex(connectionStream);
      const metamaskCookieHandlerStream = mux.createStream(
        METAMASK_COOKIE_HANDLER,
      );
      // set up postStream transport
      metamaskCookieHandlerStream.on(
        'data',
        createMetaRPCHandler(
          {
            getCookieFromMarketingPage:
              this.getCookieFromMarketingPage.bind(this),
          },
          metamaskCookieHandlerStream,
        ),
      );
    }
  }

  getCookieFromMarketingPage(data) {
    const { ga_client_id: cookieId } = data;
    this.metaMetricsController.setMarketingCampaignCookieId(cookieId);
  }

  /**
   * Called when we detect a suspicious domain. Requests the browser redirects
   * to our anti-phishing page.
   *
   * @private
   * @param {*} connectionStream - The duplex stream to the per-page script,
   * for sending the reload attempt to.
   * @param {string} hostname - The hostname that triggered the suspicion.
   */
  sendPhishingWarning(connectionStream, hostname) {
    const mux = setupMultiplex(connectionStream);
    const phishingStream = mux.createStream('phishing');
    phishingStream.write({ hostname });
  }

  /**
   * A method for providing our API over a stream using JSON-RPC.
   *
   * @param {*} outStream - The stream to provide our API over.
   */
  setupControllerConnection(outStream) {
    const patchStore = new PatchStore(this.memStore);
    let uiReady = false;

    const handleUpdate = () => {
      if (!isStreamWritable(outStream) || !uiReady) {
        return;
      }

      const patches = patchStore.flushPendingPatches();

      outStream.write({
        jsonrpc: '2.0',
        method: 'sendUpdate',
        params: [patches],
      });
    };

    const api = {
      ...this.getApi(),
      startPatches: () => {
        uiReady = true;
        handleUpdate();
      },
      getStatePatches: () => patchStore.flushPendingPatches(),
    };

    this.on('update', handleUpdate);

    // report new active controller connection
    this.activeControllerConnections += 1;
    this.emit('controllerConnectionChanged', this.activeControllerConnections);

    // set up postStream transport
    outStream.on('data', createMetaRPCHandler(api, outStream));

    const startUISync = () => {
      if (!isStreamWritable(outStream)) {
        return;
      }
      // send notification to client-side
      outStream.write({
        jsonrpc: '2.0',
        method: 'startUISync',
      });
    };

    if (this.startUISync) {
      startUISync();
    } else {
      this.once('startUISync', startUISync);
    }

    const outstreamEndHandler = () => {
      if (!outStream.mmFinished) {
        this.activeControllerConnections -= 1;
        this.emit(
          'controllerConnectionChanged',
          this.activeControllerConnections,
        );
        outStream.mmFinished = true;
        this.removeListener('update', handleUpdate);
        patchStore.destroy();
      }
    };

    // The presence of both of the below handlers may be redundant.
    // After upgrading metamask/object-multiples to v2.0.0, which included
    // an upgrade of readable-streams from v2 to v3, we saw that the
    // `outStream.on('end'` handler was almost never being called. This seems to
    // related to how v3 handles errors vs how v2 handles errors; there
    // are "premature close" errors in both cases, although in the case
    // of v2 they don't prevent `outStream.on('end'` from being called.
    // At the time that this comment was committed, it was known that we
    // need to investigate and resolve the underlying error, however,
    // for expediency, we are not addressing them at this time. Instead, we
    // can observe that `readableStream.finished` preserves the same
    // functionality as we had when we relied on readable-stream v2. Meanwhile,
    // the `outStream.on('end')` handler was observed to have been called at least once.
    // In an abundance of caution to prevent against unexpected future behavioral changes in
    // streams implementations, we redundantly use multiple paths to attach the same event handler.
    // The outstreamEndHandler therefore needs to be idempotent, which introduces the `mmFinished` property.

    outStream.mmFinished = false;
    finished(outStream, outstreamEndHandler);
    outStream.once('close', outstreamEndHandler);
    outStream.once('end', outstreamEndHandler);
  }

  /**
   * A method for serving our ethereum provider over a given stream.
   *
   * @param {*} outStream - The stream to provide over.
   * @param {MessageSender | SnapSender} sender - The sender of the messages on this stream
   * @param {SubjectType} subjectType - The type of the sender, i.e. subject.
   */
  setupProviderConnectionEip1193(outStream, sender, subjectType) {
    let origin;
    if (subjectType === SubjectType.Internal) {
      origin = ORIGIN_METAMASK;
    } else if (subjectType === SubjectType.Snap) {
      origin = sender.snapId;
    } else {
      origin = new URL(sender.url).origin;
    }

    if (sender.id && sender.id !== this.extension.runtime.id) {
      this.subjectMetadataController.addSubjectMetadata({
        origin,
        extensionId: sender.id,
        subjectType: SubjectType.Extension,
      });
    }

    let tabId;
    if (sender.tab && sender.tab.id) {
      tabId = sender.tab.id;
    }

    const engine = this.setupProviderEngineEip1193({
      origin,
      sender,
      subjectType,
      tabId,
    });

    const dupeReqFilterStream = createDupeReqFilterStream();

    // setup connection
    const providerStream = createEngineStream({ engine });

    const connectionId = this.addConnection(origin, { engine });

    pipeline(
      outStream,
      dupeReqFilterStream,
      providerStream,
      outStream,
      (err) => {
        // handle any middleware cleanup
        engine._middleware.forEach((mid) => {
          if (mid.destroy && typeof mid.destroy === 'function') {
            mid.destroy();
          }
        });
        connectionId && this.removeConnection(origin, connectionId);
        // For context and todos related to the error message match, see https://github.com/MetaMask/metamask-extension/issues/26337
        if (err && !err.message?.match('Premature close')) {
          log.error(err);
        }
      },
    );

    // Used to show wallet liveliness to the provider
    if (subjectType !== SubjectType.Internal) {
      this._notifyChainChangeForConnection({ engine }, origin);
    }
  }

  /**
   * A method for serving our CAIP provider over a given stream.
   *
   * @param {*} outStream - The stream to provide over.
   * @param {MessageSender | SnapSender} sender - The sender of the messages on this stream
   * @param {SubjectType} subjectType - The type of the sender, i.e. subject.
   */
  setupProviderConnectionCaip(outStream, sender, subjectType) {
    let origin;
    if (subjectType === SubjectType.Internal) {
      origin = ORIGIN_METAMASK;
    } else if (subjectType === SubjectType.Snap) {
      origin = sender.snapId;
    } else {
      origin = new URL(sender.url).origin;
    }

    if (sender.id && sender.id !== this.extension.runtime.id) {
      this.subjectMetadataController.addSubjectMetadata({
        origin,
        extensionId: sender.id,
        subjectType: SubjectType.Extension,
      });
    }

    let tabId;
    if (sender.tab && sender.tab.id) {
      tabId = sender.tab.id;
    }

    const engine = this.setupProviderEngineCaip({
      origin,
      tabId,
    });

    const dupeReqFilterStream = createDupeReqFilterStream();

    // setup connection
    const providerStream = createEngineStream({ engine });

    const connectionId = this.addConnection(origin, { engine });

    pipeline(
      outStream,
      dupeReqFilterStream,
      providerStream,
      outStream,
      (err) => {
        // handle any middleware cleanup
        engine._middleware.forEach((mid) => {
          if (mid.destroy && typeof mid.destroy === 'function') {
            mid.destroy();
          }
        });
        connectionId && this.removeConnection(origin, connectionId);
        if (err) {
          log.error(err);
        }
      },
    );

    // Used to show wallet liveliness to the provider
    if (subjectType !== SubjectType.Internal) {
      this._notifyChainChangeForConnection({ engine }, origin);
    }
  }

  /**
   * For snaps running in workers.
   *
   * @param snapId
   * @param connectionStream
   */
  setupSnapProvider(snapId, connectionStream) {
    this.setupUntrustedCommunicationEip1193({
      connectionStream,
      sender: { snapId },
      subjectType: SubjectType.Snap,
    });
  }

  /**
   * A method for creating an ethereum provider that is safely restricted for the requesting subject.
   *
   * @param {object} options - Provider engine options
   * @param {string} options.origin - The origin of the sender
   * @param {MessageSender | SnapSender} options.sender - The sender object.
   * @param {string} options.subjectType - The type of the sender subject.
   * @param {tabId} [options.tabId] - The tab ID of the sender - if the sender is within a tab
   */
  setupProviderEngineEip1193({ origin, subjectType, sender, tabId }) {
    const engine = new JsonRpcEngine();

    // Append origin to each request
    engine.push(createOriginMiddleware({ origin }));

    // Append selectedNetworkClientId to each request
    engine.push(createSelectedNetworkMiddleware(this.controllerMessenger));

    // Add a middleware that will switch chain on each request (as needed)
    const requestQueueMiddleware = createQueuedRequestMiddleware({
      enqueueRequest: this.queuedRequestController.enqueueRequest.bind(
        this.queuedRequestController,
      ),
      useRequestQueue: this.preferencesController.getUseRequestQueue.bind(
        this.preferencesController,
      ),
      shouldEnqueueRequest: (request) => {
        return methodsRequiringNetworkSwitch.includes(request.method);
      },
    });
    engine.push(requestQueueMiddleware);

    // If the origin is not in the selectedNetworkController's `domains` state
    // when the provider engine is created, the selectedNetworkController will
    // fetch the globally selected networkClient from the networkController and wrap
    // it in a proxy which can be switched to use its own state if/when the origin
    // is added to the `domains` state
    const proxyClient =
      this.selectedNetworkController.getProviderAndBlockTracker(origin);

    // We create the filter and subscription manager middleware now, but they will
    // be inserted into the engine later.
    const filterMiddleware = createFilterMiddleware(proxyClient);
    const subscriptionManager = createSubscriptionManager(proxyClient);
    subscriptionManager.events.on('notification', (message) =>
      engine.emit('notification', message),
    );

    // Append tabId to each request if it exists
    if (tabId) {
      engine.push(createTabIdMiddleware({ tabId }));
    }

    engine.push(createLoggerMiddleware({ origin }));
    engine.push(this.permissionLogController.createMiddleware());

    if (origin === BaseUrl.Portfolio) {
      engine.push(createTxVerificationMiddleware(this.networkController));
    }

    engine.push(createTracingMiddleware());

<<<<<<< HEAD
    // PPOMMiddleware come after the SelectedNetworkMiddleware
=======
>>>>>>> 154d25af
    engine.push(
      createPPOMMiddleware(
        this.ppomController,
        this.preferencesController,
        this.networkController,
        this.appStateController,
        this.accountsController,
        this.updateSecurityAlertResponse.bind(this),
      ),
    );

    const isConfirmationRedesignEnabled = () => {
      return this.preferencesController.store.getState().preferences
        .redesignedConfirmationsEnabled;
    };

    engine.push(
      createRPCMethodTrackingMiddleware({
        getMetricsState: this.metaMetricsController.store.getState.bind(
          this.metaMetricsController.store,
        ),
        getAccountType: this.getAccountType.bind(this),
        getDeviceModel: this.getDeviceModel.bind(this),
        isConfirmationRedesignEnabled,
        snapAndHardwareMessenger: this.controllerMessenger.getRestricted({
          name: 'SnapAndHardwareMessenger',
          allowedActions: [
            'KeyringController:getKeyringForAccount',
            'SnapController:get',
            'AccountsController:getSelectedAccount',
          ],
        }),
        appStateController: this.appStateController,
        metaMetricsController: this.metaMetricsController,
      }),
    );

    engine.push(createUnsupportedMethodMiddleware());

    // Legacy RPC methods that need to be implemented _ahead of_ the permission
    // middleware.
    engine.push(
      createLegacyMethodMiddleware({
        getAccounts: this.getPermittedAccounts.bind(this, origin),
      }),
    );

    if (subjectType !== SubjectType.Internal) {
      engine.push(
        this.permissionController.createPermissionMiddleware({
          origin,
        }),
      );
    }

    if (subjectType === SubjectType.Website) {
      engine.push(
        createOnboardingMiddleware({
          location: sender.url,
          registerOnboarding: this.onboardingController.registerOnboarding,
        }),
      );
    }

    // EVM requests and eth permissions should not be passed to non-EVM accounts
    // this middleware intercepts these requests and returns an error.
    engine.push(
      createEvmMethodsToNonEvmAccountReqFilterMiddleware({
        messenger: this.controllerMessenger.getRestricted({
          name: 'EvmMethodsToNonEvmAccountFilterMessenger',
          allowedActions: ['AccountsController:getSelectedAccount'],
        }),
      }),
    );

    // Unrestricted/permissionless RPC method implementations.
    // They must nevertheless be placed _behind_ the permission middleware.
    engine.push(
      createMethodMiddleware({
        origin,

        subjectType,

        // Miscellaneous
        addSubjectMetadata:
          this.subjectMetadataController.addSubjectMetadata.bind(
            this.subjectMetadataController,
          ),
        metamaskState: this.getState(),
        getProviderState: this.getProviderState.bind(this),
        getUnlockPromise: this.appStateController.getUnlockPromise.bind(
          this.appStateController,
        ),
        handleWatchAssetRequest: this.handleWatchAssetRequest.bind(this),
        requestUserApproval:
          this.approvalController.addAndShowApprovalRequest.bind(
            this.approvalController,
          ),
        startApprovalFlow: this.approvalController.startFlow.bind(
          this.approvalController,
        ),
        endApprovalFlow: this.approvalController.endFlow.bind(
          this.approvalController,
        ),
        sendMetrics: this.metaMetricsController.trackEvent.bind(
          this.metaMetricsController,
        ),
        // Permission-related
        getAccounts: this.getPermittedAccounts.bind(this, origin),
        getPermissionsForOrigin: this.permissionController.getPermissions.bind(
          this.permissionController,
          origin,
        ),
        hasPermission: this.permissionController.hasPermission.bind(
          this.permissionController,
          origin,
        ),
        requestAccountsPermission:
          this.permissionController.requestPermissions.bind(
            this.permissionController,
            { origin },
            {
              eth_accounts: {},
              ...(process.env.CHAIN_PERMISSIONS && {
                [PermissionNames.permittedChains]: {},
              }),
            },
          ),
        requestPermittedChainsPermission: (chainIds) =>
          this.permissionController.requestPermissionsIncremental(
            { origin },
            {
              [PermissionNames.permittedChains]: {
                caveats: [
                  CaveatFactories[CaveatTypes.restrictNetworkSwitching](
                    chainIds,
                  ),
                ],
              },
            },
          ),
        grantPermittedChainsPermissionIncremental: (chainIds) =>
          this.permissionController.grantPermissionsIncremental({
            subject: { origin },
            approvedPermissions: {
              [PermissionNames.permittedChains]: {
                caveats: [
                  CaveatFactories[CaveatTypes.restrictNetworkSwitching](
                    chainIds,
                  ),
                ],
              },
            },
          }),
        requestPermissionsForOrigin: (requestedPermissions) =>
          this.permissionController.requestPermissions(
            { origin },
            {
              ...(process.env.CHAIN_PERMISSIONS &&
                requestedPermissions[RestrictedMethods.eth_accounts] && {
                  [PermissionNames.permittedChains]: {},
                }),
              ...requestedPermissions,
            },
          ),
        revokePermissionsForOrigin: (permissionKeys) => {
          try {
            this.permissionController.revokePermissions({
              [origin]: permissionKeys,
            });
          } catch (e) {
            // we dont want to handle errors here because
            // the revokePermissions api method should just
            // return `null` if the permissions were not
            // successfully revoked or if the permissions
            // for the origin do not exist
            console.log(e);
          }
        },
        getCaveat: ({ target, caveatType }) => {
          try {
            return this.permissionController.getCaveat(
              origin,
              target,
              caveatType,
            );
          } catch (e) {
            if (e instanceof PermissionDoesNotExistError) {
              // suppress expected error in case that the origin
              // does not have the target permission yet
            } else {
              throw e;
            }
          }

          return undefined;
        },
        getChainPermissionsFeatureFlag: () =>
          Boolean(process.env.CHAIN_PERMISSIONS),
        // network configuration-related
        setActiveNetwork: async (networkClientId) => {
          await this.networkController.setActiveNetwork(networkClientId);
          // if the origin has the eth_accounts permission
          // we set per dapp network selection state
          if (
            this.permissionController.hasPermission(
              origin,
              PermissionNames.eth_accounts,
            )
          ) {
            this.selectedNetworkController.setNetworkClientIdForDomain(
              origin,
              networkClientId,
            );
          }
        },
        addNetwork: this.networkController.addNetwork.bind(
          this.networkController,
        ),
        updateNetwork: this.networkController.updateNetwork.bind(
          this.networkController,
        ),
        getNetworkConfigurationByChainId:
          this.networkController.getNetworkConfigurationByChainId.bind(
            this.networkController,
          ),
        getCurrentChainIdForDomain: (domain) => {
          const networkClientId =
            this.selectedNetworkController.getNetworkClientIdForDomain(domain);
          const { chainId } =
            this.networkController.getNetworkConfigurationByNetworkClientId(
              networkClientId,
            );
          return chainId;
        },

        // Web3 shim-related
        getWeb3ShimUsageState: this.alertController.getWeb3ShimUsageState.bind(
          this.alertController,
        ),
        setWeb3ShimUsageRecorded:
          this.alertController.setWeb3ShimUsageRecorded.bind(
            this.alertController,
          ),

        ///: BEGIN:ONLY_INCLUDE_IF(build-mmi)
        handleMmiAuthenticate:
          this.institutionalFeaturesController.handleMmiAuthenticate.bind(
            this.institutionalFeaturesController,
          ),
        handleMmiCheckIfTokenIsPresent:
          this.mmiController.handleMmiCheckIfTokenIsPresent.bind(
            this.mmiController,
          ),
        handleMmiDashboardData: this.mmiController.handleMmiDashboardData.bind(
          this.mmiController,
        ),
        handleMmiSetAccountAndNetwork:
          this.mmiController.setAccountAndNetwork.bind(this.mmiController),
        handleMmiOpenAddHardwareWallet:
          this.mmiController.handleMmiOpenAddHardwareWallet.bind(
            this.mmiController,
          ),
        ///: END:ONLY_INCLUDE_IF
      }),
    );

    engine.push(
      createSnapsMethodMiddleware(subjectType === SubjectType.Snap, {
        getUnlockPromise: this.appStateController.getUnlockPromise.bind(
          this.appStateController,
        ),
        getSnaps: this.controllerMessenger.call.bind(
          this.controllerMessenger,
          'SnapController:getPermitted',
          origin,
        ),
        requestPermissions: async (requestedPermissions) =>
          await this.permissionController.requestPermissions(
            { origin },
            requestedPermissions,
          ),
        getPermissions: this.permissionController.getPermissions.bind(
          this.permissionController,
          origin,
        ),
        getSnapFile: this.controllerMessenger.call.bind(
          this.controllerMessenger,
          'SnapController:getFile',
          origin,
        ),
        installSnaps: this.controllerMessenger.call.bind(
          this.controllerMessenger,
          'SnapController:install',
          origin,
        ),
        invokeSnap: this.permissionController.executeRestrictedMethod.bind(
          this.permissionController,
          origin,
          RestrictedMethods.wallet_snap,
        ),
        getIsLocked: () => {
          return !this.appStateController.isUnlocked();
        },
        getInterfaceState: (...args) =>
          this.controllerMessenger.call(
            'SnapInterfaceController:getInterface',
            origin,
            ...args,
          ).state,
        createInterface: this.controllerMessenger.call.bind(
          this.controllerMessenger,
          'SnapInterfaceController:createInterface',
          origin,
        ),
        updateInterface: this.controllerMessenger.call.bind(
          this.controllerMessenger,
          'SnapInterfaceController:updateInterface',
          origin,
        ),
        resolveInterface: this.controllerMessenger.call.bind(
          this.controllerMessenger,
          'SnapInterfaceController:resolveInterface',
          origin,
        ),
        getSnap: this.controllerMessenger.call.bind(
          this.controllerMessenger,
          'SnapController:get',
        ),
        getAllSnaps: this.controllerMessenger.call.bind(
          this.controllerMessenger,
          'SnapController:getAll',
        ),
        ///: BEGIN:ONLY_INCLUDE_IF(keyring-snaps)
        hasPermission: this.permissionController.hasPermission.bind(
          this.permissionController,
          origin,
        ),
        handleSnapRpcRequest: (args) =>
          this.handleSnapRequest({ ...args, origin }),
        getAllowedKeyringMethods: keyringSnapPermissionsBuilder(
          this.subjectMetadataController,
          origin,
        ),
        ///: END:ONLY_INCLUDE_IF
      }),
    );

    engine.push(filterMiddleware);
    engine.push(subscriptionManager.middleware);

    engine.push(this.metamaskMiddleware);

    engine.push(providerAsMiddleware(proxyClient.provider));

    return engine;
  }

  /**
   * A method for creating a CAIP provider that is safely restricted for the requesting subject.
   *
   * @param {object} options - Provider engine options
   * @param {string} options.origin - The origin of the sender
   * @param {tabId} [options.tabId] - The tab ID of the sender - if the sender is within a tab
   */
  setupProviderEngineCaip({ origin, tabId }) {
    const engine = new JsonRpcEngine();

    engine.push((request, _res, _next, end) => {
      console.log('CAIP request received', { origin, tabId, request });
      return end(new Error('CAIP RPC Pipeline not yet implemented.'));
    });

    return engine;
  }

  /**
   * TODO:LegacyProvider: Delete
   * A method for providing our public config info over a stream.
   * This includes info we like to be synchronous if possible, like
   * the current selected account, and network ID.
   *
   * Since synchronous methods have been deprecated in web3,
   * this is a good candidate for deprecation.
   *
   * @param {*} outStream - The stream to provide public config over.
   */
  setupPublicConfig(outStream) {
    const configStream = storeAsStream(this.publicConfigStore);

    pipeline(configStream, outStream, (err) => {
      configStream.destroy();
      // For context and todos related to the error message match, see https://github.com/MetaMask/metamask-extension/issues/26337
      if (err && !err.message?.match('Premature close')) {
        log.error(err);
      }
    });
  }

  /**
   * Adds a reference to a connection by origin. Ignores the 'metamask' origin.
   * Caller must ensure that the returned id is stored such that the reference
   * can be deleted later.
   *
   * @param {string} origin - The connection's origin string.
   * @param {object} options - Data associated with the connection
   * @param {object} options.engine - The connection's JSON Rpc Engine
   * @returns {string} The connection's id (so that it can be deleted later)
   */
  addConnection(origin, { engine }) {
    if (origin === ORIGIN_METAMASK) {
      return null;
    }

    if (!this.connections[origin]) {
      this.connections[origin] = {};
    }

    const id = nanoid();
    this.connections[origin][id] = {
      engine,
    };

    return id;
  }

  /**
   * Deletes a reference to a connection, by origin and id.
   * Ignores unknown origins.
   *
   * @param {string} origin - The connection's origin string.
   * @param {string} id - The connection's id, as returned from addConnection.
   */
  removeConnection(origin, id) {
    const connections = this.connections[origin];
    if (!connections) {
      return;
    }

    delete connections[id];

    if (Object.keys(connections).length === 0) {
      delete this.connections[origin];
    }
  }

  /**
   * Closes all connections for the given origin, and removes the references
   * to them.
   * Ignores unknown origins.
   *
   * @param {string} origin - The origin string.
   */
  removeAllConnections(origin) {
    const connections = this.connections[origin];
    if (!connections) {
      return;
    }

    Object.keys(connections).forEach((id) => {
      this.removeConnection(origin, id);
    });
  }

  /**
   * Causes the RPC engines associated with the connections to the given origin
   * to emit a notification event with the given payload.
   *
   * The caller is responsible for ensuring that only permitted notifications
   * are sent.
   *
   * Ignores unknown origins.
   *
   * @param {string} origin - The connection's origin string.
   * @param {unknown} payload - The event payload.
   */
  notifyConnections(origin, payload) {
    const connections = this.connections[origin];

    if (connections) {
      Object.values(connections).forEach((conn) => {
        if (conn.engine) {
          conn.engine.emit('notification', payload);
        }
      });
    }
  }

  /**
   * Causes the RPC engines associated with all connections to emit a
   * notification event with the given payload.
   *
   * If the "payload" parameter is a function, the payload for each connection
   * will be the return value of that function called with the connection's
   * origin.
   *
   * The caller is responsible for ensuring that only permitted notifications
   * are sent.
   *
   * @param {unknown} payload - The event payload, or payload getter function.
   */
  notifyAllConnections(payload) {
    const getPayload =
      typeof payload === 'function'
        ? (origin) => payload(origin)
        : () => payload;

    Object.keys(this.connections).forEach((origin) => {
      Object.values(this.connections[origin]).forEach(async (conn) => {
        try {
          this.notifyConnection(conn, await getPayload(origin));
        } catch (err) {
          console.error(err);
        }
      });
    });
  }

  /**
   * Causes the RPC engine for passed connection to emit a
   * notification event with the given payload.
   *
   * The caller is responsible for ensuring that only permitted notifications
   * are sent.
   *
   * @param {object} connection - Data associated with the connection
   * @param {object} connection.engine - The connection's JSON Rpc Engine
   * @param {unknown} payload - The event payload
   */
  notifyConnection(connection, payload) {
    try {
      if (connection.engine) {
        connection.engine.emit('notification', payload);
      }
    } catch (err) {
      console.error(err);
    }
  }

  // handlers

  /**
   * Handle a KeyringController update
   *
   * @param {object} state - the KC state
   * @returns {Promise<void>}
   * @private
   */
  async _onKeyringControllerUpdate(state) {
    const { keyrings } = state;

    // The accounts tracker only supports EVM addresses and the keyring
    // controller may pass non-EVM addresses, so we filter them out
    const addresses = keyrings
      .reduce((acc, { accounts }) => acc.concat(accounts), [])
      .filter(isEthAddress);

    if (!addresses.length) {
      return;
    }

    this.accountTracker.syncWithAddresses(addresses);
  }

  /**
   * Handle global application unlock.
   * Notifies all connections that the extension is unlocked, and which
   * account(s) are currently accessible, if any.
   */
  _onUnlock() {
    this.notifyAllConnections(async (origin) => {
      return {
        method: NOTIFICATION_NAMES.unlockStateChanged,
        params: {
          isUnlocked: true,
          accounts: await this.getPermittedAccounts(origin),
        },
      };
    });

    this.unMarkPasswordForgotten();

    // In the current implementation, this handler is triggered by a
    // KeyringController event. Other controllers subscribe to the 'unlock'
    // event of the MetaMaskController itself.
    this.emit('unlock');
  }

  /**
   * Handle global application lock.
   * Notifies all connections that the extension is locked.
   */
  _onLock() {
    this.notifyAllConnections({
      method: NOTIFICATION_NAMES.unlockStateChanged,
      params: {
        isUnlocked: false,
      },
    });

    // In the current implementation, this handler is triggered by a
    // KeyringController event. Other controllers subscribe to the 'lock'
    // event of the MetaMaskController itself.
    this.emit('lock');
  }

  /**
   * Handle memory state updates.
   * - Ensure isClientOpenAndUnlocked is updated
   * - Notifies all connections with the new provider network state
   *   - The external providers handle diffing the state
   *
   * @param newState
   */
  _onStateUpdate(newState) {
    this.isClientOpenAndUnlocked = newState.isUnlocked && this._isClientOpen;
    this._notifyChainChange();
  }

  // misc

  /**
   * A method for emitting the full MetaMask state to all registered listeners.
   *
   * @private
   */
  privateSendUpdate() {
    this.emit('update', this.getState());
  }

  /**
   * @returns {boolean} Whether the extension is unlocked.
   */
  isUnlocked() {
    return this.keyringController.state.isUnlocked;
  }

  //=============================================================================
  // MISCELLANEOUS
  //=============================================================================

  getExternalPendingTransactions(address) {
    return this.smartTransactionsController.getTransactions({
      addressFrom: address,
      status: 'pending',
    });
  }

  /**
   * Returns the nonce that will be associated with a transaction once approved
   *
   * @param {string} address - The hex string address for the transaction
   * @param networkClientId - The optional networkClientId to get the nonce lock with
   * @returns {Promise<number>}
   */
  async getPendingNonce(address, networkClientId) {
    const { nonceDetails, releaseLock } = await this.txController.getNonceLock(
      address,
      process.env.TRANSACTION_MULTICHAIN ? networkClientId : undefined,
    );

    const pendingNonce = nonceDetails.params.highestSuggested;

    releaseLock();
    return pendingNonce;
  }

  /**
   * Returns the next nonce according to the nonce-tracker
   *
   * @param {string} address - The hex string address for the transaction
   * @param networkClientId - The optional networkClientId to get the nonce lock with
   * @returns {Promise<number>}
   */
  async getNextNonce(address, networkClientId) {
    const nonceLock = await this.txController.getNonceLock(
      address,
      process.env.TRANSACTION_MULTICHAIN ? networkClientId : undefined,
    );
    nonceLock.releaseLock();
    return nonceLock.nextNonce;
  }

  /**
   * Throw an artificial error in a timeout handler for testing purposes.
   *
   * @param message - The error message.
   * @deprecated This is only mean to facilitiate E2E testing. We should not
   * use this for handling errors.
   */
  throwTestError(message) {
    setTimeout(() => {
      const error = new Error(message);
      error.name = 'TestError';
      throw error;
    });
  }

  /**
   * A method for setting TransactionController event listeners
   */
  _addTransactionControllerListeners() {
    const transactionMetricsRequest = this.getTransactionMetricsRequest();

    this.controllerMessenger.subscribe(
      'TransactionController:postTransactionBalanceUpdated',
      handlePostTransactionBalanceUpdate.bind(null, transactionMetricsRequest),
    );

    this.controllerMessenger.subscribe(
      'TransactionController:unapprovedTransactionAdded',
      (transactionMeta) =>
        handleTransactionAdded(transactionMetricsRequest, { transactionMeta }),
    );

    this.controllerMessenger.subscribe(
      'TransactionController:transactionApproved',
      handleTransactionApproved.bind(null, transactionMetricsRequest),
    );

    this.controllerMessenger.subscribe(
      'TransactionController:transactionDropped',
      handleTransactionDropped.bind(null, transactionMetricsRequest),
    );

    this.controllerMessenger.subscribe(
      'TransactionController:transactionConfirmed',
      handleTransactionConfirmed.bind(null, transactionMetricsRequest),
    );

    this.controllerMessenger.subscribe(
      'TransactionController:transactionFailed',
      handleTransactionFailed.bind(null, transactionMetricsRequest),
    );

    this.controllerMessenger.subscribe(
      'TransactionController:transactionNewSwap',
      ({ transactionMeta }) =>
        // TODO: This can be called internally by the TransactionController
        // since Swaps Controller registers this action handler
        this.controllerMessenger.call(
          'SwapsController:setTradeTxId',
          transactionMeta.id,
        ),
    );

    this.controllerMessenger.subscribe(
      'TransactionController:transactionNewSwapApproval',
      ({ transactionMeta }) =>
        // TODO: This can be called internally by the TransactionController
        // since Swaps Controller registers this action handler
        this.controllerMessenger.call(
          'SwapsController:setApproveTxId',
          transactionMeta.id,
        ),
    );

    this.controllerMessenger.subscribe(
      'TransactionController:transactionRejected',
      handleTransactionRejected.bind(null, transactionMetricsRequest),
    );

    this.controllerMessenger.subscribe(
      'TransactionController:transactionSubmitted',
      handleTransactionSubmitted.bind(null, transactionMetricsRequest),
    );

    this.controllerMessenger.subscribe(
      'TransactionController:transactionStatusUpdated',
      ({ transactionMeta }) => {
        this._onFinishedTransaction(transactionMeta);
      },
    );
  }

  getTransactionMetricsRequest() {
    const controllerActions = {
      // Metametrics Actions
      createEventFragment: this.metaMetricsController.createEventFragment.bind(
        this.metaMetricsController,
      ),
      finalizeEventFragment:
        this.metaMetricsController.finalizeEventFragment.bind(
          this.metaMetricsController,
        ),
      getEventFragmentById:
        this.metaMetricsController.getEventFragmentById.bind(
          this.metaMetricsController,
        ),
      getParticipateInMetrics: () =>
        this.metaMetricsController.state.participateInMetaMetrics,
      trackEvent: this.metaMetricsController.trackEvent.bind(
        this.metaMetricsController,
      ),
      updateEventFragment: this.metaMetricsController.updateEventFragment.bind(
        this.metaMetricsController,
      ),
      // Other dependencies
      getAccountType: this.getAccountType.bind(this),
      getDeviceModel: this.getDeviceModel.bind(this),
      getEIP1559GasFeeEstimates:
        this.gasFeeController.fetchGasFeeEstimates.bind(this.gasFeeController),
      getSelectedAddress: () =>
        this.accountsController.getSelectedAccount().address,
      getTokenStandardAndDetails: this.getTokenStandardAndDetails.bind(this),
      getTransaction: (id) =>
        this.txController.state.transactions.find((tx) => tx.id === id),
      getIsSmartTransaction: () => {
        return getIsSmartTransaction(this._getMetaMaskState());
      },
      getSmartTransactionByMinedTxHash: (txHash) => {
        return this.smartTransactionsController.getSmartTransactionByMinedTxHash(
          txHash,
        );
      },
      getRedesignedConfirmationsEnabled: () => {
        return this.preferencesController.getRedesignedConfirmationsEnabled;
      },
      getRedesignedTransactionsEnabled: () => {
        return this.preferencesController.getRedesignedTransactionsEnabled;
      },
      getMethodData: (data) => {
        if (!data) {
          return null;
        }
        const { knownMethodData, use4ByteResolution } =
          this.preferencesController.store.getState();
        const prefixedData = addHexPrefix(data);
        return getMethodDataName(
          knownMethodData,
          use4ByteResolution,
          prefixedData,
          this.preferencesController.addKnownMethodData.bind(
            this.preferencesController,
          ),
          this.provider,
        );
      },
      getIsRedesignedConfirmationsDeveloperEnabled: () => {
        return this.preferencesController.store.getState().preferences
          .isRedesignedConfirmationsDeveloperEnabled;
      },
      getIsConfirmationAdvancedDetailsOpen: () => {
        return this.preferencesController.store.getState().preferences
          .showConfirmationAdvancedDetails;
      },
    };
    return {
      ...controllerActions,
      snapAndHardwareMessenger: this.controllerMessenger.getRestricted({
        name: 'SnapAndHardwareMessenger',
        allowedActions: [
          'KeyringController:getKeyringForAccount',
          'SnapController:get',
          'AccountsController:getSelectedAccount',
        ],
      }),
      provider: this.provider,
    };
  }

  toggleExternalServices(useExternal) {
    this.preferencesController.toggleExternalServices(useExternal);
    this.tokenListController.updatePreventPollingOnNetworkRestart(!useExternal);
    if (useExternal) {
      this.tokenDetectionController.enable();
      this.gasFeeController.enableNonRPCGasFeeApis();
    } else {
      this.tokenDetectionController.disable();
      this.gasFeeController.disableNonRPCGasFeeApis();
    }
  }

  //=============================================================================
  // CONFIG
  //=============================================================================

  /**
   * Sets the Ledger Live preference to use for Ledger hardware wallet support
   *
   * @param _keyring
   * @deprecated This method is deprecated and will be removed in the future.
   * Only webhid connections are supported in chrome and u2f in firefox.
   */
  async setLedgerTransportPreference(_keyring) {
    const transportType = window.navigator.hid
      ? LedgerTransportTypes.webhid
      : LedgerTransportTypes.u2f;
    const keyring =
      _keyring || (await this.getKeyringForDevice(HardwareDeviceNames.ledger));
    if (keyring?.updateTransportMethod) {
      return keyring.updateTransportMethod(transportType).catch((e) => {
        throw e;
      });
    }

    return undefined;
  }

  /**
   * A method for initializing storage the first time.
   *
   * @param {object} initState - The default state to initialize with.
   * @private
   */
  recordFirstTimeInfo(initState) {
    if (!('firstTimeInfo' in initState)) {
      const version = process.env.METAMASK_VERSION;
      initState.firstTimeInfo = {
        version,
        date: Date.now(),
      };
    }
  }

  // TODO: Replace isClientOpen methods with `controllerConnectionChanged` events.
  /* eslint-disable accessor-pairs */
  /**
   * A method for recording whether the MetaMask user interface is open or not.
   *
   * @param {boolean} open
   */
  set isClientOpen(open) {
    this._isClientOpen = open;
  }
  /* eslint-enable accessor-pairs */

  /**
   * A method that is called by the background when all instances of metamask are closed.
   * Currently used to stop polling in the gasFeeController.
   */
  onClientClosed() {
    try {
      this.gasFeeController.stopAllPolling();
      this.currencyRateController.stopAllPolling();
      this.appStateController.clearPollingTokens();
    } catch (error) {
      console.error(error);
    }
  }

  /**
   * A method that is called by the background when a particular environment type is closed (fullscreen, popup, notification).
   * Currently used to stop polling in the gasFeeController for only that environement type
   *
   * @param environmentType
   */
  onEnvironmentTypeClosed(environmentType) {
    const appStatePollingTokenType =
      POLLING_TOKEN_ENVIRONMENT_TYPES[environmentType];
    const pollingTokensToDisconnect =
      this.appStateController.store.getState()[appStatePollingTokenType];
    pollingTokensToDisconnect.forEach((pollingToken) => {
      this.gasFeeController.stopPollingByPollingToken(pollingToken);
      this.currencyRateController.stopPollingByPollingToken(pollingToken);
      this.appStateController.removePollingToken(
        pollingToken,
        appStatePollingTokenType,
      );
    });
  }

  /**
   * Adds a domain to the PhishingController safelist
   *
   * @param {string} origin - the domain to safelist
   */
  safelistPhishingDomain(origin) {
    return this.phishingController.bypass(origin);
  }

  async backToSafetyPhishingWarning() {
    const extensionURL = this.platform.getExtensionURL();
    await this.platform.switchToAnotherURL(undefined, extensionURL);
  }

  /**
   * Locks MetaMask
   */
  setLocked() {
    return this.keyringController.setLocked();
  }

  removePermissionsFor = (subjects) => {
    try {
      this.permissionController.revokePermissions(subjects);
    } catch (exp) {
      if (!(exp instanceof PermissionsRequestNotFoundError)) {
        throw exp;
      }
    }
  };

  updateCaveat = (origin, target, caveatType, caveatValue) => {
    try {
      this.controllerMessenger.call(
        'PermissionController:updateCaveat',
        origin,
        target,
        caveatType,
        caveatValue,
      );
    } catch (exp) {
      if (!(exp instanceof PermissionsRequestNotFoundError)) {
        throw exp;
      }
    }
  };

  updateNetworksList = (chainIds) => {
    try {
      this.networkOrderController.updateNetworksList(chainIds);
    } catch (err) {
      log.error(err.message);
      throw err;
    }
  };

  updateAccountsList = (pinnedAccountList) => {
    try {
      this.accountOrderController.updateAccountsList(pinnedAccountList);
    } catch (err) {
      log.error(err.message);
      throw err;
    }
  };

  updateHiddenAccountsList = (hiddenAccountList) => {
    try {
      this.accountOrderController.updateHiddenAccountsList(hiddenAccountList);
    } catch (err) {
      log.error(err.message);
      throw err;
    }
  };

  rejectPermissionsRequest = (requestId) => {
    try {
      this.permissionController.rejectPermissionsRequest(requestId);
    } catch (exp) {
      if (!(exp instanceof PermissionsRequestNotFoundError)) {
        throw exp;
      }
    }
  };

  acceptPermissionsRequest = (request) => {
    try {
      this.permissionController.acceptPermissionsRequest(request);
    } catch (exp) {
      if (!(exp instanceof PermissionsRequestNotFoundError)) {
        throw exp;
      }
    }
  };

  resolvePendingApproval = async (id, value, options) => {
    try {
      await this.approvalController.accept(id, value, options);
    } catch (exp) {
      if (!(exp instanceof ApprovalRequestNotFoundError)) {
        throw exp;
      }
    }
  };

  rejectPendingApproval = (id, error) => {
    try {
      this.approvalController.reject(
        id,
        new EthereumRpcError(error.code, error.message, error.data),
      );
    } catch (exp) {
      if (!(exp instanceof ApprovalRequestNotFoundError)) {
        throw exp;
      }
    }
  };

  async _onAccountChange(newAddress) {
    const permittedAccountsMap = getPermittedAccountsByOrigin(
      this.permissionController.state,
    );

    for (const [origin, accounts] of permittedAccountsMap.entries()) {
      if (accounts.includes(newAddress)) {
        this._notifyAccountsChange(origin, accounts);
      }
    }

    await this.txController.updateIncomingTransactions();
  }

  async _notifyAccountsChange(origin, newAccounts) {
    if (this.isUnlocked()) {
      this.notifyConnections(origin, {
        method: NOTIFICATION_NAMES.accountsChanged,
        // This should be the same as the return value of `eth_accounts`,
        // namely an array of the current / most recently selected Ethereum
        // account.
        params:
          newAccounts.length < 2
            ? // If the length is 1 or 0, the accounts are sorted by definition.
              newAccounts
            : // If the length is 2 or greater, we have to execute
              // `eth_accounts` vi this method.
              await this.getPermittedAccounts(origin),
      });
    }

    this.permissionLogController.updateAccountsHistory(origin, newAccounts);
  }

  async _notifyChainChange() {
    if (this.preferencesController.getUseRequestQueue()) {
      this.notifyAllConnections(async (origin) => ({
        method: NOTIFICATION_NAMES.chainChanged,
        params: await this.getProviderNetworkState(origin),
      }));
    } else {
      this.notifyAllConnections({
        method: NOTIFICATION_NAMES.chainChanged,
        params: await this.getProviderNetworkState(),
      });
    }
  }

  async _notifyChainChangeForConnection(connection, origin) {
    if (this.preferencesController.getUseRequestQueue()) {
      this.notifyConnection(connection, {
        method: NOTIFICATION_NAMES.chainChanged,
        params: await this.getProviderNetworkState(origin),
      });
    } else {
      this.notifyConnection(connection, {
        method: NOTIFICATION_NAMES.chainChanged,
        params: await this.getProviderNetworkState(),
      });
    }
  }

  async _onFinishedTransaction(transactionMeta) {
    if (
      ![TransactionStatus.confirmed, TransactionStatus.failed].includes(
        transactionMeta.status,
      )
    ) {
      return;
    }

    await this._createTransactionNotifcation(transactionMeta);
    await this._updateNFTOwnership(transactionMeta);
    this._trackTransactionFailure(transactionMeta);
  }

  async _createTransactionNotifcation(transactionMeta) {
    const { chainId } = transactionMeta;
    let rpcPrefs = {};

    if (chainId) {
      const networkConfiguration =
        this.networkController.state.networkConfigurationsByChainId?.[chainId];

      const blockExplorerUrl =
        networkConfiguration?.blockExplorerUrls?.[
          networkConfiguration?.defaultBlockExplorerUrlIndex
        ];

      rpcPrefs = { blockExplorerUrl };
    }

    try {
      await this.platform.showTransactionNotification(
        transactionMeta,
        rpcPrefs,
      );
    } catch (error) {
      log.error('Failed to create transaction notification', error);
    }
  }

  async _updateNFTOwnership(transactionMeta) {
    // if this is a transferFrom method generated from within the app it may be an NFT transfer transaction
    // in which case we will want to check and update ownership status of the transferred NFT.

    const { type, txParams, chainId, txReceipt } = transactionMeta;
    const selectedAddress =
      this.accountsController.getSelectedAccount().address;

    const { allNfts } = this.nftController.state;
    const txReceiptLogs = txReceipt?.logs;

    const isContractInteractionTx =
      type === TransactionType.contractInteraction && txReceiptLogs;
    const isTransferFromTx =
      (type === TransactionType.tokenMethodTransferFrom ||
        type === TransactionType.tokenMethodSafeTransferFrom) &&
      txParams !== undefined;

    if (!isContractInteractionTx && !isTransferFromTx) {
      return;
    }

    if (isTransferFromTx) {
      const { data, to: contractAddress, from: userAddress } = txParams;
      const transactionData = parseStandardTokenTransactionData(data);
      // Sometimes the tokenId value is parsed as "_value" param. Not seeing this often any more, but still occasionally:
      // i.e. call approve() on BAYC contract - https://etherscan.io/token/0xbc4ca0eda7647a8ab7c2061c2e118a18a936f13d#writeContract, and tokenId shows up as _value,
      // not sure why since it doesn't match the ERC721 ABI spec we use to parse these transactions - https://github.com/MetaMask/metamask-eth-abis/blob/d0474308a288f9252597b7c93a3a8deaad19e1b2/src/abis/abiERC721.ts#L62.
      const transactionDataTokenId =
        getTokenIdParam(transactionData) ?? getTokenValueParam(transactionData);

      // check if its a known NFT
      const knownNft = allNfts?.[userAddress]?.[chainId]?.find(
        ({ address, tokenId }) =>
          isEqualCaseInsensitive(address, contractAddress) &&
          tokenId === transactionDataTokenId,
      );

      // if it is we check and update ownership status.
      if (knownNft) {
        this.nftController.checkAndUpdateSingleNftOwnershipStatus(
          knownNft,
          false,
          // TODO add networkClientId once it is available in the transactionMeta
          // the chainId previously passed here didn't actually allow us to check for ownership on a non globally selected network
          // because the check would use the provider for the globally selected network, not the chainId passed here.
          { userAddress },
        );
      }
    } else {
      // Else if contract interaction we will parse the logs

      const allNftTransferLog = txReceiptLogs.map((txReceiptLog) => {
        const isERC1155NftTransfer =
          txReceiptLog.topics &&
          txReceiptLog.topics[0] === TRANSFER_SINFLE_LOG_TOPIC_HASH;
        const isERC721NftTransfer =
          txReceiptLog.topics &&
          txReceiptLog.topics[0] === TOKEN_TRANSFER_LOG_TOPIC_HASH;
        let isTransferToSelectedAddress;

        if (isERC1155NftTransfer) {
          isTransferToSelectedAddress =
            txReceiptLog.topics &&
            txReceiptLog.topics[3] &&
            txReceiptLog.topics[3].match(selectedAddress?.slice(2));
        }

        if (isERC721NftTransfer) {
          isTransferToSelectedAddress =
            txReceiptLog.topics &&
            txReceiptLog.topics[2] &&
            txReceiptLog.topics[2].match(selectedAddress?.slice(2));
        }

        return {
          isERC1155NftTransfer,
          isERC721NftTransfer,
          isTransferToSelectedAddress,
          ...txReceiptLog,
        };
      });
      if (allNftTransferLog.length !== 0) {
        const allNftParsedLog = [];
        allNftTransferLog.forEach((singleLog) => {
          if (
            singleLog.isTransferToSelectedAddress &&
            (singleLog.isERC1155NftTransfer || singleLog.isERC721NftTransfer)
          ) {
            let iface;
            if (singleLog.isERC1155NftTransfer) {
              iface = new Interface(abiERC1155);
            } else {
              iface = new Interface(abiERC721);
            }
            try {
              const parsedLog = iface.parseLog({
                data: singleLog.data,
                topics: singleLog.topics,
              });
              allNftParsedLog.push({
                contract: singleLog.address,
                ...parsedLog,
              });
            } catch (err) {
              // ignore
            }
          }
        });
        // Filter known nfts and new Nfts
        const knownNFTs = [];
        const newNFTs = [];
        allNftParsedLog.forEach((single) => {
          const tokenIdFromLog = getTokenIdParam(single);
          const existingNft = allNfts?.[selectedAddress]?.[chainId]?.find(
            ({ address, tokenId }) => {
              return (
                isEqualCaseInsensitive(address, single.contract) &&
                tokenId === tokenIdFromLog
              );
            },
          );
          if (existingNft) {
            knownNFTs.push(existingNft);
          } else {
            newNFTs.push({
              tokenId: tokenIdFromLog,
              ...single,
            });
          }
        });
        // For known nfts only refresh ownership
        const refreshOwnershipNFts = knownNFTs.map(async (singleNft) => {
          return this.nftController.checkAndUpdateSingleNftOwnershipStatus(
            singleNft,
            false,
            // TODO add networkClientId once it is available in the transactionMeta
            // the chainId previously passed here didn't actually allow us to check for ownership on a non globally selected network
            // because the check would use the provider for the globally selected network, not the chainId passed here.
            { selectedAddress },
          );
        });
        await Promise.allSettled(refreshOwnershipNFts);
        // For new nfts, add them to state
        const addNftPromises = newNFTs.map(async (singleNft) => {
          return this.nftController.addNft(
            singleNft.contract,
            singleNft.tokenId,
          );
        });
        await Promise.allSettled(addNftPromises);
      }
    }
  }

  _trackTransactionFailure(transactionMeta) {
    const { txReceipt } = transactionMeta;
    const metamaskState = this.getState();

    if (!txReceipt || txReceipt.status !== '0x0') {
      return;
    }

    this.metaMetricsController.trackEvent(
      {
        event: 'Tx Status Update: On-Chain Failure',
        category: MetaMetricsEventCategory.Background,
        properties: {
          action: 'Transactions',
          errorMessage: transactionMeta.simulationFails?.reason,
          numberOfTokens: metamaskState.tokens.length,
          numberOfAccounts: Object.keys(metamaskState.accounts).length,
        },
      },
      {
        matomoEvent: true,
      },
    );
  }

  _onUserOperationAdded(userOperationMeta) {
    const transactionMeta = this.txController.state.transactions.find(
      (tx) => tx.id === userOperationMeta.id,
    );

    if (!transactionMeta) {
      return;
    }

    if (transactionMeta.type === TransactionType.swap) {
      this.controllerMessenger.publish(
        'TransactionController:transactionNewSwap',
        { transactionMeta },
      );
    } else if (transactionMeta.type === TransactionType.swapApproval) {
      this.controllerMessenger.publish(
        'TransactionController:transactionNewSwapApproval',
        { transactionMeta },
      );
    }
  }

  _onUserOperationTransactionUpdated(transactionMeta) {
    const updatedTransactionMeta = {
      ...transactionMeta,
      txParams: {
        ...transactionMeta.txParams,
        from: this.accountsController.getSelectedAccount().address,
      },
    };

    const transactionExists = this.txController.state.transactions.some(
      (tx) => tx.id === updatedTransactionMeta.id,
    );

    if (!transactionExists) {
      this.txController.update((state) => {
        state.transactions.push(updatedTransactionMeta);
      });
    }

    this.txController.updateTransaction(
      updatedTransactionMeta,
      'Generated from user operation',
    );

    this.controllerMessenger.publish(
      'TransactionController:transactionStatusUpdated',
      { transactionMeta: updatedTransactionMeta },
    );
  }

  _publishSmartTransactionHook(transactionMeta, signedTransactionInHex) {
    const state = this._getMetaMaskState();
    const isSmartTransaction = getIsSmartTransaction(state);
    if (!isSmartTransaction) {
      // Will cause TransactionController to publish to the RPC provider as normal.
      return { transactionHash: undefined };
    }
    const featureFlags = getFeatureFlagsByChainId(state);
    return submitSmartTransactionHook({
      transactionMeta,
      signedTransactionInHex,
      transactionController: this.txController,
      smartTransactionsController: this.smartTransactionsController,
      controllerMessenger: this.controllerMessenger,
      isSmartTransaction,
      isHardwareWallet: isHardwareWallet(state),
      featureFlags,
    });
  }

  _getMetaMaskState() {
    return {
      metamask: this.getState(),
    };
  }

  async #onPreferencesControllerStateChange(currentState, previousState) {
    const { currentLocale } = currentState;
    const chainId = getCurrentChainId({
      metamask: this.networkController.state,
    });

    await updateCurrentLocale(currentLocale);

    if (currentState.incomingTransactionsPreferences?.[chainId]) {
      this.txController.startIncomingTransactionPolling();
    } else {
      this.txController.stopIncomingTransactionPolling();
    }

    this.#checkTokenListPolling(currentState, previousState);

    // TODO: Remove once the preferences controller has been replaced with the core monorepo implementation
    this.controllerMessenger.publish(
      'PreferencesController:stateChange',
      currentState,
      [],
    );
  }

  #checkTokenListPolling(currentState, previousState) {
    const previousEnabled = this.#isTokenListPollingRequired(previousState);
    const newEnabled = this.#isTokenListPollingRequired(currentState);

    if (previousEnabled === newEnabled) {
      return;
    }

    this.tokenListController.updatePreventPollingOnNetworkRestart(!newEnabled);

    if (newEnabled) {
      log.debug('Started token list controller polling');
      this.tokenListController.start();
    } else {
      log.debug('Stopped token list controller polling');
      this.tokenListController.clearingTokenListData();
      this.tokenListController.stop();
    }
  }

  #isTokenListPollingRequired(preferencesControllerState) {
    const { useTokenDetection, useTransactionSimulations, preferences } =
      preferencesControllerState ?? {};

    const { petnamesEnabled } = preferences ?? {};

    return useTokenDetection || petnamesEnabled || useTransactionSimulations;
  }
}<|MERGE_RESOLUTION|>--- conflicted
+++ resolved
@@ -1672,13 +1672,6 @@
       onboardingController: this.onboardingController,
       controllerMessenger: this.controllerMessenger.getRestricted({
         name: 'AccountTracker',
-<<<<<<< HEAD
-=======
-        allowedEvents: [
-          'AccountsController:selectedEvmAccountChange',
-          'OnboardingController:stateChange',
-        ],
->>>>>>> 154d25af
         allowedActions: ['AccountsController:getSelectedAccount'],
         allowedEvents: [
           'AccountsController:selectedEvmAccountChange',
@@ -1964,10 +1957,7 @@
       getAllState: this.getState.bind(this),
       getCurrentChainId: () =>
         getCurrentChainId({ metamask: this.networkController.state }),
-<<<<<<< HEAD
       trace,
-=======
->>>>>>> 154d25af
     });
 
     this.signatureController.hub.on(
@@ -2778,11 +2768,7 @@
               'PhishingController:maybeUpdateState',
             );
           },
-<<<<<<< HEAD
-          isOnPhishingList: (sender) => {
-=======
           isOnPhishingList: (url) => {
->>>>>>> 154d25af
             const { usePhishDetect } =
               this.preferencesController.store.getState();
 
@@ -2792,11 +2778,7 @@
 
             return this.controllerMessenger.call(
               'PhishingController:testOrigin',
-<<<<<<< HEAD
-              sender.url,
-=======
               url,
->>>>>>> 154d25af
             ).result;
           },
           createInterface: this.controllerMessenger.call.bind(
@@ -3276,7 +3258,6 @@
         getProviderConfig({
           metamask: this.networkController.state,
         }),
-<<<<<<< HEAD
       grantPermissionsIncremental:
         this.permissionController.grantPermissionsIncremental.bind(
           this.permissionController,
@@ -3284,8 +3265,6 @@
       grantPermissions: this.permissionController.grantPermissions.bind(
         this.permissionController,
       ),
-=======
->>>>>>> 154d25af
       setSecurityAlertsEnabled:
         preferencesController.setSecurityAlertsEnabled.bind(
           preferencesController,
@@ -5616,10 +5595,6 @@
 
     engine.push(createTracingMiddleware());
 
-<<<<<<< HEAD
-    // PPOMMiddleware come after the SelectedNetworkMiddleware
-=======
->>>>>>> 154d25af
     engine.push(
       createPPOMMiddleware(
         this.ppomController,
