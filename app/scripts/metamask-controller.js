--- conflicted
+++ resolved
@@ -359,7 +359,6 @@
 import { multichainMethodCallValidatorMiddleware } from './lib/multichain-api/multichainMethodCallValidator';
 
 import { decodeTransactionData } from './lib/transaction/decode/util';
-<<<<<<< HEAD
 import MultichainSubscriptionManager from './lib/multichain-api/MultichainSubscriptionManager';
 import MultichainMiddlewareManager from './lib/multichain-api/MultichainMiddlewareManager';
 import { walletRevokeSessionHandler } from './lib/multichain-api/wallet-revokeSession';
@@ -367,13 +366,10 @@
 import { mergeScopes } from './lib/multichain-api/scope';
 import { getEthAccounts } from './lib/multichain-api/adapters/caip-permission-adapter-eth-accounts';
 import { CaipPermissionAdapterMiddleware } from './lib/multichain-api/adapters/caip-permission-adapter-middleware';
-import { BridgeBackgroundAction } from './controllers/bridge/types';
-=======
 import {
   BridgeUserAction,
   BridgeBackgroundAction,
 } from './controllers/bridge/types';
->>>>>>> f2192e9b
 import BridgeController from './controllers/bridge/bridge-controller';
 import { BRIDGE_CONTROLLER_NAME } from './controllers/bridge/constants';
 import {
@@ -1230,44 +1226,10 @@
           getInternalAccounts: this.accountsController.listAccounts.bind(
             this.accountsController,
           ),
-<<<<<<< HEAD
           findNetworkClientIdByChainId:
             this.networkController.findNetworkClientIdByChainId.bind(
               this.networkController,
             ),
-=======
-          getAllAccounts: this.keyringController.getAccounts.bind(
-            this.keyringController,
-          ),
-          captureKeyringTypesWithMissingIdentities: (
-            internalAccounts = [],
-            accounts = [],
-          ) => {
-            const accountsMissingIdentities = accounts.filter(
-              (address) =>
-                !internalAccounts.some(
-                  (account) =>
-                    account.address.toLowerCase() === address.toLowerCase(),
-                ),
-            );
-            const keyringTypesWithMissingIdentities =
-              accountsMissingIdentities.map((address) =>
-                this.keyringController.getAccountKeyringType(address),
-              );
-
-            const internalAccountCount = internalAccounts.length;
-
-            const accountTrackerCount = Object.keys(
-              this.accountTrackerController.state.accounts || {},
-            ).length;
-
-            captureException(
-              new Error(
-                `Attempt to get permission specifications failed because their were ${accounts.length} accounts, but ${internalAccountCount} identities, and the ${keyringTypesWithMissingIdentities} keyrings included accounts with missing identities. Meanwhile, there are ${accountTrackerCount} accounts in the account tracker.`,
-              ),
-            );
-          },
->>>>>>> f2192e9b
         }),
         ...this.getSnapPermissionSpecifications(),
       },
@@ -4925,17 +4887,19 @@
     const accountsMissingIdentities = accounts.filter(
       (address) =>
         !internalAccounts.some(
-          (account) => account.address.toLowerCase() === address.toLowerCase(),
-        ),
-    );
-    const keyringTypesWithMissingIdentities = accountsMissingIdentities.map(
-      (address) => this.keyringController.getAccountKeyringType(address),
-    );
+          (account) =>
+            account.address.toLowerCase() === address.toLowerCase(),
+        ),
+    );
+    const keyringTypesWithMissingIdentities =
+      accountsMissingIdentities.map((address) =>
+        this.keyringController.getAccountKeyringType(address),
+      );
 
     const internalAccountCount = internalAccounts.length;
 
     const accountTrackerCount = Object.keys(
-      this.accountTracker.store.getState().accounts || {},
+      this.accountTrackerController.state.accounts || {},
     ).length;
 
     captureException(
