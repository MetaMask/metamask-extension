import EventEmitter from 'events';
import { finished, pipeline } from 'readable-stream';
import {
  AssetsContractController,
  CurrencyRateController,
  NftController,
  NftDetectionController,
  TokenDetectionController,
  TokenListController,
  TokenRatesController,
  TokensController,
  CodefiTokenPricesServiceV2,
  RatesController,
  fetchMultiExchangeRate,
  TokenBalancesController,
} from '@metamask/assets-controllers';
import { JsonRpcEngine } from '@metamask/json-rpc-engine';
import { createEngineStream } from '@metamask/json-rpc-middleware-stream';
import { ObservableStore } from '@metamask/obs-store';
import { storeAsStream } from '@metamask/obs-store/dist/asStream';
import { providerAsMiddleware } from '@metamask/eth-json-rpc-middleware';
import { debounce, throttle, memoize, wrap } from 'lodash';
import {
  KeyringController,
  keyringBuilderFactory,
} from '@metamask/keyring-controller';
import createFilterMiddleware from '@metamask/eth-json-rpc-filters';
import createSubscriptionManager from '@metamask/eth-json-rpc-filters/subscriptionManager';
import {
  errorCodes as rpcErrorCodes,
  JsonRpcError,
  providerErrors,
} from '@metamask/rpc-errors';

import { Mutex } from 'await-semaphore';
import log from 'loglevel';
import {
  TrezorConnectBridge,
  TrezorKeyring,
} from '@metamask/eth-trezor-keyring';
import {
  LedgerKeyring,
  LedgerIframeBridge,
} from '@metamask/eth-ledger-bridge-keyring';
import LatticeKeyring from 'eth-lattice-keyring';
import { rawChainData } from 'eth-chainlist';
import { MetaMaskKeyring as QRHardwareKeyring } from '@keystonehq/metamask-airgapped-keyring';
import EthQuery from '@metamask/eth-query';
import EthJSQuery from '@metamask/ethjs-query';
import nanoid from 'nanoid';
import { captureException } from '@sentry/browser';
import { AddressBookController } from '@metamask/address-book-controller';
import {
  ApprovalController,
  ApprovalRequestNotFoundError,
} from '@metamask/approval-controller';
import { ControllerMessenger } from '@metamask/base-controller';
import { EnsController } from '@metamask/ens-controller';
import { PhishingController } from '@metamask/phishing-controller';
import { AnnouncementController } from '@metamask/announcement-controller';
import {
  NetworkController,
  getDefaultNetworkControllerState,
} from '@metamask/network-controller';
import { GasFeeController } from '@metamask/gas-fee-controller';
import {
  PermissionController,
  PermissionDoesNotExistError,
  PermissionsRequestNotFoundError,
  SubjectMetadataController,
  SubjectType,
} from '@metamask/permission-controller';
import SmartTransactionsController from '@metamask/smart-transactions-controller';
import {
  METAMASK_DOMAIN,
  SelectedNetworkController,
  createSelectedNetworkMiddleware,
} from '@metamask/selected-network-controller';
import { LoggingController, LogType } from '@metamask/logging-controller';
import { PermissionLogController } from '@metamask/permission-log-controller';

import { RateLimitController } from '@metamask/rate-limit-controller';
import { NotificationController } from '@metamask/notification-controller';
import {
  CronjobController,
  JsonSnapsRegistry,
  SnapController,
  IframeExecutionService,
  SnapInterfaceController,
  SnapInsightsController,
  OffscreenExecutionService,
} from '@metamask/snaps-controllers';
import {
  createSnapsMethodMiddleware,
  buildSnapEndowmentSpecifications,
  buildSnapRestrictedMethodSpecifications,
} from '@metamask/snaps-rpc-methods';
import {
  ApprovalType,
  ERC1155,
  ERC20,
  ERC721,
  BlockExplorerUrl,
} from '@metamask/controller-utils';

import { AccountsController } from '@metamask/accounts-controller';

///: BEGIN:ONLY_INCLUDE_IF(build-mmi)
import {
  CUSTODIAN_TYPES,
  MmiConfigurationController,
} from '@metamask-institutional/custody-keyring';
import { InstitutionalFeaturesController } from '@metamask-institutional/institutional-features';
import { CustodyController } from '@metamask-institutional/custody-controller';
import { TransactionUpdateController } from '@metamask-institutional/transaction-update';
///: END:ONLY_INCLUDE_IF
import { SignatureController } from '@metamask/signature-controller';
import { PPOMController } from '@metamask/ppom-validator';
import { wordlist } from '@metamask/scure-bip39/dist/wordlists/english';

import {
  NameController,
  ENSNameProvider,
  EtherscanNameProvider,
  TokenNameProvider,
  LensNameProvider,
} from '@metamask/name-controller';

import {
  QueuedRequestController,
  createQueuedRequestMiddleware,
} from '@metamask/queued-request-controller';

import { UserOperationController } from '@metamask/user-operation-controller';

import {
  TransactionController,
  TransactionStatus,
  TransactionType,
} from '@metamask/transaction-controller';

///: BEGIN:ONLY_INCLUDE_IF(keyring-snaps)
import {
  getLocalizedSnapManifest,
  stripSnapPrefix,
} from '@metamask/snaps-utils';
///: END:ONLY_INCLUDE_IF

import { Interface } from '@ethersproject/abi';
import { abiERC1155, abiERC721 } from '@metamask/metamask-eth-abis';
import { isEvmAccountType } from '@metamask/keyring-api';
import {
  AuthenticationController,
  UserStorageController,
} from '@metamask/profile-sync-controller';
import {
  NotificationServicesPushController,
  NotificationServicesController,
} from '@metamask/notification-services-controller';
import { isProduction } from '../../shared/modules/environment';
import {
  methodsRequiringNetworkSwitch,
  methodsThatCanSwitchNetworkWithoutApproval,
  methodsThatShouldBeEnqueued,
} from '../../shared/constants/methods-tags';

///: BEGIN:ONLY_INCLUDE_IF(build-mmi)
import { toChecksumHexAddress } from '../../shared/modules/hexstring-utils';
///: END:ONLY_INCLUDE_IF

import { AssetType, TokenStandard } from '../../shared/constants/transaction';
import {
  GAS_API_BASE_URL,
  GAS_DEV_API_BASE_URL,
  SWAPS_CLIENT_ID,
} from '../../shared/constants/swaps';
import {
  CHAIN_IDS,
  CHAIN_SPEC_URL,
  NETWORK_TYPES,
  NetworkStatus,
  MAINNET_DISPLAY_NAME,
} from '../../shared/constants/network';
import { getAllowedSmartTransactionsChainIds } from '../../shared/constants/smartTransactions';

import {
  HardwareDeviceNames,
  LedgerTransportTypes,
} from '../../shared/constants/hardware-wallets';
import { KeyringType } from '../../shared/constants/keyring';
import {
  CaveatTypes,
  RestrictedMethods,
  EndowmentPermissions,
  ExcludedSnapPermissions,
  ExcludedSnapEndowments,
} from '../../shared/constants/permissions';
import { UI_NOTIFICATIONS } from '../../shared/notifications';
import { MILLISECOND, SECOND } from '../../shared/constants/time';
import {
  ORIGIN_METAMASK,
  POLLING_TOKEN_ENVIRONMENT_TYPES,
} from '../../shared/constants/app';
import {
  MetaMetricsEventCategory,
  MetaMetricsEventName,
  MetaMetricsUserTrait,
} from '../../shared/constants/metametrics';
import { LOG_EVENT } from '../../shared/constants/logs';

import {
  getStorageItem,
  setStorageItem,
} from '../../shared/lib/storage-helpers';
import {
  getTokenIdParam,
  fetchTokenBalance,
  fetchERC1155Balance,
} from '../../shared/lib/token-util';
import { isEqualCaseInsensitive } from '../../shared/modules/string-utils';
import { parseStandardTokenTransactionData } from '../../shared/modules/transaction.utils';
import { STATIC_MAINNET_TOKEN_LIST } from '../../shared/constants/tokens';
import { getTokenValueParam } from '../../shared/lib/metamask-controller-utils';
import { isManifestV3 } from '../../shared/modules/mv3.utils';
import { convertNetworkId } from '../../shared/modules/network.utils';
import {
  getIsSmartTransaction,
  isHardwareWallet,
  getFeatureFlagsByChainId,
  getCurrentChainSupportsSmartTransactions,
  getHardwareWalletType,
  getSmartTransactionsPreferenceEnabled,
} from '../../shared/modules/selectors';
import { createCaipStream } from '../../shared/modules/caip-stream';
import { BaseUrl } from '../../shared/constants/urls';
import {
  TOKEN_TRANSFER_LOG_TOPIC_HASH,
  TRANSFER_SINFLE_LOG_TOPIC_HASH,
} from '../../shared/lib/transactions-controller-utils';
// TODO: Remove restricted import
// eslint-disable-next-line import/no-restricted-paths
import { getCurrentChainId } from '../../ui/selectors';
// TODO: Remove restricted import
// eslint-disable-next-line import/no-restricted-paths
import { getProviderConfig } from '../../ui/ducks/metamask/metamask';
import { endTrace, trace } from '../../shared/lib/trace';
// eslint-disable-next-line import/no-restricted-paths
import { isSnapId } from '../../ui/helpers/utils/snaps';
import { BalancesController as MultichainBalancesController } from './lib/accounts/BalancesController';
import {
  ///: BEGIN:ONLY_INCLUDE_IF(build-mmi)
  handleMMITransactionUpdate,
  ///: END:ONLY_INCLUDE_IF
  handleTransactionAdded,
  handleTransactionApproved,
  handleTransactionFailed,
  handleTransactionConfirmed,
  handleTransactionDropped,
  handleTransactionRejected,
  handleTransactionSubmitted,
  handlePostTransactionBalanceUpdate,
  createTransactionEventFragmentWithTxId,
} from './lib/transaction/metrics';
///: BEGIN:ONLY_INCLUDE_IF(build-mmi)
import {
  afterTransactionSign as afterTransactionSignMMI,
  beforeCheckPendingTransaction as beforeCheckPendingTransactionMMI,
  beforeTransactionPublish as beforeTransactionPublishMMI,
  getAdditionalSignArguments as getAdditionalSignArgumentsMMI,
} from './lib/transaction/mmi-hooks';
///: END:ONLY_INCLUDE_IF
import { submitSmartTransactionHook } from './lib/transaction/smart-transactions';
///: BEGIN:ONLY_INCLUDE_IF(keyring-snaps)
import { keyringSnapPermissionsBuilder } from './lib/snap-keyring/keyring-snaps-permissions';
///: END:ONLY_INCLUDE_IF

import { SnapsNameProvider } from './lib/SnapsNameProvider';
import { AddressBookPetnamesBridge } from './lib/AddressBookPetnamesBridge';
import { AccountIdentitiesPetnamesBridge } from './lib/AccountIdentitiesPetnamesBridge';
import { createPPOMMiddleware } from './lib/ppom/ppom-middleware';
import * as PPOMModule from './lib/ppom/ppom';
import {
  onMessageReceived,
  checkForMultipleVersionsRunning,
} from './detect-multiple-instances';
///: BEGIN:ONLY_INCLUDE_IF(build-mmi)
import { MMIController } from './controllers/mmi-controller';
import { mmiKeyringBuilderFactory } from './mmi-keyring-builder-factory';
///: END:ONLY_INCLUDE_IF
import ComposableObservableStore from './lib/ComposableObservableStore';
import AccountTrackerController from './controllers/account-tracker-controller';
import createDupeReqFilterStream from './lib/createDupeReqFilterStream';
import createLoggerMiddleware from './lib/createLoggerMiddleware';
import {
  createLegacyMethodMiddleware,
  createMethodMiddleware,
  createUnsupportedMethodMiddleware,
} from './lib/rpc-method-middleware';
import createOriginMiddleware from './lib/createOriginMiddleware';
import createTabIdMiddleware from './lib/createTabIdMiddleware';
import { NetworkOrderController } from './controllers/network-order';
import { AccountOrderController } from './controllers/account-order';
import createOnboardingMiddleware from './lib/createOnboardingMiddleware';
import { isStreamWritable, setupMultiplex } from './lib/stream-utils';
import { PreferencesController } from './controllers/preferences-controller';
import { AppStateController } from './controllers/app-state-controller';
import { AlertController } from './controllers/alert-controller';
import OnboardingController from './controllers/onboarding';
import Backup from './lib/backup';
import DecryptMessageController from './controllers/decrypt-message';
import SwapsController from './controllers/swaps';
import MetaMetricsController from './controllers/metametrics-controller';
import { segment } from './lib/segment';
import createMetaRPCHandler from './lib/createMetaRPCHandler';
import {
  addHexPrefix,
  getMethodDataName,
  previousValueComparator,
} from './lib/util';
import createMetamaskMiddleware from './lib/createMetamaskMiddleware';
import { hardwareKeyringBuilderFactory } from './lib/hardware-keyring-builder-factory';
import EncryptionPublicKeyController from './controllers/encryption-public-key';
import AppMetadataController from './controllers/app-metadata';

import {
  CaveatFactories,
  CaveatMutatorFactories,
  getCaveatSpecifications,
  diffMap,
  getPermissionBackgroundApiMethods,
  getPermissionSpecifications,
  getPermittedAccountsByOrigin,
  getPermittedChainsByOrigin,
  NOTIFICATION_NAMES,
  PermissionNames,
  unrestrictedMethods,
} from './controllers/permissions';
import { MetaMetricsDataDeletionController } from './controllers/metametrics-data-deletion/metametrics-data-deletion';
import { DataDeletionService } from './services/data-deletion-service';
import createRPCMethodTrackingMiddleware from './lib/createRPCMethodTrackingMiddleware';
import { IndexedDBPPOMStorage } from './lib/ppom/indexed-db-backend';
import { updateCurrentLocale } from './translate';
import { TrezorOffscreenBridge } from './lib/offscreen-bridge/trezor-offscreen-bridge';
import { LedgerOffscreenBridge } from './lib/offscreen-bridge/ledger-offscreen-bridge';
///: BEGIN:ONLY_INCLUDE_IF(keyring-snaps)
import { snapKeyringBuilder, getAccountsBySnapId } from './lib/snap-keyring';
///: END:ONLY_INCLUDE_IF
import { encryptorFactory } from './lib/encryptor-factory';
import { addDappTransaction, addTransaction } from './lib/transaction/util';
///: BEGIN:ONLY_INCLUDE_IF(build-main,build-beta,build-flask)
import { addTypedMessage, addPersonalMessage } from './lib/signature/util';
///: END:ONLY_INCLUDE_IF
import { LatticeKeyringOffscreen } from './lib/offscreen-bridge/lattice-offscreen-keyring';
import PREINSTALLED_SNAPS from './snaps/preinstalled-snaps';
import { WeakRefObjectMap } from './lib/WeakRefObjectMap';
import { METAMASK_COOKIE_HANDLER } from './constants/stream';

// Notification controllers
import { createTxVerificationMiddleware } from './lib/tx-verification/tx-verification-middleware';
import { updateSecurityAlertResponse } from './lib/ppom/ppom-util';
import createEvmMethodsToNonEvmAccountReqFilterMiddleware from './lib/createEvmMethodsToNonEvmAccountReqFilterMiddleware';
import { isEthAddress } from './lib/multichain/address';
import { decodeTransactionData } from './lib/transaction/decode/util';
import {
  BridgeUserAction,
  BridgeBackgroundAction,
} from './controllers/bridge/types';
import BridgeController from './controllers/bridge/bridge-controller';
import { BRIDGE_CONTROLLER_NAME } from './controllers/bridge/constants';
import {
  onPushNotificationClicked,
  onPushNotificationReceived,
} from './controllers/push-notifications';
import createTracingMiddleware from './lib/createTracingMiddleware';
import { PatchStore } from './lib/PatchStore';
import { sanitizeUIState } from './lib/state-utils';

export const METAMASK_CONTROLLER_EVENTS = {
  // Fired after state changes that impact the extension badge (unapproved msg count)
  // The process of updating the badge happens in app/scripts/background.js.
  UPDATE_BADGE: 'updateBadge',
  // TODO: Add this and similar enums to the `controllers` repo and export them
  APPROVAL_STATE_CHANGE: 'ApprovalController:stateChange',
  QUEUED_REQUEST_STATE_CHANGE: 'QueuedRequestController:stateChange',
  METAMASK_NOTIFICATIONS_LIST_UPDATED:
    'NotificationServicesController:notificationsListUpdated',
  METAMASK_NOTIFICATIONS_MARK_AS_READ:
    'NotificationServicesController:markNotificationsAsRead',
  NOTIFICATIONS_STATE_CHANGE: 'NotificationController:stateChange',
};

// stream channels
const PHISHING_SAFELIST = 'metamask-phishing-safelist';

// OneKey devices can connect to Metamask using Trezor USB transport. They use a specific device minor version (99) to differentiate between genuine Trezor and OneKey devices.
export const ONE_KEY_VIA_TREZOR_MINOR_VERSION = 99;

export default class MetamaskController extends EventEmitter {
  /**
   * @param {object} opts
   */
  constructor(opts) {
    super();

    const { isFirstMetaMaskControllerSetup } = opts;

    this.defaultMaxListeners = 20;

    this.sendUpdate = debounce(
      this.privateSendUpdate.bind(this),
      MILLISECOND * 200,
    );
    this.opts = opts;
    this.extension = opts.browser;
    this.platform = opts.platform;
    this.notificationManager = opts.notificationManager;
    const initState = opts.initState || {};
    const version = process.env.METAMASK_VERSION;
    this.recordFirstTimeInfo(initState);
    this.featureFlags = opts.featureFlags;

    // this keeps track of how many "controllerStream" connections are open
    // the only thing that uses controller connections are open metamask UI instances
    this.activeControllerConnections = 0;

    this.offscreenPromise = opts.offscreenPromise ?? Promise.resolve();

    this.getRequestAccountTabIds = opts.getRequestAccountTabIds;
    this.getOpenMetamaskTabsIds = opts.getOpenMetamaskTabsIds;

    this.initializeChainlist();

    this.controllerMessenger = new ControllerMessenger();

    this.loggingController = new LoggingController({
      messenger: this.controllerMessenger.getRestricted({
        name: 'LoggingController',
        allowedActions: [],
        allowedEvents: [],
      }),
      state: initState.LoggingController,
    });

    // instance of a class that wraps the extension's storage local API.
    this.localStoreApiWrapper = opts.localStore;

    this.currentMigrationVersion = opts.currentMigrationVersion;

    // observable state store
    this.store = new ComposableObservableStore({
      state: initState,
      controllerMessenger: this.controllerMessenger,
      persist: true,
    });

    // external connections by origin
    // Do not modify directly. Use the associated methods.
    this.connections = {};

    // lock to ensure only one vault created at once
    this.createVaultMutex = new Mutex();

    this.extension.runtime.onInstalled.addListener((details) => {
      if (details.reason === 'update') {
        if (version === '8.1.0') {
          this.platform.openExtensionInBrowser();
        }
        this.loggingController.add({
          type: LogType.GenericLog,
          data: {
            event: LOG_EVENT.VERSION_UPDATE,
            previousVersion: details.previousVersion,
            version,
          },
        });
      }
    });

    this.appMetadataController = new AppMetadataController({
      state: initState.AppMetadataController,
      currentMigrationVersion: this.currentMigrationVersion,
      currentAppVersion: version,
    });

    // next, we will initialize the controllers
    // controller initialization order matters
    const clearPendingConfirmations = () => {
      this.encryptionPublicKeyController.clearUnapproved();
      this.decryptMessageController.clearUnapproved();
      this.signatureController.clearUnapproved();
      this.approvalController.clear(providerErrors.userRejectedRequest());
    };

    this.approvalController = new ApprovalController({
      messenger: this.controllerMessenger.getRestricted({
        name: 'ApprovalController',
      }),
      showApprovalRequest: opts.showUserConfirmation,
      typesExcludedFromRateLimiting: [
        ApprovalType.PersonalSign,
        ApprovalType.EthSignTypedData,
        ApprovalType.Transaction,
        ApprovalType.WatchAsset,
        ApprovalType.EthGetEncryptionPublicKey,
        ApprovalType.EthDecrypt,
      ],
    });

    this.queuedRequestController = new QueuedRequestController({
      messenger: this.controllerMessenger.getRestricted({
        name: 'QueuedRequestController',
        allowedActions: [
          'NetworkController:getState',
          'NetworkController:setActiveNetwork',
          'SelectedNetworkController:getNetworkClientIdForDomain',
        ],
        allowedEvents: ['SelectedNetworkController:stateChange'],
      }),
      shouldRequestSwitchNetwork: ({ method }) =>
        methodsRequiringNetworkSwitch.includes(method),
      canRequestSwitchNetworkWithoutApproval: ({ method }) =>
        methodsThatCanSwitchNetworkWithoutApproval.includes(method),
      clearPendingConfirmations,
      showApprovalRequest: () => {
        if (this.approvalController.getTotalApprovalCount() > 0) {
          opts.showUserConfirmation();
        }
      },
    });

    ///: BEGIN:ONLY_INCLUDE_IF(build-mmi)
    this.mmiConfigurationController = new MmiConfigurationController({
      initState: initState.MmiConfigurationController,
      mmiConfigurationServiceUrl: process.env.MMI_CONFIGURATION_SERVICE_URL,
    });
    ///: END:ONLY_INCLUDE_IF

    const networkControllerMessenger = this.controllerMessenger.getRestricted({
      name: 'NetworkController',
    });

    let initialNetworkControllerState = initState.NetworkController;
    if (!initialNetworkControllerState) {
      initialNetworkControllerState = getDefaultNetworkControllerState();

      const networks =
        initialNetworkControllerState.networkConfigurationsByChainId;

      // Note: Consider changing `getDefaultNetworkControllerState`
      // on the controller side to include some of these tweaks.
      networks[CHAIN_IDS.MAINNET].name = MAINNET_DISPLAY_NAME;
      delete networks[CHAIN_IDS.GOERLI];
      delete networks[CHAIN_IDS.LINEA_GOERLI];

      Object.values(networks).forEach((network) => {
        const id = network.rpcEndpoints[0].networkClientId;
        network.blockExplorerUrls = [BlockExplorerUrl[id]];
        network.defaultBlockExplorerUrlIndex = 0;
      });

      let network;
      if (process.env.IN_TEST) {
        network = {
          chainId: CHAIN_IDS.LOCALHOST,
          name: 'Localhost 8545',
          nativeCurrency: 'ETH',
          blockExplorerUrls: [],
          defaultRpcEndpointIndex: 0,
          rpcEndpoints: [
            {
              networkClientId: 'networkConfigurationId',
              url: 'http://localhost:8545',
              type: 'custom',
            },
          ],
        };
        networks[CHAIN_IDS.LOCALHOST] = network;
      } else if (
        process.env.METAMASK_DEBUG ||
        process.env.METAMASK_ENVIRONMENT === 'test'
      ) {
        network = networks[CHAIN_IDS.SEPOLIA];
      } else {
        network = networks[CHAIN_IDS.MAINNET];
      }

      initialNetworkControllerState.selectedNetworkClientId =
        network.rpcEndpoints[network.defaultRpcEndpointIndex].networkClientId;
    }

    this.networkController = new NetworkController({
      messenger: networkControllerMessenger,
      state: initialNetworkControllerState,
      infuraProjectId: opts.infuraProjectId,
    });
    this.networkController.initializeProvider();
    this.provider =
      this.networkController.getProviderAndBlockTracker().provider;
    this.blockTracker =
      this.networkController.getProviderAndBlockTracker().blockTracker;
    this.deprecatedNetworkVersions = {};

    const accountsControllerMessenger = this.controllerMessenger.getRestricted({
      name: 'AccountsController',
      allowedEvents: [
        'SnapController:stateChange',
        'KeyringController:accountRemoved',
        'KeyringController:stateChange',
      ],
      allowedActions: [
        'KeyringController:getAccounts',
        'KeyringController:getKeyringsByType',
        'KeyringController:getKeyringForAccount',
      ],
    });

    this.accountsController = new AccountsController({
      messenger: accountsControllerMessenger,
      state: initState.AccountsController,
    });

    const preferencesMessenger = this.controllerMessenger.getRestricted({
      name: 'PreferencesController',
      allowedActions: [
        'AccountsController:setSelectedAccount',
        'AccountsController:getSelectedAccount',
        'AccountsController:getAccountByAddress',
        'AccountsController:setAccountName',
        'NetworkController:getState',
      ],
      allowedEvents: ['AccountsController:stateChange'],
    });

    this.preferencesController = new PreferencesController({
      state: {
        currentLocale: opts.initLangCode ?? '',
        ...initState.PreferencesController,
      },
      messenger: preferencesMessenger,
    });

    const tokenListMessenger = this.controllerMessenger.getRestricted({
      name: 'TokenListController',
      allowedActions: ['NetworkController:getNetworkClientById'],
      allowedEvents: ['NetworkController:stateChange'],
    });

    this.tokenListController = new TokenListController({
      chainId: getCurrentChainId({ metamask: this.networkController.state }),
      preventPollingOnNetworkRestart: !this.#isTokenListPollingRequired(
        this.preferencesController.state,
      ),
      messenger: tokenListMessenger,
      state: initState.TokenListController,
    });

    const assetsContractControllerMessenger =
      this.controllerMessenger.getRestricted({
        name: 'AssetsContractController',
        allowedActions: [
          'NetworkController:getNetworkClientById',
          'NetworkController:getNetworkConfigurationByNetworkClientId',
          'NetworkController:getSelectedNetworkClient',
          'NetworkController:getState',
        ],
        allowedEvents: [
          'PreferencesController:stateChange',
          'NetworkController:networkDidChange',
        ],
      });
    this.assetsContractController = new AssetsContractController({
      messenger: assetsContractControllerMessenger,
      chainId: getCurrentChainId({ metamask: this.networkController.state }),
    });

    const tokensControllerMessenger = this.controllerMessenger.getRestricted({
      name: 'TokensController',
      allowedActions: [
        'ApprovalController:addRequest',
        'NetworkController:getNetworkClientById',
        'AccountsController:getSelectedAccount',
        'AccountsController:getAccount',
      ],
      allowedEvents: [
        'NetworkController:networkDidChange',
        'AccountsController:selectedEvmAccountChange',
        'PreferencesController:stateChange',
        'TokenListController:stateChange',
        'NetworkController:stateChange',
      ],
    });
    this.tokensController = new TokensController({
      state: initState.TokensController,
      provider: this.provider,
      messenger: tokensControllerMessenger,
      chainId: getCurrentChainId({ metamask: this.networkController.state }),
    });

    const nftControllerMessenger = this.controllerMessenger.getRestricted({
      name: 'NftController',
      allowedEvents: [
        'PreferencesController:stateChange',
        'NetworkController:networkDidChange',
        'AccountsController:selectedEvmAccountChange',
      ],
      allowedActions: [
        `${this.approvalController.name}:addRequest`,
        `${this.networkController.name}:getNetworkClientById`,
        'AccountsController:getSelectedAccount',
        'AccountsController:getAccount',
        'AssetsContractController:getERC721AssetName',
        'AssetsContractController:getERC721AssetSymbol',
        'AssetsContractController:getERC721TokenURI',
        'AssetsContractController:getERC721OwnerOf',
        'AssetsContractController:getERC1155BalanceOf',
        'AssetsContractController:getERC1155TokenURI',
      ],
    });
    this.nftController = new NftController({
      state: initState.NftController,
      messenger: nftControllerMessenger,
      chainId: getCurrentChainId({ metamask: this.networkController.state }),
      onNftAdded: ({ address, symbol, tokenId, standard, source }) =>
        this.metaMetricsController.trackEvent({
          event: MetaMetricsEventName.NftAdded,
          category: MetaMetricsEventCategory.Wallet,
          sensitiveProperties: {
            token_contract_address: address,
            token_symbol: symbol,
            token_id: tokenId,
            token_standard: standard,
            asset_type: AssetType.NFT,
            source,
          },
        }),
    });

    this.nftController.setApiKey(process.env.OPENSEA_KEY);

    const nftDetectionControllerMessenger =
      this.controllerMessenger.getRestricted({
        name: 'NftDetectionController',
        allowedEvents: [
          'NetworkController:stateChange',
          'PreferencesController:stateChange',
        ],
        allowedActions: [
          'ApprovalController:addRequest',
          'NetworkController:getState',
          'NetworkController:getNetworkClientById',
          'AccountsController:getSelectedAccount',
        ],
      });

    this.nftDetectionController = new NftDetectionController({
      messenger: nftDetectionControllerMessenger,
      chainId: getCurrentChainId({ metamask: this.networkController.state }),
      getOpenSeaApiKey: () => this.nftController.openSeaApiKey,
      getBalancesInSingleCall:
        this.assetsContractController.getBalancesInSingleCall.bind(
          this.assetsContractController,
        ),
      addNft: this.nftController.addNft.bind(this.nftController),
      getNftState: () => this.nftController.state,
      // added this to track previous value of useNftDetection, should be true on very first initializing of controller[]
      disabled: !this.preferencesController.state.useNftDetection,
    });

    const metaMetricsControllerMessenger =
      this.controllerMessenger.getRestricted({
        name: 'MetaMetricsController',
        allowedActions: [
          'PreferencesController:getState',
          'NetworkController:getState',
          'NetworkController:getNetworkClientById',
        ],
        allowedEvents: [
          'PreferencesController:stateChange',
          'NetworkController:networkDidChange',
        ],
      });
    this.metaMetricsController = new MetaMetricsController({
      state: initState.MetaMetricsController,
      messenger: metaMetricsControllerMessenger,
      segment,
      version: process.env.METAMASK_VERSION,
      environment: process.env.METAMASK_ENVIRONMENT,
      extension: this.extension,
      captureException,
    });

    this.on('update', (update) => {
      this.metaMetricsController.handleMetaMaskStateUpdate(update);
    });

    const dataDeletionService = new DataDeletionService();
    const metaMetricsDataDeletionMessenger =
      this.controllerMessenger.getRestricted({
        name: 'MetaMetricsDataDeletionController',
        allowedActions: ['MetaMetricsController:getState'],
        allowedEvents: [],
      });
    this.metaMetricsDataDeletionController =
      new MetaMetricsDataDeletionController({
        dataDeletionService,
        messenger: metaMetricsDataDeletionMessenger,
        state: initState.metaMetricsDataDeletionController,
      });

    const gasFeeMessenger = this.controllerMessenger.getRestricted({
      name: 'GasFeeController',
      allowedActions: [
        'NetworkController:getEIP1559Compatibility',
        'NetworkController:getNetworkClientById',
        'NetworkController:getState',
      ],
      allowedEvents: ['NetworkController:stateChange'],
    });

    const gasApiBaseUrl = process.env.SWAPS_USE_DEV_APIS
      ? GAS_DEV_API_BASE_URL
      : GAS_API_BASE_URL;

    this.gasFeeController = new GasFeeController({
      state: initState.GasFeeController,
      interval: 10000,
      messenger: gasFeeMessenger,
      clientId: SWAPS_CLIENT_ID,
      getProvider: () =>
        this.networkController.getProviderAndBlockTracker().provider,
      onNetworkDidChange: (eventHandler) => {
        networkControllerMessenger.subscribe(
          'NetworkController:networkDidChange',
          () => eventHandler(this.networkController.state),
        );
      },
      getCurrentNetworkEIP1559Compatibility:
        this.networkController.getEIP1559Compatibility.bind(
          this.networkController,
        ),
      getCurrentAccountEIP1559Compatibility:
        this.getCurrentAccountEIP1559Compatibility.bind(this),
      legacyAPIEndpoint: `${gasApiBaseUrl}/networks/<chain_id>/gasPrices`,
      EIP1559APIEndpoint: `${gasApiBaseUrl}/networks/<chain_id>/suggestedGasFees`,
      getCurrentNetworkLegacyGasAPICompatibility: () => {
        const chainId = getCurrentChainId({
          metamask: this.networkController.state,
        });
        return chainId === CHAIN_IDS.BSC;
      },
      getChainId: () =>
        getCurrentChainId({ metamask: this.networkController.state }),
    });

    this.appStateController = new AppStateController({
      addUnlockListener: this.on.bind(this, 'unlock'),
      isUnlocked: this.isUnlocked.bind(this),
      initState: initState.AppStateController,
      onInactiveTimeout: () => this.setLocked(),
      messenger: this.controllerMessenger.getRestricted({
        name: 'AppStateController',
        allowedActions: [
          `${this.approvalController.name}:addRequest`,
          `${this.approvalController.name}:acceptRequest`,
          `PreferencesController:getState`,
        ],
        allowedEvents: [
          `KeyringController:qrKeyringStateChange`,
          'PreferencesController:stateChange',
        ],
      }),
      extension: this.extension,
    });

    const currencyRateMessenger = this.controllerMessenger.getRestricted({
      name: 'CurrencyRateController',
      allowedActions: [`${this.networkController.name}:getNetworkClientById`],
    });
    this.currencyRateController = new CurrencyRateController({
      includeUsdRate: true,
      messenger: currencyRateMessenger,
      state: initState.CurrencyController,
    });
    const initialFetchMultiExchangeRate =
      this.currencyRateController.fetchMultiExchangeRate.bind(
        this.currencyRateController,
      );
    this.currencyRateController.fetchMultiExchangeRate = (...args) => {
      if (this.preferencesController.state.useCurrencyRateCheck) {
        return initialFetchMultiExchangeRate(...args);
      }
      return {
        conversionRate: null,
        usdConversionRate: null,
      };
    };

    const tokenBalancesMessenger = this.controllerMessenger.getRestricted({
      name: 'TokenBalancesController',
      allowedActions: [
        'NetworkController:getState',
        'NetworkController:getNetworkClientById',
        'TokensController:getState',
        'PreferencesController:getState',
        'AccountsController:getSelectedAccount',
      ],
      allowedEvents: [
        'PreferencesController:stateChange',
        'TokensController:stateChange',
        'NetworkController:stateChange',
      ],
    });

    this.tokenBalancesController = new TokenBalancesController({
      messenger: tokenBalancesMessenger,
      state: initState.TokenBalancesController,
      interval: 30000,
    });

    const phishingControllerMessenger = this.controllerMessenger.getRestricted({
      name: 'PhishingController',
    });

    this.phishingController = new PhishingController({
      messenger: phishingControllerMessenger,
      state: initState.PhishingController,
      hotlistRefreshInterval: process.env.IN_TEST ? 5 * SECOND : undefined,
      stalelistRefreshInterval: process.env.IN_TEST ? 30 * SECOND : undefined,
    });

    this.ppomController = new PPOMController({
      messenger: this.controllerMessenger.getRestricted({
        name: 'PPOMController',
        allowedEvents: [
          'NetworkController:stateChange',
          'NetworkController:networkDidChange',
        ],
        allowedActions: ['NetworkController:getNetworkClientById'],
      }),
      storageBackend: new IndexedDBPPOMStorage('PPOMDB', 1),
      provider: this.provider,
      ppomProvider: {
        PPOM: PPOMModule.PPOM,
        ppomInit: () => PPOMModule.default(process.env.PPOM_URI),
      },
      state: initState.PPOMController,
      chainId: getCurrentChainId({ metamask: this.networkController.state }),
      securityAlertsEnabled:
        this.preferencesController.state.securityAlertsEnabled,
      onPreferencesChange: preferencesMessenger.subscribe.bind(
        preferencesMessenger,
        'PreferencesController:stateChange',
      ),
      cdnBaseUrl: process.env.BLOCKAID_FILE_CDN,
      blockaidPublicKey: process.env.BLOCKAID_PUBLIC_KEY,
    });

    const announcementMessenger = this.controllerMessenger.getRestricted({
      name: 'AnnouncementController',
    });

    this.announcementController = new AnnouncementController({
      messenger: announcementMessenger,
      allAnnouncements: UI_NOTIFICATIONS,
      state: initState.AnnouncementController,
    });

    const networkOrderMessenger = this.controllerMessenger.getRestricted({
      name: 'NetworkOrderController',
      allowedEvents: ['NetworkController:stateChange'],
    });
    this.networkOrderController = new NetworkOrderController({
      messenger: networkOrderMessenger,
      state: initState.NetworkOrderController,
    });

    const accountOrderMessenger = this.controllerMessenger.getRestricted({
      name: 'AccountOrderController',
    });
    this.accountOrderController = new AccountOrderController({
      messenger: accountOrderMessenger,
      state: initState.AccountOrderController,
    });

    const multichainBalancesControllerMessenger =
      this.controllerMessenger.getRestricted({
        name: 'BalancesController',
        allowedEvents: [
          'AccountsController:accountAdded',
          'AccountsController:accountRemoved',
        ],
        allowedActions: [
          'AccountsController:listMultichainAccounts',
          'SnapController:handleRequest',
        ],
      });

    this.multichainBalancesController = new MultichainBalancesController({
      messenger: multichainBalancesControllerMessenger,
      state: initState.MultichainBalancesController,
    });

    const multichainRatesControllerMessenger =
      this.controllerMessenger.getRestricted({
        name: 'RatesController',
      });
    this.multichainRatesController = new RatesController({
      state: initState.MultichainRatesController,
      messenger: multichainRatesControllerMessenger,
      includeUsdRate: true,
      fetchMultiExchangeRate,
    });

    const tokenRatesMessenger = this.controllerMessenger.getRestricted({
      name: 'TokenRatesController',
      allowedActions: [
        'TokensController:getState',
        'NetworkController:getNetworkClientById',
        'NetworkController:getState',
        'AccountsController:getAccount',
        'AccountsController:getSelectedAccount',
      ],
      allowedEvents: [
        'NetworkController:stateChange',
        'AccountsController:selectedEvmAccountChange',
        'PreferencesController:stateChange',
        'TokensController:stateChange',
      ],
    });

    // token exchange rate tracker
    this.tokenRatesController = new TokenRatesController({
      state: initState.TokenRatesController,
      messenger: tokenRatesMessenger,
      tokenPricesService: new CodefiTokenPricesServiceV2(),
      disabled: !this.preferencesController.state.useCurrencyRateCheck,
    });

    this.controllerMessenger.subscribe(
      'PreferencesController:stateChange',
      previousValueComparator((prevState, currState) => {
        const { useCurrencyRateCheck: prevUseCurrencyRateCheck } = prevState;
        const { useCurrencyRateCheck: currUseCurrencyRateCheck } = currState;
        if (currUseCurrencyRateCheck && !prevUseCurrencyRateCheck) {
          this.tokenRatesController.enable();
        } else if (!currUseCurrencyRateCheck && prevUseCurrencyRateCheck) {
          this.tokenRatesController.disable();
        }
      }, this.preferencesController.state),
    );

    this.ensController = new EnsController({
      messenger: this.controllerMessenger.getRestricted({
        name: 'EnsController',
        allowedActions: ['NetworkController:getNetworkClientById'],
        allowedEvents: [],
      }),
      provider: this.provider,
      onNetworkDidChange: networkControllerMessenger.subscribe.bind(
        networkControllerMessenger,
        'NetworkController:networkDidChange',
      ),
    });

    const onboardingControllerMessenger =
      this.controllerMessenger.getRestricted({
        name: 'OnboardingController',
        allowedActions: [],
        allowedEvents: [],
      });
    this.onboardingController = new OnboardingController({
      messenger: onboardingControllerMessenger,
      state: initState.OnboardingController,
    });

    let additionalKeyrings = [keyringBuilderFactory(QRHardwareKeyring)];

    const keyringOverrides = this.opts.overrides?.keyrings;

    if (isManifestV3 === false) {
      const additionalKeyringTypes = [
        keyringOverrides?.lattice || LatticeKeyring,
        QRHardwareKeyring,
      ];

      const additionalBridgedKeyringTypes = [
        {
          keyring: keyringOverrides?.trezor || TrezorKeyring,
          bridge: keyringOverrides?.trezorBridge || TrezorConnectBridge,
        },
        {
          keyring: keyringOverrides?.ledger || LedgerKeyring,
          bridge: keyringOverrides?.ledgerBridge || LedgerIframeBridge,
        },
      ];

      additionalKeyrings = additionalKeyringTypes.map((keyringType) =>
        keyringBuilderFactory(keyringType),
      );

      additionalBridgedKeyringTypes.forEach((keyringType) =>
        additionalKeyrings.push(
          hardwareKeyringBuilderFactory(
            keyringType.keyring,
            keyringType.bridge,
          ),
        ),
      );
    } else {
      additionalKeyrings.push(
        hardwareKeyringBuilderFactory(
          TrezorKeyring,
          keyringOverrides?.trezorBridge || TrezorOffscreenBridge,
        ),
        hardwareKeyringBuilderFactory(
          LedgerKeyring,
          keyringOverrides?.ledgerBridge || LedgerOffscreenBridge,
        ),
        keyringBuilderFactory(LatticeKeyringOffscreen),
      );
    }

    ///: BEGIN:ONLY_INCLUDE_IF(build-mmi)
    for (const custodianType of Object.keys(CUSTODIAN_TYPES)) {
      additionalKeyrings.push(
        mmiKeyringBuilderFactory(CUSTODIAN_TYPES[custodianType].keyringClass, {
          mmiConfigurationController: this.mmiConfigurationController,
          captureException,
        }),
      );
    }
    ///: END:ONLY_INCLUDE_IF

    ///: BEGIN:ONLY_INCLUDE_IF(keyring-snaps)
    const snapKeyringBuildMessenger = this.controllerMessenger.getRestricted({
      name: 'SnapKeyringBuilder',
      allowedActions: [
        'ApprovalController:addRequest',
        'ApprovalController:acceptRequest',
        'ApprovalController:rejectRequest',
        'ApprovalController:startFlow',
        'ApprovalController:endFlow',
        'ApprovalController:showSuccess',
        'ApprovalController:showError',
        'PhishingController:test',
        'PhishingController:maybeUpdateState',
        'KeyringController:getAccounts',
        'AccountsController:setSelectedAccount',
        'AccountsController:getAccountByAddress',
        'AccountsController:setAccountName',
      ],
    });

    const getSnapController = () => this.snapController;

    // Necessary to persist the keyrings and update the accounts both within the keyring controller and accounts controller
    const persistAndUpdateAccounts = async () => {
      await this.keyringController.persistAllKeyrings();
      await this.accountsController.updateAccounts();
    };

    const getSnapName = (id) => {
      if (!id) {
        return null;
      }

      const currentLocale = this.getLocale();
      const { snaps } = this.snapController.state;
      const snap = snaps[id];

      if (!snap) {
        return stripSnapPrefix(id);
      }

      if (snap.localizationFiles) {
        const localizedManifest = getLocalizedSnapManifest(
          snap.manifest,
          currentLocale,
          snap.localizationFiles,
        );
        return localizedManifest.proposedName;
      }

      return snap.manifest.proposedName;
    };

    const isSnapPreinstalled = (id) => {
      return PREINSTALLED_SNAPS.some((snap) => snap.snapId === id);
    };

    additionalKeyrings.push(
      snapKeyringBuilder(
        snapKeyringBuildMessenger,
        getSnapController,
        persistAndUpdateAccounts,
        (address) => this.removeAccount(address),
        this.metaMetricsController.trackEvent.bind(this.metaMetricsController),
        getSnapName,
        isSnapPreinstalled,
      ),
    );

    ///: END:ONLY_INCLUDE_IF

    const keyringControllerMessenger = this.controllerMessenger.getRestricted({
      name: 'KeyringController',
    });

    this.keyringController = new KeyringController({
      cacheEncryptionKey: true,
      keyringBuilders: additionalKeyrings,
      state: initState.KeyringController,
      encryptor: opts.encryptor || encryptorFactory(600_000),
      messenger: keyringControllerMessenger,
    });

    this.controllerMessenger.subscribe('KeyringController:unlock', () =>
      this._onUnlock(),
    );
    this.controllerMessenger.subscribe('KeyringController:lock', () =>
      this._onLock(),
    );

    this.controllerMessenger.subscribe(
      'KeyringController:stateChange',
      (state) => {
        this._onKeyringControllerUpdate(state);
      },
    );

    this.permissionController = new PermissionController({
      messenger: this.controllerMessenger.getRestricted({
        name: 'PermissionController',
        allowedActions: [
          `${this.approvalController.name}:addRequest`,
          `${this.approvalController.name}:hasRequest`,
          `${this.approvalController.name}:acceptRequest`,
          `${this.approvalController.name}:rejectRequest`,
          `SnapController:getPermitted`,
          `SnapController:install`,
          `SubjectMetadataController:getSubjectMetadata`,
        ],
      }),
      state: initState.PermissionController,
      caveatSpecifications: getCaveatSpecifications({
        getInternalAccounts: this.accountsController.listAccounts.bind(
          this.accountsController,
        ),
        findNetworkClientIdByChainId:
          this.networkController.findNetworkClientIdByChainId.bind(
            this.networkController,
          ),
      }),
      permissionSpecifications: {
        ...getPermissionSpecifications({
          getInternalAccounts: this.accountsController.listAccounts.bind(
            this.accountsController,
          ),
          getAllAccounts: this.keyringController.getAccounts.bind(
            this.keyringController,
          ),
          captureKeyringTypesWithMissingIdentities: (
            internalAccounts = [],
            accounts = [],
          ) => {
            const accountsMissingIdentities = accounts.filter(
              (address) =>
                !internalAccounts.some(
                  (account) =>
                    account.address.toLowerCase() === address.toLowerCase(),
                ),
            );
            const keyringTypesWithMissingIdentities =
              accountsMissingIdentities.map((address) =>
                this.keyringController.getAccountKeyringType(address),
              );

            const internalAccountCount = internalAccounts.length;

            const accountTrackerCount = Object.keys(
              this.accountTrackerController.state.accounts || {},
            ).length;

            captureException(
              new Error(
                `Attempt to get permission specifications failed because their were ${accounts.length} accounts, but ${internalAccountCount} identities, and the ${keyringTypesWithMissingIdentities} keyrings included accounts with missing identities. Meanwhile, there are ${accountTrackerCount} accounts in the account tracker.`,
              ),
            );
          },
        }),
        ...this.getSnapPermissionSpecifications(),
      },
      unrestrictedMethods,
    });

    this.selectedNetworkController = new SelectedNetworkController({
      messenger: this.controllerMessenger.getRestricted({
        name: 'SelectedNetworkController',
        allowedActions: [
          'NetworkController:getNetworkClientById',
          'NetworkController:getState',
          'NetworkController:getSelectedNetworkClient',
          'PermissionController:hasPermissions',
          'PermissionController:getSubjectNames',
        ],
        allowedEvents: [
          'NetworkController:stateChange',
          'PermissionController:stateChange',
        ],
      }),
      state: initState.SelectedNetworkController,
      useRequestQueuePreference:
        this.preferencesController.state.useRequestQueue,
      onPreferencesStateChange: (listener) => {
        preferencesMessenger.subscribe(
          'PreferencesController:stateChange',
          listener,
        );
      },
      domainProxyMap: new WeakRefObjectMap(),
    });

    this.permissionLogController = new PermissionLogController({
      messenger: this.controllerMessenger.getRestricted({
        name: 'PermissionLogController',
      }),
      restrictedMethods: new Set(Object.keys(RestrictedMethods)),
      state: initState.PermissionLogController,
    });

    this.subjectMetadataController = new SubjectMetadataController({
      messenger: this.controllerMessenger.getRestricted({
        name: 'SubjectMetadataController',
        allowedActions: [`${this.permissionController.name}:hasPermissions`],
      }),
      state: initState.SubjectMetadataController,
      subjectCacheLimit: 100,
    });

    const shouldUseOffscreenExecutionService =
      isManifestV3 &&
      typeof chrome !== 'undefined' &&
      // eslint-disable-next-line no-undef
      typeof chrome.offscreen !== 'undefined';

    const snapExecutionServiceArgs = {
      messenger: this.controllerMessenger.getRestricted({
        name: 'ExecutionService',
      }),
      setupSnapProvider: this.setupSnapProvider.bind(this),
    };

    this.snapExecutionService =
      shouldUseOffscreenExecutionService === false
        ? new IframeExecutionService({
            ...snapExecutionServiceArgs,
            iframeUrl: new URL(process.env.IFRAME_EXECUTION_ENVIRONMENT_URL),
          })
        : new OffscreenExecutionService({
            ...snapExecutionServiceArgs,
            offscreenPromise: this.offscreenPromise,
          });

    const snapControllerMessenger = this.controllerMessenger.getRestricted({
      name: 'SnapController',
      allowedEvents: [
        'ExecutionService:unhandledError',
        'ExecutionService:outboundRequest',
        'ExecutionService:outboundResponse',
      ],
      allowedActions: [
        `${this.permissionController.name}:getEndowments`,
        `${this.permissionController.name}:getPermissions`,
        `${this.permissionController.name}:hasPermission`,
        `${this.permissionController.name}:hasPermissions`,
        `${this.permissionController.name}:requestPermissions`,
        `${this.permissionController.name}:revokeAllPermissions`,
        `${this.permissionController.name}:revokePermissions`,
        `${this.permissionController.name}:revokePermissionForAllSubjects`,
        `${this.permissionController.name}:getSubjectNames`,
        `${this.permissionController.name}:updateCaveat`,
        `${this.approvalController.name}:addRequest`,
        `${this.approvalController.name}:updateRequestState`,
        `${this.permissionController.name}:grantPermissions`,
        `${this.subjectMetadataController.name}:getSubjectMetadata`,
        `${this.subjectMetadataController.name}:addSubjectMetadata`,
        'ExecutionService:executeSnap',
        'ExecutionService:getRpcRequestHandler',
        'ExecutionService:terminateSnap',
        'ExecutionService:terminateAllSnaps',
        'ExecutionService:handleRpcRequest',
        'SnapsRegistry:get',
        'SnapsRegistry:getMetadata',
        'SnapsRegistry:update',
        'SnapsRegistry:resolveVersion',
        `SnapInterfaceController:createInterface`,
        `SnapInterfaceController:getInterface`,
      ],
    });

    const allowLocalSnaps = process.env.ALLOW_LOCAL_SNAPS;
    const requireAllowlist = process.env.REQUIRE_SNAPS_ALLOWLIST;
    const rejectInvalidPlatformVersion =
      process.env.REJECT_INVALID_SNAPS_PLATFORM_VERSION;

    this.snapController = new SnapController({
      environmentEndowmentPermissions: Object.values(EndowmentPermissions),
      excludedPermissions: {
        ...ExcludedSnapPermissions,
        ...ExcludedSnapEndowments,
      },
      closeAllConnections: this.removeAllConnections.bind(this),
      state: initState.SnapController,
      messenger: snapControllerMessenger,
      featureFlags: {
        dappsCanUpdateSnaps: true,
        allowLocalSnaps,
        requireAllowlist,
        rejectInvalidPlatformVersion,
      },
      encryptor: encryptorFactory(600_000),
      getMnemonic: this.getPrimaryKeyringMnemonic.bind(this),
      preinstalledSnaps: PREINSTALLED_SNAPS,
      getFeatureFlags: () => {
        return {
          disableSnaps:
            this.preferencesController.state.useExternalServices === false,
        };
      },
    });

    this.notificationController = new NotificationController({
      messenger: this.controllerMessenger.getRestricted({
        name: 'NotificationController',
      }),
      state: initState.NotificationController,
    });

    this.rateLimitController = new RateLimitController({
      state: initState.RateLimitController,
      messenger: this.controllerMessenger.getRestricted({
        name: 'RateLimitController',
      }),
      implementations: {
        showNativeNotification: {
          method: (origin, message) => {
            const subjectMetadataState = this.controllerMessenger.call(
              'SubjectMetadataController:getState',
            );

            const originMetadata = subjectMetadataState.subjectMetadata[origin];

            this.platform
              ._showNotification(originMetadata?.name ?? origin, message)
              .catch((error) => {
                log.error('Failed to create notification', error);
              });

            return null;
          },
          // 2 calls per 5 minutes
          rateLimitCount: 2,
          rateLimitTimeout: 300000,
        },
        showInAppNotification: {
          method: (origin, message) => {
            this.controllerMessenger.call(
              'NotificationController:show',
              origin,
              message,
            );

            return null;
          },
          // 5 calls per minute
          rateLimitCount: 5,
          rateLimitTimeout: 60000,
        },
      },
    });
    const cronjobControllerMessenger = this.controllerMessenger.getRestricted({
      name: 'CronjobController',
      allowedEvents: [
        'SnapController:snapInstalled',
        'SnapController:snapUpdated',
        'SnapController:snapUninstalled',
        'SnapController:snapEnabled',
        'SnapController:snapDisabled',
      ],
      allowedActions: [
        `${this.permissionController.name}:getPermissions`,
        'SnapController:handleRequest',
        'SnapController:getAll',
      ],
    });
    this.cronjobController = new CronjobController({
      state: initState.CronjobController,
      messenger: cronjobControllerMessenger,
    });

    const snapsRegistryMessenger = this.controllerMessenger.getRestricted({
      name: 'SnapsRegistry',
      allowedEvents: [],
      allowedActions: [],
    });

    this.snapsRegistry = new JsonSnapsRegistry({
      state: initState.SnapsRegistry,
      messenger: snapsRegistryMessenger,
      refetchOnAllowlistMiss: requireAllowlist,
      url: {
        registry: 'https://acl.execution.metamask.io/latest/registry.json',
        signature: 'https://acl.execution.metamask.io/latest/signature.json',
      },
      publicKey:
        '0x025b65308f0f0fb8bc7f7ff87bfc296e0330eee5d3c1d1ee4a048b2fd6a86fa0a6',
    });

    const snapInterfaceControllerMessenger =
      this.controllerMessenger.getRestricted({
        name: 'SnapInterfaceController',
        allowedActions: [
          `${this.phishingController.name}:maybeUpdateState`,
          `${this.phishingController.name}:testOrigin`,
          `${this.approvalController.name}:hasRequest`,
          `${this.approvalController.name}:acceptRequest`,
          `${this.snapController.name}:get`,
        ],
      });

    this.snapInterfaceController = new SnapInterfaceController({
      state: initState.SnapInterfaceController,
      messenger: snapInterfaceControllerMessenger,
    });

    const snapInsightsControllerMessenger =
      this.controllerMessenger.getRestricted({
        name: 'SnapInsightsController',
        allowedActions: [
          `${this.snapController.name}:handleRequest`,
          `${this.snapController.name}:getAll`,
          `${this.permissionController.name}:getPermissions`,
          `${this.snapInterfaceController.name}:deleteInterface`,
        ],
        allowedEvents: [
          `TransactionController:unapprovedTransactionAdded`,
          `TransactionController:transactionStatusUpdated`,
          `SignatureController:stateChange`,
        ],
      });

    this.snapInsightsController = new SnapInsightsController({
      state: initState.SnapInsightsController,
      messenger: snapInsightsControllerMessenger,
    });

    // Notification Controllers
    this.authenticationController = new AuthenticationController.Controller({
      state: initState.AuthenticationController,
      messenger: this.controllerMessenger.getRestricted({
        name: 'AuthenticationController',
        allowedActions: [
          'KeyringController:getState',
          'SnapController:handleRequest',
        ],
        allowedEvents: ['KeyringController:lock', 'KeyringController:unlock'],
      }),
      metametrics: {
        getMetaMetricsId: () => this.metaMetricsController.getMetaMetricsId(),
        agent: 'extension',
      },
    });

    this.userStorageController = new UserStorageController.Controller({
      getMetaMetricsState: () =>
        this.metaMetricsController.state.participateInMetaMetrics ?? false,
      state: initState.UserStorageController,
      config: {
        accountSyncing: {
          onAccountAdded: (profileId) => {
            this.metaMetricsController.trackEvent({
              category: MetaMetricsEventCategory.ProfileSyncing,
              event: MetaMetricsEventName.AccountsSyncAdded,
              properties: {
                profile_id: profileId,
              },
            });
          },
          onAccountNameUpdated: (profileId) => {
            this.metaMetricsController.trackEvent({
              category: MetaMetricsEventCategory.ProfileSyncing,
              event: MetaMetricsEventName.AccountsSyncNameUpdated,
              properties: {
                profile_id: profileId,
              },
            });
          },
        },
      },
      env: {
        isAccountSyncingEnabled: !isProduction() && isManifestV3,
      },
      messenger: this.controllerMessenger.getRestricted({
        name: 'UserStorageController',
        allowedActions: [
          'KeyringController:getState',
          'KeyringController:addNewAccount',
          'SnapController:handleRequest',
          'AuthenticationController:getBearerToken',
          'AuthenticationController:getSessionProfile',
          'AuthenticationController:isSignedIn',
          'AuthenticationController:performSignOut',
          'AuthenticationController:performSignIn',
          'NotificationServicesController:disableNotificationServices',
          'NotificationServicesController:selectIsNotificationServicesEnabled',
          'AccountsController:listAccounts',
          'AccountsController:updateAccountMetadata',
        ],
        allowedEvents: [
          'KeyringController:lock',
          'KeyringController:unlock',
          'AccountsController:accountAdded',
          'AccountsController:accountRenamed',
        ],
      }),
    });

    const notificationServicesPushControllerMessenger =
      this.controllerMessenger.getRestricted({
        name: 'NotificationServicesPushController',
        allowedActions: ['AuthenticationController:getBearerToken'],
        allowedEvents: [],
      });
    this.notificationServicesPushController =
      new NotificationServicesPushController.Controller({
        messenger: notificationServicesPushControllerMessenger,
        state: initState.NotificationServicesPushController,
        env: {
          apiKey: process.env.FIREBASE_API_KEY ?? '',
          authDomain: process.env.FIREBASE_AUTH_DOMAIN ?? '',
          storageBucket: process.env.FIREBASE_STORAGE_BUCKET ?? '',
          projectId: process.env.FIREBASE_PROJECT_ID ?? '',
          messagingSenderId: process.env.FIREBASE_MESSAGING_SENDER_ID ?? '',
          appId: process.env.FIREBASE_APP_ID ?? '',
          measurementId: process.env.FIREBASE_MEASUREMENT_ID ?? '',
          vapidKey: process.env.VAPID_KEY ?? '',
        },
        config: {
          isPushEnabled: isManifestV3,
          platform: 'extension',
          onPushNotificationReceived,
          onPushNotificationClicked,
        },
      });
    notificationServicesPushControllerMessenger.subscribe(
      'NotificationServicesPushController:onNewNotifications',
      (notification) => {
        this.metaMetricsController.trackEvent({
          category: MetaMetricsEventCategory.PushNotifications,
          event: MetaMetricsEventName.PushNotificationReceived,
          properties: {
            notification_id: notification.id,
            notification_type: notification.type,
            chain_id: notification?.chain_id,
          },
        });
      },
    );
    notificationServicesPushControllerMessenger.subscribe(
      'NotificationServicesPushController:pushNotificationClicked',
      (notification) => {
        this.metaMetricsController.trackEvent({
          category: MetaMetricsEventCategory.PushNotifications,
          event: MetaMetricsEventName.PushNotificationClicked,
          properties: {
            notification_id: notification.id,
            notification_type: notification.type,
            chain_id: notification?.chain_id,
          },
        });
      },
    );

    this.notificationServicesController =
      new NotificationServicesController.Controller({
        messenger: this.controllerMessenger.getRestricted({
          name: 'NotificationServicesController',
          allowedActions: [
            'KeyringController:getAccounts',
            'KeyringController:getState',
            'AuthenticationController:getBearerToken',
            'AuthenticationController:isSignedIn',
            'UserStorageController:enableProfileSyncing',
            'UserStorageController:getStorageKey',
            'UserStorageController:performGetStorage',
            'UserStorageController:performSetStorage',
            'NotificationServicesPushController:enablePushNotifications',
            'NotificationServicesPushController:disablePushNotifications',
            'NotificationServicesPushController:subscribeToPushNotifications',
            'NotificationServicesPushController:updateTriggerPushNotifications',
          ],
          allowedEvents: [
            'KeyringController:stateChange',
            'KeyringController:lock',
            'KeyringController:unlock',
            'NotificationServicesPushController:onNewNotifications',
          ],
        }),
        state: initState.NotificationServicesController,
        env: {
          isPushIntegrated: isManifestV3,
          featureAnnouncements: {
            platform: 'extension',
            spaceId: process.env.CONTENTFUL_ACCESS_SPACE_ID ?? '',
            accessToken: process.env.CONTENTFUL_ACCESS_TOKEN ?? '',
          },
        },
      });

    // account tracker watches balances, nonces, and any code at their address
    this.accountTrackerController = new AccountTrackerController({
      state: { accounts: {} },
      messenger: this.controllerMessenger.getRestricted({
        name: 'AccountTrackerController',
        allowedActions: [
          'AccountsController:getSelectedAccount',
          'NetworkController:getState',
          'NetworkController:getNetworkClientById',
          'OnboardingController:getState',
          'PreferencesController:getState',
        ],
        allowedEvents: [
          'AccountsController:selectedEvmAccountChange',
          'OnboardingController:stateChange',
          'KeyringController:accountRemoved',
        ],
      }),
      provider: this.provider,
      blockTracker: this.blockTracker,
      getNetworkIdentifier: (providerConfig) => {
        const { type, rpcUrl } =
          providerConfig ??
          getProviderConfig({
            metamask: this.networkController.state,
          });
        return type === NETWORK_TYPES.RPC ? rpcUrl : type;
      },
    });

    // start and stop polling for balances based on activeControllerConnections
    this.on('controllerConnectionChanged', (activeControllerConnections) => {
      const { completedOnboarding } = this.onboardingController.state;
      if (activeControllerConnections > 0 && completedOnboarding) {
        this.triggerNetworkrequests();
      } else {
        this.stopNetworkRequests();
      }
    });

    this.controllerMessenger.subscribe(
      `${this.onboardingController.name}:stateChange`,
      previousValueComparator(async (prevState, currState) => {
        const { completedOnboarding: prevCompletedOnboarding } = prevState;
        const { completedOnboarding: currCompletedOnboarding } = currState;
        if (!prevCompletedOnboarding && currCompletedOnboarding) {
          const { address } = this.accountsController.getSelectedAccount();

          this._addAccountsWithBalance();

          this.postOnboardingInitialization();
          this.triggerNetworkrequests();
          // execute once the token detection on the post-onboarding
          await this.tokenDetectionController.detectTokens({
            selectedAddress: address,
          });
        }
      }, this.onboardingController.state),
    );

    const tokenDetectionControllerMessenger =
      this.controllerMessenger.getRestricted({
        name: 'TokenDetectionController',
        allowedActions: [
          'AccountsController:getAccount',
          'AccountsController:getSelectedAccount',
          'KeyringController:getState',
          'NetworkController:getNetworkClientById',
          'NetworkController:getNetworkConfigurationByNetworkClientId',
          'NetworkController:getState',
          'PreferencesController:getState',
          'TokenListController:getState',
          'TokensController:getState',
          'TokensController:addDetectedTokens',
        ],
        allowedEvents: [
          'AccountsController:selectedEvmAccountChange',
          'KeyringController:lock',
          'KeyringController:unlock',
          'NetworkController:networkDidChange',
          'PreferencesController:stateChange',
          'TokenListController:stateChange',
        ],
      });

    this.tokenDetectionController = new TokenDetectionController({
      messenger: tokenDetectionControllerMessenger,
      getBalancesInSingleCall:
        this.assetsContractController.getBalancesInSingleCall.bind(
          this.assetsContractController,
        ),
      trackMetaMetricsEvent: this.metaMetricsController.trackEvent.bind(
        this.metaMetricsController,
      ),
      useAccountsAPI: true,
      platform: 'extension',
    });

    const addressBookControllerMessenger =
      this.controllerMessenger.getRestricted({
        name: 'AddressBookController',
        allowedActions: [],
        allowedEvents: [],
      });

    this.addressBookController = new AddressBookController({
      messenger: addressBookControllerMessenger,
      state: initState.AddressBookController,
    });

    this.alertController = new AlertController({
      state: initState.AlertController,
      messenger: this.controllerMessenger.getRestricted({
        name: 'AlertController',
        allowedEvents: ['AccountsController:selectedAccountChange'],
        allowedActions: ['AccountsController:getSelectedAccount'],
      }),
    });

    ///: BEGIN:ONLY_INCLUDE_IF(build-mmi)
    this.custodyController = new CustodyController({
      initState: initState.CustodyController,
      captureException,
    });
    this.institutionalFeaturesController = new InstitutionalFeaturesController({
      initState: initState.InstitutionalFeaturesController,
      showConfirmRequest: opts.showUserConfirmation,
    });
    this.transactionUpdateController = new TransactionUpdateController({
      initState: initState.TransactionUpdateController,
      getCustodyKeyring: this.getCustodyKeyringIfExists.bind(this),
      mmiConfigurationController: this.mmiConfigurationController,
      captureException,
    });
    ///: END:ONLY_INCLUDE_IF

    this.backup = new Backup({
      preferencesController: this.preferencesController,
      addressBookController: this.addressBookController,
      accountsController: this.accountsController,
      networkController: this.networkController,
      trackMetaMetricsEvent: this.metaMetricsController.trackEvent.bind(
        this.metaMetricsController,
      ),
    });

    // This gets used as a ...spread parameter in two places: new TransactionController() and createRPCMethodTrackingMiddleware()
    this.snapAndHardwareMetricsParams = {
      getSelectedAccount: this.accountsController.getSelectedAccount.bind(
        this.accountsController,
      ),
      getAccountType: this.getAccountType.bind(this),
      getDeviceModel: this.getDeviceModel.bind(this),
      snapAndHardwareMessenger: this.controllerMessenger.getRestricted({
        name: 'SnapAndHardwareMessenger',
        allowedActions: [
          'KeyringController:getKeyringForAccount',
          'SnapController:get',
          'AccountsController:getSelectedAccount',
        ],
      }),
    };

    const transactionControllerMessenger =
      this.controllerMessenger.getRestricted({
        name: 'TransactionController',
        allowedActions: [
          `${this.approvalController.name}:addRequest`,
          'NetworkController:findNetworkClientIdByChainId',
          'NetworkController:getNetworkClientById',
          'AccountsController:getSelectedAccount',
        ],
        allowedEvents: [`NetworkController:stateChange`],
      });
    this.txController = new TransactionController({
      blockTracker: this.blockTracker,
      getCurrentNetworkEIP1559Compatibility:
        this.networkController.getEIP1559Compatibility.bind(
          this.networkController,
        ),
      getCurrentAccountEIP1559Compatibility:
        this.getCurrentAccountEIP1559Compatibility.bind(this),
      getExternalPendingTransactions:
        this.getExternalPendingTransactions.bind(this),
      getGasFeeEstimates: this.gasFeeController.fetchGasFeeEstimates.bind(
        this.gasFeeController,
      ),
      getNetworkClientRegistry:
        this.networkController.getNetworkClientRegistry.bind(
          this.networkController,
        ),
      getNetworkState: () => this.networkController.state,
      getPermittedAccounts: this.getPermittedAccounts.bind(this),
      getSavedGasFees: () =>
        this.preferencesController.state.advancedGasFee[
          getCurrentChainId({ metamask: this.networkController.state })
        ],
      incomingTransactions: {
        etherscanApiKeysByChainId: {
          [CHAIN_IDS.MAINNET]: process.env.ETHERSCAN_API_KEY,
          [CHAIN_IDS.SEPOLIA]: process.env.ETHERSCAN_API_KEY,
        },
        includeTokenTransfers: false,
        isEnabled: () =>
          Boolean(
            this.preferencesController.state.incomingTransactionsPreferences?.[
              getCurrentChainId({ metamask: this.networkController.state })
            ] && this.onboardingController.state.completedOnboarding,
          ),
        queryEntireHistory: false,
        updateTransactions: false,
      },
      isMultichainEnabled: process.env.TRANSACTION_MULTICHAIN,
      isSimulationEnabled: () =>
        this.preferencesController.state.useTransactionSimulations,
      messenger: transactionControllerMessenger,
      onNetworkStateChange: (listener) => {
        networkControllerMessenger.subscribe(
          'NetworkController:networkDidChange',
          () => listener(),
        );
      },
      pendingTransactions: {
        isResubmitEnabled: () => {
          const state = this._getMetaMaskState();
          return !(
            getSmartTransactionsPreferenceEnabled(state) &&
            getCurrentChainSupportsSmartTransactions(state)
          );
        },
      },
      provider: this.provider,
      testGasFeeFlows: process.env.TEST_GAS_FEE_FLOWS,
      trace,
      hooks: {
        ///: BEGIN:ONLY_INCLUDE_IF(build-mmi)
        afterSign: (txMeta, signedEthTx) =>
          afterTransactionSignMMI(
            txMeta,
            signedEthTx,
            this.transactionUpdateController.addTransactionToWatchList.bind(
              this.transactionUpdateController,
            ),
          ),
        beforeCheckPendingTransaction:
          beforeCheckPendingTransactionMMI.bind(this),
        beforePublish: beforeTransactionPublishMMI.bind(this),
        getAdditionalSignArguments: getAdditionalSignArgumentsMMI.bind(this),
        ///: END:ONLY_INCLUDE_IF
        publish: this._publishSmartTransactionHook.bind(this),
      },
      sign: (...args) => this.keyringController.signTransaction(...args),
      state: initState.TransactionController,
    });

    this._addTransactionControllerListeners();

    this.decryptMessageController = new DecryptMessageController({
      getState: this.getState.bind(this),
      messenger: this.controllerMessenger.getRestricted({
        name: 'DecryptMessageController',
        allowedActions: [
          `${this.approvalController.name}:addRequest`,
          `${this.approvalController.name}:acceptRequest`,
          `${this.approvalController.name}:rejectRequest`,
          `${this.keyringController.name}:decryptMessage`,
        ],
      }),
      metricsEvent: this.metaMetricsController.trackEvent.bind(
        this.metaMetricsController,
      ),
    });

    this.encryptionPublicKeyController = new EncryptionPublicKeyController({
      messenger: this.controllerMessenger.getRestricted({
        name: 'EncryptionPublicKeyController',
        allowedActions: [
          `${this.approvalController.name}:addRequest`,
          `${this.approvalController.name}:acceptRequest`,
          `${this.approvalController.name}:rejectRequest`,
        ],
      }),
      getEncryptionPublicKey:
        this.keyringController.getEncryptionPublicKey.bind(
          this.keyringController,
        ),
      getAccountKeyringType: this.keyringController.getAccountKeyringType.bind(
        this.keyringController,
      ),
      getState: this.getState.bind(this),
      metricsEvent: this.metaMetricsController.trackEvent.bind(
        this.metaMetricsController,
      ),
    });

    this.signatureController = new SignatureController({
      messenger: this.controllerMessenger.getRestricted({
        name: 'SignatureController',
        allowedActions: [
          `${this.approvalController.name}:addRequest`,
          `${this.keyringController.name}:signMessage`,
          `${this.keyringController.name}:signPersonalMessage`,
          `${this.keyringController.name}:signTypedMessage`,
          `${this.loggingController.name}:add`,
          `${this.networkController.name}:getNetworkClientById`,
        ],
      }),
      trace,
      decodingApiUrl: process.env.DECODING_API_URL,
      isDecodeSignatureRequestEnabled: () =>
        this.preferencesController.state.useExternalServices === true &&
        this.preferencesController.state.useTransactionSimulations &&
        process.env.ENABLE_SIGNATURE_DECODING === true,
    });

    this.signatureController.hub.on(
      'cancelWithReason',
      ({ message, reason }) => {
        this.metaMetricsController.trackEvent({
          event: reason,
          category: MetaMetricsEventCategory.Transactions,
          properties: {
            action: 'Sign Request',
            type: message.type,
          },
        });
      },
    );

    ///: BEGIN:ONLY_INCLUDE_IF(build-mmi)
    const transactionMetricsRequest = this.getTransactionMetricsRequest();

    const mmiControllerMessenger = this.controllerMessenger.getRestricted({
      name: 'MMIController',
      allowedActions: [
        'AccountsController:getAccountByAddress',
        'AccountsController:setAccountName',
        'AccountsController:listAccounts',
        'AccountsController:getSelectedAccount',
        'AccountsController:setSelectedAccount',
        'MetaMetricsController:getState',
        'NetworkController:getState',
        'NetworkController:setActiveNetwork',
      ],
    });

    this.mmiController = new MMIController({
      messenger: mmiControllerMessenger,
      mmiConfigurationController: this.mmiConfigurationController,
      keyringController: this.keyringController,
      appStateController: this.appStateController,
      transactionUpdateController: this.transactionUpdateController,
      custodyController: this.custodyController,
      getState: this.getState.bind(this),
      getPendingNonce: this.getPendingNonce.bind(this),
      accountTrackerController: this.accountTrackerController,
      networkController: this.networkController,
      metaMetricsController: this.metaMetricsController,
      permissionController: this.permissionController,
      signatureController: this.signatureController,
      platform: this.platform,
      extension: this.extension,
      getTransactions: this.txController.getTransactions.bind(
        this.txController,
      ),
      setTxStatusSigned: (id) =>
        this.txController.updateCustodialTransaction(id, {
          status: TransactionStatus.signed,
        }),
      setTxStatusSubmitted: (id) =>
        this.txController.updateCustodialTransaction(id, {
          status: TransactionStatus.submitted,
        }),
      setTxStatusFailed: (id, reason) =>
        this.txController.updateCustodialTransaction(id, {
          status: TransactionStatus.failed,
          errorMessage: reason,
        }),
      trackTransactionEvents: handleMMITransactionUpdate.bind(
        null,
        transactionMetricsRequest,
      ),
      updateTransaction: (txMeta, note) =>
        this.txController.updateTransaction(txMeta, note),
      updateTransactionHash: (id, hash) =>
        this.txController.updateCustodialTransaction(id, { hash }),
      setChannelId: (channelId) =>
        this.institutionalFeaturesController.setChannelId(channelId),
      setConnectionRequest: (payload) =>
        this.institutionalFeaturesController.setConnectionRequest(payload),
    });
    ///: END:ONLY_INCLUDE_IF

    const swapsControllerMessenger = this.controllerMessenger.getRestricted({
      name: 'SwapsController',
      // TODO: allow these internal calls once GasFeeController and TransactionController
      // export these action types and register its action handlers
      // allowedActions: [
      //   'GasFeeController:getEIP1559GasFeeEstimates',
      //   'TransactionController:getLayer1GasFee',
      // ],
      allowedActions: [
        'NetworkController:getState',
        'NetworkController:getNetworkClientById',
        'TokenRatesController:getState',
      ],
      allowedEvents: [],
    });

    this.swapsController = new SwapsController(
      {
        messenger: swapsControllerMessenger,
        provider: this.provider,
        // TODO: Remove once TransactionController exports this action type
        getBufferedGasLimit: async (txMeta, multiplier) => {
          const { gas: gasLimit, simulationFails } =
            await this.txController.estimateGasBuffered(
              txMeta.txParams,
              multiplier,
            );

          return { gasLimit, simulationFails };
        },
        // TODO: Remove once GasFeeController exports this action type
        getEIP1559GasFeeEstimates:
          this.gasFeeController.fetchGasFeeEstimates.bind(
            this.gasFeeController,
          ),
        // TODO: Remove once TransactionController exports this action type
        getLayer1GasFee: this.txController.getLayer1GasFee.bind(
          this.txController,
        ),
        trackMetaMetricsEvent: this.metaMetricsController.trackEvent.bind(
          this.metaMetricsController,
        ),
      },
      initState.SwapsController,
    );

    const bridgeControllerMessenger = this.controllerMessenger.getRestricted({
      name: BRIDGE_CONTROLLER_NAME,
      allowedActions: [
        'AccountsController:getSelectedAccount',
        'NetworkController:getSelectedNetworkClient',
        'NetworkController:findNetworkClientIdByChainId',
      ],
      allowedEvents: [],
    });
    this.bridgeController = new BridgeController({
      messenger: bridgeControllerMessenger,
    });

    const smartTransactionsControllerMessenger =
      this.controllerMessenger.getRestricted({
        name: 'SmartTransactionsController',
        allowedActions: ['NetworkController:getNetworkClientById'],
        allowedEvents: ['NetworkController:stateChange'],
      });
    this.smartTransactionsController = new SmartTransactionsController({
      supportedChainIds: getAllowedSmartTransactionsChainIds(),
      getNonceLock: this.txController.getNonceLock.bind(this.txController),
      confirmExternalTransaction:
        this.txController.confirmExternalTransaction.bind(this.txController),
      trackMetaMetricsEvent: this.metaMetricsController.trackEvent.bind(
        this.metaMetricsController,
      ),
      state: initState.SmartTransactionsController,
      messenger: smartTransactionsControllerMessenger,
      getTransactions: this.txController.getTransactions.bind(
        this.txController,
      ),
      getMetaMetricsProps: async () => {
        const selectedAddress =
          this.accountsController.getSelectedAccount().address;
        const accountHardwareType = await getHardwareWalletType(
          this._getMetaMaskState(),
        );
        const accountType = await this.getAccountType(selectedAddress);
        const deviceModel = await this.getDeviceModel(selectedAddress);
        return {
          accountHardwareType,
          accountType,
          deviceModel,
        };
      },
    });

    const isExternalNameSourcesEnabled = () =>
      this.preferencesController.state.useExternalNameSources;

    this.nameController = new NameController({
      messenger: this.controllerMessenger.getRestricted({
        name: 'NameController',
        allowedActions: [],
      }),
      providers: [
        new ENSNameProvider({
          reverseLookup: this.ensController.reverseResolveAddress.bind(
            this.ensController,
          ),
        }),
        new EtherscanNameProvider({ isEnabled: isExternalNameSourcesEnabled }),
        new TokenNameProvider({ isEnabled: isExternalNameSourcesEnabled }),
        new LensNameProvider({ isEnabled: isExternalNameSourcesEnabled }),
        new SnapsNameProvider({
          messenger: this.controllerMessenger.getRestricted({
            name: 'SnapsNameProvider',
            allowedActions: [
              'SnapController:getAll',
              'SnapController:get',
              'SnapController:handleRequest',
              'PermissionController:getState',
            ],
          }),
        }),
      ],
      state: initState.NameController,
    });

    const petnamesBridgeMessenger = this.controllerMessenger.getRestricted({
      name: 'PetnamesBridge',
      allowedEvents: [
        'NameController:stateChange',
        'AccountsController:stateChange',
        'AddressBookController:stateChange',
      ],
      allowedActions: ['AccountsController:listAccounts'],
    });

    new AddressBookPetnamesBridge({
      addressBookController: this.addressBookController,
      nameController: this.nameController,
      messenger: petnamesBridgeMessenger,
    }).init();

    new AccountIdentitiesPetnamesBridge({
      nameController: this.nameController,
      messenger: petnamesBridgeMessenger,
    }).init();

    this.userOperationController = new UserOperationController({
      entrypoint: process.env.EIP_4337_ENTRYPOINT,
      getGasFeeEstimates: this.gasFeeController.fetchGasFeeEstimates.bind(
        this.gasFeeController,
      ),
      messenger: this.controllerMessenger.getRestricted({
        name: 'UserOperationController',
        allowedActions: [
          'ApprovalController:addRequest',
          'NetworkController:getNetworkClientById',
          'KeyringController:prepareUserOperation',
          'KeyringController:patchUserOperation',
          'KeyringController:signUserOperation',
        ],
      }),
      state: initState.UserOperationController,
    });

    this.userOperationController.hub.on(
      'user-operation-added',
      this._onUserOperationAdded.bind(this),
    );

    this.userOperationController.hub.on(
      'transaction-updated',
      this._onUserOperationTransactionUpdated.bind(this),
    );

    // ensure AccountTrackerController updates balances after network change
    networkControllerMessenger.subscribe(
      'NetworkController:networkDidChange',
      () => {
        this.accountTrackerController.updateAccounts();
      },
    );

    // clear unapproved transactions and messages when the network will change
    networkControllerMessenger.subscribe(
      'NetworkController:networkWillChange',
      clearPendingConfirmations.bind(this),
    );

    this.metamaskMiddleware = createMetamaskMiddleware({
      static: {
        eth_syncing: false,
        web3_clientVersion: `MetaMask/v${version}`,
      },
      version,
      // account mgmt
      getAccounts: async (
        { origin: innerOrigin },
        { suppressUnauthorizedError = true } = {},
      ) => {
        if (innerOrigin === ORIGIN_METAMASK) {
          const selectedAddress =
            this.accountsController.getSelectedAccount().address;
          return selectedAddress ? [selectedAddress] : [];
        } else if (this.isUnlocked()) {
          return await this.getPermittedAccounts(innerOrigin, {
            suppressUnauthorizedError,
          });
        }
        return []; // changing this is a breaking change
      },
      // tx signing
      processTransaction: (transactionParams, dappRequest) =>
        addDappTransaction(
          this.getAddTransactionRequest({ transactionParams, dappRequest }),
        ),
      // msg signing
      ///: BEGIN:ONLY_INCLUDE_IF(build-main,build-beta,build-flask)

      processTypedMessage: (...args) =>
        addTypedMessage({
          signatureController: this.signatureController,
          signatureParams: args,
        }),
      processTypedMessageV3: (...args) =>
        addTypedMessage({
          signatureController: this.signatureController,
          signatureParams: args,
        }),
      processTypedMessageV4: (...args) =>
        addTypedMessage({
          signatureController: this.signatureController,
          signatureParams: args,
        }),
      processPersonalMessage: (...args) =>
        addPersonalMessage({
          signatureController: this.signatureController,
          signatureParams: args,
        }),
      ///: END:ONLY_INCLUDE_IF

      ///: BEGIN:ONLY_INCLUDE_IF(build-mmi)
      /* eslint-disable no-dupe-keys */
      processTypedMessage: this.mmiController.newUnsignedMessage.bind(
        this.mmiController,
      ),
      processTypedMessageV3: this.mmiController.newUnsignedMessage.bind(
        this.mmiController,
      ),
      processTypedMessageV4: this.mmiController.newUnsignedMessage.bind(
        this.mmiController,
      ),
      processPersonalMessage: this.mmiController.newUnsignedMessage.bind(
        this.mmiController,
      ),
      setTypedMessageInProgress:
        this.signatureController.setTypedMessageInProgress.bind(
          this.signatureController,
        ),
      setPersonalMessageInProgress:
        this.signatureController.setPersonalMessageInProgress.bind(
          this.signatureController,
        ),
      /* eslint-enable no-dupe-keys */
      ///: END:ONLY_INCLUDE_IF

      processEncryptionPublicKey:
        this.encryptionPublicKeyController.newRequestEncryptionPublicKey.bind(
          this.encryptionPublicKeyController,
        ),

      processDecryptMessage:
        this.decryptMessageController.newRequestDecryptMessage.bind(
          this.decryptMessageController,
        ),
      getPendingNonce: this.getPendingNonce.bind(this),
      getPendingTransactionByHash: (hash) =>
        this.txController.state.transactions.find(
          (meta) =>
            meta.hash === hash && meta.status === TransactionStatus.submitted,
        ),
    });

    // ensure isClientOpenAndUnlocked is updated when memState updates
    this.on('update', (memState) => this._onStateUpdate(memState));

    /**
     * All controllers in Memstore but not in store. They are not persisted.
     * On chrome profile re-start, they will be re-initialized.
     */
    const resetOnRestartStore = {
      AccountTracker: this.accountTrackerController,
      TokenRatesController: this.tokenRatesController,
      DecryptMessageController: this.decryptMessageController,
      EncryptionPublicKeyController: this.encryptionPublicKeyController,
      SignatureController: this.signatureController,
      SwapsController: this.swapsController,
      BridgeController: this.bridgeController,
      EnsController: this.ensController,
      ApprovalController: this.approvalController,
      PPOMController: this.ppomController,
    };

    this.store.updateStructure({
      AccountsController: this.accountsController,
      AppStateController: this.appStateController.store,
      AppMetadataController: this.appMetadataController.store,
      MultichainBalancesController: this.multichainBalancesController,
      TransactionController: this.txController,
      KeyringController: this.keyringController,
      PreferencesController: this.preferencesController,
      MetaMetricsController: this.metaMetricsController,
      MetaMetricsDataDeletionController: this.metaMetricsDataDeletionController,
      AddressBookController: this.addressBookController,
      CurrencyController: this.currencyRateController,
      NetworkController: this.networkController,
      AlertController: this.alertController,
      OnboardingController: this.onboardingController,
      PermissionController: this.permissionController,
      PermissionLogController: this.permissionLogController,
      SubjectMetadataController: this.subjectMetadataController,
      AnnouncementController: this.announcementController,
      NetworkOrderController: this.networkOrderController,
      AccountOrderController: this.accountOrderController,
      GasFeeController: this.gasFeeController,
      TokenListController: this.tokenListController,
      TokensController: this.tokensController,
      TokenBalancesController: this.tokenBalancesController,
      SmartTransactionsController: this.smartTransactionsController,
      NftController: this.nftController,
      PhishingController: this.phishingController,
      SelectedNetworkController: this.selectedNetworkController,
      LoggingController: this.loggingController,
      MultichainRatesController: this.multichainRatesController,
      SnapController: this.snapController,
      CronjobController: this.cronjobController,
      SnapsRegistry: this.snapsRegistry,
      NotificationController: this.notificationController,
      SnapInterfaceController: this.snapInterfaceController,
      SnapInsightsController: this.snapInsightsController,
      ///: BEGIN:ONLY_INCLUDE_IF(build-mmi)
      CustodyController: this.custodyController.store,
      InstitutionalFeaturesController:
        this.institutionalFeaturesController.store,
      MmiConfigurationController: this.mmiConfigurationController.store,
      ///: END:ONLY_INCLUDE_IF
      PPOMController: this.ppomController,
      NameController: this.nameController,
      UserOperationController: this.userOperationController,
      // Notification Controllers
      AuthenticationController: this.authenticationController,
      UserStorageController: this.userStorageController,
      NotificationServicesController: this.notificationServicesController,
      NotificationServicesPushController:
        this.notificationServicesPushController,
      ...resetOnRestartStore,
    });

    this.memStore = new ComposableObservableStore({
      config: {
        AccountsController: this.accountsController,
        AppStateController: this.appStateController.store,
        AppMetadataController: this.appMetadataController.store,
        MultichainBalancesController: this.multichainBalancesController,
        NetworkController: this.networkController,
        KeyringController: this.keyringController,
        PreferencesController: this.preferencesController,
        MetaMetricsController: this.metaMetricsController,
        MetaMetricsDataDeletionController:
          this.metaMetricsDataDeletionController,
        AddressBookController: this.addressBookController,
        CurrencyController: this.currencyRateController,
        AlertController: this.alertController,
        OnboardingController: this.onboardingController,
        PermissionController: this.permissionController,
        PermissionLogController: this.permissionLogController,
        SubjectMetadataController: this.subjectMetadataController,
        AnnouncementController: this.announcementController,
        NetworkOrderController: this.networkOrderController,
        AccountOrderController: this.accountOrderController,
        GasFeeController: this.gasFeeController,
        TokenListController: this.tokenListController,
        TokensController: this.tokensController,
        TokenBalancesController: this.tokenBalancesController,
        SmartTransactionsController: this.smartTransactionsController,
        NftController: this.nftController,
        SelectedNetworkController: this.selectedNetworkController,
        LoggingController: this.loggingController,
        TxController: this.txController,
        MultichainRatesController: this.multichainRatesController,
        SnapController: this.snapController,
        CronjobController: this.cronjobController,
        SnapsRegistry: this.snapsRegistry,
        NotificationController: this.notificationController,
        SnapInterfaceController: this.snapInterfaceController,
        SnapInsightsController: this.snapInsightsController,
        ///: BEGIN:ONLY_INCLUDE_IF(build-mmi)
        CustodyController: this.custodyController.store,
        InstitutionalFeaturesController:
          this.institutionalFeaturesController.store,
        MmiConfigurationController: this.mmiConfigurationController.store,
        ///: END:ONLY_INCLUDE_IF
        NameController: this.nameController,
        UserOperationController: this.userOperationController,
        // Notification Controllers
        AuthenticationController: this.authenticationController,
        UserStorageController: this.userStorageController,
        NotificationServicesController: this.notificationServicesController,
        QueuedRequestController: this.queuedRequestController,
        NotificationServicesPushController:
          this.notificationServicesPushController,
        ...resetOnRestartStore,
      },
      controllerMessenger: this.controllerMessenger,
    });

    // if this is the first time, clear the state of by calling these methods
    const resetMethods = [
      this.accountTrackerController.resetState.bind(
        this.accountTrackerController,
      ),
      this.decryptMessageController.resetState.bind(
        this.decryptMessageController,
      ),
      this.encryptionPublicKeyController.resetState.bind(
        this.encryptionPublicKeyController,
      ),
      this.signatureController.resetState.bind(this.signatureController),
      this.swapsController.resetState.bind(this.swapsController),
      this.bridgeController.resetState.bind(this.bridgeController),
      this.ensController.resetState.bind(this.ensController),
      this.approvalController.clear.bind(this.approvalController),
      // WE SHOULD ADD TokenListController.resetState here too. But it's not implemented yet.
    ];

    if (isManifestV3) {
      if (isFirstMetaMaskControllerSetup === true) {
        this.resetStates(resetMethods);
        this.extension.storage.session.set({
          isFirstMetaMaskControllerSetup: false,
        });
      }
    } else {
      // it's always the first time in MV2
      this.resetStates(resetMethods);
    }

    // Automatic login via config password
    const password = process.env.PASSWORD;
    if (
      !this.isUnlocked() &&
      this.onboardingController.state.completedOnboarding &&
      password &&
      !process.env.IN_TEST
    ) {
      this._loginUser(password);
    } else {
      this._startUISync();
    }

    // Lazily update the store with the current extension environment
    this.extension.runtime.getPlatformInfo().then(({ os }) => {
      this.appStateController.setBrowserEnvironment(
        os,
        // This method is presently only supported by Firefox
        this.extension.runtime.getBrowserInfo === undefined
          ? 'chrome'
          : 'firefox',
      );
    });

    this.setupControllerEventSubscriptions();
    this.setupMultichainDataAndSubscriptions();

    // For more information about these legacy streams, see here:
    // https://github.com/MetaMask/metamask-extension/issues/15491
    // TODO:LegacyProvider: Delete
    this.publicConfigStore = this.createPublicConfigStore();

    // Multiple MetaMask instances launched warning
    this.extension.runtime.onMessageExternal.addListener(onMessageReceived);
    // Fire a ping message to check if other extensions are running
    checkForMultipleVersionsRunning();

    if (this.onboardingController.state.completedOnboarding) {
      this.postOnboardingInitialization();
    }
  }

  postOnboardingInitialization() {
    const { usePhishDetect } = this.preferencesController.state;

    this.networkController.lookupNetwork();

    if (usePhishDetect) {
      this.phishingController.maybeUpdateState();
    }

    // post onboarding emit detectTokens event
    const preferencesControllerState = this.preferencesController.state;
    const { useTokenDetection, useNftDetection } =
      preferencesControllerState ?? {};
    this.metaMetricsController.trackEvent({
      category: MetaMetricsEventCategory.Onboarding,
      event: MetaMetricsUserTrait.TokenDetectionEnabled,
      properties: {
        [MetaMetricsUserTrait.TokenDetectionEnabled]: useTokenDetection,
      },
    });
    this.metaMetricsController.trackEvent({
      category: MetaMetricsEventCategory.Onboarding,
      event: MetaMetricsUserTrait.NftAutodetectionEnabled,
      properties: {
        [MetaMetricsUserTrait.NftAutodetectionEnabled]: useNftDetection,
      },
    });
  }

  triggerNetworkrequests() {
    this.txController.startIncomingTransactionPolling();
    this.tokenDetectionController.enable();
  }

  stopNetworkRequests() {
    this.txController.stopIncomingTransactionPolling();
    this.tokenDetectionController.disable();
  }

  resetStates(resetMethods) {
    resetMethods.forEach((resetMethod) => {
      try {
        resetMethod();
      } catch (err) {
        console.error(err);
      }
    });
  }

  ///: BEGIN:ONLY_INCLUDE_IF(keyring-snaps)
  /**
   * Initialize the snap keyring if it is not present.
   *
   * @returns {SnapKeyring}
   */
  async getSnapKeyring() {
    let [snapKeyring] = this.keyringController.getKeyringsByType(
      KeyringType.snap,
    );
    if (!snapKeyring) {
      snapKeyring = await this.keyringController.addNewKeyring(
        KeyringType.snap,
      );
    }
    return snapKeyring;
  }
  ///: END:ONLY_INCLUDE_IF

  trackInsightSnapView(snapId) {
    this.metaMetricsController.trackEvent({
      event: MetaMetricsEventName.InsightSnapViewed,
      category: MetaMetricsEventCategory.Snaps,
      properties: {
        snap_id: snapId,
      },
    });
  }

  /**
   * Get snap metadata from the current state without refreshing the registry database.
   *
   * @param {string} snapId - A snap id.
   * @returns The available metadata for the snap, if any.
   */
  _getSnapMetadata(snapId) {
    return this.snapsRegistry.state.database?.verifiedSnaps?.[snapId]?.metadata;
  }

  /**
   * Tracks snaps export usage.
   * Note: This function is throttled to 1 call per 60 seconds per snap id + handler combination.
   *
   * @param {string} snapId - The ID of the snap the handler is being triggered on.
   * @param {string} handler - The handler to trigger on the snap for the request.
   * @param {boolean} success - Whether the invocation was successful or not.
   * @param {string} origin - The origin of the request.
   */
  _trackSnapExportUsage = wrap(
    memoize(
      () =>
        throttle(
          (snapId, handler, success, origin) =>
            this.metaMetricsController.trackEvent({
              event: MetaMetricsEventName.SnapExportUsed,
              category: MetaMetricsEventCategory.Snaps,
              properties: {
                snap_id: snapId,
                export: handler,
                snap_category: this._getSnapMetadata(snapId)?.category,
                success,
                origin,
              },
            }),
          SECOND * 60,
        ),
      (snapId, handler, _, origin) => `${snapId}${handler}${origin}`,
    ),
    (getFunc, ...args) => getFunc(...args)(...args),
  );

  /**
   * Passes a JSON-RPC request object to the SnapController for execution.
   *
   * @param {object} args - A bag of options.
   * @param {string} args.snapId - The ID of the recipient snap.
   * @param {string} args.origin - The origin of the RPC request.
   * @param {string} args.handler - The handler to trigger on the snap for the request.
   * @param {object} args.request - The JSON-RPC request object.
   * @returns The result of the JSON-RPC request.
   */
  async handleSnapRequest(args) {
    try {
      const response = await this.controllerMessenger.call(
        'SnapController:handleRequest',
        args,
      );
      this._trackSnapExportUsage(args.snapId, args.handler, true, args.origin);
      return response;
    } catch (error) {
      this._trackSnapExportUsage(args.snapId, args.handler, false, args.origin);
      throw error;
    }
  }

  /**
   * Gets the currently selected locale from the PreferencesController.
   *
   * @returns The currently selected locale.
   */
  getLocale() {
    const { currentLocale } = this.preferencesController.state;

    return currentLocale;
  }

  /**
   * Constructor helper for getting Snap permission specifications.
   */
  getSnapPermissionSpecifications() {
    return {
      ...buildSnapEndowmentSpecifications(Object.keys(ExcludedSnapEndowments)),
      ...buildSnapRestrictedMethodSpecifications(
        Object.keys(ExcludedSnapPermissions),
        {
          getPreferences: () => {
            const locale = this.getLocale();
            const currency = this.currencyRateController.state.currentCurrency;
            return { locale, currency };
          },
          clearSnapState: this.controllerMessenger.call.bind(
            this.controllerMessenger,
            'SnapController:clearSnapState',
          ),
          getMnemonic: this.getPrimaryKeyringMnemonic.bind(this),
          getUnlockPromise: this.appStateController.getUnlockPromise.bind(
            this.appStateController,
          ),
          getSnap: this.controllerMessenger.call.bind(
            this.controllerMessenger,
            'SnapController:get',
          ),
          handleSnapRpcRequest: this.handleSnapRequest.bind(this),
          getSnapState: this.controllerMessenger.call.bind(
            this.controllerMessenger,
            'SnapController:getSnapState',
          ),
          requestUserApproval:
            this.approvalController.addAndShowApprovalRequest.bind(
              this.approvalController,
            ),
          showNativeNotification: (origin, args) =>
            this.controllerMessenger.call(
              'RateLimitController:call',
              origin,
              'showNativeNotification',
              origin,
              args.message,
            ),
          showInAppNotification: (origin, args) =>
            this.controllerMessenger.call(
              'RateLimitController:call',
              origin,
              'showInAppNotification',
              origin,
              args.message,
            ),
          updateSnapState: this.controllerMessenger.call.bind(
            this.controllerMessenger,
            'SnapController:updateSnapState',
          ),
          maybeUpdatePhishingList: () => {
            const { usePhishDetect } = this.preferencesController.state;

            if (!usePhishDetect) {
              return;
            }

            this.controllerMessenger.call(
              'PhishingController:maybeUpdateState',
            );
          },
          isOnPhishingList: (url) => {
            const { usePhishDetect } =
              this.preferencesController.store.getState();

            if (!usePhishDetect) {
              return false;
            }

            return this.controllerMessenger.call(
              'PhishingController:testOrigin',
              url,
            ).result;
          },
          createInterface: this.controllerMessenger.call.bind(
            this.controllerMessenger,
            'SnapInterfaceController:createInterface',
          ),
          getInterface: this.controllerMessenger.call.bind(
            this.controllerMessenger,
            'SnapInterfaceController:getInterface',
          ),
          ///: BEGIN:ONLY_INCLUDE_IF(keyring-snaps)
          getSnapKeyring: this.getSnapKeyring.bind(this),
          ///: END:ONLY_INCLUDE_IF
        },
      ),
    };
  }

  /**
   * Deletes the specified notifications from state.
   *
   * @param {string[]} ids - The notifications ids to delete.
   */
  dismissNotifications(ids) {
    this.notificationController.dismiss(ids);
  }

  /**
   * Updates the readDate attribute of the specified notifications.
   *
   * @param {string[]} ids - The notifications ids to mark as read.
   */
  markNotificationsAsRead(ids) {
    this.notificationController.markRead(ids);
  }

  /**
   * Sets up BaseController V2 event subscriptions. Currently, this includes
   * the subscriptions necessary to notify permission subjects of account
   * changes.
   *
   * Some of the subscriptions in this method are ControllerMessenger selector
   * event subscriptions. See the relevant documentation for
   * `@metamask/base-controller` for more information.
   *
   * Note that account-related notifications emitted when the extension
   * becomes unlocked are handled in MetaMaskController._onUnlock.
   */
  setupControllerEventSubscriptions() {
    let lastSelectedAddress;
    this.controllerMessenger.subscribe(
      'PreferencesController:stateChange',
      previousValueComparator(async (prevState, currState) => {
        const { currentLocale } = currState;
        const chainId = getCurrentChainId({
          metamask: this.networkController.state,
        });

        await updateCurrentLocale(currentLocale);
        if (currState.incomingTransactionsPreferences?.[chainId]) {
          this.txController.startIncomingTransactionPolling();
        } else {
          this.txController.stopIncomingTransactionPolling();
        }

        this.#checkTokenListPolling(currState, prevState);
      }, this.preferencesController.state),
    );

    this.controllerMessenger.subscribe(
      `${this.accountsController.name}:selectedAccountChange`,
      async (account) => {
        if (account.address && account.address !== lastSelectedAddress) {
          lastSelectedAddress = account.address;
          await this._onAccountChange(account.address);
        }
      },
    );

    // This handles account changes every time relevant permission state
    // changes, for any reason.
    this.controllerMessenger.subscribe(
      `${this.permissionController.name}:stateChange`,
      async (currentValue, previousValue) => {
        const changedAccounts = diffMap(currentValue, previousValue);

        for (const [origin, accounts] of changedAccounts.entries()) {
          this._notifyAccountsChange(origin, accounts);
        }
      },
      getPermittedAccountsByOrigin,
    );

    this.controllerMessenger.subscribe(
      `${this.permissionController.name}:stateChange`,
      async (currentValue, previousValue) => {
        const changedChains = diffMap(currentValue, previousValue);

        // This operates under the assumption that there will be at maximum
        // one origin permittedChains value change per event handler call
        for (const [origin, chains] of changedChains.entries()) {
          const currentNetworkClientIdForOrigin =
            this.selectedNetworkController.getNetworkClientIdForDomain(origin);
          const { chainId: currentChainIdForOrigin } =
            this.networkController.getNetworkConfigurationByNetworkClientId(
              currentNetworkClientIdForOrigin,
            );
          // if(chains.length === 0) {
          // TODO: This particular case should also occur at the same time
          // that eth_accounts is revoked. When eth_accounts is revoked,
          // the networkClientId for that origin should be reset to track
          // the globally selected network.
          // }
          if (chains.length > 0 && !chains.includes(currentChainIdForOrigin)) {
            const networkClientId =
              this.networkController.findNetworkClientIdByChainId(chains[0]);
            this.selectedNetworkController.setNetworkClientIdForDomain(
              origin,
              networkClientId,
            );
            this.networkController.setActiveNetwork(networkClientId);
          }
        }
      },
      getPermittedChainsByOrigin,
    );

    this.controllerMessenger.subscribe(
      'NetworkController:networkDidChange',
      async () => {
        await this.txController.updateIncomingTransactions();
      },
    );

    this.controllerMessenger.subscribe(
      `${this.snapController.name}:snapInstallStarted`,
      (snapId, origin, isUpdate) => {
        const snapCategory = this._getSnapMetadata(snapId)?.category;
        this.metaMetricsController.trackEvent({
          event: isUpdate
            ? MetaMetricsEventName.SnapUpdateStarted
            : MetaMetricsEventName.SnapInstallStarted,
          category: MetaMetricsEventCategory.Snaps,
          properties: {
            snap_id: snapId,
            origin,
            snap_category: snapCategory,
          },
        });
      },
    );

    this.controllerMessenger.subscribe(
      `${this.snapController.name}:snapInstallFailed`,
      (snapId, origin, isUpdate, error) => {
        const isRejected = error.includes('User rejected the request.');
        const failedEvent = isUpdate
          ? MetaMetricsEventName.SnapUpdateFailed
          : MetaMetricsEventName.SnapInstallFailed;
        const rejectedEvent = isUpdate
          ? MetaMetricsEventName.SnapUpdateRejected
          : MetaMetricsEventName.SnapInstallRejected;

        const snapCategory = this._getSnapMetadata(snapId)?.category;
        this.metaMetricsController.trackEvent({
          event: isRejected ? rejectedEvent : failedEvent,
          category: MetaMetricsEventCategory.Snaps,
          properties: {
            snap_id: snapId,
            origin,
            snap_category: snapCategory,
          },
        });
      },
    );

    this.controllerMessenger.subscribe(
      `${this.snapController.name}:snapInstalled`,
      (truncatedSnap, origin) => {
        const snapId = truncatedSnap.id;
        const snapCategory = this._getSnapMetadata(snapId)?.category;
        this.metaMetricsController.trackEvent({
          event: MetaMetricsEventName.SnapInstalled,
          category: MetaMetricsEventCategory.Snaps,
          properties: {
            snap_id: snapId,
            version: truncatedSnap.version,
            origin,
            snap_category: snapCategory,
          },
        });
      },
    );

    this.controllerMessenger.subscribe(
      `${this.snapController.name}:snapUpdated`,
      (newSnap, oldVersion, origin) => {
        const snapId = newSnap.id;
        const snapCategory = this._getSnapMetadata(snapId)?.category;
        this.metaMetricsController.trackEvent({
          event: MetaMetricsEventName.SnapUpdated,
          category: MetaMetricsEventCategory.Snaps,
          properties: {
            snap_id: snapId,
            old_version: oldVersion,
            new_version: newSnap.version,
            origin,
            snap_category: snapCategory,
          },
        });
      },
    );

    this.controllerMessenger.subscribe(
      `${this.snapController.name}:snapTerminated`,
      (truncatedSnap) => {
        const approvals = Object.values(
          this.approvalController.state.pendingApprovals,
        ).filter(
          (approval) =>
            approval.origin === truncatedSnap.id &&
            approval.type.startsWith(RestrictedMethods.snap_dialog),
        );
        for (const approval of approvals) {
          this.approvalController.reject(
            approval.id,
            new Error('Snap was terminated.'),
          );
        }
      },
    );

    this.controllerMessenger.subscribe(
      `${this.snapController.name}:snapUninstalled`,
      (truncatedSnap) => {
        const notificationIds = Object.values(
          this.notificationController.state.notifications,
        ).reduce((idList, notification) => {
          if (notification.origin === truncatedSnap.id) {
            idList.push(notification.id);
          }
          return idList;
        }, []);

        this.dismissNotifications(notificationIds);

        const snapId = truncatedSnap.id;
        const snapCategory = this._getSnapMetadata(snapId)?.category;
        this.metaMetricsController.trackEvent({
          event: MetaMetricsEventName.SnapUninstalled,
          category: MetaMetricsEventCategory.Snaps,
          properties: {
            snap_id: snapId,
            version: truncatedSnap.version,
            snap_category: snapCategory,
          },
        });
      },
    );
  }

  /**
   * Sets up multichain data and subscriptions.
   * This method is called during the MetaMaskController constructor.
   * It starts the MultichainRatesController if selected account is non-EVM
   * and subscribes to account changes.
   */
  setupMultichainDataAndSubscriptions() {
    if (
      !isEvmAccountType(
        this.accountsController.getSelectedMultichainAccount().type,
      )
    ) {
      this.multichainRatesController.start();
    }

    this.controllerMessenger.subscribe(
      'AccountsController:selectedAccountChange',
      (selectedAccount) => {
        if (isEvmAccountType(selectedAccount.type)) {
          this.multichainRatesController.stop();
          return;
        }
        this.multichainRatesController.start();
      },
    );
    this.multichainBalancesController.start();
    this.multichainBalancesController.updateBalances();
  }

  /**
   * TODO:LegacyProvider: Delete
   * Constructor helper: initialize a public config store.
   * This store is used to make some config info available to Dapps synchronously.
   */
  createPublicConfigStore() {
    // subset of state for metamask inpage provider
    const publicConfigStore = new ObservableStore();

    const selectPublicState = async ({ isUnlocked }) => {
      const { chainId, networkVersion } = await this.getProviderNetworkState();

      return {
        isUnlocked,
        chainId,
        networkVersion: networkVersion ?? 'loading',
      };
    };

    const updatePublicConfigStore = async (memState) => {
      const networkStatus =
        memState.networksMetadata[memState.selectedNetworkClientId]?.status;
      if (networkStatus === NetworkStatus.Available) {
        publicConfigStore.putState(await selectPublicState(memState));
      }
    };

    // setup memStore subscription hooks
    this.on('update', updatePublicConfigStore);
    updatePublicConfigStore(this.getState());

    return publicConfigStore;
  }

  /**
   * Gets relevant state for the provider of an external origin.
   *
   * @param {string} origin - The origin to get the provider state for.
   * @returns {Promise<{ isUnlocked: boolean, networkVersion: string, chainId: string, accounts: string[] }>} An object with relevant state properties.
   */
  async getProviderState(origin) {
    const providerNetworkState = await this.getProviderNetworkState(
      this.preferencesController.getUseRequestQueue() ? origin : undefined,
    );

    return {
      isUnlocked: this.isUnlocked(),
      accounts: await this.getPermittedAccounts(origin),
      ...providerNetworkState,
    };
  }

  /**
   * Retrieves network state information relevant for external providers.
   *
   * @param {string} origin - The origin identifier for which network state is requested (default: 'metamask').
   * @returns {object} An object containing important network state properties, including chainId and networkVersion.
   */
  async getProviderNetworkState(origin = METAMASK_DOMAIN) {
    const networkClientId = this.controllerMessenger.call(
      'SelectedNetworkController:getNetworkClientIdForDomain',
      origin,
    );

    const networkClient = this.controllerMessenger.call(
      'NetworkController:getNetworkClientById',
      networkClientId,
    );

    const { chainId } = networkClient.configuration;

    const { completedOnboarding } = this.onboardingController.state;

    let networkVersion = this.deprecatedNetworkVersions[networkClientId];
    if (!networkVersion && completedOnboarding) {
      const ethQuery = new EthQuery(networkClient.provider);
      networkVersion = await new Promise((resolve) => {
        ethQuery.sendAsync({ method: 'net_version' }, (error, result) => {
          if (error) {
            console.error(error);
            resolve(null);
          } else {
            resolve(convertNetworkId(result));
          }
        });
      });
      this.deprecatedNetworkVersions[networkClientId] = networkVersion;
    }

    return {
      chainId,
      networkVersion: networkVersion ?? 'loading',
    };
  }

  //=============================================================================
  // EXPOSED TO THE UI SUBSYSTEM
  //=============================================================================

  /**
   * The metamask-state of the various controllers, made available to the UI
   *
   * @returns {object} status
   */
  getState() {
    const { vault } = this.keyringController.state;
    const isInitialized = Boolean(vault);
    const flatState = this.memStore.getFlatState();

    return {
      isInitialized,
      ...sanitizeUIState(flatState),
    };
  }

  /**
   * Returns an Object containing API Callback Functions.
   * These functions are the interface for the UI.
   * The API object can be transmitted over a stream via JSON-RPC.
   *
   * @returns {object} Object containing API functions.
   */
  getApi() {
    const {
      accountsController,
      addressBookController,
      alertController,
      appStateController,
      keyringController,
      nftController,
      nftDetectionController,
      currencyRateController,
      tokenBalancesController,
      tokenDetectionController,
      ensController,
      tokenListController,
      gasFeeController,
      metaMetricsController,
      networkController,
      announcementController,
      onboardingController,
      permissionController,
      preferencesController,
      tokensController,
      smartTransactionsController,
      txController,
      assetsContractController,
      backup,
      approvalController,
      phishingController,
      tokenRatesController,
      accountTrackerController,
      // Notification Controllers
      authenticationController,
      userStorageController,
      notificationServicesController,
      notificationServicesPushController,
    } = this;

    return {
      // etc
      getState: this.getState.bind(this),
      setCurrentCurrency: currencyRateController.setCurrentCurrency.bind(
        currencyRateController,
      ),
      setUseBlockie: preferencesController.setUseBlockie.bind(
        preferencesController,
      ),
      setUseNonceField: preferencesController.setUseNonceField.bind(
        preferencesController,
      ),
      setUsePhishDetect: preferencesController.setUsePhishDetect.bind(
        preferencesController,
      ),
      setUseMultiAccountBalanceChecker:
        preferencesController.setUseMultiAccountBalanceChecker.bind(
          preferencesController,
        ),
      setUseSafeChainsListValidation:
        preferencesController.setUseSafeChainsListValidation.bind(
          preferencesController,
        ),
      setUseTokenDetection: preferencesController.setUseTokenDetection.bind(
        preferencesController,
      ),
      setUseNftDetection: preferencesController.setUseNftDetection.bind(
        preferencesController,
      ),
      setUse4ByteResolution: preferencesController.setUse4ByteResolution.bind(
        preferencesController,
      ),
      setUseCurrencyRateCheck:
        preferencesController.setUseCurrencyRateCheck.bind(
          preferencesController,
        ),
      setOpenSeaEnabled: preferencesController.setOpenSeaEnabled.bind(
        preferencesController,
      ),
      getUseRequestQueue: this.preferencesController.getUseRequestQueue.bind(
        this.preferencesController,
      ),
      getProviderConfig: () =>
        getProviderConfig({
          metamask: this.networkController.state,
        }),
      grantPermissionsIncremental:
        this.permissionController.grantPermissionsIncremental.bind(
          this.permissionController,
        ),
      grantPermissions: this.permissionController.grantPermissions.bind(
        this.permissionController,
      ),
      setSecurityAlertsEnabled:
        preferencesController.setSecurityAlertsEnabled.bind(
          preferencesController,
        ),
      ///: BEGIN:ONLY_INCLUDE_IF(keyring-snaps)
      setAddSnapAccountEnabled:
        preferencesController.setAddSnapAccountEnabled.bind(
          preferencesController,
        ),
      ///: END:ONLY_INCLUDE_IF
      ///: BEGIN:ONLY_INCLUDE_IF(build-flask)
      setWatchEthereumAccountEnabled:
        preferencesController.setWatchEthereumAccountEnabled.bind(
          preferencesController,
        ),
      ///: END:ONLY_INCLUDE_IF
      ///: BEGIN:ONLY_INCLUDE_IF(solana)
      setSolanaSupportEnabled:
        preferencesController.setSolanaSupportEnabled.bind(
          preferencesController,
        ),
      ///: END:ONLY_INCLUDE_IF
      setBitcoinSupportEnabled:
        preferencesController.setBitcoinSupportEnabled.bind(
          preferencesController,
        ),
      setBitcoinTestnetSupportEnabled:
        preferencesController.setBitcoinTestnetSupportEnabled.bind(
          preferencesController,
        ),
      setUseExternalNameSources:
        preferencesController.setUseExternalNameSources.bind(
          preferencesController,
        ),
      setUseTransactionSimulations:
        preferencesController.setUseTransactionSimulations.bind(
          preferencesController,
        ),
      setUseRequestQueue: this.setUseRequestQueue.bind(this),
      setIpfsGateway: preferencesController.setIpfsGateway.bind(
        preferencesController,
      ),
      setIsIpfsGatewayEnabled:
        preferencesController.setIsIpfsGatewayEnabled.bind(
          preferencesController,
        ),
      setUseAddressBarEnsResolution:
        preferencesController.setUseAddressBarEnsResolution.bind(
          preferencesController,
        ),
      setParticipateInMetaMetrics:
        metaMetricsController.setParticipateInMetaMetrics.bind(
          metaMetricsController,
        ),
      setDataCollectionForMarketing:
        metaMetricsController.setDataCollectionForMarketing.bind(
          metaMetricsController,
        ),
      setMarketingCampaignCookieId:
        metaMetricsController.setMarketingCampaignCookieId.bind(
          metaMetricsController,
        ),
      setCurrentLocale: preferencesController.setCurrentLocale.bind(
        preferencesController,
      ),
      setIncomingTransactionsPreferences:
        preferencesController.setIncomingTransactionsPreferences.bind(
          preferencesController,
        ),
      setServiceWorkerKeepAlivePreference:
        preferencesController.setServiceWorkerKeepAlivePreference.bind(
          preferencesController,
        ),
      markPasswordForgotten: this.markPasswordForgotten.bind(this),
      unMarkPasswordForgotten: this.unMarkPasswordForgotten.bind(this),
      getRequestAccountTabIds: this.getRequestAccountTabIds,
      getOpenMetamaskTabsIds: this.getOpenMetamaskTabsIds,
      markNotificationPopupAsAutomaticallyClosed: () =>
        this.notificationManager.markAsAutomaticallyClosed(),

      // approval
      requestUserApproval:
        approvalController.addAndShowApprovalRequest.bind(approvalController),

      // primary keyring management
      addNewAccount: this.addNewAccount.bind(this),
      getSeedPhrase: this.getSeedPhrase.bind(this),
      resetAccount: this.resetAccount.bind(this),
      removeAccount: this.removeAccount.bind(this),
      importAccountWithStrategy: this.importAccountWithStrategy.bind(this),
      getNextAvailableAccountName:
        accountsController.getNextAvailableAccountName.bind(accountsController),
      ///: BEGIN:ONLY_INCLUDE_IF(keyring-snaps)
      getAccountsBySnapId: (snapId) => getAccountsBySnapId(this, snapId),
      ///: END:ONLY_INCLUDE_IF

      // hardware wallets
      connectHardware: this.connectHardware.bind(this),
      forgetDevice: this.forgetDevice.bind(this),
      checkHardwareStatus: this.checkHardwareStatus.bind(this),
      getDeviceNameForMetric: this.getDeviceNameForMetric.bind(this),
      unlockHardwareWalletAccount: this.unlockHardwareWalletAccount.bind(this),
      attemptLedgerTransportCreation:
        this.attemptLedgerTransportCreation.bind(this),

      // qr hardware devices
      submitQRHardwareCryptoHDKey:
        keyringController.submitQRCryptoHDKey.bind(keyringController),
      submitQRHardwareCryptoAccount:
        keyringController.submitQRCryptoAccount.bind(keyringController),
      cancelSyncQRHardware:
        keyringController.cancelQRSynchronization.bind(keyringController),
      submitQRHardwareSignature:
        keyringController.submitQRSignature.bind(keyringController),
      cancelQRHardwareSignRequest:
        keyringController.cancelQRSignRequest.bind(keyringController),

      // vault management
      submitPassword: this.submitPassword.bind(this),
      verifyPassword: this.verifyPassword.bind(this),

      // network management
      setActiveNetwork: (networkConfigurationId) => {
        return this.networkController.setActiveNetwork(networkConfigurationId);
      },
      // Avoids returning the promise so that initial call to switch network
      // doesn't block on the network lookup step
      setActiveNetworkConfigurationId: (networkConfigurationId) => {
        this.networkController.setActiveNetwork(networkConfigurationId);
      },
      setNetworkClientIdForDomain: (origin, networkClientId) => {
        return this.selectedNetworkController.setNetworkClientIdForDomain(
          origin,
          networkClientId,
        );
      },
      rollbackToPreviousProvider:
        networkController.rollbackToPreviousProvider.bind(networkController),
      addNetwork: this.networkController.addNetwork.bind(
        this.networkController,
      ),
      updateNetwork: this.networkController.updateNetwork.bind(
        this.networkController,
      ),
      removeNetwork: this.networkController.removeNetwork.bind(
        this.networkController,
      ),
      getCurrentNetworkEIP1559Compatibility:
        this.networkController.getEIP1559Compatibility.bind(
          this.networkController,
        ),
      getNetworkConfigurationByNetworkClientId:
        this.networkController.getNetworkConfigurationByNetworkClientId.bind(
          this.networkController,
        ),
      // PreferencesController
      setSelectedAddress: (address) => {
        const account = this.accountsController.getAccountByAddress(address);
        if (account) {
          this.accountsController.setSelectedAccount(account.id);
        } else {
          throw new Error(`No account found for address: ${address}`);
        }
      },
      toggleExternalServices: this.toggleExternalServices.bind(this),
      addToken: tokensController.addToken.bind(tokensController),
      updateTokenType: tokensController.updateTokenType.bind(tokensController),
      setFeatureFlag: preferencesController.setFeatureFlag.bind(
        preferencesController,
      ),
      setPreference: preferencesController.setPreference.bind(
        preferencesController,
      ),

      addKnownMethodData: preferencesController.addKnownMethodData.bind(
        preferencesController,
      ),
      setDismissSeedBackUpReminder:
        preferencesController.setDismissSeedBackUpReminder.bind(
          preferencesController,
        ),
      setOverrideContentSecurityPolicyHeader:
        preferencesController.setOverrideContentSecurityPolicyHeader.bind(
          preferencesController,
        ),
      setAdvancedGasFee: preferencesController.setAdvancedGasFee.bind(
        preferencesController,
      ),
      setTheme: preferencesController.setTheme.bind(preferencesController),
      ///: BEGIN:ONLY_INCLUDE_IF(keyring-snaps)
      setSnapsAddSnapAccountModalDismissed:
        preferencesController.setSnapsAddSnapAccountModalDismissed.bind(
          preferencesController,
        ),
      ///: END:ONLY_INCLUDE_IF

      // AccountsController
      setSelectedInternalAccount: (id) => {
        const account = this.accountsController.getAccount(id);
        if (account) {
          this.accountsController.setSelectedAccount(id);
        }
      },

      setAccountName:
        accountsController.setAccountName.bind(accountsController),

      setAccountLabel: (address, label) => {
        const account = this.accountsController.getAccountByAddress(address);
        if (account === undefined) {
          throw new Error(`No account found for address: ${address}`);
        }
        this.accountsController.setAccountName(account.id, label);
      },

      // AssetsContractController
      getTokenStandardAndDetails: this.getTokenStandardAndDetails.bind(this),
      getTokenSymbol: this.getTokenSymbol.bind(this),

      // NftController
      addNft: nftController.addNft.bind(nftController),

      addNftVerifyOwnership:
        nftController.addNftVerifyOwnership.bind(nftController),

      removeAndIgnoreNft: nftController.removeAndIgnoreNft.bind(nftController),

      removeNft: nftController.removeNft.bind(nftController),

      checkAndUpdateAllNftsOwnershipStatus:
        nftController.checkAndUpdateAllNftsOwnershipStatus.bind(nftController),

      checkAndUpdateSingleNftOwnershipStatus:
        nftController.checkAndUpdateSingleNftOwnershipStatus.bind(
          nftController,
        ),

      getNFTContractInfo: nftController.getNFTContractInfo.bind(nftController),

      isNftOwner: nftController.isNftOwner.bind(nftController),

      // AddressController
      setAddressBook: addressBookController.set.bind(addressBookController),
      removeFromAddressBook: addressBookController.delete.bind(
        addressBookController,
      ),

      // AppStateController
      setLastActiveTime:
        appStateController.setLastActiveTime.bind(appStateController),
      setCurrentExtensionPopupId:
        appStateController.setCurrentExtensionPopupId.bind(appStateController),
      setDefaultHomeActiveTabName:
        appStateController.setDefaultHomeActiveTabName.bind(appStateController),
      setConnectedStatusPopoverHasBeenShown:
        appStateController.setConnectedStatusPopoverHasBeenShown.bind(
          appStateController,
        ),
      setRecoveryPhraseReminderHasBeenShown:
        appStateController.setRecoveryPhraseReminderHasBeenShown.bind(
          appStateController,
        ),
      setRecoveryPhraseReminderLastShown:
        appStateController.setRecoveryPhraseReminderLastShown.bind(
          appStateController,
        ),
      setTermsOfUseLastAgreed:
        appStateController.setTermsOfUseLastAgreed.bind(appStateController),
      setSurveyLinkLastClickedOrClosed:
        appStateController.setSurveyLinkLastClickedOrClosed.bind(
          appStateController,
        ),
      setOnboardingDate:
        appStateController.setOnboardingDate.bind(appStateController),
      setLastViewedUserSurvey:
        appStateController.setLastViewedUserSurvey.bind(appStateController),
      setNewPrivacyPolicyToastClickedOrClosed:
        appStateController.setNewPrivacyPolicyToastClickedOrClosed.bind(
          appStateController,
        ),
      setNewPrivacyPolicyToastShownDate:
        appStateController.setNewPrivacyPolicyToastShownDate.bind(
          appStateController,
        ),
      setSnapsInstallPrivacyWarningShownStatus:
        appStateController.setSnapsInstallPrivacyWarningShownStatus.bind(
          appStateController,
        ),
      setOutdatedBrowserWarningLastShown:
        appStateController.setOutdatedBrowserWarningLastShown.bind(
          appStateController,
        ),
      setShowTestnetMessageInDropdown:
        appStateController.setShowTestnetMessageInDropdown.bind(
          appStateController,
        ),
      setShowBetaHeader:
        appStateController.setShowBetaHeader.bind(appStateController),
      setShowPermissionsTour:
        appStateController.setShowPermissionsTour.bind(appStateController),
      setShowAccountBanner:
        appStateController.setShowAccountBanner.bind(appStateController),
      setShowNetworkBanner:
        appStateController.setShowNetworkBanner.bind(appStateController),
      updateNftDropDownState:
        appStateController.updateNftDropDownState.bind(appStateController),
      setFirstTimeUsedNetwork:
        appStateController.setFirstTimeUsedNetwork.bind(appStateController),
      setSwitchedNetworkDetails:
        appStateController.setSwitchedNetworkDetails.bind(appStateController),
      clearSwitchedNetworkDetails:
        appStateController.clearSwitchedNetworkDetails.bind(appStateController),
      setSwitchedNetworkNeverShowMessage:
        appStateController.setSwitchedNetworkNeverShowMessage.bind(
          appStateController,
        ),
      getLastInteractedConfirmationInfo:
        appStateController.getLastInteractedConfirmationInfo.bind(
          appStateController,
        ),
      setLastInteractedConfirmationInfo:
        appStateController.setLastInteractedConfirmationInfo.bind(
          appStateController,
        ),

      // EnsController
      tryReverseResolveAddress:
        ensController.reverseResolveAddress.bind(ensController),

      // KeyringController
      setLocked: this.setLocked.bind(this),
      createNewVaultAndKeychain: this.createNewVaultAndKeychain.bind(this),
      createNewVaultAndRestore: this.createNewVaultAndRestore.bind(this),
      exportAccount: this.exportAccount.bind(this),

      // txController
      updateTransaction: txController.updateTransaction.bind(txController),
      approveTransactionsWithSameNonce:
        txController.approveTransactionsWithSameNonce.bind(txController),
      createCancelTransaction: this.createCancelTransaction.bind(this),
      createSpeedUpTransaction: this.createSpeedUpTransaction.bind(this),
      estimateGas: this.estimateGas.bind(this),
      estimateGasFee: txController.estimateGasFee.bind(txController),
      getNextNonce: this.getNextNonce.bind(this),
      addTransaction: (transactionParams, transactionOptions) =>
        addTransaction(
          this.getAddTransactionRequest({
            transactionParams,
            transactionOptions,
            waitForSubmit: false,
          }),
        ),
      addTransactionAndWaitForPublish: (
        transactionParams,
        transactionOptions,
      ) =>
        addTransaction(
          this.getAddTransactionRequest({
            transactionParams,
            transactionOptions,
            waitForSubmit: true,
          }),
        ),
      createTransactionEventFragment:
        createTransactionEventFragmentWithTxId.bind(
          null,
          this.getTransactionMetricsRequest(),
        ),
      getTransactions: this.txController.getTransactions.bind(
        this.txController,
      ),
      updateEditableParams: this.txController.updateEditableParams.bind(
        this.txController,
      ),
      updateTransactionGasFees:
        txController.updateTransactionGasFees.bind(txController),
      updateTransactionSendFlowHistory:
        txController.updateTransactionSendFlowHistory.bind(txController),
      updatePreviousGasParams:
        txController.updatePreviousGasParams.bind(txController),
      abortTransactionSigning:
        txController.abortTransactionSigning.bind(txController),
      getLayer1GasFee: txController.getLayer1GasFee.bind(txController),

      // decryptMessageController
      decryptMessage: this.decryptMessageController.decryptMessage.bind(
        this.decryptMessageController,
      ),
      decryptMessageInline:
        this.decryptMessageController.decryptMessageInline.bind(
          this.decryptMessageController,
        ),
      cancelDecryptMessage:
        this.decryptMessageController.cancelDecryptMessage.bind(
          this.decryptMessageController,
        ),

      // EncryptionPublicKeyController
      encryptionPublicKey:
        this.encryptionPublicKeyController.encryptionPublicKey.bind(
          this.encryptionPublicKeyController,
        ),
      cancelEncryptionPublicKey:
        this.encryptionPublicKeyController.cancelEncryptionPublicKey.bind(
          this.encryptionPublicKeyController,
        ),

      // onboarding controller
      setSeedPhraseBackedUp:
        onboardingController.setSeedPhraseBackedUp.bind(onboardingController),
      completeOnboarding:
        onboardingController.completeOnboarding.bind(onboardingController),
      setFirstTimeFlowType:
        onboardingController.setFirstTimeFlowType.bind(onboardingController),

      // alert controller
      setAlertEnabledness:
        alertController.setAlertEnabledness.bind(alertController),
      setUnconnectedAccountAlertShown:
        alertController.setUnconnectedAccountAlertShown.bind(alertController),
      setWeb3ShimUsageAlertDismissed:
        alertController.setWeb3ShimUsageAlertDismissed.bind(alertController),

      // permissions
      removePermissionsFor: this.removePermissionsFor,
      approvePermissionsRequest: this.acceptPermissionsRequest,
      rejectPermissionsRequest: this.rejectPermissionsRequest,
      ...getPermissionBackgroundApiMethods(permissionController),

      ///: BEGIN:ONLY_INCLUDE_IF(build-mmi)
      connectCustodyAddresses: this.mmiController.connectCustodyAddresses.bind(
        this.mmiController,
      ),
      getCustodianAccounts: this.mmiController.getCustodianAccounts.bind(
        this.mmiController,
      ),
      getCustodianTransactionDeepLink:
        this.mmiController.getCustodianTransactionDeepLink.bind(
          this.mmiController,
        ),
      getCustodianConfirmDeepLink:
        this.mmiController.getCustodianConfirmDeepLink.bind(this.mmiController),
      getCustodianSignMessageDeepLink:
        this.mmiController.getCustodianSignMessageDeepLink.bind(
          this.mmiController,
        ),
      getCustodianToken: this.mmiController.getCustodianToken.bind(
        this.mmiController,
      ),
      getCustodianJWTList: this.mmiController.getCustodianJWTList.bind(
        this.mmiController,
      ),
      getAllCustodianAccountsWithToken:
        this.mmiController.getAllCustodianAccountsWithToken.bind(
          this.mmiController,
        ),
      setCustodianNewRefreshToken:
        this.mmiController.setCustodianNewRefreshToken.bind(this.mmiController),
      setWaitForConfirmDeepLinkDialog:
        this.custodyController.setWaitForConfirmDeepLinkDialog.bind(
          this.custodyController,
        ),
      getMmiConfiguration:
        this.mmiConfigurationController.getConfiguration.bind(
          this.mmiConfigurationController,
        ),
      removeAddTokenConnectRequest:
        this.institutionalFeaturesController.removeAddTokenConnectRequest.bind(
          this.institutionalFeaturesController,
        ),
      setConnectionRequest:
        this.institutionalFeaturesController.setConnectionRequest.bind(
          this.institutionalFeaturesController,
        ),
      showInteractiveReplacementTokenBanner:
        appStateController.showInteractiveReplacementTokenBanner.bind(
          appStateController,
        ),
      setCustodianDeepLink:
        appStateController.setCustodianDeepLink.bind(appStateController),
      setNoteToTraderMessage:
        appStateController.setNoteToTraderMessage.bind(appStateController),
      logAndStoreApiRequest: this.mmiController.logAndStoreApiRequest.bind(
        this.mmiController,
      ),
      ///: END:ONLY_INCLUDE_IF

      // snaps
      disableSnap: this.controllerMessenger.call.bind(
        this.controllerMessenger,
        'SnapController:disable',
      ),
      enableSnap: this.controllerMessenger.call.bind(
        this.controllerMessenger,
        'SnapController:enable',
      ),
      updateSnap: (origin, requestedSnaps) => {
        // We deliberately do not await this promise as that would mean waiting for the update to complete
        // Instead we return null to signal to the UI that it is safe to redirect to the update flow
        this.controllerMessenger.call(
          'SnapController:install',
          origin,
          requestedSnaps,
        );
        return null;
      },
      removeSnap: this.controllerMessenger.call.bind(
        this.controllerMessenger,
        'SnapController:remove',
      ),
      handleSnapRequest: this.handleSnapRequest.bind(this),
      revokeDynamicSnapPermissions: this.controllerMessenger.call.bind(
        this.controllerMessenger,
        'SnapController:revokeDynamicPermissions',
      ),
      dismissNotifications: this.dismissNotifications.bind(this),
      markNotificationsAsRead: this.markNotificationsAsRead.bind(this),
      disconnectOriginFromSnap: this.controllerMessenger.call.bind(
        this.controllerMessenger,
        'SnapController:disconnectOrigin',
      ),
      updateNetworksList: this.updateNetworksList.bind(this),
      updateAccountsList: this.updateAccountsList.bind(this),
      updateHiddenAccountsList: this.updateHiddenAccountsList.bind(this),
      getPhishingResult: async (website) => {
        await phishingController.maybeUpdateState();

        return phishingController.test(website);
      },
      deleteInterface: this.controllerMessenger.call.bind(
        this.controllerMessenger,
        'SnapInterfaceController:deleteInterface',
      ),
      updateInterfaceState: this.controllerMessenger.call.bind(
        this.controllerMessenger,
        'SnapInterfaceController:updateInterfaceState',
      ),

      // swaps
      fetchAndSetQuotes: this.controllerMessenger.call.bind(
        this.controllerMessenger,
        'SwapsController:fetchAndSetQuotes',
      ),
      setSelectedQuoteAggId: this.controllerMessenger.call.bind(
        this.controllerMessenger,
        'SwapsController:setSelectedQuoteAggId',
      ),
      resetSwapsState: this.controllerMessenger.call.bind(
        this.controllerMessenger,
        'SwapsController:resetSwapsState',
      ),
      setSwapsTokens: this.controllerMessenger.call.bind(
        this.controllerMessenger,
        'SwapsController:setSwapsTokens',
      ),
      clearSwapsQuotes: this.controllerMessenger.call.bind(
        this.controllerMessenger,
        'SwapsController:clearSwapsQuotes',
      ),
      setApproveTxId: this.controllerMessenger.call.bind(
        this.controllerMessenger,
        'SwapsController:setApproveTxId',
      ),
      setTradeTxId: this.controllerMessenger.call.bind(
        this.controllerMessenger,
        'SwapsController:setTradeTxId',
      ),
      setSwapsTxGasPrice: this.controllerMessenger.call.bind(
        this.controllerMessenger,
        'SwapsController:setSwapsTxGasPrice',
      ),
      setSwapsTxGasLimit: this.controllerMessenger.call.bind(
        this.controllerMessenger,
        'SwapsController:setSwapsTxGasLimit',
      ),
      setSwapsTxMaxFeePerGas: this.controllerMessenger.call.bind(
        this.controllerMessenger,
        'SwapsController:setSwapsTxMaxFeePerGas',
      ),
      setSwapsTxMaxFeePriorityPerGas: this.controllerMessenger.call.bind(
        this.controllerMessenger,
        'SwapsController:setSwapsTxMaxFeePriorityPerGas',
      ),
      safeRefetchQuotes: this.controllerMessenger.call.bind(
        this.controllerMessenger,
        'SwapsController:safeRefetchQuotes',
      ),
      stopPollingForQuotes: this.controllerMessenger.call.bind(
        this.controllerMessenger,
        'SwapsController:stopPollingForQuotes',
      ),
      setBackgroundSwapRouteState: this.controllerMessenger.call.bind(
        this.controllerMessenger,
        'SwapsController:setBackgroundSwapRouteState',
      ),
      resetPostFetchState: this.controllerMessenger.call.bind(
        this.controllerMessenger,
        'SwapsController:resetPostFetchState',
      ),
      setSwapsErrorKey: this.controllerMessenger.call.bind(
        this.controllerMessenger,
        'SwapsController:setSwapsErrorKey',
      ),
      setInitialGasEstimate: this.controllerMessenger.call.bind(
        this.controllerMessenger,
        'SwapsController:setInitialGasEstimate',
      ),
      setCustomApproveTxData: this.controllerMessenger.call.bind(
        this.controllerMessenger,
        'SwapsController:setCustomApproveTxData',
      ),
      setSwapsLiveness: this.controllerMessenger.call.bind(
        this.controllerMessenger,
        'SwapsController:setSwapsLiveness',
      ),
      setSwapsFeatureFlags: this.controllerMessenger.call.bind(
        this.controllerMessenger,
        'SwapsController:setSwapsFeatureFlags',
      ),
      setSwapsUserFeeLevel: this.controllerMessenger.call.bind(
        this.controllerMessenger,
        'SwapsController:setSwapsUserFeeLevel',
      ),
      setSwapsQuotesPollingLimitEnabled: this.controllerMessenger.call.bind(
        this.controllerMessenger,
        'SwapsController:setSwapsQuotesPollingLimitEnabled',
      ),

      // Bridge
      [BridgeBackgroundAction.SET_FEATURE_FLAGS]:
        this.controllerMessenger.call.bind(
          this.controllerMessenger,
          `${BRIDGE_CONTROLLER_NAME}:${BridgeBackgroundAction.SET_FEATURE_FLAGS}`,
        ),
      [BridgeBackgroundAction.RESET_STATE]: this.controllerMessenger.call.bind(
        this.controllerMessenger,
        `${BRIDGE_CONTROLLER_NAME}:${BridgeBackgroundAction.RESET_STATE}`,
      ),
      [BridgeUserAction.SELECT_SRC_NETWORK]: this.controllerMessenger.call.bind(
        this.controllerMessenger,
        `${BRIDGE_CONTROLLER_NAME}:${BridgeUserAction.SELECT_SRC_NETWORK}`,
      ),
      [BridgeUserAction.SELECT_DEST_NETWORK]:
        this.controllerMessenger.call.bind(
          this.controllerMessenger,
          `${BRIDGE_CONTROLLER_NAME}:${BridgeUserAction.SELECT_DEST_NETWORK}`,
        ),
      [BridgeUserAction.UPDATE_QUOTE_PARAMS]:
        this.controllerMessenger.call.bind(
          this.controllerMessenger,
          `${BRIDGE_CONTROLLER_NAME}:${BridgeUserAction.UPDATE_QUOTE_PARAMS}`,
        ),

      // Smart Transactions
      fetchSmartTransactionFees: smartTransactionsController.getFees.bind(
        smartTransactionsController,
      ),
      clearSmartTransactionFees: smartTransactionsController.clearFees.bind(
        smartTransactionsController,
      ),
      submitSignedTransactions:
        smartTransactionsController.submitSignedTransactions.bind(
          smartTransactionsController,
        ),
      cancelSmartTransaction:
        smartTransactionsController.cancelSmartTransaction.bind(
          smartTransactionsController,
        ),
      fetchSmartTransactionsLiveness:
        smartTransactionsController.fetchLiveness.bind(
          smartTransactionsController,
        ),
      updateSmartTransaction:
        smartTransactionsController.updateSmartTransaction.bind(
          smartTransactionsController,
        ),
      setStatusRefreshInterval:
        smartTransactionsController.setStatusRefreshInterval.bind(
          smartTransactionsController,
        ),

      // MetaMetrics
      trackMetaMetricsEvent: metaMetricsController.trackEvent.bind(
        metaMetricsController,
      ),
      trackMetaMetricsPage: metaMetricsController.trackPage.bind(
        metaMetricsController,
      ),
      createEventFragment: metaMetricsController.createEventFragment.bind(
        metaMetricsController,
      ),
      updateEventFragment: metaMetricsController.updateEventFragment.bind(
        metaMetricsController,
      ),
      finalizeEventFragment: metaMetricsController.finalizeEventFragment.bind(
        metaMetricsController,
      ),
      trackInsightSnapView: this.trackInsightSnapView.bind(this),

      // approval controller
      resolvePendingApproval: this.resolvePendingApproval,
      rejectPendingApproval: this.rejectPendingApproval,

      // Notifications
      resetViewedNotifications: announcementController.resetViewed.bind(
        announcementController,
      ),
      updateViewedNotifications: announcementController.updateViewed.bind(
        announcementController,
      ),

      // CurrencyRateController
      currencyRateStartPolling: currencyRateController.startPolling.bind(
        currencyRateController,
      ),
      currencyRateStopPollingByPollingToken:
        currencyRateController.stopPollingByPollingToken.bind(
          currencyRateController,
        ),

      tokenRatesStartPolling:
        tokenRatesController.startPolling.bind(tokenRatesController),
      tokenRatesStopPollingByPollingToken:
        tokenRatesController.stopPollingByPollingToken.bind(
          tokenRatesController,
        ),
      accountTrackerStartPolling:
        accountTrackerController.startPollingByNetworkClientId.bind(
          accountTrackerController,
        ),
      accountTrackerStopPollingByPollingToken:
        accountTrackerController.stopPollingByPollingToken.bind(
          accountTrackerController,
        ),

      tokenDetectionStartPolling: tokenDetectionController.startPolling.bind(
        tokenDetectionController,
      ),
      tokenDetectionStopPollingByPollingToken:
        tokenDetectionController.stopPollingByPollingToken.bind(
          tokenDetectionController,
        ),

      tokenListStartPolling:
        tokenListController.startPolling.bind(tokenListController),
      tokenListStopPollingByPollingToken:
        tokenListController.stopPollingByPollingToken.bind(tokenListController),

      tokenBalancesStartPolling: tokenBalancesController.startPolling.bind(
        tokenBalancesController,
      ),
      tokenBalancesStopPollingByPollingToken:
        tokenBalancesController.stopPollingByPollingToken.bind(
          tokenBalancesController,
        ),

      // GasFeeController
      gasFeeStartPollingByNetworkClientId:
        gasFeeController.startPollingByNetworkClientId.bind(gasFeeController),
      gasFeeStopPollingByPollingToken:
        gasFeeController.stopPollingByPollingToken.bind(gasFeeController),

      getGasFeeTimeEstimate:
        gasFeeController.getTimeEstimate.bind(gasFeeController),

      addPollingTokenToAppState:
        appStateController.addPollingToken.bind(appStateController),

      removePollingTokenFromAppState:
        appStateController.removePollingToken.bind(appStateController),

      // Backup
      backupUserData: backup.backupUserData.bind(backup),
      restoreUserData: backup.restoreUserData.bind(backup),

      // TokenDetectionController
      detectTokens: tokenDetectionController.detectTokens.bind(
        tokenDetectionController,
      ),

      // DetectCollectibleController
      detectNfts: nftDetectionController.detectNfts.bind(
        nftDetectionController,
      ),

      /** Token Detection V2 */
      addDetectedTokens:
        tokensController.addDetectedTokens.bind(tokensController),
      addImportedTokens: tokensController.addTokens.bind(tokensController),
      ignoreTokens: tokensController.ignoreTokens.bind(tokensController),
      getBalancesInSingleCall:
        assetsContractController.getBalancesInSingleCall.bind(
          assetsContractController,
        ),

      // Authentication Controller
      performSignIn: authenticationController.performSignIn.bind(
        authenticationController,
      ),
      performSignOut: authenticationController.performSignOut.bind(
        authenticationController,
      ),

      // UserStorageController
      enableProfileSyncing: userStorageController.enableProfileSyncing.bind(
        userStorageController,
      ),
      disableProfileSyncing: userStorageController.disableProfileSyncing.bind(
        userStorageController,
      ),
      setIsProfileSyncingEnabled:
        userStorageController.setIsProfileSyncingEnabled.bind(
          userStorageController,
        ),
      syncInternalAccountsWithUserStorage:
        userStorageController.syncInternalAccountsWithUserStorage.bind(
          userStorageController,
        ),
      deleteAccountSyncingDataFromUserStorage:
        userStorageController.performDeleteStorageAllFeatureEntries.bind(
          userStorageController,
        ),

      // NotificationServicesController
      checkAccountsPresence:
        notificationServicesController.checkAccountsPresence.bind(
          notificationServicesController,
        ),
      createOnChainTriggers:
        notificationServicesController.createOnChainTriggers.bind(
          notificationServicesController,
        ),
      deleteOnChainTriggersByAccount:
        notificationServicesController.deleteOnChainTriggersByAccount.bind(
          notificationServicesController,
        ),
      updateOnChainTriggersByAccount:
        notificationServicesController.updateOnChainTriggersByAccount.bind(
          notificationServicesController,
        ),
      fetchAndUpdateMetamaskNotifications:
        notificationServicesController.fetchAndUpdateMetamaskNotifications.bind(
          notificationServicesController,
        ),
      markMetamaskNotificationsAsRead:
        notificationServicesController.markMetamaskNotificationsAsRead.bind(
          notificationServicesController,
        ),
      setFeatureAnnouncementsEnabled:
        notificationServicesController.setFeatureAnnouncementsEnabled.bind(
          notificationServicesController,
        ),
      enablePushNotifications:
        notificationServicesPushController.enablePushNotifications.bind(
          notificationServicesPushController,
        ),
      disablePushNotifications:
        notificationServicesPushController.disablePushNotifications.bind(
          notificationServicesPushController,
        ),
      updateTriggerPushNotifications:
        notificationServicesPushController.updateTriggerPushNotifications.bind(
          notificationServicesPushController,
        ),
      enableMetamaskNotifications:
        notificationServicesController.enableMetamaskNotifications.bind(
          notificationServicesController,
        ),
      disableMetamaskNotifications:
        notificationServicesController.disableNotificationServices.bind(
          notificationServicesController,
        ),

      // E2E testing
      throwTestError: this.throwTestError.bind(this),

      // NameController
      updateProposedNames: this.nameController.updateProposedNames.bind(
        this.nameController,
      ),
      setName: this.nameController.setName.bind(this.nameController),

      // MultichainBalancesController
      multichainUpdateBalance: (accountId) =>
        this.multichainBalancesController.updateBalance(accountId),

      multichainUpdateBalances: () =>
        this.multichainBalancesController.updateBalances(),

      // Transaction Decode
      decodeTransactionData: (request) =>
        decodeTransactionData({
          ...request,
          ethQuery: new EthQuery(this.provider),
        }),
      // metrics data deleteion
      createMetaMetricsDataDeletionTask:
        this.metaMetricsDataDeletionController.createMetaMetricsDataDeletionTask.bind(
          this.metaMetricsDataDeletionController,
        ),
      updateDataDeletionTaskStatus:
        this.metaMetricsDataDeletionController.updateDataDeletionTaskStatus.bind(
          this.metaMetricsDataDeletionController,
        ),
      // Trace
      endTrace,
    };
  }

  async exportAccount(address, password) {
    await this.verifyPassword(password);
    return this.keyringController.exportAccount(password, address);
  }

  async getTokenStandardAndDetails(address, userAddress, tokenId) {
    const { tokenList } = this.tokenListController.state;
    const { tokens } = this.tokensController.state;

    const staticTokenListDetails =
      STATIC_MAINNET_TOKEN_LIST[address?.toLowerCase()] || {};
    const tokenListDetails = tokenList[address.toLowerCase()] || {};
    const userDefinedTokenDetails =
      tokens.find(({ address: _address }) =>
        isEqualCaseInsensitive(_address, address),
      ) || {};

    const tokenDetails = {
      ...staticTokenListDetails,
      ...tokenListDetails,
      ...userDefinedTokenDetails,
    };

    const tokenDetailsStandardIsERC20 =
      isEqualCaseInsensitive(tokenDetails.standard, TokenStandard.ERC20) ||
      tokenDetails.erc20 === true;

    const noEvidenceThatTokenIsAnNFT =
      !tokenId &&
      !isEqualCaseInsensitive(tokenDetails.standard, TokenStandard.ERC1155) &&
      !isEqualCaseInsensitive(tokenDetails.standard, TokenStandard.ERC721) &&
      !tokenDetails.erc721;

    const otherDetailsAreERC20Like =
      tokenDetails.decimals !== undefined && tokenDetails.symbol;

    const tokenCanBeTreatedAsAnERC20 =
      tokenDetailsStandardIsERC20 ||
      (noEvidenceThatTokenIsAnNFT && otherDetailsAreERC20Like);

    let details;
    if (tokenCanBeTreatedAsAnERC20) {
      try {
        const balance = userAddress
          ? await fetchTokenBalance(address, userAddress, this.provider)
          : undefined;

        details = {
          address,
          balance,
          standard: TokenStandard.ERC20,
          decimals: tokenDetails.decimals,
          symbol: tokenDetails.symbol,
        };
      } catch (e) {
        // If the `fetchTokenBalance` call failed, `details` remains undefined, and we
        // fall back to the below `assetsContractController.getTokenStandardAndDetails` call
        log.warn(`Failed to get token balance. Error: ${e}`);
      }
    }

    // `details`` will be undefined if `tokenCanBeTreatedAsAnERC20`` is false,
    // or if it is true but the `fetchTokenBalance`` call failed. In either case, we should
    // attempt to retrieve details from `assetsContractController.getTokenStandardAndDetails`
    if (details === undefined) {
      details = await this.assetsContractController.getTokenStandardAndDetails(
        address,
        userAddress,
        tokenId,
      );
    }

    const tokenDetailsStandardIsERC1155 = isEqualCaseInsensitive(
      details.standard,
      TokenStandard.ERC1155,
    );

    if (tokenDetailsStandardIsERC1155) {
      try {
        const balance = await fetchERC1155Balance(
          address,
          userAddress,
          tokenId,
          this.provider,
        );

        const balanceToUse = balance?._hex
          ? parseInt(balance._hex, 16).toString()
          : null;

        details = {
          ...details,
          balance: balanceToUse,
        };
      } catch (e) {
        // If the `fetchTokenBalance` call failed, `details` remains undefined, and we
        // fall back to the below `assetsContractController.getTokenStandardAndDetails` call
        log.warn('Failed to get token balance. Error:', e);
      }
    }

    return {
      ...details,
      decimals: details?.decimals?.toString(10),
      balance: details?.balance?.toString(10),
    };
  }

  async getTokenSymbol(address) {
    try {
      const details =
        await this.assetsContractController.getTokenStandardAndDetails(address);
      return details?.symbol;
    } catch (e) {
      return null;
    }
  }

  //=============================================================================
  // VAULT / KEYRING RELATED METHODS
  //=============================================================================

  /**
   * Creates a new Vault and create a new keychain.
   *
   * A vault, or KeyringController, is a controller that contains
   * many different account strategies, currently called Keyrings.
   * Creating it new means wiping all previous keyrings.
   *
   * A keychain, or keyring, controls many accounts with a single backup and signing strategy.
   * For example, a mnemonic phrase can generate many accounts, and is a keyring.
   *
   * @param {string} password
   * @returns {object} vault
   */
  async createNewVaultAndKeychain(password) {
    const releaseLock = await this.createVaultMutex.acquire();
    try {
      return await this.keyringController.createNewVaultAndKeychain(password);
    } finally {
      releaseLock();
    }
  }

  /**
   * Create a new Vault and restore an existent keyring.
   *
   * @param {string} password
   * @param {number[]} encodedSeedPhrase - The seed phrase, encoded as an array
   * of UTF-8 bytes.
   */
  async createNewVaultAndRestore(password, encodedSeedPhrase) {
    const releaseLock = await this.createVaultMutex.acquire();
    try {
      const { completedOnboarding } = this.onboardingController.state;

      const seedPhraseAsBuffer = Buffer.from(encodedSeedPhrase);

      // clear permissions
      this.permissionController.clearState();

      // Clear snap state
      this.snapController.clearState();
      // Clear notification state
      this.notificationController.clear();

      // clear accounts in AccountTrackerController
      this.accountTrackerController.clearAccounts();

      this.txController.clearUnapprovedTransactions();

      if (completedOnboarding) {
        this.tokenDetectionController.enable();
      }

      // create new vault
      await this.keyringController.createNewVaultAndRestore(
        password,
        this._convertMnemonicToWordlistIndices(seedPhraseAsBuffer),
      );

      if (completedOnboarding) {
        await this._addAccountsWithBalance();

        // This must be set as soon as possible to communicate to the
        // keyring's iframe and have the setting initialized properly
        // Optimistically called to not block MetaMask login due to
        // Ledger Keyring GitHub downtime
        this.setLedgerTransportPreference();
      }
    } finally {
      releaseLock();
    }
  }

  async _addAccountsWithBalance() {
    // Scan accounts until we find an empty one
    const chainId = getCurrentChainId({
      metamask: this.networkController.state,
    });
    const ethQuery = new EthQuery(this.provider);
    const accounts = await this.keyringController.getAccounts();
    let address = accounts[accounts.length - 1];

    for (let count = accounts.length; ; count++) {
      const balance = await this.getBalance(address, ethQuery);

      if (balance === '0x0') {
        // This account has no balance, so check for tokens
        await this.tokenDetectionController.detectTokens({
          chainIds: [chainId],
          selectedAddress: address,
        });

        const tokens =
          this.tokensController.state.allTokens?.[chainId]?.[address];
        const detectedTokens =
          this.tokensController.state.allDetectedTokens?.[chainId]?.[address];

        if (
          (tokens?.length ?? 0) === 0 &&
          (detectedTokens?.length ?? 0) === 0
        ) {
          // This account has no balance or tokens
          if (count !== 1) {
            await this.removeAccount(address);
          }
          break;
        }
      }

      // This account has assets, so check the next one
      address = await this.keyringController.addNewAccount(count);
    }
  }

  /**
   * Encodes a BIP-39 mnemonic as the indices of words in the English BIP-39 wordlist.
   *
   * @param {Buffer} mnemonic - The BIP-39 mnemonic.
   * @returns {Buffer} The Unicode code points for the seed phrase formed from the words in the wordlist.
   */
  _convertMnemonicToWordlistIndices(mnemonic) {
    const indices = mnemonic
      .toString()
      .split(' ')
      .map((word) => wordlist.indexOf(word));
    return new Uint8Array(new Uint16Array(indices).buffer);
  }

  /**
   * Converts a BIP-39 mnemonic stored as indices of words in the English wordlist to a buffer of Unicode code points.
   *
   * @param {Uint8Array} wordlistIndices - Indices to specific words in the BIP-39 English wordlist.
   * @returns {Buffer} The BIP-39 mnemonic formed from the words in the English wordlist, encoded as a list of Unicode code points.
   */
  _convertEnglishWordlistIndicesToCodepoints(wordlistIndices) {
    return Buffer.from(
      Array.from(new Uint16Array(wordlistIndices.buffer))
        .map((i) => wordlist[i])
        .join(' '),
    );
  }

  /**
   * Get an account balance from the AccountTrackerController or request it directly from the network.
   *
   * @param {string} address - The account address
   * @param {EthQuery} ethQuery - The EthQuery instance to use when asking the network
   */
  getBalance(address, ethQuery) {
    return new Promise((resolve, reject) => {
      const cached = this.accountTrackerController.state.accounts[address];

      if (cached && cached.balance) {
        resolve(cached.balance);
      } else {
        ethQuery.getBalance(address, (error, balance) => {
          if (error) {
            reject(error);
            log.error(error);
          } else {
            resolve(balance || '0x0');
          }
        });
      }
    });
  }

  /**
   * Submits the user's password and attempts to unlock the vault.
   * Also synchronizes the preferencesController, to ensure its schema
   * is up to date with known accounts once the vault is decrypted.
   *
   * @param {string} password - The user's password
   */
  async submitPassword(password) {
    const { completedOnboarding } = this.onboardingController.state;

    // Before attempting to unlock the keyrings, we need the offscreen to have loaded.
    await this.offscreenPromise;

    await this.keyringController.submitPassword(password);

    ///: BEGIN:ONLY_INCLUDE_IF(build-mmi)
    this.mmiController.onSubmitPassword();
    ///: END:ONLY_INCLUDE_IF

    try {
      await this.blockTracker.checkForLatestBlock();
    } catch (error) {
      log.error('Error while unlocking extension.', error);
    }

    await this.accountsController.updateAccounts();

    // This must be set as soon as possible to communicate to the
    // keyring's iframe and have the setting initialized properly
    // Optimistically called to not block MetaMask login due to
    // Ledger Keyring GitHub downtime
    if (completedOnboarding) {
      this.setLedgerTransportPreference();
    }
  }

  async _loginUser(password) {
    try {
      // Automatic login via config password
      await this.submitPassword(password);

      // Updating accounts in this.accountTrackerController before starting UI syncing ensure that
      // state has account balance before it is synced with UI
      await this.accountTrackerController.updateAccountsAllActiveNetworks();
    } finally {
      this._startUISync();
    }
  }

  _startUISync() {
    // Message startUISync is used to start syncing state with UI
    // Sending this message after login is completed helps to ensure that incomplete state without
    // account details are not flushed to UI.
    this.emit('startUISync');
    this.startUISync = true;
    this.memStore.subscribe(this.sendUpdate.bind(this));
  }

  /**
   * Submits a user's encryption key to log the user in via login token
   */
  async submitEncryptionKey() {
    try {
      const { loginToken, loginSalt } =
        await this.extension.storage.session.get(['loginToken', 'loginSalt']);
      if (loginToken && loginSalt) {
        const { vault } = this.keyringController.state;

        const jsonVault = JSON.parse(vault);

        if (jsonVault.salt !== loginSalt) {
          console.warn(
            'submitEncryptionKey: Stored salt and vault salt do not match',
          );
          await this.clearLoginArtifacts();
          return;
        }

        await this.keyringController.submitEncryptionKey(loginToken, loginSalt);
      }
    } catch (e) {
      // If somehow this login token doesn't work properly,
      // remove it and the user will get shown back to the unlock screen
      await this.clearLoginArtifacts();
      throw e;
    }
  }

  async clearLoginArtifacts() {
    await this.extension.storage.session.remove(['loginToken', 'loginSalt']);
  }

  /**
   * Submits a user's password to check its validity.
   *
   * @param {string} password - The user's password
   */
  async verifyPassword(password) {
    await this.keyringController.verifyPassword(password);
  }

  /**
   * @type Identity
   * @property {string} name - The account nickname.
   * @property {string} address - The account's ethereum address, in lower case.
   * receiving funds from our automatic Ropsten faucet.
   */

  /**
   * Gets the mnemonic of the user's primary keyring.
   */
  getPrimaryKeyringMnemonic() {
    const [keyring] = this.keyringController.getKeyringsByType(
      KeyringType.hdKeyTree,
    );
    if (!keyring.mnemonic) {
      throw new Error('Primary keyring mnemonic unavailable.');
    }

    return keyring.mnemonic;
  }

  ///: BEGIN:ONLY_INCLUDE_IF(build-mmi)
  async getCustodyKeyringIfExists(address) {
    const custodyType = this.custodyController.getCustodyTypeByAddress(
      toChecksumHexAddress(address),
    );
    const keyring = this.keyringController.getKeyringsByType(custodyType)[0];
    return keyring?.getAccountDetails(address) ? keyring : undefined;
  }
  ///: END:ONLY_INCLUDE_IF

  //
  // Hardware
  //

  async getKeyringForDevice(deviceName, hdPath = null) {
    const keyringOverrides = this.opts.overrides?.keyrings;
    let keyringName = null;
    switch (deviceName) {
      case HardwareDeviceNames.trezor:
        keyringName = keyringOverrides?.trezor?.type || TrezorKeyring.type;
        break;
      case HardwareDeviceNames.ledger:
        keyringName = keyringOverrides?.ledger?.type || LedgerKeyring.type;
        break;
      case HardwareDeviceNames.qr:
        keyringName = QRHardwareKeyring.type;
        break;
      case HardwareDeviceNames.lattice:
        keyringName = keyringOverrides?.lattice?.type || LatticeKeyring.type;
        break;
      default:
        throw new Error(
          'MetamaskController:getKeyringForDevice - Unknown device',
        );
    }
    let [keyring] = await this.keyringController.getKeyringsByType(keyringName);
    if (!keyring) {
      keyring = await this.keyringController.addNewKeyring(keyringName);
    }
    if (hdPath && keyring.setHdPath) {
      keyring.setHdPath(hdPath);
    }
    if (deviceName === HardwareDeviceNames.lattice) {
      keyring.appName = 'MetaMask';
    }
    if (deviceName === HardwareDeviceNames.trezor) {
      const model = keyring.getModel();
      this.appStateController.setTrezorModel(model);
    }

    keyring.network = getProviderConfig({
      metamask: this.networkController.state,
    }).type;

    return keyring;
  }

  async attemptLedgerTransportCreation() {
    const keyring = await this.getKeyringForDevice(HardwareDeviceNames.ledger);
    return await keyring.attemptMakeApp();
  }

  /**
   * Fetch account list from a hardware device.
   *
   * @param deviceName
   * @param page
   * @param hdPath
   * @returns [] accounts
   */
  async connectHardware(deviceName, page, hdPath) {
    const keyring = await this.getKeyringForDevice(deviceName, hdPath);

    if (deviceName === HardwareDeviceNames.ledger) {
      await this.setLedgerTransportPreference(keyring);
    }

    let accounts = [];
    switch (page) {
      case -1:
        accounts = await keyring.getPreviousPage();
        break;
      case 1:
        accounts = await keyring.getNextPage();
        break;
      default:
        accounts = await keyring.getFirstPage();
    }

    // Merge with existing accounts
    // and make sure addresses are not repeated
    const oldAccounts = await this.keyringController.getAccounts();

    const accountsToTrack = [
      ...new Set(
        oldAccounts.concat(accounts.map((a) => a.address.toLowerCase())),
      ),
    ];
    this.accountTrackerController.syncWithAddresses(accountsToTrack);
    return accounts;
  }

  /**
   * Check if the device is unlocked
   *
   * @param deviceName
   * @param hdPath
   * @returns {Promise<boolean>}
   */
  async checkHardwareStatus(deviceName, hdPath) {
    const keyring = await this.getKeyringForDevice(deviceName, hdPath);
    return keyring.isUnlocked();
  }

  /**
   * Get hardware device name for metric logging.
   *
   * @param deviceName - HardwareDeviceNames
   * @param hdPath - string
   * @returns {Promise<string>}
   */
  async getDeviceNameForMetric(deviceName, hdPath) {
    if (deviceName === HardwareDeviceNames.trezor) {
      const keyring = await this.getKeyringForDevice(deviceName, hdPath);
      const { minorVersion } = keyring.bridge;
      // Specific case for OneKey devices, see `ONE_KEY_VIA_TREZOR_MINOR_VERSION` for further details.
      if (minorVersion && minorVersion === ONE_KEY_VIA_TREZOR_MINOR_VERSION) {
        return HardwareDeviceNames.oneKeyViaTrezor;
      }
    }

    return deviceName;
  }

  /**
   * Clear
   *
   * @param deviceName
   * @returns {Promise<boolean>}
   */
  async forgetDevice(deviceName) {
    const keyring = await this.getKeyringForDevice(deviceName);

    for (const address of keyring.accounts) {
      await this.removeAccount(address);
    }

    keyring.forgetDevice();
    return true;
  }

  /**
   * Retrieves the keyring for the selected address and using the .type returns
   * a subtype for the account. Either 'hardware', 'imported', 'snap', or 'MetaMask'.
   *
   * @param {string} address - Address to retrieve keyring for
   * @returns {'hardware' | 'imported' | 'snap' | 'MetaMask'}
   */
  async getAccountType(address) {
    const keyringType = await this.keyringController.getAccountKeyringType(
      address,
    );
    switch (keyringType) {
      case KeyringType.trezor:
      case KeyringType.lattice:
      case KeyringType.qr:
      case KeyringType.ledger:
        return 'hardware';
      case KeyringType.imported:
        return 'imported';
      case KeyringType.snap:
        return 'snap';
      default:
        return 'MetaMask';
    }
  }

  /**
   * Retrieves the keyring for the selected address and using the .type
   * determines if a more specific name for the device is available. Returns
   * undefined for non hardware wallets.
   *
   * @param {string} address - Address to retrieve keyring for
   * @returns {'ledger' | 'lattice' | string | undefined}
   */
  async getDeviceModel(address) {
    const keyring = await this.keyringController.getKeyringForAccount(address);
    switch (keyring.type) {
      case KeyringType.trezor:
        return keyring.getModel();
      case KeyringType.qr:
        return keyring.getName();
      case KeyringType.ledger:
        // TODO: get model after ledger keyring exposes method
        return HardwareDeviceNames.ledger;
      case KeyringType.lattice:
        // TODO: get model after lattice keyring exposes method
        return HardwareDeviceNames.lattice;
      default:
        return undefined;
    }
  }

  /**
   * get hardware account label
   *
   * @param name
   * @param index
   * @param hdPathDescription
   * @returns string label
   */
  getAccountLabel(name, index, hdPathDescription) {
    return `${name[0].toUpperCase()}${name.slice(1)} ${
      parseInt(index, 10) + 1
    } ${hdPathDescription || ''}`.trim();
  }

  /**
   * Imports an account from a Trezor or Ledger device.
   *
   * @param index
   * @param deviceName
   * @param hdPath
   * @param hdPathDescription
   * @returns {} keyState
   */
  async unlockHardwareWalletAccount(
    index,
    deviceName,
    hdPath,
    hdPathDescription,
  ) {
    const keyring = await this.getKeyringForDevice(deviceName, hdPath);

    keyring.setAccountToUnlock(index);
    const unlockedAccount =
      await this.keyringController.addNewAccountForKeyring(keyring);
    const label = this.getAccountLabel(
      deviceName === HardwareDeviceNames.qr ? keyring.getName() : deviceName,
      index,
      hdPathDescription,
    );
    // Set the account label to Trezor 1 / Ledger 1 / QR Hardware 1, etc
    this.preferencesController.setAccountLabel(unlockedAccount, label);
    // Select the account
    this.preferencesController.setSelectedAddress(unlockedAccount);

    // It is expected that the account also exist in the accounts-controller
    // in other case, an error shall be thrown
    const account =
      this.accountsController.getAccountByAddress(unlockedAccount);
    this.accountsController.setAccountName(account.id, label);

    const accounts = this.accountsController.listAccounts();

    const { identities } = this.preferencesController.state;
    return { unlockedAccount, identities, accounts };
  }

  //
  // Account Management
  //

  /**
   * Adds a new account to the default (first) HD seed phrase Keyring.
   *
   * @param accountCount
   * @returns {Promise<string>} The address of the newly-created account.
   */
  async addNewAccount(accountCount) {
    const oldAccounts = await this.keyringController.getAccounts();

    const addedAccountAddress = await this.keyringController.addNewAccount(
      accountCount,
    );

    if (!oldAccounts.includes(addedAccountAddress)) {
      this.preferencesController.setSelectedAddress(addedAccountAddress);
    }

    return addedAccountAddress;
  }

  /**
   * Verifies the validity of the current vault's seed phrase.
   *
   * Validity: seed phrase restores the accounts belonging to the current vault.
   *
   * Called when the first account is created and on unlocking the vault.
   *
   * @param password
   * @returns {Promise<number[]>} The seed phrase to be confirmed by the user,
   * encoded as an array of UTF-8 bytes.
   */
  async getSeedPhrase(password) {
    return this._convertEnglishWordlistIndicesToCodepoints(
      await this.keyringController.exportSeedPhrase(password),
    );
  }

  /**
   * Clears the transaction history, to allow users to force-reset their nonces.
   * Mostly used in development environments, when networks are restarted with
   * the same network ID.
   *
   * @returns {Promise<string>} The current selected address.
   */
  async resetAccount() {
    const selectedAddress =
      this.accountsController.getSelectedAccount().address;
    this.txController.wipeTransactions(false, selectedAddress);
    this.smartTransactionsController.wipeSmartTransactions({
      address: selectedAddress,
      ignoreNetwork: false,
    });
    this.networkController.resetConnection();

    return selectedAddress;
  }

  /**
   * Gets the permitted accounts for the specified origin. Returns an empty
   * array if no accounts are permitted.
   *
   * @param {string} origin - The origin whose exposed accounts to retrieve.
   * @param {boolean} [suppressUnauthorizedError] - Suppresses the unauthorized error.
   * @returns {Promise<string[]>} The origin's permitted accounts, or an empty
   * array.
   */
  async getPermittedAccounts(
    origin,
    { suppressUnauthorizedError = true } = {},
  ) {
    try {
      return await this.permissionController.executeRestrictedMethod(
        origin,
        RestrictedMethods.eth_accounts,
      );
    } catch (error) {
      if (
        suppressUnauthorizedError &&
        error.code === rpcErrorCodes.provider.unauthorized
      ) {
        return [];
      }
      throw error;
    }
  }

  /**
   * Stops exposing the specified chain ID to all third parties.
   * Exposed chain IDs are stored in caveats of the `endowment:permitted-chains`
   * permission. This method uses `PermissionController.updatePermissionsByCaveat`
   * to remove the specified chain ID from every `endowment:permitted-chains`
   * permission. If a permission only included this chain ID, the permission is
   * revoked entirely.
   *
   * @param {string} targetChainId - The chain ID to stop exposing
   * to third parties.
   */
  removeAllChainIdPermissions(targetChainId) {
    this.permissionController.updatePermissionsByCaveat(
      CaveatTypes.restrictNetworkSwitching,
      (existingChainIds) =>
        CaveatMutatorFactories[
          CaveatTypes.restrictNetworkSwitching
        ].removeChainId(targetChainId, existingChainIds),
    );
  }

  /**
   * Stops exposing the account with the specified address to all third parties.
   * Exposed accounts are stored in caveats of the eth_accounts permission. This
   * method uses `PermissionController.updatePermissionsByCaveat` to
   * remove the specified address from every eth_accounts permission. If a
   * permission only included this address, the permission is revoked entirely.
   *
   * @param {string} targetAccount - The address of the account to stop exposing
   * to third parties.
   */
  removeAllAccountPermissions(targetAccount) {
    this.permissionController.updatePermissionsByCaveat(
      CaveatTypes.restrictReturnedAccounts,
      (existingAccounts) =>
        CaveatMutatorFactories[
          CaveatTypes.restrictReturnedAccounts
        ].removeAccount(targetAccount, existingAccounts),
    );
  }

  /**
   * Removes an account from state / storage.
   *
   * @param {string[]} address - A hex address
   */
  async removeAccount(address) {
    // Remove all associated permissions
    this.removeAllAccountPermissions(address);

    ///: BEGIN:ONLY_INCLUDE_IF(build-mmi)
    this.custodyController.removeAccount(address);
    ///: END:ONLY_INCLUDE_IF(build-mmi)

    const keyring = await this.keyringController.getKeyringForAccount(address);
    // Remove account from the keyring
    await this.keyringController.removeAccount(address);
    const updatedKeyringAccounts = keyring ? await keyring.getAccounts() : {};
    if (updatedKeyringAccounts?.length === 0) {
      keyring.destroy?.();
    }

    return address;
  }

  /**
   * Imports an account with the specified import strategy.
   * These are defined in @metamask/keyring-controller
   * Each strategy represents a different way of serializing an Ethereum key pair.
   *
   * @param {'privateKey' | 'json'} strategy - A unique identifier for an account import strategy.
   * @param {any} args - The data required by that strategy to import an account.
   */
  async importAccountWithStrategy(strategy, args) {
    const importedAccountAddress =
      await this.keyringController.importAccountWithStrategy(strategy, args);
    // set new account as selected
    this.preferencesController.setSelectedAddress(importedAccountAddress);
  }

  // ---------------------------------------------------------------------------
  // Identity Management (signature operations)

  getAddTransactionRequest({
    transactionParams,
    transactionOptions,
    dappRequest,
    ...otherParams
  }) {
    return {
      internalAccounts: this.accountsController.listAccounts(),
      dappRequest,
      networkClientId:
        dappRequest?.networkClientId ??
        this.networkController.state.selectedNetworkClientId,
      selectedAccount: this.accountsController.getAccountByAddress(
        transactionParams.from,
      ),
      transactionController: this.txController,
      transactionOptions,
      transactionParams,
      userOperationController: this.userOperationController,
      chainId: getCurrentChainId({ metamask: this.networkController.state }),
      ppomController: this.ppomController,
      securityAlertsEnabled:
        this.preferencesController.state?.securityAlertsEnabled,
      updateSecurityAlertResponse: this.updateSecurityAlertResponse.bind(this),
      ...otherParams,
    };
  }

  /**
   * @returns {boolean} true if the keyring type supports EIP-1559
   */
  async getCurrentAccountEIP1559Compatibility() {
    return true;
  }

  //=============================================================================
  // END (VAULT / KEYRING RELATED METHODS)
  //=============================================================================

  /**
   * Allows a user to attempt to cancel a previously submitted transaction
   * by creating a new transaction.
   *
   * @param {number} originalTxId - the id of the txMeta that you want to
   * attempt to cancel
   * @param {import(
   *  './controllers/transactions'
   * ).CustomGasSettings} [customGasSettings] - overrides to use for gas params
   * instead of allowing this method to generate them
   * @param options
   * @returns {object} MetaMask state
   */
  async createCancelTransaction(originalTxId, customGasSettings, options) {
    await this.txController.stopTransaction(
      originalTxId,
      customGasSettings,
      options,
    );
    const state = this.getState();
    return state;
  }

  /**
   * Allows a user to attempt to speed up a previously submitted transaction
   * by creating a new transaction.
   *
   * @param {number} originalTxId - the id of the txMeta that you want to
   * attempt to speed up
   * @param {import(
   *  './controllers/transactions'
   * ).CustomGasSettings} [customGasSettings] - overrides to use for gas params
   * instead of allowing this method to generate them
   * @param options
   * @returns {object} MetaMask state
   */
  async createSpeedUpTransaction(originalTxId, customGasSettings, options) {
    await this.txController.speedUpTransaction(
      originalTxId,
      customGasSettings,
      options,
    );
    const state = this.getState();
    return state;
  }

  async estimateGas(estimateGasParams) {
    return new Promise((resolve, reject) => {
      return new EthJSQuery(this.provider).estimateGas(
        estimateGasParams,
        (err, res) => {
          if (err) {
            return reject(err);
          }

          return resolve(res.toString(16));
        },
      );
    });
  }

  handleWatchAssetRequest = ({ asset, type, origin, networkClientId }) => {
    switch (type) {
      case ERC20:
        return this.tokensController.watchAsset({
          asset,
          type,
          networkClientId,
        });
      case ERC721:
      case ERC1155:
        return this.nftController.watchNft(asset, type, origin);
      default:
        throw new Error(`Asset type ${type} not supported`);
    }
  };

  async updateSecurityAlertResponse(
    method,
    securityAlertId,
    securityAlertResponse,
  ) {
    await updateSecurityAlertResponse({
      appStateController: this.appStateController,
      method,
      securityAlertId,
      securityAlertResponse,
      signatureController: this.signatureController,
      transactionController: this.txController,
    });
  }

  //=============================================================================
  // PASSWORD MANAGEMENT
  //=============================================================================

  /**
   * Allows a user to begin the seed phrase recovery process.
   */
  markPasswordForgotten() {
    this.preferencesController.setPasswordForgotten(true);
    this.sendUpdate();
  }

  /**
   * Allows a user to end the seed phrase recovery process.
   */
  unMarkPasswordForgotten() {
    this.preferencesController.setPasswordForgotten(false);
    this.sendUpdate();
  }

  //=============================================================================
  // REQUEST QUEUE
  //=============================================================================

  setUseRequestQueue(value) {
    this.preferencesController.setUseRequestQueue(value);
  }

  //=============================================================================
  // SETUP
  //=============================================================================

  /**
   * A runtime.MessageSender object, as provided by the browser:
   *
   * @see https://developer.mozilla.org/en-US/docs/Mozilla/Add-ons/WebExtensions/API/runtime/MessageSender
   * @typedef {object} MessageSender
   * @property {string} - The URL of the page or frame hosting the script that sent the message.
   */

  /**
   * A Snap sender object.
   *
   * @typedef {object} SnapSender
   * @property {string} snapId - The ID of the snap.
   */

  /**
   * Used to create a multiplexed stream for connecting to an untrusted context
   * like a Dapp or other extension.
   *
   * @param options - Options bag.
   * @param {ReadableStream} options.connectionStream - The Duplex stream to connect to.
   * @param {MessageSender | SnapSender} options.sender - The sender of the messages on this stream.
   * @param {string} [options.subjectType] - The type of the sender, i.e. subject.
   */
  setupUntrustedCommunicationEip1193({
    connectionStream,
    sender,
    subjectType,
  }) {
    if (sender.url) {
      if (this.onboardingController.state.completedOnboarding) {
        if (this.preferencesController.state.usePhishDetect) {
          const { hostname } = new URL(sender.url);
          this.phishingController.maybeUpdateState();
          // Check if new connection is blocked if phishing detection is on
          const phishingTestResponse = this.phishingController.test(sender.url);
          if (phishingTestResponse?.result) {
            this.sendPhishingWarning(connectionStream, hostname);
            this.metaMetricsController.trackEvent({
              event: MetaMetricsEventName.PhishingPageDisplayed,
              category: MetaMetricsEventCategory.Phishing,
              properties: {
                url: hostname,
              },
            });
            return;
          }
        }
      }
    }

    let inputSubjectType;
    if (subjectType) {
      inputSubjectType = subjectType;
    } else if (sender.id && sender.id !== this.extension.runtime.id) {
      inputSubjectType = SubjectType.Extension;
    } else {
      inputSubjectType = SubjectType.Website;
    }

    // setup multiplexing
    const mux = setupMultiplex(connectionStream);

    // messages between inpage and background
    this.setupProviderConnectionEip1193(
      mux.createStream('metamask-provider'),
      sender,
      inputSubjectType,
    );

    // TODO:LegacyProvider: Delete
    if (sender.url) {
      // legacy streams
      this.setupPublicConfig(mux.createStream('publicConfig'));
    }
  }

  /**
   * Used to create a CAIP stream for connecting to an untrusted context.
   *
   * @param options - Options bag.
   * @param {ReadableStream} options.connectionStream - The Duplex stream to connect to.
   * @param {MessageSender | SnapSender} options.sender - The sender of the messages on this stream.
   * @param {string} [options.subjectType] - The type of the sender, i.e. subject.
   */

  setupUntrustedCommunicationCaip({ connectionStream, sender, subjectType }) {
    let inputSubjectType;
    if (subjectType) {
      inputSubjectType = subjectType;
    } else if (sender.id && sender.id !== this.extension.runtime.id) {
      inputSubjectType = SubjectType.Extension;
    } else {
      inputSubjectType = SubjectType.Website;
    }

    const caipStream = createCaipStream(connectionStream);

    // messages between subject and background
    this.setupProviderConnectionCaip(caipStream, sender, inputSubjectType);
  }

  /**
   * Used to create a multiplexed stream for connecting to a trusted context,
   * like our own user interfaces, which have the provider APIs, but also
   * receive the exported API from this controller, which includes trusted
   * functions, like the ability to approve transactions or sign messages.
   *
   * @param {*} connectionStream - The duplex stream to connect to.
   * @param {MessageSender} sender - The sender of the messages on this stream
   */
  setupTrustedCommunication(connectionStream, sender) {
    // setup multiplexing
    const mux = setupMultiplex(connectionStream);
    // connect features
    this.setupControllerConnection(mux.createStream('controller'));
    this.setupProviderConnectionEip1193(
      mux.createStream('provider'),
      sender,
      SubjectType.Internal,
    );
  }

  /**
   * Used to create a multiplexed stream for connecting to the phishing warning page.
   *
   * @param options - Options bag.
   * @param {ReadableStream} options.connectionStream - The Duplex stream to connect to.
   */
  setupPhishingCommunication({ connectionStream }) {
    const { usePhishDetect } = this.preferencesController.state;

    if (!usePhishDetect) {
      return;
    }

    // setup multiplexing
    const mux = setupMultiplex(connectionStream);
    const phishingStream = mux.createStream(PHISHING_SAFELIST);

    // set up postStream transport
    phishingStream.on(
      'data',
      createMetaRPCHandler(
        {
          safelistPhishingDomain: this.safelistPhishingDomain.bind(this),
          backToSafetyPhishingWarning:
            this.backToSafetyPhishingWarning.bind(this),
        },
        phishingStream,
      ),
    );
  }

  setUpCookieHandlerCommunication({ connectionStream }) {
    const {
      metaMetricsId,
      dataCollectionForMarketing,
      participateInMetaMetrics,
    } = this.metaMetricsController.state;

    if (
      metaMetricsId &&
      dataCollectionForMarketing &&
      participateInMetaMetrics
    ) {
      // setup multiplexing
      const mux = setupMultiplex(connectionStream);
      const metamaskCookieHandlerStream = mux.createStream(
        METAMASK_COOKIE_HANDLER,
      );
      // set up postStream transport
      metamaskCookieHandlerStream.on(
        'data',
        createMetaRPCHandler(
          {
            getCookieFromMarketingPage:
              this.getCookieFromMarketingPage.bind(this),
          },
          metamaskCookieHandlerStream,
        ),
      );
    }
  }

  getCookieFromMarketingPage(data) {
    const { ga_client_id: cookieId } = data;
    this.metaMetricsController.setMarketingCampaignCookieId(cookieId);
  }

  /**
   * Called when we detect a suspicious domain. Requests the browser redirects
   * to our anti-phishing page.
   *
   * @private
   * @param {*} connectionStream - The duplex stream to the per-page script,
   * for sending the reload attempt to.
   * @param {string} hostname - The hostname that triggered the suspicion.
   */
  sendPhishingWarning(connectionStream, hostname) {
    const mux = setupMultiplex(connectionStream);
    const phishingStream = mux.createStream('phishing');
    phishingStream.write({ hostname });
  }

  /**
   * A method for providing our API over a stream using JSON-RPC.
   *
   * @param {*} outStream - The stream to provide our API over.
   */
  setupControllerConnection(outStream) {
    const patchStore = new PatchStore(this.memStore);
    let uiReady = false;

    const handleUpdate = () => {
      if (!isStreamWritable(outStream) || !uiReady) {
        return;
      }

      const patches = patchStore.flushPendingPatches();

      outStream.write({
        jsonrpc: '2.0',
        method: 'sendUpdate',
        params: [patches],
      });
    };

    const api = {
      ...this.getApi(),
      startPatches: () => {
        uiReady = true;
        handleUpdate();
      },
      getStatePatches: () => patchStore.flushPendingPatches(),
    };

    this.on('update', handleUpdate);

    // report new active controller connection
    this.activeControllerConnections += 1;
    this.emit('controllerConnectionChanged', this.activeControllerConnections);

    // set up postStream transport
    outStream.on('data', createMetaRPCHandler(api, outStream));

    const startUISync = () => {
      if (!isStreamWritable(outStream)) {
        return;
      }
      // send notification to client-side
      outStream.write({
        jsonrpc: '2.0',
        method: 'startUISync',
      });
    };

    if (this.startUISync) {
      startUISync();
    } else {
      this.once('startUISync', startUISync);
    }

    const outstreamEndHandler = () => {
      if (!outStream.mmFinished) {
        this.activeControllerConnections -= 1;
        this.emit(
          'controllerConnectionChanged',
          this.activeControllerConnections,
        );
        outStream.mmFinished = true;
        this.removeListener('update', handleUpdate);
        patchStore.destroy();
      }
    };

    // The presence of both of the below handlers may be redundant.
    // After upgrading metamask/object-multiples to v2.0.0, which included
    // an upgrade of readable-streams from v2 to v3, we saw that the
    // `outStream.on('end'` handler was almost never being called. This seems to
    // related to how v3 handles errors vs how v2 handles errors; there
    // are "premature close" errors in both cases, although in the case
    // of v2 they don't prevent `outStream.on('end'` from being called.
    // At the time that this comment was committed, it was known that we
    // need to investigate and resolve the underlying error, however,
    // for expediency, we are not addressing them at this time. Instead, we
    // can observe that `readableStream.finished` preserves the same
    // functionality as we had when we relied on readable-stream v2. Meanwhile,
    // the `outStream.on('end')` handler was observed to have been called at least once.
    // In an abundance of caution to prevent against unexpected future behavioral changes in
    // streams implementations, we redundantly use multiple paths to attach the same event handler.
    // The outstreamEndHandler therefore needs to be idempotent, which introduces the `mmFinished` property.

    outStream.mmFinished = false;
    finished(outStream, outstreamEndHandler);
    outStream.once('close', outstreamEndHandler);
    outStream.once('end', outstreamEndHandler);
  }

  /**
   * A method for serving our ethereum provider over a given stream.
   *
   * @param {*} outStream - The stream to provide over.
   * @param {MessageSender | SnapSender} sender - The sender of the messages on this stream
   * @param {SubjectType} subjectType - The type of the sender, i.e. subject.
   */
  setupProviderConnectionEip1193(outStream, sender, subjectType) {
    let origin;
    if (subjectType === SubjectType.Internal) {
      origin = ORIGIN_METAMASK;
    } else if (subjectType === SubjectType.Snap) {
      origin = sender.snapId;
    } else {
      origin = new URL(sender.url).origin;
    }

    if (sender.id && sender.id !== this.extension.runtime.id) {
      this.subjectMetadataController.addSubjectMetadata({
        origin,
        extensionId: sender.id,
        subjectType: SubjectType.Extension,
      });
    }

    let tabId;
    if (sender.tab && sender.tab.id) {
      tabId = sender.tab.id;
    }

    const engine = this.setupProviderEngineEip1193({
      origin,
      sender,
      subjectType,
      tabId,
    });

    const dupeReqFilterStream = createDupeReqFilterStream();

    // setup connection
    const providerStream = createEngineStream({ engine });

    const connectionId = this.addConnection(origin, { engine });

    pipeline(
      outStream,
      dupeReqFilterStream,
      providerStream,
      outStream,
      (err) => {
        // handle any middleware cleanup
        engine.destroy();
        connectionId && this.removeConnection(origin, connectionId);
        // For context and todos related to the error message match, see https://github.com/MetaMask/metamask-extension/issues/26337
        if (err && !err.message?.match('Premature close')) {
          log.error(err);
        }
      },
    );

    // Used to show wallet liveliness to the provider
    if (subjectType !== SubjectType.Internal) {
      this._notifyChainChangeForConnection({ engine }, origin);
    }
  }

  /**
   * A method for serving our CAIP provider over a given stream.
   *
   * @param {*} outStream - The stream to provide over.
   * @param {MessageSender | SnapSender} sender - The sender of the messages on this stream
   * @param {SubjectType} subjectType - The type of the sender, i.e. subject.
   */
  setupProviderConnectionCaip(outStream, sender, subjectType) {
    let origin;
    if (subjectType === SubjectType.Internal) {
      origin = ORIGIN_METAMASK;
    } else if (subjectType === SubjectType.Snap) {
      origin = sender.snapId;
    } else {
      origin = new URL(sender.url).origin;
    }

    if (sender.id && sender.id !== this.extension.runtime.id) {
      this.subjectMetadataController.addSubjectMetadata({
        origin,
        extensionId: sender.id,
        subjectType: SubjectType.Extension,
      });
    }

    let tabId;
    if (sender.tab && sender.tab.id) {
      tabId = sender.tab.id;
    }

    const engine = this.setupProviderEngineCaip({
      origin,
      tabId,
    });

    const dupeReqFilterStream = createDupeReqFilterStream();

    // setup connection
    const providerStream = createEngineStream({ engine });

    const connectionId = this.addConnection(origin, { engine });

    pipeline(
      outStream,
      dupeReqFilterStream,
      providerStream,
      outStream,
      (err) => {
        // handle any middleware cleanup
        engine._middleware.forEach((mid) => {
          if (mid.destroy && typeof mid.destroy === 'function') {
            mid.destroy();
          }
        });
        connectionId && this.removeConnection(origin, connectionId);
        if (err) {
          log.error(err);
        }
      },
    );

    // Used to show wallet liveliness to the provider
    if (subjectType !== SubjectType.Internal) {
      this._notifyChainChangeForConnection({ engine }, origin);
    }
  }

  /**
   * For snaps running in workers.
   *
   * @param snapId
   * @param connectionStream
   */
  setupSnapProvider(snapId, connectionStream) {
    this.setupUntrustedCommunicationEip1193({
      connectionStream,
      sender: { snapId },
      subjectType: SubjectType.Snap,
    });
  }

  /**
   * A method for creating an ethereum provider that is safely restricted for the requesting subject.
   *
   * @param {object} options - Provider engine options
   * @param {string} options.origin - The origin of the sender
   * @param {MessageSender | SnapSender} options.sender - The sender object.
   * @param {string} options.subjectType - The type of the sender subject.
   * @param {tabId} [options.tabId] - The tab ID of the sender - if the sender is within a tab
   */
  setupProviderEngineEip1193({ origin, subjectType, sender, tabId }) {
    const engine = new JsonRpcEngine();

    // Append origin to each request
    engine.push(createOriginMiddleware({ origin }));

    // Append selectedNetworkClientId to each request
    engine.push(createSelectedNetworkMiddleware(this.controllerMessenger));

    // Add a middleware that will switch chain on each request (as needed)
    const requestQueueMiddleware = createQueuedRequestMiddleware({
      enqueueRequest: this.queuedRequestController.enqueueRequest.bind(
        this.queuedRequestController,
      ),
      useRequestQueue: this.preferencesController.getUseRequestQueue.bind(
        this.preferencesController,
      ),
      shouldEnqueueRequest: (request) => {
        return methodsThatShouldBeEnqueued.includes(request.method);
      },
    });
    engine.push(requestQueueMiddleware);

    // If the origin is not in the selectedNetworkController's `domains` state
    // when the provider engine is created, the selectedNetworkController will
    // fetch the globally selected networkClient from the networkController and wrap
    // it in a proxy which can be switched to use its own state if/when the origin
    // is added to the `domains` state
    const proxyClient =
      this.selectedNetworkController.getProviderAndBlockTracker(origin);

    // We create the filter and subscription manager middleware now, but they will
    // be inserted into the engine later.
    const filterMiddleware = createFilterMiddleware(proxyClient);
    const subscriptionManager = createSubscriptionManager(proxyClient);
    subscriptionManager.events.on('notification', (message) =>
      engine.emit('notification', message),
    );

    // Append tabId to each request if it exists
    if (tabId) {
      engine.push(createTabIdMiddleware({ tabId }));
    }

    engine.push(createLoggerMiddleware({ origin }));
    engine.push(this.permissionLogController.createMiddleware());

    if (origin === BaseUrl.Portfolio) {
      engine.push(createTxVerificationMiddleware(this.networkController));
    }

    engine.push(createTracingMiddleware());

    engine.push(
      createPPOMMiddleware(
        this.ppomController,
        this.preferencesController,
        this.networkController,
        this.appStateController,
        this.accountsController,
        this.updateSecurityAlertResponse.bind(this),
      ),
    );

    const isConfirmationRedesignEnabled = () => {
      return this.preferencesController.state.preferences
        .redesignedConfirmationsEnabled;
    };

    engine.push(
      createRPCMethodTrackingMiddleware({
        getAccountType: this.getAccountType.bind(this),
        getDeviceModel: this.getDeviceModel.bind(this),
        isConfirmationRedesignEnabled,
        snapAndHardwareMessenger: this.controllerMessenger.getRestricted({
          name: 'SnapAndHardwareMessenger',
          allowedActions: [
            'KeyringController:getKeyringForAccount',
            'SnapController:get',
            'AccountsController:getSelectedAccount',
          ],
        }),
        appStateController: this.appStateController,
        metaMetricsController: this.metaMetricsController,
      }),
    );

    engine.push(createUnsupportedMethodMiddleware());

    // Legacy RPC methods that need to be implemented _ahead of_ the permission
    // middleware.
    engine.push(
      createLegacyMethodMiddleware({
        getAccounts: this.getPermittedAccounts.bind(this, origin),
      }),
    );

    if (subjectType !== SubjectType.Internal) {
      engine.push(
        this.permissionController.createPermissionMiddleware({
          origin,
        }),
      );
    }

    if (subjectType === SubjectType.Website) {
      engine.push(
        createOnboardingMiddleware({
          location: sender.url,
          registerOnboarding: this.onboardingController.registerOnboarding,
        }),
      );
    }

    // EVM requests and eth permissions should not be passed to non-EVM accounts
    // this middleware intercepts these requests and returns an error.
    engine.push(
      createEvmMethodsToNonEvmAccountReqFilterMiddleware({
        messenger: this.controllerMessenger.getRestricted({
          name: 'EvmMethodsToNonEvmAccountFilterMessenger',
          allowedActions: ['AccountsController:getSelectedAccount'],
        }),
      }),
    );

    // Unrestricted/permissionless RPC method implementations.
    // They must nevertheless be placed _behind_ the permission middleware.
    engine.push(
      createMethodMiddleware({
        origin,

        subjectType,

        // Miscellaneous
        addSubjectMetadata:
          this.subjectMetadataController.addSubjectMetadata.bind(
            this.subjectMetadataController,
          ),
        metamaskState: this.getState(),
        getProviderState: this.getProviderState.bind(this),
        getUnlockPromise: this.appStateController.getUnlockPromise.bind(
          this.appStateController,
        ),
        handleWatchAssetRequest: this.handleWatchAssetRequest.bind(this),
        requestUserApproval:
          this.approvalController.addAndShowApprovalRequest.bind(
            this.approvalController,
          ),
        startApprovalFlow: this.approvalController.startFlow.bind(
          this.approvalController,
        ),
        endApprovalFlow: this.approvalController.endFlow.bind(
          this.approvalController,
        ),
        sendMetrics: this.metaMetricsController.trackEvent.bind(
          this.metaMetricsController,
        ),
        // Permission-related
        getAccounts: this.getPermittedAccounts.bind(this, origin),
        getPermissionsForOrigin: this.permissionController.getPermissions.bind(
          this.permissionController,
          origin,
        ),
        hasPermission: this.permissionController.hasPermission.bind(
          this.permissionController,
          origin,
        ),
        requestAccountsPermission:
          this.permissionController.requestPermissions.bind(
            this.permissionController,
            { origin },
            {
              eth_accounts: {},
              ...(!isSnapId(origin) && {
                [PermissionNames.permittedChains]: {},
              }),
            },
          ),
        requestPermittedChainsPermission: (chainIds) =>
          this.permissionController.requestPermissionsIncremental(
            { origin },
            {
              [PermissionNames.permittedChains]: {
                caveats: [
                  CaveatFactories[CaveatTypes.restrictNetworkSwitching](
                    chainIds,
                  ),
                ],
              },
            },
          ),
        grantPermittedChainsPermissionIncremental: (chainIds) =>
          this.permissionController.grantPermissionsIncremental({
            subject: { origin },
            approvedPermissions: {
              [PermissionNames.permittedChains]: {
                caveats: [
                  CaveatFactories[CaveatTypes.restrictNetworkSwitching](
                    chainIds,
                  ),
                ],
              },
            },
          }),
        requestPermissionsForOrigin: (requestedPermissions) =>
          this.permissionController.requestPermissions(
            { origin },
            {
              ...(requestedPermissions[PermissionNames.eth_accounts] && {
                [PermissionNames.permittedChains]: {},
              }),
              ...(requestedPermissions[PermissionNames.permittedChains] && {
                [PermissionNames.eth_accounts]: {},
              }),
              ...requestedPermissions,
            },
          ),
        revokePermissionsForOrigin: (permissionKeys) => {
          try {
            this.permissionController.revokePermissions({
              [origin]: permissionKeys,
            });
          } catch (e) {
            // we dont want to handle errors here because
            // the revokePermissions api method should just
            // return `null` if the permissions were not
            // successfully revoked or if the permissions
            // for the origin do not exist
            console.log(e);
          }
        },
        getCaveat: ({ target, caveatType }) => {
          try {
            return this.permissionController.getCaveat(
              origin,
              target,
              caveatType,
            );
          } catch (e) {
            if (e instanceof PermissionDoesNotExistError) {
              // suppress expected error in case that the origin
              // does not have the target permission yet
            } else {
              throw e;
            }
          }

          return undefined;
        },
        // network configuration-related
        setActiveNetwork: async (networkClientId) => {
          await this.networkController.setActiveNetwork(networkClientId);
          // if the origin has the eth_accounts permission
          // we set per dapp network selection state
          if (
            this.permissionController.hasPermission(
              origin,
              PermissionNames.eth_accounts,
            )
          ) {
            this.selectedNetworkController.setNetworkClientIdForDomain(
              origin,
              networkClientId,
            );
          }
        },
        addNetwork: this.networkController.addNetwork.bind(
          this.networkController,
        ),
        updateNetwork: this.networkController.updateNetwork.bind(
          this.networkController,
        ),
        getNetworkConfigurationByChainId:
          this.networkController.getNetworkConfigurationByChainId.bind(
            this.networkController,
          ),
        getCurrentChainIdForDomain: (domain) => {
          const networkClientId =
            this.selectedNetworkController.getNetworkClientIdForDomain(domain);
          const { chainId } =
            this.networkController.getNetworkConfigurationByNetworkClientId(
              networkClientId,
            );
          return chainId;
        },

        // Web3 shim-related
        getWeb3ShimUsageState: this.alertController.getWeb3ShimUsageState.bind(
          this.alertController,
        ),
        setWeb3ShimUsageRecorded:
          this.alertController.setWeb3ShimUsageRecorded.bind(
            this.alertController,
          ),

        ///: BEGIN:ONLY_INCLUDE_IF(build-mmi)
        handleMmiAuthenticate:
          this.institutionalFeaturesController.handleMmiAuthenticate.bind(
            this.institutionalFeaturesController,
          ),
        handleMmiCheckIfTokenIsPresent:
          this.mmiController.handleMmiCheckIfTokenIsPresent.bind(
            this.mmiController,
          ),
        handleMmiDashboardData: this.mmiController.handleMmiDashboardData.bind(
          this.mmiController,
        ),
        handleMmiSetAccountAndNetwork:
          this.mmiController.setAccountAndNetwork.bind(this.mmiController),
        handleMmiOpenAddHardwareWallet:
          this.mmiController.handleMmiOpenAddHardwareWallet.bind(
            this.mmiController,
          ),
        ///: END:ONLY_INCLUDE_IF
      }),
    );

    engine.push(
      createSnapsMethodMiddleware(subjectType === SubjectType.Snap, {
        getUnlockPromise: this.appStateController.getUnlockPromise.bind(
          this.appStateController,
        ),
        getSnaps: this.controllerMessenger.call.bind(
          this.controllerMessenger,
          'SnapController:getPermitted',
          origin,
        ),
        requestPermissions: async (requestedPermissions) =>
          await this.permissionController.requestPermissions(
            { origin },
            requestedPermissions,
          ),
        getPermissions: this.permissionController.getPermissions.bind(
          this.permissionController,
          origin,
        ),
        getSnapFile: this.controllerMessenger.call.bind(
          this.controllerMessenger,
          'SnapController:getFile',
          origin,
        ),
        installSnaps: this.controllerMessenger.call.bind(
          this.controllerMessenger,
          'SnapController:install',
          origin,
        ),
        invokeSnap: this.permissionController.executeRestrictedMethod.bind(
          this.permissionController,
          origin,
          RestrictedMethods.wallet_snap,
        ),
        getIsLocked: () => {
          return !this.appStateController.isUnlocked();
        },
        getInterfaceState: (...args) =>
          this.controllerMessenger.call(
            'SnapInterfaceController:getInterface',
            origin,
            ...args,
          ).state,
        createInterface: this.controllerMessenger.call.bind(
          this.controllerMessenger,
          'SnapInterfaceController:createInterface',
          origin,
        ),
        updateInterface: this.controllerMessenger.call.bind(
          this.controllerMessenger,
          'SnapInterfaceController:updateInterface',
          origin,
        ),
        resolveInterface: this.controllerMessenger.call.bind(
          this.controllerMessenger,
          'SnapInterfaceController:resolveInterface',
          origin,
        ),
        getSnap: this.controllerMessenger.call.bind(
          this.controllerMessenger,
          'SnapController:get',
        ),
        getAllSnaps: this.controllerMessenger.call.bind(
          this.controllerMessenger,
          'SnapController:getAll',
        ),
        getCurrencyRate: (currency) => {
          const rate = this.multichainRatesController.state.rates[currency];
          const { fiatCurrency } = this.multichainRatesController.state;

          if (!rate) {
            return undefined;
          }

          return {
            ...rate,
            currency: fiatCurrency,
          };
        },
        ///: BEGIN:ONLY_INCLUDE_IF(keyring-snaps)
        hasPermission: this.permissionController.hasPermission.bind(
          this.permissionController,
          origin,
        ),
        handleSnapRpcRequest: (args) =>
          this.handleSnapRequest({ ...args, origin }),
        getAllowedKeyringMethods: keyringSnapPermissionsBuilder(
          this.subjectMetadataController,
          origin,
        ),
        ///: END:ONLY_INCLUDE_IF
      }),
    );

    engine.push(filterMiddleware);
    engine.push(subscriptionManager.middleware);

    engine.push(this.metamaskMiddleware);

    engine.push(providerAsMiddleware(proxyClient.provider));

    return engine;
  }

  /**
   * A method for creating a CAIP provider that is safely restricted for the requesting subject.
   *
   * @param {object} options - Provider engine options
   * @param {string} options.origin - The origin of the sender
   * @param {tabId} [options.tabId] - The tab ID of the sender - if the sender is within a tab
   */
  setupProviderEngineCaip({ origin, tabId }) {
    const engine = new JsonRpcEngine();

    engine.push((request, _res, _next, end) => {
      console.log('CAIP request received', { origin, tabId, request });
      return end(new Error('CAIP RPC Pipeline not yet implemented.'));
    });

    return engine;
  }

  /**
   * TODO:LegacyProvider: Delete
   * A method for providing our public config info over a stream.
   * This includes info we like to be synchronous if possible, like
   * the current selected account, and network ID.
   *
   * Since synchronous methods have been deprecated in web3,
   * this is a good candidate for deprecation.
   *
   * @param {*} outStream - The stream to provide public config over.
   */
  setupPublicConfig(outStream) {
    const configStream = storeAsStream(this.publicConfigStore);

    pipeline(configStream, outStream, (err) => {
      configStream.destroy();
      // For context and todos related to the error message match, see https://github.com/MetaMask/metamask-extension/issues/26337
      if (err && !err.message?.match('Premature close')) {
        log.error(err);
      }
    });
  }

  /**
   * Adds a reference to a connection by origin. Ignores the 'metamask' origin.
   * Caller must ensure that the returned id is stored such that the reference
   * can be deleted later.
   *
   * @param {string} origin - The connection's origin string.
   * @param {object} options - Data associated with the connection
   * @param {object} options.engine - The connection's JSON Rpc Engine
   * @returns {string} The connection's id (so that it can be deleted later)
   */
  addConnection(origin, { engine }) {
    if (origin === ORIGIN_METAMASK) {
      return null;
    }

    if (!this.connections[origin]) {
      this.connections[origin] = {};
    }

    const id = nanoid();
    this.connections[origin][id] = {
      engine,
    };

    return id;
  }

  /**
   * Deletes a reference to a connection, by origin and id.
   * Ignores unknown origins.
   *
   * @param {string} origin - The connection's origin string.
   * @param {string} id - The connection's id, as returned from addConnection.
   */
  removeConnection(origin, id) {
    const connections = this.connections[origin];
    if (!connections) {
      return;
    }

    delete connections[id];

    if (Object.keys(connections).length === 0) {
      delete this.connections[origin];
    }
  }

  /**
   * Closes all connections for the given origin, and removes the references
   * to them.
   * Ignores unknown origins.
   *
   * @param {string} origin - The origin string.
   */
  removeAllConnections(origin) {
    const connections = this.connections[origin];
    if (!connections) {
      return;
    }

    Object.keys(connections).forEach((id) => {
      this.removeConnection(origin, id);
    });
  }

  /**
   * Causes the RPC engines associated with the connections to the given origin
   * to emit a notification event with the given payload.
   *
   * The caller is responsible for ensuring that only permitted notifications
   * are sent.
   *
   * Ignores unknown origins.
   *
   * @param {string} origin - The connection's origin string.
   * @param {unknown} payload - The event payload.
   */
  notifyConnections(origin, payload) {
    const connections = this.connections[origin];

    if (connections) {
      Object.values(connections).forEach((conn) => {
        if (conn.engine) {
          conn.engine.emit('notification', payload);
        }
      });
    }
  }

  /**
   * Causes the RPC engines associated with all connections to emit a
   * notification event with the given payload.
   *
   * If the "payload" parameter is a function, the payload for each connection
   * will be the return value of that function called with the connection's
   * origin.
   *
   * The caller is responsible for ensuring that only permitted notifications
   * are sent.
   *
   * @param {unknown} payload - The event payload, or payload getter function.
   */
  notifyAllConnections(payload) {
    const getPayload =
      typeof payload === 'function'
        ? (origin) => payload(origin)
        : () => payload;

    Object.keys(this.connections).forEach((origin) => {
      Object.values(this.connections[origin]).forEach(async (conn) => {
        try {
          this.notifyConnection(conn, await getPayload(origin));
        } catch (err) {
          console.error(err);
        }
      });
    });
  }

  /**
   * Causes the RPC engine for passed connection to emit a
   * notification event with the given payload.
   *
   * The caller is responsible for ensuring that only permitted notifications
   * are sent.
   *
   * @param {object} connection - Data associated with the connection
   * @param {object} connection.engine - The connection's JSON Rpc Engine
   * @param {unknown} payload - The event payload
   */
  notifyConnection(connection, payload) {
    try {
      if (connection.engine) {
        connection.engine.emit('notification', payload);
      }
    } catch (err) {
      console.error(err);
    }
  }

  // handlers

  /**
   * Handle a KeyringController update
   *
   * @param {object} state - the KC state
   * @returns {Promise<void>}
   * @private
   */
  async _onKeyringControllerUpdate(state) {
    const { keyrings } = state;

    // The accounts tracker only supports EVM addresses and the keyring
    // controller may pass non-EVM addresses, so we filter them out
    const addresses = keyrings
      .reduce((acc, { accounts }) => acc.concat(accounts), [])
      .filter(isEthAddress);

    if (!addresses.length) {
      return;
    }

    this.accountTrackerController.syncWithAddresses(addresses);
  }

  /**
   * Handle global application unlock.
   * Notifies all connections that the extension is unlocked, and which
   * account(s) are currently accessible, if any.
   */
  _onUnlock() {
    this.notifyAllConnections(async (origin) => {
      return {
        method: NOTIFICATION_NAMES.unlockStateChanged,
        params: {
          isUnlocked: true,
          accounts: await this.getPermittedAccounts(origin),
        },
      };
    });

    this.unMarkPasswordForgotten();

    // In the current implementation, this handler is triggered by a
    // KeyringController event. Other controllers subscribe to the 'unlock'
    // event of the MetaMaskController itself.
    this.emit('unlock');
  }

  /**
   * Handle global application lock.
   * Notifies all connections that the extension is locked.
   */
  _onLock() {
    this.notifyAllConnections({
      method: NOTIFICATION_NAMES.unlockStateChanged,
      params: {
        isUnlocked: false,
      },
    });

    // In the current implementation, this handler is triggered by a
    // KeyringController event. Other controllers subscribe to the 'lock'
    // event of the MetaMaskController itself.
    this.emit('lock');
  }

  /**
   * Handle memory state updates.
   * - Ensure isClientOpenAndUnlocked is updated
   * - Notifies all connections with the new provider network state
   *   - The external providers handle diffing the state
   *
   * @param newState
   */
  _onStateUpdate(newState) {
    this.isClientOpenAndUnlocked = newState.isUnlocked && this._isClientOpen;
    this._notifyChainChange();
  }

  // misc

  /**
   * A method for emitting the full MetaMask state to all registered listeners.
   *
   * @private
   */
  privateSendUpdate() {
    this.emit('update', this.getState());
  }

  /**
   * @returns {boolean} Whether the extension is unlocked.
   */
  isUnlocked() {
    return this.keyringController.state.isUnlocked;
  }

  //=============================================================================
  // MISCELLANEOUS
  //=============================================================================

  getExternalPendingTransactions(address) {
    return this.smartTransactionsController.getTransactions({
      addressFrom: address,
      status: 'pending',
    });
  }

  /**
   * The chain list is fetched live at runtime, falling back to a cache.
   * This preseeds the cache at startup with a static list provided at build.
   */
  async initializeChainlist() {
    const cacheKey = `cachedFetch:${CHAIN_SPEC_URL}`;
    const { cachedResponse } = (await getStorageItem(cacheKey)) || {};
    if (cachedResponse) {
      return;
    }
    await setStorageItem(cacheKey, {
      cachedResponse: rawChainData(),
      // Cached value is immediately invalidated
      cachedTime: 0,
    });
  }

  /**
   * Returns the nonce that will be associated with a transaction once approved
   *
   * @param {string} address - The hex string address for the transaction
   * @param networkClientId - The optional networkClientId to get the nonce lock with
   * @returns {Promise<number>}
   */
  async getPendingNonce(address, networkClientId) {
    const { nonceDetails, releaseLock } = await this.txController.getNonceLock(
      address,
      process.env.TRANSACTION_MULTICHAIN ? networkClientId : undefined,
    );

    const pendingNonce = nonceDetails.params.highestSuggested;

    releaseLock();
    return pendingNonce;
  }

  /**
   * Returns the next nonce according to the nonce-tracker
   *
   * @param {string} address - The hex string address for the transaction
   * @param networkClientId - The optional networkClientId to get the nonce lock with
   * @returns {Promise<number>}
   */
  async getNextNonce(address, networkClientId) {
    const nonceLock = await this.txController.getNonceLock(
      address,
      process.env.TRANSACTION_MULTICHAIN ? networkClientId : undefined,
    );
    nonceLock.releaseLock();
    return nonceLock.nextNonce;
  }

  /**
   * Throw an artificial error in a timeout handler for testing purposes.
   *
   * @param message - The error message.
   * @deprecated This is only mean to facilitiate E2E testing. We should not
   * use this for handling errors.
   */
  throwTestError(message) {
    setTimeout(() => {
      const error = new Error(message);
      error.name = 'TestError';
      throw error;
    });
  }

  /**
   * A method for setting TransactionController event listeners
   */
  _addTransactionControllerListeners() {
    const transactionMetricsRequest = this.getTransactionMetricsRequest();

    this.controllerMessenger.subscribe(
      'TransactionController:postTransactionBalanceUpdated',
      handlePostTransactionBalanceUpdate.bind(null, transactionMetricsRequest),
    );

    this.controllerMessenger.subscribe(
      'TransactionController:unapprovedTransactionAdded',
      (transactionMeta) =>
        handleTransactionAdded(transactionMetricsRequest, { transactionMeta }),
    );

    this.controllerMessenger.subscribe(
      'TransactionController:transactionApproved',
      handleTransactionApproved.bind(null, transactionMetricsRequest),
    );

    this.controllerMessenger.subscribe(
      'TransactionController:transactionDropped',
      handleTransactionDropped.bind(null, transactionMetricsRequest),
    );

    this.controllerMessenger.subscribe(
      'TransactionController:transactionConfirmed',
      handleTransactionConfirmed.bind(null, transactionMetricsRequest),
    );

    this.controllerMessenger.subscribe(
      'TransactionController:transactionFailed',
      handleTransactionFailed.bind(null, transactionMetricsRequest),
    );

    this.controllerMessenger.subscribe(
      'TransactionController:transactionNewSwap',
      ({ transactionMeta }) =>
        // TODO: This can be called internally by the TransactionController
        // since Swaps Controller registers this action handler
        this.controllerMessenger.call(
          'SwapsController:setTradeTxId',
          transactionMeta.id,
        ),
    );

    this.controllerMessenger.subscribe(
      'TransactionController:transactionNewSwapApproval',
      ({ transactionMeta }) =>
        // TODO: This can be called internally by the TransactionController
        // since Swaps Controller registers this action handler
        this.controllerMessenger.call(
          'SwapsController:setApproveTxId',
          transactionMeta.id,
        ),
    );

    this.controllerMessenger.subscribe(
      'TransactionController:transactionRejected',
      handleTransactionRejected.bind(null, transactionMetricsRequest),
    );

    this.controllerMessenger.subscribe(
      'TransactionController:transactionSubmitted',
      handleTransactionSubmitted.bind(null, transactionMetricsRequest),
    );

    this.controllerMessenger.subscribe(
      'TransactionController:transactionStatusUpdated',
      ({ transactionMeta }) => {
        this._onFinishedTransaction(transactionMeta);
      },
    );
  }

  getTransactionMetricsRequest() {
    const controllerActions = {
      // Metametrics Actions
      createEventFragment: this.metaMetricsController.createEventFragment.bind(
        this.metaMetricsController,
      ),
      finalizeEventFragment:
        this.metaMetricsController.finalizeEventFragment.bind(
          this.metaMetricsController,
        ),
      getEventFragmentById:
        this.metaMetricsController.getEventFragmentById.bind(
          this.metaMetricsController,
        ),
      getParticipateInMetrics: () =>
        this.metaMetricsController.state.participateInMetaMetrics,
      trackEvent: this.metaMetricsController.trackEvent.bind(
        this.metaMetricsController,
      ),
      updateEventFragment: this.metaMetricsController.updateEventFragment.bind(
        this.metaMetricsController,
      ),
      // Other dependencies
      getAccountType: this.getAccountType.bind(this),
      getDeviceModel: this.getDeviceModel.bind(this),
      getEIP1559GasFeeEstimates:
        this.gasFeeController.fetchGasFeeEstimates.bind(this.gasFeeController),
      getSelectedAddress: () =>
        this.accountsController.getSelectedAccount().address,
      getTokenStandardAndDetails: this.getTokenStandardAndDetails.bind(this),
      getTransaction: (id) =>
        this.txController.state.transactions.find((tx) => tx.id === id),
      getIsSmartTransaction: () => {
        return getIsSmartTransaction(this._getMetaMaskState());
      },
      getSmartTransactionByMinedTxHash: (txHash) => {
        return this.smartTransactionsController.getSmartTransactionByMinedTxHash(
          txHash,
        );
      },
      getRedesignedConfirmationsEnabled: () => {
        return this.preferencesController.state.preferences
          .redesignedConfirmationsEnabled;
      },
      getRedesignedTransactionsEnabled: () => {
        return this.preferencesController.state.preferences
          .redesignedTransactionsEnabled;
      },
      getMethodData: (data) => {
        if (!data) {
          return null;
        }
        const { knownMethodData, use4ByteResolution } =
          this.preferencesController.state;
        const prefixedData = addHexPrefix(data);
        return getMethodDataName(
          knownMethodData,
          use4ByteResolution,
          prefixedData,
          this.preferencesController.addKnownMethodData.bind(
            this.preferencesController,
          ),
          this.provider,
        );
      },
      getIsRedesignedConfirmationsDeveloperEnabled: () => {
        return this.preferencesController.state.preferences
          .isRedesignedConfirmationsDeveloperEnabled;
      },
      getIsConfirmationAdvancedDetailsOpen: () => {
        return this.preferencesController.state.preferences
          .showConfirmationAdvancedDetails;
      },
    };
    return {
      ...controllerActions,
      snapAndHardwareMessenger: this.controllerMessenger.getRestricted({
        name: 'SnapAndHardwareMessenger',
        allowedActions: [
          'KeyringController:getKeyringForAccount',
          'SnapController:get',
          'AccountsController:getSelectedAccount',
        ],
      }),
      provider: this.provider,
    };
  }

  toggleExternalServices(useExternal) {
    this.preferencesController.toggleExternalServices(useExternal);
    this.tokenListController.updatePreventPollingOnNetworkRestart(!useExternal);
    if (useExternal) {
      this.tokenDetectionController.enable();
      this.gasFeeController.enableNonRPCGasFeeApis();
    } else {
      this.tokenDetectionController.disable();
      this.gasFeeController.disableNonRPCGasFeeApis();
    }
  }

  //=============================================================================
  // CONFIG
  //=============================================================================

  /**
   * Sets the Ledger Live preference to use for Ledger hardware wallet support
   *
   * @param _keyring
   * @deprecated This method is deprecated and will be removed in the future.
   * Only webhid connections are supported in chrome and u2f in firefox.
   */
  async setLedgerTransportPreference(_keyring) {
    const transportType = window.navigator.hid
      ? LedgerTransportTypes.webhid
      : LedgerTransportTypes.u2f;
    const keyring =
      _keyring || (await this.getKeyringForDevice(HardwareDeviceNames.ledger));
    if (keyring?.updateTransportMethod) {
      return keyring.updateTransportMethod(transportType).catch((e) => {
        throw e;
      });
    }

    return undefined;
  }

  /**
   * A method for initializing storage the first time.
   *
   * @param {object} initState - The default state to initialize with.
   * @private
   */
  recordFirstTimeInfo(initState) {
    if (!('firstTimeInfo' in initState)) {
      const version = process.env.METAMASK_VERSION;
      initState.firstTimeInfo = {
        version,
        date: Date.now(),
      };
    }
  }

  // TODO: Replace isClientOpen methods with `controllerConnectionChanged` events.
  /* eslint-disable accessor-pairs */
  /**
   * A method for recording whether the MetaMask user interface is open or not.
   *
   * @param {boolean} open
   */
  set isClientOpen(open) {
    this._isClientOpen = open;
  }
  /* eslint-enable accessor-pairs */

  /**
   * A method that is called by the background when all instances of metamask are closed.
   * Currently used to stop controller polling.
   */
  onClientClosed() {
    try {
      this.gasFeeController.stopAllPolling();
      this.currencyRateController.stopAllPolling();
      this.tokenRatesController.stopAllPolling();
      this.tokenDetectionController.stopAllPolling();
      this.tokenListController.stopAllPolling();
      this.tokenBalancesController.stopAllPolling();
      this.appStateController.clearPollingTokens();
<<<<<<< HEAD
      this.tokenBalancesController.stopAllPolling();
=======
      this.accountTrackerController.stopAllPolling();
>>>>>>> 4cfd133f
    } catch (error) {
      console.error(error);
    }
  }

  /**
   * A method that is called by the background when a particular environment type is closed (fullscreen, popup, notification).
   * Currently used to stop polling in the gasFeeController for only that environement type
   *
   * @param environmentType
   */
  onEnvironmentTypeClosed(environmentType) {
    const appStatePollingTokenType =
      POLLING_TOKEN_ENVIRONMENT_TYPES[environmentType];
    const pollingTokensToDisconnect =
      this.appStateController.store.getState()[appStatePollingTokenType];
    pollingTokensToDisconnect.forEach((pollingToken) => {
      this.gasFeeController.stopPollingByPollingToken(pollingToken);
      this.currencyRateController.stopPollingByPollingToken(pollingToken);
      this.appStateController.removePollingToken(
        pollingToken,
        appStatePollingTokenType,
      );
    });
  }

  /**
   * Adds a domain to the PhishingController safelist
   *
   * @param {string} origin - the domain to safelist
   */
  safelistPhishingDomain(origin) {
    this.metaMetricsController.trackEvent({
      category: MetaMetricsEventCategory.Phishing,
      event: MetaMetricsEventName.ProceedAnywayClicked,
      properties: {
        url: origin,
        referrer: {
          url: origin,
        },
      },
    });

    return this.phishingController.bypass(origin);
  }

  async backToSafetyPhishingWarning() {
    const portfolioBaseURL = process.env.PORTFOLIO_URL;
    const portfolioURL = `${portfolioBaseURL}/?metamaskEntry=phishing_page_portfolio_button`;

    this.metaMetricsController.trackEvent({
      category: MetaMetricsEventCategory.Navigation,
      event: MetaMetricsEventName.PortfolioLinkClicked,
      properties: {
        location: 'phishing_page',
        text: 'Back to safety',
      },
    });

    await this.platform.switchToAnotherURL(undefined, portfolioURL);
  }

  /**
   * Locks MetaMask
   */
  setLocked() {
    return this.keyringController.setLocked();
  }

  removePermissionsFor = (subjects) => {
    try {
      this.permissionController.revokePermissions(subjects);
    } catch (exp) {
      if (!(exp instanceof PermissionsRequestNotFoundError)) {
        throw exp;
      }
    }
  };

  updateCaveat = (origin, target, caveatType, caveatValue) => {
    try {
      this.controllerMessenger.call(
        'PermissionController:updateCaveat',
        origin,
        target,
        caveatType,
        caveatValue,
      );
    } catch (exp) {
      if (!(exp instanceof PermissionsRequestNotFoundError)) {
        throw exp;
      }
    }
  };

  updateNetworksList = (chainIds) => {
    try {
      this.networkOrderController.updateNetworksList(chainIds);
    } catch (err) {
      log.error(err.message);
      throw err;
    }
  };

  updateAccountsList = (pinnedAccountList) => {
    try {
      this.accountOrderController.updateAccountsList(pinnedAccountList);
    } catch (err) {
      log.error(err.message);
      throw err;
    }
  };

  updateHiddenAccountsList = (hiddenAccountList) => {
    try {
      this.accountOrderController.updateHiddenAccountsList(hiddenAccountList);
    } catch (err) {
      log.error(err.message);
      throw err;
    }
  };

  rejectPermissionsRequest = (requestId) => {
    try {
      this.permissionController.rejectPermissionsRequest(requestId);
    } catch (exp) {
      if (!(exp instanceof PermissionsRequestNotFoundError)) {
        throw exp;
      }
    }
  };

  acceptPermissionsRequest = (request) => {
    try {
      this.permissionController.acceptPermissionsRequest(request);
    } catch (exp) {
      if (!(exp instanceof PermissionsRequestNotFoundError)) {
        throw exp;
      }
    }
  };

  resolvePendingApproval = async (id, value, options) => {
    try {
      await this.approvalController.accept(id, value, options);
    } catch (exp) {
      if (!(exp instanceof ApprovalRequestNotFoundError)) {
        throw exp;
      }
    }
  };

  rejectPendingApproval = (id, error) => {
    try {
      this.approvalController.reject(
        id,
        new JsonRpcError(error.code, error.message, error.data),
      );
    } catch (exp) {
      if (!(exp instanceof ApprovalRequestNotFoundError)) {
        throw exp;
      }
    }
  };

  async _onAccountChange(newAddress) {
    const permittedAccountsMap = getPermittedAccountsByOrigin(
      this.permissionController.state,
    );

    for (const [origin, accounts] of permittedAccountsMap.entries()) {
      if (accounts.includes(newAddress)) {
        this._notifyAccountsChange(origin, accounts);
      }
    }

    await this.txController.updateIncomingTransactions();
  }

  async _notifyAccountsChange(origin, newAccounts) {
    if (this.isUnlocked()) {
      this.notifyConnections(origin, {
        method: NOTIFICATION_NAMES.accountsChanged,
        // This should be the same as the return value of `eth_accounts`,
        // namely an array of the current / most recently selected Ethereum
        // account.
        params:
          newAccounts.length < 2
            ? // If the length is 1 or 0, the accounts are sorted by definition.
              newAccounts
            : // If the length is 2 or greater, we have to execute
              // `eth_accounts` vi this method.
              await this.getPermittedAccounts(origin),
      });
    }

    this.permissionLogController.updateAccountsHistory(origin, newAccounts);
  }

  async _notifyChainChange() {
    if (this.preferencesController.getUseRequestQueue()) {
      this.notifyAllConnections(async (origin) => ({
        method: NOTIFICATION_NAMES.chainChanged,
        params: await this.getProviderNetworkState(origin),
      }));
    } else {
      this.notifyAllConnections({
        method: NOTIFICATION_NAMES.chainChanged,
        params: await this.getProviderNetworkState(),
      });
    }
  }

  async _notifyChainChangeForConnection(connection, origin) {
    if (this.preferencesController.getUseRequestQueue()) {
      this.notifyConnection(connection, {
        method: NOTIFICATION_NAMES.chainChanged,
        params: await this.getProviderNetworkState(origin),
      });
    } else {
      this.notifyConnection(connection, {
        method: NOTIFICATION_NAMES.chainChanged,
        params: await this.getProviderNetworkState(),
      });
    }
  }

  async _onFinishedTransaction(transactionMeta) {
    if (
      ![TransactionStatus.confirmed, TransactionStatus.failed].includes(
        transactionMeta.status,
      )
    ) {
      return;
    }

    await this._createTransactionNotifcation(transactionMeta);
    await this._updateNFTOwnership(transactionMeta);
    this._trackTransactionFailure(transactionMeta);
    await this.tokenBalancesController.updateBalancesByChainId({
      chainId: transactionMeta.chainId,
    });
  }

  async _createTransactionNotifcation(transactionMeta) {
    const { chainId } = transactionMeta;
    let rpcPrefs = {};

    if (chainId) {
      const networkConfiguration =
        this.networkController.state.networkConfigurationsByChainId?.[chainId];

      const blockExplorerUrl =
        networkConfiguration?.blockExplorerUrls?.[
          networkConfiguration?.defaultBlockExplorerUrlIndex
        ];

      rpcPrefs = { blockExplorerUrl };
    }

    try {
      await this.platform.showTransactionNotification(
        transactionMeta,
        rpcPrefs,
      );
    } catch (error) {
      log.error('Failed to create transaction notification', error);
    }
  }

  async _updateNFTOwnership(transactionMeta) {
    // if this is a transferFrom method generated from within the app it may be an NFT transfer transaction
    // in which case we will want to check and update ownership status of the transferred NFT.

    const { type, txParams, chainId, txReceipt } = transactionMeta;
    const selectedAddress =
      this.accountsController.getSelectedAccount().address;

    const { allNfts } = this.nftController.state;
    const txReceiptLogs = txReceipt?.logs;

    const isContractInteractionTx =
      type === TransactionType.contractInteraction && txReceiptLogs;
    const isTransferFromTx =
      (type === TransactionType.tokenMethodTransferFrom ||
        type === TransactionType.tokenMethodSafeTransferFrom) &&
      txParams !== undefined;

    if (!isContractInteractionTx && !isTransferFromTx) {
      return;
    }

    if (isTransferFromTx) {
      const { data, to: contractAddress, from: userAddress } = txParams;
      const transactionData = parseStandardTokenTransactionData(data);
      // Sometimes the tokenId value is parsed as "_value" param. Not seeing this often any more, but still occasionally:
      // i.e. call approve() on BAYC contract - https://etherscan.io/token/0xbc4ca0eda7647a8ab7c2061c2e118a18a936f13d#writeContract, and tokenId shows up as _value,
      // not sure why since it doesn't match the ERC721 ABI spec we use to parse these transactions - https://github.com/MetaMask/metamask-eth-abis/blob/d0474308a288f9252597b7c93a3a8deaad19e1b2/src/abis/abiERC721.ts#L62.
      const transactionDataTokenId =
        getTokenIdParam(transactionData) ?? getTokenValueParam(transactionData);

      // check if its a known NFT
      const knownNft = allNfts?.[userAddress]?.[chainId]?.find(
        ({ address, tokenId }) =>
          isEqualCaseInsensitive(address, contractAddress) &&
          tokenId === transactionDataTokenId,
      );

      // if it is we check and update ownership status.
      if (knownNft) {
        this.nftController.checkAndUpdateSingleNftOwnershipStatus(
          knownNft,
          false,
          // TODO add networkClientId once it is available in the transactionMeta
          // the chainId previously passed here didn't actually allow us to check for ownership on a non globally selected network
          // because the check would use the provider for the globally selected network, not the chainId passed here.
          { userAddress },
        );
      }
    } else {
      // Else if contract interaction we will parse the logs

      const allNftTransferLog = txReceiptLogs.map((txReceiptLog) => {
        const isERC1155NftTransfer =
          txReceiptLog.topics &&
          txReceiptLog.topics[0] === TRANSFER_SINFLE_LOG_TOPIC_HASH;
        const isERC721NftTransfer =
          txReceiptLog.topics &&
          txReceiptLog.topics[0] === TOKEN_TRANSFER_LOG_TOPIC_HASH;
        let isTransferToSelectedAddress;

        if (isERC1155NftTransfer) {
          isTransferToSelectedAddress =
            txReceiptLog.topics &&
            txReceiptLog.topics[3] &&
            txReceiptLog.topics[3].match(selectedAddress?.slice(2));
        }

        if (isERC721NftTransfer) {
          isTransferToSelectedAddress =
            txReceiptLog.topics &&
            txReceiptLog.topics[2] &&
            txReceiptLog.topics[2].match(selectedAddress?.slice(2));
        }

        return {
          isERC1155NftTransfer,
          isERC721NftTransfer,
          isTransferToSelectedAddress,
          ...txReceiptLog,
        };
      });
      if (allNftTransferLog.length !== 0) {
        const allNftParsedLog = [];
        allNftTransferLog.forEach((singleLog) => {
          if (
            singleLog.isTransferToSelectedAddress &&
            (singleLog.isERC1155NftTransfer || singleLog.isERC721NftTransfer)
          ) {
            let iface;
            if (singleLog.isERC1155NftTransfer) {
              iface = new Interface(abiERC1155);
            } else {
              iface = new Interface(abiERC721);
            }
            try {
              const parsedLog = iface.parseLog({
                data: singleLog.data,
                topics: singleLog.topics,
              });
              allNftParsedLog.push({
                contract: singleLog.address,
                ...parsedLog,
              });
            } catch (err) {
              // ignore
            }
          }
        });
        // Filter known nfts and new Nfts
        const knownNFTs = [];
        const newNFTs = [];
        allNftParsedLog.forEach((single) => {
          const tokenIdFromLog = getTokenIdParam(single);
          const existingNft = allNfts?.[selectedAddress]?.[chainId]?.find(
            ({ address, tokenId }) => {
              return (
                isEqualCaseInsensitive(address, single.contract) &&
                tokenId === tokenIdFromLog
              );
            },
          );
          if (existingNft) {
            knownNFTs.push(existingNft);
          } else {
            newNFTs.push({
              tokenId: tokenIdFromLog,
              ...single,
            });
          }
        });
        // For known nfts only refresh ownership
        const refreshOwnershipNFts = knownNFTs.map(async (singleNft) => {
          return this.nftController.checkAndUpdateSingleNftOwnershipStatus(
            singleNft,
            false,
            // TODO add networkClientId once it is available in the transactionMeta
            // the chainId previously passed here didn't actually allow us to check for ownership on a non globally selected network
            // because the check would use the provider for the globally selected network, not the chainId passed here.
            { selectedAddress },
          );
        });
        await Promise.allSettled(refreshOwnershipNFts);
        // For new nfts, add them to state
        const addNftPromises = newNFTs.map(async (singleNft) => {
          return this.nftController.addNft(
            singleNft.contract,
            singleNft.tokenId,
          );
        });
        await Promise.allSettled(addNftPromises);
      }
    }
  }

  _trackTransactionFailure(transactionMeta) {
    const { txReceipt } = transactionMeta;
    const metamaskState = this.getState();

    if (!txReceipt || txReceipt.status !== '0x0') {
      return;
    }

    this.metaMetricsController.trackEvent(
      {
        event: 'Tx Status Update: On-Chain Failure',
        category: MetaMetricsEventCategory.Background,
        properties: {
          action: 'Transactions',
          errorMessage: transactionMeta.simulationFails?.reason,
          numberOfTokens: metamaskState.tokens.length,
          numberOfAccounts: Object.keys(metamaskState.accounts).length,
        },
      },
      {
        matomoEvent: true,
      },
    );
  }

  _onUserOperationAdded(userOperationMeta) {
    const transactionMeta = this.txController.state.transactions.find(
      (tx) => tx.id === userOperationMeta.id,
    );

    if (!transactionMeta) {
      return;
    }

    if (transactionMeta.type === TransactionType.swap) {
      this.controllerMessenger.publish(
        'TransactionController:transactionNewSwap',
        { transactionMeta },
      );
    } else if (transactionMeta.type === TransactionType.swapApproval) {
      this.controllerMessenger.publish(
        'TransactionController:transactionNewSwapApproval',
        { transactionMeta },
      );
    }
  }

  _onUserOperationTransactionUpdated(transactionMeta) {
    const updatedTransactionMeta = {
      ...transactionMeta,
      txParams: {
        ...transactionMeta.txParams,
        from: this.accountsController.getSelectedAccount().address,
      },
    };

    const transactionExists = this.txController.state.transactions.some(
      (tx) => tx.id === updatedTransactionMeta.id,
    );

    if (!transactionExists) {
      this.txController.update((state) => {
        state.transactions.push(updatedTransactionMeta);
      });
    }

    this.txController.updateTransaction(
      updatedTransactionMeta,
      'Generated from user operation',
    );

    this.controllerMessenger.publish(
      'TransactionController:transactionStatusUpdated',
      { transactionMeta: updatedTransactionMeta },
    );
  }

  _publishSmartTransactionHook(transactionMeta, signedTransactionInHex) {
    const state = this._getMetaMaskState();
    const isSmartTransaction = getIsSmartTransaction(state);
    if (!isSmartTransaction) {
      // Will cause TransactionController to publish to the RPC provider as normal.
      return { transactionHash: undefined };
    }
    const featureFlags = getFeatureFlagsByChainId(state);
    return submitSmartTransactionHook({
      transactionMeta,
      signedTransactionInHex,
      transactionController: this.txController,
      smartTransactionsController: this.smartTransactionsController,
      controllerMessenger: this.controllerMessenger,
      isSmartTransaction,
      isHardwareWallet: isHardwareWallet(state),
      featureFlags,
    });
  }

  _getMetaMaskState() {
    return {
      metamask: this.getState(),
    };
  }

  #checkTokenListPolling(currentState, previousState) {
    const previousEnabled = this.#isTokenListPollingRequired(previousState);
    const newEnabled = this.#isTokenListPollingRequired(currentState);

    if (previousEnabled === newEnabled) {
      return;
    }

    this.tokenListController.updatePreventPollingOnNetworkRestart(!newEnabled);
  }

  #isTokenListPollingRequired(preferencesControllerState) {
    const { useTokenDetection, useTransactionSimulations, preferences } =
      preferencesControllerState ?? {};

    const { petnamesEnabled } = preferences ?? {};

    return useTokenDetection || petnamesEnabled || useTransactionSimulations;
  }
}<|MERGE_RESOLUTION|>--- conflicted
+++ resolved
@@ -6725,11 +6725,7 @@
       this.tokenListController.stopAllPolling();
       this.tokenBalancesController.stopAllPolling();
       this.appStateController.clearPollingTokens();
-<<<<<<< HEAD
-      this.tokenBalancesController.stopAllPolling();
-=======
       this.accountTrackerController.stopAllPolling();
->>>>>>> 4cfd133f
     } catch (error) {
       console.error(error);
     }
