--- conflicted
+++ resolved
@@ -20,17 +20,6 @@
 import { providerAsMiddleware } from '@metamask/eth-json-rpc-middleware';
 import { debounce, throttle, memoize, wrap } from 'lodash';
 import {
-<<<<<<< HEAD
-  debounce,
-  ///: BEGIN:ONLY_INCLUDE_IF(snaps)
-  throttle,
-  memoize,
-  wrap,
-  ///: END:ONLY_INCLUDE_IF
-} from 'lodash';
-import {
-=======
->>>>>>> 717376e8
   KeyringController,
   keyringBuilderFactory,
 } from '@metamask/keyring-controller';
@@ -221,9 +210,6 @@
   getCurrentChainSupportsSmartTransactions,
   getHardwareWalletType,
 } from '../../shared/modules/selectors';
-<<<<<<< HEAD
-import { BaseUrl } from '../../shared/constants/urls';
-=======
 import { createCaipStream } from '../../shared/modules/caip-stream';
 import { BaseUrl } from '../../shared/constants/urls';
 import {
@@ -231,7 +217,6 @@
   TRANSFER_SINFLE_LOG_TOPIC_HASH,
 } from '../../shared/lib/transactions-controller-utils';
 import { BalancesController as MultichainBalancesController } from './lib/accounts/BalancesController';
->>>>>>> 717376e8
 import {
   ///: BEGIN:ONLY_INCLUDE_IF(build-mmi)
   handleMMITransactionUpdate,
@@ -332,10 +317,6 @@
 import { addDappTransaction, addTransaction } from './lib/transaction/util';
 import { LatticeKeyringOffscreen } from './lib/offscreen-bridge/lattice-offscreen-keyring';
 import PREINSTALLED_SNAPS from './snaps/preinstalled-snaps';
-<<<<<<< HEAD
-///: END:ONLY_INCLUDE_IF
-=======
->>>>>>> 717376e8
 import { WeakRefObjectMap } from './lib/WeakRefObjectMap';
 
 // Notification controllers
@@ -345,13 +326,10 @@
 import { MetamaskNotificationsController } from './controllers/metamask-notifications/metamask-notifications';
 import { createTxVerificationMiddleware } from './lib/tx-verification/tx-verification-middleware';
 import { updateSecurityAlertResponse } from './lib/ppom/ppom-util';
-<<<<<<< HEAD
-=======
 import createEvmMethodsToNonEvmAccountReqFilterMiddleware from './lib/createEvmMethodsToNonEvmAccountReqFilterMiddleware';
 import { isEthAddress } from './lib/multichain/address';
 import BridgeController from './controllers/bridge';
 import { decodeTransactionData } from './lib/transaction/decode/util';
->>>>>>> 717376e8
 
 export const METAMASK_CONTROLLER_EVENTS = {
   // Fired after state changes that impact the extension badge (unapproved msg count)
@@ -572,25 +550,6 @@
       state: initState.AccountsController,
     });
 
-    const accountsControllerMessenger = this.controllerMessenger.getRestricted({
-      name: 'AccountsController',
-      allowedEvents: [
-        'SnapController:stateChange',
-        'KeyringController:accountRemoved',
-        'KeyringController:stateChange',
-      ],
-      allowedActions: [
-        'KeyringController:getAccounts',
-        'KeyringController:getKeyringsByType',
-        'KeyringController:getKeyringForAccount',
-      ],
-    });
-
-    this.accountsController = new AccountsController({
-      messenger: accountsControllerMessenger,
-      state: initState.AccountsController,
-    });
-
     const preferencesMessenger = this.controllerMessenger.getRestricted({
       name: 'PreferencesController',
       allowedActions: [
@@ -607,15 +566,12 @@
       messenger: preferencesMessenger,
       provider: this.provider,
       networkConfigurations: this.networkController.state.networkConfigurations,
-<<<<<<< HEAD
-=======
     });
 
     const tokenListMessenger = this.controllerMessenger.getRestricted({
       name: 'TokenListController',
       allowedActions: ['NetworkController:getNetworkClientById'],
       allowedEvents: ['NetworkController:stateChange'],
->>>>>>> 717376e8
     });
 
     this.tokenListController = new TokenListController({
@@ -674,11 +630,6 @@
 
     const nftControllerMessenger = this.controllerMessenger.getRestricted({
       name: 'NftController',
-<<<<<<< HEAD
-      allowedActions: [
-        `${this.approvalController.name}:addRequest`,
-        `${this.networkController.name}:getNetworkClientById`,
-=======
       allowedEvents: [
         'PreferencesController:stateChange',
         'NetworkController:networkDidChange',
@@ -689,7 +640,6 @@
         `${this.networkController.name}:getNetworkClientById`,
         'AccountsController:getSelectedAccount',
         'AccountsController:getAccount',
->>>>>>> 717376e8
       ],
     });
     this.nftController = new NftController({
@@ -764,14 +714,6 @@
         undefined
           ? false // the detection is enabled by default
           : !this.preferencesController.store.getState().useNftDetection,
-<<<<<<< HEAD
-      selectedAddress:
-        this.preferencesController.store.getState().selectedAddress,
-      getNetworkClientById: this.networkController.getNetworkClientById.bind(
-        this.networkController,
-      ),
-=======
->>>>>>> 717376e8
     });
 
     this.metaMetricsController = new MetaMetricsController({
@@ -940,8 +882,6 @@
       state: initState.AccountOrderController,
     });
 
-<<<<<<< HEAD
-=======
     const multichainBalancesControllerMessenger =
       this.controllerMessenger.getRestricted({
         name: 'BalancesController',
@@ -988,7 +928,6 @@
       ],
     });
 
->>>>>>> 717376e8
     // token exchange rate tracker
     this.tokenRatesController = new TokenRatesController({
       state: initState.TokenRatesController,
@@ -1526,16 +1465,10 @@
       'PushPlatformNotificationsController:onNewNotifications',
       (notification) => {
         this.metaMetricsController.trackEvent({
-<<<<<<< HEAD
-          event: MetaMetricsEventName.PushNotificationReceived,
-          category: MetaMetricsEventCategory.PushNotifications,
-          properties: {
-=======
           category: MetaMetricsEventCategory.PushNotifications,
           event: MetaMetricsEventName.NotificationReceived,
           properties: {
             notification_channel: 'push',
->>>>>>> 717376e8
             notification_type: notification.type,
             chain_id: notification?.chain_id,
           },
@@ -1546,13 +1479,6 @@
       'PushPlatformNotificationsController:pushNotificationClicked',
       (notification) => {
         this.metaMetricsController.trackEvent({
-<<<<<<< HEAD
-          event: MetaMetricsEventName.PushNotificationClicked,
-          category: MetaMetricsEventCategory.PushNotifications,
-          properties: {
-            notification_type: notification.type,
-            chain_id: notification?.chain_id,
-=======
           category: MetaMetricsEventCategory.PushNotifications,
           event: MetaMetricsEventName.NotificationClicked,
           properties: {
@@ -1561,7 +1487,6 @@
             chain_id: notification?.chain_id,
             notification_is_read: notification.isRead,
             click_type: 'push_notification',
->>>>>>> 717376e8
           },
         });
       },
@@ -2526,10 +2451,6 @@
   }
   ///: END:ONLY_INCLUDE_IF
 
-<<<<<<< HEAD
-  ///: BEGIN:ONLY_INCLUDE_IF(snaps)
-=======
->>>>>>> 717376e8
   trackInsightSnapView(snapId) {
     this.metaMetricsController.trackEvent({
       event: MetaMetricsEventName.InsightSnapViewed,
@@ -3792,10 +3713,6 @@
       finalizeEventFragment: metaMetricsController.finalizeEventFragment.bind(
         metaMetricsController,
       ),
-<<<<<<< HEAD
-      ///: BEGIN:ONLY_INCLUDE_IF(snaps)
-=======
->>>>>>> 717376e8
       trackInsightSnapView: this.trackInsightSnapView.bind(this),
 
       // approval controller
@@ -4145,11 +4062,6 @@
         // Ledger Keyring GitHub downtime
         this.setLedgerTransportPreference();
       }
-<<<<<<< HEAD
-
-      return vault;
-=======
->>>>>>> 717376e8
     } finally {
       releaseLock();
     }
@@ -4586,27 +4498,10 @@
       index,
       hdPathDescription,
     );
-<<<<<<< HEAD
-    const newAccounts = await this.keyringController.getAccounts();
-    newAccounts.forEach((address) => {
-      if (!oldAccounts.includes(address)) {
-        const label = this.getAccountLabel(
-          deviceName === HardwareDeviceNames.qr
-            ? keyring.getName()
-            : deviceName,
-          index,
-          hdPathDescription,
-        );
-        // Set the account label to Trezor 1 /  Ledger 1 / QR Hardware 1, etc
-        this.preferencesController.setAccountLabel(address, label);
-        // Select the account
-        this.preferencesController.setSelectedAddress(address);
-=======
     // Set the account label to Trezor 1 / Ledger 1 / QR Hardware 1, etc
     this.preferencesController.setAccountLabel(unlockedAccount, label);
     // Select the account
     this.preferencesController.setSelectedAddress(unlockedAccount);
->>>>>>> 717376e8
 
     // It is expected that the account also exist in the accounts-controller
     // in other case, an error shall be thrown
@@ -4832,19 +4727,11 @@
       transactionOptions,
       transactionParams,
       userOperationController: this.userOperationController,
-<<<<<<< HEAD
-      ///: BEGIN:ONLY_INCLUDE_IF(blockaid)
-=======
->>>>>>> 717376e8
       chainId: this.networkController.state.providerConfig.chainId,
       ppomController: this.ppomController,
       securityAlertsEnabled:
         this.preferencesController.store.getState()?.securityAlertsEnabled,
       updateSecurityAlertResponse: this.updateSecurityAlertResponse.bind(this),
-<<<<<<< HEAD
-      ///: END:ONLY_INCLUDE_IF
-=======
->>>>>>> 717376e8
     };
   }
 
@@ -5293,8 +5180,6 @@
         }
       },
     );
-<<<<<<< HEAD
-=======
 
     // Used to show wallet liveliness to the provider
     if (subjectType !== SubjectType.Internal) {
@@ -5367,7 +5252,6 @@
     if (subjectType !== SubjectType.Internal) {
       this._notifyChainChangeForConnection({ engine }, origin);
     }
->>>>>>> 717376e8
   }
 
   /**
@@ -5393,11 +5277,7 @@
    * @param {string} options.subjectType - The type of the sender subject.
    * @param {tabId} [options.tabId] - The tab ID of the sender - if the sender is within a tab
    */
-<<<<<<< HEAD
-  setupProviderEngine({ origin, subjectType, sender, tabId }) {
-=======
   setupProviderEngineEip1193({ origin, subjectType, sender, tabId }) {
->>>>>>> 717376e8
     const engine = new JsonRpcEngine();
 
     // Append origin to each request
@@ -5457,28 +5337,16 @@
       engine.push(createTxVerificationMiddleware(this.networkController));
     }
 
-<<<<<<< HEAD
-    ///: BEGIN:ONLY_INCLUDE_IF(blockaid)
-=======
->>>>>>> 717376e8
     engine.push(
       createPPOMMiddleware(
         this.ppomController,
         this.preferencesController,
         this.networkController,
         this.appStateController,
-<<<<<<< HEAD
-=======
         this.accountsController,
->>>>>>> 717376e8
         this.updateSecurityAlertResponse.bind(this),
       ),
     );
-
-    const isConfirmationRedesignEnabled = () => {
-      return this.preferencesController.store.getState().preferences
-        .redesignedConfirmationsEnabled;
-    };
 
     const isConfirmationRedesignEnabled = () => {
       return this.preferencesController.store.getState().preferences
@@ -5535,8 +5403,6 @@
       );
     }
 
-<<<<<<< HEAD
-=======
     // EVM requests and eth permissions should not be passed to non-EVM accounts
     // this middleware intercepts these requests and returns an error.
     engine.push(
@@ -5548,7 +5414,6 @@
       }),
     );
 
->>>>>>> 717376e8
     // Unrestricted/permissionless RPC method implementations.
     // They must nevertheless be placed _behind_ the permission middleware.
     engine.push(
@@ -5598,11 +5463,7 @@
             { eth_accounts: {} },
           ),
         requestPermittedChainsPermission: (chainIds) =>
-<<<<<<< HEAD
-          this.permissionController.requestPermissions(
-=======
           this.permissionController.requestPermissionsIncremental(
->>>>>>> 717376e8
             { origin },
             {
               [PermissionNames.permittedChains]: {
