--- conflicted
+++ resolved
@@ -2062,12 +2062,9 @@
             this.preferencesController.getDisabledAccountUpgradeChains.bind(
               this.preferencesController,
             ),
-<<<<<<< HEAD
-=======
           getDismissSmartAccountSuggestionEnabled: () =>
             this.preferencesController.state.preferences
               .dismissSmartAccountSuggestionEnabled,
->>>>>>> e520c61c
           isAtomicBatchSupported: this.txController.isAtomicBatchSupported.bind(
             this.txController,
           ),
