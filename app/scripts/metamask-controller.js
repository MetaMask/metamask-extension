--- conflicted
+++ resolved
@@ -5047,11 +5047,7 @@
       Caip25CaveatType,
       (existingScopes) =>
         Caip25CaveatMutatorFactories[Caip25CaveatType].removeScope(
-<<<<<<< HEAD
           scopeString,
-=======
-          toCaipChainId('eip155', parseInt(targetChainId, 16).toString()),
->>>>>>> c96672d5
           existingScopes,
         ),
     );
