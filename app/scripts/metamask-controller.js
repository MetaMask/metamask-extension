--- conflicted
+++ resolved
@@ -1643,12 +1643,8 @@
         },
       },
       env: {
-<<<<<<< HEAD
         isAccountSyncingEnabled: false, // temporarily pausing to test network syncing in isolation
         isNetworkSyncingEnabled: isManifestV3,
-=======
-        isAccountSyncingEnabled: isManifestV3,
->>>>>>> f711459a
       },
       messenger: this.controllerMessenger.getRestricted({
         name: 'UserStorageController',
